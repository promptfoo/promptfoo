import * as path from 'path';
import { vi } from 'vitest';

export function getDirectory() {
  return '/test/dir';
}

<<<<<<< HEAD
// Create a mock function that works with both Jest and Vitest
// In Jest tests, jest.fn() is available globally
// In Vitest tests, vi.fn() should be used but this mock may not be loaded
const createMockFn = () => {
  // Vitest compatibility: check for vi first
  if (typeof vi !== 'undefined') {
    return vi.fn((filePath: string, functionName?: string) => {
      const mod = require(path.resolve(filePath));
      if (functionName) {
        return Promise.resolve(mod[functionName]);
      }
      return Promise.resolve(mod);
    });
  }
  // Jest fallback
  if (typeof jest !== 'undefined') {
    return jest.fn((filePath: string, functionName?: string) => {
      const mod = require(path.resolve(filePath));
      if (functionName) {
        return Promise.resolve(mod[functionName]);
      }
      return Promise.resolve(mod);
    });
=======
// Export as mock function so tests can mock it, with default implementation
// The function is async (returns Promise) to match the real importModule signature
export const importModule = vi.fn((filePath: string, functionName?: string) => {
  const mod = require(path.resolve(filePath));
  if (functionName) {
    return Promise.resolve(mod[functionName]);
>>>>>>> 35995699
  }
  // Fallback: return a regular function
  return (filePath: string, functionName?: string) => {
    const mod = require(path.resolve(filePath));
    if (functionName) {
      return Promise.resolve(mod[functionName]);
    }
    return Promise.resolve(mod);
  };
};

// Export as mock function so tests can mock it, with default implementation
// The function is async (returns Promise) to match the real importModule signature
export const importModule = createMockFn();<|MERGE_RESOLUTION|>--- conflicted
+++ resolved
@@ -5,49 +5,12 @@
   return '/test/dir';
 }
 
-<<<<<<< HEAD
-// Create a mock function that works with both Jest and Vitest
-// In Jest tests, jest.fn() is available globally
-// In Vitest tests, vi.fn() should be used but this mock may not be loaded
-const createMockFn = () => {
-  // Vitest compatibility: check for vi first
-  if (typeof vi !== 'undefined') {
-    return vi.fn((filePath: string, functionName?: string) => {
-      const mod = require(path.resolve(filePath));
-      if (functionName) {
-        return Promise.resolve(mod[functionName]);
-      }
-      return Promise.resolve(mod);
-    });
-  }
-  // Jest fallback
-  if (typeof jest !== 'undefined') {
-    return jest.fn((filePath: string, functionName?: string) => {
-      const mod = require(path.resolve(filePath));
-      if (functionName) {
-        return Promise.resolve(mod[functionName]);
-      }
-      return Promise.resolve(mod);
-    });
-=======
 // Export as mock function so tests can mock it, with default implementation
 // The function is async (returns Promise) to match the real importModule signature
 export const importModule = vi.fn((filePath: string, functionName?: string) => {
   const mod = require(path.resolve(filePath));
   if (functionName) {
     return Promise.resolve(mod[functionName]);
->>>>>>> 35995699
   }
-  // Fallback: return a regular function
-  return (filePath: string, functionName?: string) => {
-    const mod = require(path.resolve(filePath));
-    if (functionName) {
-      return Promise.resolve(mod[functionName]);
-    }
-    return Promise.resolve(mod);
-  };
-};
-
-// Export as mock function so tests can mock it, with default implementation
-// The function is async (returns Promise) to match the real importModule signature
-export const importModule = createMockFn();+  return Promise.resolve(mod);
+});