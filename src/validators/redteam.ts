import dedent from 'dedent';
import { z } from 'zod';
import {
  ALIASED_PLUGIN_MAPPINGS,
  ALIASED_PLUGINS,
  ALL_STRATEGIES,
  COLLECTIONS,
  DEFAULT_NUM_TESTS_PER_PLUGIN,
  DEFAULT_STRATEGIES,
  FINANCIAL_PLUGINS,
  FOUNDATION_PLUGINS,
  GUARDRAILS_EVALUATION_PLUGINS,
  HARM_PLUGINS,
  INSURANCE_PLUGINS,
  MEDICAL_PLUGINS,
  PHARMACY_PLUGINS,
  PII_PLUGINS,
  ADDITIONAL_PLUGINS as REDTEAM_ADDITIONAL_PLUGINS,
  ADDITIONAL_STRATEGIES as REDTEAM_ADDITIONAL_STRATEGIES,
  ALL_PLUGINS as REDTEAM_ALL_PLUGINS,
  DEFAULT_PLUGINS as REDTEAM_DEFAULT_PLUGINS,
  Severity,
  SeveritySchema,
  FRAMEWORK_COMPLIANCE_IDS,
} from '../redteam/constants';
import type { FrameworkComplianceId, Plugin, Strategy } from '../redteam/constants';
import { isCustomStrategy } from '../redteam/constants/strategies';
import { isJavascriptFile } from '../util/fileExtensions';
import { ProviderSchema } from '../validators/providers';

import type { RedteamFileConfig, RedteamPluginObject, RedteamStrategy } from '../redteam/types';

const TracingConfigSchema: z.ZodType<any> = z.lazy(() =>
  z.object({
    enabled: z.boolean().optional(),
    includeInAttack: z.boolean().optional(),
    includeInGrading: z.boolean().optional(),
    includeInternalSpans: z.boolean().optional(),
    maxSpans: z.number().int().positive().optional(),
    maxDepth: z.number().int().positive().optional(),
    maxRetries: z.number().int().nonnegative().optional(),
    retryDelayMs: z.number().int().nonnegative().optional(),
    spanFilter: z.array(z.string()).optional(),
    sanitizeAttributes: z.boolean().optional(),
    strategies: z
      .record(
        z.string(),
        z.lazy(() => TracingConfigSchema),
      )
      .optional(),
  }),
);

const frameworkOptions = FRAMEWORK_COMPLIANCE_IDS as unknown as [
  FrameworkComplianceId,
  ...FrameworkComplianceId[],
];

export const pluginOptions: string[] = [
  ...new Set([...COLLECTIONS, ...REDTEAM_ALL_PLUGINS, ...ALIASED_PLUGINS]),
].sort();
/**
 * Schema for individual redteam plugins
 */
export const RedteamPluginObjectSchema = z.object({
  id: z
    .union([
      z.enum(pluginOptions as [string, ...string[]]).superRefine((val, ctx) => {
        if (!pluginOptions.includes(val)) {
          ctx.addIssue({
            code: z.ZodIssueCode.invalid_value,
            values: pluginOptions,
            received: val,
            message: `Invalid plugin name. Must be one of: ${pluginOptions.join(', ')} (or a path starting with file://)`,
          });
        }
      }),
      z.string().superRefine((val, ctx) => {
        if (!val.startsWith('file://')) {
          ctx.addIssue({
            code: z.ZodIssueCode.custom,
            message: `Invalid plugin id "${val}". Custom plugins must start with file:// or use a built-in plugin. See https://www.promptfoo.dev/docs/red-team/plugins for available plugins.`,
          });
        }
      }),
    ])
    .describe('Name of the plugin'),
  numTests: z
    .number()
    .int()
    .positive()
    .default(DEFAULT_NUM_TESTS_PER_PLUGIN)
    .describe('Number of tests to generate for this plugin'),
<<<<<<< HEAD
  config: z.record(z.string(), z.unknown()).optional().describe('Plugin-specific configuration'),
  severity: z.nativeEnum(Severity).optional().describe('Severity level for this plugin'),
=======
  config: z.record(z.unknown()).optional().describe('Plugin-specific configuration'),
  severity: SeveritySchema.optional().describe('Severity level for this plugin'),
>>>>>>> b6b3ee77
});

/**
 * Schema for individual redteam plugins or their shorthand.
 */
export const RedteamPluginSchema = z.union([
  z
    .union([
      z.enum(pluginOptions as [string, ...string[]]).superRefine((val, ctx) => {
        if (!pluginOptions.includes(val)) {
          ctx.addIssue({
            code: z.ZodIssueCode.invalid_value,
            values: pluginOptions,
            received: val,
            message: `Invalid plugin name. Must be one of: ${pluginOptions.join(', ')} (or a path starting with file://)`,
          });
        }
      }),
      z.string().superRefine((val, ctx) => {
        if (!val.startsWith('file://')) {
          ctx.addIssue({
            code: z.ZodIssueCode.custom,
            message: `Invalid plugin id "${val}". Custom plugins must start with file:// or use a built-in plugin. See https://www.promptfoo.dev/docs/red-team/plugins for available plugins.`,
          });
        }
      }),
    ])
    .describe('Name of the plugin or path to custom plugin'),
  RedteamPluginObjectSchema,
]);

export const strategyIdSchema = z.union([
  z.enum(ALL_STRATEGIES as unknown as [string, ...string[]]).superRefine((val, ctx) => {
    // Allow 'multilingual' for backward compatibility - it will be migrated to language config
    if (val === 'multilingual') {
      return;
    }
    if (!ALL_STRATEGIES.includes(val as Strategy)) {
      ctx.addIssue({
        code: z.ZodIssueCode.invalid_value,
        values: [...ALL_STRATEGIES],
        received: val,
        message: `Invalid strategy name. Must be one of: ${[...ALL_STRATEGIES].join(', ')} (or a path starting with file://)`,
      });
    }
  }),
  z.string().refine(
    (value) => {
      // Allow 'multilingual' for backward compatibility
      if (value === 'multilingual') {
        return true;
      }
      return value.startsWith('file://') && isJavascriptFile(value);
    },
    {
      message: `Custom strategies must start with file:// and end with .js or .ts, or use one of the built-in strategies: ${[...ALL_STRATEGIES].join(', ')}`,
    },
  ),
  z.string().refine(
    (value) => {
      return isCustomStrategy(value);
    },
    {
      message: `Strategy must be one of the built-in strategies: ${[...ALL_STRATEGIES].join(', ')} (or a path starting with file://)`,
    },
  ),
]);
/**
 * Schema for individual redteam strategies
 */
export const RedteamStrategySchema = z.union([
  strategyIdSchema,
  z.object({
    id: strategyIdSchema,
    config: z
      .record(z.string(), z.unknown())
      .optional()
      .describe('Strategy-specific configuration'),
  }),
]);

/**
 * Schema for `promptfoo redteam generate` command options
 */
// NOTE: Remember to edit types/redteam.ts:RedteamCliGenerateOptions if you edit this schema
export const RedteamGenerateOptionsSchema = z.object({
  addPlugins: z
    .array(z.enum(REDTEAM_ADDITIONAL_PLUGINS as readonly string[] as [string, ...string[]]))
    .optional()
    .describe('Additional plugins to include'),
  addStrategies: z
    .array(z.enum(REDTEAM_ADDITIONAL_STRATEGIES as readonly string[] as [string, ...string[]]))
    .optional()
    .describe('Additional strategies to include'),
  cache: z.boolean().describe('Whether to use caching'),
  config: z.string().optional().describe('Path to the configuration file'),
  target: z.string().optional().describe('Cloud provider target ID to run the scan on'),
  defaultConfig: z.record(z.string(), z.unknown()).describe('Default configuration object'),
  defaultConfigPath: z.string().optional().describe('Path to the default configuration file'),
  delay: z
    .number()
    .int()
    .nonnegative()
    .optional()
    .describe('Delay in milliseconds between plugin API calls'),
  envFile: z.string().optional().describe('Path to the environment file'),
  force: z.boolean().describe('Whether to force generation').default(false),
  injectVar: z.string().optional().describe('Variable to inject'),
  language: z
    .union([z.string(), z.array(z.string())])
    .optional()
    .describe('Language(s) of tests to generate'),
  frameworks: z
    .array(z.enum(frameworkOptions))
    .min(1)
    .optional()
    .describe(
      'Subset of compliance frameworks to include when generating, reporting, and filtering results',
    ),
  maxConcurrency: z
    .number()
    .int()
    .positive()
    .optional()
    .describe('Maximum number of concurrent API calls'),
  numTests: z.number().int().positive().optional().describe('Number of tests to generate'),
  output: z.string().optional().describe('Output file path'),
  plugins: z.array(RedteamPluginObjectSchema).optional().describe('Plugins to use'),
  provider: z.string().optional().describe('Provider to use'),
  purpose: z.string().optional().describe('Purpose of the redteam generation'),
  strategies: z.array(RedteamStrategySchema).optional().describe('Strategies to use'),
  write: z.boolean().describe('Whether to write the output'),
  burpEscapeJson: z.boolean().describe('Whether to escape quotes in Burp payloads').optional(),
  progressBar: z.boolean().describe('Whether to show a progress bar').optional(),
  configFromCloud: z.any().optional().describe('A configuration object loaded from cloud'),
});

/**
 * Schema for `redteam` section of promptfooconfig.yaml
 */
export const RedteamConfigSchema = z
  .object({
    injectVar: z
      .string()
      .optional()
      .describe(
        "Variable to inject. Can be a string or array of strings. If string, it's transformed to an array. Inferred from the prompts by default.",
      ),
    purpose: z
      .string()
      .optional()
      .describe('Purpose override string - describes the prompt templates'),
    testGenerationInstructions: z
      .string()
      .optional()
      .describe('Additional instructions for test generation applied to each plugin'),
    provider: ProviderSchema.optional().describe('Provider used for generating adversarial inputs'),
    numTests: z.number().int().positive().optional().describe('Number of tests to generate'),
    language: z
      .union([z.string(), z.array(z.string())])
      .optional()
      .describe('Language(s) of tests to generate for this plugin'),
    frameworks: z
      .array(z.enum(frameworkOptions))
      .min(1)
      .optional()
      .describe('Compliance frameworks to include across reports and commands'),
    entities: z
      .array(z.string())
      .optional()
      .describe('Names of people, brands, or organizations related to your LLM application'),
    plugins: z
      .array(RedteamPluginSchema)
      .describe('Plugins to use for redteam generation')
      .default(['default']),
    strategies: z
      .array(RedteamStrategySchema)
      .describe(
        dedent`Strategies to use for redteam generation.

        Defaults to ${DEFAULT_STRATEGIES.join(', ')}
        Supports ${ALL_STRATEGIES.join(', ')}
        `,
      )
      .optional()
      .default(['default']),
    maxConcurrency: z
      .number()
      .int()
      .positive()
      .optional()
      .describe('Maximum number of concurrent API calls'),
    delay: z
      .number()
      .int()
      .nonnegative()
      .optional()
      .describe('Delay in milliseconds between plugin API calls'),
    excludeTargetOutputFromAgenticAttackGeneration: z
      .boolean()
      .optional()
      .describe('Whether to exclude target output from the agentific attack generation process'),
    tracing: TracingConfigSchema.optional().describe(
      'Tracing defaults applied to all strategies unless overridden',
    ),
  })
  .transform((data): RedteamFileConfig => {
    const pluginMap = new Map<string, RedteamPluginObject>();
    const strategySet = new Set<Strategy>();
    const frameworks =
      data.frameworks && data.frameworks.length > 0
        ? Array.from(new Set(data.frameworks))
        : undefined;

    // MIGRATION: Extract languages from multilingual strategy and merge into global language config
    // This allows plugin-level language generation to work with multilingual strategy
    const multilingualStrategy = data.strategies?.find(
      (s) => (typeof s === 'string' ? s : s.id) === 'multilingual',
    );

    if (multilingualStrategy && typeof multilingualStrategy !== 'string') {
      const strategyLanguages = multilingualStrategy.config?.languages;

      if (Array.isArray(strategyLanguages) && strategyLanguages.length > 0) {
        // Lazy require to avoid mock interference in tests during module initialization
        // Try-catch to handle ESM environments where require may not work
        try {
          // eslint-disable-next-line @typescript-eslint/no-require-imports
          const logger = require('../logger').default;
          logger.debug(
            '[DEPRECATED] The "multilingual" strategy is deprecated. Use the top-level "language" config instead. See: https://www.promptfoo.dev/docs/red-team/configuration/#language',
          );
        } catch {
          // Silently fail in ESM environments - deprecation warning is not critical
        }

        if (data.language) {
          // Global language exists, merge with 'en' and strategy languages, then deduplicate
          const existingLanguages = Array.isArray(data.language) ? data.language : [data.language];
          data.language = [...new Set([...existingLanguages, 'en', ...strategyLanguages])];
        } else {
          // No global language set, prepend 'en' as default to multilingual strategy languages
          data.language = ['en', ...strategyLanguages];
        }

        // Remove multilingual strategy from array - it's now a pure config mechanism
        // Tests will be generated with language modifiers by plugins, not by the strategy
        data.strategies = data.strategies?.filter((s) => {
          const id = typeof s === 'string' ? s : s.id;
          return id !== 'multilingual';
        });
      }
    }

    const addPlugin = (
      id: string,
      config: any,
      numTests: number | undefined,
      severity?: Severity,
    ) => {
      const key = `${id}:${JSON.stringify(config)}:${severity || ''}`;
      const pluginObject: RedteamPluginObject = { id };
      if (numTests !== undefined || data.numTests !== undefined) {
        pluginObject.numTests = numTests ?? data.numTests;
      }
      if (config !== undefined) {
        pluginObject.config = config;
      }
      if (severity !== undefined) {
        pluginObject.severity = severity;
      }
      pluginMap.set(key, pluginObject);
    };

    const expandCollection = (
      collection: string[] | ReadonlySet<Plugin>,
      config: any,
      numTests: number | undefined,
      severity?: Severity,
    ) => {
      (Array.isArray(collection) ? collection : Array.from(collection)).forEach((item) => {
        // Only add the plugin if it doesn't already exist or if the existing one has undefined numTests
        const existingPlugin = pluginMap.get(`${item}:${JSON.stringify(config)}:${severity || ''}`);
        if (!existingPlugin || existingPlugin.numTests === undefined) {
          addPlugin(item, config, numTests, severity);
        }
      });
    };

    const handleCollectionExpansion = (
      id: string,
      config: any,
      numTests: number | undefined,
      severity?: Severity,
    ) => {
      if (id === 'foundation') {
        expandCollection([...FOUNDATION_PLUGINS], config, numTests, severity);
      } else if (id === 'harmful') {
        expandCollection(Object.keys(HARM_PLUGINS), config, numTests, severity);
      } else if (id === 'pii') {
        expandCollection([...PII_PLUGINS], config, numTests, severity);
      } else if (id === 'medical') {
        expandCollection([...MEDICAL_PLUGINS], config, numTests, severity);
      } else if (id === 'pharmacy') {
        expandCollection([...PHARMACY_PLUGINS], config, numTests, severity);
      } else if (id === 'insurance') {
        expandCollection([...INSURANCE_PLUGINS], config, numTests, severity);
      } else if (id === 'financial') {
        expandCollection([...FINANCIAL_PLUGINS], config, numTests, severity);
      } else if (id === 'default') {
        expandCollection([...REDTEAM_DEFAULT_PLUGINS], config, numTests, severity);
      } else if (id === 'guardrails-eval') {
        expandCollection([...GUARDRAILS_EVALUATION_PLUGINS], config, numTests, severity);
      }
    };

    const handlePlugin = (plugin: string | RedteamPluginObject) => {
      const pluginObj =
        typeof plugin === 'string'
          ? { id: plugin, numTests: data.numTests, config: undefined, severity: undefined }
          : { ...plugin, numTests: plugin.numTests ?? data.numTests };

      if (ALIASED_PLUGIN_MAPPINGS[pluginObj.id]) {
        Object.values(ALIASED_PLUGIN_MAPPINGS[pluginObj.id]).forEach(({ plugins, strategies }) => {
          plugins.forEach((id) => {
            if (COLLECTIONS.includes(id as any)) {
              handleCollectionExpansion(
                id,
                pluginObj.config,
                pluginObj.numTests,
                pluginObj.severity,
              );
            } else {
              addPlugin(id, pluginObj.config, pluginObj.numTests, pluginObj.severity);
            }
          });
          strategies.forEach((strategy) => strategySet.add(strategy as Strategy));
        });
      } else if (COLLECTIONS.includes(pluginObj.id as any)) {
        handleCollectionExpansion(
          pluginObj.id,
          pluginObj.config,
          pluginObj.numTests,
          pluginObj.severity,
        );
      } else {
        const mapping = Object.entries(ALIASED_PLUGIN_MAPPINGS).find(([, value]) =>
          Object.keys(value).includes(pluginObj.id),
        );
        if (mapping) {
          const [, aliasedMapping] = mapping;
          aliasedMapping[pluginObj.id].plugins.forEach((id) => {
            if (COLLECTIONS.includes(id as any)) {
              handleCollectionExpansion(
                id,
                pluginObj.config,
                pluginObj.numTests,
                pluginObj.severity,
              );
            } else {
              addPlugin(id, pluginObj.config, pluginObj.numTests, pluginObj.severity);
            }
          });
          aliasedMapping[pluginObj.id].strategies.forEach((strategy) =>
            strategySet.add(strategy as Strategy),
          );
        } else {
          addPlugin(pluginObj.id, pluginObj.config, pluginObj.numTests, pluginObj.severity);
        }
      }
    };

    data.plugins.forEach(handlePlugin);

    const uniquePlugins = Array.from(pluginMap.values())
      .filter((plugin) => !COLLECTIONS.includes(plugin.id as (typeof COLLECTIONS)[number]))
      .sort((a, b) => {
        if (a.id !== b.id) {
          return a.id.localeCompare(b.id);
        }
        return JSON.stringify(a.config || {}).localeCompare(JSON.stringify(b.config || {}));
      });

    const strategies = Array.from(
      new Map<string, RedteamStrategy>(
        [...(data.strategies || []), ...Array.from(strategySet)].flatMap(
          (strategy): Array<[string, RedteamStrategy]> => {
            if (typeof strategy === 'string') {
              if (strategy === 'basic') {
                return [];
              }
              return strategy === 'default'
                ? DEFAULT_STRATEGIES.map((id): [string, RedteamStrategy] => [id, { id }])
                : [[strategy, { id: strategy }]];
            }
            // Return tuple of [id, strategy] for Map to deduplicate by id
            return [[strategy.id, strategy]];
          },
        ),
      ).values(),
    ).sort((a, b) => {
      const aId = typeof a === 'string' ? a : a.id;
      const bId = typeof b === 'string' ? b : b.id;
      return aId.localeCompare(bId);
    }) as RedteamStrategy[];

    return {
      numTests: data.numTests,
      plugins: uniquePlugins,
      strategies,
      ...(frameworks ? { frameworks } : {}),
      ...(data.delay ? { delay: data.delay } : {}),
      ...(data.entities ? { entities: data.entities } : {}),
      ...(data.injectVar ? { injectVar: data.injectVar } : {}),
      ...(data.language ? { language: data.language } : {}),
      ...(data.provider ? { provider: data.provider } : {}),
      ...(data.purpose ? { purpose: data.purpose } : {}),
      ...(data.excludeTargetOutputFromAgenticAttackGeneration
        ? {
            excludeTargetOutputFromAgenticAttackGeneration:
              data.excludeTargetOutputFromAgenticAttackGeneration,
          }
        : {}),
      ...(data.tracing ? { tracing: data.tracing } : {}),
    };
  });

// Ensure that schemas match their corresponding types
function assert<_T extends never>() {}
type TypeEqualityGuard<A, B> = Exclude<A, B> | Exclude<B, A>;

assert<TypeEqualityGuard<RedteamFileConfig, z.infer<typeof RedteamConfigSchema>>>();

// TODO: Why is this never?
// assert<TypeEqualityGuard<RedteamPluginObject, z.infer<typeof RedteamPluginObjectSchema>>>();<|MERGE_RESOLUTION|>--- conflicted
+++ resolved
@@ -91,13 +91,8 @@
     .positive()
     .default(DEFAULT_NUM_TESTS_PER_PLUGIN)
     .describe('Number of tests to generate for this plugin'),
-<<<<<<< HEAD
   config: z.record(z.string(), z.unknown()).optional().describe('Plugin-specific configuration'),
-  severity: z.nativeEnum(Severity).optional().describe('Severity level for this plugin'),
-=======
-  config: z.record(z.unknown()).optional().describe('Plugin-specific configuration'),
   severity: SeveritySchema.optional().describe('Severity level for this plugin'),
->>>>>>> b6b3ee77
 });
 
 /**
