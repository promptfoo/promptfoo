--- conflicted
+++ resolved
@@ -1,12 +1,7 @@
 import * as path from 'path';
 
-<<<<<<< HEAD
 import { migrate } from 'drizzle-orm/libsql/migrator';
-import { getDb } from './database';
-=======
-import { migrate } from 'drizzle-orm/better-sqlite3/migrator';
 import { getDb } from './database/index';
->>>>>>> 6d702d38
 import logger from './logger';
 
 /**
