{
  "name": "app",
  "private": true,
  "version": "0.0.0",
  "type": "module",
  "scripts": {
    "dev": "vite",
    "tsc": "tsc",
    "build": "tsc -b && vite build",
    "build:watch": "tsc -b --watch",
    "lint": "cd ../.. && npx @biomejs/biome lint src/app",
    "preview": "vite preview",
    "test": "vitest",
    "test:ci": "vitest run"
  },
  "dependencies": {
    "react": "^19.1.0",
    "react-dom": "^19.1.0"
  },
  "overrides": {
    "react": "$react",
    "react-dom": "$react-dom",
    "**/react": "$react",
    "**/react-dom": "$react-dom",
    "@types/react": "^19.1.8",
    "@types/react-dom": "^19.1.6",
    "**/@types/react": "^19.1.8",
    "**/@types/react-dom": "^19.1.6"
  },
  "devDependencies": {
    "@emotion/react": "^11.14.0",
    "@emotion/styled": "^11.14.1",
    "@eslint/js": "^9.30.0",
    "@kurkle/color": "^0.4.0",
    "@mui/icons-material": "^7.2.0",
    "@mui/material": "^7.2.0",
    "@mui/system": "^7.2.0",
    "@mui/x-charts": "^8.6.0",
    "@mui/x-data-grid": "^8.6.0",
    "@tanstack/react-table": "^8.21.3",
    "@tanstack/table-core": "^8.21.3",
    "@testing-library/dom": "^10.4.1",
    "@testing-library/jest-dom": "^6.8.0",
    "@testing-library/react": "^16.3.0",
    "@testing-library/user-event": "^14.5.2",
    "@types/diff": "^7.0.2",
    "@types/fuzzysearch": "^1.0.2",
    "@types/js-yaml": "^4.0.9",
    "@types/node": "^24.3.0",
    "@types/prismjs": "^1.26.5",
    "@types/react": "^19.1.8",
    "@types/react-dom": "^19.1.6",
    "@types/react-router-dom": "^5.3.3",
    "@types/react-syntax-highlighter": "^15.5.13",
    "@types/uuid": "^10.0.0",
    "@typescript-eslint/eslint-plugin": "^8.34.0",
    "@typescript-eslint/parser": "^8.34.0",
    "@vitejs/plugin-react": "^4.7.0",
    "@vitest/coverage-v8": "^3.2.3",
    "ansi-to-html": "^0.7.2",
    "chart.js": "^4.5.0",
    "csv-parse": "^5.6.0",
    "csv-stringify": "^6.6.0",
    "diff": "^7.0.0",
    "fuzzysearch": "^1.0.3",
    "idb-keyval": "^6.2.2",
    "js-yaml": "^4.1.0",
    "jsdom": "^26.1.0",
<<<<<<< HEAD
    "npm-force-resolutions": "^0.0.10",
    "posthog-js": "^1.260.2",
=======
    "posthog-js": "^1.261.0",
>>>>>>> e31529f1
    "prismjs": "^1.30.0",
    "react-error-boundary": "^6.0.0",
    "react-markdown": "^10.1.0",
    "react-router-dom": "^7.8.2",
    "react-simple-code-editor": "^0.14.1",
    "react-syntax-highlighter": "^15.6.1",
    "recharts": "^3.0.2",
    "remark-gfm": "^4.0.1",
    "socket.io-client": "^4.8.1",
    "typescript": "^5.9.2",
    "use-debounce": "^10.0.5",
    "vite": "^6.3.5",
    "vite-plugin-node-polyfills": "^0.24.0",
    "vitest": "^3.2.4",
    "zustand": "^5.0.8"
  },
  "dependencies": {
    "redent": "^3.0.0",
    "reselect": "^5.1.1",
    "set-cookie-parser": "^2.7.1"
  }
}<|MERGE_RESOLUTION|>--- conflicted
+++ resolved
@@ -66,12 +66,8 @@
     "idb-keyval": "^6.2.2",
     "js-yaml": "^4.1.0",
     "jsdom": "^26.1.0",
-<<<<<<< HEAD
     "npm-force-resolutions": "^0.0.10",
-    "posthog-js": "^1.260.2",
-=======
     "posthog-js": "^1.261.0",
->>>>>>> e31529f1
     "prismjs": "^1.30.0",
     "react-error-boundary": "^6.0.0",
     "react-markdown": "^10.1.0",
