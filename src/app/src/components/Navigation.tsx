import React, { useState } from 'react';
import { IS_RUNNING_LOCALLY } from '@app/constants';
import ExpandMoreIcon from '@mui/icons-material/ExpandMore';
import EngineeringIcon from '@mui/icons-material/Engineering';
import InfoIcon from '@mui/icons-material/Info';
import AppBar from '@mui/material/AppBar';
import Box from '@mui/material/Box';
import Button from '@mui/material/Button';
import IconButton from '@mui/material/IconButton';
import MenuItem from '@mui/material/MenuItem';
import MenuList from '@mui/material/MenuList';
import Paper from '@mui/material/Paper';
import Popper from '@mui/material/Popper';
import { styled } from '@mui/material/styles';
import Toolbar from '@mui/material/Toolbar';
import Tooltip from '@mui/material/Tooltip';
import { Link, useLocation } from 'react-router-dom';
import ApiSettingsModal from './ApiSettingsModal';
import DarkMode from './DarkMode';
import InfoModal from './InfoModal';
import Logo from './Logo';
import type { ButtonProps } from '@mui/material/Button';
import './Navigation.css';

const NavButton = styled(Button)<ButtonProps>(({ theme }) => ({
  color: theme.palette.text.primary,
  padding: theme.spacing(0.5, 1),
  minWidth: 'auto',
  '&:hover': {
    backgroundColor: theme.palette.action.hover,
  },
  '&.active': {
    backgroundColor: theme.palette.action.selected,
  },
  [theme.breakpoints.down('lg')]: {
    fontSize: '0.9rem',
  },
  [theme.breakpoints.down('md')]: {
    fontSize: '0.85rem',
  },
}));

const StyledAppBar = styled(AppBar)(({ theme }) => ({
  backgroundColor: theme.palette.background.paper,
  color: theme.palette.text.primary,
  boxShadow: theme.shadows[1],
}));

const NavToolbar = styled(Toolbar)({
  justifyContent: 'space-between',
});

const NavSection = styled(Box)({
  display: 'flex',
  alignItems: 'center',
  gap: '1rem',
});

function NavLink({ href, label }: { href: string; label: string }) {
  const location = useLocation();
  const isActive = location.pathname.startsWith(href);

  return (
<<<<<<< HEAD
    <NavButton component={RouterLink as any} to={href} className={isActive ? 'active' : ''}>
      {label}
    </NavButton>
=======
    <Link to={href} style={{ textDecoration: 'none' }}>
      <NavButton className={isActive ? 'active' : ''}>{label}</NavButton>
    </Link>
>>>>>>> 4d4a478f
  );
}

type ActiveMenu = 'create' | 'evals' | null;

function CreateDropdown({
  activeMenu,
  setActiveMenu,
}: {
  activeMenu: ActiveMenu;
  setActiveMenu: (menu: ActiveMenu) => void;
}) {
  const [anchorEl, setAnchorEl] = useState<null | HTMLElement>(null);
  const location = useLocation();

  const handleClick = (event: React.MouseEvent<HTMLElement>) => {
    setAnchorEl(event.currentTarget);
    setActiveMenu('create');
  };

  const handleClose = () => {
    setActiveMenu(null);
  };

  const handleMouseEnter = (event: React.MouseEvent<HTMLElement>) => {
    setAnchorEl(event.currentTarget);
    setActiveMenu('create');
  };

  const handleMouseLeave = () => {
    setActiveMenu(null);
  };

  const isActive = ['/setup', '/redteam/setup'].some((route) =>
    location.pathname.startsWith(route),
  );

  const menuItems = [
    {
      href: '/setup',
      label: 'Eval',
      description: 'Create and configure evaluation tests',
    },
    {
      href: '/redteam/setup',
      label: 'Red Team',
      description: 'Set up security testing scenarios',
    },
  ];

  const isOpen = activeMenu === 'create';

  return (
    <>
      <Button
        onClick={handleClick}
        onMouseEnter={handleMouseEnter}
        endIcon={
          <ExpandMoreIcon
            sx={{
              transform: isOpen ? 'rotate(180deg)' : 'none',
              transition: 'transform 0.3s',
              fontSize: '1rem',
              opacity: 0.5,
            }}
          />
        }
        sx={{
          color: 'text.primary',
          position: 'relative',
          borderRadius: isOpen ? '4px 4px 0 0' : '4px',
          transition: 'all 0.2s ease',
          '&:hover': {
            backgroundColor: 'action.hover',
          },
          ...(isOpen && {
            backgroundColor: 'background.paper',
            boxShadow: (theme) =>
              `0 -2px 8px ${theme.palette.mode === 'dark' ? 'rgba(0,0,0,0.3)' : 'rgba(0,0,0,0.1)'}`,
            zIndex: 1301,
          }),
          ...(isActive && {
            backgroundColor: 'action.selected',
          }),
        }}
      >
        Create
      </Button>
      <Popper
        anchorEl={anchorEl}
        open={isOpen}
        placement="bottom-start"
        onMouseLeave={handleMouseLeave}
        sx={{ zIndex: 1300 }}
        modifiers={[
          {
            name: 'offset',
            options: {
              offset: [0, -1],
            },
          },
        ]}
      >
<<<<<<< HEAD
        <Box sx={{ pt: 1 }}>
          <Paper
            elevation={3}
            sx={{
              width: 320,
              maxWidth: '90vw',
              borderRadius: '0 0 8px 8px',
              overflow: 'hidden',
              position: 'relative',
              boxShadow: (theme) =>
                `0 4px 20px ${theme.palette.mode === 'dark' ? 'rgba(0,0,0,0.5)' : 'rgba(0,0,0,0.15)'}`,
            }}
          >
            <MenuList sx={{ py: 1 }}>
              {menuItems.map((item) => (
                <MenuItem
                  key={item.href}
                  component={RouterLink}
                  to={item.href}
                  onClick={handleClose}
                  sx={{
                    py: 1.5,
                    px: 2.5,
                    display: 'flex',
                    flexDirection: 'column',
                    alignItems: 'flex-start',
                    minHeight: 'auto',
                    whiteSpace: 'normal',
                    transition: 'background-color 0.2s ease',
                    '&:hover': {
                      backgroundColor: 'action.hover',
                    },
                    '&:not(:last-child)': {
                      borderBottom: '1px solid',
                      borderBottomColor: 'divider',
                    },
                  }}
                >
                  <Box sx={{ width: '100%' }}>
                    <Box
                      sx={{
                        fontSize: '0.875rem',
                        fontWeight: 500,
                        color: 'text.primary',
                        mb: 0.25,
                        letterSpacing: '-0.01em',
                      }}
                    >
                      {item.label}
                    </Box>
                    <Box
                      sx={{
                        fontSize: '0.8125rem',
                        color: 'text.secondary',
                        lineHeight: 1.4,
                        whiteSpace: 'normal',
                        opacity: 0.8,
                      }}
                    >
                      {item.description}
                    </Box>
                  </Box>
                </MenuItem>
              ))}
            </MenuList>
          </Paper>
        </Box>
      </Popper>
=======
        <MenuItem onClick={handleClose}>
          <Link to="/setup" style={{ textDecoration: 'none', color: 'inherit', width: '100%' }}>
            Eval
          </Link>
        </MenuItem>
        <MenuItem onClick={handleClose}>
          <Link
            to="/redteam/setup"
            style={{ textDecoration: 'none', color: 'inherit', width: '100%' }}
          >
            Red Team
          </Link>
        </MenuItem>
      </Menu>
>>>>>>> 4d4a478f
    </>
  );
}

function EvalsDropdown({
  activeMenu,
  setActiveMenu,
}: {
  activeMenu: ActiveMenu;
  setActiveMenu: (menu: ActiveMenu) => void;
}) {
  const [anchorEl, setAnchorEl] = useState<null | HTMLElement>(null);
  const location = useLocation();

  const handleClick = (event: React.MouseEvent<HTMLElement>) => {
    setAnchorEl(event.currentTarget);
    setActiveMenu('evals');
  };

  const handleClose = () => {
    setActiveMenu(null);
  };

  const handleMouseEnter = (event: React.MouseEvent<HTMLElement>) => {
    setAnchorEl(event.currentTarget);
    setActiveMenu('evals');
  };

  const handleMouseLeave = () => {
    setActiveMenu(null);
  };

  const isActive = ['/eval', '/evals'].some((route) => location.pathname.startsWith(route));

  const menuItems = [
    {
      href: '/eval',
      label: 'Latest Eval',
      description: 'View your most recent evaluation results',
    },
    {
      href: '/evals',
      label: 'All Evals',
      description: 'Browse and manage all evaluation runs',
    },
  ];

  const isOpen = activeMenu === 'evals';

  return (
    <>
      <Button
        onClick={handleClick}
        onMouseEnter={handleMouseEnter}
        endIcon={
          <ExpandMoreIcon
            sx={{
              transform: isOpen ? 'rotate(180deg)' : 'none',
              transition: 'transform 0.3s',
              fontSize: '1rem',
              opacity: 0.5,
            }}
          />
        }
        sx={{
          color: 'text.primary',
          position: 'relative',
          borderRadius: isOpen ? '4px 4px 0 0' : '4px',
          transition: 'all 0.2s ease',
          '&:hover': {
            backgroundColor: 'action.hover',
          },
          ...(isOpen && {
            backgroundColor: 'background.paper',
            boxShadow: (theme) =>
              `0 -2px 8px ${theme.palette.mode === 'dark' ? 'rgba(0,0,0,0.3)' : 'rgba(0,0,0,0.1)'}`,
            zIndex: 1301,
          }),
          ...(isActive && {
            backgroundColor: 'action.selected',
          }),
        }}
      >
        Evals
<<<<<<< HEAD
      </Button>
      <Popper
        anchorEl={anchorEl}
        open={isOpen}
        placement="bottom-start"
        onMouseLeave={handleMouseLeave}
        sx={{ zIndex: 1300 }}
        modifiers={[
          {
            name: 'offset',
            options: {
              offset: [0, -1],
            },
          },
        ]}
      >
        <Box sx={{ pt: 1 }}>
          <Paper
            elevation={3}
            sx={{
              width: 320,
              maxWidth: '90vw',
              borderRadius: '0 0 8px 8px',
              overflow: 'hidden',
              position: 'relative',
              boxShadow: (theme) =>
                `0 4px 20px ${theme.palette.mode === 'dark' ? 'rgba(0,0,0,0.5)' : 'rgba(0,0,0,0.15)'}`,
            }}
          >
            <MenuList sx={{ py: 1 }}>
              {menuItems.map((item) => (
                <MenuItem
                  key={item.href}
                  component={RouterLink}
                  to={item.href}
                  onClick={handleClose}
                  sx={{
                    py: 1.5,
                    px: 2.5,
                    display: 'flex',
                    flexDirection: 'column',
                    alignItems: 'flex-start',
                    minHeight: 'auto',
                    whiteSpace: 'normal',
                    transition: 'background-color 0.2s ease',
                    '&:hover': {
                      backgroundColor: 'action.hover',
                    },
                    '&:not(:last-child)': {
                      borderBottom: '1px solid',
                      borderBottomColor: 'divider',
                    },
                  }}
                >
                  <Box sx={{ width: '100%' }}>
                    <Box
                      sx={{
                        fontSize: '0.875rem',
                        fontWeight: 500,
                        color: 'text.primary',
                        mb: 0.25,
                        letterSpacing: '-0.01em',
                      }}
                    >
                      {item.label}
                    </Box>
                    <Box
                      sx={{
                        fontSize: '0.8125rem',
                        color: 'text.secondary',
                        lineHeight: 1.4,
                        whiteSpace: 'normal',
                        opacity: 0.8,
                      }}
                    >
                      {item.description}
                    </Box>
                  </Box>
                </MenuItem>
              ))}
            </MenuList>
          </Paper>
        </Box>
      </Popper>
=======
      </NavButton>
      <Menu anchorEl={anchorEl} open={open} onClose={handleClose}>
        <MenuItem onClick={handleClose}>
          <Link to="/eval" style={{ textDecoration: 'none', color: 'inherit', width: '100%' }}>
            Latest Eval
          </Link>
        </MenuItem>
        <MenuItem onClick={handleClose}>
          <Link to="/evals" style={{ textDecoration: 'none', color: 'inherit', width: '100%' }}>
            All Evals
          </Link>
        </MenuItem>
      </Menu>
>>>>>>> 4d4a478f
    </>
  );
}

export default function Navigation({
  darkMode,
  onToggleDarkMode,
}: {
  darkMode: boolean;
  onToggleDarkMode: () => void;
}) {
  const [activeMenu, setActiveMenu] = useState<ActiveMenu>(null);
  const [showInfoModal, setShowInfoModal] = useState<boolean>(false);
  const [showApiSettingsModal, setShowApiSettingsModal] = useState<boolean>(false);

  const handleModalToggle = () => setShowInfoModal((prevState) => !prevState);
  const handleApiSettingsModalToggle = () => setShowApiSettingsModal((prevState) => !prevState);

  return (
    <>
      <StyledAppBar position="static" elevation={0}>
        <NavToolbar>
          <NavSection>
            <Logo />
            <CreateDropdown activeMenu={activeMenu} setActiveMenu={setActiveMenu} />
            <EvalsDropdown activeMenu={activeMenu} setActiveMenu={setActiveMenu} />
            <NavLink href="/prompts" label="Prompts" />
            <NavLink href="/datasets" label="Datasets" />
            <NavLink href="/history" label="History" />
            <NavLink href="/model-audit" label="Model Audit" />
          </NavSection>
          <NavSection>
            <IconButton onClick={handleModalToggle} color="inherit">
              <InfoIcon />
            </IconButton>
            {IS_RUNNING_LOCALLY && (
              <Tooltip title="API and Sharing Settings">
                <IconButton onClick={handleApiSettingsModalToggle} color="inherit">
                  <EngineeringIcon />
                </IconButton>
              </Tooltip>
            )}
            <DarkMode onToggleDarkMode={onToggleDarkMode} />
          </NavSection>
        </NavToolbar>
      </StyledAppBar>
      <InfoModal open={showInfoModal} onClose={handleModalToggle} />
      <ApiSettingsModal open={showApiSettingsModal} onClose={handleApiSettingsModalToggle} />
    </>
  );
}<|MERGE_RESOLUTION|>--- conflicted
+++ resolved
@@ -61,15 +61,9 @@
   const isActive = location.pathname.startsWith(href);
 
   return (
-<<<<<<< HEAD
-    <NavButton component={RouterLink as any} to={href} className={isActive ? 'active' : ''}>
-      {label}
-    </NavButton>
-=======
     <Link to={href} style={{ textDecoration: 'none' }}>
       <NavButton className={isActive ? 'active' : ''}>{label}</NavButton>
     </Link>
->>>>>>> 4d4a478f
   );
 }
 
@@ -173,7 +167,6 @@
           },
         ]}
       >
-<<<<<<< HEAD
         <Box sx={{ pt: 1 }}>
           <Paper
             elevation={3}
@@ -191,8 +184,6 @@
               {menuItems.map((item) => (
                 <MenuItem
                   key={item.href}
-                  component={RouterLink}
-                  to={item.href}
                   onClick={handleClose}
                   sx={{
                     py: 1.5,
@@ -212,52 +203,38 @@
                     },
                   }}
                 >
-                  <Box sx={{ width: '100%' }}>
-                    <Box
-                      sx={{
-                        fontSize: '0.875rem',
-                        fontWeight: 500,
-                        color: 'text.primary',
-                        mb: 0.25,
-                        letterSpacing: '-0.01em',
-                      }}
-                    >
-                      {item.label}
+                  <Link to={item.href} style={{ textDecoration: 'none', color: 'inherit', width: '100%' }}>
+                    <Box sx={{ width: '100%' }}>
+                      <Box
+                        sx={{
+                          fontSize: '0.875rem',
+                          fontWeight: 500,
+                          color: 'text.primary',
+                          mb: 0.25,
+                          letterSpacing: '-0.01em',
+                        }}
+                      >
+                        {item.label}
+                      </Box>
+                      <Box
+                        sx={{
+                          fontSize: '0.8125rem',
+                          color: 'text.secondary',
+                          lineHeight: 1.4,
+                          whiteSpace: 'normal',
+                          opacity: 0.8,
+                        }}
+                      >
+                        {item.description}
+                      </Box>
                     </Box>
-                    <Box
-                      sx={{
-                        fontSize: '0.8125rem',
-                        color: 'text.secondary',
-                        lineHeight: 1.4,
-                        whiteSpace: 'normal',
-                        opacity: 0.8,
-                      }}
-                    >
-                      {item.description}
-                    </Box>
-                  </Box>
+                  </Link>
                 </MenuItem>
               ))}
             </MenuList>
           </Paper>
         </Box>
       </Popper>
-=======
-        <MenuItem onClick={handleClose}>
-          <Link to="/setup" style={{ textDecoration: 'none', color: 'inherit', width: '100%' }}>
-            Eval
-          </Link>
-        </MenuItem>
-        <MenuItem onClick={handleClose}>
-          <Link
-            to="/redteam/setup"
-            style={{ textDecoration: 'none', color: 'inherit', width: '100%' }}
-          >
-            Red Team
-          </Link>
-        </MenuItem>
-      </Menu>
->>>>>>> 4d4a478f
     </>
   );
 }
@@ -342,7 +319,6 @@
         }}
       >
         Evals
-<<<<<<< HEAD
       </Button>
       <Popper
         anchorEl={anchorEl}
@@ -376,8 +352,6 @@
               {menuItems.map((item) => (
                 <MenuItem
                   key={item.href}
-                  component={RouterLink}
-                  to={item.href}
                   onClick={handleClose}
                   sx={{
                     py: 1.5,
@@ -397,51 +371,38 @@
                     },
                   }}
                 >
-                  <Box sx={{ width: '100%' }}>
-                    <Box
-                      sx={{
-                        fontSize: '0.875rem',
-                        fontWeight: 500,
-                        color: 'text.primary',
-                        mb: 0.25,
-                        letterSpacing: '-0.01em',
-                      }}
-                    >
-                      {item.label}
+                  <Link to={item.href} style={{ textDecoration: 'none', color: 'inherit', width: '100%' }}>
+                    <Box sx={{ width: '100%' }}>
+                      <Box
+                        sx={{
+                          fontSize: '0.875rem',
+                          fontWeight: 500,
+                          color: 'text.primary',
+                          mb: 0.25,
+                          letterSpacing: '-0.01em',
+                        }}
+                      >
+                        {item.label}
+                      </Box>
+                      <Box
+                        sx={{
+                          fontSize: '0.8125rem',
+                          color: 'text.secondary',
+                          lineHeight: 1.4,
+                          whiteSpace: 'normal',
+                          opacity: 0.8,
+                        }}
+                      >
+                        {item.description}
+                      </Box>
                     </Box>
-                    <Box
-                      sx={{
-                        fontSize: '0.8125rem',
-                        color: 'text.secondary',
-                        lineHeight: 1.4,
-                        whiteSpace: 'normal',
-                        opacity: 0.8,
-                      }}
-                    >
-                      {item.description}
-                    </Box>
-                  </Box>
+                  </Link>
                 </MenuItem>
               ))}
             </MenuList>
           </Paper>
         </Box>
       </Popper>
-=======
-      </NavButton>
-      <Menu anchorEl={anchorEl} open={open} onClose={handleClose}>
-        <MenuItem onClick={handleClose}>
-          <Link to="/eval" style={{ textDecoration: 'none', color: 'inherit', width: '100%' }}>
-            Latest Eval
-          </Link>
-        </MenuItem>
-        <MenuItem onClick={handleClose}>
-          <Link to="/evals" style={{ textDecoration: 'none', color: 'inherit', width: '100%' }}>
-            All Evals
-          </Link>
-        </MenuItem>
-      </Menu>
->>>>>>> 4d4a478f
     </>
   );
 }
