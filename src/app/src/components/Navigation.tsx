--- conflicted
+++ resolved
@@ -487,191 +487,7 @@
   );
 }
 
-<<<<<<< HEAD
-function _ModelAuditDropdown({
-  activeMenu,
-  setActiveMenu,
-}: {
-  activeMenu: ActiveMenu;
-  setActiveMenu: React.Dispatch<React.SetStateAction<ActiveMenu>>;
-}) {
-  const [anchorEl, setAnchorEl] = useState<null | HTMLElement>(null);
-  const location = useLocation();
-  const { scheduleClose, cancelClose } = useDelayedClose('audit', setActiveMenu);
-
-  const handleClick = (event: React.MouseEvent<HTMLElement>) => {
-    setAnchorEl(event.currentTarget);
-    setActiveMenu('audit');
-  };
-
-  const handleClose = () => {
-    setActiveMenu(null);
-  };
-
-  const handleMouseEnter = (event: React.MouseEvent<HTMLElement>) => {
-    setAnchorEl(event.currentTarget);
-    setActiveMenu('audit');
-  };
-
-  const handleMouseLeave = () => {
-    scheduleClose();
-  };
-
-  const isActive = ['/model-audit'].some((route) => location.pathname.startsWith(route));
-
-  const menuItems = [
-    {
-      href: '/model-audit',
-      label: 'New Scan',
-      description: 'Run a new model security scan',
-    },
-    {
-      href: '/model-audit/history',
-      label: 'Scan History',
-      description: 'Browse and manage previous scans',
-    },
-  ];
-
-  const isOpen = activeMenu === 'audit';
-
-  return (
-    <Box
-      onMouseLeave={handleMouseLeave}
-      onMouseEnter={cancelClose}
-      sx={{ position: 'relative', display: 'inline-block' }}
-    >
-      <Button
-        onClick={handleClick}
-        onMouseEnter={handleMouseEnter}
-        endIcon={
-          <ExpandMoreIcon
-            sx={{
-              transform: isOpen ? 'rotate(180deg)' : 'none',
-              transition: 'transform 0.3s',
-              fontSize: '1rem',
-              opacity: 0.5,
-            }}
-          />
-        }
-        sx={{
-          color: 'text.primary',
-          position: 'relative',
-          borderRadius: isOpen ? '4px 4px 0 0' : '4px',
-          transition: 'all 0.2s ease',
-          '&:hover': {
-            backgroundColor: 'action.hover',
-          },
-          ...(isOpen && {
-            backgroundColor: 'background.paper',
-            boxShadow: (theme) =>
-              `0 -2px 8px ${theme.palette.mode === 'dark' ? 'rgba(0,0,0,0.3)' : 'rgba(0,0,0,0.1)'}`,
-            zIndex: 1301,
-          }),
-          ...(isActive && {
-            backgroundColor: 'action.selected',
-          }),
-        }}
-      >
-        Model Audit
-      </Button>
-      <Popper
-        anchorEl={anchorEl}
-        open={isOpen}
-        placement="bottom-start"
-        sx={{ zIndex: 1300 }}
-        modifiers={[
-          {
-            name: 'offset',
-            options: {
-              offset: [0, -1],
-            },
-          },
-        ]}
-      >
-        <Box sx={{ pt: 1 }}>
-          <Paper
-            onMouseEnter={cancelClose}
-            onMouseLeave={scheduleClose}
-            elevation={3}
-            sx={{
-              width: 320,
-              maxWidth: '90vw',
-              borderRadius: '0 0 8px 8px',
-              overflow: 'hidden',
-              position: 'relative',
-              boxShadow: (theme) =>
-                `0 4px 20px ${theme.palette.mode === 'dark' ? 'rgba(0,0,0,0.5)' : 'rgba(0,0,0,0.15)'}`,
-            }}
-          >
-            <MenuList sx={{ py: 1 }}>
-              {menuItems.map((item) => (
-                <MenuItem
-                  key={item.href}
-                  component={RouterLink}
-                  to={item.href}
-                  onClick={handleClose}
-                  sx={{
-                    py: 1.5,
-                    px: 2.5,
-                    display: 'flex',
-                    flexDirection: 'column',
-                    alignItems: 'flex-start',
-                    minHeight: 'auto',
-                    whiteSpace: 'normal',
-                    transition: 'background-color 0.2s ease',
-                    '&:hover': {
-                      backgroundColor: 'action.hover',
-                    },
-                    '&:not(:last-child)': {
-                      borderBottom: '1px solid',
-                      borderBottomColor: 'divider',
-                    },
-                  }}
-                >
-                  <Box sx={{ width: '100%' }}>
-                    <Box
-                      sx={{
-                        fontSize: '0.875rem',
-                        fontWeight: 500,
-                        color: 'text.primary',
-                        mb: 0.25,
-                        letterSpacing: '-0.01em',
-                      }}
-                    >
-                      {item.label}
-                    </Box>
-                    <Box
-                      sx={{
-                        fontSize: '0.8125rem',
-                        color: 'text.secondary',
-                        lineHeight: 1.4,
-                        whiteSpace: 'normal',
-                        opacity: 0.8,
-                      }}
-                    >
-                      {item.description}
-                    </Box>
-                  </Box>
-                </MenuItem>
-              ))}
-            </MenuList>
-          </Paper>
-        </Box>
-      </Popper>
-    </Box>
-  );
-}
-
-export default function Navigation({
-  darkMode,
-  onToggleDarkMode,
-}: {
-  darkMode: boolean;
-  onToggleDarkMode: () => void;
-}) {
-=======
 export default function Navigation({ onToggleDarkMode }: { onToggleDarkMode: () => void }) {
->>>>>>> ae52bd27
   const [activeMenu, setActiveMenu] = useState<ActiveMenu>(null);
   const [showInfoModal, setShowInfoModal] = useState<boolean>(false);
   const [showApiSettingsModal, setShowApiSettingsModal] = useState<boolean>(false);
