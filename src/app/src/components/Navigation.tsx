import React, { useState } from 'react';
<<<<<<< HEAD
=======
import type { LinkProps } from 'react-router-dom';
>>>>>>> d8b9450e
import { Link, useLocation } from 'react-router-dom';
import { IS_RUNNING_LOCALLY } from '@app/constants';
import ArrowDropDownIcon from '@mui/icons-material/ArrowDropDown';
import EngineeringIcon from '@mui/icons-material/Engineering';
import InfoIcon from '@mui/icons-material/Info';
<<<<<<< HEAD
import { AppBar, Toolbar, Button, IconButton, Menu, MenuItem, Box, Tooltip } from '@mui/material';
=======
import type { ButtonProps } from '@mui/material';
import { AppBar, Toolbar, Button, IconButton, Box, Tooltip } from '@mui/material';
>>>>>>> d8b9450e
import { styled } from '@mui/material/styles';
import ApiSettingsModal from './ApiSettingsModal';
import DarkMode from './DarkMode';
import InfoModal from './InfoModal';
import Logo from './Logo';
import './Navigation.css';

<<<<<<< HEAD
const NavButton = styled(Button)(({ theme }) => ({
=======
const NavButton = styled(Button)<ButtonProps & LinkProps>(({ theme }) => ({
>>>>>>> d8b9450e
  color: theme.palette.text.primary,
  '&:hover': {
    backgroundColor: theme.palette.action.hover,
  },
  '&.active': {
    backgroundColor: theme.palette.action.selected,
  },
}));

const StyledAppBar = styled(AppBar)(({ theme }) => ({
  backgroundColor: theme.palette.background.paper,
  color: theme.palette.text.primary,
  boxShadow: theme.shadows[1],
  marginBottom: theme.spacing(2),
}));

const NavToolbar = styled(Toolbar)({
  justifyContent: 'space-between',
});

const NavSection = styled(Box)({
  display: 'flex',
  alignItems: 'center',
  gap: '1rem',
});

function NavLink({ href, label }: { href: string; label: string }) {
  const location = useLocation();
  const isActive = location.pathname.startsWith(href);

  return (
    <NavButton component={Link} to={href} className={isActive ? 'active' : ''}>
      {label}
    </NavButton>
<<<<<<< HEAD
  );
}

function NewDropdown() {
  const [anchorEl, setAnchorEl] = useState<null | HTMLElement>(null);
  const open = Boolean(anchorEl);
  const location = useLocation();

  const handleClick = (event: React.MouseEvent<HTMLElement>) => {
    setAnchorEl(event.currentTarget);
  };

  const handleClose = () => {
    setAnchorEl(null);
  };

  const isActive = ['/setup', '/redteam/setup'].some((route) =>
    location.pathname.startsWith(route),
  );

  return (
    <>
      <NavButton
        onClick={handleClick}
        endIcon={<ArrowDropDownIcon />}
        className={isActive ? 'active' : ''}
      >
        Create
      </NavButton>
      <Menu
        anchorEl={anchorEl}
        open={open}
        onClose={handleClose}
        PaperProps={{
          elevation: 0,
          sx: {
            overflow: 'visible',
            filter: 'drop-shadow(0px 2px 8px rgba(0,0,0,0.32))',
            mt: 1.5,
          },
        }}
      >
        <MenuItem onClick={handleClose} component={Link} to="/setup">
          Eval
        </MenuItem>
        <MenuItem onClick={handleClose} component={Link} to="/redteam/setup">
          Redteam
        </MenuItem>
      </Menu>
    </>
=======
>>>>>>> d8b9450e
  );
}

export default function Navigation({
  darkMode,
  onToggleDarkMode,
}: {
  darkMode: boolean;
  onToggleDarkMode: () => void;
}) {
  const [showInfoModal, setShowInfoModal] = useState<boolean>(false);
  const [showApiSettingsModal, setShowApiSettingsModal] = useState<boolean>(false);

  const handleModalToggle = () => setShowInfoModal((prevState) => !prevState);
  const handleApiSettingsModalToggle = () => setShowApiSettingsModal((prevState) => !prevState);

  return (
    <>
      <StyledAppBar position="static" elevation={0}>
        <NavToolbar>
          <NavSection>
            <Logo />
<<<<<<< HEAD
            {!import.meta.env.VITE_PUBLIC_NO_BROWSING && (
              <>
                <NewDropdown />
                <NavLink href="/eval" label="Evals" />
                <NavLink href="/prompts" label="Prompts" />
                <NavLink href="/datasets" label="Datasets" />
                <NavLink href="/progress" label="Progress" />
              </>
            )}
=======
            <NavLink href="/setup" label="Create" />
            <NavLink href="/eval" label="Evals" />
            <NavLink href="/prompts" label="Prompts" />
            <NavLink href="/datasets" label="Datasets" />
            <NavLink href="/progress" label="Progress" />
            <NavLink href="https://promptfoo.dev/careers" label="Careers" />
>>>>>>> d8b9450e
          </NavSection>
          <NavSection>
            <IconButton onClick={handleModalToggle} color="inherit">
              <InfoIcon />
            </IconButton>
            {IS_RUNNING_LOCALLY && (
              <Tooltip title="API and Sharing Settings">
                <IconButton onClick={handleApiSettingsModalToggle} color="inherit">
                  <EngineeringIcon />
                </IconButton>
              </Tooltip>
            )}
            <DarkMode onToggleDarkMode={onToggleDarkMode} />
          </NavSection>
        </NavToolbar>
      </StyledAppBar>
      <InfoModal open={showInfoModal} onClose={handleModalToggle} />
      <ApiSettingsModal open={showApiSettingsModal} onClose={handleApiSettingsModalToggle} />
    </>
  );
}<|MERGE_RESOLUTION|>--- conflicted
+++ resolved
@@ -1,19 +1,12 @@
 import React, { useState } from 'react';
-<<<<<<< HEAD
-=======
 import type { LinkProps } from 'react-router-dom';
->>>>>>> d8b9450e
 import { Link, useLocation } from 'react-router-dom';
 import { IS_RUNNING_LOCALLY } from '@app/constants';
 import ArrowDropDownIcon from '@mui/icons-material/ArrowDropDown';
 import EngineeringIcon from '@mui/icons-material/Engineering';
 import InfoIcon from '@mui/icons-material/Info';
-<<<<<<< HEAD
 import { AppBar, Toolbar, Button, IconButton, Menu, MenuItem, Box, Tooltip } from '@mui/material';
-=======
 import type { ButtonProps } from '@mui/material';
-import { AppBar, Toolbar, Button, IconButton, Box, Tooltip } from '@mui/material';
->>>>>>> d8b9450e
 import { styled } from '@mui/material/styles';
 import ApiSettingsModal from './ApiSettingsModal';
 import DarkMode from './DarkMode';
@@ -21,11 +14,7 @@
 import Logo from './Logo';
 import './Navigation.css';
 
-<<<<<<< HEAD
-const NavButton = styled(Button)(({ theme }) => ({
-=======
 const NavButton = styled(Button)<ButtonProps & LinkProps>(({ theme }) => ({
->>>>>>> d8b9450e
   color: theme.palette.text.primary,
   '&:hover': {
     backgroundColor: theme.palette.action.hover,
@@ -60,7 +49,6 @@
     <NavButton component={Link} to={href} className={isActive ? 'active' : ''}>
       {label}
     </NavButton>
-<<<<<<< HEAD
   );
 }
 
@@ -111,8 +99,6 @@
         </MenuItem>
       </Menu>
     </>
-=======
->>>>>>> d8b9450e
   );
 }
 
@@ -135,24 +121,12 @@
         <NavToolbar>
           <NavSection>
             <Logo />
-<<<<<<< HEAD
-            {!import.meta.env.VITE_PUBLIC_NO_BROWSING && (
-              <>
-                <NewDropdown />
-                <NavLink href="/eval" label="Evals" />
-                <NavLink href="/prompts" label="Prompts" />
-                <NavLink href="/datasets" label="Datasets" />
-                <NavLink href="/progress" label="Progress" />
-              </>
-            )}
-=======
-            <NavLink href="/setup" label="Create" />
+            <NewDropdown />
             <NavLink href="/eval" label="Evals" />
             <NavLink href="/prompts" label="Prompts" />
             <NavLink href="/datasets" label="Datasets" />
             <NavLink href="/progress" label="Progress" />
             <NavLink href="https://promptfoo.dev/careers" label="Careers" />
->>>>>>> d8b9450e
           </NavSection>
           <NavSection>
             <IconButton onClick={handleModalToggle} color="inherit">
