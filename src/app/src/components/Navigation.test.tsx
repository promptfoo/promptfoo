--- conflicted
+++ resolved
@@ -45,10 +45,6 @@
     expect(createButton).toBeInTheDocument();
   });
 
-<<<<<<< HEAD
-  it('activates the Model Audit NavLink on /model-audit path', () => {
-    render(
-=======
   it('calls onToggleDarkMode when the dark mode toggle is clicked', () => {
     const onToggleDarkMode = vi.fn();
     render(
@@ -80,10 +76,8 @@
     expect(screen.getByText('History')).toBeInTheDocument();
   });
 
-  it.skip('activates the Model Audit NavLink on relevant paths', () => {
-    // Test /model-audit path
-    const { rerender } = render(
->>>>>>> 2d0e881c
+  it('activates the Model Audit NavLink on /model-audit path', () => {
+    render(
       <MemoryRouter initialEntries={['/model-audit']}>
         <Navigation darkMode={false} onToggleDarkMode={() => {}} />
       </MemoryRouter>,
