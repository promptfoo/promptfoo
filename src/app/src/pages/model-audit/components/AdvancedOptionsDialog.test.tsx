<<<<<<< HEAD
import { render, screen, fireEvent } from '@testing-library/react';
import { describe, it, expect, vi, beforeEach } from 'vitest';
import AdvancedOptionsDialog from './AdvancedOptionsDialog';

=======
import { useState } from 'react';

import { createTheme, ThemeProvider } from '@mui/material/styles';
import { act, fireEvent, render, screen, waitFor } from '@testing-library/react';
import { describe, expect, it, vi } from 'vitest';
import AdvancedOptionsDialog from './AdvancedOptionsDialog';

import type { ScanOptions } from '../ModelAudit.types';

const theme = createTheme();

>>>>>>> c3ca4b08
describe('AdvancedOptionsDialog', () => {
  const mockOnClose = vi.fn();
  const mockOnOptionsChange = vi.fn();

  const defaultScanOptions = {
    blacklist: [],
    timeout: 3600,
    maxSize: undefined,
    strict: false,
  };

  beforeEach(() => {
    vi.clearAllMocks();
  });

  it('renders correctly when open', () => {
    render(
      <AdvancedOptionsDialog
        open={true}
        onClose={mockOnClose}
        scanOptions={defaultScanOptions}
        onOptionsChange={mockOnOptionsChange}
      />,
    );
    expect(screen.getByText('Advanced Scan Options')).toBeInTheDocument();
    expect(screen.getByLabelText('Add pattern')).toBeInTheDocument();
    expect(screen.getByDisplayValue('3600')).toBeInTheDocument();
    expect(screen.getByRole('checkbox', { name: /Strict Mode/ })).not.toBeChecked();
  });

  it('initializes with provided scanOptions', () => {
    const initialOptions = {
      blacklist: ['test-pattern'],
      timeout: 1200,
      maxSize: '500MB',
      strict: true,
    };
    render(
      <AdvancedOptionsDialog
        open={true}
        onClose={mockOnClose}
        scanOptions={initialOptions}
        onOptionsChange={mockOnOptionsChange}
      />,
    );
    expect(screen.getByText('test-pattern')).toBeInTheDocument();
    expect(screen.getByDisplayValue('1200')).toBeInTheDocument();
    expect(screen.getByDisplayValue('500MB')).toBeInTheDocument();
    expect(screen.getByRole('checkbox', { name: /Strict Mode/ })).toBeChecked();
  });

  it('adds a blacklist pattern', () => {
    render(
      <AdvancedOptionsDialog
        open={true}
        onClose={mockOnClose}
        scanOptions={defaultScanOptions}
        onOptionsChange={mockOnOptionsChange}
      />,
    );
    const input = screen.getByLabelText('Add pattern');
    fireEvent.change(input, { target: { value: 'new-pattern' } });
    fireEvent.click(screen.getByRole('button', { name: 'Add' }));
    expect(screen.getByText('new-pattern')).toBeInTheDocument();
    expect(input).toHaveValue('');
  });

  it('removes a blacklist pattern', () => {
    const initialOptions = { ...defaultScanOptions, blacklist: ['pattern1', 'pattern2'] };
    render(
      <AdvancedOptionsDialog
        open={true}
        onClose={mockOnClose}
        scanOptions={initialOptions}
        onOptionsChange={mockOnOptionsChange}
      />,
    );
    expect(screen.getByText('pattern1')).toBeInTheDocument();
    // Find the Chip component containing 'pattern1' and trigger its delete
    const pattern1Text = screen.getByText('pattern1');
    const chipContainer = pattern1Text.closest('[role="button"]');
    // Look for the delete icon within the chip (MUI uses a cancel/close icon)
    const deleteIcon = chipContainer?.querySelector('svg');
    if (deleteIcon) {
      fireEvent.click(deleteIcon);
    }
    expect(screen.queryByText('pattern1')).not.toBeInTheDocument();
    expect(screen.getByText('pattern2')).toBeInTheDocument();
  });

  it('updates timeout value', () => {
    render(
      <AdvancedOptionsDialog
        open={true}
        onClose={mockOnClose}
        scanOptions={defaultScanOptions}
        onOptionsChange={mockOnOptionsChange}
      />,
    );
    const timeoutInput = screen.getByDisplayValue('3600');
    fireEvent.change(timeoutInput, { target: { value: '1800' } });
    expect(timeoutInput).toHaveValue(1800);
  });

  it('updates maxSize value', () => {
    render(
      <AdvancedOptionsDialog
        open={true}
        onClose={mockOnClose}
        scanOptions={defaultScanOptions}
        onOptionsChange={mockOnOptionsChange}
      />,
    );
    const maxSizeInput = screen.getByPlaceholderText('e.g., 1GB, 500MB');
    fireEvent.change(maxSizeInput, { target: { value: '1GB' } });
    expect(maxSizeInput).toHaveValue('1GB');
  });

  it('toggles strict mode', () => {
    render(
      <AdvancedOptionsDialog
        open={true}
        onClose={mockOnClose}
        scanOptions={defaultScanOptions}
        onOptionsChange={mockOnOptionsChange}
      />,
    );
    const strictModeSwitch = screen.getByRole('checkbox', { name: /Strict Mode/ });
    expect(strictModeSwitch).not.toBeChecked();
    fireEvent.click(strictModeSwitch);
    expect(strictModeSwitch).toBeChecked();
  });

  it('calls onOptionsChange and onClose when Save Options is clicked', () => {
    render(
      <AdvancedOptionsDialog
        open={true}
        onClose={mockOnClose}
        scanOptions={defaultScanOptions}
        onOptionsChange={mockOnOptionsChange}
      />,
    );
    fireEvent.click(screen.getByRole('button', { name: 'Save Options' }));
    expect(mockOnOptionsChange).toHaveBeenCalledWith(
      expect.objectContaining({
        blacklist: [],
        timeout: 3600,
        maxSize: undefined,
        strict: false,
      }),
    );
    expect(mockOnClose).toHaveBeenCalledTimes(1);
  });

  it('calls onClose but not onOptionsChange when Cancel is clicked', () => {
    render(
      <AdvancedOptionsDialog
        open={true}
        onClose={mockOnClose}
        scanOptions={defaultScanOptions}
        onOptionsChange={mockOnOptionsChange}
      />,
    );
    fireEvent.click(screen.getByRole('button', { name: 'Cancel' }));
    expect(mockOnClose).toHaveBeenCalledTimes(1);
    expect(mockOnOptionsChange).not.toHaveBeenCalled();
  });

  it('allows user to clear timeout, blur, and clamps to 3600', async () => {
    const onOptionsChange = vi.fn();
    const user = (await import('@testing-library/user-event')).default.setup();

    render(
      <ThemeProvider theme={theme}>
        <AdvancedOptionsDialog
          open={true}
          onClose={vi.fn()}
          scanOptions={{ blacklist: [], timeout: 120 }}
          onOptionsChange={onOptionsChange}
        />
      </ThemeProvider>,
    );

    const timeoutInput = screen.getByRole('spinbutton');

    await user.type(timeoutInput, '{backspace}{backspace}{backspace}');
    expect(timeoutInput).toHaveValue(null);

    // Blur the input to trigger the onBlur clamp
    timeoutInput.blur();

    // After blur, the component state should clamp timeout to 3600
    await waitFor(() => {
      expect(timeoutInput).toHaveValue(3600);
    });

    // Save and ensure onOptionsChange receives the clamped value
    const save = screen.getByRole('button', { name: /save options/i });
    await user.click(save);
    expect(onOptionsChange).toHaveBeenCalledWith(expect.objectContaining({ timeout: 3600 }));
  });

  it('allows user to clear timeout, type a number, and uses that number', async () => {
    const onOptionsChange = vi.fn();
    const user = (await import('@testing-library/user-event')).default.setup();

    render(
      <ThemeProvider theme={theme}>
        <AdvancedOptionsDialog
          open={true}
          onClose={vi.fn()}
          scanOptions={{ blacklist: [], timeout: 120 }}
          onOptionsChange={onOptionsChange}
        />
      </ThemeProvider>,
    );

    const timeoutInput = screen.getByRole('spinbutton');

    await user.type(timeoutInput, '{backspace}{backspace}{backspace}');
    await user.type(timeoutInput, '45');

    expect(timeoutInput).toHaveValue(45);

    const save = screen.getByRole('button', { name: /save options/i });
    await user.click(save);

    expect(onOptionsChange).toHaveBeenCalledWith(expect.objectContaining({ timeout: 45 }));
  });
});<|MERGE_RESOLUTION|>--- conflicted
+++ resolved
@@ -1,9 +1,3 @@
-<<<<<<< HEAD
-import { render, screen, fireEvent } from '@testing-library/react';
-import { describe, it, expect, vi, beforeEach } from 'vitest';
-import AdvancedOptionsDialog from './AdvancedOptionsDialog';
-
-=======
 import { useState } from 'react';
 
 import { createTheme, ThemeProvider } from '@mui/material/styles';
@@ -14,8 +8,6 @@
 import type { ScanOptions } from '../ModelAudit.types';
 
 const theme = createTheme();
-
->>>>>>> c3ca4b08
 describe('AdvancedOptionsDialog', () => {
   const mockOnClose = vi.fn();
   const mockOnOptionsChange = vi.fn();
