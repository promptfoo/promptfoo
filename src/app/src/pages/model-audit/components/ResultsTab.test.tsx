import { createTheme, ThemeProvider } from '@mui/material/styles';
import { render, screen } from '@testing-library/react';
import userEvent from '@testing-library/user-event';
import { describe, it, expect, vi, beforeEach } from 'vitest';

import ResultsTab from './ResultsTab';
import ScanStatistics from './ScanStatistics';
import SecurityFindings from './SecurityFindings';
import ChecksSection from './ChecksSection';

import type { ScanResult, ScanIssue } from '../ModelAudit.types';

vi.mock('./ScanStatistics', () => ({
  default: vi.fn(({ onSeverityClick }) => (
    <div data-testid="scan-statistics">
      <button data-testid="severity-button" onClick={() => onSeverityClick('error')}>
        Error
      </button>
    </div>
  )),
}));

vi.mock('./SecurityFindings', () => ({
  default: vi.fn(({ onToggleRawOutput }) => (
    <div data-testid="security-findings">
      <button data-testid="toggle-raw-output" onClick={onToggleRawOutput}>
        Toggle Raw Output
      </button>
    </div>
  )),
}));

vi.mock('./ChecksSection', () => ({
  default: vi.fn(() => <div data-testid="checks-section"></div>),
}));

const MockedScanStatistics = vi.mocked(ScanStatistics);
const MockedSecurityFindings = vi.mocked(SecurityFindings);
const MockedChecksSection = vi.mocked(ChecksSection);

const theme = createTheme();

describe('ResultsTab', () => {
  beforeEach(() => {
    vi.clearAllMocks();
  });

  it('should render ScanStatistics and SecurityFindings with the correct props when provided with valid scanResults and onShowFilesDialog callback', () => {
    const mockScanResults: ScanResult = {
      path: '/path/to/scan',
      success: true,
      issues: [
        { severity: 'error', message: 'Critical issue' },
        { severity: 'warning', message: 'Warning issue' },
      ],
      scannedFiles: 15,
      rawOutput: 'raw output',
    };
    const mockOnShowFilesDialog = vi.fn();

    render(
      <ThemeProvider theme={theme}>
        <ResultsTab scanResults={mockScanResults} onShowFilesDialog={mockOnShowFilesDialog} />
      </ThemeProvider>,
    );

<<<<<<< HEAD
    expect(MockedScanStatistics).toHaveBeenCalledTimes(1);
    expect(MockedScanStatistics.mock.calls[0][0]).toMatchObject({
      scanResults: mockScanResults,
      selectedSeverity: null,
      onSeverityClick: expect.any(Function),
      onFilesClick: mockOnShowFilesDialog,
    });

    expect(MockedSecurityFindings).toHaveBeenCalledTimes(1);
    expect(MockedSecurityFindings.mock.calls[0][0]).toMatchObject({
      scanResults: mockScanResults,
      selectedSeverity: null,
      onSeverityChange: expect.any(Function),
      showRawOutput: false,
      onToggleRawOutput: expect.any(Function),
    });
=======
    expect(ScanStatistics).toHaveBeenCalledTimes(1);
    expect(ScanStatistics).toHaveBeenCalledWith(
      {
        scanResults: mockScanResults,
        selectedSeverity: null,
        onSeverityClick: expect.any(Function),
        onFilesClick: mockOnShowFilesDialog,
      },
      undefined,
    );

    expect(SecurityFindings).toHaveBeenCalledTimes(1);
    expect(SecurityFindings).toHaveBeenCalledWith(
      {
        scanResults: mockScanResults,
        selectedSeverity: null,
        onSeverityChange: expect.any(Function),
        showRawOutput: false,
        onToggleRawOutput: expect.any(Function),
      },
      undefined,
    );
>>>>>>> 4d4a478f
  });

  it('should update selectedSeverity and pass it to SecurityFindings when a severity is clicked in ScanStatistics', async () => {
    const mockScanResults: ScanResult = {
      path: '/path/to/scan',
      success: true,
      issues: [{ severity: 'error', message: 'Critical issue' }],
      scannedFiles: 15,
      rawOutput: 'raw output',
    };
    const mockOnShowFilesDialog = vi.fn();
    const user = userEvent.setup();

    render(
      <ThemeProvider theme={theme}>
        <ResultsTab scanResults={mockScanResults} onShowFilesDialog={mockOnShowFilesDialog} />
      </ThemeProvider>,
    );

    const severityButton = screen.getByTestId('severity-button');
    await user.click(severityButton);

<<<<<<< HEAD
    expect(MockedSecurityFindings).toHaveBeenCalledTimes(2);
    expect(MockedSecurityFindings.mock.lastCall?.[0]).toMatchObject({
      scanResults: mockScanResults,
      selectedSeverity: 'error',
      onSeverityChange: expect.any(Function),
      showRawOutput: false,
      onToggleRawOutput: expect.any(Function),
    });
=======
    expect(SecurityFindings).toHaveBeenCalledTimes(2);
    expect(SecurityFindings).toHaveBeenLastCalledWith(
      expect.objectContaining({
        scanResults: mockScanResults,
        selectedSeverity: 'error',
        onSeverityChange: expect.any(Function),
        showRawOutput: false,
        onToggleRawOutput: expect.any(Function),
      }),
      undefined,
    );
>>>>>>> 4d4a478f
  });

  it('should toggle showRawOutput and pass the updated value to SecurityFindings when the raw output toggle is triggered', async () => {
    const mockScanResults: ScanResult = {
      path: '/path/to/scan',
      success: true,
      issues: [],
      scannedFiles: 0,
      rawOutput: 'raw output',
    };
    const mockOnShowFilesDialog = vi.fn();
    const user = userEvent.setup();

    render(
      <ThemeProvider theme={theme}>
        <ResultsTab scanResults={mockScanResults} onShowFilesDialog={mockOnShowFilesDialog} />
      </ThemeProvider>,
    );

    const toggleButton = screen.getByTestId('toggle-raw-output');
    await user.click(toggleButton);

<<<<<<< HEAD
    expect(MockedSecurityFindings).toHaveBeenCalledTimes(2);
    expect(MockedSecurityFindings.mock.lastCall?.[0]).toMatchObject({
      scanResults: mockScanResults,
      selectedSeverity: null,
      onSeverityChange: expect.any(Function),
      showRawOutput: true,
      onToggleRawOutput: expect.any(Function),
    });
  });

  it('should render ChecksSection with the correct props when scanResults contains security check data', () => {
    const mockScanResults: ScanResult = {
      path: '/path/to/scan',
      success: true,
      issues: [],
      scannedFiles: 15,
      rawOutput: 'raw output',
      checks: [{ name: 'Check 1', status: 'passed', message: 'Check passed' }],
      total_checks: 10,
      passed_checks: 8,
      failed_checks: 2,
      assets: [{ path: '/path/to/asset', type: 'model' }],
      files_scanned: 5,
    };
    const mockOnShowFilesDialog = vi.fn();

    render(
      <ThemeProvider theme={theme}>
        <ResultsTab scanResults={mockScanResults} onShowFilesDialog={mockOnShowFilesDialog} />
      </ThemeProvider>,
    );

    expect(MockedChecksSection).toHaveBeenCalledTimes(1);
    expect(MockedChecksSection.mock.calls[0][0]).toMatchObject({
      checks: mockScanResults.checks,
      totalChecks: mockScanResults.total_checks,
      passedChecks: mockScanResults.passed_checks,
      failedChecks: mockScanResults.failed_checks,
      assets: mockScanResults.assets,
      filesScanned: mockScanResults.files_scanned,
    });
  });

  it('should render the scanned files section and display file names and issue counts when scanResults.scannedFilesList is present and non-empty', () => {
    const mockScanResults: ScanResult = {
      path: '/path/to/scan',
      success: true,
      issues: [
        { severity: 'error', message: 'Critical issue', location: 'file1.txt' },
        { severity: 'warning', message: 'Warning issue', location: 'file1.txt' },
        { severity: 'info', message: 'Info issue', location: 'file1.txt' },
        { severity: 'error', message: 'Critical issue', location: 'file2.txt' },
        { severity: 'warning', message: 'Warning issue', location: 'file2.txt' },
        { severity: 'info', message: 'Info issue', location: 'file2.txt' },
      ] as ScanIssue[],
      scannedFiles: 2,
      rawOutput: 'raw output',
      scannedFilesList: ['file1.txt', 'file2.txt'],
    };
    const mockOnShowFilesDialog = vi.fn();

    render(
      <ThemeProvider theme={theme}>
        <ResultsTab scanResults={mockScanResults} onShowFilesDialog={mockOnShowFilesDialog} />
      </ThemeProvider>,
=======
    expect(SecurityFindings).toHaveBeenCalledTimes(2);
    expect(SecurityFindings).toHaveBeenLastCalledWith(
      expect.objectContaining({
        scanResults: mockScanResults,
        selectedSeverity: null,
        onSeverityChange: expect.any(Function),
        showRawOutput: true,
        onToggleRawOutput: expect.any(Function),
      }),
      undefined,
>>>>>>> 4d4a478f
    );

    expect(screen.getByText('Scanned Files (2)')).toBeInTheDocument();
    expect(screen.getAllByText('file1.txt')[0]).toBeInTheDocument();
    expect(screen.getAllByText('file2.txt')[0]).toBeInTheDocument();

    expect(screen.getAllByText('1 critical').length).toBe(2);
    expect(screen.getAllByText('1 warning').length).toBe(2);
    expect(screen.getAllByText('1 info').length).toBe(2);
  });

  it('should handle malformed scanResults gracefully when scanResults.issues is undefined', () => {
    const mockScanResults: ScanResult = {
      path: '/path/to/scan',
      success: true,
      issues: [],
      scannedFiles: 15,
      rawOutput: 'raw output',
    };
    const mockOnShowFilesDialog = vi.fn();

    const { container } = render(
      <ThemeProvider theme={theme}>
        <ResultsTab scanResults={mockScanResults} onShowFilesDialog={mockOnShowFilesDialog} />
      </ThemeProvider>,
    );

    expect(container.firstChild).toBeInTheDocument();
  });

  it('should handle malformed scanResults gracefully when scanResults.checks is undefined', () => {
    const mockScanResults: ScanResult = {
      path: '/path/to/scan',
      success: true,
      issues: [],
      scannedFiles: 15,
      rawOutput: 'raw output',
    };
    const mockOnShowFilesDialog = vi.fn();

    const { container } = render(
      <ThemeProvider theme={theme}>
        <ResultsTab scanResults={mockScanResults} onShowFilesDialog={mockOnShowFilesDialog} />
      </ThemeProvider>,
    );

    expect(container.firstChild).toBeInTheDocument();
  });

  it('should toggle selectedSeverity to null when clicking on an already selected severity', async () => {
    const originalMock = vi.mocked(ScanStatistics);
    let currentSeverity: string | null = null;

    originalMock.mockImplementation(
      ({ scanResults, selectedSeverity, onSeverityClick, onFilesClick }) => {
        currentSeverity = selectedSeverity;

        return (
          <div data-testid="scan-statistics">
            <button
              data-testid="severity-button"
              onClick={() => onSeverityClick(currentSeverity === 'error' ? null : 'error')}
            >
              Click Severity
            </button>
          </div>
        );
      },
    );

    const mockScanResults: ScanResult = {
      path: '/path/to/scan',
      success: true,
      issues: [{ severity: 'error', message: 'Critical issue' }],
      scannedFiles: 15,
      rawOutput: 'raw output',
    };
    const mockOnShowFilesDialog = vi.fn();

    render(
      <ThemeProvider theme={theme}>
        <ResultsTab scanResults={mockScanResults} onShowFilesDialog={mockOnShowFilesDialog} />
      </ThemeProvider>,
    );

    const severityButton = screen.getByTestId('severity-button');
    await userEvent.click(severityButton);

    await userEvent.click(severityButton);

<<<<<<< HEAD
    expect(MockedScanStatistics.mock.lastCall?.[0]).toMatchObject({
      scanResults: mockScanResults,
      selectedSeverity: null,
      onSeverityClick: expect.any(Function),
      onFilesClick: mockOnShowFilesDialog,
    });
=======
    expect(ScanStatistics).toHaveBeenLastCalledWith(
      expect.objectContaining({
        scanResults: mockScanResults,
        selectedSeverity: null,
        onSeverityClick: expect.any(Function),
        onFilesClick: mockOnShowFilesDialog,
      }),
      undefined,
    );
>>>>>>> 4d4a478f

    originalMock.mockReset();
  });
});<|MERGE_RESOLUTION|>--- conflicted
+++ resolved
@@ -6,9 +6,8 @@
 import ResultsTab from './ResultsTab';
 import ScanStatistics from './ScanStatistics';
 import SecurityFindings from './SecurityFindings';
-import ChecksSection from './ChecksSection';
-
-import type { ScanResult, ScanIssue } from '../ModelAudit.types';
+
+import type { ScanResult } from '../ModelAudit.types';
 
 vi.mock('./ScanStatistics', () => ({
   default: vi.fn(({ onSeverityClick }) => (
@@ -30,14 +29,6 @@
   )),
 }));
 
-vi.mock('./ChecksSection', () => ({
-  default: vi.fn(() => <div data-testid="checks-section"></div>),
-}));
-
-const MockedScanStatistics = vi.mocked(ScanStatistics);
-const MockedSecurityFindings = vi.mocked(SecurityFindings);
-const MockedChecksSection = vi.mocked(ChecksSection);
-
 const theme = createTheme();
 
 describe('ResultsTab', () => {
@@ -64,24 +55,6 @@
       </ThemeProvider>,
     );
 
-<<<<<<< HEAD
-    expect(MockedScanStatistics).toHaveBeenCalledTimes(1);
-    expect(MockedScanStatistics.mock.calls[0][0]).toMatchObject({
-      scanResults: mockScanResults,
-      selectedSeverity: null,
-      onSeverityClick: expect.any(Function),
-      onFilesClick: mockOnShowFilesDialog,
-    });
-
-    expect(MockedSecurityFindings).toHaveBeenCalledTimes(1);
-    expect(MockedSecurityFindings.mock.calls[0][0]).toMatchObject({
-      scanResults: mockScanResults,
-      selectedSeverity: null,
-      onSeverityChange: expect.any(Function),
-      showRawOutput: false,
-      onToggleRawOutput: expect.any(Function),
-    });
-=======
     expect(ScanStatistics).toHaveBeenCalledTimes(1);
     expect(ScanStatistics).toHaveBeenCalledWith(
       {
@@ -104,7 +77,6 @@
       },
       undefined,
     );
->>>>>>> 4d4a478f
   });
 
   it('should update selectedSeverity and pass it to SecurityFindings when a severity is clicked in ScanStatistics', async () => {
@@ -127,16 +99,6 @@
     const severityButton = screen.getByTestId('severity-button');
     await user.click(severityButton);
 
-<<<<<<< HEAD
-    expect(MockedSecurityFindings).toHaveBeenCalledTimes(2);
-    expect(MockedSecurityFindings.mock.lastCall?.[0]).toMatchObject({
-      scanResults: mockScanResults,
-      selectedSeverity: 'error',
-      onSeverityChange: expect.any(Function),
-      showRawOutput: false,
-      onToggleRawOutput: expect.any(Function),
-    });
-=======
     expect(SecurityFindings).toHaveBeenCalledTimes(2);
     expect(SecurityFindings).toHaveBeenLastCalledWith(
       expect.objectContaining({
@@ -148,7 +110,6 @@
       }),
       undefined,
     );
->>>>>>> 4d4a478f
   });
 
   it('should toggle showRawOutput and pass the updated value to SecurityFindings when the raw output toggle is triggered', async () => {
@@ -171,73 +132,6 @@
     const toggleButton = screen.getByTestId('toggle-raw-output');
     await user.click(toggleButton);
 
-<<<<<<< HEAD
-    expect(MockedSecurityFindings).toHaveBeenCalledTimes(2);
-    expect(MockedSecurityFindings.mock.lastCall?.[0]).toMatchObject({
-      scanResults: mockScanResults,
-      selectedSeverity: null,
-      onSeverityChange: expect.any(Function),
-      showRawOutput: true,
-      onToggleRawOutput: expect.any(Function),
-    });
-  });
-
-  it('should render ChecksSection with the correct props when scanResults contains security check data', () => {
-    const mockScanResults: ScanResult = {
-      path: '/path/to/scan',
-      success: true,
-      issues: [],
-      scannedFiles: 15,
-      rawOutput: 'raw output',
-      checks: [{ name: 'Check 1', status: 'passed', message: 'Check passed' }],
-      total_checks: 10,
-      passed_checks: 8,
-      failed_checks: 2,
-      assets: [{ path: '/path/to/asset', type: 'model' }],
-      files_scanned: 5,
-    };
-    const mockOnShowFilesDialog = vi.fn();
-
-    render(
-      <ThemeProvider theme={theme}>
-        <ResultsTab scanResults={mockScanResults} onShowFilesDialog={mockOnShowFilesDialog} />
-      </ThemeProvider>,
-    );
-
-    expect(MockedChecksSection).toHaveBeenCalledTimes(1);
-    expect(MockedChecksSection.mock.calls[0][0]).toMatchObject({
-      checks: mockScanResults.checks,
-      totalChecks: mockScanResults.total_checks,
-      passedChecks: mockScanResults.passed_checks,
-      failedChecks: mockScanResults.failed_checks,
-      assets: mockScanResults.assets,
-      filesScanned: mockScanResults.files_scanned,
-    });
-  });
-
-  it('should render the scanned files section and display file names and issue counts when scanResults.scannedFilesList is present and non-empty', () => {
-    const mockScanResults: ScanResult = {
-      path: '/path/to/scan',
-      success: true,
-      issues: [
-        { severity: 'error', message: 'Critical issue', location: 'file1.txt' },
-        { severity: 'warning', message: 'Warning issue', location: 'file1.txt' },
-        { severity: 'info', message: 'Info issue', location: 'file1.txt' },
-        { severity: 'error', message: 'Critical issue', location: 'file2.txt' },
-        { severity: 'warning', message: 'Warning issue', location: 'file2.txt' },
-        { severity: 'info', message: 'Info issue', location: 'file2.txt' },
-      ] as ScanIssue[],
-      scannedFiles: 2,
-      rawOutput: 'raw output',
-      scannedFilesList: ['file1.txt', 'file2.txt'],
-    };
-    const mockOnShowFilesDialog = vi.fn();
-
-    render(
-      <ThemeProvider theme={theme}>
-        <ResultsTab scanResults={mockScanResults} onShowFilesDialog={mockOnShowFilesDialog} />
-      </ThemeProvider>,
-=======
     expect(SecurityFindings).toHaveBeenCalledTimes(2);
     expect(SecurityFindings).toHaveBeenLastCalledWith(
       expect.objectContaining({
@@ -248,38 +142,10 @@
         onToggleRawOutput: expect.any(Function),
       }),
       undefined,
->>>>>>> 4d4a478f
-    );
-
-    expect(screen.getByText('Scanned Files (2)')).toBeInTheDocument();
-    expect(screen.getAllByText('file1.txt')[0]).toBeInTheDocument();
-    expect(screen.getAllByText('file2.txt')[0]).toBeInTheDocument();
-
-    expect(screen.getAllByText('1 critical').length).toBe(2);
-    expect(screen.getAllByText('1 warning').length).toBe(2);
-    expect(screen.getAllByText('1 info').length).toBe(2);
+    );
   });
 
   it('should handle malformed scanResults gracefully when scanResults.issues is undefined', () => {
-    const mockScanResults: ScanResult = {
-      path: '/path/to/scan',
-      success: true,
-      issues: [],
-      scannedFiles: 15,
-      rawOutput: 'raw output',
-    };
-    const mockOnShowFilesDialog = vi.fn();
-
-    const { container } = render(
-      <ThemeProvider theme={theme}>
-        <ResultsTab scanResults={mockScanResults} onShowFilesDialog={mockOnShowFilesDialog} />
-      </ThemeProvider>,
-    );
-
-    expect(container.firstChild).toBeInTheDocument();
-  });
-
-  it('should handle malformed scanResults gracefully when scanResults.checks is undefined', () => {
     const mockScanResults: ScanResult = {
       path: '/path/to/scan',
       success: true,
@@ -339,14 +205,6 @@
 
     await userEvent.click(severityButton);
 
-<<<<<<< HEAD
-    expect(MockedScanStatistics.mock.lastCall?.[0]).toMatchObject({
-      scanResults: mockScanResults,
-      selectedSeverity: null,
-      onSeverityClick: expect.any(Function),
-      onFilesClick: mockOnShowFilesDialog,
-    });
-=======
     expect(ScanStatistics).toHaveBeenLastCalledWith(
       expect.objectContaining({
         scanResults: mockScanResults,
@@ -356,7 +214,6 @@
       }),
       undefined,
     );
->>>>>>> 4d4a478f
 
     originalMock.mockReset();
   });
