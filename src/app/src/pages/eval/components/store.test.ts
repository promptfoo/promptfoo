--- conflicted
+++ resolved
@@ -277,11 +277,7 @@
       expect(result).toBe(null);
     });
 
-<<<<<<< HEAD
-    it('should keep `shouldHighlightSearchText` as `false` after data is loaded if `searchText` is empty', async () => {
-=======
     it("should handle a null strategies array in the API response by setting filters.options.strategy to ['basic']", async () => {
->>>>>>> a13f0c57
       const mockEvalId = 'test-eval-id';
       (callApi as Mock).mockResolvedValue({
         ok: true,
@@ -289,51 +285,46 @@
           table: { head: { prompts: [] }, body: [] },
           totalCount: 0,
           filteredCount: 0,
-<<<<<<< HEAD
-        }),
-      });
-
-      await act(async () => {
-        await useTableStore.getState().fetchEvalData(mockEvalId, { searchText: '' });
-      });
-
-      const state = useTableStore.getState();
-      expect(state.shouldHighlightSearchText).toBe(false);
-    });
-
-    it('should set `shouldHighlightSearchText` to `false` when `fetchEvalData` is called, and then to `true` after data is loaded if `searchText` is non-empty', async () => {
-      const mockEvalId = 'test-eval-id';
-      const mockSearchText = 'test search text';
-      (callApi as Mock).mockResolvedValue({
-        ok: true,
-        json: async () => ({
-          table: { head: { prompts: [] }, body: [] },
-          totalCount: 0,
-          filteredCount: 0,
-          config: {},
-          version: 4,
-          author: 'test',
+          config: {
+            redteam: {
+              strategies: null,
+            },
+          },
         }),
       } as any);
 
-      const initialState = useTableStore.getState();
-      expect(initialState.shouldHighlightSearchText).toBe(false);
-
-      let stateAfterFetch = initialState;
       await act(async () => {
-        await useTableStore.getState().fetchEvalData(mockEvalId, { searchText: mockSearchText });
-        stateAfterFetch = useTableStore.getState();
-      });
-
-      expect(stateAfterFetch.shouldHighlightSearchText).toBe(true);
-    });
-
-    it('should update shouldHighlightSearchText based on the most recent completed request when multiple fetchEvalData calls are made in succession', async () => {
-      const mockEvalId = 'test-eval-id';
-      const mockCallApi = vi.mocked(callApi);
-
-      mockCallApi
-        .mockResolvedValueOnce({
+        await useTableStore.getState().fetchEvalData(mockEvalId);
+      });
+
+      const state = useTableStore.getState();
+      expect(state.filters.options.strategy).toEqual(['basic']);
+    });
+
+    describe('shouldHighlightSearchText', () => {
+      it('should keep `shouldHighlightSearchText` as `false` after data is loaded if `searchText` is empty', async () => {
+        const mockEvalId = 'test-eval-id';
+        (callApi as Mock).mockResolvedValue({
+          ok: true,
+          json: async () => ({
+            table: { head: { prompts: [] }, body: [] },
+            totalCount: 0,
+            filteredCount: 0,
+          }),
+        });
+
+        await act(async () => {
+          await useTableStore.getState().fetchEvalData(mockEvalId, { searchText: '' });
+        });
+
+        const state = useTableStore.getState();
+        expect(state.shouldHighlightSearchText).toBe(false);
+      });
+
+      it('should set `shouldHighlightSearchText` to `false` when `fetchEvalData` is called, and then to `true` after data is loaded if `searchText` is non-empty', async () => {
+        const mockEvalId = 'test-eval-id';
+        const mockSearchText = 'test search text';
+        (callApi as Mock).mockResolvedValue({
           ok: true,
           json: async () => ({
             table: { head: { prompts: [] }, body: [] },
@@ -341,126 +332,145 @@
             filteredCount: 0,
             config: {},
             version: 4,
+            author: 'test',
           }),
-        } as any)
-        .mockResolvedValueOnce({
+        } as any);
+
+        const initialState = useTableStore.getState();
+        expect(initialState.shouldHighlightSearchText).toBe(false);
+
+        let stateAfterFetch = initialState;
+        await act(async () => {
+          await useTableStore.getState().fetchEvalData(mockEvalId, { searchText: mockSearchText });
+          stateAfterFetch = useTableStore.getState();
+        });
+
+        expect(stateAfterFetch.shouldHighlightSearchText).toBe(true);
+      });
+
+      it('should update shouldHighlightSearchText based on the most recent completed request when multiple fetchEvalData calls are made in succession', async () => {
+        const mockEvalId = 'test-eval-id';
+        const mockCallApi = vi.mocked(callApi);
+
+        mockCallApi
+          .mockResolvedValueOnce({
+            ok: true,
+            json: async () => ({
+              table: { head: { prompts: [] }, body: [] },
+              totalCount: 0,
+              filteredCount: 0,
+              config: {},
+              version: 4,
+            }),
+          } as any)
+          .mockResolvedValueOnce({
+            ok: true,
+            json: async () => ({
+              table: { head: { prompts: [] }, body: [] },
+              totalCount: 0,
+              filteredCount: 0,
+              config: {},
+              version: 4,
+            }),
+          } as any)
+          .mockResolvedValueOnce({
+            ok: true,
+            json: async () => ({
+              table: { head: { prompts: [] }, body: [] },
+              totalCount: 0,
+              filteredCount: 0,
+              config: {},
+              version: 4,
+            }),
+          } as any);
+
+        await act(async () => {
+          await useTableStore
+            .getState()
+            .fetchEvalData(mockEvalId, { searchText: 'initial search' });
+          await useTableStore
+            .getState()
+            .fetchEvalData(mockEvalId, { searchText: 'another search' });
+          await useTableStore.getState().fetchEvalData(mockEvalId, { searchText: '' });
+        });
+
+        expect(useTableStore.getState().shouldHighlightSearchText).toBe(false);
+      });
+
+      it('should update shouldHighlightSearchText from true to false when fetchEvalData is called with non-empty search text and then with empty search text', async () => {
+        const mockEvalId = 'test-eval-id';
+        (callApi as Mock).mockResolvedValue({
           ok: true,
           json: async () => ({
             table: { head: { prompts: [] }, body: [] },
             totalCount: 0,
             filteredCount: 0,
-            config: {},
-            version: 4,
           }),
-        } as any)
-        .mockResolvedValueOnce({
+        });
+
+        let state = useTableStore.getState();
+        expect(state.shouldHighlightSearchText).toBe(false);
+
+        await act(async () => {
+          await useTableStore.getState().fetchEvalData(mockEvalId, { searchText: 'test' });
+        });
+
+        state = useTableStore.getState();
+        expect(state.shouldHighlightSearchText).toBe(true);
+
+        await act(async () => {
+          await useTableStore.getState().fetchEvalData(mockEvalId, { searchText: '' });
+        });
+
+        state = useTableStore.getState();
+        expect(state.shouldHighlightSearchText).toBe(false);
+      });
+
+      it('should not show search highlights when isFetching is true, even if shouldHighlightSearchText is true', async () => {
+        const mockEvalId = 'test-eval-id';
+        let resolvePromise: (value: any) => void = () => {};
+        const _mockPromise = new Promise((resolve) => {
+          resolvePromise = resolve;
+        });
+
+        (callApi as Mock).mockReturnValue({
           ok: true,
           json: async () => ({
             table: { head: { prompts: [] }, body: [] },
             totalCount: 0,
             filteredCount: 0,
-            config: {},
-            version: 4,
           }),
-        } as any);
-
-      await act(async () => {
-        await useTableStore.getState().fetchEvalData(mockEvalId, { searchText: 'initial search' });
-        await useTableStore.getState().fetchEvalData(mockEvalId, { searchText: 'another search' });
-        await useTableStore.getState().fetchEvalData(mockEvalId, { searchText: '' });
-      });
-
-      expect(useTableStore.getState().shouldHighlightSearchText).toBe(false);
-    });
-
-    it('should update shouldHighlightSearchText from true to false when fetchEvalData is called with non-empty search text and then with empty search text', async () => {
-      const mockEvalId = 'test-eval-id';
-      (callApi as Mock).mockResolvedValue({
-        ok: true,
-        json: async () => ({
-          table: { head: { prompts: [] }, body: [] },
-          totalCount: 0,
-          filteredCount: 0,
-        }),
-      });
-
-      let state = useTableStore.getState();
-      expect(state.shouldHighlightSearchText).toBe(false);
-
-      await act(async () => {
-        await useTableStore.getState().fetchEvalData(mockEvalId, { searchText: 'test' });
-      });
-
-      state = useTableStore.getState();
-      expect(state.shouldHighlightSearchText).toBe(true);
-
-      await act(async () => {
-        await useTableStore.getState().fetchEvalData(mockEvalId, { searchText: '' });
-      });
-
-      state = useTableStore.getState();
-      expect(state.shouldHighlightSearchText).toBe(false);
-    });
-
-    it('should not show search highlights when isFetching is true, even if shouldHighlightSearchText is true', async () => {
-      const mockEvalId = 'test-eval-id';
-      let resolvePromise: (value: any) => void = () => {};
-      const _mockPromise = new Promise((resolve) => {
-        resolvePromise = resolve;
-      });
-
-      (callApi as Mock).mockReturnValue({
-        ok: true,
-        json: async () => ({
-          table: { head: { prompts: [] }, body: [] },
-          totalCount: 0,
-          filteredCount: 0,
-        }),
-      });
-
-      act(() => {
-        useTableStore.setState({ shouldHighlightSearchText: true });
-      });
-
-      const initialState = useTableStore.getState();
-      expect(initialState.isFetching).toBe(false);
-      expect(initialState.shouldHighlightSearchText).toBe(true);
-
-      let stateDuringFetch: any;
-      act(() => {
-        useTableStore.getState().fetchEvalData(mockEvalId, { searchText: 'test' });
-        stateDuringFetch = useTableStore.getState();
-      });
-
-      expect(stateDuringFetch.isFetching).toBe(true);
-      expect(stateDuringFetch.shouldHighlightSearchText).toBe(false);
-
-      await act(async () => {
-        resolvePromise({
-          table: { head: { prompts: [] }, body: [] },
-          totalCount: 0,
-          filteredCount: 0,
-        });
-      });
-
-      const state = useTableStore.getState();
-      expect(state.isFetching).toBe(false);
-      expect(state.shouldHighlightSearchText).toBe(true);
-=======
-          config: {
-            redteam: {
-              strategies: null,
-            },
-          },
-        }),
-      } as any);
-
-      await act(async () => {
-        await useTableStore.getState().fetchEvalData(mockEvalId);
-      });
-
-      const state = useTableStore.getState();
-      expect(state.filters.options.strategy).toEqual(['basic']);
+        });
+
+        act(() => {
+          useTableStore.setState({ shouldHighlightSearchText: true });
+        });
+
+        const initialState = useTableStore.getState();
+        expect(initialState.isFetching).toBe(false);
+        expect(initialState.shouldHighlightSearchText).toBe(true);
+
+        let stateDuringFetch: any;
+        act(() => {
+          useTableStore.getState().fetchEvalData(mockEvalId, { searchText: 'test' });
+          stateDuringFetch = useTableStore.getState();
+        });
+
+        expect(stateDuringFetch.isFetching).toBe(true);
+        expect(stateDuringFetch.shouldHighlightSearchText).toBe(false);
+
+        await act(async () => {
+          resolvePromise({
+            table: { head: { prompts: [] }, body: [] },
+            totalCount: 0,
+            filteredCount: 0,
+          });
+        });
+
+        const state = useTableStore.getState();
+        expect(state.isFetching).toBe(false);
+        expect(state.shouldHighlightSearchText).toBe(true);
+      });
     });
   });
 
@@ -512,7 +522,6 @@
 
       const state = useTableStore.getState();
       expect(state.filters.options.strategy).toEqual(['strategy1', 'strategy2', 'basic']);
->>>>>>> a13f0c57
     });
   });
 
