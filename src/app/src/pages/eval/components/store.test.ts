import { callApi } from '@app/utils/api';
import { Severity } from '@promptfoo/redteam/constants';
import { HIDDEN_METADATA_KEYS } from '@app/constants';
import { act } from '@testing-library/react';
import { v4 as uuidv4 } from 'uuid';
import { beforeEach, describe, expect, it, type Mock, vi } from 'vitest';
import {
  type ResultsFilter,
  useTableStore,
  resultsFilterSchema,
  resultsFiltersArraySchema,
  filterModeSchema,
} from './store';
import type { EvaluateTable, PromptMetrics, ResultsFile } from '@promptfoo/types';

vi.mock('uuid', () => ({
  v4: vi.fn(),
}));

vi.mock('@app/utils/api', () => ({
  callApi: vi.fn(),
  fetchUserEmail: vi.fn(() => Promise.resolve('test@example.com')),
  fetchUserId: vi.fn(() => Promise.resolve('test-user-id')),
  updateEvalAuthor: vi.fn(() => Promise.resolve({})),
}));

const baseMetrics: Omit<PromptMetrics, 'namedScores'> = {
  cost: 0,
  score: 0,
  testPassCount: 0,
  testFailCount: 0,
  testErrorCount: 0,
  assertPassCount: 0,
  assertFailCount: 0,
  totalLatencyMs: 0,
  tokenUsage: {},
  namedScoresCount: {},
};

// Helper function to compute available metrics (mimics the store's computeAvailableMetrics)
function computeAvailableMetrics(table: EvaluateTable | null): string[] {
  if (!table || !table.head?.prompts) {
    return [];
  }

  const metrics = new Set<string>();
  table.head.prompts.forEach((prompt) => {
    if (prompt.metrics?.namedScores) {
      Object.keys(prompt.metrics.namedScores).forEach((metric) => metrics.add(metric));
    }
  });

  return Array.from(metrics).sort();
}

describe('useTableStore', () => {
  beforeEach(() => {
    act(() => {
      const initialState = useTableStore.getState();
      useTableStore.setState({
        ...initialState,
        table: null,
        filters: {
          values: {},
          appliedCount: 0,
          options: {
            metric: [],
            metadata: [],
            plugin: [],
            strategy: [],
            severity: [],
          },
        },
        shouldHighlightSearchText: false,
        isStreaming: false,
        metadataKeys: [],
        metadataKeysLoading: false,
        metadataKeysError: false,
        currentMetadataKeysRequest: null,
      });
    });
    vi.clearAllMocks();
  });

  it('should set `filterMode` to the provided value when `setFilterMode` is called', () => {
    const newFilterMode = 'failures';

    act(() => {
      useTableStore.getState().setFilterMode(newFilterMode);
    });

    const state = useTableStore.getState();
    expect(state.filterMode).toBe(newFilterMode);
  });

  it('should reset filterMode to "all" when resetFilterMode is called', () => {
    act(() => {
      useTableStore.getState().setFilterMode('failures');
    });

    act(() => {
      useTableStore.getState().resetFilterMode();
    });

    const state = useTableStore.getState();
    expect(state.filterMode).toBe('all');
  });

  describe('filterMode', () => {
    it('should handle interaction between URL-based filterMode setting and direct calls to setFilterMode/resetFilterMode', () => {
      act(() => {
        useTableStore.setState({ filterMode: 'failures' });
      });

      let state = useTableStore.getState();
      expect(state.filterMode).toBe('failures');

      act(() => {
        useTableStore.getState().setFilterMode('all');
      });

      state = useTableStore.getState();
      expect(state.filterMode).toBe('all');

      act(() => {
        useTableStore.getState().resetFilterMode();
      });

      state = useTableStore.getState();
      expect(state.filterMode).toBe('all');
    });
  });

  describe('filterMode persistence', () => {
    it('should persist the existing filterMode when fetchEvalData is called without a filterMode option', async () => {
      const mockEvalId = 'test-eval-id';
      (callApi as Mock).mockResolvedValue({
        ok: true,
        json: async () => ({
          table: { head: { prompts: [] }, body: [] },
          totalCount: 0,
          filteredCount: 0,
        }),
      });

      act(() => {
        useTableStore.getState().setFilterMode('failures');
      });

      await act(async () => {
        await useTableStore.getState().fetchEvalData(mockEvalId);
      });

      const state = useTableStore.getState();
      expect(state.filterMode).toBe('failures');
    });
  });

  describe('extractUniqueStrategyIds', () => {
    it('should handle strategies with special characters and long IDs', () => {
      const strategies = [
        'strategy-with-!@#$%^&*()_+=-`~[]\{}|;\':",./<>?characters',
        's'.repeat(200),
        { id: 'another-strategy-with-!@#$%^&*()_+=-`~[]\{}|;\':",./<>?characters' },
        { id: 's'.repeat(200) },
      ];

      useTableStore.getState().setTableFromResultsFile({
        version: 4,
        config: {
          redteam: {
            strategies: strategies,
          },
        },
        results: {
          results: [],
        },
        prompts: [],
        createdAt: '2024-01-01T00:00:00.000Z',
        author: 'test',
      } as any);

      const state = useTableStore.getState();
      expect(state.filters.options.strategy).toEqual([
        'strategy-with-!@#$%^&*()_+=-`~[]{}|;\':",./<>?characters',
        's'.repeat(200),
        'another-strategy-with-!@#$%^&*()_+=-`~[]{}|;\':",./<>?characters',
        'basic',
      ]);
    });
  });

  describe('filters', () => {
    it('should add a new filter to `filters.values` and increment `filters.appliedCount` when `addFilter` is called with a filter that has a value', () => {
      const mockFilterId = 'mock-uuid-1';
      (uuidv4 as Mock<() => string>).mockImplementation(() => mockFilterId);

      const newFilter = {
        type: 'metric' as const,
        operator: 'equals' as const,
        value: 'test-metric-value',
        field: 'test-metric',
      };

      act(() => {
        useTableStore.getState().addFilter(newFilter);
      });

      const state = useTableStore.getState();

      expect(state.filters.appliedCount).toBe(1);

      expect(Object.keys(state.filters.values)).toHaveLength(1);
      const addedFilter = state.filters.values[mockFilterId];
      expect(addedFilter).toBeDefined();

      expect(addedFilter).toEqual({
        ...newFilter,
        id: mockFilterId,
        logicOperator: 'and',
        sortIndex: 0,
        field: 'test-metric',
      });
    });

    it('should add a new severity filter to `filters.values` and increment `filters.appliedCount` when `addFilter` is called with a severity filter that has a value', () => {
      const mockFilterId = 'mock-uuid-2';
      (uuidv4 as Mock<() => string>).mockImplementation(() => mockFilterId);

      const newFilter = {
        type: 'severity' as const,
        operator: 'equals' as const,
        value: 'critical',
      };

      act(() => {
        useTableStore.getState().addFilter(newFilter);
      });

      const state = useTableStore.getState();

      expect(state.filters.appliedCount).toBe(1);

      expect(Object.keys(state.filters.values)).toHaveLength(1);
      const addedFilter = state.filters.values[mockFilterId];
      expect(addedFilter).toBeDefined();

      expect(addedFilter).toEqual({
        ...newFilter,
        id: mockFilterId,
        logicOperator: 'and',
        sortIndex: 0,
      });
    });

    it('should remove a filter from `filters.values` and decrement `filters.appliedCount` when `removeFilter` is called with a valid filter id', () => {
      const mockFilterId = 'mock-uuid-1';
      (uuidv4 as Mock<() => string>).mockImplementation(() => mockFilterId);

      const newFilter = {
        type: 'metric' as const,
        operator: 'equals' as const,
        value: 'test-metric-value',
      };

      act(() => {
        useTableStore.getState().addFilter(newFilter);
      });

      act(() => {
        useTableStore.getState().removeFilter(mockFilterId);
      });

      const state = useTableStore.getState();
      expect(state.filters.appliedCount).toBe(0);
      expect(state.filters.values[mockFilterId]).toBeUndefined();
      expect(Object.keys(state.filters.values)).toHaveLength(0);
    });

    it('should clear all filters and set `filters.appliedCount` to 0 when `resetFilters` is called', () => {
      const mockFilterId = 'mock-uuid-1';
      (uuidv4 as Mock<() => string>).mockImplementation(() => mockFilterId);

      const newFilter = {
        type: 'metric' as const,
        operator: 'equals' as const,
        value: 'test-metric-value',
      };

      act(() => {
        useTableStore.getState().addFilter(newFilter);
      });

      act(() => {
        useTableStore.getState().resetFilters();
      });

      const state = useTableStore.getState();
      expect(state.filters.values).toEqual({});
      expect(state.filters.appliedCount).toBe(0);
    });

    it('should decrement `filters.appliedCount` when `updateFilter` is called with a filter that changes from having a value to having an empty value', () => {
      const mockFilterId = 'mock-uuid-1';
      (uuidv4 as Mock<() => string>).mockImplementation(() => mockFilterId);

      const initialFilter = {
        id: mockFilterId,
        type: 'metric' as const,
        operator: 'equals' as const,
        value: 'test-metric-value',
        field: 'test-metric',
        logicOperator: 'and' as const,
        sortIndex: 0,
      };

      act(() => {
        useTableStore.setState((prevState) => ({
          filters: {
            ...prevState.filters,
            values: {
              [mockFilterId]: initialFilter,
            },
            appliedCount: 1,
          },
        }));
      });

      const updatedFilter: ResultsFilter = {
        ...initialFilter,
        value: '',
        sortIndex: 0,
      };

      act(() => {
        useTableStore.getState().updateFilter(updatedFilter);
      });

      const state = useTableStore.getState();
      expect(state.filters.appliedCount).toBe(0);
      expect(state.filters.values[mockFilterId].value).toBe('');
    });
    it('should decrement `filters.appliedCount` when `updateFilter` is called with a severity filter that changes from having a value to having an empty value', () => {
      const mockFilterId = 'mock-uuid-1';
      (uuidv4 as Mock<() => string>).mockImplementation(() => mockFilterId);

      const initialFilter = {
        id: mockFilterId,
        type: 'severity' as const,
        operator: 'equals' as const,
        value: 'High',
        logicOperator: 'and' as const,
        sortIndex: 0,
      };

      act(() => {
        useTableStore.setState((prevState) => ({
          filters: {
            ...prevState.filters,
            values: {
              [mockFilterId]: initialFilter,
            },
            appliedCount: 1,
          },
        }));
      });

      const updatedFilter: ResultsFilter = {
        ...initialFilter,
        value: '',
        sortIndex: 0,
      };

      act(() => {
        useTableStore.getState().updateFilter(updatedFilter);
      });

      const state = useTableStore.getState();
      expect(state.filters.appliedCount).toBe(0);
      expect(state.filters.values[mockFilterId].value).toBe('');
    });

    it('should consider exists operator filters as applied when field is present (even with empty value)', () => {
      const mockFilterId = 'exists-test-filter';
      (uuidv4 as Mock<() => string>).mockImplementation(() => mockFilterId);

      // Add metadata filter with exists operator
      const existsFilter = {
        type: 'metadata' as const,
        operator: 'exists' as const,
        field: 'testField',
        value: '', // Empty value is OK for exists operator
      };

      act(() => {
        useTableStore.getState().addFilter(existsFilter);
      });

      const state = useTableStore.getState();

      // Should be considered applied since field is present and operator is exists
      expect(state.filters.appliedCount).toBe(1);
      expect(state.filters.values[mockFilterId]).toEqual({
        ...existsFilter,
        id: mockFilterId,
        logicOperator: 'and',
        sortIndex: 0,
      });
    });

    it('should not consider exists operator filters as applied when field is missing', () => {
      const mockFilterId = 'exists-test-filter-2';
      (uuidv4 as Mock<() => string>).mockImplementation(() => mockFilterId);

      // Add metadata filter with exists operator but no field
      const existsFilter = {
        type: 'metadata' as const,
        operator: 'exists' as const,
        value: '', // Empty value and no field
      };

      act(() => {
        useTableStore.getState().addFilter(existsFilter);
      });

      const state = useTableStore.getState();

      // Should NOT be considered applied since field is missing
      expect(state.filters.appliedCount).toBe(0);
    });

    it("should update `filters.options.strategy` with unique strategy IDs and include 'basic' when `fetchEvalData` receives redteam config with strategies", async () => {
      const mockEvalId = 'test-eval-id';
      const mockStrategies = ['strategy1', { id: 'strategy2' }, 'strategy1', { id: 'strategy3' }];

      (callApi as Mock).mockResolvedValue({
        ok: true,
        json: async () => ({
          table: { head: { prompts: [] }, body: [] },
          totalCount: 0,
          filteredCount: 0,
          config: {
            redteam: {
              strategies: mockStrategies,
            },
          },
        }),
      });

      await act(async () => {
        await useTableStore.getState().fetchEvalData(mockEvalId);
      });

      const state = useTableStore.getState();
      expect(state.filters.options.strategy).toEqual([
        'strategy1',
        'strategy2',
        'strategy3',
        'basic',
      ]);
    });

    it('should not populate strategy options when no redteam config is present in fetchEvalData', async () => {
      const mockEvalId = 'standard-eval-id';

      (callApi as Mock).mockResolvedValue({
        ok: true,
        json: async () => ({
          table: { head: { prompts: [] }, body: [] },
          totalCount: 0,
          filteredCount: 0,
          config: {
            // No redteam config
            providers: [],
          },
        }),
      });

      await act(async () => {
        await useTableStore.getState().fetchEvalData(mockEvalId);
      });

      const state = useTableStore.getState();
      expect(state.filters.options.strategy).toBeUndefined();
      expect(state.filters.options.plugin).toBeUndefined();
      expect(state.filters.options.severity).toBeUndefined();
    });

    it('should populate strategy options including basic when redteam config is present in fetchEvalData', async () => {
      const mockEvalId = 'redteam-eval-id';
      const mockStrategies = ['jailbreak', 'prompt-injection'];

      (callApi as Mock).mockResolvedValue({
        ok: true,
        json: async () => ({
          table: { head: { prompts: [] }, body: [] },
          totalCount: 0,
          filteredCount: 0,
          config: {
            redteam: {
              strategies: mockStrategies,
              plugins: [{ id: 'harmful-content' }],
            },
          },
        }),
      });

      await act(async () => {
        await useTableStore.getState().fetchEvalData(mockEvalId);
      });

      const state = useTableStore.getState();
      expect(state.filters.options.strategy).toEqual(['jailbreak', 'prompt-injection', 'basic']);
      expect(state.filters.options.plugin).toEqual(['harmful-content']);
    });

    it('should handle empty redteam config correctly in fetchEvalData', async () => {
      const mockEvalId = 'empty-redteam-eval-id';

      (callApi as Mock).mockResolvedValue({
        ok: true,
        json: async () => ({
          table: { head: { prompts: [] }, body: [] },
          totalCount: 0,
          filteredCount: 0,
          config: {
            redteam: {
              // Empty strategies and plugins
              strategies: [],
              plugins: [],
            },
          },
        }),
      });

      await act(async () => {
        await useTableStore.getState().fetchEvalData(mockEvalId);
      });

      const state = useTableStore.getState();
      // Even with empty arrays, 'basic' is still added by extractUniqueStrategyIds
      expect(state.filters.options.strategy).toEqual(['basic']);
      expect(state.filters.options.plugin).toEqual([]);
      expect(state.filters.options.severity).toEqual([]);
    });

    it('should not populate strategy options when setTableFromResultsFile receives non-redteam config', () => {
      const mockResultsFile = {
        version: 4,
        config: {
          providers: [],
          // No redteam section
        },
        prompts: [],
        results: {
          results: [],
        },
        createdAt: '2024-01-01T00:00:00.000Z',
        author: 'test',
      };

      act(() => {
        useTableStore.getState().setTableFromResultsFile(mockResultsFile as any);
      });

      const state = useTableStore.getState();
      expect(state.filters.options.strategy).toBeUndefined();
      expect(state.filters.options.plugin).toBeUndefined();
      expect(state.filters.options.severity).toBeUndefined();
    });

    it('should populate strategy options when setTableFromResultsFile receives redteam config', () => {
      const mockResultsFile = {
        version: 4,
        config: {
          redteam: {
            strategies: ['multilingual', 'retry'],
            plugins: [{ id: 'pii' }, { id: 'bias' }],
          },
        },
        prompts: [],
        results: {
          results: [],
        },
        createdAt: '2024-01-01T00:00:00.000Z',
        author: 'test',
      };

      act(() => {
        useTableStore.getState().setTableFromResultsFile(mockResultsFile as any);
      });

      const state = useTableStore.getState();
      expect(state.filters.options.strategy).toEqual(['multilingual', 'retry', 'basic']);
      expect(state.filters.options.plugin).toEqual(['pii', 'bias']);
    });

    it("should fall back to the first filter's logicOperator when the filter with sortIndex 1 has a null logicOperator", () => {
      const mockFilterId1 = 'mock-uuid-1';
      const mockFilterId2 = 'mock-uuid-2';
      const mockFilterId3 = 'mock-uuid-3';
      (uuidv4 as Mock<() => string>)
        .mockImplementationOnce(() => mockFilterId1)
        .mockImplementationOnce(() => mockFilterId2)
        .mockImplementationOnce(() => mockFilterId3);

      const newFilter1 = {
        type: 'metric' as const,
        operator: 'equals' as const,
        value: 'test-metric-value-1',
        logicOperator: 'or' as const,
        field: 'test-metric',
      };

      const newFilter2 = {
        type: 'metric' as const,
        operator: 'equals' as const,
        value: 'test-metric-value-2',
        logicOperator: null as any,
        field: 'test-metric',
      };

      const newFilter3 = {
        type: 'metric' as const,
        operator: 'equals' as const,
        value: 'test-metric-value-3',
        field: 'test-metric',
      };

      act(() => {
        useTableStore.getState().addFilter(newFilter1);
        useTableStore.getState().addFilter(newFilter2);
        useTableStore.getState().addFilter(newFilter3);
      });

      const state = useTableStore.getState();
      expect(state.filters.values[mockFilterId3].logicOperator).toBe('or');
    });

    it("should fall back to the first filter's logicOperator when the filter with sortIndex 1 has an undefined logicOperator", () => {
      const mockFilterId1 = 'mock-uuid-1';
      const mockFilterId2 = 'mock-uuid-2';
      const mockFilterId3 = 'mock-uuid-3';
      (uuidv4 as Mock<() => string>)
        .mockImplementationOnce(() => mockFilterId1)
        .mockImplementationOnce(() => mockFilterId2)
        .mockImplementationOnce(() => mockFilterId3);

      const newFilter1 = {
        type: 'metric' as const,
        operator: 'equals' as const,
        value: 'test-metric-value-1',
        logicOperator: 'or' as const,
        field: 'test-metric',
      };

      const newFilter2 = {
        type: 'metric' as const,
        operator: 'equals' as const,
        value: 'test-metric-value-2',
        logicOperator: undefined,
        field: 'test-metric',
      };

      const newFilter3 = {
        type: 'metric' as const,
        operator: 'equals' as const,
        value: 'test-metric-value-3',
        field: 'test-metric',
      };

      act(() => {
        useTableStore.getState().addFilter(newFilter1);
        useTableStore.getState().addFilter(newFilter2);
        useTableStore.getState().addFilter(newFilter3);
      });

      const state = useTableStore.getState();
      expect(state.filters.values[mockFilterId3].logicOperator).toBe('or');
    });

    it('should default to "and" when there is no filter with sortIndex 0 and the filter with sortIndex 1 has a null logicOperator', () => {
      const mockFilterId2 = 'mock-uuid-2';
      const mockFilterId3 = 'mock-uuid-3';
      (uuidv4 as Mock<() => string>)
        .mockImplementationOnce(() => mockFilterId2)
        .mockImplementationOnce(() => mockFilterId3);

      const newFilter2 = {
        type: 'metric' as const,
        operator: 'equals' as const,
        value: 'test-metric-value-2',
        logicOperator: null as any,
        field: 'test-metric',
      };

      const newFilter3 = {
        type: 'metric' as const,
        operator: 'equals' as const,
        value: 'test-metric-value-3',
        field: 'test-metric',
      };

      act(() => {
        useTableStore.getState().addFilter(newFilter2);
        useTableStore.getState().addFilter(newFilter3);
      });

      const state = useTableStore.getState();
      expect(state.filters.values[mockFilterId3].logicOperator).toBe('and');
    });
    it('should default to "and" when there is no filter with sortIndex 0 and the filter with sortIndex 1 has an undefined logicOperator', () => {
      const mockFilterId2 = 'mock-uuid-2';
      const mockFilterId3 = 'mock-uuid-3';
      (uuidv4 as Mock<() => string>)
        .mockImplementationOnce(() => mockFilterId2)
        .mockImplementationOnce(() => mockFilterId3);

      const newFilter2 = {
        type: 'metric' as const,
        operator: 'equals' as const,
        value: 'test-metric-value-2',
        logicOperator: undefined,
        field: 'test-metric',
      };

      const newFilter3 = {
        type: 'metric' as const,
        operator: 'equals' as const,
        value: 'test-metric-value-3',
        field: 'test-metric',
      };

      act(() => {
        useTableStore.getState().addFilter(newFilter2);
        useTableStore.getState().addFilter(newFilter3);
      });

      const state = useTableStore.getState();
      expect(state.filters.values[mockFilterId3].logicOperator).toBe('and');
    });
    it('should inherit logicOperator from the filter with sortIndex 1 when adding a new filter and multiple filters with different logicOperators exist', () => {
      const mockFilterId0 = 'mock-uuid-0';
      const mockFilterId1 = 'mock-uuid-1';
      const mockFilterId2 = 'mock-uuid-2';
      const mockFilterIdNew = 'mock-uuid-new';

      (uuidv4 as Mock<() => string>)
        .mockImplementationOnce(() => mockFilterId0)
        .mockImplementationOnce(() => mockFilterId1)
        .mockImplementationOnce(() => mockFilterId2)
        .mockImplementationOnce(() => mockFilterIdNew);

      act(() => {
        useTableStore.getState().addFilter({
          type: 'metric',
          operator: 'equals',
          value: 'test-metric-value-0',
          logicOperator: 'or',
        });
        useTableStore.getState().addFilter({
          type: 'metric',
          operator: 'equals',
          value: 'test-metric-value-1',
          logicOperator: 'and',
        });
        useTableStore.getState().addFilter({
          type: 'metric',
          operator: 'equals',
          value: 'test-metric-value-2',
          logicOperator: 'or',
        });
      });

      const newFilter = {
        type: 'metric' as const,
        operator: 'equals' as const,
        value: 'test-metric-value-new',
      };

      act(() => {
        useTableStore.getState().addFilter(newFilter);
      });

      const state = useTableStore.getState();
      const addedFilter = state.filters.values[mockFilterIdNew];
      expect(addedFilter).toBeDefined();
      expect(addedFilter.logicOperator).toBe('and');
    });

    it('should inherit the updated logicOperator when a new filter is added after updating an existing filter', () => {
      const mockFilterId1 = 'mock-uuid-1';
      const mockFilterId2 = 'mock-uuid-2';
      (uuidv4 as Mock<() => string>)
        .mockImplementationOnce(() => mockFilterId1)
        .mockImplementationOnce(() => mockFilterId2);

      const initialFilter = {
        type: 'metric' as const,
        operator: 'equals' as const,
        value: 'test-metric-value',
        field: 'test-metric',
      };

      act(() => {
        useTableStore.getState().addFilter(initialFilter);
      });

      const updatedFilter: ResultsFilter = {
        id: mockFilterId1,
        type: 'metric' as const,
        operator: 'equals' as const,
        value: 'test-metric-value',
        field: 'test-metric',
        logicOperator: 'or',
        sortIndex: 0,
      };

      act(() => {
        useTableStore.getState().updateFilter(updatedFilter);
      });

      const newFilter = {
        type: 'metadata' as const,
        operator: 'contains' as const,
        value: 'test-metadata-value',
        field: 'test-metadata',
      };

      act(() => {
        useTableStore.getState().addFilter(newFilter);
      });

      const state = useTableStore.getState();
      const addedFilter = Object.values(state.filters.values).find(
        (filter) => filter.id === mockFilterId2,
      );

      expect(addedFilter).toBeDefined();
      expect(addedFilter?.logicOperator).toBe('or');
    });

    it('should use the provided logicOperator for a new filter when logicOperator is explicitly set in the filter argument, regardless of existing filters', () => {
      const mockFilterId = 'mock-uuid-1';
      (uuidv4 as Mock<() => string>).mockImplementation(() => mockFilterId);

      const existingFilter = {
        type: 'metric' as const,
        operator: 'equals' as const,
        value: 'existing-metric-value',
        field: 'existing-metric',
      };

      act(() => {
        useTableStore.getState().addFilter(existingFilter);
      });

      const newFilter = {
        type: 'metadata' as const,
        operator: 'contains' as const,
        value: 'test-metadata-value',
        field: 'test-metadata',
        logicOperator: 'or' as const,
      };

      act(() => {
        useTableStore.getState().addFilter(newFilter);
      });

      const state = useTableStore.getState();
      const addedFilter = state.filters.values[mockFilterId];
      expect(addedFilter).toBeDefined();
      expect(addedFilter.logicOperator).toBe('or');
    });
  });

  describe('fetchEvalData', () => {
    it('should properly handle filters with special characters in their values when building the API request URL', async () => {
      const evalId = 'test-eval-id';
      const filterValue = 'test value with !@#$%^&*()_+=-`~[]\{}|;\':",./<>? special characters';
      const filter: ResultsFilter = {
        id: 'test-filter-id',
        type: 'metric',
        operator: 'equals',
        value: filterValue,
        logicOperator: 'and',
        sortIndex: 0,
      };

      const expectedEncodedFilterValue = JSON.stringify({
        logicOperator: filter.logicOperator,
        type: filter.type,
        operator: filter.operator,
        value: filter.value,
      });

      const mockCallApi = vi.mocked(callApi).mockImplementation(async (url: string) => {
        if (url.includes('metadata-keys')) {
          return {
            ok: true,
            json: async () => ({ keys: [] }),
          } as any;
        }
        return {
          ok: true,
          json: async () => ({
            table: { head: { prompts: [] }, body: [] },
            totalCount: 0,
            filteredCount: 0,
          }),
        } as any;
      });

      await act(async () => {
        await useTableStore.getState().fetchEvalData(evalId, { filters: [filter] });
      });

      expect(mockCallApi).toHaveBeenCalledTimes(1); // table endpoint only (metadata-keys fetched lazily)
      const url = mockCallApi.mock.calls[0][0];
      const urlParams = new URL(url, 'http://example.com').searchParams;
      const rawFilterParam = urlParams.get('filter');
      const actualFilterParam = JSON.parse(rawFilterParam || '{}');
      const expectedFilterParam = JSON.parse(expectedEncodedFilterValue);
      expect(actualFilterParam).toEqual(expectedFilterParam);
    });

    it('should handle non-200 response from API', async () => {
      const mockEvalId = 'test-eval-id';
      (callApi as Mock).mockResolvedValue({
        ok: false,
      });

      const initialState = useTableStore.getState();
      expect(initialState.isFetching).toBe(false);

      let result;
      await act(async () => {
        result = await useTableStore.getState().fetchEvalData(mockEvalId);
      });

      const state = useTableStore.getState();
      expect(state.isFetching).toBe(false);
      expect(result).toBe(null);
    });

    it("should handle a null strategies array in the API response by setting filters.options.strategy to ['basic']", async () => {
      const mockEvalId = 'test-eval-id';
      (callApi as Mock).mockResolvedValue({
        ok: true,
        json: async () => ({
          table: { head: { prompts: [] }, body: [] },
          totalCount: 0,
          filteredCount: 0,
          config: {
            redteam: {
              strategies: null,
            },
          },
        }),
      } as any);

      await act(async () => {
        await useTableStore.getState().fetchEvalData(mockEvalId);
      });

      const state = useTableStore.getState();
      expect(state.filters.options.strategy).toEqual(['basic']);
    });

    it('should not set isFetching to true when fetchEvalData is called with skipLoadingState=true, and should set isFetching to true when called with skipLoadingState=false (or omitted)', async () => {
      const mockEvalId = 'test-eval-id';
      (callApi as Mock).mockResolvedValue({
        ok: true,
        json: async () => ({
          table: { head: { prompts: [] }, body: [] },
          totalCount: 0,
          filteredCount: 0,
        }),
        headers: new Headers(),
        redirected: false,
        status: 200,
        statusText: 'OK',
        type: 'basic',
        url: 'http://example.com',
        body: null,
        bodyUsed: false,
        clone: () =>
          ({
            json: async () => ({
              table: { head: { prompts: [] }, body: [] },
              totalCount: 0,
              filteredCount: 0,
            }),
          }) as any,
        arrayBuffer: () => Promise.resolve(new ArrayBuffer(0)),
        blob: () => Promise.resolve(new Blob()),
        formData: () => Promise.resolve(new FormData()),
        text: () => Promise.resolve(''),
        bytes: () => Promise.resolve(new Uint8Array()),
      } as Response);

      const initialState = useTableStore.getState();
      expect(initialState.isFetching).toBe(false);

      await act(async () => {
        await useTableStore.getState().fetchEvalData(mockEvalId, { skipLoadingState: true });
      });

      let state = useTableStore.getState();
      expect(state.isFetching).toBe(false);

      const mockCallApi = vi.mocked(callApi);
      mockCallApi.mockClear();
      mockCallApi.mockResolvedValue({
        ok: true,
        json: async () => ({
          table: { head: { prompts: [] }, body: [] },
          totalCount: 0,
          filteredCount: 0,
        }),
        headers: new Headers(),
        redirected: false,
        status: 200,
        statusText: 'OK',
        type: 'basic',
        url: 'http://example.com',
        body: null,
        bodyUsed: false,
        clone: () =>
          ({
            json: async () => ({
              table: { head: { prompts: [] }, body: [] },
              totalCount: 0,
              filteredCount: 0,
            }),
          }) as any,
        arrayBuffer: () => Promise.resolve(new ArrayBuffer(0)),
        blob: () => Promise.resolve(new Blob()),
        formData: () => Promise.resolve(new FormData()),
        text: () => Promise.resolve(''),
        bytes: () => Promise.resolve(new Uint8Array()),
      } as Response);

      let isFetchingDuringFetch: boolean = false;
      mockCallApi.mockImplementation(async (url: string) => {
        // Only check isFetching during the table call, not the metadata-keys call
        if (!url.includes('metadata-keys')) {
          isFetchingDuringFetch = useTableStore.getState().isFetching;
        }

        if (url.includes('metadata-keys')) {
          return {
            ok: true,
            json: async () => ({ keys: [] }),
          } as any;
        }

        return {
          ok: true,
          json: async () => ({
            table: { head: { prompts: [] }, body: [] },
            totalCount: 0,
            filteredCount: 0,
          }),
          headers: new Headers(),
          redirected: false,
          status: 200,
          statusText: 'OK',
          type: 'basic',
          url: 'http://example.com',
          body: null,
          bodyUsed: false,
          clone: () =>
            ({
              json: async () => ({
                table: { head: { prompts: [] }, body: [] },
                totalCount: 0,
                filteredCount: 0,
              }),
            }) as any,
          arrayBuffer: () => Promise.resolve(new ArrayBuffer(0)),
          blob: () => Promise.resolve(new Blob()),
          formData: () => Promise.resolve(new FormData()),
          text: () => Promise.resolve(''),
          bytes: () => Promise.resolve(new Uint8Array()),
        } as Response;
      });

      await act(async () => {
        await useTableStore.getState().fetchEvalData(mockEvalId);
      });

      state = useTableStore.getState();
      expect(isFetchingDuringFetch).toBe(true);
      expect(state.isFetching).toBe(false);
    });
    it('should complete successfully without showing loading indicators when skipLoadingState=true and isStreaming=false', async () => {
      const mockEvalId = 'test-eval-id';
      (callApi as Mock).mockResolvedValue({
        ok: true,
        json: async () => ({
          table: { head: { prompts: [] }, body: [] },
          totalCount: 0,
          filteredCount: 0,
          config: {},
          author: null,
          version: 1,
          id: mockEvalId,
        }),
      });

      const initialState = useTableStore.getState();
      expect(initialState.isFetching).toBe(false);

      let result;
      await act(async () => {
        result = await useTableStore
          .getState()
          .fetchEvalData(mockEvalId, { skipLoadingState: true });
      });

      const state = useTableStore.getState();
      expect(state.isFetching).toBe(false);
      expect(result).not.toBe(null);
    });
    it('should keep isFetching unchanged when fetchEvalData is called with skipLoadingState=true and the API call fails', async () => {
      const mockEvalId = 'test-eval-id';
      (callApi as Mock).mockResolvedValue({
        ok: false,
      });

      act(() => {
        useTableStore.setState({ isFetching: true });
      });

      const initialState = useTableStore.getState();
      expect(initialState.isFetching).toBe(true);

      await act(async () => {
        await useTableStore.getState().fetchEvalData(mockEvalId, { skipLoadingState: true });
      });

      const state = useTableStore.getState();
      expect(state.isFetching).toBe(true);
    });

    it('should update `filters.options.severity` with the correct severities in order when `fetchEvalData` receives a config with redteam plugins with defined severities', async () => {
      const mockEvalId = 'test-eval-id';
      const mockPlugins = [
        { id: 'plugin1', severity: Severity.High },
        { id: 'plugin2', severity: Severity.Low },
        { id: 'plugin3', severity: Severity.Critical },
        { id: 'plugin4', severity: Severity.Medium },
      ];

      (callApi as Mock).mockResolvedValue({
        ok: true,
        json: async () => ({
          table: { head: { prompts: [] }, body: [] },
          totalCount: 0,
          filteredCount: 0,
          config: {
            redteam: {
              plugins: mockPlugins,
            },
          },
          version: 4,
        }),
      });

      await act(async () => {
        await useTableStore.getState().fetchEvalData(mockEvalId);
      });

      const state = useTableStore.getState();
      expect(state.filters.options.severity).toEqual([
        Severity.Critical,
        Severity.High,
        Severity.Medium,
        Severity.Low,
      ]);
    });

    it('should set `filters.options.severity` to an empty array when `fetchEvalData` receives a config with no redteam plugins', async () => {
      const mockEvalId = 'test-eval-id';
      (callApi as Mock).mockResolvedValue({
        ok: true,
        json: async () => ({
          table: { head: { prompts: [] }, body: [] },
          totalCount: 0,
          filteredCount: 0,
          config: {
            redteam: {
              plugins: [],
            },
          },
        }),
      } as any);

      await act(async () => {
        await useTableStore.getState().fetchEvalData(mockEvalId);
      });

      const state = useTableStore.getState();
      expect(state.filters.options.severity).toEqual([]);
    });

    describe('shouldHighlightSearchText', () => {
      it('should keep `shouldHighlightSearchText` as `false` after data is loaded if `searchText` is empty', async () => {
        const mockEvalId = 'test-eval-id';
        (callApi as Mock).mockResolvedValue({
          ok: true,
          json: async () => ({
            table: { head: { prompts: [] }, body: [] },
            totalCount: 0,
            filteredCount: 0,
          }),
        });

        await act(async () => {
          await useTableStore.getState().fetchEvalData(mockEvalId, { searchText: '' });
        });

        const state = useTableStore.getState();
        expect(state.shouldHighlightSearchText).toBe(false);
      });

      it('should set `shouldHighlightSearchText` to `false` when `fetchEvalData` is called, and then to `true` after data is loaded if `searchText` is non-empty', async () => {
        const mockEvalId = 'test-eval-id';
        const mockSearchText = 'test search text';
        (callApi as Mock).mockResolvedValue({
          ok: true,
          json: async () => ({
            table: { head: { prompts: [] }, body: [] },
            totalCount: 0,
            filteredCount: 0,
            config: {},
            version: 4,
            author: 'test',
          }),
        } as any);

        const initialState = useTableStore.getState();
        expect(initialState.shouldHighlightSearchText).toBe(false);

        let stateAfterFetch = initialState;
        await act(async () => {
          await useTableStore.getState().fetchEvalData(mockEvalId, { searchText: mockSearchText });
          stateAfterFetch = useTableStore.getState();
        });

        expect(stateAfterFetch.shouldHighlightSearchText).toBe(true);
      });

      it('should update shouldHighlightSearchText based on the most recent completed request when multiple fetchEvalData calls are made in succession', async () => {
        const mockEvalId = 'test-eval-id';
        const mockCallApi = vi.mocked(callApi);

        mockCallApi
          .mockResolvedValueOnce({
            ok: true,
            json: async () => ({
              table: { head: { prompts: [] }, body: [] },
              totalCount: 0,
              filteredCount: 0,
              config: {},
              version: 4,
            }),
          } as any)
          .mockResolvedValueOnce({
            ok: true,
            json: async () => ({
              table: { head: { prompts: [] }, body: [] },
              totalCount: 0,
              filteredCount: 0,
              config: {},
              version: 4,
            }),
          } as any)
          .mockResolvedValueOnce({
            ok: true,
            json: async () => ({
              table: { head: { prompts: [] }, body: [] },
              totalCount: 0,
              filteredCount: 0,
              config: {},
              version: 4,
            }),
          } as any);

        await act(async () => {
          await useTableStore
            .getState()
            .fetchEvalData(mockEvalId, { searchText: 'initial search' });
          await useTableStore
            .getState()
            .fetchEvalData(mockEvalId, { searchText: 'another search' });
          await useTableStore.getState().fetchEvalData(mockEvalId, { searchText: '' });
        });

        expect(useTableStore.getState().shouldHighlightSearchText).toBe(false);
      });

      it('should update shouldHighlightSearchText from true to false when fetchEvalData is called with non-empty search text and then with empty search text', async () => {
        const mockEvalId = 'test-eval-id';
        (callApi as Mock).mockResolvedValue({
          ok: true,
          json: async () => ({
            table: { head: { prompts: [] }, body: [] },
            totalCount: 0,
            filteredCount: 0,
            config: {},
            author: null,
            version: 1,
            id: mockEvalId,
          }),
        });

        let state = useTableStore.getState();
        expect(state.shouldHighlightSearchText).toBe(false);

        await act(async () => {
          await useTableStore.getState().fetchEvalData(mockEvalId, { searchText: 'test' });
        });

        state = useTableStore.getState();
        expect(state.shouldHighlightSearchText).toBe(true);

        await act(async () => {
          await useTableStore.getState().fetchEvalData(mockEvalId, { searchText: '' });
        });

        state = useTableStore.getState();
        expect(state.shouldHighlightSearchText).toBe(false);
      });

      it('should not show search highlights when isFetching is true, even if shouldHighlightSearchText is true', async () => {
        const mockEvalId = 'test-eval-id';
        let resolvePromise: (value: any) => void = () => {};
        const _mockPromise = new Promise((resolve) => {
          resolvePromise = resolve;
        });

        (callApi as Mock).mockResolvedValue({
          ok: true,
          json: async () => ({
            table: { head: { prompts: [] }, body: [] },
            totalCount: 0,
            filteredCount: 0,
            config: {},
            author: null,
            version: 1,
            id: mockEvalId,
          }),
        });

        act(() => {
          useTableStore.setState({ shouldHighlightSearchText: true });
        });

        const initialState = useTableStore.getState();
        expect(initialState.isFetching).toBe(false);
        expect(initialState.shouldHighlightSearchText).toBe(true);

        let stateDuringFetch: any;
        act(() => {
          useTableStore.getState().fetchEvalData(mockEvalId, { searchText: 'test' });
          stateDuringFetch = useTableStore.getState();
        });

        expect(stateDuringFetch.isFetching).toBe(true);
        expect(stateDuringFetch.shouldHighlightSearchText).toBe(false);

        await act(async () => {
          resolvePromise({
            table: { head: { prompts: [] }, body: [] },
            totalCount: 0,
            filteredCount: 0,
            config: {},
            author: null,
            version: 1,
            id: mockEvalId,
          });
        });

        const state = useTableStore.getState();
        expect(state.isFetching).toBe(false);
        expect(state.shouldHighlightSearchText).toBe(true);
      });
    });
  });

  it('should set isStreaming to true when setIsStreaming(true) is called, and to false when setIsStreaming(false) is called', () => {
    const initialState = useTableStore.getState();
    expect(initialState.isStreaming).toBe(false);

    act(() => {
      useTableStore.getState().setIsStreaming(true);
    });

    expect(useTableStore.getState().isStreaming).toBe(true);

    act(() => {
      useTableStore.getState().setIsStreaming(false);
    });

    expect(useTableStore.getState().isStreaming).toBe(false);
  });

  describe('isStreaming and fetchEvalData interaction', () => {
    it('should set isFetching to false when isStreaming is true and fetchEvalData is called without skipLoadingState', async () => {
      const mockEvalId = 'test-eval-id';
      (callApi as Mock).mockResolvedValue({
        ok: true,
        json: async () => ({
          table: { head: { prompts: [] }, body: [] },
          totalCount: 0,
          filteredCount: 0,
        }),
      });

      act(() => {
        useTableStore.getState().setIsStreaming(true);
      });

      await act(async () => {
        await useTableStore.getState().fetchEvalData(mockEvalId);
      });

      const state = useTableStore.getState();
      expect(state.isFetching).toBe(false);
    });

    it('should reset isStreaming to false when an error occurs during a streaming update', async () => {
      const mockEvalId = 'test-eval-id';
      (callApi as Mock).mockRejectedValue(new Error('API error'));

      act(() => {
        useTableStore.getState().setIsStreaming(true);
      });

      expect(useTableStore.getState().isStreaming).toBe(true);

      await act(async () => {
        try {
          await useTableStore.getState().fetchEvalData(mockEvalId);
        } catch (_e) {}
      });

      expect(useTableStore.getState().isStreaming).toBe(false);
    });
    it('should allow isStreaming and isFetching to be true simultaneously when fetchEvalData is called without skipLoadingState and isStreaming is already true', async () => {
      const mockEvalId = 'test-eval-id';
      (callApi as Mock).mockResolvedValue({
        ok: true,
        json: async () => ({
          table: { head: { prompts: [] }, body: [] },
          totalCount: 0,
          filteredCount: 0,
        }),
      });

      act(() => {
        useTableStore.getState().setIsStreaming(true);
      });

      let isFetchingDuringFetch = false;
      let isStreamingDuringFetch = false;

      const originalFetchEvalData = useTableStore.getState().fetchEvalData;
      const wrappedFetchEvalData = async (id: string, options?: any) => {
        const result = originalFetchEvalData(id, options);
        // Check state immediately after fetchEvalData starts (which sets isFetching: true)
        isFetchingDuringFetch = useTableStore.getState().isFetching;
        isStreamingDuringFetch = useTableStore.getState().isStreaming;
        return result;
      };

      useTableStore.setState({ fetchEvalData: wrappedFetchEvalData });

      await act(async () => {
        await useTableStore.getState().fetchEvalData(mockEvalId);
      });

      expect(isFetchingDuringFetch).toBe(true);
      expect(isStreamingDuringFetch).toBe(true);
    });
  });
  describe('setTableFromResultsFile', () => {
    it("should set `filters.options.strategy` to only include 'basic' when `setTableFromResultsFile` is called with a resultsFile that has no strategies defined", () => {
      const mockResultsFile: ResultsFile = {
        version: 4,
        config: {
          redteam: {
            strategies: [],
          },
        },
        results: {
          results: [],
        } as any,
        prompts: [],
        createdAt: '2024-01-01T00:00:00.000Z',
        author: 'test',
      };

      act(() => {
        useTableStore.getState().setTableFromResultsFile(mockResultsFile);
      });

      const state = useTableStore.getState();
      expect(state.filters.options.strategy).toEqual(['basic']);
    });

    it('should deduplicate strategy IDs in filters.options.strategy when resultsFile contains duplicate strategy IDs', () => {
      const resultsFile: ResultsFile = {
        version: 3,
        config: {
          redteam: {
            strategies: ['strategy1', 'strategy2', 'strategy1'],
          },
        },
        results: {
          table: {
            head: { prompts: [], vars: [] },
            body: [],
          },
        },
        prompts: [],
      } as any;

      act(() => {
        useTableStore.getState().setTableFromResultsFile(resultsFile);
      });

      const state = useTableStore.getState();
      expect(state.filters.options.strategy).toEqual(['strategy1', 'strategy2', 'basic']);
    });

    it('should populate `filters.options.severity` with the correct severities in order when `setTableFromResultsFile` is called with a resultsFile containing redteam plugins with defined severities', () => {
      const mockResultsFile: ResultsFile = {
        version: 4,
        config: {
          redteam: {
            plugins: [
              { id: 'plugin1', severity: Severity.Critical },
              { id: 'plugin2', severity: Severity.High },
              { id: 'plugin3', severity: Severity.Medium },
              { id: 'plugin4', severity: Severity.Low },
            ],
          },
        },
        results: {
          results: [],
        } as any,
        prompts: [],
        createdAt: '2024-01-01T00:00:00.000Z',
        author: 'test',
      };

      act(() => {
        useTableStore.getState().setTableFromResultsFile(mockResultsFile);
      });

      const state = useTableStore.getState();
      expect(state.filters.options.severity).toEqual([
        Severity.Critical,
        Severity.High,
        Severity.Medium,
        Severity.Low,
      ]);
    });

    it('should correctly populate severity options when handling a results file with version < 4 that contains redteam plugins with severities', () => {
      const mockResultsFile: ResultsFile = {
        version: 3,
        config: {
          redteam: {
            plugins: [
              { id: 'plugin1', severity: Severity.Critical },
              { id: 'plugin2', severity: Severity.High },
              { id: 'plugin3', severity: Severity.Medium },
              { id: 'plugin4', severity: Severity.Low },
            ],
          },
        },
        results: {
          table: {
            head: { prompts: [], vars: [] },
            body: [],
          },
        } as any,
        prompts: [],
      } as any;

      act(() => {
        useTableStore.getState().setTableFromResultsFile(mockResultsFile);
      });

      const state = useTableStore.getState();
      expect(state.filters.options.severity).toEqual([
        Severity.Critical,
        Severity.High,
        Severity.Medium,
        Severity.Low,
      ]);
    });
  });

  describe('computeAvailableMetrics', () => {
    it('should return a sorted array of unique metric names when the EvaluateTable contains multiple prompts with different namedScores', () => {
      const mockTable: EvaluateTable = {
        head: {
          prompts: [
            {
              raw: 'Test prompt 1',
              label: 'Test prompt 1',
              provider: 'test-provider',
              metrics: {
                ...baseMetrics,
                namedScores: {
                  accuracy: 0.9,
                  bleu: 0.8,
                },
              },
            },
            {
              raw: 'Test prompt 2',
              label: 'Test prompt 2',
              provider: 'test-provider',
              metrics: {
                ...baseMetrics,
                namedScores: {
                  rouge: 0.7,
                  bleu: 0.85,
                },
              },
            },
            {
              raw: 'Test prompt 3',
              label: 'Test prompt 3',
              provider: 'test-provider',
              metrics: {
                ...baseMetrics,
                namedScores: {},
              },
            },
            {
              raw: 'Test prompt 4',
              label: 'Test prompt 4',
              provider: 'test-provider',
            },
          ],
          vars: [],
        },
        body: [],
      };

      act(() => {
        useTableStore.setState({
          table: mockTable,
          filters: {
            values: {},
            appliedCount: 0,
            options: {
              metric: computeAvailableMetrics(mockTable),
              metadata: [],
              plugin: [],
              strategy: [],
              severity: [],
            },
          },
        });
      });

      const availableMetrics = useTableStore.getState().filters.options.metric;
      expect(availableMetrics).toEqual(['accuracy', 'bleu', 'rouge']);
    });

    it('should return an empty array when the EvaluateTable contains prompts but none have metrics.namedScores defined', () => {
      const mockTable: EvaluateTable = {
        head: {
          prompts: [
            {
              raw: 'Test prompt 1',
              label: 'Test prompt 1',
              provider: 'test-provider',
              metrics: {
                ...baseMetrics,
                namedScores: {},
              },
            },
            {
              raw: 'Test prompt 2',
              label: 'Test prompt 2',
              provider: 'test-provider',
              metrics: {
                ...baseMetrics,
                namedScores: {},
              },
            },
          ],
          vars: [],
        },
        body: [],
      };

      act(() => {
        useTableStore.setState({
          table: mockTable,
          filters: {
            values: {},
            appliedCount: 0,
            options: {
              metric: computeAvailableMetrics(mockTable),
              metadata: [],
              plugin: [],
              strategy: [],
              severity: [],
            },
          },
        });
      });

      const availableMetrics = useTableStore.getState().filters.options.metric;
      expect(availableMetrics).toEqual([]);
    });

    it('should handle prompts with empty namedScores objects gracefully', () => {
      const mockTable: EvaluateTable = {
        head: {
          prompts: [
            {
              raw: 'Test prompt 1',
              label: 'Test prompt 1',
              provider: 'test-provider',
              metrics: {
                ...baseMetrics,
                namedScores: {
                  accuracy: 0.9,
                  bleu: 0.8,
                },
              },
            },
            {
              raw: 'Test prompt 2',
              label: 'Test prompt 2',
              provider: 'test-provider',
              metrics: {
                ...baseMetrics,
                namedScores: {},
              },
            },
            {
              raw: 'Test prompt 3',
              label: 'Test prompt 3',
              provider: 'test-provider',
              metrics: {
                ...baseMetrics,
                namedScores: {
                  rouge: 0.7,
                },
              },
            },
          ],
          vars: [],
        },
        body: [],
      };

      act(() => {
        useTableStore.setState({
          table: mockTable,
          filters: {
            values: {},
            appliedCount: 0,
            options: {
              metric: computeAvailableMetrics(mockTable),
              metadata: [],
              plugin: [],
              strategy: [],
              severity: [],
            },
          },
        });
      });

      const availableMetrics = useTableStore.getState().filters.options.metric;
      expect(availableMetrics).toEqual(['accuracy', 'bleu', 'rouge']);
    });
    it('should correctly handle unusual metric names, such as those containing special characters or very long strings', () => {
      const longMetricName = 'a'.repeat(200);
      const mockTable: EvaluateTable = {
        head: {
          prompts: [
            {
              raw: 'Test prompt 1',
              label: 'Test prompt 1',
              provider: 'test-provider',
              metrics: {
                ...baseMetrics,
                namedScores: {
                  'metric.with.dots': 0.9,
                  'metric-with-dashes': 0.8,
                  [longMetricName]: 0.7,
                },
              },
            },
          ],
          vars: [],
        },
        body: [],
      };

      act(() => {
        useTableStore.setState({
          table: mockTable,
          filters: {
            values: {},
            appliedCount: 0,
            options: {
              metric: computeAvailableMetrics(mockTable),
              metadata: [],
              plugin: [],
              strategy: [],
              severity: [],
            },
          },
        });
      });

      const availableMetrics = useTableStore.getState().filters.options.metric;
      expect(availableMetrics).toEqual([longMetricName, 'metric-with-dashes', 'metric.with.dots']);
    });

    it('should handle gracefully when a prompt has metrics.namedScores set to null', () => {
      const mockTable: EvaluateTable = {
        head: {
          prompts: [
            {
              raw: 'Test prompt 1',
              label: 'Test prompt 1',
              provider: 'test-provider',
              metrics: {
                ...baseMetrics,
                namedScores: {},
              },
            },
          ],
          vars: [],
        },
        body: [],
      };

      act(() => {
        useTableStore.setState({
          table: mockTable,
          filters: {
            values: {},
            appliedCount: 0,
            options: {
              metric: computeAvailableMetrics(mockTable),
              metadata: [],
              plugin: [],
              strategy: [],
              severity: [],
            },
          },
        });
      });

      const availableMetrics = useTableStore.getState().filters.options.metric;
      expect(availableMetrics).toEqual([]);
    });
  });
  describe('computeAvailableSeverities', () => {
    beforeEach(() => {
      act(() => {
        useTableStore.setState(useTableStore.getInitialState(), true);
      });
    });

    it('should return a sorted array of unique severity values when plugins have defined severities', () => {
      const mockResultsFile: ResultsFile = {
        version: 4,
        config: {
          redteam: {
            plugins: [
              { id: 'plugin-medium', severity: Severity.Medium },
              { id: 'plugin-critical', severity: Severity.Critical },
              { id: 'plugin-low', severity: Severity.Low },
              { id: 'plugin-high', severity: Severity.High },
              { id: 'plugin-critical-duplicate', severity: Severity.Critical },
            ],
          },
        },
        results: {
          results: [],
        } as any,
        prompts: [],
        createdAt: '2024-01-01T00:00:00.000Z',
        author: 'test',
      };

      act(() => {
        useTableStore.getState().setTableFromResultsFile(mockResultsFile);
      });

      const state = useTableStore.getState();
      const expectedSeverities = [Severity.Critical, Severity.High, Severity.Medium, Severity.Low];

      expect(state.filters.options.severity).toEqual(expectedSeverities);
    });

    it('should return the correct severities based on the default riskCategorySeverityMap when given an array of plugin IDs (strings) without explicit severity overrides', () => {
      const pluginIds = ['pii', 'jailbreak', 'prompt-injection'];
      const mockResultsFile: ResultsFile = {
        version: 4,
        config: {
          redteam: {
            plugins: pluginIds.map((id) => ({ id })),
          },
        },
        results: {
          results: [],
        } as any,
        prompts: [],
        createdAt: '2024-01-01T00:00:00.000Z',
        author: 'test',
      };

      act(() => {
        useTableStore.getState().setTableFromResultsFile(mockResultsFile);
      });

      const state = useTableStore.getState();
      const expectedSeverities = [Severity.Critical, Severity.High, Severity.Medium, Severity.Low];
      expect(state.filters.options.severity).toEqual(expectedSeverities);
    });

    it('should handle case-insensitive severity values correctly', () => {
      const mockResultsFile: ResultsFile = {
        version: 4,
        config: {
          redteam: {
            plugins: [{ id: 'plugin-critical', severity: Severity.Critical }],
          },
        },
        results: {
          results: [],
        } as any,
        prompts: [],
        createdAt: '2024-01-01T00:00:00.000Z',
        author: 'test',
      };

      act(() => {
        useTableStore.getState().setTableFromResultsFile(mockResultsFile);
      });

      const state = useTableStore.getState();
      expect(state.filters.options.severity).toContain(Severity.Critical);
    });

    it('should populate plugin options when redteam plugins are provided as string IDs (fetchEvalData)', async () => {
      (callApi as Mock).mockResolvedValue({
        ok: true,
        json: async () => ({
          table: { head: { prompts: [] }, body: [] },
          totalCount: 0,
          filteredCount: 0,
          config: { redteam: { strategies: [], plugins: ['pii', 'jailbreak'] } },
        }),
      });

      await act(async () => {
        await useTableStore.getState().fetchEvalData('eval-id');
      });

      expect(useTableStore.getState().filters.options.plugin).toEqual(['pii', 'jailbreak']);
    });

    it('should populate plugin options when resultsFile redteam plugins are string IDs (setTableFromResultsFile)', () => {
      const mockResultsFile: ResultsFile = {
        version: 4,
        config: { redteam: { strategies: [], plugins: ['pii', 'bias'] } },
        results: { results: [] } as any,
        prompts: [],
        createdAt: '2024-01-01T00:00:00.000Z',
        author: 'test',
      } as any;

      act(() => {
        useTableStore.getState().setTableFromResultsFile(mockResultsFile);
      });

      expect(useTableStore.getState().filters.options.plugin).toEqual(['pii', 'bias']);
    });

    it('should allow metadata filtering on plugin/strategy/severity fields for non-redteam evaluations', () => {
      // This test documents that metadata filtering (field/value pairs) is separate
      // from redteam filtering (predefined types). Users can still filter on metadata
      // fields named "plugin", "strategy", or "severity" using metadata filters.
      const mockResultsFile: ResultsFile = {
        version: 4,
        config: { providers: [] }, // No redteam config
        results: { results: [] } as any,
        prompts: [],
        createdAt: '2024-01-01T00:00:00.000Z',
        author: 'test',
      } as any;

      act(() => {
        useTableStore.getState().setTableFromResultsFile(mockResultsFile);
      });

      const state = useTableStore.getState();

      // Redteam-specific filter types should not be available
      expect(state.filters.options.plugin).toBeUndefined();
      expect(state.filters.options.strategy).toBeUndefined();
      expect(state.filters.options.severity).toBeUndefined();

      // But metadata filtering is still available for any field names
      expect(state.filters.options.metadata).toEqual([]);

      // User can still add metadata filters for fields named "plugin", "strategy", etc.
      act(() => {
        useTableStore.getState().addFilter({
          type: 'metadata',
          field: 'plugin',
          operator: 'equals',
          value: 'my-custom-plugin',
        });
      });

      const updatedState = useTableStore.getState();
      const metadataFilter = Object.values(updatedState.filters.values)[0];
      expect(metadataFilter?.type).toBe('metadata');
      expect(metadataFilter?.field).toBe('plugin');
      expect(metadataFilter?.value).toBe('my-custom-plugin');
    });
  });
<<<<<<< HEAD
});

describe('resultsFilterSchema', () => {
  it('should successfully parse a valid filter object with all required and optional fields', () => {
    const fullFilterObject = {
      id: 'a1b2c3d4-e5f6-7890-1234-567890abcdef',
      type: 'metadata' as const,
      value: 'test-value',
      operator: 'contains' as const,
      logicOperator: 'and' as const,
      field: 'test-field',
      sortIndex: 1,
    };

    const parsed = resultsFilterSchema.parse(fullFilterObject);

    expect(parsed).toEqual(fullFilterObject);
  });

  it('should successfully parse a filter object that omits optional fields (id, field, sortIndex) but includes all required fields', () => {
    const partialFilterObject = {
      type: 'metric' as const,
      value: 'test-metric-value',
      operator: 'equals' as const,
      logicOperator: 'or' as const,
    };

    const parsed = resultsFilterSchema.parse(partialFilterObject);

    expect(parsed).toEqual(partialFilterObject);
  });

  it('should throw an error when operator is "exists" or "is_defined" but "field" is missing', () => {
    const invalidFilterObjectExists = {
      type: 'metadata' as const,
      value: '',
      operator: 'exists' as const,
      logicOperator: 'and' as const,
    };

    expect(() => resultsFilterSchema.parse(invalidFilterObjectExists)).toThrow();

    const invalidFilterObjectIsDefined = {
      type: 'metric' as const,
      value: '',
      operator: 'is_defined' as const,
      logicOperator: 'and' as const,
    };

    expect(() => resultsFilterSchema.parse(invalidFilterObjectIsDefined)).toThrow();
  });

  it('should successfully parse a filter object even when the operator does not make logical sense for the filter type', () => {
    const illogicalFilterObject = {
      id: 'illogical-filter-id',
      type: 'severity' as const,
      value: 'high',
      operator: 'contains' as const,
      logicOperator: 'and' as const,
    };

    const parsed = resultsFilterSchema.parse(illogicalFilterObject);
    expect(parsed).toEqual(illogicalFilterObject);
  });
});

describe('resultsFiltersArraySchema', () => {
  it('should successfully parse an array of valid filter objects', () => {
    const validFilters = [
      {
        type: 'metric',
        value: '0.5',
        operator: 'gte',
        logicOperator: 'and',
        field: 'bleu-score',
      },
      {
        type: 'metadata',
        value: 'user-feedback-positive',
        operator: 'contains',
        logicOperator: 'and',
        field: 'tags',
      },
      {
        type: 'plugin',
        value: 'pii',
        operator: 'equals',
        logicOperator: 'and',
      },
      {
        type: 'strategy',
        value: 'jailbreak',
        operator: 'equals',
        logicOperator: 'or',
      },
      {
        type: 'severity',
        value: 'Critical',
        operator: 'equals',
        logicOperator: 'or',
      },
      {
        type: 'policy',
        value: 'harmful-content',
        operator: 'equals',
        logicOperator: 'or',
      },
      {
        type: 'metadata',
        value: '',
        operator: 'exists',
        logicOperator: 'and',
        field: 'reviewedBy',
      },
    ];

    const result = resultsFiltersArraySchema.safeParse(validFilters);

    expect(result.success).toBe(true);
    if (result.success) {
      expect(result.data).toEqual(validFilters);
    }
  });

  it('should successfully parse an empty array', () => {
    const emptyArray: [] = [];
    const result = resultsFiltersArraySchema.safeParse(emptyArray);
    expect(result.success).toBe(true);
    if (result.success) {
      expect(result.data).toEqual(emptyArray);
    }
  });

  it('should reject non-array values', () => {
    const nonArrayValues = [{}, 'not an array', 123, null, undefined, true];

    nonArrayValues.forEach((value) => {
      const result = resultsFiltersArraySchema.safeParse(value);
      expect(result.success).toBe(false);
    });
  });

  it('should reject an array containing a metadata filter without a field property', () => {
    const invalidFilters = [
      {
        type: 'metadata',
        value: 'test-value',
        operator: 'contains',
        logicOperator: 'and',
      },
    ];

    const result = resultsFiltersArraySchema.safeParse(invalidFilters);

    expect(result.success).toBe(false);
  });

  it('should reject an array containing a mix of valid and invalid filter objects', () => {
    const mixedFilters = [
      {
        type: 'metric',
        value: '0.5',
        operator: 'gte',
        logicOperator: 'and',
        field: 'bleu-score',
      },
      {
        type: 'metadata',
        operator: 'contains',
        logicOperator: 'and',
        field: 'tags',
      },
    ];

    const result = resultsFiltersArraySchema.safeParse(mixedFilters);

    expect(result.success).toBe(false);
  });
});

describe('filterModeSchema', () => {
  it('should reject invalid filter modes', () => {
    const invalidFilterModes = ['invalid', 123, null, undefined, { mode: 'invalid' }];

    invalidFilterModes.forEach((mode) => {
      const result = filterModeSchema.safeParse(mode);
      expect(result.success).toBe(false);
    });
  });
});
describe('useTableStore - malformed filter handling', () => {
  beforeEach(() => {
    act(() => {
      useTableStore.setState({
        filters: {
          values: {},
          appliedCount: 0,
          options: { metric: [], metadata: [] },
        },
      });
    });
  });

  it('should handle malformed JSON gracefully when parsing filters', () => {
    const malformedJson = 'this is not valid JSON';

    let parseError = false;
    try {
      JSON.parse(malformedJson);
    } catch (_error) {
      parseError = true;
    }

    expect(parseError).toBe(true);

    const { filters } = useTableStore.getState();
    expect(filters.appliedCount).toBe(0);
    expect(Object.keys(filters.values).length).toBe(0);
  });
});
describe('useTableStore', () => {
  beforeEach(() => {
    act(() => {
      const initialState = useTableStore.getState();
      useTableStore.setState({
        ...initialState,
        table: null,
        filters: {
          values: {},
          appliedCount: 0,
          options: {
            metric: [],
            metadata: [],
            plugin: [],
            strategy: [],
            severity: [],
          },
        },
        shouldHighlightSearchText: false,
        isStreaming: false,
      });
    });
    vi.clearAllMocks();
  });

  it('should handle adding a large number of filters with large values without crashing', () => {
    const largeFilterValue = 'x'.repeat(1000);
    const numberOfFilters = 100;

    for (let i = 0; i < numberOfFilters; i++) {
      (uuidv4 as Mock<() => string>).mockImplementationOnce(() => `mock-uuid-${i}`);
      const newFilter = {
        type: 'metric' as const,
        operator: 'equals' as const,
        value: largeFilterValue,
        field: `test-metric-${i}`,
      };

      act(() => {
        useTableStore.getState().addFilter(newFilter);
      });
    }

    const state = useTableStore.getState();
    expect(Object.keys(state.filters.values)).toHaveLength(numberOfFilters);
    expect(state.filters.appliedCount).toBe(numberOfFilters);

    const lastFilter = state.filters.values[`mock-uuid-${numberOfFilters - 1}`];
    expect(lastFilter).toBeDefined();
    expect(lastFilter?.value).toBe(largeFilterValue);
  });
});

describe('useTableStore', () => {
  beforeEach(() => {
    act(() => {
      const initialState = useTableStore.getState();
      useTableStore.setState({
        ...initialState,
        table: null,
        filters: {
          values: {},
          appliedCount: 0,
          options: {
            metric: [],
            metadata: [],
            plugin: [],
            strategy: [],
            severity: [],
          },
        },
        shouldHighlightSearchText: false,
        isStreaming: false,
      });
    });
  });

  it('should reset all state fields to their initial values when `reset` is called', () => {
    act(() => {
      useTableStore.getState().setEvalId('test-eval-id');
      useTableStore.getState().setAuthor('test-author');
      useTableStore.getState().setTable({ head: { prompts: [] }, body: [] } as any);
      useTableStore.getState().setConfig({ providers: [] });
      useTableStore.getState().setVersion(1);
      useTableStore.getState().setFilteredResultsCount(10);
      useTableStore.getState().setTotalResultsCount(100);
      useTableStore.getState().setIsStreaming(true);
      useTableStore.getState().setFilterMode('failures');
    });

    act(() => {
      useTableStore.getState().reset();
    });

    const state = useTableStore.getState();
    expect(state.evalId).toBe(null);
    expect(state.author).toBe(null);
    expect(state.table).toBe(null);
    expect(state.config).toBe(null);
    expect(state.version).toBe(null);
    expect(state.filteredResultsCount).toBe(0);
    expect(state.totalResultsCount).toBe(0);
    expect(state.highlightedResultsCount).toBe(0);
    expect(state.filters.values).toEqual({});
    expect(state.filters.appliedCount).toBe(0);
    expect(state.filters.options.metric).toEqual([]);
    expect(state.filters.options.metadata).toEqual([]);
    expect(state.metadataKeys).toEqual([]);
    expect(state.metadataKeysLoading).toBe(false);
    expect(state.metadataKeysError).toBe(false);
    expect(state.currentMetadataKeysRequest).toBe(null);
    expect(state.filterMode).toBe('all');
    expect(state.isFetching).toBe(false);
    expect(state.isStreaming).toBe(false);
    expect(state.shouldHighlightSearchText).toBe(false);
  });
});

describe('useTableStore', () => {
  beforeEach(() => {
    act(() => {
      const initialState = useTableStore.getState();
      useTableStore.setState({
        ...initialState,
        table: null,
        filters: {
          values: {},
          appliedCount: 0,
          options: {
            metric: [],
            metadata: [],
            plugin: [],
            strategy: [],
            severity: [],
          },
        },
        shouldHighlightSearchText: false,
        isStreaming: false,
      });
    });
    vi.clearAllMocks();
  });

  describe('fetchEvalData', () => {
    it('should correctly serialize and deserialize filters with special and unicode characters in the URL', async () => {
      const evalId = 'test-eval-id';
      const filterValue =
        'test value with !@#$%^&*()_+=-`~[]{}|;\':",./<>? special characters and unicode: こんにちは';
      const filter: ResultsFilter = {
        id: 'test-filter-id',
        type: 'metric',
        operator: 'equals',
        value: filterValue,
        logicOperator: 'and',
        sortIndex: 0,
      };

      (callApi as Mock).mockResolvedValue({
        ok: true,
        json: async () => ({
          table: { head: { prompts: [] }, body: [] },
          totalCount: 0,
          filteredCount: 0,
        }),
      });

      await act(async () => {
        useTableStore.getState().addFilter(filter);
        await useTableStore.getState().fetchEvalData(evalId, { filters: [filter] });
      });

      expect(callApi).toHaveBeenCalledTimes(1);
      const url = (callApi as Mock).mock.calls[0][0];
      const urlParams = new URL(url, 'http://example.com').searchParams;
      const rawFilterParam = urlParams.get('filter');
      expect(rawFilterParam).toBeDefined();

      const decodedFilter = JSON.parse(rawFilterParam || '{}');
      expect(decodedFilter.value).toEqual(filterValue);
=======

  describe('fetchMetadataKeys', () => {
    it('should handle an empty array of keys from the API response and return an empty array', async () => {
      const mockEvalId = 'test-eval-id';
      (callApi as Mock).mockResolvedValue({
        ok: true,
        json: async () => ({ keys: [] }),
      });

      let metadataKeys: string[] = [];
      await act(async () => {
        metadataKeys = await useTableStore.getState().fetchMetadataKeys(mockEvalId);
      });

      const state = useTableStore.getState();
      expect(state.metadataKeys).toEqual([]);
      expect(metadataKeys).toEqual([]);
    });

    it('should return an empty array and update the store with an empty array when fetchMetadataKeys receives a response where all keys are in the HIDDEN_METADATA_KEYS list', async () => {
      const mockEvalId = 'test-eval-id';
      const hiddenKeys = [...HIDDEN_METADATA_KEYS];
      (callApi as Mock).mockResolvedValue({
        ok: true,
        json: async () => ({ keys: hiddenKeys }),
      });

      let result: string[] = [];
      await act(async () => {
        result = await useTableStore.getState().fetchMetadataKeys(mockEvalId);
      });

      const state = useTableStore.getState();
      expect(result).toEqual([]);
      expect(state.metadataKeys).toEqual([]);
    });

    it('should store and return only non-hidden metadata keys when the API response includes both hidden and non-hidden keys', async () => {
      const mockEvalId = 'test-eval-id';
      const allKeys = ['visibleKey1', '_promptfooFileMetadata', 'visibleKey2', 'citations'];
      const expectedVisibleKeys = allKeys.filter((key) => !HIDDEN_METADATA_KEYS.includes(key));

      (callApi as Mock).mockResolvedValue({
        ok: true,
        json: async () => ({ keys: allKeys }),
      });

      let returnedKeys: string[] = [];
      await act(async () => {
        returnedKeys = await useTableStore.getState().fetchMetadataKeys(mockEvalId);
      });

      const state = useTableStore.getState();
      expect(state.metadataKeys).toEqual(expectedVisibleKeys);
      expect(returnedKeys).toEqual(expectedVisibleKeys);
    });
    it('should set metadataKeysError to true and metadataKeysLoading to false when the API call fails with an error (not an abort)', async () => {
      const mockEvalId = 'test-eval-id';
      const mockError = new Error('API error');
      vi.mocked(callApi).mockRejectedValue(mockError);

      await act(async () => {
        await useTableStore.getState().fetchMetadataKeys(mockEvalId);
      });

      const state = useTableStore.getState();
      expect(state.metadataKeysError).toBe(true);
      expect(state.metadataKeysLoading).toBe(false);
    });

    it('should abort the request after 30 seconds if fetchMetadataKeys API call does not complete', async () => {
      vi.useFakeTimers();
      const mockEvalId = 'test-eval-id';

      vi.mocked(callApi).mockImplementation((_url: string, options?: any) => {
        return new Promise((_resolve, reject) => {
          options?.signal?.addEventListener('abort', () => {
            const abortError = new Error('The operation was aborted');
            abortError.name = 'AbortError';
            reject(abortError);
          });
        });
      });

      act(() => {
        useTableStore.setState({ currentMetadataKeysRequest: null });
      });

      act(() => {
        useTableStore.getState().fetchMetadataKeys(mockEvalId);
      });

      expect(useTableStore.getState().metadataKeysLoading).toBe(true);

      await act(async () => {
        await vi.runAllTimersAsync();
      });

      const state = useTableStore.getState();
      expect(state.metadataKeysLoading).toBe(false);
      expect(state.metadataKeysError).toBe(false);
      expect(state.currentMetadataKeysRequest).toBeNull();

      vi.useRealTimers();
>>>>>>> 5ae8ccb2
    });
  });
});<|MERGE_RESOLUTION|>--- conflicted
+++ resolved
@@ -2040,7 +2040,112 @@
       expect(metadataFilter?.value).toBe('my-custom-plugin');
     });
   });
-<<<<<<< HEAD
+
+  describe('fetchMetadataKeys', () => {
+    it('should handle an empty array of keys from the API response and return an empty array', async () => {
+      const mockEvalId = 'test-eval-id';
+      (callApi as Mock).mockResolvedValue({
+        ok: true,
+        json: async () => ({ keys: [] }),
+      });
+
+      let metadataKeys: string[] = [];
+      await act(async () => {
+        metadataKeys = await useTableStore.getState().fetchMetadataKeys(mockEvalId);
+      });
+
+      const state = useTableStore.getState();
+      expect(state.metadataKeys).toEqual([]);
+      expect(metadataKeys).toEqual([]);
+    });
+
+    it('should return an empty array and update the store with an empty array when fetchMetadataKeys receives a response where all keys are in the HIDDEN_METADATA_KEYS list', async () => {
+      const mockEvalId = 'test-eval-id';
+      const hiddenKeys = [...HIDDEN_METADATA_KEYS];
+      (callApi as Mock).mockResolvedValue({
+        ok: true,
+        json: async () => ({ keys: hiddenKeys }),
+      });
+
+      let result: string[] = [];
+      await act(async () => {
+        result = await useTableStore.getState().fetchMetadataKeys(mockEvalId);
+      });
+
+      const state = useTableStore.getState();
+      expect(result).toEqual([]);
+      expect(state.metadataKeys).toEqual([]);
+    });
+
+    it('should store and return only non-hidden metadata keys when the API response includes both hidden and non-hidden keys', async () => {
+      const mockEvalId = 'test-eval-id';
+      const allKeys = ['visibleKey1', '_promptfooFileMetadata', 'visibleKey2', 'citations'];
+      const expectedVisibleKeys = allKeys.filter((key) => !HIDDEN_METADATA_KEYS.includes(key));
+
+      (callApi as Mock).mockResolvedValue({
+        ok: true,
+        json: async () => ({ keys: allKeys }),
+      });
+
+      let returnedKeys: string[] = [];
+      await act(async () => {
+        returnedKeys = await useTableStore.getState().fetchMetadataKeys(mockEvalId);
+      });
+
+      const state = useTableStore.getState();
+      expect(state.metadataKeys).toEqual(expectedVisibleKeys);
+      expect(returnedKeys).toEqual(expectedVisibleKeys);
+    });
+    it('should set metadataKeysError to true and metadataKeysLoading to false when the API call fails with an error (not an abort)', async () => {
+      const mockEvalId = 'test-eval-id';
+      const mockError = new Error('API error');
+      vi.mocked(callApi).mockRejectedValue(mockError);
+
+      await act(async () => {
+        await useTableStore.getState().fetchMetadataKeys(mockEvalId);
+      });
+
+      const state = useTableStore.getState();
+      expect(state.metadataKeysError).toBe(true);
+      expect(state.metadataKeysLoading).toBe(false);
+    });
+
+    it('should abort the request after 30 seconds if fetchMetadataKeys API call does not complete', async () => {
+      vi.useFakeTimers();
+      const mockEvalId = 'test-eval-id';
+
+      vi.mocked(callApi).mockImplementation((_url: string, options?: any) => {
+        return new Promise((_resolve, reject) => {
+          options?.signal?.addEventListener('abort', () => {
+            const abortError = new Error('The operation was aborted');
+            abortError.name = 'AbortError';
+            reject(abortError);
+          });
+        });
+      });
+
+      act(() => {
+        useTableStore.setState({ currentMetadataKeysRequest: null });
+      });
+
+      act(() => {
+        useTableStore.getState().fetchMetadataKeys(mockEvalId);
+      });
+
+      expect(useTableStore.getState().metadataKeysLoading).toBe(true);
+
+      await act(async () => {
+        await vi.runAllTimersAsync();
+      });
+
+      const state = useTableStore.getState();
+      expect(state.metadataKeysLoading).toBe(false);
+      expect(state.metadataKeysError).toBe(false);
+      expect(state.currentMetadataKeysRequest).toBeNull();
+
+      vi.useRealTimers();
+    });
+  });
 });
 
 describe('resultsFilterSchema', () => {
@@ -2440,112 +2545,6 @@
 
       const decodedFilter = JSON.parse(rawFilterParam || '{}');
       expect(decodedFilter.value).toEqual(filterValue);
-=======
-
-  describe('fetchMetadataKeys', () => {
-    it('should handle an empty array of keys from the API response and return an empty array', async () => {
-      const mockEvalId = 'test-eval-id';
-      (callApi as Mock).mockResolvedValue({
-        ok: true,
-        json: async () => ({ keys: [] }),
-      });
-
-      let metadataKeys: string[] = [];
-      await act(async () => {
-        metadataKeys = await useTableStore.getState().fetchMetadataKeys(mockEvalId);
-      });
-
-      const state = useTableStore.getState();
-      expect(state.metadataKeys).toEqual([]);
-      expect(metadataKeys).toEqual([]);
-    });
-
-    it('should return an empty array and update the store with an empty array when fetchMetadataKeys receives a response where all keys are in the HIDDEN_METADATA_KEYS list', async () => {
-      const mockEvalId = 'test-eval-id';
-      const hiddenKeys = [...HIDDEN_METADATA_KEYS];
-      (callApi as Mock).mockResolvedValue({
-        ok: true,
-        json: async () => ({ keys: hiddenKeys }),
-      });
-
-      let result: string[] = [];
-      await act(async () => {
-        result = await useTableStore.getState().fetchMetadataKeys(mockEvalId);
-      });
-
-      const state = useTableStore.getState();
-      expect(result).toEqual([]);
-      expect(state.metadataKeys).toEqual([]);
-    });
-
-    it('should store and return only non-hidden metadata keys when the API response includes both hidden and non-hidden keys', async () => {
-      const mockEvalId = 'test-eval-id';
-      const allKeys = ['visibleKey1', '_promptfooFileMetadata', 'visibleKey2', 'citations'];
-      const expectedVisibleKeys = allKeys.filter((key) => !HIDDEN_METADATA_KEYS.includes(key));
-
-      (callApi as Mock).mockResolvedValue({
-        ok: true,
-        json: async () => ({ keys: allKeys }),
-      });
-
-      let returnedKeys: string[] = [];
-      await act(async () => {
-        returnedKeys = await useTableStore.getState().fetchMetadataKeys(mockEvalId);
-      });
-
-      const state = useTableStore.getState();
-      expect(state.metadataKeys).toEqual(expectedVisibleKeys);
-      expect(returnedKeys).toEqual(expectedVisibleKeys);
-    });
-    it('should set metadataKeysError to true and metadataKeysLoading to false when the API call fails with an error (not an abort)', async () => {
-      const mockEvalId = 'test-eval-id';
-      const mockError = new Error('API error');
-      vi.mocked(callApi).mockRejectedValue(mockError);
-
-      await act(async () => {
-        await useTableStore.getState().fetchMetadataKeys(mockEvalId);
-      });
-
-      const state = useTableStore.getState();
-      expect(state.metadataKeysError).toBe(true);
-      expect(state.metadataKeysLoading).toBe(false);
-    });
-
-    it('should abort the request after 30 seconds if fetchMetadataKeys API call does not complete', async () => {
-      vi.useFakeTimers();
-      const mockEvalId = 'test-eval-id';
-
-      vi.mocked(callApi).mockImplementation((_url: string, options?: any) => {
-        return new Promise((_resolve, reject) => {
-          options?.signal?.addEventListener('abort', () => {
-            const abortError = new Error('The operation was aborted');
-            abortError.name = 'AbortError';
-            reject(abortError);
-          });
-        });
-      });
-
-      act(() => {
-        useTableStore.setState({ currentMetadataKeysRequest: null });
-      });
-
-      act(() => {
-        useTableStore.getState().fetchMetadataKeys(mockEvalId);
-      });
-
-      expect(useTableStore.getState().metadataKeysLoading).toBe(true);
-
-      await act(async () => {
-        await vi.runAllTimersAsync();
-      });
-
-      const state = useTableStore.getState();
-      expect(state.metadataKeysLoading).toBe(false);
-      expect(state.metadataKeysError).toBe(false);
-      expect(state.currentMetadataKeysRequest).toBeNull();
-
-      vi.useRealTimers();
->>>>>>> 5ae8ccb2
     });
   });
 });