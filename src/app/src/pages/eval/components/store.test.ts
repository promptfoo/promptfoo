--- conflicted
+++ resolved
@@ -67,14 +67,11 @@
         },
         shouldHighlightSearchText: false,
         isStreaming: false,
-<<<<<<< HEAD
         filteredMetrics: null,
-=======
         metadataKeys: [],
         metadataKeysLoading: false,
         metadataKeysError: false,
         currentMetadataKeysRequest: null,
->>>>>>> 5ae8ccb2
       });
     });
     vi.clearAllMocks();
@@ -2073,7 +2070,6 @@
     });
   });
 
-<<<<<<< HEAD
   describe('filteredMetrics', () => {
     it('should set `filteredMetrics` to the value returned by the backend after a successful `fetchEvalData` call', async () => {
       const mockEvalId = 'test-eval-id';
@@ -2210,7 +2206,9 @@
 
       const state = useTableStore.getState();
       expect(state.filteredMetrics).toEqual(initialMetrics);
-=======
+    });
+  });
+
   describe('fetchMetadataKeys', () => {
     it('should handle an empty array of keys from the API response and return an empty array', async () => {
       const mockEvalId = 'test-eval-id';
@@ -2314,7 +2312,6 @@
       expect(state.currentMetadataKeysRequest).toBeNull();
 
       vi.useRealTimers();
->>>>>>> 5ae8ccb2
     });
   });
 });