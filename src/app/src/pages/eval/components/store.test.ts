--- conflicted
+++ resolved
@@ -4,7 +4,6 @@
 import { act } from '@testing-library/react';
 import { v4 as uuidv4 } from 'uuid';
 import { beforeEach, describe, expect, it, type Mock, vi } from 'vitest';
-<<<<<<< HEAD
 import {
   type ResultsFilter,
   useTableStore,
@@ -12,11 +11,7 @@
   resultsFiltersArraySchema,
   filterModeSchema,
 } from './store';
-import type { EvaluateTable, PromptMetrics, ResultsFile } from '@promptfoo/types';
-=======
-import { type ResultsFilter, useTableStore } from './store';
 import type { EvaluateTable, PromptMetrics, ResultsFile, EvalTableDTO } from '@promptfoo/types';
->>>>>>> 75566869
 
 vi.mock('uuid', () => ({
   v4: vi.fn(),
