--- conflicted
+++ resolved
@@ -487,19 +487,12 @@
   );
 
   const cellStyle = useMemo(() => {
-<<<<<<< HEAD
     const base = output.gradingResult?.comment?.startsWith('!highlight')
-      ? { backgroundColor: '#ffffeb' }
+      ? {
+          backgroundColor: 'var(--cell-highlight-color)',
+          color: 'var(--cell-highlight-text-color)',
+        }
       : {};
-=======
-    const base =
-      output.gradingResult?.comment === '!highlight'
-        ? {
-            backgroundColor: 'var(--cell-highlight-color)',
-            color: 'var(--cell-highlight-text-color)',
-          }
-        : {};
->>>>>>> b9c3d33a
 
     return {
       ...base,
