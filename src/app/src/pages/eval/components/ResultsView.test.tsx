--- conflicted
+++ resolved
@@ -1,15 +1,14 @@
+import React from 'react';
+
+import { ShiftKeyContext } from '@app/contexts/ShiftKeyContextDef';
+import { ToastProvider } from '@app/contexts/ToastContext';
 import { render, screen, waitFor } from '@testing-library/react';
 import userEvent from '@testing-library/user-event';
+import { MemoryRouter } from 'react-router-dom';
 import { beforeEach, describe, expect, it, vi } from 'vitest';
-<<<<<<< HEAD
 import type { EvaluateTableRow } from './types';
-=======
-import { MemoryRouter } from 'react-router-dom';
->>>>>>> fb6e828f
 import ResultsView from './ResultsView';
-import type { ResultLightweightWithLabel } from '@promptfoo/types';
-
-<<<<<<< HEAD
+
 // Mock data
 const mockRecentEvals = [
   {
@@ -102,7 +101,7 @@
 let mockTableStoreData = {
   table: mockTableWithoutHighlights,
   setTable: vi.fn(),
-  config: { description: 'Test Config', tags: {} },
+  config: { description: 'Test Config', tags: {}, sharing: true },
   setConfig: vi.fn(),
   evalId: '1',
   author: 'Test Author',
@@ -121,6 +120,7 @@
       metadata: [] as string[],
     },
   },
+  removeFilter: vi.fn(),
 };
 
 let mockResultsViewSettingsStoreData = {
@@ -153,31 +153,25 @@
         return { data: mockRecentEvals };
       },
     };
-=======
-// Mock all the required modules
+  }),
+  fetchUserEmail: vi.fn(() => Promise.resolve('test@example.com')),
+  updateEvalAuthor: vi.fn(),
+}));
+
+// Mock the main store
+vi.mock('@app/stores/evalConfig', () => ({
+  useStore: vi.fn(() => ({
+    setStateFromConfig: vi.fn(),
+  })),
+}));
+
+// Mock the useToast hook
 vi.mock('@app/hooks/useToast', () => ({
-  useToast: () => ({
+  useToast: vi.fn(() => ({
     showToast: vi.fn(),
->>>>>>> fb6e828f
-  }),
+  })),
 }));
 
-vi.mock('@app/stores/evalConfig', () => ({
-  useStore: () => ({
-    updateConfig: vi.fn(),
-  }),
-}));
-
-vi.mock('@app/utils/api', () => ({
-  callApi: vi.fn().mockResolvedValue({
-    ok: true,
-    json: () => Promise.resolve({}),
-  }),
-  fetchUserEmail: vi.fn().mockResolvedValue('test@example.com'),
-  updateEvalAuthor: vi.fn().mockResolvedValue({}),
-}));
-
-<<<<<<< HEAD
 // Mock the useShiftKey hook
 vi.mock('@app/hooks/useShiftKey', () => {
   const ShiftKeyContext = { Provider: ({ children }: { children: React.ReactNode }) => children };
@@ -192,6 +186,13 @@
     default: vi.fn(() => <div data-testid="results-charts">ResultsCharts Mock</div>),
   };
 });
+
+// Mock ShareModal for share button tests
+vi.mock('./ShareModal', () => ({
+  default: vi.fn(({ open, onClose }) =>
+    open ? <div data-testid="share-modal">Share Modal</div> : null,
+  ),
+}));
 
 declare global {
   interface Window {
@@ -219,7 +220,7 @@
     mockTableStoreData = {
       table: mockTableWithoutHighlights,
       setTable: vi.fn(),
-      config: { description: 'Test Config', tags: {} },
+      config: { description: 'Test Config', tags: {}, sharing: true },
       setConfig: vi.fn(),
       evalId: '1',
       author: 'Test Author',
@@ -312,172 +313,152 @@
           vars: ['Variable 1'],
         },
         body: [
-=======
-vi.mock('./store', () => ({
-  useResultsViewSettingsStore: () => ({
-    setInComparisonMode: vi.fn(),
-    columnStates: {},
-    setColumnState: vi.fn(),
-    maxTextLength: 100,
-    wordBreak: 'break-word',
-    showInferenceDetails: true,
-    comparisonEvalIds: [],
-    setComparisonEvalIds: vi.fn(),
-  }),
-  useTableStore: () => ({
-    author: 'Test Author',
-    table: {
-      head: {
-        prompts: [
           {
-            label: 'Test Prompt 1',
-            provider: 'openai:gpt-4',
-            raw: 'Test prompt 1',
-          },
->>>>>>> fb6e828f
-          {
-            label: 'Test Prompt 2',
-            provider: 'openai:gpt-3.5-turbo',
-            raw: 'Test prompt 2',
+            outputs: [{ pass: true, score: 1, text: 'test output' }],
+            test: {},
+            vars: ['test var'],
           },
         ],
-        vars: ['input'],
-      },
-      body: [],
-    },
-    config: {
-      description: 'Test Evaluation',
-      sharing: true, // Explicitly enabled
-      tags: { env: 'test' },
-    },
-    setConfig: vi.fn(),
-    evalId: 'test-eval-id',
-    setAuthor: vi.fn(),
-    filteredResultsCount: 10,
-    totalResultsCount: 15,
-    highlightedResultsCount: 2,
-    filters: {
-      appliedCount: 0,
-      values: {},
-    },
-    removeFilter: vi.fn(),
-  }),
-}));
-
-vi.mock('./ShareModal', () => ({
-  default: vi.fn(({ open, onClose }) =>
-    open ? <div data-testid="share-modal">Share Modal</div> : null,
-  ),
-}));
-
-vi.mock('./ResultsTable', () => ({
-  default: () => <div data-testid="results-table">Results Table</div>,
-}));
-
-vi.mock('./ResultsCharts', () => ({
-  default: () => <div data-testid="results-charts">Results Charts</div>,
-}));
-
-// Mock other components that aren't relevant to sharing tests
-vi.mock('./ColumnSelector', () => ({
-  ColumnSelector: () => <div>Column Selector</div>,
-}));
-
-vi.mock('./FilterModeSelector', () => ({
-  FilterModeSelector: () => <div>Filter Mode Selector</div>,
-}));
-
-vi.mock('./ResultsFilters/FiltersButton', () => ({
-  default: () => <div>Filters Button</div>,
-}));
-
-vi.mock('./ResultsFilters/FiltersForm', () => ({
-  default: () => <div>Filters Form</div>,
-}));
-
-vi.mock('./AuthorChip', () => ({
-  AuthorChip: () => <div>Author Chip</div>,
-}));
-
-vi.mock('./EvalIdChip', () => ({
-  EvalIdChip: () => <div>Eval ID Chip</div>,
-}));
-
-vi.mock('./ConfigModal', () => ({
-  default: () => <div>Config Modal</div>,
-}));
-
-vi.mock('./TableSettings/TableSettingsModal', () => ({
-  default: () => <div>Settings Modal</div>,
-}));
-
-vi.mock('./DownloadMenu', () => ({
-  default: () => <div>Download Menu</div>,
-}));
-
-vi.mock('./CompareEvalMenuItem', () => ({
-  default: () => <div>Compare Eval Menu Item</div>,
-}));
-
-vi.mock('./EvalSelectorDialog', () => ({
-  default: () => <div>Eval Selector Dialog</div>,
-}));
-
-vi.mock('./EvalSelectorKeyboardShortcut', () => ({
-  default: () => <div>Eval Selector Keyboard Shortcut</div>,
-}));
-
-const mockRecentEvals: ResultLightweightWithLabel[] = [
-  {
-    evalId: 'eval-1',
-    datasetId: null,
-    label: 'Evaluation 1',
-    createdAt: new Date('2023-01-01T00:00:00Z').getTime(),
-    description: 'Test evaluation 1',
-    numTests: 5,
-  },
-];
-
-const renderWithRouter = (component: React.ReactElement) => {
-  return render(<MemoryRouter>{component}</MemoryRouter>);
-};
-
-describe('ResultsView Share Button', () => {
-  const mockOnRecentEvalSelected = vi.fn();
-
-  beforeEach(() => {
-    vi.clearAllMocks();
-  });
-
-  it('always shows share button regardless of config.sharing value', async () => {
-    renderWithRouter(
-      <ResultsView
-        recentEvals={mockRecentEvals}
-        onRecentEvalSelected={mockOnRecentEvalSelected}
-        defaultEvalId="test-eval-id"
-      />,
-    );
-
-    // Click on Eval actions to open the dropdown
-    const evalActionsButton = screen.getByText('Eval actions');
-    await userEvent.click(evalActionsButton);
-
-    // Share button should be visible
-    await waitFor(() => {
-      expect(screen.getByText('Share')).toBeInTheDocument();
-    });
-  });
-
-  it('opens share modal when share button is clicked', async () => {
-    renderWithRouter(
-      <ResultsView
-        recentEvals={mockRecentEvals}
-        onRecentEvalSelected={mockOnRecentEvalSelected}
-        defaultEvalId="test-eval-id"
-      />,
-    );
-
-<<<<<<< HEAD
+      },
+      config: { description: 'Test Config', tags: {}, sharing: true },
+    };
+
+    renderWithProviders(
+      <ResultsView recentEvals={mockRecentEvals} onRecentEvalSelected={mockOnRecentEvalSelected} />,
+    );
+
+    expect(screen.getByTestId('results-charts')).toBeInTheDocument();
+  });
+  it('renders without crashing', () => {
+    renderWithProviders(
+      <ResultsView recentEvals={mockRecentEvals} onRecentEvalSelected={mockOnRecentEvalSelected} />,
+    );
+
+    // Verify key elements are rendered
+    expect(screen.getByText('Table Settings')).toBeInTheDocument();
+    expect(screen.getByPlaceholderText('Search or select an eval...')).toBeInTheDocument();
+  });
+
+  it('does not show highlighted count when there are no highlighted cells', () => {
+    mockTableStoreData.highlightedResultsCount = 0;
+
+    renderWithProviders(
+      <ResultsView recentEvals={mockRecentEvals} onRecentEvalSelected={mockOnRecentEvalSelected} />,
+    );
+
+    // Highlighted chip should not be present
+    expect(screen.queryByText(/highlighted/)).not.toBeInTheDocument();
+  });
+
+  it('shows highlighted count when there are highlighted cells', () => {
+    mockTableStoreData.table = mockTableWithHighlights;
+    mockTableStoreData.highlightedResultsCount = 2;
+
+    renderWithProviders(
+      <ResultsView recentEvals={mockRecentEvals} onRecentEvalSelected={mockOnRecentEvalSelected} />,
+    );
+
+    // Highlighted chip should be present with correct count
+    expect(screen.getByText('2 highlighted')).toBeInTheDocument();
+  });
+
+  it('shows correct singular form for one highlighted cell', () => {
+    mockTableStoreData.highlightedResultsCount = 1;
+
+    renderWithProviders(
+      <ResultsView recentEvals={mockRecentEvals} onRecentEvalSelected={mockOnRecentEvalSelected} />,
+    );
+
+    // Should show "1 highlighted" (not "1 highlighted cells")
+    expect(screen.getByText('1 highlighted')).toBeInTheDocument();
+  });
+
+  it('shows highlighted count visually separated from results count', () => {
+    mockTableStoreData.highlightedResultsCount = 3;
+
+    renderWithProviders(
+      <ResultsView recentEvals={mockRecentEvals} onRecentEvalSelected={mockOnRecentEvalSelected} />,
+    );
+
+    // Both results count and highlighted count should be present but separate
+    expect(screen.getByText('10 results')).toBeInTheDocument();
+    expect(screen.getByText('3 highlighted')).toBeInTheDocument();
+
+    // The highlighted chip should have distinct styling (blue color scheme)
+    const highlightedChip = screen.getByText('3 highlighted').closest('.MuiChip-root');
+    expect(highlightedChip).toHaveStyle({
+      backgroundColor: 'rgba(25, 118, 210, 0.08)',
+      color: 'rgba(25, 118, 210, 1)',
+    });
+  });
+
+  it('renders FiltersButton and FiltersForm when filters are available', () => {
+    mockTableStoreData = {
+      ...mockTableStoreData,
+      filters: {
+        ...mockTableStoreData.filters,
+        options: {
+          metric: ['accuracy', 'f1-score'],
+          metadata: [],
+        },
+      },
+    };
+
+    renderWithProviders(
+      <ResultsView recentEvals={mockRecentEvals} onRecentEvalSelected={mockOnRecentEvalSelected} />,
+    );
+
+    expect(screen.getByRole('button', { name: 'Filters' })).toBeInTheDocument();
+  });
+
+  it('does not render FiltersButton, FiltersForm, or MetricFilterSelector when there are no available metric filters', () => {
+    mockTableStoreData.filters.options.metric = [];
+
+    renderWithProviders(
+      <ResultsView recentEvals={mockRecentEvals} onRecentEvalSelected={mockOnRecentEvalSelected} />,
+    );
+
+    expect(screen.queryByTestId('filters-button')).toBeNull();
+    expect(screen.queryByTestId('filters-form')).toBeNull();
+    expect(screen.queryByTestId('metric-filter-selector')).toBeNull();
+  });
+
+  it('should not update charts visibility state on window resize after mount', () => {
+    const initialInnerHeight = 1200;
+    const newInnerHeight = 900;
+
+    Object.defineProperty(window, 'innerHeight', {
+      writable: true,
+      configurable: true,
+      value: initialInnerHeight,
+    });
+
+    const { container } = renderWithProviders(
+      <ResultsView recentEvals={mockRecentEvals} onRecentEvalSelected={mockOnRecentEvalSelected} />,
+    );
+
+    const originalAddEventListener = window.addEventListener;
+    window.addEventListener = vi.fn((event, handler) => {
+      if (event === 'resize') {
+        window.resizeHandler = handler;
+      } else {
+        originalAddEventListener(event, handler);
+      }
+    });
+
+    window.innerHeight = newInnerHeight;
+    if (window.resizeHandler) {
+      window.resizeHandler();
+    }
+
+    expect(container).toBeInTheDocument();
+  });
+
+  it('renders ResultsView without crashing when columnVisibility and recentEvals props are not passed to ResultsCharts', () => {
+    renderWithProviders(
+      <ResultsView recentEvals={mockRecentEvals} onRecentEvalSelected={mockOnRecentEvalSelected} />,
+    );
+
     expect(screen.getByText('Table Settings')).toBeInTheDocument();
     expect(screen.getByPlaceholderText('Search or select an eval...')).toBeInTheDocument();
   });
@@ -516,20 +497,41 @@
     renderWithProviders(
       <ResultsView recentEvals={mockRecentEvals} onRecentEvalSelected={mockOnRecentEvalSelected} />,
     );
-=======
-    const evalActionsButton = screen.getByText('Eval actions');
-    await userEvent.click(evalActionsButton);
->>>>>>> fb6e828f
-
-    const shareButton = screen.getByText('Share');
-    await userEvent.click(shareButton);
-
-    await waitFor(() => {
-      expect(screen.getByTestId('share-modal')).toBeInTheDocument();
-    });
-  });
-
-<<<<<<< HEAD
+
+    expect(screen.queryByTestId('results-charts')).toBeNull();
+  });
+
+  it('hides ResultsCharts when viewport height is less than 1100px', () => {
+    Object.defineProperty(window, 'innerHeight', {
+      writable: true,
+      configurable: true,
+      value: 900,
+    });
+
+    mockTableStoreData.table = {
+      head: {
+        prompts: [{ provider: 'test-provider' }, { provider: 'test-provider' }],
+        vars: ['Variable 1'],
+      },
+      body: [
+        {
+          outputs: [{ pass: true, score: 1, text: 'test output' }],
+          test: {},
+          vars: ['test var'],
+        },
+      ],
+    };
+
+    mockTableStoreData.config = { description: 'Test Config', tags: {} };
+
+    const { container } = renderWithProviders(
+      <ResultsView recentEvals={mockRecentEvals} onRecentEvalSelected={mockOnRecentEvalSelected} />,
+    );
+
+    expect(screen.queryByTestId('results-charts')).toBeNull();
+    expect(container).toBeInTheDocument();
+  });
+
   it('renders ResultsCharts with scores outside the normal range', () => {
     mockTableStoreData.table = {
       head: {
@@ -559,27 +561,76 @@
 
     renderWithProviders(
       <ResultsView recentEvals={mockRecentEvals} onRecentEvalSelected={mockOnRecentEvalSelected} />,
-=======
-  it('shows share button alongside other menu items', async () => {
-    renderWithRouter(
-      <ResultsView
-        recentEvals={mockRecentEvals}
-        onRecentEvalSelected={mockOnRecentEvalSelected}
-        defaultEvalId="test-eval-id"
-      />,
->>>>>>> fb6e828f
-    );
-
-    const evalActionsButton = screen.getByText('Eval actions');
-    await userEvent.click(evalActionsButton);
-
-    await waitFor(() => {
-      // Verify share button is present alongside other expected menu items
-      expect(screen.getByText('Share')).toBeInTheDocument();
-      expect(screen.getByText('Edit name')).toBeInTheDocument();
-      expect(screen.getByText('Edit and re-run')).toBeInTheDocument();
-      expect(screen.getByText('View YAML')).toBeInTheDocument();
-      expect(screen.getByText('Delete')).toBeInTheDocument();
+    );
+
+    const showChartsButton = screen.getByText('Show Charts');
+    expect(showChartsButton).toBeInTheDocument();
+  });
+
+  describe('Share Button Tests', () => {
+    const renderWithRouter = (component: React.ReactElement) => {
+      return render(<MemoryRouter>{component}</MemoryRouter>);
+    };
+
+    it('always shows share button regardless of config.sharing value', async () => {
+      renderWithRouter(
+        <ResultsView
+          recentEvals={mockRecentEvals}
+          onRecentEvalSelected={mockOnRecentEvalSelected}
+          defaultEvalId="test-eval-id"
+        />,
+      );
+
+      // Click on Eval actions to open the dropdown
+      const evalActionsButton = screen.getByText('Eval actions');
+      await userEvent.click(evalActionsButton);
+
+      // Share button should be visible
+      await waitFor(() => {
+        expect(screen.getByText('Share')).toBeInTheDocument();
+      });
+    });
+
+    it('opens share modal when share button is clicked', async () => {
+      renderWithRouter(
+        <ResultsView
+          recentEvals={mockRecentEvals}
+          onRecentEvalSelected={mockOnRecentEvalSelected}
+          defaultEvalId="test-eval-id"
+        />,
+      );
+
+      const evalActionsButton = screen.getByText('Eval actions');
+      await userEvent.click(evalActionsButton);
+
+      const shareButton = screen.getByText('Share');
+      await userEvent.click(shareButton);
+
+      await waitFor(() => {
+        expect(screen.getByTestId('share-modal')).toBeInTheDocument();
+      });
+    });
+
+    it('shows share button alongside other menu items', async () => {
+      renderWithRouter(
+        <ResultsView
+          recentEvals={mockRecentEvals}
+          onRecentEvalSelected={mockOnRecentEvalSelected}
+          defaultEvalId="test-eval-id"
+        />,
+      );
+
+      const evalActionsButton = screen.getByText('Eval actions');
+      await userEvent.click(evalActionsButton);
+
+      await waitFor(() => {
+        // Verify share button is present alongside other expected menu items
+        expect(screen.getByText('Share')).toBeInTheDocument();
+        expect(screen.getByText('Edit name')).toBeInTheDocument();
+        expect(screen.getByText('Edit and re-run')).toBeInTheDocument();
+        expect(screen.getByText('View YAML')).toBeInTheDocument();
+        expect(screen.getByText('Delete')).toBeInTheDocument();
+      });
     });
   });
 });