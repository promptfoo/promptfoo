/**
 * Hooks for reading computed values from the table store.
 *
 * This is the recommended practice by Zustand's author (see https://github.com/pmndrs/zustand/issues/132#issuecomment-1688161013).
 *
 * IMPORTANT: These hooks return BOTH total and filtered metrics so components can display
 * both values (e.g., "15 passing (100 total)"). When no filters are active, filtered will be null.
 */

import { useMemo } from 'react';
import type { PromptMetrics } from '@promptfoo/types';

import { useTableStore } from './store';
import { PolicyObject } from '@promptfoo/redteam/types';
import {
  isValidPolicyObject,
  makeInlinePolicyId,
  makeDefaultPolicyName,
} from '@promptfoo/redteam/plugins/policy/utils';

export interface MetricValue {
  total: number;
  filtered: number | null;
}

export interface MetricsData {
  total: PromptMetrics | null;
  filtered: PromptMetrics | null;
}

/**
 * Returns the number of passing tests for each prompt, with both total and filtered counts.
 *
 * @returns An array of MetricValue objects, one for each prompt. Returns an empty array if the table is not defined.
 */
export function usePassingTestCounts(): MetricValue[] {
  const { table, filteredMetrics } = useTableStore();

  return table
    ? useMemo(() => {
        return table.head.prompts.map((prompt, idx) => ({
          total: prompt.metrics?.testPassCount || 0,
          filtered: filteredMetrics?.[idx]?.testPassCount ?? null,
        }));
      }, [table.head.prompts, filteredMetrics])
    : [];
}

/**
 * Returns the total number of tests for each prompt, with both total and filtered counts.
 *
 * @returns An array of MetricValue objects, one for each prompt. Returns an empty array if the table is not defined.
 */
export function useTestCounts(): MetricValue[] {
  const { table, filteredMetrics } = useTableStore();

  return table
    ? useMemo(() => {
        return table.head.prompts.map((prompt, idx) => {
          const totalCount =
            (prompt.metrics?.testPassCount ?? 0) + (prompt.metrics?.testFailCount ?? 0);
          const filteredCount = filteredMetrics?.[idx]
            ? (filteredMetrics[idx].testPassCount ?? 0) + (filteredMetrics[idx].testFailCount ?? 0)
            : null;

          return {
            total: totalCount,
            filtered: filteredCount,
          };
        });
      }, [table.head.prompts, filteredMetrics])
    : [];
}

/**
 * Returns the pass rate for each prompt, with both total and filtered rates.
 *
 * @returns An array of MetricValue objects (percentages), one for each prompt. Returns an empty array if the table is not defined.
 */
export function usePassRates(): MetricValue[] {
  const numTests = useTestCounts();
  const numPassing = usePassingTestCounts();

  return useMemo(
    () =>
      numTests.map((testCount, idx) => {
        const passingCount = numPassing[idx];
        return {
          total: testCount.total === 0 ? 0 : (passingCount.total / testCount.total) * 100,
          filtered:
            testCount.filtered !== null && passingCount.filtered !== null
              ? testCount.filtered === 0
                ? 0
                : (passingCount.filtered / testCount.filtered) * 100
              : null,
        };
      }),
    [numPassing, numTests],
  );
}

/**
<<<<<<< HEAD
 * Returns a function that gets the metrics for a specific prompt index, with both total and filtered metrics.
 *
 * This is useful for components that need to access metrics fields like cost, latency, namedScores, etc.
 *
 * @example
 * ```tsx
 * const getMetrics = useMetricsGetter();
 * const { total, filtered } = getMetrics(promptIdx);
 * console.log('Total cost:', total?.cost);
 * console.log('Filtered cost:', filtered?.cost);
 * ```
 */
export function useMetricsGetter() {
  const { table, filteredMetrics } = useTableStore();

  return useMemo(() => {
    return (promptIdx: number): MetricsData => {
      if (!table || promptIdx < 0 || promptIdx >= table.head.prompts.length) {
        return { total: null, filtered: null };
      }

      return {
        total: table.head.prompts[promptIdx].metrics ?? null,
        filtered: filteredMetrics?.[promptIdx] ?? null,
      };
    };
  }, [table, filteredMetrics]);
=======
 * Reads custom policies from the table store and returns a map of policy IDs to policy objects.
 *
 * @returns A map of policy IDs to policy objects.
 */
export function useCustomPoliciesMap(): Record<PolicyObject['id'], PolicyObject> {
  const { config } = useTableStore();
  const plugins = config?.redteam?.plugins ?? [];

  return useMemo(() => {
    return (
      plugins
        // Filter on the policy plugin type so that only custom policies are included in the
        // reduce, ensuring stable indices for default name generation.
        .filter((plugin) => typeof plugin !== 'string' && plugin.id === 'policy')
        .reduce((map: Record<PolicyObject['id'], PolicyObject>, plugin, index) => {
          const policy = plugin?.config?.policy;
          if (policy) {
            if (isValidPolicyObject(policy)) {
              map[policy.id] = policy;
            }
            // Backwards compatibility w/ text-only inline policies.
            else {
              const id = makeInlinePolicyId(policy);
              map[id] = {
                id,
                text: policy,
                name: makeDefaultPolicyName(index),
              };
            }
          }
          return map;
        }, {})
    );
  }, [plugins]);
>>>>>>> 5168539c
}<|MERGE_RESOLUTION|>--- conflicted
+++ resolved
@@ -100,7 +100,6 @@
 }
 
 /**
-<<<<<<< HEAD
  * Returns a function that gets the metrics for a specific prompt index, with both total and filtered metrics.
  *
  * This is useful for components that need to access metrics fields like cost, latency, namedScores, etc.
@@ -128,7 +127,9 @@
       };
     };
   }, [table, filteredMetrics]);
-=======
+}
+
+/**
  * Reads custom policies from the table store and returns a map of policy IDs to policy objects.
  *
  * @returns A map of policy IDs to policy objects.
@@ -163,5 +164,4 @@
         }, {})
     );
   }, [plugins]);
->>>>>>> 5168539c
 }