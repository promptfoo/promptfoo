--- conflicted
+++ resolved
@@ -38,11 +38,8 @@
     setAuthor,
     fetchEvalData,
     resetFilters,
-<<<<<<< HEAD
     addFilter,
-=======
     setIsStreaming,
->>>>>>> c2a17f28
   } = useTableStore();
 
   const { setInComparisonMode, setComparisonEvalIds } = useResultsViewSettingsStore();
@@ -83,21 +80,16 @@
       try {
         setEvalId(id);
 
-<<<<<<< HEAD
         const { filters } = useTableStore.getState();
 
         const data = await fetchEvalData(id, {
           skipSettingEvalId: true,
+          skipLoadingState: isBackgroundUpdate,
           filters: Object.values(filters.values).filter((filter) =>
             filter.type === 'metadata'
               ? Boolean(filter.value && filter.field)
               : Boolean(filter.value),
           ),
-=======
-        const data = await fetchEvalData(id, {
-          skipSettingEvalId: true,
-          skipLoadingState: isBackgroundUpdate,
->>>>>>> c2a17f28
         });
 
         if (!data) {
