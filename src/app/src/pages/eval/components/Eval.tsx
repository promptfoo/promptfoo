import { useCallback, useEffect, useState } from 'react';

import EnterpriseBanner from '@app/components/EnterpriseBanner';
import { IS_RUNNING_LOCALLY } from '@app/constants';
import { ShiftKeyProvider } from '@app/contexts/ShiftKeyContext';
import { usePageMeta } from '@app/hooks/usePageMeta';
import useApiConfig from '@app/stores/apiConfig';
import { callApi } from '@app/utils/api';
import Box from '@mui/material/Box';
import CircularProgress from '@mui/material/CircularProgress';
import {
  EvalResultsFilterMode,
  type ResultLightweightWithLabel,
  type ResultsFile,
} from '@promptfoo/types';
import { useNavigate, useSearchParams } from 'react-router-dom';
import { io as SocketIOClient } from 'socket.io-client';
import EmptyState from './EmptyState';
import ResultsView from './ResultsView';
import { useResultsViewSettingsStore, useTableStore } from './store';
import './Eval.css';

interface EvalOptions {
  /**
   * ID of a specific eval to load.
   */
  fetchId: string | null;
}

export default function Eval({ fetchId }: EvalOptions) {
  const navigate = useNavigate();
  const { apiBaseUrl } = useApiConfig();
  const [searchParams] = useSearchParams();

  const {
    table,
    setTableFromResultsFile,
    config,
    setConfig,
    evalId,
    setEvalId,
    setAuthor,
    fetchEvalData,
    resetFilters,
    addFilter,
    setIsStreaming,
    setFilterMode,
    resetFilterMode,
  } = useTableStore();

  const { setInComparisonMode, setComparisonEvalIds } = useResultsViewSettingsStore();

  // ================================
  // State
  // ================================

  const [loaded, setLoaded] = useState(false);
  const [failed, setFailed] = useState(false);
  const [recentEvals, setRecentEvals] = useState<ResultLightweightWithLabel[]>([]);
  const [defaultEvalId, setDefaultEvalId] = useState<string | undefined>(undefined);

  // ================================
  // Handlers
  // ================================

  const fetchRecentFileEvals = async () => {
    const resp = await callApi(`/results`, { cache: 'no-store' });
    if (!resp.ok) {
      setFailed(true);
      return;
    }
    const body = (await resp.json()) as { data: ResultLightweightWithLabel[] };
    setRecentEvals(body.data);
    return body.data;
  };

  /**
   * Triggers the fetching of a specific eval by id. Eval data is populated in the table store.
   *
   * @param {string} id - The eval ID to load
   * @param {boolean} isBackgroundUpdate - Whether this is a background update (e.g., from socket) that shouldn't show loading state
   * @returns {Boolean} Whether the eval was loaded successfully.
   */
  const loadEvalById = useCallback(
    async (id: string, isBackgroundUpdate = false) => {
      try {
        setEvalId(id);

        const { filters, filterMode } = useTableStore.getState();

        const data = await fetchEvalData(id, {
          skipSettingEvalId: true,
          skipLoadingState: isBackgroundUpdate,
          filterMode,
          filters: Object.values(filters.values).filter((filter) =>
            filter.type === 'metadata'
              ? Boolean(filter.value && filter.field)
              : Boolean(filter.value),
          ),
        });

        if (!data) {
          setFailed(true);
          return false;
        }
        return true;
      } catch (error) {
        console.error('Error loading eval:', error);
        setFailed(true);
        return false;
      }
    },
    [fetchEvalData, setFailed, setEvalId],
  );

  /**
   * Updates the URL with the selected eval id, triggering a re-render of the Eval component.
   */
  const handleRecentEvalSelection = useCallback(
    async (id: string) => {
      navigate({
        pathname: `/eval/${encodeURIComponent(id)}`,
        search: searchParams.toString(),
      });
    },
    [searchParams, navigate],
  );

  // ================================
  // Effects
  // ================================

  useEffect(() => {
    // Reset filters when navigating to a different eval; necessary because Zustand
    // is a global store.
    resetFilters();

    // Check for a `plugin` param in the URL; we support filtering on plugins via the URL which
    // enables the "View Logs" functionality in Vulnerability reports.
    const pluginParams = searchParams.getAll('plugin');

    // Check for >=1 metric params in the URL.
    const metricParams = searchParams.getAll('metric');

    // Check for >=1 policyId params in the URL.
    const policyIdParams = searchParams.getAll('policy');

    if (pluginParams.length > 0) {
      pluginParams.forEach((pluginParam) => {
        addFilter({
          type: 'plugin',
          operator: 'equals',
          value: pluginParam,
          logicOperator: 'or',
        });
      });
    }

    if (metricParams.length > 0) {
      metricParams.forEach((metricParam) => {
        addFilter({
          type: 'metric',
          operator: 'equals',
          value: metricParam,
          logicOperator: 'or',
        });
      });
    }

<<<<<<< HEAD
    if (policyIdParams.length > 0) {
      policyIdParams.forEach((policyId) => {
        addFilter({
          type: 'policy',
          operator: 'equals',
          value: policyId,
          logicOperator: 'or',
        });
      });
=======
    // Check for a `mode` param in the URL.
    const modeParam = searchParams.get('mode');

    // If a mode param is provided, set the filter mode to the provided value.
    // Otherwise, reset the filter mode to ensure that the filter mode from the previously viewed eval
    // is not applied (again, because Zustand is a global store).
    if (modeParam && EvalResultsFilterMode.safeParse(modeParam).success) {
      setFilterMode(modeParam as EvalResultsFilterMode);
    } else {
      resetFilterMode();
>>>>>>> 7273b4e5
    }

    if (fetchId) {
      console.log('Eval init: Fetching eval by id', { fetchId });
      const run = async () => {
        const success = await loadEvalById(fetchId);
        if (success) {
          setLoaded(true);
          setDefaultEvalId(fetchId);
          // Load other recent eval runs
          fetchRecentFileEvals();
        }
      };
      run();
    } else if (IS_RUNNING_LOCALLY) {
      console.log('Eval init: Using local server websocket');

      const socket = SocketIOClient(apiBaseUrl || '');

      /**
       * Populates the table store with the most recent eval result.
       */
      const handleResultsFile = async (data: ResultsFile, isInit: boolean = false) => {
        // Set streaming state when we start receiving data
        setIsStreaming(true);

        // Populate values which do not change while the eval results are being streamed.
        if (isInit) {
          setTableFromResultsFile(data);
          setConfig(data.config);
          setAuthor(data.author ?? null);
        }
        const newRecentEvals = await fetchRecentFileEvals();
        if (newRecentEvals && newRecentEvals.length > 0) {
          const newId = newRecentEvals[0].evalId;
          setDefaultEvalId(newId);
          setEvalId(newId);
          await loadEvalById(newId, true); // Pass true for isBackgroundUpdate since this is from socket
        }

        // Clear streaming state after update is complete
        setIsStreaming(false);
      };

      socket
        .on('init', async (data) => {
          console.log('Initialized socket connection', data);
          await handleResultsFile(data, true);
        })
        /**
         * The user has run `promptfoo eval` and a new latest eval
         * result has been received.
         */
        .on('update', async (data) => {
          console.log('Received data update', data);
          await handleResultsFile(data, false);
        });

      return () => {
        socket.disconnect();
        setIsStreaming(false);
      };
    } else {
      console.log('Eval init: Fetching eval via recent');
      // Fetch from server
      const run = async () => {
        const evals = await fetchRecentFileEvals();
        if (evals && evals.length > 0) {
          const defaultEvalId = evals[0].evalId;
          const success = await loadEvalById(defaultEvalId);
          if (success) {
            setLoaded(true);
            setDefaultEvalId(defaultEvalId);
          }
        } else {
          return (
            <div className="notice">
              No evals yet. Share some evals to this server and they will appear here.
            </div>
          );
        }
      };
      run();
    }
    console.log('Eval init: Resetting comparison mode');
    setInComparisonMode(false);
    setComparisonEvalIds([]);
  }, [
    apiBaseUrl,
    fetchId,
    loadEvalById,
    setTableFromResultsFile,
    setConfig,
    setAuthor,
    setEvalId,
    setDefaultEvalId,
    setInComparisonMode,
    setComparisonEvalIds,
    resetFilters,
    setIsStreaming,
  ]);

  usePageMeta({
    title: config?.description || evalId || 'Eval',
    description: 'View evaluation results',
  });

  /**
   * If and when a table is available, set loaded to true.
   *
   * Constructing the table is a time-expensive operation; therefore `setLoaded(true)` is not called
   * immediately after `setTableFromResultsFile` is called. Otherwise, `loaded` will be true before
   * the table is defined resulting in a race condition.
   */
  useEffect(() => {
    if (table && !loaded) {
      setLoaded(true);
    }
  }, [table, loaded]);

  // ================================
  // Rendering
  // ================================

  if (failed) {
    return <div className="notice">404 Eval not found</div>;
  }

  if (!loaded || !table) {
    return (
      <div className="notice">
        <div>
          <CircularProgress size={22} />
        </div>
        <div>Waiting for eval data</div>
      </div>
    );
  }

  if (loaded && !table) {
    return <EmptyState />;
  }

  // Check if this is a redteam eval
  const isRedteam = config?.redteam !== undefined;

  return (
    <ShiftKeyProvider>
      {isRedteam && evalId && (
        <Box sx={{ mb: 2, mt: 2, mx: 2 }}>
          <EnterpriseBanner evalId={evalId} />
        </Box>
      )}
      <ResultsView
        defaultEvalId={defaultEvalId}
        recentEvals={recentEvals}
        onRecentEvalSelected={handleRecentEvalSelection}
      />
    </ShiftKeyProvider>
  );
}<|MERGE_RESOLUTION|>--- conflicted
+++ resolved
@@ -145,6 +145,9 @@
     // Check for >=1 policyId params in the URL.
     const policyIdParams = searchParams.getAll('policy');
 
+    // Check for a `mode` param in the URL.
+    const modeParam = searchParams.get('mode');
+
     if (pluginParams.length > 0) {
       pluginParams.forEach((pluginParam) => {
         addFilter({
@@ -167,7 +170,6 @@
       });
     }
 
-<<<<<<< HEAD
     if (policyIdParams.length > 0) {
       policyIdParams.forEach((policyId) => {
         addFilter({
@@ -177,9 +179,7 @@
           logicOperator: 'or',
         });
       });
-=======
-    // Check for a `mode` param in the URL.
-    const modeParam = searchParams.get('mode');
+    }
 
     // If a mode param is provided, set the filter mode to the provided value.
     // Otherwise, reset the filter mode to ensure that the filter mode from the previously viewed eval
@@ -188,7 +188,6 @@
       setFilterMode(modeParam as EvalResultsFilterMode);
     } else {
       resetFilterMode();
->>>>>>> 7273b4e5
     }
 
     if (fetchId) {
