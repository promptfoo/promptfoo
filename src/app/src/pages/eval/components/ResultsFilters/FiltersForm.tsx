--- conflicted
+++ resolved
@@ -435,14 +435,17 @@
           width={150}
         />
 
-<<<<<<< HEAD
         {/* Hide value input when exists operator is selected */}
         {value.operator !== 'exists' && (
-          <Box sx={{ flex: 1, minWidth: 200, maxWidth: 300 }}>
-            {value.type === 'metric' ||
-            value.type === 'plugin' ||
-            value.type === 'strategy' ||
-            value.type === 'severity' ? (
+          <Box
+            sx={{
+              // NOTE: Do not set a max-width here: this container requires dynamic width which resizes according
+              // to the width of its contents i.e. the dropdown values.
+              flex: 1,
+              minWidth: 250,
+            }}
+          >
+            {solelyHasEqualsOperator(value.type) ? (
               <Dropdown
                 id={`${index}-value-select`}
                 label={TYPE_LABELS_BY_TYPE[value.type]}
@@ -454,30 +457,44 @@
                       displayName = displayNameOverrides[
                         optionValue as keyof typeof displayNameOverrides
                       ] as string;
-                      if (displayName) {
-                        label = (
-                          <div
+                    }
+                    if (value.type === 'severity') {
+                      displayName = severityDisplayNames[
+                        optionValue as keyof typeof severityDisplayNames
+                      ] as string;
+                    }
+                    if (value.type === 'policy') {
+                      // For policies, use the name from the mapping if available, otherwise use the ID
+                      const policyName = filters.policyIdToNameMap?.[optionValue];
+                      displayName = policyName ?? formatPolicyIdentifierAsMetric(optionValue);
+                    }
+                    if (displayName) {
+                      // For policy filters, don't show the ID in the code section
+                      const showValue = value.type !== 'policy';
+                      label = showValue ? (
+                        <div
+                          style={{
+                            display: 'flex',
+                            flexDirection: 'row',
+                            alignItems: 'center',
+                            justifyContent: 'space-between',
+                            width: '100%',
+                            gap: 16,
+                          }}
+                        >
+                          {displayName}
+                          <code
                             style={{
-                              display: 'flex',
-                              flexDirection: 'row',
-                              alignItems: 'center',
-                              justifyContent: 'space-between',
-                              width: '100%',
-                              gap: 16,
+                              fontSize: '0.8em',
+                              color: theme.palette.text.secondary,
                             }}
                           >
-                            {displayName}
-                            <code
-                              style={{
-                                fontSize: '0.8em',
-                                color: theme.palette.text.secondary,
-                              }}
-                            >
-                              {optionValue}
-                            </code>
-                          </div>
-                        );
-                      }
+                            {optionValue}
+                          </code>
+                        </div>
+                      ) : (
+                        displayName
+                      );
                     }
                     return { label, value: optionValue, sortValue: displayName ?? optionValue };
                   })
@@ -497,7 +514,9 @@
                         ? selectedStrategyValues
                         : value.type === 'severity'
                           ? selectedSeverityValues
-                          : []
+                          : value.type === 'policy'
+                            ? selectedPolicyValues
+                            : []
                 }
               />
             ) : (
@@ -513,102 +532,6 @@
             )}
           </Box>
         )}
-=======
-        <Box
-          sx={{
-            // NOTE: Do not set a max-width here: this container requires dynamic width which resizes according
-            // to the width of its contents i.e. the dropdown values.
-            flex: 1,
-            minWidth: 250,
-          }}
-        >
-          {solelyHasEqualsOperator(value.type) ? (
-            <Dropdown
-              id={`${index}-value-select`}
-              label={TYPE_LABELS_BY_TYPE[value.type]}
-              values={(filters.options[value.type] ?? [])
-                .map((optionValue) => {
-                  let label: string | React.ReactNode = optionValue;
-                  let displayName: string | null = null;
-                  if (value.type === 'plugin' || value.type === 'strategy') {
-                    displayName = displayNameOverrides[
-                      optionValue as keyof typeof displayNameOverrides
-                    ] as string;
-                  }
-                  if (value.type === 'severity') {
-                    displayName = severityDisplayNames[
-                      optionValue as keyof typeof severityDisplayNames
-                    ] as string;
-                  }
-                  if (value.type === 'policy') {
-                    // For policies, use the name from the mapping if available, otherwise use the ID
-                    const policyName = filters.policyIdToNameMap?.[optionValue];
-                    displayName = policyName ?? formatPolicyIdentifierAsMetric(optionValue);
-                  }
-                  if (displayName) {
-                    // For policy filters, don't show the ID in the code section
-                    const showValue = value.type !== 'policy';
-                    label = showValue ? (
-                      <div
-                        style={{
-                          display: 'flex',
-                          flexDirection: 'row',
-                          alignItems: 'center',
-                          justifyContent: 'space-between',
-                          width: '100%',
-                          gap: 16,
-                        }}
-                      >
-                        {displayName}
-                        <code
-                          style={{
-                            fontSize: '0.8em',
-                            color: theme.palette.text.secondary,
-                          }}
-                        >
-                          {optionValue}
-                        </code>
-                      </div>
-                    ) : (
-                      displayName
-                    );
-                  }
-                  return { label, value: optionValue, sortValue: displayName ?? optionValue };
-                })
-                .sort((a, b) => {
-                  // Sort by the option value since label might be a React element
-                  return a.sortValue.localeCompare(b.sortValue);
-                })} // Sort by value
-              value={value.value}
-              onChange={(e) => handleValueChange(e)}
-              width="100%"
-              disabledValues={
-                value.type === 'metric'
-                  ? selectedMetricValues
-                  : value.type === 'plugin'
-                    ? selectedPluginValues
-                    : value.type === 'strategy'
-                      ? selectedStrategyValues
-                      : value.type === 'severity'
-                        ? selectedSeverityValues
-                        : value.type === 'policy'
-                          ? selectedPolicyValues
-                          : []
-              }
-            />
-          ) : (
-            <DebouncedTextField
-              id={`${index}-value-input`}
-              label="Value"
-              variant="outlined"
-              size="small"
-              value={value.value}
-              onChange={handleValueChange}
-              fullWidth
-            />
-          )}
-        </Box>
->>>>>>> c0765fff
       </Box>
     </Box>
   );
