import React, { useEffect, useRef } from 'react';

import ErrorBoundary from '@app/components/ErrorBoundary';
import { useToast } from '@app/hooks/useToast';
import { callApi } from '@app/utils/api';
import ArrowBackIcon from '@mui/icons-material/ArrowBack';
import ArrowForwardIcon from '@mui/icons-material/ArrowForward';
import CloseIcon from '@mui/icons-material/Close';
import OpenInNewIcon from '@mui/icons-material/OpenInNew';
import Box from '@mui/material/Box';
import Checkbox from '@mui/material/Checkbox';
import CircularProgress from '@mui/material/CircularProgress';
import FormControlLabel from '@mui/material/FormControlLabel';
import IconButton from '@mui/material/IconButton';
import MenuItem from '@mui/material/MenuItem';
import Select from '@mui/material/Select';
import { alpha } from '@mui/material/styles';
import TextField from '@mui/material/TextField';
import Tooltip from '@mui/material/Tooltip';
import Typography from '@mui/material/Typography';
import { FILE_METADATA_KEY } from '@promptfoo/constants';
import {
  type EvalResultsFilterMode,
  type EvaluateTable,
  type EvaluateTableOutput,
  type EvaluateTableRow,
} from '@promptfoo/types';
import invariant from '@promptfoo/util/invariant';
import {
  createColumnHelper,
  flexRender,
  getCoreRowModel,
  useReactTable,
} from '@tanstack/react-table';
import yaml from 'js-yaml';
import ReactMarkdown from 'react-markdown';
import { Link, useNavigate } from 'react-router-dom';
import remarkGfm from 'remark-gfm';
import CustomMetrics from './CustomMetrics';
import CustomMetricsDialog from './CustomMetricsDialog';
import EvalOutputCell from './EvalOutputCell';
import EvalOutputPromptDialog from './EvalOutputPromptDialog';
import MarkdownErrorBoundary from './MarkdownErrorBoundary';
import { useResultsViewSettingsStore, useTableStore } from './store';
import TruncatedText from './TruncatedText';
import type { CellContext, ColumnDef, VisibilityState } from '@tanstack/table-core';

import type { TruncatedTextProps } from './TruncatedText';
import './ResultsTable.css';

import ButtonGroup from '@mui/material/ButtonGroup';
import { isEncodingStrategy } from '@promptfoo/redteam/constants/strategies';
import { usePassingTestCounts, usePassRates, useTestCounts } from './hooks';

const VARIABLE_COLUMN_SIZE_PX = 200;
const PROMPT_COLUMN_SIZE_PX = 400;
const DESCRIPTION_COLUMN_SIZE_PX = 100;

function formatRowOutput(output: EvaluateTableOutput | string) {
  if (typeof output === 'string') {
    // Backwards compatibility for 0.15.0 breaking change. Remove eventually.
    const pass = output.startsWith('[PASS]');
    let text = output;
    if (output.startsWith('[PASS]')) {
      text = text.slice('[PASS]'.length);
    } else if (output.startsWith('[FAIL]')) {
      text = text.slice('[FAIL]'.length);
    } else if (output.startsWith('[ERROR]')) {
      text = text.slice('[ERROR]'.length);
    }
    return {
      text,
      pass,
      score: pass ? 1 : 0,
    };
  }
  return output;
}

function TableHeader({
  text,
  maxLength,
  expandedText,
  resourceId,
  className,
}: TruncatedTextProps & { expandedText?: string; resourceId?: string; className?: string }) {
  const [promptOpen, setPromptOpen] = React.useState(false);
  const handlePromptOpen = () => {
    setPromptOpen(true);
  };
  const handlePromptClose = () => {
    setPromptOpen(false);
  };
  return (
    <div className={`${className || ''}`}>
      <TruncatedText text={text} maxLength={maxLength} />
      {expandedText && (
        <>
          <Tooltip title="View prompt">
            <button className="action" onClick={handlePromptOpen}>
              🔎
            </button>
          </Tooltip>
          {promptOpen && (
            <EvalOutputPromptDialog
              open={promptOpen}
              onClose={handlePromptClose}
              prompt={expandedText}
            />
          )}
          {resourceId && (
            <Tooltip title="View other evals and datasets for this prompt">
              <span className="action">
                <Link to={`/prompts/?id=${resourceId}`} target="_blank">
                  <OpenInNewIcon fontSize="small" />
                </Link>
              </span>
            </Tooltip>
          )}
        </>
      )}
    </div>
  );
}

interface ResultsTableProps {
  maxTextLength: number;
  columnVisibility: VisibilityState;
  wordBreak: 'break-word' | 'break-all';
  filterMode: EvalResultsFilterMode;
  failureFilter: { [key: string]: boolean };
  debouncedSearchText?: string;
  showStats: boolean;
  onFailureFilterToggle: (columnId: string, checked: boolean) => void;
<<<<<<< HEAD
  setFilterMode: (mode: EvalResultsFilterMode) => void;
=======
  onSearchTextChange: (text: string) => void;
>>>>>>> 7273b4e5
  zoom: number;
}

interface ExtendedEvaluateTableOutput extends EvaluateTableOutput {
  originalRowIndex?: number;
  originalPromptIndex?: number;
}

interface ExtendedEvaluateTableRow extends EvaluateTableRow {
  outputs: ExtendedEvaluateTableOutput[];
}

function ResultsTableHeader({
  reactTable,
  tableWidth,
  maxTextLength,
  wordBreak,
  theadRef,
  stickyHeader,
  setStickyHeader,
  zoom,
}: {
  reactTable: ReturnType<typeof useReactTable<EvaluateTableRow>>;
  tableWidth: number;
  maxTextLength: number;
  wordBreak: 'break-word' | 'break-all';
  theadRef: React.RefObject<HTMLTableSectionElement>;
  stickyHeader: boolean;
  setStickyHeader: (sticky: boolean) => void;
  zoom: number;
}) {
  return (
    <table
      className={`results-table firefox-fix ${maxTextLength <= 25 ? 'compact' : ''} ${
        stickyHeader && 'results-table-sticky'
      }`}
      style={{
        wordBreak,
        width: `${tableWidth}px`,
        zoom,
      }}
    >
      <thead ref={theadRef}>
        {stickyHeader && (
          <div className="header-dismiss">
            <IconButton
              onClick={() => setStickyHeader(false)}
              size="small"
              sx={{ color: 'text.primary' }}
            >
              <CloseIcon fontSize="small" />
            </IconButton>
          </div>
        )}
        {reactTable.getHeaderGroups().map((headerGroup) => (
          <tr key={headerGroup.id} className="header">
            {headerGroup.headers.map((header) => {
              const isMetadataCol =
                header.column.id.startsWith('Variable') || header.column.id === 'description';
              const isFinalRow = headerGroup.depth === 1;

              return (
                <th
                  key={header.id}
                  tabIndex={0}
                  colSpan={header.colSpan}
                  style={{
                    width: header.getSize(),
                    borderBottom: !isMetadataCol && isFinalRow ? '2px solid #888' : 'none',
                    height: isFinalRow ? 'fit-content' : 'auto',
                  }}
                >
                  {header.isPlaceholder
                    ? null
                    : flexRender(header.column.columnDef.header, header.getContext())}
                  <div
                    onMouseDown={header.getResizeHandler()}
                    onTouchStart={header.getResizeHandler()}
                    className={`resizer ${header.column.getIsResizing() ? 'isResizing' : ''}`}
                  />
                </th>
              );
            })}
          </tr>
        ))}
      </thead>
    </table>
  );
}

function ResultsTable({
  maxTextLength,
  columnVisibility,
  wordBreak,
  filterMode,
  failureFilter,
  debouncedSearchText,
  showStats,
  onFailureFilterToggle,
<<<<<<< HEAD
  setFilterMode,
=======
  onSearchTextChange,
>>>>>>> 7273b4e5
  zoom,
}: ResultsTableProps) {
  const {
    evalId,
    table,
    setTable,
    config,
    version,
    filteredResultsCount,
    fetchEvalData,
    isFetching,
    filters,
<<<<<<< HEAD
=======
    addFilter,
    setFilterMode,
>>>>>>> 7273b4e5
  } = useTableStore();
  const { inComparisonMode, comparisonEvalIds } = useResultsViewSettingsStore();

  const { showToast } = useToast();
  const navigate = useNavigate();

  invariant(table, 'Table should be defined');
  const { head, body } = table;

  const isRedteam = React.useMemo(() => {
    return config?.redteam !== undefined;
  }, [config?.redteam]);

  const visiblePromptCount = React.useMemo(
    () => head.prompts.filter((_, idx) => columnVisibility[`Prompt ${idx + 1}`] !== false).length,
    [head.prompts, columnVisibility],
  );

  const [lightboxOpen, setLightboxOpen] = React.useState(false);
  const [lightboxImage, setLightboxImage] = React.useState<string | null>(null);
  const [pagination, setPagination] = React.useState<{ pageIndex: number; pageSize: number }>({
    pageIndex: 0,
    pageSize: filteredResultsCount > 10 ? 50 : 10,
  });

  /**
   * Reset the pagination state when the filtered results count changes.
   */
  React.useEffect(() => {
    setPagination({
      pageIndex: 0,
      pageSize: filteredResultsCount > 10 ? 50 : 10,
    });
  }, [filteredResultsCount]);

  const toggleLightbox = (url?: string) => {
    setLightboxImage(url || null);
    setLightboxOpen(!lightboxOpen);
  };

  const handleRating = React.useCallback(
    async (
      rowIndex: number,
      promptIndex: number,
      resultId: string,
      isPass?: boolean,
      score?: number,
      comment?: string,
    ) => {
      const updatedData = [...body];
      const updatedRow = { ...updatedData[rowIndex] };
      const updatedOutputs = [...updatedRow.outputs];
      const existingOutput = updatedOutputs[promptIndex];

      const finalPass = typeof isPass === 'undefined' ? existingOutput.pass : isPass;

      let finalScore = existingOutput.score;
      if (typeof score !== 'undefined') {
        finalScore = score;
      } else if (typeof isPass !== 'undefined') {
        finalScore = isPass ? 1 : 0;
      }

      updatedOutputs[promptIndex].pass = finalPass;
      updatedOutputs[promptIndex].score = finalScore;

      let componentResults = existingOutput.gradingResult?.componentResults;
      let modifiedComponentResults = false;

      if (typeof isPass !== 'undefined') {
        // Make a copy to avoid mutating the original
        componentResults = [...(componentResults || [])];
        modifiedComponentResults = true;

        const humanResultIndex = componentResults.findIndex(
          (result) => result.assertion?.type === 'human',
        );

        const newResult = {
          pass: finalPass,
          score: finalScore,
          reason: 'Manual result (overrides all other grading results)',
          comment,
          assertion: { type: 'human' as const },
        };

        if (humanResultIndex === -1) {
          componentResults.push(newResult);
        } else {
          componentResults[humanResultIndex] = newResult;
        }
      }

      // Build gradingResult, ensuring required fields are always present
      // Destructure to exclude componentResults initially
      const { componentResults: _, ...existingGradingResultWithoutComponents } =
        existingOutput.gradingResult || {};

      const gradingResult = {
        // Copy over existing fields except componentResults
        ...existingGradingResultWithoutComponents,
        // Ensure required fields have valid values
        pass: existingOutput.gradingResult?.pass ?? finalPass,
        score: existingOutput.gradingResult?.score ?? finalScore,
        reason: existingOutput.gradingResult?.reason ?? 'Manual result',
        // Always update comment
        comment,
      };

      // Only update pass/score/reason/assertion if we're actually rating (not just commenting)
      if (typeof isPass !== 'undefined' || typeof score !== 'undefined') {
        gradingResult.pass = finalPass;
        gradingResult.score = finalScore;
        gradingResult.reason = 'Manual result (overrides all other grading results)';
        gradingResult.assertion = existingOutput.gradingResult?.assertion || null;
      }

      // Only include componentResults if we modified them, or if we didn't modify them but they exist and are not empty
      if (modifiedComponentResults && componentResults) {
        (gradingResult as any).componentResults = componentResults;
      } else if (
        !modifiedComponentResults &&
        existingOutput.gradingResult?.componentResults &&
        existingOutput.gradingResult.componentResults.length > 0
      ) {
        (gradingResult as any).componentResults = existingOutput.gradingResult.componentResults;
      }

      updatedOutputs[promptIndex].gradingResult = gradingResult;
      updatedRow.outputs = updatedOutputs;
      updatedData[rowIndex] = updatedRow;
      const newTable: EvaluateTable = {
        head,
        body: updatedData,
      };

      setTable(newTable);
      if (inComparisonMode) {
        showToast('Ratings are not saved in comparison mode', 'warning');
      } else {
        try {
          let response;
          if (version && version >= 4) {
            response = await callApi(`/eval/${evalId}/results/${resultId}/rating`, {
              method: 'POST',
              headers: {
                'Content-Type': 'application/json',
              },
              body: JSON.stringify({ ...gradingResult }),
            });
          } else {
            response = await callApi(`/eval/${evalId}`, {
              method: 'PATCH',
              headers: {
                'Content-Type': 'application/json',
              },
              body: JSON.stringify({ table: newTable }),
            });
          }
          if (!response.ok) {
            throw new Error('Network response was not ok');
          }
        } catch (error) {
          console.error('Failed to update table:', error);
        }
      }
    },
    [body, head, setTable, evalId, inComparisonMode, showToast],
  );

  const tableBody = React.useMemo(() => {
    return body.map((row, rowIndex) => ({
      ...row,
      outputs: row.outputs.map((output, promptIndex) => ({
        ...output,
        originalRowIndex: rowIndex,
        originalPromptIndex: promptIndex,
      })),
    })) as ExtendedEvaluateTableRow[];
  }, [body]);

  const parseQueryParams = (queryString: string) => {
    return Object.fromEntries(new URLSearchParams(queryString));
  };

  // Create a stable reference for applied filters to avoid unnecessary re-renders
  const appliedFiltersString = React.useMemo(() => {
    const appliedFilters = Object.values(filters.values)
      .filter((filter) =>
        filter.type === 'metadata' ? Boolean(filter.value && filter.field) : Boolean(filter.value),
      )
      .sort((a, b) => a.sortIndex - b.sortIndex); // Sort by sortIndex for stability
    // Create a stable string representation of applied filters
    return JSON.stringify(
      appliedFilters.map((f) => ({
        type: f.type,
        operator: f.operator,
        value: f.value,
        field: f.field,
        logicOperator: f.logicOperator,
        sortIndex: f.sortIndex, // Include sortIndex for complete representation
      })),
    );
  }, [filters.values]);

  React.useEffect(() => {
    setPagination({ ...pagination, pageIndex: 0 });
  }, [failureFilter, filterMode, debouncedSearchText, appliedFiltersString]);

  // Add a ref to track the current evalId to compare with new values
  const previousEvalIdRef = useRef<string | null>(null);

  // Reset pagination when evalId changes. Do not mark previousEvalIdRef here to
  // allow the fetch effect to skip the first fetch after an eval switch.
  React.useEffect(() => {
    if (evalId !== previousEvalIdRef.current) {
      setPagination({ pageIndex: 0, pageSize: pagination.pageSize });

      // Don't fetch here - the parent component (Eval.tsx) is responsible
      // for the initial data load when changing evalId
    }
  }, [evalId]);

  // Only fetch data when pagination or filters change, but not when evalId changes
  React.useEffect(() => {
    if (!evalId) {
      return;
    }

    // Skip fetching if this is the first render for a new evalId
    // Data should already be loaded by Eval.tsx
    if (pagination.pageIndex === 0 && evalId !== previousEvalIdRef.current) {
      previousEvalIdRef.current = evalId;
      return;
    }

    console.log('Fetching data for filtering/pagination', evalId);

    fetchEvalData(evalId, {
      pageIndex: pagination.pageIndex,
      pageSize: pagination.pageSize,
      filterMode,
      searchText: debouncedSearchText,
      // Only pass the filters that have been applied (have a value).
      // For metadata filters, both field and value must be present.
      filters: Object.values(filters.values).filter((filter) =>
        filter.type === 'metadata' ? Boolean(filter.value && filter.field) : Boolean(filter.value),
      ),
      skipSettingEvalId: true, // Don't change evalId when paginating or filtering
    });
  }, [
    // evalId is NOT in the dependency array
    pagination.pageIndex,
    pagination.pageSize,
    filterMode,
    comparisonEvalIds,
    debouncedSearchText,
    fetchEvalData,
    appliedFiltersString, // Use the stable string representation instead of filters.values
    // Removed filters.appliedCount since appliedFiltersString covers it
  ]);

  const testCounts = useTestCounts();
  const passingTestCounts = usePassingTestCounts();
  const passRates = usePassRates();

  const numAsserts = React.useMemo(
    () =>
      head.prompts.map(
        (prompt) => (prompt.metrics?.assertFailCount ?? 0) + (prompt.metrics?.assertPassCount ?? 0),
      ),
    [head.prompts, body],
  );

  const numGoodAsserts = React.useMemo(
    () => head.prompts.map((prompt) => prompt.metrics?.assertPassCount || 0),
    [head.prompts, body],
  );

  const columnHelper = React.useMemo(() => createColumnHelper<EvaluateTableRow>(), []);

  const { renderMarkdown } = useResultsViewSettingsStore();
  const variableColumns = React.useMemo(() => {
    if (head.vars.length > 0) {
      const injectVarName = config?.redteam?.injectVar || 'prompt';

      return [
        columnHelper.group({
          id: 'vars',
          header: () => <span className="font-bold">Variables</span>,
          columns: head.vars.map((varName, idx) =>
            columnHelper.accessor((row: EvaluateTableRow) => row.vars[idx], {
              id: `Variable ${idx + 1}`,
              header: () => (
                <TableHeader text={varName} maxLength={maxTextLength} className="font-bold" />
              ),
              cell: (info: CellContext<EvaluateTableRow, string>) => {
                let value: string | object = info.getValue();
                const _originalValue = value; // Store original value for tooltip
                const row = info.row.original;

                // For red team evals, show the final injected prompt for the configured inject variable
                // This replaces the original prompt with what was actually sent to the model
                if (varName === injectVarName) {
                  // Check all outputs to find one with redteamFinalPrompt metadata
                  for (const output of row.outputs || []) {
                    // Check if redteamFinalPrompt exists
                    if (output?.metadata?.redteamFinalPrompt) {
                      // Replace the original prompt with the injected version
                      value = output.metadata.redteamFinalPrompt;
                      break;
                    }
                  }
                }

                // Get first output for file metadata check
                const output = row.outputs && row.outputs.length > 0 ? row.outputs[0] : null;

                const fileMetadata = output?.metadata?.[FILE_METADATA_KEY] as
                  | Record<string, { path: string; type: string; format?: string }>
                  | undefined;
                const isMediaFile = fileMetadata && fileMetadata[varName];

                if (isMediaFile && typeof value === 'string') {
                  // Handle various media types
                  const mediaMetadata = fileMetadata[varName];
                  const mediaType = mediaMetadata.type;
                  const format = mediaMetadata.format || '';
                  const mediaDataUrl = value.startsWith('data:')
                    ? value
                    : `data:${mediaType}/${format};base64,${value}`;

                  let mediaElement = null;

                  if (mediaType === 'audio') {
                    mediaElement = (
                      <audio controls style={{ maxWidth: '100%' }}>
                        <source src={mediaDataUrl} type={`audio/${format}`} />
                        Your browser does not support the audio element.
                      </audio>
                    );
                  } else if (mediaType === 'video') {
                    mediaElement = (
                      <video controls style={{ maxWidth: '100%', maxHeight: '200px' }}>
                        <source src={mediaDataUrl} type={`video/${format}`} />
                        Your browser does not support the video element.
                      </video>
                    );
                  } else if (mediaType === 'image') {
                    mediaElement = (
                      <img
                        src={mediaDataUrl}
                        alt="Input image"
                        style={{ maxWidth: '100%', maxHeight: '200px' }}
                        onClick={() => toggleLightbox?.(mediaDataUrl)}
                      />
                    );
                  }

                  if (mediaElement) {
                    return (
                      <div className="cell">
                        <div style={{ marginBottom: '8px' }}>{mediaElement}</div>
                        <Tooltip title="Original file path">
                          <span style={{ fontSize: '0.8em', color: '#666' }}>
                            {mediaMetadata.path} ({mediaType}/{format})
                          </span>
                        </Tooltip>
                      </div>
                    );
                  }
                }

                if (typeof value === 'object') {
                  value = JSON.stringify(value, null, 2);
                  if (renderMarkdown) {
                    value = `\`\`\`json\n${value}\n\`\`\``;
                  }
                }
                const truncatedValue =
                  value.length > maxTextLength
                    ? `${value.substring(0, maxTextLength - 3).trim()}...`
                    : value;

                const cellContent = renderMarkdown ? (
                  <MarkdownErrorBoundary fallback={value}>
                    <ReactMarkdown remarkPlugins={[remarkGfm]}>{truncatedValue}</ReactMarkdown>
                  </MarkdownErrorBoundary>
                ) : (
                  <TruncatedText text={value} maxLength={maxTextLength} />
                );

                // Determine if we should show original text (decoded) even without redteamFinalPrompt
                const testMetadata = (row as any)?.test?.metadata || {};
                const metadataOriginal =
                  typeof testMetadata.originalText === 'string'
                    ? testMetadata.originalText
                    : undefined;
                const strategyId = testMetadata.strategyId;
                const shouldShowOriginal =
                  varName === injectVarName &&
                  isEncodingStrategy(strategyId) &&
                  Boolean(metadataOriginal);

                // Show original text for encoding strategies
                if (shouldShowOriginal) {
                  const originalForDisplay = metadataOriginal || '';
                  return (
                    <div className="cell" data-capture="true">
                      {cellContent}
                      {originalForDisplay && String(originalForDisplay) !== String(value) && (
                        <Box
                          sx={{
                            marginTop: '6px',
                            color: 'text.secondary',
                            fontSize: '0.8em',
                          }}
                        >
                          <strong>Original (decoded):</strong>{' '}
                          <TruncatedText
                            text={String(originalForDisplay)}
                            maxLength={maxTextLength}
                          />
                        </Box>
                      )}
                    </div>
                  );
                }

                return (
                  <div className="cell" data-capture="true">
                    {cellContent}
                  </div>
                );
              },
              size: VARIABLE_COLUMN_SIZE_PX,
            }),
          ),
        }),
      ];
    }
    return [];
  }, [columnHelper, head.vars, maxTextLength, renderMarkdown, config]);

  const getOutput = React.useCallback(
    (rowIndex: number, promptIndex: number) => {
      return tableBody[rowIndex].outputs[promptIndex];
    },
    [tableBody],
  );

  const getFirstOutput = React.useCallback(
    (rowIndex: number) => {
      return tableBody[rowIndex].outputs[0];
    },
    [tableBody],
  );

  const metricTotals = React.useMemo(() => {
    // Use the backend's already-correct namedScoresCount instead of recalculating
    const firstProvider = table?.head?.prompts?.[0];
    const backendCounts = firstProvider?.metrics?.namedScoresCount;

    if (backendCounts) {
      return backendCounts;
    }

    const totals: Record<string, number> = {};
    table?.body.forEach((row) => {
      row.test.assert?.forEach((assertion) => {
        if (assertion.metric) {
          totals[assertion.metric] = (totals[assertion.metric] || 0) + 1;
        }
        if ('assert' in assertion && Array.isArray(assertion.assert)) {
          assertion.assert.forEach((subAssertion) => {
            if ('metric' in subAssertion && subAssertion.metric) {
              totals[subAssertion.metric] = (totals[subAssertion.metric] || 0) + 1;
            }
          });
        }
      });
    });
    return totals;
  }, [table?.head?.prompts, table?.body]);

  const promptColumns = React.useMemo(() => {
    return [
      columnHelper.group({
        id: 'prompts',
        header: () => <span className="font-bold">Outputs</span>,
        columns: head.prompts.map((prompt, idx) =>
          columnHelper.accessor((row: EvaluateTableRow) => formatRowOutput(row.outputs[idx]), {
            id: `Prompt ${idx + 1}`,
            header: () => {
              const pct = passRates[idx] ? passRates[idx].toFixed(2) : '0.00';
              const columnId = `Prompt ${idx + 1}`;
              const isChecked = failureFilter[columnId] || false;

              const details = showStats ? (
                <div className="prompt-detail collapse-hidden">
                  {prompt.metrics?.tokenUsage?.numRequests !== undefined && (
                    <div>
                      <strong>{isRedteam ? 'Probes:' : 'Requests:'}</strong>{' '}
                      {prompt.metrics.tokenUsage.numRequests}
                    </div>
                  )}
                  {numAsserts[idx] ? (
                    <div>
                      <strong>Asserts:</strong> {numGoodAsserts[idx]}/{numAsserts[idx]} passed
                    </div>
                  ) : null}
                  {prompt.metrics?.cost ? (
                    <div>
                      <strong>Total Cost:</strong>{' '}
                      <Tooltip
                        title={`Average: $${Intl.NumberFormat(undefined, {
                          minimumFractionDigits: 1,
                          maximumFractionDigits:
                            testCounts[idx] && prompt.metrics.cost / testCounts[idx] >= 1 ? 2 : 4,
                        }).format(
                          testCounts[idx] ? prompt.metrics.cost / testCounts[idx] : 0,
                        )} per test`}
                      >
                        <span style={{ cursor: 'help' }}>
                          $
                          {Intl.NumberFormat(undefined, {
                            minimumFractionDigits: 2,
                            maximumFractionDigits: prompt.metrics.cost >= 1 ? 2 : 4,
                          }).format(prompt.metrics.cost)}
                        </span>
                      </Tooltip>
                    </div>
                  ) : null}
                  {prompt.metrics?.tokenUsage?.total ? (
                    <div>
                      <strong>Total Tokens:</strong>{' '}
                      {Intl.NumberFormat(undefined, {
                        maximumFractionDigits: 0,
                      }).format(prompt.metrics.tokenUsage.total)}
                    </div>
                  ) : null}

                  {prompt.metrics?.tokenUsage?.total ? (
                    <div>
                      <strong>Avg Tokens:</strong>{' '}
                      {Intl.NumberFormat(undefined, {
                        maximumFractionDigits: 0,
                      }).format(
                        testCounts[idx] ? prompt.metrics.tokenUsage.total / testCounts[idx] : 0,
                      )}
                    </div>
                  ) : null}
                  {prompt.metrics?.totalLatencyMs ? (
                    <div>
                      <strong>Avg Latency:</strong>{' '}
                      {Intl.NumberFormat(undefined, {
                        maximumFractionDigits: 0,
                      }).format(
                        testCounts[idx] ? prompt.metrics.totalLatencyMs / testCounts[idx] : 0,
                      )}{' '}
                      ms
                    </div>
                  ) : null}
                  {prompt.metrics?.totalLatencyMs && prompt.metrics?.tokenUsage?.completion ? (
                    <div>
                      <strong>Tokens/Sec:</strong>{' '}
                      {prompt.metrics.totalLatencyMs > 0
                        ? Intl.NumberFormat(undefined, {
                            maximumFractionDigits: 0,
                          }).format(
                            prompt.metrics.tokenUsage.completion /
                              (prompt.metrics.totalLatencyMs / 1000),
                          )
                        : '0'}
                    </div>
                  ) : null}
                </div>
              ) : null;
              const providerConfig = Array.isArray(config?.providers)
                ? config.providers[idx]
                : undefined;

              let providerParts: string[] = [];
              try {
                if (prompt.provider && typeof prompt.provider === 'string') {
                  providerParts = prompt.provider.split(':');
                } else if (prompt.provider) {
                  const providerObj = prompt.provider as any; // Use any for flexible typing
                  const providerId =
                    typeof providerObj === 'object' && providerObj !== null
                      ? providerObj.id || JSON.stringify(providerObj)
                      : String(providerObj);
                  providerParts = [providerId];
                }
              } catch (error) {
                console.error('Error parsing provider:', error);
                providerParts = ['Error parsing provider'];
              }

              const providerDisplay = (
                <Tooltip title={providerConfig ? <pre>{yaml.dump(providerConfig)}</pre> : ''}>
                  {providerParts.length > 1 ? (
                    <>
                      {providerParts[0]}:<strong>{providerParts.slice(1).join(':')}</strong>
                    </>
                  ) : (
                    <strong>{providerParts[0] || 'Unknown provider'}</strong>
                  )}
                </Tooltip>
              );
              return (
                <div className="output-header">
                  <div className="pills collapse-font-small">
                    {prompt.provider ? <div className="provider">{providerDisplay}</div> : null}
                    <div className="summary">
                      <div
                        className={`highlight ${
                          passRates[idx]
                            ? `success-${Math.round(passRates[idx] / 20) * 20}`
                            : 'success-0'
                        }`}
                      >
                        <strong>{pct}% passing</strong> ({passingTestCounts[idx]}/{testCounts[idx]}{' '}
                        cases)
                      </div>
                    </div>
                    {prompt.metrics?.testErrorCount && prompt.metrics.testErrorCount > 0 ? (
                      <div className="summary error-pill" onClick={() => setFilterMode('errors')}>
                        <div className="highlight fail">
                          <strong>Errors:</strong> {prompt.metrics?.testErrorCount || 0}
                        </div>
                      </div>
                    ) : null}
                    {prompt.metrics?.namedScores &&
                    Object.keys(prompt.metrics.namedScores).length > 0 ? (
                      <Box className="collapse-hidden">
                        <CustomMetrics
                          lookup={prompt.metrics.namedScores}
                          counts={prompt.metrics.namedScoresCount}
                          metricTotals={metricTotals}
                          onShowMore={() => setCustomMetricsDialogOpen(true)}
                        />
                      </Box>
                    ) : null}
                    {/* TODO(ian): Remove backwards compatibility for prompt.provider added 12/26/23 */}
                  </div>
                  <TableHeader
                    className="prompt-container collapse-font-small"
                    text={prompt.label || prompt.display || prompt.raw}
                    expandedText={prompt.raw}
                    maxLength={maxTextLength}
                    resourceId={prompt.id}
                  />
                  {details}
                  {filterMode === 'failures' && head.prompts.length > 1 && (
                    <FormControlLabel
                      sx={{
                        '& .MuiFormControlLabel-label': {
                          fontSize: '0.75rem',
                        },
                      }}
                      control={
                        <Checkbox
                          checked={isChecked}
                          onChange={(event) =>
                            onFailureFilterToggle(columnId, event.target.checked)
                          }
                        />
                      }
                      label="Show failures"
                    />
                  )}
                </div>
              );
            },
            cell: (info: CellContext<EvaluateTableRow, EvaluateTableOutput>) => {
              const output = getOutput(info.row.index, idx);
              return output ? (
                <ErrorBoundary
                  name={`EvalOutputCell-${info.row.index}-${idx}`}
                  fallback={
                    <div style={{ padding: '20px', color: 'red', fontSize: '12px' }}>
                      Error loading cell
                    </div>
                  }
                >
                  <EvalOutputCell
                    output={output}
                    maxTextLength={maxTextLength}
                    rowIndex={info.row.index}
                    promptIndex={idx}
                    onRating={handleRating.bind(
                      null,
                      output.originalRowIndex ?? info.row.index,
                      output.originalPromptIndex ?? idx,
                      output.id,
                    )}
                    firstOutput={getFirstOutput(info.row.index)}
                    showDiffs={filterMode === 'different' && visiblePromptCount > 1}
                    searchText={debouncedSearchText}
                    showStats={showStats}
                    evaluationId={evalId || undefined}
                    testCaseId={info.row.original.test?.metadata?.testCaseId || output.id}
                    isRedteam={isRedteam}
                  />
                </ErrorBoundary>
              ) : (
                <div style={{ padding: '20px' }}>'Test still in progress...'</div>
              );
            },
            size: PROMPT_COLUMN_SIZE_PX,
          }),
        ),
      }),
    ];
  }, [
    body.length,
    config?.providers,
    columnHelper,
    failureFilter,
    filterMode,
    getFirstOutput,
    getOutput,
    handleRating,
    head.prompts,
    maxTextLength,
    metricTotals,
    numAsserts,
    numGoodAsserts,
    onFailureFilterToggle,
    debouncedSearchText,
    showStats,
    filters.appliedCount,
    passRates,
    passingTestCounts,
    testCounts,
  ]);

  const descriptionColumn = React.useMemo(() => {
    const hasAnyDescriptions = body.some((row) => row.test.description);
    if (hasAnyDescriptions) {
      return {
        accessorFn: (row: EvaluateTableRow) => row.test.description || '',
        id: 'description',
        header: () => <span className="font-bold">Description</span>,
        cell: (info: CellContext<EvaluateTableRow, unknown>) => (
          <div className="cell">
            <TruncatedText text={String(info.getValue())} maxLength={maxTextLength} />
          </div>
        ),
        size: DESCRIPTION_COLUMN_SIZE_PX,
      };
    }
    return null;
  }, [body, maxTextLength]);

  const columns = React.useMemo(() => {
    const cols: ColumnDef<EvaluateTableRow, unknown>[] = [];
    if (descriptionColumn) {
      cols.push(descriptionColumn);
    }
    cols.push(...variableColumns, ...promptColumns);
    return cols;
  }, [descriptionColumn, variableColumns, promptColumns]);

  const pageCount = Math.ceil(filteredResultsCount / pagination.pageSize);
  const reactTable = useReactTable({
    data: tableBody,
    columns,
    columnResizeMode: 'onChange',
    getCoreRowModel: getCoreRowModel(),
    manualPagination: true,
    pageCount,
    state: {
      columnVisibility,
      pagination,
    },
    enableColumnResizing: true,
  });

  const { stickyHeader, setStickyHeader } = useResultsViewSettingsStore();

  const clearRowIdFromUrl = React.useCallback(() => {
    const url = new URL(window.location.href);
    if (url.searchParams.has('rowId')) {
      url.searchParams.delete('rowId');
      navigate({ pathname: url.pathname, search: url.search }, { replace: true });
    }
  }, [navigate]);

  useEffect(() => {
    const params = parseQueryParams(window.location.search);
    const rowId = params['rowId'];

    if (rowId && Number.isInteger(Number(rowId))) {
      const parsedRowId = Number(rowId);
      const rowIndex = Math.max(0, Math.min(parsedRowId - 1, filteredResultsCount - 1));

      let hasScrolled = false;

      const rowPageIndex = Math.floor(rowIndex / pagination.pageSize);

      const maxPageIndex = pageCount - 1;
      const safeRowPageIndex = Math.min(rowPageIndex, maxPageIndex);

      if (pagination.pageIndex !== safeRowPageIndex) {
        setPagination((prev) => ({
          ...prev,
          pageIndex: safeRowPageIndex,
        }));
      }

      const scrollToRow = () => {
        if (hasScrolled) {
          return;
        }

        const localRowIndex = rowIndex % pagination.pageSize;
        const rowElement = document.querySelector(`#row-${localRowIndex}`);

        if (rowElement) {
          hasScrolled = true;

          requestAnimationFrame(() => {
            rowElement.scrollIntoView({
              behavior: 'smooth',
              block: 'nearest',
            });
          });
        }
      };

      const tableContainer =
        document.querySelector('.results-table')?.parentElement || document.body;

      const observer = new MutationObserver(() => {
        if (hasScrolled) {
          observer.disconnect();
          return;
        }

        const localRowIndex = rowIndex % pagination.pageSize;
        const rowElement = document.querySelector(`#row-${localRowIndex}`);
        if (rowElement) {
          scrollToRow();
          observer.disconnect();
        }
      });

      observer.observe(tableContainer, {
        childList: true,
        subtree: true,
      });

      const timeoutId = setTimeout(() => {
        if (!hasScrolled) {
          console.warn('Timeout reached while waiting for row to be rendered');
          observer.disconnect();
        }
      }, 5000);

      return () => {
        observer.disconnect();
        clearTimeout(timeoutId);
      };
    }
  }, [pagination.pageIndex, pagination.pageSize, reactTable, filteredResultsCount]);

  const tableWidth = React.useMemo(() => {
    let width = 0;
    if (descriptionColumn) {
      width += DESCRIPTION_COLUMN_SIZE_PX;
    }
    width += head.vars.length * VARIABLE_COLUMN_SIZE_PX;
    width += head.prompts.length * PROMPT_COLUMN_SIZE_PX;
    return width;
  }, [descriptionColumn, head.vars.length, head.prompts.length]);

  // Listen for scroll events on the table container and sync the header horizontally
  const tableRef = useRef<HTMLDivElement>(null);
  const theadRef = useRef<HTMLTableSectionElement>(null);

  useEffect(() => {
    if (!tableRef.current || !theadRef.current) {
      return;
    }

    const container = tableRef.current;
    let rafId: number | null = null;

    const handleScroll = () => {
      if (rafId !== null) {
        cancelAnimationFrame(rafId);
      }
      rafId = requestAnimationFrame(() => {
        if (theadRef.current) {
          const xScroll = container.scrollLeft;
          theadRef.current.style.transform = `translateX(-${xScroll}px)`;
        }
      });
    };

    container.addEventListener('scroll', handleScroll, { passive: true });

    // Initial sync
    handleScroll();
    // Keep in sync on resize
    window.addEventListener('resize', handleScroll);

    return () => {
      if (rafId !== null) {
        cancelAnimationFrame(rafId);
      }
      container.removeEventListener('scroll', handleScroll);
      window.removeEventListener('resize', handleScroll);
    };
  }, []);

  const [customMetricsDialogOpen, setCustomMetricsDialogOpen] = React.useState(false);

  return (
    // NOTE: It's important that the JSX Fragment is the top-level element within the DOM tree
    // of this component. This ensures that the pagination footer is always pinned to the bottom
    // of the viewport (because the parent container is a flexbox).
    <>
      {filteredResultsCount === 0 &&
        !isFetching &&
        (debouncedSearchText || filterMode !== 'all' || filters.appliedCount > 0) && (
          <Box
            sx={{
              padding: '20px',
              textAlign: 'center',
              backgroundColor: 'rgba(0, 0, 0, 0.03)',
              borderRadius: '4px',
              marginTop: '20px',
              marginBottom: '20px',
            }}
          >
            <Typography variant="body1">No results found for the current filters.</Typography>
          </Box>
        )}
      <Box sx={{ height: '1rem' }} />
      <ResultsTableHeader
        reactTable={reactTable}
        tableWidth={tableWidth}
        maxTextLength={maxTextLength}
        wordBreak={wordBreak}
        theadRef={theadRef}
        stickyHeader={stickyHeader}
        setStickyHeader={setStickyHeader}
        zoom={zoom}
      />
      <div
        id="results-table-container"
        style={{
          zoom,
          borderTop: '1px solid',
          borderColor: stickyHeader ? 'transparent' : 'var(--border-color)',
          // Grow vertically into any empty space; this applies when total number of evals is so few that the table otherwise
          // won't extend to the bottom of the viewport.
          flexGrow: 1,
          position: 'relative',
        }}
        ref={tableRef}
      >
        <Box
          sx={{
            position: 'absolute',
            top: 0,
            left: 0,
            right: 0,
            bottom: 0,
            display: 'flex',
            alignItems: 'center',
            justifyContent: 'center',
            backgroundColor: (theme) => alpha(theme.palette.background.default, 0.7),
            zIndex: 1000,
            opacity: isFetching ? 1 : 0,
            pointerEvents: isFetching ? 'auto' : 'none',
            transition: 'opacity 0.3s ease-in-out',
            backdropFilter: 'blur(2px)',
          }}
        >
          <CircularProgress size={60} />
        </Box>
        <table
          className={`results-table firefox-fix ${maxTextLength <= 25 ? 'compact' : ''}`}
          style={{
            wordBreak,
            width: `${tableWidth}px`,
          }}
        >
          <tbody>
            {reactTable.getRowModel().rows.map((row, rowIndex) => {
              let colBorderDrawn = false;

              return (
                <tr key={row.id} id={`row-${row.index % pagination.pageSize}`}>
                  {row.getVisibleCells().map((cell) => {
                    const isMetadataCol =
                      cell.column.id.startsWith('Variable') || cell.column.id === 'description';
                    const shouldDrawColBorder = !isMetadataCol && !colBorderDrawn;
                    if (shouldDrawColBorder) {
                      colBorderDrawn = true;
                    }

                    let cellContent = flexRender(cell.column.columnDef.cell, cell.getContext());
                    const value = cell.getValue();
                    if (
                      typeof value === 'string' &&
                      (value.match(/^data:(image\/[a-z]+|application\/octet-stream);base64,/) ||
                        value.match(/^[A-Za-z0-9+/]{20,}={0,2}$/))
                    ) {
                      const imgSrc = value.startsWith('data:')
                        ? value
                        : `data:image/jpeg;base64,${value}`;

                      // If this is a variable column for the inject var, try to show the original image text
                      let originalImageText: string | undefined;
                      const columnId = String(cell.column.id);
                      const match = columnId.match(/^Variable (\d+)$/);
                      if (match) {
                        const varIdx = Number(match[1]) - 1;
                        const injectVarName = config?.redteam?.injectVar || 'prompt';
                        const varNameForCol = head.vars[varIdx];
                        if (varNameForCol === injectVarName) {
                          const testMeta: any = (row.original as any)?.test?.metadata || {};
                          const fromMeta =
                            typeof testMeta.originalText === 'string'
                              ? testMeta.originalText
                              : undefined;
                          const testVars: any = (row.original as any)?.test?.vars || {};
                          const fromVars =
                            typeof testVars.image_text === 'string'
                              ? (testVars.image_text as string)
                              : undefined;
                          originalImageText = fromVars || fromMeta;
                        }
                      }

                      cellContent = (
                        <>
                          <img
                            src={imgSrc}
                            alt="Base64 encoded image"
                            style={{
                              maxWidth: '100%',
                              height: 'auto',
                              cursor: 'pointer',
                            }}
                            onClick={() => toggleLightbox(imgSrc)}
                          />
                          {lightboxOpen && lightboxImage === imgSrc && (
                            <div className="lightbox" onClick={() => toggleLightbox()}>
                              <img
                                src={lightboxImage}
                                alt="Lightbox"
                                style={{
                                  maxWidth: '90%',
                                  maxHeight: '90vh',
                                  objectFit: 'contain',
                                }}
                              />
                            </div>
                          )}
                          {originalImageText ? (
                            <Box
                              sx={{
                                marginTop: '6px',
                                color: 'text.secondary',
                                fontSize: '0.8em',
                              }}
                            >
                              <strong>Original (image text):</strong>{' '}
                              <TruncatedText
                                text={String(originalImageText)}
                                maxLength={maxTextLength}
                              />
                            </Box>
                          ) : null}
                        </>
                      );
                    }

                    return (
                      <td
                        tabIndex={0}
                        key={cell.id}
                        style={{
                          width: cell.column.getSize(),
                        }}
                        className={`${isMetadataCol ? 'variable' : ''}${shouldDrawColBorder ? 'first-prompt-col' : 'second-prompt-column'}`}
                      >
                        {cellContent}
                      </td>
                    );
                  })}
                </tr>
              );
            })}
          </tbody>
        </table>
      </div>
      <Box
        className="pagination"
        px={2}
        mx={-2}
        sx={{
          position: 'sticky',
          bottom: 0,
          zIndex: 1000,
          display: 'flex',
          alignItems: 'center',
          gap: 2,
          flexWrap: 'wrap',
          justifyContent: 'space-between',
          backgroundColor: 'background.paper',
          borderTop: '1px solid',
          borderColor: 'divider',
          width: '100vw',
          boxShadow: 3,
        }}
      >
        <Box>
          Showing{' '}
          {filteredResultsCount === 0 ? (
            <Typography component="span" sx={{ fontWeight: 600 }}>
              0
            </Typography>
          ) : (
            <>
              <Typography component="span" sx={{ fontWeight: 600 }}>
                {pagination.pageIndex * pagination.pageSize + 1}
              </Typography>{' '}
              to{' '}
              <Typography component="span" sx={{ fontWeight: 600 }}>
                {Math.min((pagination.pageIndex + 1) * pagination.pageSize, filteredResultsCount)}
              </Typography>{' '}
              of{' '}
              <Typography component="span" sx={{ fontWeight: 600 }}>
                {filteredResultsCount}
              </Typography>
            </>
          )}{' '}
          results
        </Box>

        {filteredResultsCount > 0 && (
          <Box>
            Page{' '}
            <Typography component="span" sx={{ fontWeight: 600 }}>
              {reactTable.getState().pagination.pageIndex + 1}
            </Typography>{' '}
            of{' '}
            <Typography component="span" sx={{ fontWeight: 600 }}>
              {pageCount}
            </Typography>
          </Box>
        )}

        <Box sx={{ display: 'flex', alignItems: 'center', gap: 1 }}>
          {/* PAGE SIZE SELECTOR */}
          <Typography component="span" sx={{ display: 'flex', alignItems: 'center', gap: 1 }}>
            <span>Results per page:</span>
            <Select
              value={pagination.pageSize}
              onChange={(e) => {
                setPagination((prev) => ({
                  ...prev,
                  pageSize: Number(e.target.value),
                }));
                window.scrollTo(0, 0);
              }}
              displayEmpty
              inputProps={{ 'aria-label': 'Results per page' }}
              size="small"
              sx={{ m: 1, minWidth: 80 }}
              disabled={filteredResultsCount <= 10}
            >
              <MenuItem value={10}>10</MenuItem>
              <MenuItem value={50} disabled={filteredResultsCount <= 10}>
                50
              </MenuItem>
              <MenuItem value={100} disabled={filteredResultsCount <= 50}>
                100
              </MenuItem>
              <MenuItem value={500} disabled={filteredResultsCount <= 100}>
                500
              </MenuItem>
              <MenuItem value={1000} disabled={filteredResultsCount <= 500}>
                1000
              </MenuItem>
            </Select>
          </Typography>

          {/* PAGE NAVIGATOR */}
          <Typography
            component="span"
            sx={{
              display: 'flex',
              alignItems: 'center',
              gap: 1,
              opacity: pageCount > 1 ? 1 : 0.5,
              pointerEvents: pageCount > 1 ? 'auto' : 'none',
            }}
          >
            <span>Go to:</span>
            <TextField
              size="small"
              type="number"
              value={pagination.pageIndex + 1}
              onChange={(e) => {
                const page = e.target.value ? Number(e.target.value) - 1 : null;
                if (page !== null && page >= 0 && page < pageCount) {
                  setPagination((prev) => ({
                    ...prev,
                    pageIndex: Math.min(Math.max(page, 0), pageCount - 1),
                  }));
                  clearRowIdFromUrl();
                }
              }}
              sx={{
                width: '60px',
                textAlign: 'center',
              }}
              slotProps={{
                htmlInput: {
                  min: 1,
                  max: pageCount || 1,
                },
              }}
              disabled={pageCount === 1}
            />
          </Typography>

          {/* PAGE NAVIGATION BUTTONS */}
          <ButtonGroup>
            <IconButton
              onClick={() => {
                setPagination((prev) => ({
                  ...prev,
                  pageIndex: Math.max(prev.pageIndex - 1, 0),
                }));
                clearRowIdFromUrl();
                window.scrollTo(0, 0);
              }}
              disabled={reactTable.getState().pagination.pageIndex === 0}
            >
              <ArrowBackIcon />
            </IconButton>
            <IconButton
              onClick={() => {
                setPagination((prev) => ({
                  ...prev,
                  pageIndex: Math.min(prev.pageIndex + 1, pageCount - 1),
                }));
                clearRowIdFromUrl();
                window.scrollTo(0, 0);
              }}
              disabled={reactTable.getState().pagination.pageIndex + 1 >= pageCount}
            >
              <ArrowForwardIcon />
            </IconButton>
          </ButtonGroup>
        </Box>
      </Box>
      <CustomMetricsDialog
        open={customMetricsDialogOpen}
        onClose={() => setCustomMetricsDialogOpen(false)}
      />
    </>
  );
}

export default React.memo(ResultsTable);<|MERGE_RESOLUTION|>--- conflicted
+++ resolved
@@ -132,11 +132,6 @@
   debouncedSearchText?: string;
   showStats: boolean;
   onFailureFilterToggle: (columnId: string, checked: boolean) => void;
-<<<<<<< HEAD
-  setFilterMode: (mode: EvalResultsFilterMode) => void;
-=======
-  onSearchTextChange: (text: string) => void;
->>>>>>> 7273b4e5
   zoom: number;
 }
 
@@ -236,11 +231,6 @@
   debouncedSearchText,
   showStats,
   onFailureFilterToggle,
-<<<<<<< HEAD
-  setFilterMode,
-=======
-  onSearchTextChange,
->>>>>>> 7273b4e5
   zoom,
 }: ResultsTableProps) {
   const {
@@ -253,11 +243,7 @@
     fetchEvalData,
     isFetching,
     filters,
-<<<<<<< HEAD
-=======
-    addFilter,
     setFilterMode,
->>>>>>> 7273b4e5
   } = useTableStore();
   const { inComparisonMode, comparisonEvalIds } = useResultsViewSettingsStore();
 
