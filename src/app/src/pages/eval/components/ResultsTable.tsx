import {
  createColumnHelper,
  flexRender,
  getCoreRowModel,
  useReactTable,
} from '@tanstack/react-table';
import React, { useEffect, useRef, useState } from 'react';
import ReactMarkdown from 'react-markdown';
import { Link, useNavigate } from 'react-router-dom';
import ErrorBoundary from '@app/components/ErrorBoundary';
import { useToast } from '@app/hooks/useToast';
import {
  type EvaluateTable,
  type EvaluateTableOutput,
  type EvaluateTableRow,
  type FilterMode,
} from '@app/pages/eval/components/types';
import { callApi } from '@app/utils/api';
import CloseIcon from '@mui/icons-material/Close';
import OpenInNewIcon from '@mui/icons-material/OpenInNew';
import Box from '@mui/material/Box';
import Checkbox from '@mui/material/Checkbox';
import FormControlLabel from '@mui/material/FormControlLabel';
import IconButton from '@mui/material/IconButton';
import MenuItem from '@mui/material/MenuItem';
import Select from '@mui/material/Select';
import TextField from '@mui/material/TextField';
import Tooltip from '@mui/material/Tooltip';
import Typography from '@mui/material/Typography';
import ArrowForwardIcon from '@mui/icons-material/ArrowForward';
import ArrowBackIcon from '@mui/icons-material/ArrowBack';
import { FILE_METADATA_KEY } from '@promptfoo/constants';
import invariant from '@promptfoo/util/invariant';
import type { CellContext, ColumnDef, VisibilityState } from '@tanstack/table-core';
import yaml from 'js-yaml';
import remarkGfm from 'remark-gfm';
import { useDebounce } from 'use-debounce';
import CustomMetrics from './CustomMetrics';
import EvalOutputCell from './EvalOutputCell';
import EvalOutputPromptDialog from './EvalOutputPromptDialog';
import MarkdownErrorBoundary from './MarkdownErrorBoundary';
import type { TruncatedTextProps } from './TruncatedText';
import TruncatedText from './TruncatedText';
import { useResultsViewSettingsStore, useTableStore } from './store';
import './ResultsTable.css';
import ButtonGroup from '@mui/material/ButtonGroup';

const VARIABLE_COLUMN_SIZE_PX = 100;
const PROMPT_COLUMN_SIZE_PX = 300;
const DESCRIPTION_COLUMN_SIZE_PX = 100;

function formatRowOutput(output: EvaluateTableOutput | string) {
  if (typeof output === 'string') {
    // Backwards compatibility for 0.15.0 breaking change. Remove eventually.
    const pass = output.startsWith('[PASS]');
    let text = output;
    if (output.startsWith('[PASS]')) {
      text = text.slice('[PASS]'.length);
    } else if (output.startsWith('[FAIL]')) {
      text = text.slice('[FAIL]'.length);
    } else if (output.startsWith('[ERROR]')) {
      text = text.slice('[ERROR]'.length);
    }
    return {
      text,
      pass,
      score: pass ? 1 : 0,
    };
  }
  return output;
}

function TableHeader({
  text,
  maxLength,
  expandedText,
  resourceId,
  className,
}: TruncatedTextProps & { expandedText?: string; resourceId?: string; className?: string }) {
  const [promptOpen, setPromptOpen] = React.useState(false);
  const handlePromptOpen = () => {
    setPromptOpen(true);
  };
  const handlePromptClose = () => {
    setPromptOpen(false);
  };
  return (
    <div className={`${className || ''}`}>
      <TruncatedText text={text} maxLength={maxLength} />
      {expandedText && (
        <>
          <Tooltip title="View prompt">
            <span className="action" onClick={handlePromptOpen}>
              🔎
            </span>
          </Tooltip>
          {promptOpen && (
            <EvalOutputPromptDialog
              open={promptOpen}
              onClose={handlePromptClose}
              prompt={expandedText}
            />
          )}
          {resourceId && (
            <Tooltip title="View other evals and datasets for this prompt">
              <span className="action">
                <Link to={`/prompts/?id=${resourceId}`} target="_blank">
                  <OpenInNewIcon fontSize="small" />
                </Link>
              </span>
            </Tooltip>
          )}
        </>
      )}
    </div>
  );
}

interface ResultsTableProps {
  maxTextLength: number;
  columnVisibility: VisibilityState;
  wordBreak: 'break-word' | 'break-all';
  filterMode: FilterMode;
  failureFilter: { [key: string]: boolean };
  searchText: string;
  debouncedSearchText?: string;
  showStats: boolean;
  onFailureFilterToggle: (columnId: string, checked: boolean) => void;
  onSearchTextChange: (text: string) => void;
  setFilterMode: (mode: FilterMode) => void;
  selectedMetric?: string | null;
  onMetricFilter?: (metric: string | null) => void;
}

interface ExtendedEvaluateTableOutput extends EvaluateTableOutput {
  originalRowIndex?: number;
  originalPromptIndex?: number;
}

interface ExtendedEvaluateTableRow extends EvaluateTableRow {
  outputs: ExtendedEvaluateTableOutput[];
}

function useScrollHandler() {
  const [isCollapsed, setIsCollapsed] = useState(false);
  const { stickyHeader } = useResultsViewSettingsStore();
  const lastScrollY = useRef(0);

  useEffect(() => {
    const handleScroll = () => {
      const currentScrollY = window.scrollY;
      const shouldCollapse = currentScrollY > 500;

      if (shouldCollapse !== isCollapsed || currentScrollY < 100) {
        setIsCollapsed(shouldCollapse);
      }

      lastScrollY.current = currentScrollY;
    };

    if (stickyHeader) {
      window.addEventListener('scroll', handleScroll, { passive: true });
      return () => window.removeEventListener('scroll', handleScroll);
    }
  }, [stickyHeader]);

  return { isCollapsed };
}

function ResultsTable({
  maxTextLength,
  columnVisibility,
  wordBreak,
  filterMode,
  failureFilter,
  searchText,
  debouncedSearchText: externalDebouncedSearchText,
  showStats,
  onFailureFilterToggle,
  onSearchTextChange,
  setFilterMode,
  selectedMetric,
  onMetricFilter,
}: ResultsTableProps) {
  const {
    evalId,
    table,
    setTable,
    config,
    version,
    filteredResultsCount,
    fetchEvalData,
    isFetching,
  } = useTableStore();
  const { inComparisonMode, comparisonEvalIds } = useResultsViewSettingsStore();

  const { showToast } = useToast();
  const navigate = useNavigate();

  invariant(table, 'Table should be defined');
  const { head, body } = table;

  const visiblePromptCount = React.useMemo(
    () => head.prompts.filter((_, idx) => columnVisibility[`Prompt ${idx + 1}`] !== false).length,
    [head.prompts, columnVisibility],
  );

  const [lightboxOpen, setLightboxOpen] = React.useState(false);
  const [lightboxImage, setLightboxImage] = React.useState<string | null>(null);
  const [pagination, setPagination] = React.useState<{ pageIndex: number; pageSize: number }>({
    pageIndex: 0,
    pageSize: 50,
  });

  const toggleLightbox = (url?: string) => {
    setLightboxImage(url || null);
    setLightboxOpen(!lightboxOpen);
  };

  const handleRating = React.useCallback(
    async (
      rowIndex: number,
      promptIndex: number,
      resultId: string,
      isPass?: boolean,
      score?: number,
      comment?: string,
    ) => {
      const updatedData = [...body];
      const updatedRow = { ...updatedData[rowIndex] };
      const updatedOutputs = [...updatedRow.outputs];
      const existingOutput = updatedOutputs[promptIndex];

      const finalPass = typeof isPass === 'undefined' ? existingOutput.pass : isPass;

      let finalScore = existingOutput.score;
      if (typeof score !== 'undefined') {
        finalScore = score;
      } else if (typeof isPass !== 'undefined') {
        finalScore = isPass ? 1 : 0;
      }

      updatedOutputs[promptIndex].pass = finalPass;
      updatedOutputs[promptIndex].score = finalScore;

      let componentResults = existingOutput.gradingResult?.componentResults;
      let modifiedComponentResults = false;

      if (typeof isPass !== 'undefined') {
        // Make a copy to avoid mutating the original
        componentResults = [...(componentResults || [])];
        modifiedComponentResults = true;

        const humanResultIndex = componentResults.findIndex(
          (result) => result.assertion?.type === 'human',
        );

        const newResult = {
          pass: finalPass,
          score: finalScore,
          reason: 'Manual result (overrides all other grading results)',
          comment,
          assertion: { type: 'human' as const },
        };

        if (humanResultIndex === -1) {
          componentResults.push(newResult);
        } else {
          componentResults[humanResultIndex] = newResult;
        }
      }

      // Build gradingResult, ensuring required fields are always present
      // Destructure to exclude componentResults initially
      const { componentResults: _, ...existingGradingResultWithoutComponents } =
        existingOutput.gradingResult || {};

      const gradingResult = {
        // Copy over existing fields except componentResults
        ...existingGradingResultWithoutComponents,
        // Ensure required fields have valid values
        pass: existingOutput.gradingResult?.pass ?? finalPass,
        score: existingOutput.gradingResult?.score ?? finalScore,
        reason: existingOutput.gradingResult?.reason ?? 'Manual result',
        // Always update comment
        comment,
      };

      // Only update pass/score/reason/assertion if we're actually rating (not just commenting)
      if (typeof isPass !== 'undefined' || typeof score !== 'undefined') {
        gradingResult.pass = finalPass;
        gradingResult.score = finalScore;
        gradingResult.reason = 'Manual result (overrides all other grading results)';
        gradingResult.assertion = existingOutput.gradingResult?.assertion || null;
      }

      // Only include componentResults if we modified them, or if we didn't modify them but they exist and are not empty
      if (modifiedComponentResults && componentResults) {
        (gradingResult as any).componentResults = componentResults;
      } else if (
        !modifiedComponentResults &&
        existingOutput.gradingResult?.componentResults &&
        existingOutput.gradingResult.componentResults.length > 0
      ) {
        (gradingResult as any).componentResults = existingOutput.gradingResult.componentResults;
      }

      updatedOutputs[promptIndex].gradingResult = gradingResult;
      updatedRow.outputs = updatedOutputs;
      updatedData[rowIndex] = updatedRow;
      const newTable: EvaluateTable = {
        head,
        body: updatedData,
      };

      setTable(newTable);
      if (inComparisonMode) {
        showToast('Ratings are not saved in comparison mode', 'warning');
      } else {
        try {
          let response;
          if (version && version >= 4) {
            response = await callApi(`/eval/${evalId}/results/${resultId}/rating`, {
              method: 'POST',
              headers: {
                'Content-Type': 'application/json',
              },
              body: JSON.stringify({ ...gradingResult }),
            });
          } else {
            response = await callApi(`/eval/${evalId}`, {
              method: 'PATCH',
              headers: {
                'Content-Type': 'application/json',
              },
              body: JSON.stringify({ table: newTable }),
            });
          }
          if (!response.ok) {
            throw new Error('Network response was not ok');
          }
        } catch (error) {
          console.error('Failed to update table:', error);
        }
      }
    },
    [body, head, setTable, evalId, inComparisonMode, showToast],
  );

  const [localDebouncedSearchText] = useDebounce(searchText, 200);
  const debouncedSearchText = externalDebouncedSearchText || localDebouncedSearchText;
  const [isSearching, setIsSearching] = useState(false);

  React.useEffect(() => {
    setIsSearching(searchText !== debouncedSearchText && searchText !== '');
  }, [searchText, debouncedSearchText]);

  const tableBody = React.useMemo(() => {
    return body.map((row, rowIndex) => ({
      ...row,
      outputs: row.outputs.map((output, promptIndex) => ({
        ...output,
        originalRowIndex: rowIndex,
        originalPromptIndex: promptIndex,
      })),
    })) as ExtendedEvaluateTableRow[];
  }, [body]);

  const parseQueryParams = (queryString: string) => {
    return Object.fromEntries(new URLSearchParams(queryString));
  };

  React.useEffect(() => {
    setPagination({ ...pagination, pageIndex: 0 });
  }, [failureFilter, filterMode, debouncedSearchText, selectedMetric]);

  // Add a ref to track the current evalId to compare with new values
  const previousEvalIdRef = useRef<string | null>(null);

  // Reset pagination when evalId changes
  React.useEffect(() => {
    if (evalId !== previousEvalIdRef.current) {
      setPagination({ pageIndex: 0, pageSize: pagination.pageSize });
      previousEvalIdRef.current = evalId;

      // Don't fetch here - the parent component (Eval.tsx) is responsible
      // for the initial data load when changing evalId
    }
  }, [evalId]);

  // Only fetch data when pagination or filters change, but not when evalId changes
  React.useEffect(() => {
    if (!evalId) {
      return;
    }

    // Skip fetching if this is the first render for a new evalId
    // Data should already be loaded by Eval.tsx
    if (pagination.pageIndex === 0 && evalId !== previousEvalIdRef.current) {
      previousEvalIdRef.current = evalId;
      return;
    }

    console.log('Fetching data for filtering/pagination', evalId);

    fetchEvalData(evalId, {
      pageIndex: pagination.pageIndex,
      pageSize: pagination.pageSize,
      filterMode,
      searchText: debouncedSearchText,
      selectedMetric,
      skipSettingEvalId: true, // Don't change evalId when paginating or filtering
    });
  }, [
    // evalId is NOT in the dependency array
    pagination.pageIndex,
    pagination.pageSize,
    filterMode,
    comparisonEvalIds,
    debouncedSearchText,
    selectedMetric,
    fetchEvalData,
  ]);

  // TODO(ian): Switch this to use prompt.metrics field once most clients have updated.
  const numGoodTests = React.useMemo(
    () => head.prompts.map((prompt) => prompt.metrics?.testPassCount || 0),
    [head.prompts, body],
  );

  const numTests = React.useMemo(
    () =>
      head.prompts.map(
        (prompt) => (prompt.metrics?.testPassCount ?? 0) + (prompt.metrics?.testFailCount ?? 0),
      ),
    [head.prompts, body],
  );

  const numAsserts = React.useMemo(
    () =>
      head.prompts.map(
        (prompt) => (prompt.metrics?.assertFailCount ?? 0) + (prompt.metrics?.assertPassCount ?? 0),
      ),
    [head.prompts, body],
  );

  const numGoodAsserts = React.useMemo(
    () => head.prompts.map((prompt) => prompt.metrics?.assertPassCount || 0),
    [head.prompts, body],
  );

  const columnHelper = React.useMemo(() => createColumnHelper<EvaluateTableRow>(), []);

  const { renderMarkdown } = useResultsViewSettingsStore();
  const variableColumns = React.useMemo(() => {
    if (head.vars.length > 0) {
      return [
        columnHelper.group({
          id: 'vars',
          header: () => <span className="font-bold">Variables</span>,
          columns: head.vars.map((varName, idx) =>
            columnHelper.accessor((row: EvaluateTableRow) => row.vars[idx], {
              id: `Variable ${idx + 1}`,
              header: () => (
                <TableHeader text={varName} maxLength={maxTextLength} className="font-bold" />
              ),
              cell: (info: CellContext<EvaluateTableRow, string>) => {
                let value: string | object = info.getValue();

                // Get the first output that has metadata for checking file metadata
                const row = info.row.original;
                const output = row.outputs && row.outputs.length > 0 ? row.outputs[0] : null;

                const fileMetadata = output?.metadata?.[FILE_METADATA_KEY] as
                  | Record<string, { path: string; type: string; format?: string }>
                  | undefined;
                const isMediaFile = fileMetadata && fileMetadata[varName];

                if (isMediaFile) {
                  // Handle various media types
                  const mediaMetadata = fileMetadata[varName];
                  const mediaType = mediaMetadata.type;
                  const format = mediaMetadata.format || '';
                  const mediaDataUrl = value.startsWith('data:')
                    ? value
                    : `data:${mediaType}/${format};base64,${value}`;

                  let mediaElement = null;

                  if (mediaType === 'audio') {
                    mediaElement = (
                      <audio controls style={{ maxWidth: '100%' }}>
                        <source src={mediaDataUrl} type={`audio/${format}`} />
                        Your browser does not support the audio element.
                      </audio>
                    );
                  } else if (mediaType === 'video') {
                    mediaElement = (
                      <video controls style={{ maxWidth: '100%', maxHeight: '200px' }}>
                        <source src={mediaDataUrl} type={`video/${format}`} />
                        Your browser does not support the video element.
                      </video>
                    );
                  } else if (mediaType === 'image') {
                    mediaElement = (
                      <img
                        src={mediaDataUrl}
                        alt="Input image"
                        style={{ maxWidth: '100%', maxHeight: '200px' }}
                        onClick={() => toggleLightbox?.(mediaDataUrl)}
                      />
                    );
                  }

                  if (mediaElement) {
                    return (
                      <div className="cell">
                        <div style={{ marginBottom: '8px' }}>{mediaElement}</div>
                        <Tooltip title="Original file path">
                          <span style={{ fontSize: '0.8em', color: '#666' }}>
                            {mediaMetadata.path} ({mediaType}/{format})
                          </span>
                        </Tooltip>
                      </div>
                    );
                  }
                }

                if (typeof value === 'object') {
                  value = JSON.stringify(value, null, 2);
                  if (renderMarkdown) {
                    value = `\`\`\`json\n${value}\n\`\`\``;
                  }
                }
                const truncatedValue =
                  value.length > maxTextLength
                    ? `${value.substring(0, maxTextLength - 3).trim()}...`
                    : value;
                return (
                  <div className="cell" data-capture="true">
                    {renderMarkdown ? (
                      <MarkdownErrorBoundary fallback={value}>
                        <ReactMarkdown remarkPlugins={[remarkGfm]}>{truncatedValue}</ReactMarkdown>
                      </MarkdownErrorBoundary>
                    ) : (
                      <TruncatedText text={value} maxLength={maxTextLength} />
                    )}
                  </div>
                );
              },
              size: VARIABLE_COLUMN_SIZE_PX,
            }),
          ),
        }),
      ];
    }
    return [];
  }, [columnHelper, head.vars, maxTextLength, renderMarkdown]);

  const getOutput = React.useCallback(
    (rowIndex: number, promptIndex: number) => {
      return tableBody[rowIndex].outputs[promptIndex];
    },
    [tableBody],
  );

  const getFirstOutput = React.useCallback(
    (rowIndex: number) => {
      return tableBody[rowIndex].outputs[0];
    },
    [tableBody],
  );

  const metricTotals = React.useMemo(() => {
    // Use the backend's already-correct namedScoresCount instead of recalculating
    const firstProvider = table?.head?.prompts?.[0];
    const backendCounts = firstProvider?.metrics?.namedScoresCount;

    if (backendCounts) {
      return backendCounts;
    }

    const totals: Record<string, number> = {};
    table?.body.forEach((row) => {
      row.test.assert?.forEach((assertion) => {
        if (assertion.metric) {
          totals[assertion.metric] = (totals[assertion.metric] || 0) + 1;
        }
        if ('assert' in assertion && Array.isArray(assertion.assert)) {
          assertion.assert.forEach((subAssertion) => {
            if ('metric' in subAssertion && subAssertion.metric) {
              totals[subAssertion.metric] = (totals[subAssertion.metric] || 0) + 1;
            }
          });
        }
      });
    });
    return totals;
  }, [table?.head?.prompts, table?.body]);

  const handleMetricFilter = React.useCallback(
    (metric: string | null) => {
      if (onMetricFilter) {
        onMetricFilter(metric);
      }
    },
    [onMetricFilter],
  );

  const promptColumns = React.useMemo(() => {
    return [
      columnHelper.group({
        id: 'prompts',
        header: () => <span className="font-bold">Outputs</span>,
        columns: head.prompts.map((prompt, idx) =>
          columnHelper.accessor((row: EvaluateTableRow) => formatRowOutput(row.outputs[idx]), {
            id: `Prompt ${idx + 1}`,
            header: () => {
              const pct =
                numGoodTests[idx] && numTests[idx]
                  ? ((numGoodTests[idx] / numTests[idx]) * 100.0).toFixed(2)
                  : '0.00';
              const columnId = `Prompt ${idx + 1}`;
              const isChecked = failureFilter[columnId] || false;

              const details = showStats ? (
                <div className="prompt-detail">
                  {numAsserts[idx] ? (
                    <div>
                      <strong>Asserts:</strong> {numGoodAsserts[idx]}/{numAsserts[idx]} passed
                    </div>
                  ) : null}
                  {prompt.metrics?.cost ? (
                    <div>
                      <strong>Total Cost:</strong>{' '}
                      <Tooltip
                        title={`Average: $${Intl.NumberFormat(undefined, {
                          minimumFractionDigits: 1,
                          maximumFractionDigits: prompt.metrics.cost / numTests[idx] >= 1 ? 2 : 4,
                        }).format(prompt.metrics.cost / numTests[idx])} per test`}
                      >
                        <span style={{ cursor: 'help' }}>
                          $
                          {Intl.NumberFormat(undefined, {
                            minimumFractionDigits: 2,
                            maximumFractionDigits: prompt.metrics.cost >= 1 ? 2 : 4,
                          }).format(prompt.metrics.cost)}
                        </span>
                      </Tooltip>
                    </div>
                  ) : null}
                  {prompt.metrics?.tokenUsage?.total ? (
                    <div>
                      <strong>Total Tokens:</strong>{' '}
                      {Intl.NumberFormat(undefined, {
                        maximumFractionDigits: 0,
                      }).format(prompt.metrics.tokenUsage.total)}
                    </div>
                  ) : null}

                  {prompt.metrics?.tokenUsage?.total ? (
                    <div>
                      <strong>Avg Tokens:</strong>{' '}
                      {Intl.NumberFormat(undefined, {
                        maximumFractionDigits: 0,
                      }).format(prompt.metrics.tokenUsage.total / numTests[idx])}
                    </div>
                  ) : null}
                  {prompt.metrics?.totalLatencyMs ? (
                    <div>
                      <strong>Avg Latency:</strong>{' '}
                      {Intl.NumberFormat(undefined, {
                        maximumFractionDigits: 0,
                      }).format(prompt.metrics.totalLatencyMs / numTests[idx])}{' '}
                      ms
                    </div>
                  ) : null}
                  {prompt.metrics?.totalLatencyMs && prompt.metrics?.tokenUsage?.completion ? (
                    <div>
                      <strong>Tokens/Sec:</strong>{' '}
                      {prompt.metrics.totalLatencyMs > 0
                        ? Intl.NumberFormat(undefined, {
                            maximumFractionDigits: 0,
                          }).format(
                            prompt.metrics.tokenUsage.completion /
                              (prompt.metrics.totalLatencyMs / 1000),
                          )
                        : '0'}
                    </div>
                  ) : null}
                </div>
              ) : null;
              const providerConfig = Array.isArray(config?.providers)
                ? config.providers[idx]
                : undefined;

              let providerParts: string[] = [];
              try {
                if (prompt.provider && typeof prompt.provider === 'string') {
                  providerParts = prompt.provider.split(':');
                } else if (prompt.provider) {
                  const providerObj = prompt.provider as any; // Use any for flexible typing
                  const providerId =
                    typeof providerObj === 'object' && providerObj !== null
                      ? providerObj.id || JSON.stringify(providerObj)
                      : String(providerObj);
                  providerParts = [providerId];
                }
              } catch (error) {
                console.error('Error parsing provider:', error);
                providerParts = ['Error parsing provider'];
              }

              const providerDisplay = (
                <Tooltip title={providerConfig ? <pre>{yaml.dump(providerConfig)}</pre> : ''}>
                  {providerParts.length > 1 ? (
                    <>
                      {providerParts[0]}:<strong>{providerParts.slice(1).join(':')}</strong>
                    </>
                  ) : (
                    <strong>{providerParts[0] || 'Unknown provider'}</strong>
                  )}
                </Tooltip>
              );
              return (
                <div className="output-header">
                  <div className="pills">
                    {prompt.provider ? <div className="provider">{providerDisplay}</div> : null}
                    <div className="summary">
                      <div
                        className={`highlight ${
                          numGoodTests[idx] && numTests[idx]
                            ? `success-${Math.round(((numGoodTests[idx] / numTests[idx]) * 100) / 20) * 20}`
                            : 'success-0'
                        }`}
                      >
                        <strong>{pct}% passing</strong> ({numGoodTests[idx]}/{numTests[idx]} cases)
                      </div>
                    </div>
                    {prompt.metrics?.testErrorCount && prompt.metrics.testErrorCount > 0 ? (
                      <div className="summary error-pill" onClick={() => setFilterMode('errors')}>
                        <div className="highlight fail">
                          <strong>Errors:</strong> {prompt.metrics?.testErrorCount || 0}
                        </div>
                      </div>
                    ) : null}
                    {prompt.metrics?.namedScores &&
                    Object.keys(prompt.metrics.namedScores).length > 0 ? (
                      <CustomMetrics
                        lookup={prompt.metrics.namedScores}
                        counts={prompt.metrics.namedScoresCount}
                        metricTotals={metricTotals}
                        onSearchTextChange={onSearchTextChange}
                        onMetricFilter={handleMetricFilter}
                      />
                    ) : null}
                    {/* TODO(ian): Remove backwards compatibility for prompt.provider added 12/26/23 */}
                  </div>
                  <TableHeader
                    className="prompt-container"
                    text={prompt.label || prompt.display || prompt.raw}
                    expandedText={prompt.raw}
                    maxLength={maxTextLength}
                    resourceId={prompt.id}
                  />
                  {details}
                  {filterMode === 'failures' && head.prompts.length > 1 && (
                    <FormControlLabel
                      sx={{
                        '& .MuiFormControlLabel-label': {
                          fontSize: '0.75rem',
                        },
                      }}
                      control={
                        <Checkbox
                          checked={isChecked}
                          onChange={(event) =>
                            onFailureFilterToggle(columnId, event.target.checked)
                          }
                        />
                      }
                      label="Show failures"
                    />
                  )}
                </div>
              );
            },
            cell: (info: CellContext<EvaluateTableRow, EvaluateTableOutput>) => {
              const output = getOutput(info.row.index, idx);
              return output ? (
                <ErrorBoundary
                  name={`EvalOutputCell-${info.row.index}-${idx}`}
                  fallback={
                    <div style={{ padding: '20px', color: 'red', fontSize: '12px' }}>
                      Error loading cell
                    </div>
                  }
                >
                  <EvalOutputCell
                    output={output}
                    maxTextLength={maxTextLength}
                    rowIndex={info.row.index}
                    promptIndex={idx}
                    onRating={handleRating.bind(
                      null,
                      output.originalRowIndex ?? info.row.index,
                      output.originalPromptIndex ?? idx,
                      output.id,
                    )}
                    firstOutput={getFirstOutput(info.row.index)}
                    showDiffs={filterMode === 'different' && visiblePromptCount > 1}
                    searchText={debouncedSearchText}
                    showStats={showStats}
                    evaluationId={evalId || undefined}
                    testCaseId={info.row.original.test?.metadata?.testCaseId || output.id}
                  />
                </ErrorBoundary>
              ) : (
                <div style={{ padding: '20px' }}>'Test still in progress...'</div>
              );
            },
            size: PROMPT_COLUMN_SIZE_PX,
          }),
        ),
      }),
    ];
  }, [
    body.length,
    config?.providers,
    columnHelper,
    failureFilter,
    filterMode,
    getFirstOutput,
    getOutput,
    handleRating,
    head.prompts,
    maxTextLength,
    metricTotals,
    numAsserts,
    numGoodAsserts,
    numGoodTests,
    onFailureFilterToggle,
    debouncedSearchText,
    showStats,
    selectedMetric,
    handleMetricFilter,
  ]);

  const descriptionColumn = React.useMemo(() => {
    const hasAnyDescriptions = body.some((row) => row.test.description);
    if (hasAnyDescriptions) {
      return {
        accessorFn: (row: EvaluateTableRow) => row.test.description || '',
        id: 'description',
        header: () => <span className="font-bold">Description</span>,
        cell: (info: CellContext<EvaluateTableRow, unknown>) => (
          <div className="cell">
            <TruncatedText text={String(info.getValue())} maxLength={maxTextLength} />
          </div>
        ),
        size: DESCRIPTION_COLUMN_SIZE_PX,
      };
    }
    return null;
  }, [body, maxTextLength]);

  const columns = React.useMemo(() => {
    const cols: ColumnDef<EvaluateTableRow, unknown>[] = [];
    if (descriptionColumn) {
      cols.push(descriptionColumn);
    }
    cols.push(...variableColumns, ...promptColumns);
    return cols;
  }, [descriptionColumn, variableColumns, promptColumns]);

  const pageCount = Math.ceil(filteredResultsCount / pagination.pageSize);
  const reactTable = useReactTable({
    data: tableBody,
    columns,
    columnResizeMode: 'onChange',
    getCoreRowModel: getCoreRowModel(),
    manualPagination: true,
    pageCount,
    state: {
      columnVisibility,
      pagination,
    },
    enableColumnResizing: true,
  });

  const { isCollapsed } = useScrollHandler();
  const { stickyHeader, setStickyHeader } = useResultsViewSettingsStore();

  const clearRowIdFromUrl = React.useCallback(() => {
    const url = new URL(window.location.href);
    if (url.searchParams.has('rowId')) {
      url.searchParams.delete('rowId');
      navigate({ pathname: url.pathname, search: url.search }, { replace: true });
    }
  }, [navigate]);

  useEffect(() => {
    const params = parseQueryParams(window.location.search);
    const rowId = params['rowId'];

    if (rowId) {
      const parsedRowId = Number(rowId);
      const rowIndex = Math.max(0, Math.min(parsedRowId - 1, tableBody.length - 1));

      let hasScrolled = false;

      const rowPageIndex = Math.floor(rowIndex / pagination.pageSize);

      const maxPageIndex = pageCount - 1;
      const safeRowPageIndex = Math.min(rowPageIndex, maxPageIndex);

      if (pagination.pageIndex !== safeRowPageIndex) {
        setPagination((prev) => ({
          ...prev,
          pageIndex: safeRowPageIndex,
        }));
      }

      const scrollToRow = () => {
        if (hasScrolled) {
          return;
        }

        const localRowIndex = rowIndex % pagination.pageSize;
        const rowElement = document.querySelector(`#row-${localRowIndex}`);

        if (rowElement) {
          hasScrolled = true;

          requestAnimationFrame(() => {
            rowElement.scrollIntoView({
              behavior: 'smooth',
              block: 'nearest',
            });
          });
        }
      };

      const tableContainer =
        document.querySelector('.results-table')?.parentElement || document.body;

      const observer = new MutationObserver(() => {
        if (hasScrolled) {
          observer.disconnect();
          return;
        }

        const localRowIndex = rowIndex % pagination.pageSize;
        const rowElement = document.querySelector(`#row-${localRowIndex}`);
        if (rowElement) {
          scrollToRow();
          observer.disconnect();
        }
      });

      observer.observe(tableContainer, {
        childList: true,
        subtree: true,
      });

      const timeoutId = setTimeout(() => {
        if (!hasScrolled) {
          console.warn('Timeout reached while waiting for row to be rendered');
          observer.disconnect();
        }
      }, 5000);

      return () => {
        observer.disconnect();
        clearTimeout(timeoutId);
      };
    }
  }, [pagination.pageIndex, pagination.pageSize, reactTable, tableBody.length]);

  const tableWidth = React.useMemo(() => {
    let width = 0;
    if (descriptionColumn) {
      width += DESCRIPTION_COLUMN_SIZE_PX;
    }
    width += head.vars.length * VARIABLE_COLUMN_SIZE_PX;
    width += head.prompts.length * PROMPT_COLUMN_SIZE_PX;
    return width;
  }, [descriptionColumn, head.vars.length, head.prompts.length]);

  return (
    <div>
      {isSearching && searchText && (
        <Box
          sx={{
            position: 'fixed',
            top: '60px',
            right: '20px',
            zIndex: 1000,
            backgroundColor: 'rgba(25, 118, 210, 0.1)',
            padding: '5px 10px',
            borderRadius: '4px',
            display: 'flex',
            alignItems: 'center',
            gap: '8px',
          }}
        >
          <Typography variant="body2" color="primary">
            Searching...
          </Typography>
        </Box>
      )}

      {filteredResultsCount === 0 &&
        !isFetching &&
        (debouncedSearchText || filterMode !== 'all' || selectedMetric) && (
          <Box
            sx={{
              padding: '20px',
              textAlign: 'center',
              backgroundColor: 'rgba(0, 0, 0, 0.03)',
              borderRadius: '4px',
              marginTop: '20px',
              marginBottom: '20px',
            }}
          >
            <Typography variant="body1">No results found for the current filters.</Typography>
          </Box>
        )}

<<<<<<< HEAD
      <div className="results-table-container">
        <table
          className={`results-table firefox-fix ${maxTextLength <= 25 ? 'compact' : ''}`}
          style={{
            wordBreak,
            width: `${tableWidth}px`,
          }}
        >
          <thead className={`${isCollapsed ? 'collapsed' : ''} ${stickyHeader ? 'sticky' : ''}`}>
            {stickyHeader && isCollapsed && (
              <div className="header-dismiss">
                <IconButton
                  onClick={() => setStickyHeader(false)}
                  size="small"
                  sx={{ color: 'text.primary' }}
=======
      <table
        className={`results-table firefox-fix ${maxTextLength <= 25 ? 'compact' : ''}`}
        style={{
          wordBreak,
          // Ensure the fixed pagination does not overlap with the table.
          marginBottom: '100px',
        }}
      >
        <thead className={`${isCollapsed ? 'collapsed' : ''} ${stickyHeader ? 'sticky' : ''}`}>
          {stickyHeader && isCollapsed && (
            <div className="header-dismiss">
              <IconButton
                onClick={() => setStickyHeader(false)}
                size="small"
                sx={{ color: 'text.primary' }}
              >
                <CloseIcon fontSize="small" />
              </IconButton>
            </div>
          )}
          {reactTable.getHeaderGroups().map((headerGroup) => (
            <tr key={headerGroup.id} className="header">
              {headerGroup.headers.map((header) => (
                <th
                  key={header.id}
                  colSpan={header.colSpan}
                  style={{
                    width: header.getSize(),
                  }}
>>>>>>> 7d4b0c5a
                >
                  <CloseIcon fontSize="small" />
                </IconButton>
              </div>
            )}
            {reactTable.getHeaderGroups().map((headerGroup) => (
              <tr key={headerGroup.id} className="header">
                {headerGroup.headers.map((header) => (
                  <th
                    key={header.id}
                    colSpan={header.colSpan}
                    style={{
                      width: header.getSize(),
                    }}
                  >
                    {header.isPlaceholder
                      ? null
                      : flexRender(header.column.columnDef.header, header.getContext())}
                    <div
                      onMouseDown={header.getResizeHandler()}
                      onTouchStart={header.getResizeHandler()}
                      className={`resizer ${header.column.getIsResizing() ? 'isResizing' : ''}`}
                    />
                  </th>
                ))}
              </tr>
<<<<<<< HEAD
            ))}
          </thead>
          <tbody>
            {reactTable.getRowModel().rows.map((row, rowIndex) => {
              let colBorderDrawn = false;

              return (
                <tr key={row.id} id={`row-${row.index % pagination.pageSize}`}>
                  {row.getVisibleCells().map((cell) => {
                    const isMetadataCol =
                      cell.column.id.startsWith('Variable') || cell.column.id === 'description';
                    const shouldDrawColBorder = !isMetadataCol && !colBorderDrawn;
                    if (shouldDrawColBorder) {
                      colBorderDrawn = true;
                    }
                    const shouldDrawRowBorder = rowIndex === 0 && !isMetadataCol;

                    let cellContent = flexRender(cell.column.columnDef.cell, cell.getContext());
                    const value = cell.getValue();
                    if (
                      typeof value === 'string' &&
                      (value.match(/^data:(image\/[a-z]+|application\/octet-stream);base64,/) ||
                        value.match(/^[A-Za-z0-9+/]{20,}={0,2}$/))
                    ) {
                      const imgSrc = value.startsWith('data:')
                        ? value
                        : `data:image/jpeg;base64,${value}`;
                      cellContent = (
                        <>
                          <img
                            src={imgSrc}
                            alt="Base64 encoded image"
                            style={{
                              maxWidth: '100%',
                              height: 'auto',
                              cursor: 'pointer',
                            }}
                            onClick={() => toggleLightbox(imgSrc)}
                          />
                          {lightboxOpen && lightboxImage === imgSrc && (
                            <div className="lightbox" onClick={() => toggleLightbox()}>
                              <img
                                src={lightboxImage}
                                alt="Lightbox"
                                style={{
                                  maxWidth: '90%',
                                  maxHeight: '90vh',
                                  objectFit: 'contain',
                                }}
                              />
                            </div>
                          )}
                        </>
                      );
                    }

                    return (
                      <td
                        key={cell.id}
                        style={{
                          width: cell.column.getSize(),
                        }}
                        className={`${isMetadataCol ? 'variable' : ''} ${
                          shouldDrawRowBorder ? 'first-prompt-row' : ''
                        } ${shouldDrawColBorder ? 'first-prompt-col' : 'second-prompt-column'}`}
                      >
                        {cellContent}
                      </td>
                    );
                  })}
                </tr>
              );
            })}
          </tbody>
        </table>
        {pageCount > 1 && (
          <Box
            className="pagination"
            mx={1}
            sx={{ display: 'flex', alignItems: 'center', gap: 2, flexWrap: 'wrap' }}
          >
            <Button
              onClick={() => {
                setPagination((prev) => ({
                  ...prev,
                  pageIndex: Math.max(prev.pageIndex - 1, 0),
                }));
                clearRowIdFromUrl();
                window.scrollTo(0, 0);
              }}
              disabled={reactTable.getState().pagination.pageIndex === 0}
              variant="contained"
            >
              Previous
            </Button>
            <Typography component="span" sx={{ display: 'flex', alignItems: 'center', gap: 1 }}>
              Page
              <TextField
                size="small"
                type="number"
                value={reactTable.getState().pagination.pageIndex + 1}
                onChange={(e) => {
                  const page = e.target.value ? Number(e.target.value) - 1 : 0;
                  setPagination((prev) => ({
                    ...prev,
                    pageIndex: Math.min(Math.max(page, 0), pageCount - 1),
                  }));
                  clearRowIdFromUrl();
                }}
                InputProps={{
                  style: { width: '60px', textAlign: 'center' },
                }}
                variant="outlined"
              />
              <span>of {pageCount}</span>
            </Typography>

            <Button
              onClick={() => {
                setPagination((prev) => ({
                  ...prev,
                  pageIndex: Math.min(prev.pageIndex + 1, pageCount - 1),
                }));
                clearRowIdFromUrl();
                window.scrollTo(0, 0);
              }}
              disabled={reactTable.getState().pagination.pageIndex + 1 >= pageCount}
              variant="contained"
            >
              Next
            </Button>
            <Typography component="span" sx={{ display: 'flex', alignItems: 'center', gap: 1 }}>
              <Select
                value={pagination.pageSize}
                onChange={(e) => {
                  setPagination((prev) => ({
                    ...prev,
                    pageSize: Number(e.target.value),
                  }));
                  window.scrollTo(0, 0);
                }}
                displayEmpty
                inputProps={{ 'aria-label': 'Results per page' }}
                size="small"
                sx={{ m: 1, minWidth: 80 }}
              >
                <MenuItem value={10}>10</MenuItem>
                <MenuItem value={50}>50</MenuItem>
                <MenuItem value={100}>100</MenuItem>
                <MenuItem value={500}>500</MenuItem>
                <MenuItem value={1000}>1000</MenuItem>
              </Select>
              <span>results per page</span>
            </Typography>
          </Box>
        )}
      </div>
=======
            );
          })}
        </tbody>
      </table>

      {
        // 10 is the smallest page size i.e. smaller result-sets cannot be paginated.
        filteredResultsCount > 10 && (
          <Box
            className="pagination"
            px={2}
            sx={{
              display: 'flex',
              alignItems: 'center',
              gap: 2,
              flexWrap: 'wrap',
              justifyContent: 'space-between',
              position: 'fixed',
              bottom: 0,
              left: 0,
              right: 0,
              backgroundColor: 'background.paper',
              borderTop: '1px solid',
              borderColor: 'divider',
              zIndex: 1000,
              width: '100vw',
              boxShadow: 3,
            }}
          >
            <Box>
              Showing{' '}
              <Typography component="span" sx={{ fontWeight: 600 }}>
                {pagination.pageIndex * pagination.pageSize + 1}
              </Typography>{' '}
              to{' '}
              <Typography component="span" sx={{ fontWeight: 600 }}>
                {Math.min((pagination.pageIndex + 1) * pagination.pageSize, filteredResultsCount)}
              </Typography>{' '}
              of{' '}
              <Typography component="span" sx={{ fontWeight: 600 }}>
                {filteredResultsCount}
              </Typography>{' '}
              results
            </Box>

            <Box>
              Page{' '}
              <Typography component="span" sx={{ fontWeight: 600 }}>
                {reactTable.getState().pagination.pageIndex + 1}
              </Typography>{' '}
              of{' '}
              <Typography component="span" sx={{ fontWeight: 600 }}>
                {pageCount}
              </Typography>
            </Box>

            <Box sx={{ display: 'flex', alignItems: 'center', gap: 1 }}>
              {/* PAGE SIZE SELECTOR */}
              <Typography component="span" sx={{ display: 'flex', alignItems: 'center', gap: 1 }}>
                <span>Results per page:</span>
                <Select
                  value={pagination.pageSize}
                  onChange={(e) => {
                    setPagination((prev) => ({
                      ...prev,
                      pageSize: Number(e.target.value),
                    }));
                    window.scrollTo(0, 0);
                  }}
                  displayEmpty
                  inputProps={{ 'aria-label': 'Results per page' }}
                  size="small"
                  sx={{ m: 1, minWidth: 80 }}
                >
                  <MenuItem value={10}>10</MenuItem>
                  <MenuItem value={50} disabled={filteredResultsCount <= 10}>
                    50
                  </MenuItem>
                  <MenuItem value={100} disabled={filteredResultsCount <= 50}>
                    100
                  </MenuItem>
                  <MenuItem value={500} disabled={filteredResultsCount <= 100}>
                    500
                  </MenuItem>
                  <MenuItem value={1000} disabled={filteredResultsCount <= 500}>
                    1000
                  </MenuItem>
                </Select>
              </Typography>

              {/* PAGE NAVIGATOR */}
              <Typography component="span" sx={{ display: 'flex', alignItems: 'center', gap: 1 }}>
                <span>Go to:</span>
                <TextField
                  size="small"
                  type="number"
                  defaultValue={1}
                  onChange={(e) => {
                    const page = e.target.value ? Number(e.target.value) - 1 : 0;
                    setPagination((prev) => ({
                      ...prev,
                      pageIndex: Math.min(Math.max(page, 0), pageCount - 1),
                    }));
                    clearRowIdFromUrl();
                  }}
                  sx={{
                    width: '60px',
                    textAlign: 'center',
                  }}
                />
              </Typography>

              {/* PAGE NAVIGATION BUTTONS */}
              <ButtonGroup>
                <IconButton
                  onClick={() => {
                    setPagination((prev) => ({
                      ...prev,
                      pageIndex: Math.max(prev.pageIndex - 1, 0),
                    }));
                    clearRowIdFromUrl();
                    window.scrollTo(0, 0);
                  }}
                  disabled={reactTable.getState().pagination.pageIndex === 0}
                >
                  <ArrowBackIcon />
                </IconButton>
                <IconButton
                  onClick={() => {
                    setPagination((prev) => ({
                      ...prev,
                      pageIndex: Math.min(prev.pageIndex + 1, pageCount - 1),
                    }));
                    clearRowIdFromUrl();
                    window.scrollTo(0, 0);
                  }}
                  disabled={reactTable.getState().pagination.pageIndex + 1 >= pageCount}
                >
                  <ArrowForwardIcon />
                </IconButton>
              </ButtonGroup>
            </Box>
          </Box>
        )
      }
>>>>>>> 7d4b0c5a
    </div>
  );
}

export default React.memo(ResultsTable);<|MERGE_RESOLUTION|>--- conflicted
+++ resolved
@@ -1027,13 +1027,14 @@
           </Box>
         )}
 
-<<<<<<< HEAD
       <div className="results-table-container">
         <table
           className={`results-table firefox-fix ${maxTextLength <= 25 ? 'compact' : ''}`}
           style={{
             wordBreak,
             width: `${tableWidth}px`,
+            // Ensure the fixed pagination does not overlap with the table.
+            marginBottom: '100px',
           }}
         >
           <thead className={`${isCollapsed ? 'collapsed' : ''} ${stickyHeader ? 'sticky' : ''}`}>
@@ -1043,37 +1044,6 @@
                   onClick={() => setStickyHeader(false)}
                   size="small"
                   sx={{ color: 'text.primary' }}
-=======
-      <table
-        className={`results-table firefox-fix ${maxTextLength <= 25 ? 'compact' : ''}`}
-        style={{
-          wordBreak,
-          // Ensure the fixed pagination does not overlap with the table.
-          marginBottom: '100px',
-        }}
-      >
-        <thead className={`${isCollapsed ? 'collapsed' : ''} ${stickyHeader ? 'sticky' : ''}`}>
-          {stickyHeader && isCollapsed && (
-            <div className="header-dismiss">
-              <IconButton
-                onClick={() => setStickyHeader(false)}
-                size="small"
-                sx={{ color: 'text.primary' }}
-              >
-                <CloseIcon fontSize="small" />
-              </IconButton>
-            </div>
-          )}
-          {reactTable.getHeaderGroups().map((headerGroup) => (
-            <tr key={headerGroup.id} className="header">
-              {headerGroup.headers.map((header) => (
-                <th
-                  key={header.id}
-                  colSpan={header.colSpan}
-                  style={{
-                    width: header.getSize(),
-                  }}
->>>>>>> 7d4b0c5a
                 >
                   <CloseIcon fontSize="small" />
                 </IconButton>
@@ -1100,7 +1070,6 @@
                   </th>
                 ))}
               </tr>
-<<<<<<< HEAD
             ))}
           </thead>
           <tbody>
@@ -1176,93 +1145,7 @@
             })}
           </tbody>
         </table>
-        {pageCount > 1 && (
-          <Box
-            className="pagination"
-            mx={1}
-            sx={{ display: 'flex', alignItems: 'center', gap: 2, flexWrap: 'wrap' }}
-          >
-            <Button
-              onClick={() => {
-                setPagination((prev) => ({
-                  ...prev,
-                  pageIndex: Math.max(prev.pageIndex - 1, 0),
-                }));
-                clearRowIdFromUrl();
-                window.scrollTo(0, 0);
-              }}
-              disabled={reactTable.getState().pagination.pageIndex === 0}
-              variant="contained"
-            >
-              Previous
-            </Button>
-            <Typography component="span" sx={{ display: 'flex', alignItems: 'center', gap: 1 }}>
-              Page
-              <TextField
-                size="small"
-                type="number"
-                value={reactTable.getState().pagination.pageIndex + 1}
-                onChange={(e) => {
-                  const page = e.target.value ? Number(e.target.value) - 1 : 0;
-                  setPagination((prev) => ({
-                    ...prev,
-                    pageIndex: Math.min(Math.max(page, 0), pageCount - 1),
-                  }));
-                  clearRowIdFromUrl();
-                }}
-                InputProps={{
-                  style: { width: '60px', textAlign: 'center' },
-                }}
-                variant="outlined"
-              />
-              <span>of {pageCount}</span>
-            </Typography>
-
-            <Button
-              onClick={() => {
-                setPagination((prev) => ({
-                  ...prev,
-                  pageIndex: Math.min(prev.pageIndex + 1, pageCount - 1),
-                }));
-                clearRowIdFromUrl();
-                window.scrollTo(0, 0);
-              }}
-              disabled={reactTable.getState().pagination.pageIndex + 1 >= pageCount}
-              variant="contained"
-            >
-              Next
-            </Button>
-            <Typography component="span" sx={{ display: 'flex', alignItems: 'center', gap: 1 }}>
-              <Select
-                value={pagination.pageSize}
-                onChange={(e) => {
-                  setPagination((prev) => ({
-                    ...prev,
-                    pageSize: Number(e.target.value),
-                  }));
-                  window.scrollTo(0, 0);
-                }}
-                displayEmpty
-                inputProps={{ 'aria-label': 'Results per page' }}
-                size="small"
-                sx={{ m: 1, minWidth: 80 }}
-              >
-                <MenuItem value={10}>10</MenuItem>
-                <MenuItem value={50}>50</MenuItem>
-                <MenuItem value={100}>100</MenuItem>
-                <MenuItem value={500}>500</MenuItem>
-                <MenuItem value={1000}>1000</MenuItem>
-              </Select>
-              <span>results per page</span>
-            </Typography>
-          </Box>
-        )}
       </div>
-=======
-            );
-          })}
-        </tbody>
-      </table>
 
       {
         // 10 is the smallest page size i.e. smaller result-sets cannot be paginated.
@@ -1404,7 +1287,6 @@
           </Box>
         )
       }
->>>>>>> 7d4b0c5a
     </div>
   );
 }
