--- conflicted
+++ resolved
@@ -11,19 +11,17 @@
 
 // Mock the DataGrid component to simplify testing
 vi.mock('@mui/x-data-grid', () => ({
-<<<<<<< HEAD
-  DataGrid: ({ rows, loading, slots, getRowClassName, filterModel, columns }: any) => {
-=======
   DataGrid: ({
     rows,
     loading,
     slots = {},
     slotProps = {},
     getRowClassName,
+    filterModel,
+    columns,
     rowSelectionModel = [],
     onRowSelectionModelChange,
   }: any) => {
->>>>>>> 24374aee
     if (loading && slots?.loadingOverlay) {
       const LoadingOverlay = slots.loadingOverlay;
       return <LoadingOverlay />;
@@ -34,7 +32,6 @@
       return <NoRowsOverlay />;
     }
 
-<<<<<<< HEAD
     const filterByDatasetId = filterModel?.items?.some((item: any) => item.field === 'datasetId');
 
     if (!loading && filterByDatasetId && rows.length === 0 && slots?.noRowsOverlay) {
@@ -42,24 +39,6 @@
       return <NoRowsOverlay />;
     }
 
-    return (
-      <div data-testid="data-grid">
-        {!loading &&
-          rows.map((row: any) => {
-            const className = getRowClassName ? getRowClassName({ id: row.evalId }) : '';
-            const typeColumn = columns?.find((col: any) => col.field === 'type');
-            const typeValue = typeColumn?.valueGetter
-              ? typeColumn.valueGetter(row.type, row)
-              : null;
-
-            return (
-              <div key={row.evalId} data-testid={`eval-${row.evalId}`} className={className}>
-                {row.description || row.label}
-                {typeValue && <span data-testid={`eval-${row.evalId}-type`}>{typeValue}</span>}
-              </div>
-            );
-          })}
-=======
     const Toolbar = slots.toolbar;
     const toolbarProps = slotProps.toolbar || {};
 
@@ -70,7 +49,12 @@
           {!loading &&
             rows.map((row: any) => {
               const className = getRowClassName ? getRowClassName({ id: row.evalId }) : '';
+              const typeColumn = columns?.find((col: any) => col.field === 'type');
+              const typeValue = typeColumn?.valueGetter
+                ? typeColumn.valueGetter(row.type, row)
+                : null;
               const checked = rowSelectionModel.includes(row.evalId);
+
               return (
                 <div key={row.evalId}>
                   <input
@@ -86,12 +70,12 @@
                   />
                   <div data-testid={`eval-${row.evalId}`} className={className}>
                     {row.description || row.label}
+                    {typeValue && <span data-testid={`eval-${row.evalId}-type`}>{typeValue}</span>}
                   </div>
                 </div>
               );
             })}
         </div>
->>>>>>> 24374aee
       </div>
     );
   },
