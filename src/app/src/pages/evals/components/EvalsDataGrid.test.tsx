import React, { useState } from 'react';

import { callApi } from '@app/utils/api';
import { act, fireEvent, render, screen, waitFor } from '@testing-library/react';
import { MemoryRouter, Route, Routes, useNavigate } from 'react-router-dom';
import { beforeEach, describe, expect, it, vi } from 'vitest';
import EvalsDataGrid from './EvalsDataGrid';

// Mock the API
vi.mock('@app/utils/api');

// Mock the DataGrid component to simplify testing
vi.mock('@mui/x-data-grid', () => ({
  DataGrid: ({
    rows,
    loading,
    slots = {},
    slotProps = {},
    getRowClassName,
<<<<<<< HEAD
    filterModel,
    columns,
    rowSelectionModel = [],
=======
    rowSelectionModel = { type: 'include', ids: new Set() },
>>>>>>> origin/main
    onRowSelectionModelChange,
  }: any) => {
    if (loading && slots?.loadingOverlay) {
      const LoadingOverlay = slots.loadingOverlay;
      return <LoadingOverlay />;
    }

    if (!loading && rows.length === 0 && slots?.noRowsOverlay) {
      const NoRowsOverlay = slots.noRowsOverlay;
      return <NoRowsOverlay />;
    }

    const filterByDatasetId = filterModel?.items?.some((item: any) => item.field === 'datasetId');

    if (!loading && filterByDatasetId && rows.length === 0 && slots?.noRowsOverlay) {
      const NoRowsOverlay = slots.noRowsOverlay;
      return <NoRowsOverlay />;
    }

    const Toolbar = slots.toolbar;
    const toolbarProps = slotProps.toolbar || {};

    return (
      <div>
        {Toolbar && <Toolbar {...toolbarProps} />}
        <div data-testid="data-grid">
          {!loading &&
            rows.map((row: any) => {
              const className = getRowClassName ? getRowClassName({ id: row.evalId }) : '';
<<<<<<< HEAD
              const typeColumn = columns?.find((col: any) => col.field === 'type');
              const typeValue = typeColumn?.valueGetter
                ? typeColumn.valueGetter(row.type, row)
                : null;
              const checked = rowSelectionModel.includes(row.evalId);

=======
              const checked = rowSelectionModel?.ids?.has(row.evalId) || false;
>>>>>>> origin/main
              return (
                <div key={row.evalId}>
                  <input
                    type="checkbox"
                    data-testid={`checkbox-${row.evalId}`}
                    checked={checked}
                    onChange={(e) => {
                      const newIds = new Set(rowSelectionModel?.ids || new Set());
                      if (e.target.checked) {
                        newIds.add(row.evalId);
                      } else {
                        newIds.delete(row.evalId);
                      }
                      const newSelection = {
                        type: 'include' as const,
                        ids: newIds,
                      };
                      onRowSelectionModelChange?.(newSelection);
                    }}
                  />
                  <div data-testid={`eval-${row.evalId}`} className={className}>
                    {row.description || row.label}
                    {typeValue && <span data-testid={`eval-${row.evalId}-type`}>{typeValue}</span>}
                  </div>
                </div>
              );
            })}
        </div>
      </div>
    );
  },
  GridToolbarContainer: ({ children }: any) => <div>{children}</div>,
  GridToolbarColumnsButton: () => <div />,
  GridToolbarDensitySelector: () => <div />,
  GridToolbarFilterButton: () => <div />,
  GridToolbarQuickFilter: () => <div />,
  GridToolbarExportContainer: () => <div />,
  GridCsvExportMenuItem: () => <div />,
}));

const mockEvals = [
  {
    evalId: 'eval-1',
    createdAt: Date.now(),
    description: 'Original Description',
    datasetId: 'dataset-1',
    isRedteam: false,
    label: 'eval-1',
    numTests: 10,
    passRate: 90,
  },
  {
    evalId: 'eval-2',
    createdAt: Date.now(),
    description: 'Another Eval',
    datasetId: 'dataset-1',
    isRedteam: false,
    label: 'eval-2',
    numTests: 5,
    passRate: 100,
  },
];

const mockEvalsWithMultipleDatasets = [
  {
    evalId: 'eval-1',
    createdAt: Date.now(),
    description: 'Eval 1 - Dataset 1',
    datasetId: 'dataset-1',
    isRedteam: false,
    label: 'eval-1',
    numTests: 10,
    passRate: 90,
  },
  {
    evalId: 'eval-2',
    createdAt: Date.now(),
    description: 'Eval 2 - Dataset 1',
    datasetId: 'dataset-1',
    isRedteam: false,
    label: 'eval-2',
    numTests: 5,
    passRate: 100,
  },
  {
    evalId: 'eval-3',
    createdAt: Date.now(),
    description: 'Eval 3 - Dataset 2',
    datasetId: 'dataset-2',
    isRedteam: false,
    label: 'eval-3',
    numTests: 8,
    passRate: 75,
  },
];

const mockEvalsWithDifferentDatasets = [
  {
    evalId: 'eval-1',
    createdAt: Date.now(),
    description: 'Original Description',
    datasetId: 'dataset-1',
    isRedteam: false,
    label: 'eval-1',
    numTests: 10,
    passRate: 90,
  },
  {
    evalId: 'eval-2',
    createdAt: Date.now(),
    description: 'Another Eval',
    datasetId: 'dataset-2',
    isRedteam: false,
    label: 'eval-2',
    numTests: 5,
    passRate: 100,
  },
];

const mockMixedEvals = [
  {
    evalId: 'eval-1',
    createdAt: Date.now(),
    description: 'Eval with new type',
    datasetId: 'dataset-1',
    isRedteam: 0,
    type: 'eval',
    label: 'eval-1',
    numTests: 10,
    passRate: 90,
  },
  {
    evalId: 'eval-2',
    createdAt: Date.now(),
    description: 'Redteam with legacy isRedteam',
    datasetId: 'dataset-1',
    isRedteam: 1,
    label: 'eval-2',
    numTests: 5,
    passRate: 100,
  },
  {
    evalId: 'eval-3',
    createdAt: Date.now(),
    description: 'Model Audit with new type',
    datasetId: 'dataset-2',
    isRedteam: 0,
    type: 'modelaudit',
    label: 'eval-3',
    numTests: 8,
    passRate: 75,
  },
  {
    evalId: 'eval-4',
    createdAt: Date.now(),
    description: 'Eval with legacy isRedteam',
    datasetId: 'dataset-2',
    isRedteam: 0,
    label: 'eval-4',
    numTests: 12,
    passRate: 60,
  },
];

describe('EvalsDataGrid', () => {
  beforeEach(() => {
    vi.clearAllMocks();
    // Note: This test file uses real timers because the navigation tests
    // rely on complex setTimeout patterns in React components.
    // The global cleanup in setupTests.ts will clear any orphaned timers.
  });

  it('should fetch data on initial mount', async () => {
    const mockResponse = {
      ok: true,
      json: vi
        .fn()
        .mockResolvedValue({ data: mockEvals, total: mockEvals.length, limit: 50, offset: 0 }),
    };
    vi.mocked(callApi).mockResolvedValue(mockResponse as any);

    render(
      <MemoryRouter>
        <EvalsDataGrid onEvalSelected={vi.fn()} deletionEnabled={true} />
      </MemoryRouter>,
    );

    await waitFor(() => {
      expect(callApi).toHaveBeenCalledWith(
        '/results?limit=50&offset=0&sort=createdAt&order=desc',
        expect.objectContaining({
          cache: 'no-store',
          signal: expect.any(AbortSignal),
        }),
      );
    });

    await waitFor(() => {
      expect(screen.getByTestId('eval-eval-1')).toHaveTextContent('Original Description');
      expect(screen.getByTestId('eval-eval-2')).toHaveTextContent('Another Eval');
    });
  });

  it('should correctly display rows and set the total count when the API returns a paginated response', async () => {
    const mockResponse = {
      ok: true,
      json: vi.fn().mockResolvedValue({
        data: mockEvals,
        total: 100,
        limit: 50,
        offset: 0,
      }),
    };
    vi.mocked(callApi).mockResolvedValue(mockResponse as any);

    render(
      <MemoryRouter>
        <EvalsDataGrid onEvalSelected={vi.fn()} />
      </MemoryRouter>,
    );

    await waitFor(() => {
      expect(screen.getByTestId('eval-eval-1')).toHaveTextContent('Original Description');
      expect(screen.getByTestId('eval-eval-2')).toHaveTextContent('Another Eval');
    });
  });

  it('should correctly display rows and set the total count when the API returns a legacy response', async () => {
    const mockResponse = {
      ok: true,
      json: vi.fn().mockResolvedValue({ data: mockEvals }),
    };
    vi.mocked(callApi).mockResolvedValue(mockResponse as any);

    render(
      <MemoryRouter>
        <EvalsDataGrid onEvalSelected={vi.fn()} />
      </MemoryRouter>,
    );

    await waitFor(() => {
      expect(screen.getByTestId('eval-eval-1')).toHaveTextContent('Original Description');
      expect(screen.getByTestId('eval-eval-2')).toHaveTextContent('Another Eval');
    });
  });

  it('should correctly determine and display the type for all records when API returns a mix of evals with new "type" and legacy "isRedteam" fields', async () => {
    const mockResponse = {
      ok: true,
      json: vi.fn().mockResolvedValue({
        data: mockMixedEvals,
        total: mockMixedEvals.length,
        limit: 50,
        offset: 0,
      }),
    };
    vi.mocked(callApi).mockResolvedValue(mockResponse as any);

    render(
      <MemoryRouter>
        <EvalsDataGrid onEvalSelected={vi.fn()} />
      </MemoryRouter>,
    );

    await waitFor(() => {
      expect(screen.getByTestId('eval-eval-1-type')).toHaveTextContent('eval');
      expect(screen.getByTestId('eval-eval-2-type')).toHaveTextContent('redteam');
      expect(screen.getByTestId('eval-eval-3-type')).toHaveTextContent('modelaudit');
      expect(screen.getByTestId('eval-eval-4-type')).toHaveTextContent('eval');
    });
  });

  it('should refetch data when location changes', async () => {
    let callCount = 0;

    vi.mocked(callApi).mockImplementation(async () => {
      callCount++;

      if (callCount === 1) {
        return {
          ok: true,
          json: vi
            .fn()
            .mockResolvedValue({ data: mockEvals, total: mockEvals.length, limit: 50, offset: 0 }),
        } as any;
      }

      // Second call returns updated data
      const updatedEvals = [
        {
          ...mockEvals[0],
          description: 'Updated Description',
        },
        mockEvals[1],
      ];

      return {
        ok: true,
        json: vi.fn().mockResolvedValue({ data: updatedEvals }),
      } as any;
    });

    // Create a wrapper component that simulates navigation
    const NavigationWrapper = () => {
      const navigate = useNavigate();

      React.useEffect(() => {
        // Navigate away and back after initial render
        const timer = setTimeout(async () => {
          navigate('/eval/eval-1');
          // Small delay to let the navigation happen
          setTimeout(() => {
            navigate('/evals');
          }, 50);
        }, 100);
        return () => clearTimeout(timer);
      }, [navigate]);

      return <EvalsDataGrid onEvalSelected={vi.fn()} />;
    };

    const TestComponent = () => (
      <Routes>
        <Route path="/evals" element={<NavigationWrapper />} />
        <Route path="/eval/:id" element={<div>Edit page</div>} />
      </Routes>
    );

    render(
      <MemoryRouter initialEntries={['/evals']}>
        <TestComponent />
      </MemoryRouter>,
    );

    // Wait for initial load
    await waitFor(() => {
      expect(callApi).toHaveBeenCalledTimes(1);
    });

    // Wait for navigation and refetch
    await waitFor(
      () => {
        expect(callApi).toHaveBeenCalledTimes(2);
      },
      { timeout: 2000 },
    );

    // Verify updated data is displayed
    await waitFor(() => {
      expect(screen.getByTestId('eval-eval-1')).toHaveTextContent('Updated Description');
    });
  });

  it('should refetch data when query parameters change but pathname remains the same', async () => {
    let callCount = 0;

    vi.mocked(callApi).mockImplementation(async () => {
      callCount++;

      if (callCount === 1) {
        return {
          ok: true,
          json: vi
            .fn()
            .mockResolvedValue({ data: mockEvals, total: mockEvals.length, limit: 50, offset: 0 }),
        } as any;
      }

      const updatedEvals = [
        {
          ...mockEvals[0],
          description: 'Updated Description with Query Params',
        },
        mockEvals[1],
      ];

      return {
        ok: true,
        json: vi.fn().mockResolvedValue({ data: updatedEvals }),
      } as any;
    });

    // Create a wrapper component that can trigger navigation
    const NavigationWrapper = () => {
      const navigate = useNavigate();

      // Trigger navigation after initial render
      React.useEffect(() => {
        // Small delay to ensure initial render completes
        const timer = setTimeout(() => {
          navigate('/evals?param2=value2');
        }, 100);
        return () => clearTimeout(timer);
      }, [navigate]);

      return <EvalsDataGrid onEvalSelected={vi.fn()} />;
    };

    render(
      <MemoryRouter initialEntries={['/evals?param1=value1']}>
        <Routes>
          <Route path="/evals" element={<NavigationWrapper />} />
        </Routes>
      </MemoryRouter>,
    );

    // Wait for initial load
    await waitFor(() => {
      expect(callApi).toHaveBeenCalledTimes(1);
    });

    // Wait for navigation and second fetch
    await waitFor(
      () => {
        expect(callApi).toHaveBeenCalledTimes(2);
      },
      { timeout: 2000 },
    );

    await waitFor(() => {
      expect(screen.getByTestId('eval-eval-1')).toHaveTextContent(
        'Updated Description with Query Params',
      );
    });
  });

  it('should handle fetch errors gracefully', async () => {
    vi.mocked(callApi).mockRejectedValue(new Error('Failed to fetch evals'));

    render(
      <MemoryRouter>
        <EvalsDataGrid onEvalSelected={vi.fn()} deletionEnabled={true} />
      </MemoryRouter>,
    );

    await waitFor(() => {
      expect(screen.getByText('Error loading evals')).toBeInTheDocument();
      expect(screen.getByText('Failed to fetch evals')).toBeInTheDocument();
    });
  });

  it('should display only evals with the same datasetId as the focused eval when filterByDatasetId is true', async () => {
    // Server should filter to only return evals from dataset-1 (same as eval-1)
    const filteredMockData = mockEvalsWithMultipleDatasets.filter(
      (item) => item.datasetId === 'dataset-1',
    );
    const mockResponse = {
      ok: true,
      json: vi.fn().mockResolvedValue({
        data: filteredMockData,
        total: filteredMockData.length,
        limit: 50,
        offset: 0,
      }),
    };
    vi.mocked(callApi).mockResolvedValue(mockResponse as any);

    render(
      <MemoryRouter>
        <EvalsDataGrid onEvalSelected={vi.fn()} focusedEvalId="eval-1" filterByDatasetId={true} />
      </MemoryRouter>,
    );

    await waitFor(() => {
      expect(callApi).toHaveBeenCalledWith(
        '/results?limit=50&offset=0&sort=createdAt&order=desc&focusedEvalId=eval-1',
        expect.objectContaining({
          cache: 'no-store',
          signal: expect.any(AbortSignal),
        }),
      );
    });

    await waitFor(() => {
      expect(screen.getByTestId('eval-eval-1')).toHaveTextContent('Eval 1 - Dataset 1');
      expect(screen.getByTestId('eval-eval-2')).toHaveTextContent('Eval 2 - Dataset 1');
      expect(screen.queryByTestId('eval-eval-3')).toBeNull();
    });
  });

  it('should visually mark the row corresponding to focusedEvalId as focused when focusedEvalId is provided', async () => {
    const mockResponse = {
      ok: true,
      json: vi
        .fn()
        .mockResolvedValue({ data: mockEvals, total: mockEvals.length, limit: 50, offset: 0 }),
    };
    vi.mocked(callApi).mockResolvedValue(mockResponse as any);

    render(
      <MemoryRouter>
        <EvalsDataGrid onEvalSelected={vi.fn()} focusedEvalId="eval-1" />
      </MemoryRouter>,
    );

    await waitFor(() => {
      expect(callApi).toHaveBeenCalledWith(
        '/results?limit=50&offset=0&sort=createdAt&order=desc',
        expect.objectContaining({
          cache: 'no-store',
          signal: expect.any(AbortSignal),
        }),
      );
    });

    await waitFor(() => {
      expect(screen.getByTestId('eval-eval-1')).toHaveClass('focused-row');
    });
  });

  it('should filter data when filterByDatasetId changes from false to true after initial load', async () => {
    // First call (filterByDatasetId=false) returns all data
    // Second call (filterByDatasetId=true) returns only filtered data
    const mockResponse1 = {
      ok: true,
      json: vi.fn().mockResolvedValue({
        data: mockEvalsWithDifferentDatasets,
        total: mockEvalsWithDifferentDatasets.length,
        limit: 50,
        offset: 0,
      }),
    };
    const filteredData = mockEvalsWithDifferentDatasets.filter(
      (item) => item.datasetId === 'dataset-1',
    );
    const mockResponse2 = {
      ok: true,
      json: vi.fn().mockResolvedValue({
        data: filteredData,
        total: filteredData.length,
        limit: 50,
        offset: 0,
      }),
    };
    vi.mocked(callApi)
      .mockResolvedValueOnce(mockResponse1 as any)
      .mockResolvedValueOnce(mockResponse2 as any);

    const { rerender } = render(
      <MemoryRouter>
        <EvalsDataGrid onEvalSelected={vi.fn()} focusedEvalId="eval-1" filterByDatasetId={false} />
      </MemoryRouter>,
    );

    await waitFor(() => {
      expect(callApi).toHaveBeenCalledWith(
        '/results?limit=50&offset=0&sort=createdAt&order=desc',
        expect.objectContaining({
          cache: 'no-store',
          signal: expect.any(AbortSignal),
        }),
      );
    });

    await waitFor(() => {
      expect(screen.getByTestId('eval-eval-1')).toHaveTextContent('Original Description');
      expect(screen.getByTestId('eval-eval-2')).toHaveTextContent('Another Eval');
    });

    rerender(
      <MemoryRouter>
        <EvalsDataGrid onEvalSelected={vi.fn()} focusedEvalId="eval-1" filterByDatasetId={true} />
      </MemoryRouter>,
    );

    await waitFor(() => {
      expect(screen.getByTestId('eval-eval-1')).toHaveTextContent('Original Description');
      expect(screen.queryByTestId('eval-eval-2')).toBeNull();
    });
  });

  it('should display "No evals found" when filterByDatasetId is true and the focused eval is not in the current page', async () => {
    // Server should return empty results when focused eval's dataset doesn't match any results
    const mockResponse = {
      ok: true,
      json: vi.fn().mockResolvedValue({
        data: [],
        total: 0,
        limit: 50,
        offset: 0,
      }),
    };
    vi.mocked(callApi).mockResolvedValue(mockResponse as any);

    render(
      <MemoryRouter>
        <EvalsDataGrid onEvalSelected={vi.fn()} focusedEvalId="eval-1" filterByDatasetId={true} />
      </MemoryRouter>,
    );

    await waitFor(() => {
      expect(screen.getByText('No evals found')).toBeInTheDocument();
    });
  });

  it('should fetch data on remount without pathname change', async () => {
    const mockResponse = {
      ok: true,
      json: vi
        .fn()
        .mockResolvedValue({ data: mockEvals, total: mockEvals.length, limit: 50, offset: 0 }),
    };
    vi.mocked(callApi).mockResolvedValue(mockResponse as any);

    const WrapperComponent = () => {
      const [isVisible, setIsVisible] = useState(true);

      return (
        <>
          {isVisible && <EvalsDataGrid onEvalSelected={vi.fn()} />}
          <button onClick={() => setIsVisible(false)}>Unmount</button>
          <button onClick={() => setIsVisible(true)}>Remount</button>
        </>
      );
    };

    render(
      <MemoryRouter>
        <WrapperComponent />
      </MemoryRouter>,
    );

    await waitFor(() => {
      expect(callApi).toHaveBeenCalledTimes(1);
      expect(screen.getByTestId('eval-eval-1')).toHaveTextContent('Original Description');
    });

    await act(async () => {
      screen.getByText('Unmount').click();
    });

    await act(async () => {
      screen.getByText('Remount').click();
    });

    await waitFor(() => {
      expect(callApi).toHaveBeenCalledTimes(2);
    });

    await waitFor(() => {
      expect(screen.getByTestId('eval-eval-1')).toHaveTextContent('Original Description');
    });
  });

  it('should handle race conditions by aborting previous requests on rapid navigation', async () => {
    let callCount = 0;
    let resolveSecondRequest: any;

    // Mock callApi to simulate delayed responses
    vi.mocked(callApi).mockImplementation(async (_path, options) => {
      callCount++;

      if (callCount === 1) {
        // First request - will be aborted
        return new Promise((resolve) => {
          // Check if request was aborted
          options?.signal?.addEventListener('abort', () => {
            resolve({
              ok: false,
              json: () =>
                Promise.reject(new DOMException('The operation was aborted', 'AbortError')),
            } as any);
          });
        });
      }

      // Second request - should complete normally
      return new Promise((resolve) => {
        resolveSecondRequest = resolve;
        setTimeout(() => {
          resolve({
            ok: true,
            json: vi.fn().mockResolvedValue({
              data: [
                {
                  ...mockEvals[0],
                  description: 'Updated after navigation',
                },
                mockEvals[1],
              ],
            }),
          } as any);
        }, 10);
      });
    });

    const NavigationWrapper = () => {
      const navigate = useNavigate();

      React.useEffect(() => {
        // Trigger rapid navigation changes
        const timer1 = setTimeout(() => {
          navigate('/evals?filter=1');
        }, 50);
        const timer2 = setTimeout(() => {
          navigate('/evals?filter=2');
        }, 100);

        return () => {
          clearTimeout(timer1);
          clearTimeout(timer2);
        };
      }, [navigate]);

      return <EvalsDataGrid onEvalSelected={vi.fn()} />;
    };

    render(
      <MemoryRouter initialEntries={['/evals']}>
        <Routes>
          <Route path="/evals" element={<NavigationWrapper />} />
        </Routes>
      </MemoryRouter>,
    );

    // Wait for initial request
    await waitFor(() => {
      expect(callApi).toHaveBeenCalledTimes(1);
    });

    // Wait for rapid navigations to trigger more requests
    await waitFor(
      () => {
        expect(callApi).toHaveBeenCalledTimes(3);
      },
      { timeout: 3000 },
    );

    // Resolve the second request
    if (resolveSecondRequest) {
      resolveSecondRequest({
        ok: true,
        json: vi.fn().mockResolvedValue({
          data: [
            {
              ...mockEvals[0],
              description: 'Updated after navigation',
            },
            mockEvals[1],
          ],
        }),
      });
    }

    // Verify that only the latest request's data is displayed
    await waitFor(() => {
      expect(screen.getByTestId('eval-eval-1')).toHaveTextContent('Updated after navigation');
    });

    // The first request should have been aborted and not display "Original Description"
    expect(screen.queryByText('Original Description')).not.toBeInTheDocument();
  });

  it('should delete selected evals when delete button is clicked', async () => {
    const mockResponse = {
      ok: true,
      json: vi.fn().mockResolvedValue({ data: mockEvals }),
    };

    const mockCall = vi.mocked(callApi);
    mockCall.mockImplementation((_url: string, options?: any) => {
      if (!options || options.method !== 'DELETE') {
        return Promise.resolve(mockResponse as any);
      }
      return Promise.resolve({ ok: true } as any);
    });

    vi.spyOn(window, 'confirm').mockReturnValue(true);

    render(
      <MemoryRouter>
        <EvalsDataGrid onEvalSelected={vi.fn()} deletionEnabled={true} />
      </MemoryRouter>,
    );

    await waitFor(() => {
      expect(screen.getByTestId('eval-eval-1')).toBeInTheDocument();
    });

    fireEvent.click(screen.getByTestId('checkbox-eval-1'));

    const deleteButton = await screen.findByTestId('delete-selected-button');
    fireEvent.click(deleteButton);
    const confirmDelete = await screen.findByRole('button', { name: /^Delete$/ });
    fireEvent.click(confirmDelete);

    await waitFor(() => {
      expect(screen.queryByTestId('eval-eval-1')).toBeNull();
    });

    expect(mockCall).toHaveBeenCalledWith('/eval', {
      method: 'DELETE',
      headers: {
        'Content-Type': 'application/json',
      },
      body: JSON.stringify({ ids: ['eval-1'] }),
    });
  });

  it('should delete multiple selected evals when delete button is clicked', async () => {
    const mockResponse = {
      ok: true,
      json: vi.fn().mockResolvedValue({ data: mockEvals }),
    };

    const mockCall = vi.mocked(callApi);
    mockCall.mockImplementation((_url: string, options?: any) => {
      if (!options || options.method !== 'DELETE') {
        return Promise.resolve(mockResponse as any);
      }
      return Promise.resolve({ ok: true } as any);
    });

    vi.spyOn(window, 'confirm').mockReturnValue(true);

    render(
      <MemoryRouter>
        <EvalsDataGrid onEvalSelected={vi.fn()} deletionEnabled={true} />
      </MemoryRouter>,
    );

    await waitFor(() => {
      expect(screen.getByTestId('eval-eval-1')).toBeInTheDocument();
      expect(screen.getByTestId('eval-eval-2')).toBeInTheDocument();
    });

    fireEvent.click(screen.getByTestId('checkbox-eval-1'));
    fireEvent.click(screen.getByTestId('checkbox-eval-2'));

    const deleteButton = await screen.findByTestId('delete-selected-button');
    expect(deleteButton).toHaveTextContent('Delete (2)');

    fireEvent.click(deleteButton);
    const confirmDelete = await screen.findByRole('button', { name: /^Delete$/ });
    fireEvent.click(confirmDelete);

    await waitFor(() => {
      expect(screen.queryByTestId('eval-eval-1')).toBeNull();
      expect(screen.queryByTestId('eval-eval-2')).toBeNull();
    });

    expect(mockCall).toHaveBeenCalledWith('/eval', {
      method: 'DELETE',
      headers: {
        'Content-Type': 'application/json',
      },
      body: JSON.stringify({ ids: ['eval-1', 'eval-2'] }),
    });
  });

  it('should not delete evals when user cancels the confirmation dialog', async () => {
    const mockResponse = {
      ok: true,
      json: vi.fn().mockResolvedValue({ data: mockEvals }),
    };

    const mockCall = vi.mocked(callApi);
    mockCall.mockResolvedValue(mockResponse as any);

    vi.spyOn(window, 'confirm').mockReturnValue(false); // User cancels

    render(
      <MemoryRouter>
        <EvalsDataGrid onEvalSelected={vi.fn()} deletionEnabled={true} />
      </MemoryRouter>,
    );

    await waitFor(() => {
      expect(screen.getByTestId('eval-eval-1')).toBeInTheDocument();
    });

    fireEvent.click(screen.getByTestId('checkbox-eval-1'));

    const deleteButton = await screen.findByTestId('delete-selected-button');
    fireEvent.click(deleteButton);
    const cancelButton = await screen.findByRole('button', { name: 'Cancel' });
    fireEvent.click(cancelButton);

    // Evals should still be present since deletion was cancelled
    expect(screen.getByTestId('eval-eval-1')).toBeInTheDocument();

    // DELETE API should not have been called
    expect(mockCall).not.toHaveBeenCalledWith(
      expect.any(String),
      expect.objectContaining({ method: 'DELETE' }),
    );
  });

  it('should handle API errors during deletion gracefully', async () => {
    const mockResponse = {
      ok: true,
      json: vi.fn().mockResolvedValue({ data: mockEvals }),
    };

    const mockCall = vi.mocked(callApi);
    let callCount = 0;
    mockCall.mockImplementation((_url: string, _options?: any) => {
      callCount++;
      if (callCount === 1) {
        return Promise.resolve(mockResponse as any); // Initial fetch
      }
      // DELETE request fails
      return Promise.resolve({ ok: false } as any);
    });

    vi.spyOn(window, 'confirm').mockReturnValue(true);
    const consoleErrorSpy = vi.spyOn(console, 'error').mockImplementation(() => {});
    const alertSpy = vi.spyOn(window, 'alert').mockImplementation(() => {});

    render(
      <MemoryRouter>
        <EvalsDataGrid onEvalSelected={vi.fn()} deletionEnabled={true} />
      </MemoryRouter>,
    );

    await waitFor(() => {
      expect(screen.getByTestId('eval-eval-1')).toBeInTheDocument();
    });

    fireEvent.click(screen.getByTestId('checkbox-eval-1'));

    const deleteButton = await screen.findByTestId('delete-selected-button');
    fireEvent.click(deleteButton);
    const confirmDelete = await screen.findByRole('button', { name: /^Delete$/ });
    fireEvent.click(confirmDelete);

    await waitFor(() => {
      expect(consoleErrorSpy).toHaveBeenCalledWith('Failed to delete evals:', expect.any(Error));
      expect(alertSpy).toHaveBeenCalledWith('Failed to delete evals');
    });

    // Eval should still be present since deletion failed
    expect(screen.getByTestId('eval-eval-1')).toBeInTheDocument();

    consoleErrorSpy.mockRestore();
    alertSpy.mockRestore();
  });

  it('should show delete button only when evals are selected', async () => {
    const mockResponse = {
      ok: true,
      json: vi.fn().mockResolvedValue({ data: mockEvals }),
    };

    vi.mocked(callApi).mockResolvedValue(mockResponse as any);

    render(
      <MemoryRouter>
        <EvalsDataGrid onEvalSelected={vi.fn()} deletionEnabled={true} />
      </MemoryRouter>,
    );

    await waitFor(() => {
      expect(screen.getByTestId('eval-eval-1')).toBeInTheDocument();
    });

    // Delete button should not be visible initially
    expect(screen.queryByTestId('delete-selected-button')).toBeNull();

    // Select an eval
    fireEvent.click(screen.getByTestId('checkbox-eval-1'));

    // Delete button should now be visible
    const deleteButton = await screen.findByTestId('delete-selected-button');
    expect(deleteButton).toBeInTheDocument();

    // Deselect the eval
    fireEvent.click(screen.getByTestId('checkbox-eval-1'));

    // Delete button should disappear
    await waitFor(() => {
      expect(screen.queryByTestId('delete-selected-button')).toBeNull();
    });
  });

  it('should handle network errors during deletion gracefully', async () => {
    const mockResponse = {
      ok: true,
      json: vi.fn().mockResolvedValue({ data: mockEvals }),
    };

    const mockCall = vi.mocked(callApi);
    let callCount = 0;
    mockCall.mockImplementation((_url: string, _options?: any) => {
      callCount++;
      if (callCount === 1) {
        return Promise.resolve(mockResponse as any);
      }
      return Promise.reject(new TypeError('Failed to fetch'));
    });

    vi.spyOn(window, 'confirm').mockReturnValue(true);
    const consoleErrorSpy = vi.spyOn(console, 'error').mockImplementation(() => {});
    const alertSpy = vi.spyOn(window, 'alert').mockImplementation(() => {});

    render(
      <MemoryRouter>
        <EvalsDataGrid onEvalSelected={vi.fn()} deletionEnabled={true} />
      </MemoryRouter>,
    );

    await waitFor(() => {
      expect(screen.getByTestId('eval-eval-1')).toBeInTheDocument();
    });

    fireEvent.click(screen.getByTestId('checkbox-eval-1'));

    const deleteButton = await screen.findByTestId('delete-selected-button');
    fireEvent.click(deleteButton);
    const confirmDelete = await screen.findByRole('button', { name: /^Delete$/ });
    fireEvent.click(confirmDelete);

    await waitFor(() => {
      expect(consoleErrorSpy).toHaveBeenCalledWith(
        'Failed to delete evals:',
        expect.any(TypeError),
      );
      expect(alertSpy).toHaveBeenCalledWith('Failed to delete evals');
    });

    expect(screen.getByTestId('eval-eval-1')).toBeInTheDocument();

    consoleErrorSpy.mockRestore();
    alertSpy.mockRestore();
  });

  it('should handle deletion failure when eval is in use', async () => {
    const mockResponse = {
      ok: true,
      json: vi.fn().mockResolvedValue({ data: mockEvals }),
    };

    const mockCall = vi.mocked(callApi);
    let callCount = 0;
    mockCall.mockImplementation((_url: string, _options?: any) => {
      callCount++;
      if (callCount === 1) {
        return Promise.resolve(mockResponse as any);
      }
      return Promise.resolve({ ok: false, status: 409, statusText: 'Eval in use' } as any);
    });

    vi.spyOn(window, 'confirm').mockReturnValue(true);
    const consoleErrorSpy = vi.spyOn(console, 'error').mockImplementation(() => {});
    const alertSpy = vi.spyOn(window, 'alert').mockImplementation(() => {});

    render(
      <MemoryRouter>
        <EvalsDataGrid onEvalSelected={vi.fn()} deletionEnabled={true} />
      </MemoryRouter>,
    );

    await waitFor(() => {
      expect(screen.getByTestId('eval-eval-1')).toBeInTheDocument();
    });

    fireEvent.click(screen.getByTestId('checkbox-eval-1'));

    const deleteButton = await screen.findByTestId('delete-selected-button');
    fireEvent.click(deleteButton);
    const confirmDelete = await screen.findByRole('button', { name: /^Delete$/ });
    fireEvent.click(confirmDelete);

    await waitFor(() => {
      expect(consoleErrorSpy).toHaveBeenCalledWith('Failed to delete evals:', expect.any(Error));
      expect(alertSpy).toHaveBeenCalledWith('Failed to delete evals');
    });

    expect(screen.getByTestId('eval-eval-1')).toBeInTheDocument();

    consoleErrorSpy.mockRestore();
    alertSpy.mockRestore();
  });
});<|MERGE_RESOLUTION|>--- conflicted
+++ resolved
@@ -17,13 +17,7 @@
     slots = {},
     slotProps = {},
     getRowClassName,
-<<<<<<< HEAD
-    filterModel,
-    columns,
-    rowSelectionModel = [],
-=======
     rowSelectionModel = { type: 'include', ids: new Set() },
->>>>>>> origin/main
     onRowSelectionModelChange,
   }: any) => {
     if (loading && slots?.loadingOverlay) {
@@ -32,13 +26,6 @@
     }
 
     if (!loading && rows.length === 0 && slots?.noRowsOverlay) {
-      const NoRowsOverlay = slots.noRowsOverlay;
-      return <NoRowsOverlay />;
-    }
-
-    const filterByDatasetId = filterModel?.items?.some((item: any) => item.field === 'datasetId');
-
-    if (!loading && filterByDatasetId && rows.length === 0 && slots?.noRowsOverlay) {
       const NoRowsOverlay = slots.noRowsOverlay;
       return <NoRowsOverlay />;
     }
@@ -53,16 +40,7 @@
           {!loading &&
             rows.map((row: any) => {
               const className = getRowClassName ? getRowClassName({ id: row.evalId }) : '';
-<<<<<<< HEAD
-              const typeColumn = columns?.find((col: any) => col.field === 'type');
-              const typeValue = typeColumn?.valueGetter
-                ? typeColumn.valueGetter(row.type, row)
-                : null;
-              const checked = rowSelectionModel.includes(row.evalId);
-
-=======
               const checked = rowSelectionModel?.ids?.has(row.evalId) || false;
->>>>>>> origin/main
               return (
                 <div key={row.evalId}>
                   <input
@@ -85,7 +63,6 @@
                   />
                   <div data-testid={`eval-${row.evalId}`} className={className}>
                     {row.description || row.label}
-                    {typeValue && <span data-testid={`eval-${row.evalId}-type`}>{typeValue}</span>}
                   </div>
                 </div>
               );
@@ -109,7 +86,7 @@
     createdAt: Date.now(),
     description: 'Original Description',
     datasetId: 'dataset-1',
-    isRedteam: false,
+    isRedteam: 0,
     label: 'eval-1',
     numTests: 10,
     passRate: 90,
@@ -119,7 +96,7 @@
     createdAt: Date.now(),
     description: 'Another Eval',
     datasetId: 'dataset-1',
-    isRedteam: false,
+    isRedteam: 0,
     label: 'eval-2',
     numTests: 5,
     passRate: 100,
@@ -132,7 +109,7 @@
     createdAt: Date.now(),
     description: 'Eval 1 - Dataset 1',
     datasetId: 'dataset-1',
-    isRedteam: false,
+    isRedteam: 0,
     label: 'eval-1',
     numTests: 10,
     passRate: 90,
@@ -142,7 +119,7 @@
     createdAt: Date.now(),
     description: 'Eval 2 - Dataset 1',
     datasetId: 'dataset-1',
-    isRedteam: false,
+    isRedteam: 0,
     label: 'eval-2',
     numTests: 5,
     passRate: 100,
@@ -152,7 +129,7 @@
     createdAt: Date.now(),
     description: 'Eval 3 - Dataset 2',
     datasetId: 'dataset-2',
-    isRedteam: false,
+    isRedteam: 0,
     label: 'eval-3',
     numTests: 8,
     passRate: 75,
@@ -165,7 +142,7 @@
     createdAt: Date.now(),
     description: 'Original Description',
     datasetId: 'dataset-1',
-    isRedteam: false,
+    isRedteam: 0,
     label: 'eval-1',
     numTests: 10,
     passRate: 90,
@@ -175,55 +152,10 @@
     createdAt: Date.now(),
     description: 'Another Eval',
     datasetId: 'dataset-2',
-    isRedteam: false,
+    isRedteam: 0,
     label: 'eval-2',
     numTests: 5,
     passRate: 100,
-  },
-];
-
-const mockMixedEvals = [
-  {
-    evalId: 'eval-1',
-    createdAt: Date.now(),
-    description: 'Eval with new type',
-    datasetId: 'dataset-1',
-    isRedteam: 0,
-    type: 'eval',
-    label: 'eval-1',
-    numTests: 10,
-    passRate: 90,
-  },
-  {
-    evalId: 'eval-2',
-    createdAt: Date.now(),
-    description: 'Redteam with legacy isRedteam',
-    datasetId: 'dataset-1',
-    isRedteam: 1,
-    label: 'eval-2',
-    numTests: 5,
-    passRate: 100,
-  },
-  {
-    evalId: 'eval-3',
-    createdAt: Date.now(),
-    description: 'Model Audit with new type',
-    datasetId: 'dataset-2',
-    isRedteam: 0,
-    type: 'modelaudit',
-    label: 'eval-3',
-    numTests: 8,
-    passRate: 75,
-  },
-  {
-    evalId: 'eval-4',
-    createdAt: Date.now(),
-    description: 'Eval with legacy isRedteam',
-    datasetId: 'dataset-2',
-    isRedteam: 0,
-    label: 'eval-4',
-    numTests: 12,
-    passRate: 60,
   },
 ];
 
@@ -238,9 +170,7 @@
   it('should fetch data on initial mount', async () => {
     const mockResponse = {
       ok: true,
-      json: vi
-        .fn()
-        .mockResolvedValue({ data: mockEvals, total: mockEvals.length, limit: 50, offset: 0 }),
+      json: vi.fn().mockResolvedValue({ data: mockEvals }),
     };
     vi.mocked(callApi).mockResolvedValue(mockResponse as any);
 
@@ -252,7 +182,7 @@
 
     await waitFor(() => {
       expect(callApi).toHaveBeenCalledWith(
-        '/results?limit=50&offset=0&sort=createdAt&order=desc',
+        '/results',
         expect.objectContaining({
           cache: 'no-store',
           signal: expect.any(AbortSignal),
@@ -266,75 +196,6 @@
     });
   });
 
-  it('should correctly display rows and set the total count when the API returns a paginated response', async () => {
-    const mockResponse = {
-      ok: true,
-      json: vi.fn().mockResolvedValue({
-        data: mockEvals,
-        total: 100,
-        limit: 50,
-        offset: 0,
-      }),
-    };
-    vi.mocked(callApi).mockResolvedValue(mockResponse as any);
-
-    render(
-      <MemoryRouter>
-        <EvalsDataGrid onEvalSelected={vi.fn()} />
-      </MemoryRouter>,
-    );
-
-    await waitFor(() => {
-      expect(screen.getByTestId('eval-eval-1')).toHaveTextContent('Original Description');
-      expect(screen.getByTestId('eval-eval-2')).toHaveTextContent('Another Eval');
-    });
-  });
-
-  it('should correctly display rows and set the total count when the API returns a legacy response', async () => {
-    const mockResponse = {
-      ok: true,
-      json: vi.fn().mockResolvedValue({ data: mockEvals }),
-    };
-    vi.mocked(callApi).mockResolvedValue(mockResponse as any);
-
-    render(
-      <MemoryRouter>
-        <EvalsDataGrid onEvalSelected={vi.fn()} />
-      </MemoryRouter>,
-    );
-
-    await waitFor(() => {
-      expect(screen.getByTestId('eval-eval-1')).toHaveTextContent('Original Description');
-      expect(screen.getByTestId('eval-eval-2')).toHaveTextContent('Another Eval');
-    });
-  });
-
-  it('should correctly determine and display the type for all records when API returns a mix of evals with new "type" and legacy "isRedteam" fields', async () => {
-    const mockResponse = {
-      ok: true,
-      json: vi.fn().mockResolvedValue({
-        data: mockMixedEvals,
-        total: mockMixedEvals.length,
-        limit: 50,
-        offset: 0,
-      }),
-    };
-    vi.mocked(callApi).mockResolvedValue(mockResponse as any);
-
-    render(
-      <MemoryRouter>
-        <EvalsDataGrid onEvalSelected={vi.fn()} />
-      </MemoryRouter>,
-    );
-
-    await waitFor(() => {
-      expect(screen.getByTestId('eval-eval-1-type')).toHaveTextContent('eval');
-      expect(screen.getByTestId('eval-eval-2-type')).toHaveTextContent('redteam');
-      expect(screen.getByTestId('eval-eval-3-type')).toHaveTextContent('modelaudit');
-      expect(screen.getByTestId('eval-eval-4-type')).toHaveTextContent('eval');
-    });
-  });
-
   it('should refetch data when location changes', async () => {
     let callCount = 0;
 
@@ -344,9 +205,7 @@
       if (callCount === 1) {
         return {
           ok: true,
-          json: vi
-            .fn()
-            .mockResolvedValue({ data: mockEvals, total: mockEvals.length, limit: 50, offset: 0 }),
+          json: vi.fn().mockResolvedValue({ data: mockEvals }),
         } as any;
       }
 
@@ -425,9 +284,7 @@
       if (callCount === 1) {
         return {
           ok: true,
-          json: vi
-            .fn()
-            .mockResolvedValue({ data: mockEvals, total: mockEvals.length, limit: 50, offset: 0 }),
+          json: vi.fn().mockResolvedValue({ data: mockEvals }),
         } as any;
       }
 
@@ -505,18 +362,9 @@
   });
 
   it('should display only evals with the same datasetId as the focused eval when filterByDatasetId is true', async () => {
-    // Server should filter to only return evals from dataset-1 (same as eval-1)
-    const filteredMockData = mockEvalsWithMultipleDatasets.filter(
-      (item) => item.datasetId === 'dataset-1',
-    );
-    const mockResponse = {
-      ok: true,
-      json: vi.fn().mockResolvedValue({
-        data: filteredMockData,
-        total: filteredMockData.length,
-        limit: 50,
-        offset: 0,
-      }),
+    const mockResponse = {
+      ok: true,
+      json: vi.fn().mockResolvedValue({ data: mockEvalsWithMultipleDatasets }),
     };
     vi.mocked(callApi).mockResolvedValue(mockResponse as any);
 
@@ -528,7 +376,7 @@
 
     await waitFor(() => {
       expect(callApi).toHaveBeenCalledWith(
-        '/results?limit=50&offset=0&sort=createdAt&order=desc&focusedEvalId=eval-1',
+        '/results',
         expect.objectContaining({
           cache: 'no-store',
           signal: expect.any(AbortSignal),
@@ -546,9 +394,7 @@
   it('should visually mark the row corresponding to focusedEvalId as focused when focusedEvalId is provided', async () => {
     const mockResponse = {
       ok: true,
-      json: vi
-        .fn()
-        .mockResolvedValue({ data: mockEvals, total: mockEvals.length, limit: 50, offset: 0 }),
+      json: vi.fn().mockResolvedValue({ data: mockEvals }),
     };
     vi.mocked(callApi).mockResolvedValue(mockResponse as any);
 
@@ -560,7 +406,7 @@
 
     await waitFor(() => {
       expect(callApi).toHaveBeenCalledWith(
-        '/results?limit=50&offset=0&sort=createdAt&order=desc',
+        '/results',
         expect.objectContaining({
           cache: 'no-store',
           signal: expect.any(AbortSignal),
@@ -574,32 +420,11 @@
   });
 
   it('should filter data when filterByDatasetId changes from false to true after initial load', async () => {
-    // First call (filterByDatasetId=false) returns all data
-    // Second call (filterByDatasetId=true) returns only filtered data
-    const mockResponse1 = {
-      ok: true,
-      json: vi.fn().mockResolvedValue({
-        data: mockEvalsWithDifferentDatasets,
-        total: mockEvalsWithDifferentDatasets.length,
-        limit: 50,
-        offset: 0,
-      }),
-    };
-    const filteredData = mockEvalsWithDifferentDatasets.filter(
-      (item) => item.datasetId === 'dataset-1',
-    );
-    const mockResponse2 = {
-      ok: true,
-      json: vi.fn().mockResolvedValue({
-        data: filteredData,
-        total: filteredData.length,
-        limit: 50,
-        offset: 0,
-      }),
-    };
-    vi.mocked(callApi)
-      .mockResolvedValueOnce(mockResponse1 as any)
-      .mockResolvedValueOnce(mockResponse2 as any);
+    const mockResponse = {
+      ok: true,
+      json: vi.fn().mockResolvedValue({ data: mockEvalsWithDifferentDatasets }),
+    };
+    vi.mocked(callApi).mockResolvedValue(mockResponse as any);
 
     const { rerender } = render(
       <MemoryRouter>
@@ -609,7 +434,7 @@
 
     await waitFor(() => {
       expect(callApi).toHaveBeenCalledWith(
-        '/results?limit=50&offset=0&sort=createdAt&order=desc',
+        '/results',
         expect.objectContaining({
           cache: 'no-store',
           signal: expect.any(AbortSignal),
@@ -634,36 +459,10 @@
     });
   });
 
-  it('should display "No evals found" when filterByDatasetId is true and the focused eval is not in the current page', async () => {
-    // Server should return empty results when focused eval's dataset doesn't match any results
-    const mockResponse = {
-      ok: true,
-      json: vi.fn().mockResolvedValue({
-        data: [],
-        total: 0,
-        limit: 50,
-        offset: 0,
-      }),
-    };
-    vi.mocked(callApi).mockResolvedValue(mockResponse as any);
-
-    render(
-      <MemoryRouter>
-        <EvalsDataGrid onEvalSelected={vi.fn()} focusedEvalId="eval-1" filterByDatasetId={true} />
-      </MemoryRouter>,
-    );
-
-    await waitFor(() => {
-      expect(screen.getByText('No evals found')).toBeInTheDocument();
-    });
-  });
-
   it('should fetch data on remount without pathname change', async () => {
     const mockResponse = {
       ok: true,
-      json: vi
-        .fn()
-        .mockResolvedValue({ data: mockEvals, total: mockEvals.length, limit: 50, offset: 0 }),
+      json: vi.fn().mockResolvedValue({ data: mockEvals }),
     };
     vi.mocked(callApi).mockResolvedValue(mockResponse as any);
 
