<<<<<<< HEAD
import { forwardRef, useCallback, useEffect, useMemo, useRef, useState } from 'react';
import { useLocation, useNavigate } from 'react-router-dom';
=======
import { useEffect, useMemo, useRef, useState } from 'react';
>>>>>>> origin/main

import { callApi } from '@app/utils/api';
import { formatDataGridDate } from '@app/utils/date';
import DeleteIcon from '@mui/icons-material/Delete';
import Box from '@mui/material/Box';
import Button from '@mui/material/Button';
import Chip from '@mui/material/Chip';
import Dialog from '@mui/material/Dialog';
import DialogActions from '@mui/material/DialogActions';
import DialogContent from '@mui/material/DialogContent';
import DialogContentText from '@mui/material/DialogContentText';
import DialogTitle from '@mui/material/DialogTitle';
import Link from '@mui/material/Link';
import { alpha, useTheme } from '@mui/material/styles';
import Typography from '@mui/material/Typography';
import {
  DataGrid,
  type GridCellParams,
  type GridColDef,
  GridCsvExportMenuItem,
  type GridPaginationModel,
  type GridRenderCellParams,
  type GridRowSelectionModel,
  type GridSortModel,
  GridToolbarColumnsButton,
  GridToolbarContainer,
  GridToolbarDensitySelector,
  GridToolbarExportContainer,
  GridToolbarFilterButton,
  GridToolbarQuickFilter,
  type GridToolbarQuickFilterProps,
} from '@mui/x-data-grid';
import invariant from '@promptfoo/util/invariant';

// Custom hook for debouncing values
function useDebounce<T>(value: T, delay: number): T {
  const [debouncedValue, setDebouncedValue] = useState<T>(value);

  useEffect(() => {
    const handler = setTimeout(() => {
      setDebouncedValue(value);
    }, delay);

    return () => {
      clearTimeout(handler);
    };
  }, [value, delay]);

  return debouncedValue;
}

type EvalType = 'eval' | 'redteam' | 'modelaudit';

type Eval = {
  createdAt: number;
  datasetId: string | null;
  description: string | null;
  evalId: string;
  isRedteam: number; // Legacy field for backward compatibility
  type?: EvalType; // New unified type field
  label: string;
  numTests: number;
  passRate: number;
};

type PaginatedEvalResponse = {
  data: Eval[];
  total: number;
  limit: number;
  offset: number;
};

// augment the props for the toolbar slot
declare module '@mui/x-data-grid' {
  interface ToolbarPropsOverrides {
    showUtilityButtons: boolean;
    deletionEnabled: boolean;
    focusQuickFilterOnMount: boolean;
    quickFilterValue: string;
    onQuickFilterChange: (value: string) => void;
    selectedCount: number;
    onDeleteSelected: () => void;
  }
}

const GridToolbarExport = () => (
  <GridToolbarExportContainer>
    <GridCsvExportMenuItem />
  </GridToolbarExportContainer>
);

interface QuickFilterProps extends GridToolbarQuickFilterProps {
  ref?: React.Ref<HTMLInputElement>;
}

function QuickFilter({ ref, ...props }: QuickFilterProps) {
  const theme = useTheme();

  return (
    <Box
      sx={{
        '& .MuiInputBase-root': {
          borderRadius: 2,
          backgroundColor: theme.palette.background.paper,
        },
      }}
    >
      <GridToolbarQuickFilter
        {...props}
        slotProps={{
          root: {
            inputRef: ref,
          },
        }}
      />
    </Box>
  );
}

function CustomToolbar({
  showUtilityButtons,
  deletionEnabled,
  focusQuickFilterOnMount,
  quickFilterValue,
  onQuickFilterChange,
  selectedCount,
  onDeleteSelected,
}: {
  showUtilityButtons: boolean;
  deletionEnabled: boolean;
  focusQuickFilterOnMount: boolean;
  quickFilterValue: string;
  onQuickFilterChange: (value: string) => void;
  selectedCount: number;
  onDeleteSelected: () => void;
}) {
  const theme = useTheme();
  const quickFilterRef = useRef<HTMLInputElement>(null);

  useEffect(() => {
    if (focusQuickFilterOnMount && quickFilterRef.current) {
      quickFilterRef.current.focus();
    }
  }, [focusQuickFilterOnMount]);

  const QuickFilterWithState = forwardRef<HTMLInputElement, GridToolbarQuickFilterProps>(
    (props, ref) => (
      <GridToolbarQuickFilter
        {...props}
        inputRef={ref}
        value={quickFilterValue}
        onChange={(event) => onQuickFilterChange(event.target.value)}
        sx={{
          '& .MuiInputBase-root': {
            borderRadius: 2,
            backgroundColor: theme.palette.background.paper,
          },
        }}
      />
    ),
  );

  QuickFilterWithState.displayName = 'QuickFilterWithState';

  return (
    <GridToolbarContainer sx={{ p: 1, borderBottom: `1px solid ${theme.palette.divider}` }}>
      {(showUtilityButtons || selectedCount > 0) && (
        <Box sx={{ display: 'flex', gap: 1 }}>
          {showUtilityButtons && (
            <>
              <GridToolbarColumnsButton />
              <GridToolbarFilterButton />
              <GridToolbarDensitySelector />
              <GridToolbarExport />
            </>
          )}
          {deletionEnabled && selectedCount > 0 && (
            <Button
              color="error"
              variant="outlined"
              size="small"
              onClick={onDeleteSelected}
              data-testid="delete-selected-button"
              startIcon={<DeleteIcon />}
              sx={{ border: 0 }}
            >
              Delete ({selectedCount})
            </Button>
          )}
        </Box>
      )}
      <Box sx={{ flexGrow: 1 }} />
      <QuickFilterWithState ref={quickFilterRef} />
    </GridToolbarContainer>
  );
}

/**
 * Displays a list of evals.
 *
 * @param onEvalSelected - Callback to handle when an eval is selected (via clicking on its id cell).
 * @param focusedEvalId - An optional ID of the eval to focus when the grid loads.
 * @param filterByDatasetId - Whether to filter the evals by dataset ID. If true, will only show evals with the
 * same dataset ID as the focused eval.
 */
export default function EvalsDataGrid({
  onEvalSelected,
  focusedEvalId,
  showUtilityButtons = false,
  filterByDatasetId = false,
  focusQuickFilterOnMount = false,
  deletionEnabled = false,
}: {
  onEvalSelected: (evalId: string) => void;
  focusedEvalId?: string;
  showUtilityButtons?: boolean;
  filterByDatasetId?: boolean;
  focusQuickFilterOnMount?: boolean;
  deletionEnabled?: boolean;
}) {
  if (filterByDatasetId) {
    invariant(focusedEvalId, 'focusedEvalId is required when filterByDatasetId is true');
  }

  const [evals, setEvals] = useState<Eval[]>([]);
  const [isLoading, setIsLoading] = useState(true);
  const [error, setError] = useState<Error | null>(null);
  const [total, setTotal] = useState(0);
  const [confirmDeleteOpen, setConfirmDeleteOpen] = useState(false);

  const [rowSelectionModel, setRowSelectionModel] = useState<GridRowSelectionModel>({
    type: 'include',
    ids: focusedEvalId ? new Set([focusedEvalId]) : new Set(),
  });

  // Server-side state management
  const [paginationModel, setPaginationModel] = useState<GridPaginationModel>({
    page: 0,
    pageSize: 50,
  });

  const [sortModel, setSortModel] = useState<GridSortModel>([{ field: 'createdAt', sort: 'desc' }]);

  const [quickFilterValue, setQuickFilterValue] = useState('');
  const debouncedSearchText = useDebounce(quickFilterValue, 300);

  /**
   * Fetch evals from the API with server-side pagination, sorting, and filtering.
   */
  const fetchEvals = useCallback(
    async (signal: AbortSignal) => {
      try {
        setIsLoading(true);

        // Build query parameters
        const params = new URLSearchParams();

        // Pagination parameters
        params.set('limit', paginationModel.pageSize.toString());
        params.set('offset', (paginationModel.page * paginationModel.pageSize).toString());

        // Search parameter (prefer debouncedSearchText for server-side filtering)
        if (debouncedSearchText) {
          params.set('search', debouncedSearchText);
        }

        // Sort parameters
        if (sortModel.length > 0 && sortModel[0].sort) {
          params.set('sort', sortModel[0].field as string);
          params.set('order', sortModel[0].sort);
        }

        // Dataset filtering via focusedEvalId - handled server-side
        if (filterByDatasetId && focusedEvalId) {
          params.set('focusedEvalId', focusedEvalId);
        }

        const response = await callApi(`/results?${params.toString()}`, {
          cache: 'no-store',
          signal,
        });

        if (!response.ok) {
          throw new Error('Failed to fetch evals');
        }

        const body = (await response.json()) as PaginatedEvalResponse | { data: Eval[] };

        // Handle both paginated and legacy responses
        if ('total' in body) {
          setEvals(body.data);
          setTotal(body.total);
        } else {
          setEvals(body.data);
          setTotal(body.data.length);
        }

        setError(null);
      } catch (error) {
        // Don't set error state if the request was aborted
        if ((error as Error).name !== 'AbortError') {
          setError(error as Error);
        }
      } finally {
        // Don't set loading to false if the request was aborted
        if (signal && !signal.aborted) {
          setIsLoading(false);
        }
      }
    },
    [paginationModel, sortModel, debouncedSearchText, filterByDatasetId, focusedEvalId],
  );

  // Track location changes for navigation-based refetching
  const location = useLocation();
  const navigate = useNavigate();

  useEffect(() => {
    // Create AbortController for this fetch
    const abortController = new AbortController();

    // Fetch evals whenever pagination, sort, search, or navigation changes
    fetchEvals(abortController.signal);

    // Cleanup: abort any in-flight request when dependencies change or component unmounts
    return () => {
      abortController.abort();
    };
  }, [fetchEvals, location]); // Include location to trigger refetch on navigation

  /**
   * For server-side pagination, we use the rows as-is from the server.
   * All filtering (including dataset filtering) is handled server-side.
   */
  const rows = useMemo(() => evals, [evals]);

  const hasMultipleTypes = useMemo(() => {
    // Check if we have more than one type of eval/scan
    const types = new Set(
      evals.map((eval_) => {
        // Use new type field if available, otherwise fall back to isRedteam logic
        if (eval_.type) {
          return eval_.type;
        }
        return eval_.isRedteam === 1 ? 'redteam' : 'eval';
      }),
    );
    return types.size > 1;
  }, [evals]);

  const handleCellClick = useCallback(
    (params: GridCellParams<Eval>) => {
      const evalType = params.row.type || (params.row.isRedteam === 1 ? 'redteam' : 'eval');

      if (evalType === 'modelaudit') {
        // Navigate to model audit result page
        navigate(`/model-audit/${params.row.evalId}`);
      } else {
        // Use the existing callback for regular evals and redteam
        onEvalSelected(params.row.evalId);
      }
    },
    [navigate, onEvalSelected],
  );

  /**
   * Handles the deletion of selected evals.
   * @returns A promise that resolves when the evals are deleted.
   */
  const handleDeleteSelected = () => {
    if (rowSelectionModel.ids.size === 0) {
      return;
    }
    setConfirmDeleteOpen(true);
  };

  const handleConfirmDelete = async () => {
    try {
      setIsLoading(true);
      const res = await callApi(`/eval`, {
        method: 'DELETE',
        headers: {
          'Content-Type': 'application/json',
        },
        body: JSON.stringify({ ids: Array.from(rowSelectionModel.ids) }),
      });

      if (!res.ok) {
        throw new Error('Failed to delete evals');
      }

      setEvals((prev) => prev.filter((e) => !rowSelectionModel.ids.has(e.evalId)));
      setRowSelectionModel({ type: 'include', ids: new Set() });
      setConfirmDeleteOpen(false);
    } catch (error) {
      console.error('Failed to delete evals:', error);
      alert('Failed to delete evals');
    } finally {
      setIsLoading(false);
    }
  };

  const handleCancelDelete = () => {
    setConfirmDeleteOpen(false);
  };

  const columns: GridColDef<Eval>[] = useMemo(
    () =>
      [
        {
          field: 'evalId',
          headerName: 'ID',
          flex: 0.5,
          minWidth: 120,
          renderCell: (params: GridRenderCellParams<Eval>) => {
            const evalType = params.row.type || (params.row.isRedteam === 1 ? 'redteam' : 'eval');
            const href =
              evalType === 'modelaudit'
                ? `/model-audit/${params.row.evalId}`
                : `/eval/${params.row.evalId}`;

            return params.row.evalId === focusedEvalId ? (
              params.row.evalId
            ) : (
              <Link
                href={href}
                /**
                 * Prevent the default behavior of the link, which is to navigate to the href.
                 * Instead, we want to call the handleCellClick function which handles navigation properly.
                 */
                onClick={(e) => {
                  e.preventDefault();
                  handleCellClick(params);
                  return false;
                }}
                sx={{
                  textDecoration: 'none',
                  color: 'primary.main',
                  fontFamily: 'monospace',
                  '&:hover': { textDecoration: 'underline' },
                }}
              >
                {params.row.evalId}
              </Link>
            );
          },
        },
        {
          field: 'createdAt',
          headerName: 'Created',
          flex: 0.9,
          valueGetter: (value: Eval['createdAt']) => {
            return new Date(value);
          },
          valueFormatter: (value: Eval['createdAt']) => formatDataGridDate(value),
        },
        // Show the type column if there are multiple types
        ...(hasMultipleTypes
          ? [
              {
                field: 'type',
                headerName: 'Type',
                flex: 0.7,
                type: 'singleSelect',
                valueOptions: [
                  { value: 'eval', label: 'Eval' },
                  { value: 'redteam', label: 'Red Team' },
                  { value: 'modelaudit', label: 'Model Audit' },
                ],
                valueGetter: (_value: Eval['type'], row: Eval) => {
                  // Use new type field if available, otherwise fall back to isRedteam logic
                  if (row.type) {
                    return row.type;
                  }
                  return row.isRedteam === 1 ? 'redteam' : 'eval';
                },
                renderCell: (params: GridRenderCellParams<Eval>) => {
                  const evalType = params.value as EvalType;
                  const typeLabels = {
                    eval: 'Eval',
                    redteam: 'Red Team',
                    modelaudit: 'Model Audit',
                  };
                  const displayType = typeLabels[evalType] || 'Unknown';

                  const getTypeColor = (type: EvalType) => {
                    switch (type) {
                      case 'redteam':
                        return {
                          border: 'error.light',
                          text: 'error.main',
                          bg: (theme: any) => alpha(theme.palette.error.main, 0.1),
                        };
                      case 'modelaudit':
                        return {
                          border: 'warning.light',
                          text: 'warning.main',
                          bg: (theme: any) => alpha(theme.palette.warning.main, 0.1),
                        };
                      default: // eval
                        return {
                          border: (theme: any) =>
                            theme.palette.mode === 'dark'
                              ? theme.palette.grey[600]
                              : theme.palette.text.disabled,
                          text: (theme: any) =>
                            theme.palette.mode === 'dark'
                              ? theme.palette.grey[300]
                              : theme.palette.text.secondary,
                          bg: (theme: any) =>
                            theme.palette.mode === 'dark'
                              ? theme.palette.grey[800]
                              : theme.palette.grey[50],
                        };
                    }
                  };

                  const colors = getTypeColor(evalType);

                  return (
                    <Chip
                      label={displayType}
                      size="small"
                      variant="outlined"
                      sx={(theme) => ({
                        borderColor:
                          typeof colors.border === 'function'
                            ? colors.border(theme)
                            : colors.border,
                        color: typeof colors.text === 'function' ? colors.text(theme) : colors.text,
                        bgcolor: typeof colors.bg === 'function' ? colors.bg(theme) : colors.bg,
                        fontWeight: 500,
                        '& .MuiChip-label': {
                          px: 1.5,
                        },
                      })}
                    />
                  );
                },
                cellClassName: 'dg-cursor-pointer',
              },
            ]
          : []),
        {
          field: 'description',
          headerName: 'Description',
          flex: 2,
          valueGetter: (value: Eval['description'], row: Eval) => value ?? row.label,
        },
        {
          field: 'passRate',
          headerName: 'Pass Rate',
          flex: 0.5,
          type: 'number',
          sortable: false,
          renderCell: (params: GridRenderCellParams<Eval>) => (
            <>
              <Typography
                variant="body2"
                color={
                  params.value >= 90
                    ? 'success.main'
                    : params.value >= 60
                      ? 'warning.main'
                      : 'error.main'
                }
                sx={{
                  height: '100%',
                  display: 'flex',
                  alignItems: 'center',
                  // `type: number` gets overwritten by flex; manually justify content.
                  justifyContent: 'end',
                }}
              >
                {params.value.toFixed(2)}%
              </Typography>
            </>
          ),
        },
        {
          field: 'numTests',
          headerName: '# Tests',
          type: 'number',
          flex: 0.5,
          sortable: false,
        },
      ].filter(Boolean) as GridColDef<Eval>[],
    [focusedEvalId, onEvalSelected, hasMultipleTypes, handleCellClick],
  );

  return (
    <>
      {/* Evals data grid */}
      <DataGrid
        rows={rows}
        columns={columns}
        loading={isLoading}
        getRowId={(row) => row.evalId}
        checkboxSelection={deletionEnabled}
        slots={{
          toolbar: CustomToolbar,
          noRowsOverlay: () => (
            <Box
              sx={{
                textAlign: 'center',
                color: 'text.secondary',
                height: '100%',
                display: 'flex',
                flexDirection: 'column',
                justifyContent: 'center',
                alignItems: 'center',
                p: 3,
              }}
            >
              {error ? (
                <>
                  <Box sx={{ fontSize: '2rem', mb: 2 }}>⚠️</Box>
                  <Typography variant="h6" gutterBottom color="error">
                    Error loading evals
                  </Typography>
                  <Typography variant="body2" color="text.secondary">
                    {error.message}
                  </Typography>
                </>
              ) : (
                <>
                  <Box sx={{ fontSize: '2rem', mb: 2 }}>🔍</Box>
                  <Typography variant="h6" gutterBottom>
                    No evals found
                  </Typography>
                  <Typography variant="body2" color="text.secondary">
                    Try adjusting your search or create a new evaluation
                  </Typography>
                </>
              )}
            </Box>
          ),
        }}
        // Server-side pagination and sorting
        paginationMode="server"
        sortingMode="server"
        filterMode="server"
        paginationModel={paginationModel}
        onPaginationModelChange={setPaginationModel}
        sortModel={sortModel}
        onSortModelChange={setSortModel}
        rowCount={total}
        slotProps={{
          toolbar: {
            showUtilityButtons,
            deletionEnabled,
            focusQuickFilterOnMount,
<<<<<<< HEAD
            quickFilterValue,
            onQuickFilterChange: setQuickFilterValue,
            selectedCount: rowSelectionModel.length,
=======
            selectedCount: rowSelectionModel.ids.size,
>>>>>>> origin/main
            onDeleteSelected: handleDeleteSelected,
          },
          loadingOverlay: {
            variant: 'linear-progress',
          },
        }}
        onCellClick={(params) => {
          if (params.id !== focusedEvalId && params.field !== '__check__') {
            handleCellClick(params);
          }
        }}
        getRowClassName={(params) => (params.id === focusedEvalId ? 'focused-row' : '')}
        sx={{
          border: 'none',
          '& .MuiDataGrid-row': {
            cursor: 'pointer',
            transition: 'background-color 0.2s ease',
            '&:hover': {
              backgroundColor: 'action.hover',
            },
          },
          '& .MuiDataGrid-row--disabled': {
            cursor: 'default',
            opacity: 0.7,
            pointerEvents: 'none',
          },
          '& .focused-row': {
            backgroundColor: 'action.selected',
            cursor: 'default',
            '&:hover': {
              backgroundColor: 'action.selected',
            },
          },
          '& .MuiDataGrid-cell': {
            borderColor: 'divider',
          },
          '& .MuiDataGrid-columnHeaders': {
            backgroundColor: 'background.default',
            borderColor: 'divider',
          },
          '& .MuiDataGrid-selectedRow': {
            backgroundColor: 'action.selected',
          },
          '--DataGrid-overlayHeight': '300px',
        }}
        onRowSelectionModelChange={setRowSelectionModel}
        rowSelectionModel={rowSelectionModel}
        pageSizeOptions={[10, 25, 50, 100]}
        isRowSelectable={(params) => params.id !== focusedEvalId}
        showToolbar
      />
      {/* Delete confirmation dialog */}
      <Dialog open={confirmDeleteOpen} onClose={handleCancelDelete}>
        <DialogTitle>
          Delete {rowSelectionModel.ids.size} eval{rowSelectionModel.ids.size === 1 ? '' : 's'}?
        </DialogTitle>
        <DialogContent>
          <DialogContentText>
            Are you sure you want to delete the selected eval
            {rowSelectionModel.ids.size === 1 ? '' : 's'}? This action cannot be undone.
          </DialogContentText>
        </DialogContent>
        <DialogActions>
          <Button onClick={handleCancelDelete} variant="outlined">
            Cancel
          </Button>
          <Button
            onClick={handleConfirmDelete}
            color="error"
            variant="contained"
            startIcon={<DeleteIcon />}
          >
            Delete
          </Button>
        </DialogActions>
      </Dialog>
    </>
  );
}<|MERGE_RESOLUTION|>--- conflicted
+++ resolved
@@ -1,9 +1,4 @@
-<<<<<<< HEAD
-import { forwardRef, useCallback, useEffect, useMemo, useRef, useState } from 'react';
-import { useLocation, useNavigate } from 'react-router-dom';
-=======
 import { useEffect, useMemo, useRef, useState } from 'react';
->>>>>>> origin/main
 
 import { callApi } from '@app/utils/api';
 import { formatDataGridDate } from '@app/utils/date';
@@ -24,10 +19,8 @@
   type GridCellParams,
   type GridColDef,
   GridCsvExportMenuItem,
-  type GridPaginationModel,
   type GridRenderCellParams,
   type GridRowSelectionModel,
-  type GridSortModel,
   GridToolbarColumnsButton,
   GridToolbarContainer,
   GridToolbarDensitySelector,
@@ -37,43 +30,17 @@
   type GridToolbarQuickFilterProps,
 } from '@mui/x-data-grid';
 import invariant from '@promptfoo/util/invariant';
-
-// Custom hook for debouncing values
-function useDebounce<T>(value: T, delay: number): T {
-  const [debouncedValue, setDebouncedValue] = useState<T>(value);
-
-  useEffect(() => {
-    const handler = setTimeout(() => {
-      setDebouncedValue(value);
-    }, delay);
-
-    return () => {
-      clearTimeout(handler);
-    };
-  }, [value, delay]);
-
-  return debouncedValue;
-}
-
-type EvalType = 'eval' | 'redteam' | 'modelaudit';
+import { useLocation } from 'react-router-dom';
 
 type Eval = {
   createdAt: number;
-  datasetId: string | null;
+  datasetId: string;
   description: string | null;
   evalId: string;
-  isRedteam: number; // Legacy field for backward compatibility
-  type?: EvalType; // New unified type field
+  isRedteam: number;
   label: string;
   numTests: number;
   passRate: number;
-};
-
-type PaginatedEvalResponse = {
-  data: Eval[];
-  total: number;
-  limit: number;
-  offset: number;
 };
 
 // augment the props for the toolbar slot
@@ -82,8 +49,6 @@
     showUtilityButtons: boolean;
     deletionEnabled: boolean;
     focusQuickFilterOnMount: boolean;
-    quickFilterValue: string;
-    onQuickFilterChange: (value: string) => void;
     selectedCount: number;
     onDeleteSelected: () => void;
   }
@@ -127,16 +92,12 @@
   showUtilityButtons,
   deletionEnabled,
   focusQuickFilterOnMount,
-  quickFilterValue,
-  onQuickFilterChange,
   selectedCount,
   onDeleteSelected,
 }: {
   showUtilityButtons: boolean;
   deletionEnabled: boolean;
   focusQuickFilterOnMount: boolean;
-  quickFilterValue: string;
-  onQuickFilterChange: (value: string) => void;
   selectedCount: number;
   onDeleteSelected: () => void;
 }) {
@@ -148,25 +109,6 @@
       quickFilterRef.current.focus();
     }
   }, [focusQuickFilterOnMount]);
-
-  const QuickFilterWithState = forwardRef<HTMLInputElement, GridToolbarQuickFilterProps>(
-    (props, ref) => (
-      <GridToolbarQuickFilter
-        {...props}
-        inputRef={ref}
-        value={quickFilterValue}
-        onChange={(event) => onQuickFilterChange(event.target.value)}
-        sx={{
-          '& .MuiInputBase-root': {
-            borderRadius: 2,
-            backgroundColor: theme.palette.background.paper,
-          },
-        }}
-      />
-    ),
-  );
-
-  QuickFilterWithState.displayName = 'QuickFilterWithState';
 
   return (
     <GridToolbarContainer sx={{ p: 1, borderBottom: `1px solid ${theme.palette.divider}` }}>
@@ -196,7 +138,7 @@
         </Box>
       )}
       <Box sx={{ flexGrow: 1 }} />
-      <QuickFilterWithState ref={quickFilterRef} />
+      <QuickFilter ref={quickFilterRef} />
     </GridToolbarContainer>
   );
 }
@@ -231,7 +173,6 @@
   const [evals, setEvals] = useState<Eval[]>([]);
   const [isLoading, setIsLoading] = useState(true);
   const [error, setError] = useState<Error | null>(null);
-  const [total, setTotal] = useState(0);
   const [confirmDeleteOpen, setConfirmDeleteOpen] = useState(false);
 
   const [rowSelectionModel, setRowSelectionModel] = useState<GridRowSelectionModel>({
@@ -239,135 +180,75 @@
     ids: focusedEvalId ? new Set([focusedEvalId]) : new Set(),
   });
 
-  // Server-side state management
-  const [paginationModel, setPaginationModel] = useState<GridPaginationModel>({
-    page: 0,
-    pageSize: 50,
-  });
-
-  const [sortModel, setSortModel] = useState<GridSortModel>([{ field: 'createdAt', sort: 'desc' }]);
-
-  const [quickFilterValue, setQuickFilterValue] = useState('');
-  const debouncedSearchText = useDebounce(quickFilterValue, 300);
-
   /**
-   * Fetch evals from the API with server-side pagination, sorting, and filtering.
+   * Fetch evals from the API.
    */
-  const fetchEvals = useCallback(
-    async (signal: AbortSignal) => {
-      try {
-        setIsLoading(true);
-
-        // Build query parameters
-        const params = new URLSearchParams();
-
-        // Pagination parameters
-        params.set('limit', paginationModel.pageSize.toString());
-        params.set('offset', (paginationModel.page * paginationModel.pageSize).toString());
-
-        // Search parameter (prefer debouncedSearchText for server-side filtering)
-        if (debouncedSearchText) {
-          params.set('search', debouncedSearchText);
-        }
-
-        // Sort parameters
-        if (sortModel.length > 0 && sortModel[0].sort) {
-          params.set('sort', sortModel[0].field as string);
-          params.set('order', sortModel[0].sort);
-        }
-
-        // Dataset filtering via focusedEvalId - handled server-side
-        if (filterByDatasetId && focusedEvalId) {
-          params.set('focusedEvalId', focusedEvalId);
-        }
-
-        const response = await callApi(`/results?${params.toString()}`, {
-          cache: 'no-store',
-          signal,
-        });
-
-        if (!response.ok) {
-          throw new Error('Failed to fetch evals');
-        }
-
-        const body = (await response.json()) as PaginatedEvalResponse | { data: Eval[] };
-
-        // Handle both paginated and legacy responses
-        if ('total' in body) {
-          setEvals(body.data);
-          setTotal(body.total);
-        } else {
-          setEvals(body.data);
-          setTotal(body.data.length);
-        }
-
-        setError(null);
-      } catch (error) {
-        // Don't set error state if the request was aborted
-        if ((error as Error).name !== 'AbortError') {
-          setError(error as Error);
-        }
-      } finally {
-        // Don't set loading to false if the request was aborted
-        if (signal && !signal.aborted) {
-          setIsLoading(false);
-        }
+  const fetchEvals = async (signal: AbortSignal) => {
+    try {
+      setIsLoading(true);
+      const response = await callApi('/results', { cache: 'no-store', signal });
+      if (!response.ok) {
+        throw new Error('Failed to fetch evals');
       }
-    },
-    [paginationModel, sortModel, debouncedSearchText, filterByDatasetId, focusedEvalId],
-  );
-
-  // Track location changes for navigation-based refetching
+      const body = (await response.json()) as { data: Eval[] };
+      setEvals(body.data);
+      setError(null);
+    } catch (error) {
+      // Don't set error state if the request was aborted
+      if ((error as Error).name !== 'AbortError') {
+        setError(error as Error);
+      }
+    } finally {
+      // Don't set loading to false if the request was aborted
+      if (signal && !signal.aborted) {
+        setIsLoading(false);
+      }
+    }
+  };
+
+  // Use React Router's location to detect navigation
   const location = useLocation();
-  const navigate = useNavigate();
 
   useEffect(() => {
     // Create AbortController for this fetch
     const abortController = new AbortController();
 
-    // Fetch evals whenever pagination, sort, search, or navigation changes
+    // Fetch evals whenever we navigate to this page
     fetchEvals(abortController.signal);
 
-    // Cleanup: abort any in-flight request when dependencies change or component unmounts
+    // Cleanup: abort any in-flight request when location changes or component unmounts
     return () => {
       abortController.abort();
     };
-  }, [fetchEvals, location]); // Include location to trigger refetch on navigation
+  }, [location.pathname, location.search]); // Refetch when the pathname or query params change
 
   /**
-   * For server-side pagination, we use the rows as-is from the server.
-   * All filtering (including dataset filtering) is handled server-side.
+   * Construct dataset rows:
+   * 1. Filter out the focused eval from the list.
+   * 2. Filter by dataset ID if enabled.
    */
-  const rows = useMemo(() => evals, [evals]);
-
-  const hasMultipleTypes = useMemo(() => {
-    // Check if we have more than one type of eval/scan
-    const types = new Set(
-      evals.map((eval_) => {
-        // Use new type field if available, otherwise fall back to isRedteam logic
-        if (eval_.type) {
-          return eval_.type;
-        }
-        return eval_.isRedteam === 1 ? 'redteam' : 'eval';
-      }),
-    );
-    return types.size > 1;
+  const rows = useMemo(() => {
+    let rows_ = evals;
+
+    if (focusedEvalId && rows_.length > 0) {
+      // Filter out the focused eval from the list; first find it for downstream filtering.
+      const focusedEval = rows_.find(({ evalId }: Eval) => evalId === focusedEvalId);
+      invariant(focusedEval, 'focusedEvalId is not a valid eval ID');
+
+      // Filter by dataset ID if enabled
+      if (filterByDatasetId) {
+        rows_ = rows_.filter(({ datasetId }: Eval) => datasetId === focusedEval.datasetId);
+      }
+    }
+
+    return rows_;
+  }, [evals, filterByDatasetId, focusedEvalId]);
+
+  const hasRedteamEvals = useMemo(() => {
+    return evals.some(({ isRedteam }) => isRedteam === 1);
   }, [evals]);
 
-  const handleCellClick = useCallback(
-    (params: GridCellParams<Eval>) => {
-      const evalType = params.row.type || (params.row.isRedteam === 1 ? 'redteam' : 'eval');
-
-      if (evalType === 'modelaudit') {
-        // Navigate to model audit result page
-        navigate(`/model-audit/${params.row.evalId}`);
-      } else {
-        // Use the existing callback for regular evals and redteam
-        onEvalSelected(params.row.evalId);
-      }
-    },
-    [navigate, onEvalSelected],
-  );
+  const handleCellClick = (params: GridCellParams<Eval>) => onEvalSelected(params.row.evalId);
 
   /**
    * Handles the deletion of selected evals.
@@ -418,25 +299,19 @@
           headerName: 'ID',
           flex: 0.5,
           minWidth: 120,
-          renderCell: (params: GridRenderCellParams<Eval>) => {
-            const evalType = params.row.type || (params.row.isRedteam === 1 ? 'redteam' : 'eval');
-            const href =
-              evalType === 'modelaudit'
-                ? `/model-audit/${params.row.evalId}`
-                : `/eval/${params.row.evalId}`;
-
-            return params.row.evalId === focusedEvalId ? (
+          renderCell: (params: GridRenderCellParams<Eval>) =>
+            params.row.evalId === focusedEvalId ? (
               params.row.evalId
             ) : (
               <Link
-                href={href}
+                href={`/eval/${params.row.evalId}`}
                 /**
                  * Prevent the default behavior of the link, which is to navigate to the href.
-                 * Instead, we want to call the handleCellClick function which handles navigation properly.
+                 * Instead, we want to call the onEvalSelected callback which may or may not navigate.
                  */
                 onClick={(e) => {
                   e.preventDefault();
-                  handleCellClick(params);
+                  onEvalSelected(params.row.evalId);
                   return false;
                 }}
                 sx={{
@@ -448,8 +323,7 @@
               >
                 {params.row.evalId}
               </Link>
-            );
-          },
+            ),
         },
         {
           field: 'createdAt',
@@ -460,68 +334,22 @@
           },
           valueFormatter: (value: Eval['createdAt']) => formatDataGridDate(value),
         },
-        // Show the type column if there are multiple types
-        ...(hasMultipleTypes
+        // Only show the redteam column if there are redteam evals.
+        ...(hasRedteamEvals
           ? [
               {
-                field: 'type',
+                field: 'isRedteam',
                 headerName: 'Type',
-                flex: 0.7,
+                flex: 0.5,
                 type: 'singleSelect',
                 valueOptions: [
-                  { value: 'eval', label: 'Eval' },
-                  { value: 'redteam', label: 'Red Team' },
-                  { value: 'modelaudit', label: 'Model Audit' },
+                  { value: true, label: 'Red Team' },
+                  { value: false, label: 'Eval' },
                 ],
-                valueGetter: (_value: Eval['type'], row: Eval) => {
-                  // Use new type field if available, otherwise fall back to isRedteam logic
-                  if (row.type) {
-                    return row.type;
-                  }
-                  return row.isRedteam === 1 ? 'redteam' : 'eval';
-                },
+                valueGetter: (value: Eval['isRedteam']) => value === 1,
                 renderCell: (params: GridRenderCellParams<Eval>) => {
-                  const evalType = params.value as EvalType;
-                  const typeLabels = {
-                    eval: 'Eval',
-                    redteam: 'Red Team',
-                    modelaudit: 'Model Audit',
-                  };
-                  const displayType = typeLabels[evalType] || 'Unknown';
-
-                  const getTypeColor = (type: EvalType) => {
-                    switch (type) {
-                      case 'redteam':
-                        return {
-                          border: 'error.light',
-                          text: 'error.main',
-                          bg: (theme: any) => alpha(theme.palette.error.main, 0.1),
-                        };
-                      case 'modelaudit':
-                        return {
-                          border: 'warning.light',
-                          text: 'warning.main',
-                          bg: (theme: any) => alpha(theme.palette.warning.main, 0.1),
-                        };
-                      default: // eval
-                        return {
-                          border: (theme: any) =>
-                            theme.palette.mode === 'dark'
-                              ? theme.palette.grey[600]
-                              : theme.palette.text.disabled,
-                          text: (theme: any) =>
-                            theme.palette.mode === 'dark'
-                              ? theme.palette.grey[300]
-                              : theme.palette.text.secondary,
-                          bg: (theme: any) =>
-                            theme.palette.mode === 'dark'
-                              ? theme.palette.grey[800]
-                              : theme.palette.grey[50],
-                        };
-                    }
-                  };
-
-                  const colors = getTypeColor(evalType);
+                  const isRedteam = params.value as Eval['isRedteam'];
+                  const displayType = isRedteam ? 'Red Team' : 'Eval';
 
                   return (
                     <Chip
@@ -529,12 +357,21 @@
                       size="small"
                       variant="outlined"
                       sx={(theme) => ({
-                        borderColor:
-                          typeof colors.border === 'function'
-                            ? colors.border(theme)
-                            : colors.border,
-                        color: typeof colors.text === 'function' ? colors.text(theme) : colors.text,
-                        bgcolor: typeof colors.bg === 'function' ? colors.bg(theme) : colors.bg,
+                        borderColor: isRedteam
+                          ? theme.palette.error.light
+                          : theme.palette.mode === 'dark'
+                            ? theme.palette.grey[600]
+                            : theme.palette.text.disabled,
+                        color: isRedteam
+                          ? theme.palette.error.main
+                          : theme.palette.mode === 'dark'
+                            ? theme.palette.grey[300]
+                            : theme.palette.text.secondary,
+                        bgcolor: isRedteam
+                          ? alpha(theme.palette.error.main, 0.1)
+                          : theme.palette.mode === 'dark'
+                            ? theme.palette.grey[800]
+                            : theme.palette.grey[50],
                         fontWeight: 500,
                         '& .MuiChip-label': {
                           px: 1.5,
@@ -558,7 +395,6 @@
           headerName: 'Pass Rate',
           flex: 0.5,
           type: 'number',
-          sortable: false,
           renderCell: (params: GridRenderCellParams<Eval>) => (
             <>
               <Typography
@@ -588,10 +424,9 @@
           headerName: '# Tests',
           type: 'number',
           flex: 0.5,
-          sortable: false,
         },
       ].filter(Boolean) as GridColDef<Eval>[],
-    [focusedEvalId, onEvalSelected, hasMultipleTypes, handleCellClick],
+    [focusedEvalId, onEvalSelected, hasRedteamEvals],
   );
 
   return (
@@ -642,27 +477,12 @@
             </Box>
           ),
         }}
-        // Server-side pagination and sorting
-        paginationMode="server"
-        sortingMode="server"
-        filterMode="server"
-        paginationModel={paginationModel}
-        onPaginationModelChange={setPaginationModel}
-        sortModel={sortModel}
-        onSortModelChange={setSortModel}
-        rowCount={total}
         slotProps={{
           toolbar: {
             showUtilityButtons,
             deletionEnabled,
             focusQuickFilterOnMount,
-<<<<<<< HEAD
-            quickFilterValue,
-            onQuickFilterChange: setQuickFilterValue,
-            selectedCount: rowSelectionModel.length,
-=======
             selectedCount: rowSelectionModel.ids.size,
->>>>>>> origin/main
             onDeleteSelected: handleDeleteSelected,
           },
           loadingOverlay: {
@@ -710,6 +530,14 @@
         }}
         onRowSelectionModelChange={setRowSelectionModel}
         rowSelectionModel={rowSelectionModel}
+        initialState={{
+          sorting: {
+            sortModel: [{ field: 'createdAt', sort: 'desc' }],
+          },
+          pagination: {
+            paginationModel: { pageSize: 50 },
+          },
+        }}
         pageSizeOptions={[10, 25, 50, 100]}
         isRowSelectable={(params) => params.id !== focusedEvalId}
         showToolbar
