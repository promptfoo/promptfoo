--- conflicted
+++ resolved
@@ -14,6 +14,7 @@
 import DialogContentText from '@mui/material/DialogContentText';
 import DialogTitle from '@mui/material/DialogTitle';
 import Link from '@mui/material/Link';
+import Paper from '@mui/material/Paper';
 import { alpha, useTheme } from '@mui/material/styles';
 import Typography from '@mui/material/Typography';
 import {
@@ -484,7 +485,6 @@
   return (
     <>
       {/* Evals data grid */}
-<<<<<<< HEAD
       <Paper elevation={2} sx={{ height: '100%' }}>
         <DataGrid
           rows={rows}
@@ -602,92 +602,10 @@
             '& .MuiDataGrid-columnHeaders': {
               backgroundColor: 'background.default',
               borderColor: 'divider',
-=======
-      <DataGrid
-        rows={rows}
-        columns={columns}
-        loading={isLoading}
-        getRowId={(row) => row.evalId}
-        checkboxSelection={deletionEnabled}
-        slots={{
-          toolbar: CustomToolbar,
-          noRowsOverlay: () => (
-            <Box
-              sx={{
-                textAlign: 'center',
-                color: 'text.secondary',
-                height: '100%',
-                display: 'flex',
-                flexDirection: 'column',
-                justifyContent: 'center',
-                alignItems: 'center',
-                p: 3,
-              }}
-            >
-              {error ? (
-                <>
-                  <Box sx={{ fontSize: '2rem', mb: 2 }}>⚠️</Box>
-                  <Typography variant="h6" gutterBottom color="error">
-                    Error loading evals
-                  </Typography>
-                  <Typography variant="body2" color="text.secondary">
-                    {error.message}
-                  </Typography>
-                </>
-              ) : (
-                <>
-                  <Box sx={{ fontSize: '2rem', mb: 2 }}>🔍</Box>
-                  <Typography variant="h6" gutterBottom>
-                    No evals found
-                  </Typography>
-                  <Typography variant="body2" color="text.secondary">
-                    Try adjusting your search or create a new evaluation
-                  </Typography>
-                </>
-              )}
-            </Box>
-          ),
-        }}
-        slotProps={{
-          toolbar: {
-            showUtilityButtons,
-            deletionEnabled,
-            focusQuickFilterOnMount,
-            selectedCount: rowSelectionModel.length,
-            onDeleteSelected: handleDeleteSelected,
-          },
-          loadingOverlay: {
-            variant: 'linear-progress',
-          },
-        }}
-        onCellClick={(params) => {
-          if (params.id !== focusedEvalId && params.field !== '__check__') {
-            handleCellClick(params);
-          }
-        }}
-        getRowClassName={(params) => (params.id === focusedEvalId ? 'focused-row' : '')}
-        sx={{
-          border: 'none',
-          '& .MuiDataGrid-row': {
-            cursor: 'pointer',
-            transition: 'background-color 0.2s ease',
-            '&:hover': {
-              backgroundColor: 'action.hover',
->>>>>>> cc1b2a4e
             },
-          },
-          '& .MuiDataGrid-row--disabled': {
-            cursor: 'default',
-            opacity: 0.7,
-            pointerEvents: 'none',
-          },
-          '& .focused-row': {
-            backgroundColor: 'action.selected',
-            cursor: 'default',
-            '&:hover': {
+            '& .MuiDataGrid-selectedRow': {
               backgroundColor: 'action.selected',
             },
-<<<<<<< HEAD
             '--DataGrid-overlayHeight': '300px',
           }}
           onRowSelectionModelChange={setRowSelectionModel}
@@ -696,34 +614,6 @@
           isRowSelectable={(params) => params.id !== focusedEvalId}
         />
       </Paper>
-=======
-          },
-          '& .MuiDataGrid-cell': {
-            borderColor: 'divider',
-          },
-          '& .MuiDataGrid-columnHeaders': {
-            backgroundColor: 'background.default',
-            borderColor: 'divider',
-          },
-          '& .MuiDataGrid-selectedRow': {
-            backgroundColor: 'action.selected',
-          },
-          '--DataGrid-overlayHeight': '300px',
-        }}
-        onRowSelectionModelChange={setRowSelectionModel}
-        rowSelectionModel={rowSelectionModel}
-        initialState={{
-          sorting: {
-            sortModel: [{ field: 'createdAt', sort: 'desc' }],
-          },
-          pagination: {
-            paginationModel: { pageSize: 50 },
-          },
-        }}
-        pageSizeOptions={[10, 25, 50, 100]}
-        isRowSelectable={(params) => params.id !== focusedEvalId}
-      />
->>>>>>> cc1b2a4e
 
       {/* Delete confirmation dialog */}
       <Dialog open={confirmDeleteOpen} onClose={handleCancelDelete}>
