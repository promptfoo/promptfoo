--- conflicted
+++ resolved
@@ -457,7 +457,6 @@
                   { value: 'redteam', label: 'Red Team' },
                   { value: 'modelaudit', label: 'Model Audit' },
                 ],
-<<<<<<< HEAD
                 valueGetter: (value: Eval['type'], row: Eval) => {
                   // Use new type field if available, otherwise fall back to isRedteam logic
                   if (row.type) {
@@ -465,9 +464,6 @@
                   }
                   return row.isRedteam === 1 ? 'redteam' : 'eval';
                 },
-=======
-                valueGetter: (value: Eval['isRedteam']) => value === 1,
->>>>>>> ae52bd27
                 renderCell: (params: GridRenderCellParams<Eval>) => {
                   const evalType = params.value as EvalType;
                   const typeLabels = {
