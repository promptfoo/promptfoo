import { forwardRef, useEffect, useMemo, useRef, useState } from 'react';

import { callApi } from '@app/utils/api';
import Box from '@mui/material/Box';
import Chip from '@mui/material/Chip';
import CircularProgress from '@mui/material/CircularProgress';
import Link from '@mui/material/Link';
import Paper from '@mui/material/Paper';
import { alpha, useTheme } from '@mui/material/styles';
import Typography from '@mui/material/Typography';
import {
  DataGrid,
  type GridCellParams,
  type GridColDef,
  GridCsvExportMenuItem,
  type GridRenderCellParams,
  type GridRowSelectionModel,
  GridToolbarColumnsButton,
  GridToolbarContainer,
  GridToolbarDensitySelector,
<<<<<<< HEAD
  GridToolbarQuickFilter,
  type GridRowId,
  type GridRowSelectionModel,
  type GridRenderCellParams,
  type GridCellParams,
=======
>>>>>>> 02980608
  GridToolbarExportContainer,
  GridToolbarFilterButton,
  GridToolbarQuickFilter,
  type GridToolbarQuickFilterProps,
} from '@mui/x-data-grid';
import invariant from '@promptfoo/util/invariant';
import { useLocation } from 'react-router-dom';

type Eval = {
  createdAt: number;
  datasetId: string;
  description: string | null;
  evalId: string;
  isRedteam: number;
  label: string;
  numTests: number;
  passRate: number;
};

// augment the props for the toolbar slot
declare module '@mui/x-data-grid' {
  interface ToolbarPropsOverrides {
    showUtilityButtons: boolean;
    focusQuickFilterOnMount: boolean;
  }
}

const GridToolbarExport = () => (
  <GridToolbarExportContainer>
    <GridCsvExportMenuItem />
  </GridToolbarExportContainer>
);

const QuickFilter = forwardRef<HTMLInputElement, GridToolbarQuickFilterProps>((props, ref) => {
  const theme = useTheme();
  return (
    <Box
      sx={{
        '& .MuiTextField-root': {
          '& .MuiInputBase-root': {
            borderRadius: 2,
            backgroundColor: theme.palette.background.paper,
          },
        },
      }}
    >
      <GridToolbarQuickFilter
        {...props}
        slotProps={{
          root: {
            inputRef: ref,
          } as any,
        }}
      />
    </Box>
  );
});

QuickFilter.displayName = 'QuickFilter';

function CustomToolbar({
  showUtilityButtons,
  focusQuickFilterOnMount,
}: {
  showUtilityButtons: boolean;
  focusQuickFilterOnMount: boolean;
}) {
  const theme = useTheme();
  const quickFilterRef = useRef<HTMLInputElement>(null);

  useEffect(() => {
    if (focusQuickFilterOnMount && quickFilterRef.current) {
      quickFilterRef.current.focus();
    }
  }, [focusQuickFilterOnMount]);

  return (
    <GridToolbarContainer sx={{ p: 1, borderBottom: `1px solid ${theme.palette.divider}` }}>
      {showUtilityButtons && (
        <Box sx={{ display: 'flex', gap: 1 }}>
          <GridToolbarColumnsButton />
          <GridToolbarFilterButton />
          <GridToolbarDensitySelector />
          <GridToolbarExport />
        </Box>
      )}
      <Box sx={{ flexGrow: 1 }} />
      <QuickFilter ref={quickFilterRef} />
    </GridToolbarContainer>
  );
}

/**
 * Displays a list of evals.
 *
 * @param onEvalSelected - Callback to handle when an eval is selected (via clicking on its id cell).
 * @param focusedEvalId - An optional ID of the eval to focus when the grid loads.
 * @param filterByDatasetId - Whether to filter the evals by dataset ID. If true, will only show evals with the
 * same dataset ID as the focused eval.
 */
export default function EvalsDataGrid({
  onEvalSelected,
  focusedEvalId,
  showUtilityButtons = false,
  filterByDatasetId = false,
  focusQuickFilterOnMount = false,
}: {
  onEvalSelected: (evalId: string) => void;
  focusedEvalId?: string;
  showUtilityButtons?: boolean;
  filterByDatasetId?: boolean;
  focusQuickFilterOnMount?: boolean;
}) {
  if (filterByDatasetId) {
    invariant(focusedEvalId, 'focusedEvalId is required when filterByDatasetId is true');
  }

  const [evals, setEvals] = useState<Eval[]>([]);
  const [isLoading, setIsLoading] = useState(true);
  const [error, setError] = useState<Error | null>(null);

  const [rowSelectionModel, setRowSelectionModel] = useState<GridRowId[]>(
    focusedEvalId ? [focusedEvalId] : [],
  );

  /**
   * Fetch evals from the API.
   */
  const fetchEvals = async (signal: AbortSignal) => {
    try {
      setIsLoading(true);
      const response = await callApi('/results', { cache: 'no-store', signal });
      if (!response.ok) {
        throw new Error('Failed to fetch evals');
      }
      const body = (await response.json()) as { data: Eval[] };
      setEvals(body.data);
      setError(null);
    } catch (error) {
      // Don't set error state if the request was aborted
      if ((error as Error).name !== 'AbortError') {
        setError(error as Error);
      }
    } finally {
      // Don't set loading to false if the request was aborted
      if (signal && !signal.aborted) {
        setIsLoading(false);
      }
    }
  };

  // Use React Router's location to detect navigation
  const location = useLocation();

  useEffect(() => {
    // Create AbortController for this fetch
    const abortController = new AbortController();

    // Fetch evals whenever we navigate to this page
    fetchEvals(abortController.signal);

    // Cleanup: abort any in-flight request when location changes or component unmounts
    return () => {
      abortController.abort();
    };
  }, [location.pathname, location.search]); // Refetch when the pathname or query params change

  /**
   * Construct dataset rows:
   * 1. Filter out the focused eval from the list.
   * 2. Filter by dataset ID if enabled.
   */
  const rows = useMemo(() => {
    let rows_ = evals;

    if (focusedEvalId && rows_.length > 0) {
      // Filter out the focused eval from the list; first find it for downstream filtering.
      const focusedEval = rows_.find(({ evalId }: Eval) => evalId === focusedEvalId);
      invariant(focusedEval, 'focusedEvalId is not a valid eval ID');

      // Filter by dataset ID if enabled
      if (filterByDatasetId) {
        rows_ = rows_.filter(({ datasetId }: Eval) => datasetId === focusedEval.datasetId);
      }
    }

    return rows_;
  }, [evals, filterByDatasetId, focusedEvalId]);

  const hasRedteamEvals = useMemo(() => {
    return evals.some(({ isRedteam }) => isRedteam === 1);
  }, [evals]);

  const handleCellClick = (params: GridCellParams<Eval>) => onEvalSelected(params.row.evalId);

  const columns: GridColDef<Eval>[] = useMemo(
    () =>
      [
        {
          field: 'evalId',
          headerName: 'ID',
          flex: 0.5,
          minWidth: 120,
          renderCell: (params: GridRenderCellParams<Eval>) =>
            params.row.evalId === focusedEvalId ? (
              params.row.evalId
            ) : (
              <Link
                href={`/eval/${params.row.evalId}`}
                /**
                 * Prevent the default behavior of the link, which is to navigate to the href.
                 * Instead, we want to call the onEvalSelected callback which may or may not navigate.
                 */
                onClick={(e) => {
                  e.preventDefault();
                  onEvalSelected(params.row.evalId);
                  return false;
                }}
              >
                {params.row.evalId}
              </Link>
            ),
        },
        {
          field: 'createdAt',
          headerName: 'Created',
          flex: 0.9,
          valueGetter: (value: Eval['createdAt'], row: Eval) => {
            return new Date(value);
          },
          valueFormatter: (value: Eval['createdAt']) => new Date(value).toLocaleString(),
        },
        // Only show the redteam column if there are redteam evals.
        ...(hasRedteamEvals
          ? [
              {
                field: 'isRedteam',
                headerName: 'Type',
                flex: 0.5,
                type: 'singleSelect',
                valueOptions: [
                  { value: true, label: 'Red Team' },
                  { value: false, label: 'Eval' },
                ],
                valueGetter: (value: Eval['isRedteam'], row: Eval) => value === 1,
                renderCell: (params: GridRenderCellParams<Eval>) => {
                  const isRedteam = params.value as Eval['isRedteam'];
                  const displayType = isRedteam ? 'Red Team' : 'Eval';

                  return (
                    <Chip
                      label={displayType}
                      size="small"
                      variant="outlined"
                      sx={(theme) => ({
                        borderColor: isRedteam
                          ? theme.palette.error.light
                          : theme.palette.mode === 'dark'
                            ? theme.palette.grey[600]
                            : theme.palette.text.disabled,
                        color: isRedteam
                          ? theme.palette.error.main
                          : theme.palette.mode === 'dark'
                            ? theme.palette.grey[300]
                            : theme.palette.text.secondary,
                        bgcolor: isRedteam
                          ? alpha(theme.palette.error.main, 0.1)
                          : theme.palette.mode === 'dark'
                            ? theme.palette.grey[800]
                            : theme.palette.grey[50],
                        fontWeight: 500,
                        '& .MuiChip-label': {
                          px: 1.5,
                        },
                      })}
                    />
                  );
                },
                cellClassName: 'dg-cursor-pointer',
              },
            ]
          : []),
        {
          field: 'description',
          headerName: 'Description',
          flex: 2,
          valueGetter: (value: Eval['description'], row: Eval) => value ?? row.label,
        },
        {
          field: 'passRate',
          headerName: 'Pass Rate',
          flex: 0.5,
          type: 'number',
          renderCell: (params: GridRenderCellParams<Eval>) => (
            <>
              <Typography
                variant="body2"
                color={
                  params.value >= 90
                    ? 'success.main'
                    : params.value >= 60
                      ? 'warning.main'
                      : 'error.main'
                }
                sx={{
                  height: '100%',
                  display: 'flex',
                  alignItems: 'center',
                  // `type: number` gets overwritten by flex; manually justify content.
                  justifyContent: 'end',
                }}
              >
                {params.value.toFixed(2)}%
              </Typography>
            </>
          ),
        },
        {
          field: 'numTests',
          headerName: '# Tests',
          type: 'number',
          flex: 0.5,
        },
      ].filter(Boolean) as GridColDef<Eval>[],
    [focusedEvalId, onEvalSelected, hasRedteamEvals],
  );

  return (
    <Paper elevation={2} sx={{ height: '100%' }}>
      <DataGrid
        rows={rows}
        columns={columns}
        loading={isLoading}
        getRowId={(row) => row.evalId}
        slots={{
          toolbar: CustomToolbar,
          loadingOverlay: () => (
            <Box
              sx={{
                display: 'flex',
                flexDirection: 'column',
                alignItems: 'center',
                justifyContent: 'center',
                height: '100%',
                gap: 2,
              }}
            >
              <CircularProgress />
              <Typography variant="body2" color="text.secondary">
                Loading evaluations...
              </Typography>
            </Box>
          ),
          noRowsOverlay: () => (
            <Box
              sx={{
                textAlign: 'center',
                color: 'text.secondary',
                height: '100%',
                display: 'flex',
                flexDirection: 'column',
                justifyContent: 'center',
                alignItems: 'center',
                p: 3,
              }}
            >
              {error ? (
                <>
                  <Box sx={{ fontSize: '2rem', mb: 2 }}>⚠️</Box>
                  <Typography variant="h6" gutterBottom color="error">
                    Error loading evals
                  </Typography>
                  <Typography variant="body2" color="text.secondary">
                    {error.message}
                  </Typography>
                </>
              ) : (
                <>
                  <Box sx={{ fontSize: '2rem', mb: 2 }}>🔍</Box>
                  <Typography variant="h6" gutterBottom>
                    No evals found
                  </Typography>
                  <Typography variant="body2" color="text.secondary">
                    Try adjusting your search or create a new evaluation
                  </Typography>
                </>
              )}
            </Box>
          ),
        }}
        slotProps={{
          toolbar: {
            showUtilityButtons,
            focusQuickFilterOnMount,
          },
        }}
        onCellClick={(params) => {
          if (params.id !== focusedEvalId) {
            handleCellClick(params);
          }
        }}
        getRowClassName={(params) => (params.id === focusedEvalId ? 'focused-row' : '')}
        sx={{
          border: 'none',
          '& .MuiDataGrid-row': {
            cursor: 'pointer',
            transition: 'background-color 0.2s ease',
            '&:hover': {
              backgroundColor: 'action.hover',
            },
          },
          '& .MuiDataGrid-row--disabled': {
            cursor: 'default',
            opacity: 0.7,
            pointerEvents: 'none',
          },
          '& .focused-row': {
            backgroundColor: 'action.selected',
            cursor: 'default',
            '&:hover': {
              backgroundColor: 'action.selected',
            },
          },
          '& .MuiDataGrid-cell': {
            borderColor: 'divider',
          },
          '& .MuiDataGrid-columnHeaders': {
            backgroundColor: 'background.default',
            borderColor: 'divider',
          },
          '& .MuiDataGrid-selectedRow': {
            backgroundColor: 'action.selected',
          },
          '--DataGrid-overlayHeight': '300px',
        }}
        onRowSelectionModelChange={(model) => setRowSelectionModel(model as unknown as GridRowId[])}
        rowSelectionModel={rowSelectionModel as unknown as GridRowSelectionModel}
        initialState={{
          sorting: {
            sortModel: [{ field: 'createdAt', sort: 'desc' }],
          },
          pagination: {
            paginationModel: { pageSize: 50 },
          },
        }}
        pageSizeOptions={[10, 25, 50, 100]}
        isRowSelectable={(params) => params.id !== focusedEvalId}
      />
    </Paper>
  );
}<|MERGE_RESOLUTION|>--- conflicted
+++ resolved
@@ -10,25 +10,18 @@
 import Typography from '@mui/material/Typography';
 import {
   DataGrid,
-  type GridCellParams,
   type GridColDef,
-  GridCsvExportMenuItem,
-  type GridRenderCellParams,
-  type GridRowSelectionModel,
+  GridToolbarContainer,
   GridToolbarColumnsButton,
-  GridToolbarContainer,
+  GridToolbarFilterButton,
   GridToolbarDensitySelector,
-<<<<<<< HEAD
   GridToolbarQuickFilter,
   type GridRowId,
   type GridRowSelectionModel,
   type GridRenderCellParams,
   type GridCellParams,
-=======
->>>>>>> 02980608
+  GridCsvExportMenuItem,
   GridToolbarExportContainer,
-  GridToolbarFilterButton,
-  GridToolbarQuickFilter,
   type GridToolbarQuickFilterProps,
 } from '@mui/x-data-grid';
 import invariant from '@promptfoo/util/invariant';
