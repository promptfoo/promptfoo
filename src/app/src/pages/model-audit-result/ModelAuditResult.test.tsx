import { render, screen, waitFor, fireEvent } from '@testing-library/react';
import { MemoryRouter, Route, Routes, useNavigate } from 'react-router-dom';
import { describe, expect, it, vi } from 'vitest';
import ModelAuditResult from './ModelAuditResult';
import { callApi } from '@app/utils/api';

vi.mock('@app/utils/api');

vi.mock('react-router-dom', async () => {
  const actual = await vi.importActual('react-router-dom');
  return {
    ...actual,
    useNavigate: vi.fn(),
  };
});

vi.mock('@app/pages/model-audit/components/ResultsTab', () => ({
  default: ({ scanResults }: { scanResults: any }) => (
    <div data-testid="results-tab">
      <span>Issues found: {scanResults?.issues?.length || 0}</span>
    </div>
  ),
}));

<<<<<<< HEAD
describe('ModelAuditResult', () => {
=======
vi.mock('@mui/material', async () => {
  const actual = await vi.importActual('@mui/material');
  return {
    ...actual,
    useMediaQuery: vi.fn(() => true),
    useTheme: vi.fn(() => ({
      breakpoints: {
        down: vi.fn(() => true),
      },
    })),
  };
});

describe.skip('ModelAuditResult', () => {
>>>>>>> 2d0e881c
  const mockCallApi = vi.mocked(callApi);
  const mockNavigate = vi.fn();
  vi.mocked(useNavigate).mockReturnValue(mockNavigate);

  // Mock URL.createObjectURL
  const mockCreateObjectURL = vi.fn(() => 'mock-url');
  const mockRevokeObjectURL = vi.fn();
  global.URL.createObjectURL = mockCreateObjectURL;
  global.URL.revokeObjectURL = mockRevokeObjectURL;

  const scan = {
    id: '1',
    name: 'Scan 1',
    author: 'Test Author',
    modelPath: '/path/to/model1',
    createdAt: Date.now(),
    results: { issues: [{}, {}] },
    hasErrors: true,
    totalChecks: 10,
    passedChecks: 8,
  };

  it('displays loading state initially', () => {
    render(
      <MemoryRouter initialEntries={['/scans/1']}>
        <Routes>
          <Route path="/scans/:id" element={<ModelAuditResult />} />
        </Routes>
      </MemoryRouter>,
    );
    expect(screen.getByText('Loading scan details...')).toBeInTheDocument();
  });

  it('displays scan result when data is loaded', async () => {
    mockCallApi.mockResolvedValue({ ok: true, json: () => Promise.resolve(scan) } as Response);
    render(
      <MemoryRouter initialEntries={['/scans/1']}>
        <Routes>
          <Route path="/scans/:id" element={<ModelAuditResult />} />
        </Routes>
      </MemoryRouter>,
    );
    await waitFor(() => {
      // Target the main heading specifically (h4 element)
      expect(screen.getByRole('heading', { level: 4, name: 'Scan 1' })).toBeInTheDocument();
      expect(screen.getByText('Test Author')).toBeInTheDocument();
      expect(screen.getByText('8 / 10')).toBeInTheDocument();
      expect(screen.getByTestId('results-tab')).toBeInTheDocument();
    });
  });

  it('displays error state when API call fails', async () => {
    mockCallApi.mockRejectedValue(new Error('API Error'));
    render(
      <MemoryRouter initialEntries={['/scans/1']}>
        <Routes>
          <Route path="/scans/:id" element={<ModelAuditResult />} />
        </Routes>
      </MemoryRouter>,
    );
    await waitFor(() => {
      expect(screen.getByText('API Error')).toBeInTheDocument();
    });
  });

  it('displays not found state when scan does not exist', async () => {
    mockCallApi.mockResolvedValue({
      ok: false,
      status: 404,
      json: () => Promise.resolve({}),
    } as Response);
    render(
      <MemoryRouter initialEntries={['/scans/1']}>
        <Routes>
          <Route path="/scans/:id" element={<ModelAuditResult />} />
        </Routes>
      </MemoryRouter>,
    );
    await waitFor(() => {
      // The component throws an error which is caught and displayed
      expect(screen.getByText('Failed to fetch scan details')).toBeInTheDocument();
    });
  });

  it('handles delete button click', async () => {
    mockCallApi.mockResolvedValueOnce({ ok: true, json: () => Promise.resolve(scan) } as Response);
    mockCallApi.mockResolvedValueOnce({ ok: true } as Response);
    render(
      <MemoryRouter initialEntries={['/scans/1']}>
        <Routes>
          <Route path="/scans/:id" element={<ModelAuditResult />} />
        </Routes>
      </MemoryRouter>,
    );
    await waitFor(() => {
      fireEvent.click(screen.getByLabelText('Delete scan permanently'));
    });
    await waitFor(() => {
      expect(mockCallApi).toHaveBeenCalledWith('/model-audit/scans/1',
        expect.objectContaining({ method: 'DELETE' })
      );
      expect(mockNavigate).toHaveBeenCalledWith('/model-audit/history');
    });
  });

  it('handles delete operation fails', async () => {
    mockCallApi.mockResolvedValueOnce({ ok: true, json: () => Promise.resolve(scan) } as Response);
    mockCallApi.mockRejectedValueOnce(new Error('Failed to delete scan from API'));

    render(
      <MemoryRouter initialEntries={['/scans/1']}>
        <Routes>
          <Route path="/scans/:id" element={<ModelAuditResult />} />
        </Routes>
      </MemoryRouter>,
    );

    await waitFor(() => {
      fireEvent.click(screen.getByLabelText('Delete scan permanently'));
    });

    await waitFor(() => {
      expect(screen.getByText('Failed to delete scan from API')).toBeInTheDocument();
    });
  });

  it('handles download button click', async () => {
    mockCallApi.mockResolvedValue({ ok: true, json: () => Promise.resolve(scan) } as Response);
    render(
      <MemoryRouter initialEntries={['/scans/1']}>
        <Routes>
          <Route path="/scans/:id" element={<ModelAuditResult />} />
        </Routes>
      </MemoryRouter>,
    );
    await waitFor(() => {
      fireEvent.click(screen.getByLabelText('Download scan results as JSON'));
    });
    // Just verify the URL methods were called - DOM manipulation can be unreliable in tests
    expect(mockCreateObjectURL).toHaveBeenCalled();
    expect(mockRevokeObjectURL).toHaveBeenCalled();
  });

  it('handles refresh button click', async () => {
    const reload = vi.fn();
    Object.defineProperty(window, 'location', {
      value: { reload },
      writable: true,
    });
    mockCallApi.mockResolvedValue({ ok: true, json: () => Promise.resolve(scan) } as Response);
    render(
      <MemoryRouter initialEntries={['/scans/1']}>
        <Routes>
          <Route path="/scans/:id" element={<ModelAuditResult />} />
        </Routes>
      </MemoryRouter>,
    );
    await waitFor(() => {
      fireEvent.click(screen.getByLabelText('Refresh scan details'));
    });
    expect(reload).toHaveBeenCalled();
  });

  it('renders correctly when optional data is missing', async () => {
    const partialScan = { ...scan, author: null, totalChecks: null, passedChecks: null };
    mockCallApi.mockResolvedValue({
      ok: true,
      json: () => Promise.resolve(partialScan),
    } as Response);
    render(
      <MemoryRouter initialEntries={['/scans/1']}>
        <Routes>
          <Route path="/scans/:id" element={<ModelAuditResult />} />
        </Routes>
      </MemoryRouter>,
    );
    await waitFor(() => {
      // Target the main heading specifically (h4 element)
      expect(screen.getByRole('heading', { level: 4, name: 'Scan 1' })).toBeInTheDocument();
      expect(screen.queryByText('Test Author')).not.toBeInTheDocument();
      expect(screen.queryByText('8 / 10')).not.toBeInTheDocument();
    });
  });

  it('renders in mobile layout when isMobile is true', async () => {
    mockCallApi.mockResolvedValue({ ok: true, json: () => Promise.resolve(scan) } as Response);
    render(
      <MemoryRouter initialEntries={['/scans/1']}>
        <Routes>
          <Route path="/scans/:id" element={<ModelAuditResult />} />
        </Routes>
      </MemoryRouter>,
    );

    await waitFor(() => {
      const stackElement = screen.getByText('Scan 1').closest('div');
      expect(stackElement).toHaveStyle('flex-direction: column;');
    });
  });

  it('displays an error message when download fails', async () => {
    mockCallApi.mockResolvedValue({ ok: true, json: () => Promise.resolve(scan) } as Response);
    mockCreateObjectURL.mockImplementation(() => {
      throw new Error('Failed to create object URL');
    });

    render(
      <MemoryRouter initialEntries={['/scans/1']}>
        <Routes>
          <Route path="/scans/:id" element={<ModelAuditResult />} />
        </Routes>
      </MemoryRouter>,
    );

    await waitFor(() => {
      fireEvent.click(screen.getByLabelText('Download scan results as JSON'));
    });

    await waitFor(() => {
      expect(screen.getByText('Failed to download scan results')).toBeInTheDocument();
    });
  });
});<|MERGE_RESOLUTION|>--- conflicted
+++ resolved
@@ -22,9 +22,6 @@
   ),
 }));
 
-<<<<<<< HEAD
-describe('ModelAuditResult', () => {
-=======
 vi.mock('@mui/material', async () => {
   const actual = await vi.importActual('@mui/material');
   return {
@@ -38,8 +35,7 @@
   };
 });
 
-describe.skip('ModelAuditResult', () => {
->>>>>>> 2d0e881c
+describe('ModelAuditResult', () => {
   const mockCallApi = vi.mocked(callApi);
   const mockNavigate = vi.fn();
   vi.mocked(useNavigate).mockReturnValue(mockNavigate);
