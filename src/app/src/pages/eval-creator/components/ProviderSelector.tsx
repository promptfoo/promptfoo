--- conflicted
+++ resolved
@@ -481,24 +481,6 @@
     return [...defaultProviders, ...customProviders];
   }, [customProviders]);
 
-<<<<<<< HEAD
-  const handleProviderClick = (provider: ProviderOptions | string) => {
-    setSelectedProvider(typeof provider === 'string' ? { id: provider } : provider);
-  };
-
-  const handleSave = (providerId: string, config: Record<string, any>) => {
-    if (onProviderConfigUpdate) {
-      // Use granular update when available
-      onProviderConfigUpdate(providerId, config);
-    } else {
-      // Fallback to full array replacement
-      onChange(providers.map((p) => (p.id === providerId ? { ...p, config } : p)));
-    }
-    setSelectedProvider(null);
-  };
-
-=======
->>>>>>> 199cd4a7
   const getOptionLabel = (option: string | ProviderOptions): string => {
     if (!option) {
       return '';
