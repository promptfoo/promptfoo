--- conflicted
+++ resolved
@@ -574,15 +574,11 @@
   onProviderConfigUpdate?: (providerId: string, config: Record<string, any>) => void;
 }
 
-<<<<<<< HEAD
 const ProviderSelector: React.FC<ProviderSelectorProps> = ({
   providers,
   onChange,
   onProviderConfigUpdate,
 }) => {
-=======
-const ProviderSelector = ({ providers, onChange }: ProviderSelectorProps) => {
->>>>>>> f69ed351
   const { customProviders, addCustomProvider } = useProvidersStore();
   const [selectedProvider, setSelectedProvider] = React.useState<ProviderOptions | null>(null);
   const [isAddLocalDialogOpen, setIsAddLocalDialogOpen] = React.useState(false);
