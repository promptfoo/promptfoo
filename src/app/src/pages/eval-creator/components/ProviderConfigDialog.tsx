import React, { useEffect, useState, useMemo } from 'react';

import JsonTextField from '@app/components/JsonTextField';
import {
  getProviderSchema,
  validateProviderConfig,
  type FieldSchema,
} from '@app/schemas/providerSchemas';
import VisibilityIcon from '@mui/icons-material/Visibility';
import VisibilityOffIcon from '@mui/icons-material/VisibilityOff';
import Alert from '@mui/material/Alert';
import Box from '@mui/material/Box';
import Button from '@mui/material/Button';
import Dialog from '@mui/material/Dialog';
import DialogActions from '@mui/material/DialogActions';
import DialogContent from '@mui/material/DialogContent';
import DialogTitle from '@mui/material/DialogTitle';
import FormControlLabel from '@mui/material/FormControlLabel';
import IconButton from '@mui/material/IconButton';
import InputAdornment from '@mui/material/InputAdornment';
import Switch from '@mui/material/Switch';
import Tab from '@mui/material/Tab';
import Tabs from '@mui/material/Tabs';
import TextField from '@mui/material/TextField';
import Typography from '@mui/material/Typography';

/**
 * Dialog for configuring provider settings with validation
 */
interface ProviderConfigDialogProps {
  /** Whether the dialog is open */
  open: boolean;
  /** The ID of the provider being configured (e.g., 'openai:gpt-4') */
  providerId: string;
  /** Current configuration object */
  config?: Record<string, any>;
  /** Callback when dialog is closed */
  onClose: () => void;
  /** Callback when configuration is saved */
  onSave: (providerId: string, config: Record<string, any>) => void;
}

const ProviderConfigDialog = ({
  open,
  providerId,
  config = {},
  onClose,
  onSave,
<<<<<<< HEAD
}) => {
  const [localConfig, setLocalConfig] = useState<Record<string, any>>({});
  const [tabValue, setTabValue] = useState(0);
  const [showSensitive, setShowSensitive] = useState<Record<string, boolean>>({});
  const [validationErrors, setValidationErrors] = useState<string[]>([]);
  const [jsonError, setJsonError] = useState<string | null>(null);
=======
}: ProviderConfigDialogProps) => {
  const [localConfig, setLocalConfig] = useState<Record<string, any>>(config);
  const isAzureProvider = providerId.startsWith('azure:');
  const isBedrockAgentProvider = providerId.startsWith('bedrock-agent:');
>>>>>>> d8668467

  // Get schema for current provider
  const schema = useMemo(() => getProviderSchema(providerId), [providerId]);
  const hasSchema = !!schema;

<<<<<<< HEAD
  // Validate configuration
  const validateConfig = (configToValidate: Record<string, any>) => {
    const { errors } = validateProviderConfig(providerId, configToValidate);
    setValidationErrors(errors);
    return errors.length === 0;
  };
=======
  const isDeploymentIdValid = !isAzureProvider || hasContent(localConfig.deployment_id);
  const isAgentIdValid = !isBedrockAgentProvider || hasContent(localConfig.agentId);
  const isAgentAliasIdValid = !isBedrockAgentProvider || hasContent(localConfig.agentAliasId);
>>>>>>> d8668467

  // Initialize config when dialog opens or provider changes
  useEffect(() => {
    if (!open) {
      return;
    }

    // If we have a schema, initialize with defaults
    if (schema) {
      const initialConfig: Record<string, any> = {};
      schema.fields.forEach((field) => {
        // Always include the field in config so it shows in the form
        const value = config[field.name] ?? field.defaultValue ?? '';
        initialConfig[field.name] = value;
      });
      setLocalConfig(initialConfig);
      // Validate initial config
      validateConfig(initialConfig);
    } else {
      // No schema, just use the provided config
      setLocalConfig(config);
      setValidationErrors([]);
    }

    setJsonError(null);
    setTabValue(hasSchema ? 0 : 1); // Default to JSON tab if no schema
  }, [open, providerId, config, schema, hasSchema]);

  // Handle field change
  const handleFieldChange = (fieldName: string, value: any) => {
    const newConfig = { ...localConfig, [fieldName]: value };
    setLocalConfig(newConfig);

    // Clear validation errors as user types
    if (validationErrors.length > 0) {
      validateConfig(newConfig);
    }
  };

  // Handle save
  const handleSave = () => {
    let configToSave = localConfig;

    if (tabValue === 1) {
      // In JSON mode, localConfig is already the parsed JSON
      configToSave = localConfig;
    }

    // Clean up empty values
    const cleanedConfig = Object.entries(configToSave).reduce(
      (acc, [key, value]) => {
        if (value !== '' && value !== undefined && value !== null) {
          acc[key] = value;
        }
        return acc;
      },
      {} as Record<string, any>,
    );

    // Validate before saving
    if (!validateConfig(cleanedConfig)) {
      return;
    }

    onSave(providerId, cleanedConfig);
    onClose();
  };

  // Toggle sensitive field visibility
  const toggleSensitiveVisibility = (fieldName: string) => {
    setShowSensitive((prev) => ({ ...prev, [fieldName]: !prev[fieldName] }));
  };

<<<<<<< HEAD
  // Render field based on schema
  const renderField = (field: FieldSchema) => {
    const rawValue = localConfig[field.name];
    // Ensure we have a controlled value
    const value = rawValue === undefined || rawValue === null ? '' : rawValue;
    const error = validationErrors.find((err) => err.includes(field.label));

    switch (field.type) {
      case 'boolean':
        return (
          <FormControlLabel
            control={
              <Switch
                checked={!!value}
                onChange={(e) => handleFieldChange(field.name, e.target.checked)}
              />
            }
            label={field.label}
          />
        );

      case 'number':
        return (
          <TextField
            fullWidth
            label={field.label}
            type="number"
            value={value}
            onChange={(e) =>
              handleFieldChange(field.name, e.target.value ? Number(e.target.value) : '')
            }
            error={!!error}
            helperText={error || field.description}
            required={field.required}
            InputProps={{
              inputProps: {
                min: field.validation?.min,
                max: field.validation?.max,
              },
            }}
          />
        );

      case 'object':
      case 'array':
        return (
          <JsonTextField
            label={field.label}
            defaultValue={JSON.stringify(value || (field.type === 'array' ? [] : {}))}
            onChange={(parsed, error) => {
              if (!error) {
                handleFieldChange(field.name, parsed);
              }
            }}
            fullWidth
            multiline
            minRows={3}
            error={!!error}
            helperText={error || field.description}
          />
        );

      default: // string
        return (
          <TextField
            fullWidth
            label={field.label}
            value={value}
            onChange={(e) => handleFieldChange(field.name, e.target.value)}
            error={!!error}
            helperText={error || field.description}
            required={field.required}
            type={field.sensitive && !showSensitive[field.name] ? 'password' : 'text'}
            InputProps={
              field.sensitive
                ? {
                    endAdornment: (
                      <InputAdornment position="end">
                        <IconButton
                          onClick={() => toggleSensitiveVisibility(field.name)}
                          edge="end"
                          size="small"
                        >
                          {showSensitive[field.name] ? <VisibilityOffIcon /> : <VisibilityIcon />}
                        </IconButton>
                      </InputAdornment>
                    ),
                  }
                : undefined
            }
          />
        );
    }
  };
=======
  // Create an ordered list of keys with important fields first
  const configKeys = React.useMemo(() => {
    const keys = Object.keys(localConfig);
    if (isAzureProvider) {
      return ['deployment_id', ...keys.filter((key) => key !== 'deployment_id')];
    }
    if (isBedrockAgentProvider) {
      // Prioritize important bedrock-agent fields
      const priorityFields = ['agentId', 'agentAliasId', 'region', 'enableTrace'];
      const remaining = keys.filter((key) => !priorityFields.includes(key));
      return [...priorityFields.filter((field) => keys.includes(field)), ...remaining];
    }
    return keys;
  }, [localConfig, isAzureProvider, isBedrockAgentProvider]);
>>>>>>> d8668467

  return (
    <Dialog open={open} onClose={onClose} fullWidth maxWidth="md">
      <DialogTitle>
        <Box>
          <Typography variant="h6">Provider Configuration</Typography>
          <Typography variant="body2" color="text.secondary" sx={{ fontFamily: 'monospace' }}>
            {providerId}
          </Typography>
        </Box>
      </DialogTitle>

      <DialogContent>
        {hasSchema && (
          <Tabs value={tabValue} onChange={(_, newValue) => setTabValue(newValue)} sx={{ mb: 2 }}>
            <Tab label="Form" />
            <Tab label="JSON" />
          </Tabs>
        )}

<<<<<<< HEAD
        {!hasSchema && (
          <Alert severity="info" sx={{ mb: 2 }}>
            No configuration schema available for this provider. Use JSON editor to configure.
          </Alert>
        )}

        {validationErrors.length > 0 && (
          <Alert severity="error" sx={{ mb: 2 }}>
            <Typography variant="body2" fontWeight="bold">
              Please fix the following errors:
            </Typography>
            <ul style={{ margin: '8px 0 0 0', paddingLeft: '20px' }}>
              {validationErrors.map((error, index) => (
                <li key={index}>{error}</li>
              ))}
            </ul>
          </Alert>
        )}

        {tabValue === 0 && schema ? (
          <Box>
            {schema.fields.map((field) => (
              <Box key={field.name} mb={2}>
                {renderField(field)}
=======
        {isBedrockAgentProvider && (
          <Box mb={2}>
            <Alert severity={isAgentIdValid && isAgentAliasIdValid ? 'info' : 'warning'}>
              <Typography variant="subtitle2" sx={{ mb: 1, fontWeight: 600 }}>
                Amazon Bedrock Agent Configuration
              </Typography>
              {isAgentIdValid && isAgentAliasIdValid ? (
                <Box component="ul" sx={{ m: 0, pl: 2 }}>
                  <li>
                    <strong>Agent ID:</strong> {localConfig.agentId || 'Not specified'}
                  </li>
                  {localConfig.agentAliasId && (
                    <li>
                      <strong>Agent Alias:</strong> {localConfig.agentAliasId}
                    </li>
                  )}
                  {localConfig.region && (
                    <li>
                      <strong>Region:</strong> {localConfig.region}
                    </li>
                  )}
                  {localConfig.knowledgeBaseConfigurations && (
                    <li>
                      <strong>Knowledge Bases:</strong>{' '}
                      {Array.isArray(localConfig.knowledgeBaseConfigurations)
                        ? localConfig.knowledgeBaseConfigurations
                            .map((kb: any) => kb.knowledgeBaseId || 'Unknown')
                            .join(', ')
                        : 'Configured'}
                    </li>
                  )}
                  {localConfig.enableTrace && (
                    <li>
                      <strong>Tracing:</strong> Enabled
                    </li>
                  )}
                </Box>
              ) : (
                <Typography variant="body2">
                  You must specify both agentId and agentAliasId for Bedrock Agents. These are the
                  agent ID and alias ID of your deployed agent in the AWS console.
                </Typography>
              )}
            </Alert>
          </Box>
        )}

        {configKeys.map((key) => {
          const value = localConfig[key];
          let handleChange;
          const isDeploymentId = isAzureProvider && key === 'deployment_id';
          const isAgentId = isBedrockAgentProvider && key === 'agentId';
          const isAgentAliasId = isBedrockAgentProvider && key === 'agentAliasId';
          const isRequired = isDeploymentId || isAgentId || isAgentAliasId;
          const isValid = !isRequired || hasContent(value);

          if (
            typeof value === 'number' ||
            typeof value === 'boolean' ||
            typeof value === 'string'
          ) {
            if (typeof value === 'number') {
              handleChange = (e: React.ChangeEvent<HTMLInputElement>) =>
                setLocalConfig({ ...localConfig, [key]: Number.parseFloat(e.target.value) });
            } else if (typeof value === 'boolean') {
              handleChange = (e: React.ChangeEvent<HTMLInputElement>) =>
                setLocalConfig({ ...localConfig, [key]: e.target.value === 'true' });
            } else {
              handleChange = (e: React.ChangeEvent<HTMLInputElement>) => {
                const trimmed = e.target.value.trim();
                if (trimmed.startsWith('{') || trimmed.startsWith('[')) {
                  try {
                    setLocalConfig({ ...localConfig, [key]: JSON.parse(trimmed) });
                  } catch {
                    setLocalConfig({ ...localConfig, [key]: trimmed });
                  }
                } else if (trimmed === 'null') {
                  setLocalConfig({ ...localConfig, [key]: null });
                } else if (trimmed === 'undefined') {
                  setLocalConfig({ ...localConfig, [key]: undefined });
                } else {
                  setLocalConfig({ ...localConfig, [key]: trimmed });
                }
              };
            }

            return (
              <Box key={key} my={2}>
                <TextField
                  label={isRequired ? `${key} (Required)` : key}
                  value={value === undefined ? '' : value}
                  onChange={handleChange}
                  fullWidth
                  required={isRequired}
                  error={isRequired && !isValid}
                  helperText={
                    isRequired && !isValid
                      ? isDeploymentId
                        ? 'This field is required for Azure OpenAI'
                        : isAgentId || isAgentAliasId
                          ? 'This field is required for Bedrock Agents'
                          : 'This field is required'
                      : ''
                  }
                  InputLabelProps={{ shrink: true }}
                  type={typeof value === 'number' ? 'number' : 'text'}
                  variant={isRequired ? 'outlined' : undefined}
                  color={isRequired ? 'primary' : undefined}
                  focused={isRequired && !isValid}
                />
              </Box>
            );
          } else {
            return (
              <Box key={key} my={2}>
                <JsonTextField
                  label={key}
                  defaultValue={JSON.stringify(value)}
                  onChange={(parsed) => {
                    setLocalConfig({ ...localConfig, [key]: parsed });
                  }}
                  fullWidth
                  multiline
                  minRows={2}
                  InputLabelProps={{ shrink: true }}
                />
>>>>>>> d8668467
              </Box>
            ))}
          </Box>
        ) : (
          <Box>
            {jsonError && (
              <Alert severity="error" sx={{ mb: 2 }}>
                {jsonError}
              </Alert>
            )}
            <JsonTextField
              label="Configuration JSON"
              defaultValue={JSON.stringify(localConfig, null, 2)}
              onChange={(parsed, error) => {
                if (error) {
                  setJsonError(error);
                } else {
                  setJsonError(null);
                  setLocalConfig(parsed);
                  // Validate JSON in real-time
                  if (hasSchema) {
                    validateConfig(parsed);
                  }
                }
              }}
              fullWidth
              multiline
              minRows={15}
              maxRows={25}
              error={!!jsonError}
              helperText={hasSchema ? undefined : 'Enter your provider configuration as JSON'}
            />
          </Box>
        )}
      </DialogContent>

      <DialogActions>
        <Button onClick={onClose}>Cancel</Button>
        <Button
          onClick={handleSave}
<<<<<<< HEAD
          variant="contained"
          disabled={validationErrors.length > 0 || !!jsonError}
=======
          disabled={!isDeploymentIdValid || !isAgentIdValid || !isAgentAliasIdValid}
>>>>>>> d8668467
        >
          Save
        </Button>
      </DialogActions>
    </Dialog>
  );
};

export default ProviderConfigDialog;<|MERGE_RESOLUTION|>--- conflicted
+++ resolved
@@ -1,4 +1,4 @@
-import React, { useEffect, useState, useMemo } from 'react';
+import { useEffect, useState, useMemo } from 'react';
 
 import JsonTextField from '@app/components/JsonTextField';
 import {
@@ -46,36 +46,23 @@
   config = {},
   onClose,
   onSave,
-<<<<<<< HEAD
-}) => {
+}: ProviderConfigDialogProps) => {
   const [localConfig, setLocalConfig] = useState<Record<string, any>>({});
   const [tabValue, setTabValue] = useState(0);
   const [showSensitive, setShowSensitive] = useState<Record<string, boolean>>({});
   const [validationErrors, setValidationErrors] = useState<string[]>([]);
   const [jsonError, setJsonError] = useState<string | null>(null);
-=======
-}: ProviderConfigDialogProps) => {
-  const [localConfig, setLocalConfig] = useState<Record<string, any>>(config);
-  const isAzureProvider = providerId.startsWith('azure:');
-  const isBedrockAgentProvider = providerId.startsWith('bedrock-agent:');
->>>>>>> d8668467
 
   // Get schema for current provider
   const schema = useMemo(() => getProviderSchema(providerId), [providerId]);
   const hasSchema = !!schema;
 
-<<<<<<< HEAD
   // Validate configuration
   const validateConfig = (configToValidate: Record<string, any>) => {
     const { errors } = validateProviderConfig(providerId, configToValidate);
     setValidationErrors(errors);
     return errors.length === 0;
   };
-=======
-  const isDeploymentIdValid = !isAzureProvider || hasContent(localConfig.deployment_id);
-  const isAgentIdValid = !isBedrockAgentProvider || hasContent(localConfig.agentId);
-  const isAgentAliasIdValid = !isBedrockAgentProvider || hasContent(localConfig.agentAliasId);
->>>>>>> d8668467
 
   // Initialize config when dialog opens or provider changes
   useEffect(() => {
@@ -149,7 +136,6 @@
     setShowSensitive((prev) => ({ ...prev, [fieldName]: !prev[fieldName] }));
   };
 
-<<<<<<< HEAD
   // Render field based on schema
   const renderField = (field: FieldSchema) => {
     const rawValue = localConfig[field.name];
@@ -244,22 +230,6 @@
         );
     }
   };
-=======
-  // Create an ordered list of keys with important fields first
-  const configKeys = React.useMemo(() => {
-    const keys = Object.keys(localConfig);
-    if (isAzureProvider) {
-      return ['deployment_id', ...keys.filter((key) => key !== 'deployment_id')];
-    }
-    if (isBedrockAgentProvider) {
-      // Prioritize important bedrock-agent fields
-      const priorityFields = ['agentId', 'agentAliasId', 'region', 'enableTrace'];
-      const remaining = keys.filter((key) => !priorityFields.includes(key));
-      return [...priorityFields.filter((field) => keys.includes(field)), ...remaining];
-    }
-    return keys;
-  }, [localConfig, isAzureProvider, isBedrockAgentProvider]);
->>>>>>> d8668467
 
   return (
     <Dialog open={open} onClose={onClose} fullWidth maxWidth="md">
@@ -280,7 +250,6 @@
           </Tabs>
         )}
 
-<<<<<<< HEAD
         {!hasSchema && (
           <Alert severity="info" sx={{ mb: 2 }}>
             No configuration schema available for this provider. Use JSON editor to configure.
@@ -305,134 +274,6 @@
             {schema.fields.map((field) => (
               <Box key={field.name} mb={2}>
                 {renderField(field)}
-=======
-        {isBedrockAgentProvider && (
-          <Box mb={2}>
-            <Alert severity={isAgentIdValid && isAgentAliasIdValid ? 'info' : 'warning'}>
-              <Typography variant="subtitle2" sx={{ mb: 1, fontWeight: 600 }}>
-                Amazon Bedrock Agent Configuration
-              </Typography>
-              {isAgentIdValid && isAgentAliasIdValid ? (
-                <Box component="ul" sx={{ m: 0, pl: 2 }}>
-                  <li>
-                    <strong>Agent ID:</strong> {localConfig.agentId || 'Not specified'}
-                  </li>
-                  {localConfig.agentAliasId && (
-                    <li>
-                      <strong>Agent Alias:</strong> {localConfig.agentAliasId}
-                    </li>
-                  )}
-                  {localConfig.region && (
-                    <li>
-                      <strong>Region:</strong> {localConfig.region}
-                    </li>
-                  )}
-                  {localConfig.knowledgeBaseConfigurations && (
-                    <li>
-                      <strong>Knowledge Bases:</strong>{' '}
-                      {Array.isArray(localConfig.knowledgeBaseConfigurations)
-                        ? localConfig.knowledgeBaseConfigurations
-                            .map((kb: any) => kb.knowledgeBaseId || 'Unknown')
-                            .join(', ')
-                        : 'Configured'}
-                    </li>
-                  )}
-                  {localConfig.enableTrace && (
-                    <li>
-                      <strong>Tracing:</strong> Enabled
-                    </li>
-                  )}
-                </Box>
-              ) : (
-                <Typography variant="body2">
-                  You must specify both agentId and agentAliasId for Bedrock Agents. These are the
-                  agent ID and alias ID of your deployed agent in the AWS console.
-                </Typography>
-              )}
-            </Alert>
-          </Box>
-        )}
-
-        {configKeys.map((key) => {
-          const value = localConfig[key];
-          let handleChange;
-          const isDeploymentId = isAzureProvider && key === 'deployment_id';
-          const isAgentId = isBedrockAgentProvider && key === 'agentId';
-          const isAgentAliasId = isBedrockAgentProvider && key === 'agentAliasId';
-          const isRequired = isDeploymentId || isAgentId || isAgentAliasId;
-          const isValid = !isRequired || hasContent(value);
-
-          if (
-            typeof value === 'number' ||
-            typeof value === 'boolean' ||
-            typeof value === 'string'
-          ) {
-            if (typeof value === 'number') {
-              handleChange = (e: React.ChangeEvent<HTMLInputElement>) =>
-                setLocalConfig({ ...localConfig, [key]: Number.parseFloat(e.target.value) });
-            } else if (typeof value === 'boolean') {
-              handleChange = (e: React.ChangeEvent<HTMLInputElement>) =>
-                setLocalConfig({ ...localConfig, [key]: e.target.value === 'true' });
-            } else {
-              handleChange = (e: React.ChangeEvent<HTMLInputElement>) => {
-                const trimmed = e.target.value.trim();
-                if (trimmed.startsWith('{') || trimmed.startsWith('[')) {
-                  try {
-                    setLocalConfig({ ...localConfig, [key]: JSON.parse(trimmed) });
-                  } catch {
-                    setLocalConfig({ ...localConfig, [key]: trimmed });
-                  }
-                } else if (trimmed === 'null') {
-                  setLocalConfig({ ...localConfig, [key]: null });
-                } else if (trimmed === 'undefined') {
-                  setLocalConfig({ ...localConfig, [key]: undefined });
-                } else {
-                  setLocalConfig({ ...localConfig, [key]: trimmed });
-                }
-              };
-            }
-
-            return (
-              <Box key={key} my={2}>
-                <TextField
-                  label={isRequired ? `${key} (Required)` : key}
-                  value={value === undefined ? '' : value}
-                  onChange={handleChange}
-                  fullWidth
-                  required={isRequired}
-                  error={isRequired && !isValid}
-                  helperText={
-                    isRequired && !isValid
-                      ? isDeploymentId
-                        ? 'This field is required for Azure OpenAI'
-                        : isAgentId || isAgentAliasId
-                          ? 'This field is required for Bedrock Agents'
-                          : 'This field is required'
-                      : ''
-                  }
-                  InputLabelProps={{ shrink: true }}
-                  type={typeof value === 'number' ? 'number' : 'text'}
-                  variant={isRequired ? 'outlined' : undefined}
-                  color={isRequired ? 'primary' : undefined}
-                  focused={isRequired && !isValid}
-                />
-              </Box>
-            );
-          } else {
-            return (
-              <Box key={key} my={2}>
-                <JsonTextField
-                  label={key}
-                  defaultValue={JSON.stringify(value)}
-                  onChange={(parsed) => {
-                    setLocalConfig({ ...localConfig, [key]: parsed });
-                  }}
-                  fullWidth
-                  multiline
-                  minRows={2}
-                  InputLabelProps={{ shrink: true }}
-                />
->>>>>>> d8668467
               </Box>
             ))}
           </Box>
@@ -473,12 +314,8 @@
         <Button onClick={onClose}>Cancel</Button>
         <Button
           onClick={handleSave}
-<<<<<<< HEAD
           variant="contained"
           disabled={validationErrors.length > 0 || !!jsonError}
-=======
-          disabled={!isDeploymentIdValid || !isAgentIdValid || !isAgentAliasIdValid}
->>>>>>> d8668467
         >
           Save
         </Button>
