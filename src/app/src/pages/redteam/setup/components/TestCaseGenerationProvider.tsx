--- conflicted
+++ resolved
@@ -36,35 +36,10 @@
 const TEST_EXECUTION_TIMEOUT = 60000; // 60s timeout
 const ERROR_MSG_DURATION = 7500; // 7.5s duration
 
-<<<<<<< HEAD
 // Batch generation constants
 const BATCH_SIZE = 5; // Number of test cases to generate per batch
 const PREFETCH_THRESHOLD = 2; // Prefetch next batch when N remaining
 
-export interface GeneratedTestCase {
-  prompt: string;
-  context?: string;
-  metadata?: any;
-}
-
-export interface TargetResponse {
-  output: string | null;
-  error: string | null;
-}
-
-export interface TargetPlugin {
-  id: Plugin;
-  config: PluginConfig;
-  isStatic: boolean;
-}
-export interface TargetStrategy {
-  id: Strategy;
-  config: StrategyConfig;
-  isStatic: boolean;
-}
-
-=======
->>>>>>> c0da8625
 type OnGenerationSuccess = (testCase: GeneratedTestCase) => void;
 type OnGenerationError = (error: Error) => void;
 
