--- conflicted
+++ resolved
@@ -29,9 +29,6 @@
 vi.mock('prismjs/components/prism-clike', () => ({}));
 vi.mock('prismjs/components/prism-javascript', () => ({}));
 
-<<<<<<< HEAD
-const renderWithTheme = (ui: React.ReactElement<any>) => {
-=======
 vi.mock('../../utils/crypto', () => ({
   convertStringKeyToPem: vi.fn(),
   validatePrivateKey: vi.fn(),
@@ -41,8 +38,7 @@
   default: vi.fn((strings: TemplateStringsArray) => strings.join('')),
 }));
 
-const renderWithTheme = (ui: React.ReactElement) => {
->>>>>>> 02980608
+const renderWithTheme = (ui: React.ReactElement<any>) => {
   const theme = createTheme({ palette: { mode: 'light' } });
   return render(<ThemeProvider theme={theme}>{ui}</ThemeProvider>);
 };
