import React, { useCallback, useMemo, useState, useRef } from 'react';

import { useApiHealth } from '@app/hooks/useApiHealth';
import { useToast } from '@app/hooks/useToast';
import AddIcon from '@mui/icons-material/Add';
import DeleteIcon from '@mui/icons-material/Delete';
import EditIcon from '@mui/icons-material/Edit';
import FileUploadIcon from '@mui/icons-material/FileUpload';
import Box from '@mui/material/Box';
import Button from '@mui/material/Button';
import Dialog from '@mui/material/Dialog';
import DialogActions from '@mui/material/DialogActions';
import DialogContent from '@mui/material/DialogContent';
import DialogContentText from '@mui/material/DialogContentText';
import DialogTitle from '@mui/material/DialogTitle';
import IconButton from '@mui/material/IconButton';
import TextField from '@mui/material/TextField';
import Tooltip from '@mui/material/Tooltip';
import {
  DataGrid,
  type GridColDef,
  type GridRenderCellParams,
  type GridRowSelectionModel,
  GridToolbarContainer,
  useGridApiRef,
} from '@mui/x-data-grid';
import { parse } from 'csv-parse/browser/esm/sync';
import { makeInlinePolicyId, makeDefaultPolicyName } from '@promptfoo/redteam/plugins/policy/utils';
import { useRedTeamConfig } from '../../hooks/useRedTeamConfig';
import { TestCaseGenerateButton } from '../TestCaseDialog';
import { useTestCaseGeneration } from '../TestCaseGenerationProvider';

// Augment the toolbar props interface
declare module '@mui/x-data-grid' {
  interface ToolbarPropsOverrides {
    selectedCount: number;
    onDeleteSelected: () => void;
    onAddPolicy: () => void;
    onUploadCsv: (event: React.ChangeEvent<HTMLInputElement>) => void;
    isUploadingCsv: boolean;
  }
}

type PolicyRow = {
  id: string;
  name: string;
  policyText: string;
};

type PolicyDialogState = {
  open: boolean;
  mode: 'create' | 'edit';
  editingPolicy: PolicyRow | null;
  formData: {
    name: string;
    policyText: string;
  };
  errors: {
    name?: string;
    policyText?: string;
  };
};

function CustomToolbar({
  selectedCount,
  onDeleteSelected,
  onAddPolicy,
  onUploadCsv,
  isUploadingCsv,
}: {
  selectedCount: number;
  onDeleteSelected: () => void;
  onAddPolicy: () => void;
  onUploadCsv: (event: React.ChangeEvent<HTMLInputElement>) => void;
  isUploadingCsv: boolean;
}) {
  return (
    <GridToolbarContainer sx={{ p: 1, gap: 1 }}>
      <Button
        startIcon={<AddIcon />}
        onClick={onAddPolicy}
        variant="contained"
        color="primary"
        size="small"
      >
        Add Policy
      </Button>
      <Button
        component="label"
        variant="outlined"
        startIcon={isUploadingCsv ? null : <FileUploadIcon />}
        disabled={isUploadingCsv}
        size="small"
      >
        {isUploadingCsv ? 'Uploading...' : 'Upload CSV'}
        <input
          type="file"
          hidden
          accept=".csv"
          onChange={onUploadCsv}
          onClick={(e) => {
            (e.target as HTMLInputElement).value = '';
          }}
          disabled={isUploadingCsv}
        />
      </Button>
      {selectedCount > 0 && (
        <Button
          color="error"
          variant="outlined"
          size="small"
          onClick={onDeleteSelected}
          startIcon={<DeleteIcon />}
          sx={{ border: 0 }}
        >
          Delete ({selectedCount})
        </Button>
      )}
    </GridToolbarContainer>
  );
}

export const CustomPoliciesSection = () => {
  const { config, updateConfig } = useRedTeamConfig();
  const toast = useToast();
  const apiRef = useGridApiRef();
  const [generatingPolicyId, setGeneratingPolicyId] = useState<string | null>(null);
  const [isUploadingCsv, setIsUploadingCsv] = useState(false);
  const [rowSelectionModel, setRowSelectionModel] = useState<GridRowSelectionModel>([]);
  const [confirmDeleteOpen, setConfirmDeleteOpen] = useState(false);

  // Policy dialog state
  const [policyDialog, setPolicyDialog] = useState<PolicyDialogState>({
    open: false,
    mode: 'create',
    editingPolicy: null,
    formData: {
      name: '',
      policyText: '',
    },
    errors: {},
  });

  const {
    data: { status: apiHealthStatus },
  } = useApiHealth();

  // Test case generation state - now from context
  const { generateTestCase, isGenerating: generatingTestCase } = useTestCaseGeneration();

  // Track custom names for policies (by policy ID)
  const [policyNames, setPolicyNames] = useState<Record<string, string>>({});

  // Get policy plugins from config
  const policyPlugins = config.plugins.filter(
    (p) => typeof p === 'object' && p.id === 'policy',
  ) as Array<{
    id: string;
    config: { policy: string | { id: string; text: string; name?: string } };
  }>;

  // Convert policies to rows for the data grid
  const rows: PolicyRow[] = useMemo(() => {
    if (policyPlugins.length === 0) {
      return [];
    }
    return policyPlugins.map((p, index) => {
      // Handle both string and PolicyObject formats
      let policyText: string;
      let policyId: string;
      let policyName: string;

      if (typeof p.config.policy === 'string') {
        policyText = p.config.policy;
        policyId = makeInlinePolicyId(policyText);
        policyName = makeDefaultPolicyName(index);
      } else {
        policyText = p.config.policy.text;
        policyId = p.config.policy.id;
        policyName = p.config.policy.name || policyNames[policyId] || makeDefaultPolicyName(index);
      }

      return {
        id: policyId,
        name: policyName,
        policyText: policyText,
      };
    });
  }, [policyPlugins, policyNames]);

  // Validate policy text uniqueness
  const validatePolicyText = useCallback(
    (text: string, currentPolicyId?: string): string | undefined => {
      const trimmedText = text.trim();
      if (!trimmedText) {
        return 'Policy text is required';
      }

      // Check if this policy text already exists (excluding current policy being edited)
      const duplicateExists = policyPlugins.some((p) => {
        const existingText =
          typeof p.config.policy === 'string' ? p.config.policy : p.config.policy.text;
        const existingId =
          typeof p.config.policy === 'string'
            ? makeInlinePolicyId(p.config.policy)
            : p.config.policy.id;

        return existingText === trimmedText && existingId !== currentPolicyId;
      });

      if (duplicateExists) {
        return 'This policy text already exists. Policy texts must be unique.';
      }

      return undefined;
    },
    [policyPlugins],
  );

  const handleAddPolicy = () => {
    setPolicyDialog({
      open: true,
      mode: 'create',
      editingPolicy: null,
      formData: {
        name: '',
        policyText: '',
      },
      errors: {},
    });
  };

  const handleEditPolicy = (policy: PolicyRow) => {
    setPolicyDialog({
      open: true,
      mode: 'edit',
      editingPolicy: policy,
      formData: {
        name: policy.name,
        policyText: policy.policyText,
      },
      errors: {},
    });
  };

  const handleClosePolicyDialog = () => {
    setPolicyDialog((prev) => ({
      ...prev,
      open: false,
      errors: {},
    }));
  };

  const handleSavePolicy = () => {
    const { formData, mode, editingPolicy } = policyDialog;
    const trimmedText = formData.policyText.trim();
    const trimmedName = formData.name.trim();

    // Validate
    const errors: typeof policyDialog.errors = {};

    if (!trimmedName) {
      errors.name = 'Name is required';
    }

    const policyTextError = validatePolicyText(
      trimmedText,
      mode === 'edit' ? editingPolicy?.id : undefined,
    );
    if (policyTextError) {
      errors.policyText = policyTextError;
    }

    if (Object.keys(errors).length > 0) {
      setPolicyDialog((prev) => ({ ...prev, errors }));
      return;
    }

    const otherPlugins = config.plugins.filter((p) =>
      typeof p === 'string' ? true : p.id !== 'policy',
    );

    const newPolicyId = makeInlinePolicyId(trimmedText);

    if (mode === 'create') {
      // Add new policy
      const newPolicies = [
        ...policyPlugins.map((p) => ({
          id: 'policy',
          config: { policy: p.config.policy },
        })),
        {
          id: 'policy',
          config: {
            policy: {
              id: newPolicyId,
              text: trimmedText,
              name: trimmedName,
            },
          },
        },
      ];
      updateConfig('plugins', [...otherPlugins, ...newPolicies]);
      toast.showToast('Policy added successfully', 'success');
    } else {
      // Update existing policy
      const updatedPolicies = policyPlugins.map((p) => {
        const currentPolicyId =
          typeof p.config.policy === 'string'
            ? makeInlinePolicyId(p.config.policy)
            : p.config.policy.id;

        if (currentPolicyId === editingPolicy?.id) {
          return {
            id: 'policy',
            config: {
              policy: {
                id: newPolicyId,
                text: trimmedText,
                name: trimmedName,
              },
            },
          };
        }
        return {
          id: 'policy',
          config: { policy: p.config.policy },
        };
      });
      updateConfig('plugins', [...otherPlugins, ...updatedPolicies]);
      toast.showToast('Policy updated successfully', 'success');
    }

    handleClosePolicyDialog();
  };

  const handleDeleteSelected = () => {
    if (rowSelectionModel.length === 0) {
      return;
    }
    setConfirmDeleteOpen(true);
  };

  const handleConfirmDelete = () => {
    const otherPlugins = config.plugins.filter((p) =>
      typeof p === 'string' ? true : p.id !== 'policy',
    );

    const selectedIds = new Set(rowSelectionModel as string[]);
    const remainingPolicies = policyPlugins
      .filter((p) => {
        const policyId =
          typeof p.config.policy === 'string'
            ? makeInlinePolicyId(p.config.policy)
            : p.config.policy.id;
        return !selectedIds.has(policyId);
      })
      .map((p) => ({
        id: 'policy',
        config: { policy: p.config.policy },
      }));

    // Clean up policy names for removed policies
    const newPolicyNames = { ...policyNames };
    selectedIds.forEach((id) => {
      delete newPolicyNames[id];
    });

    setPolicyNames(newPolicyNames);
    updateConfig('plugins', [...otherPlugins, ...remainingPolicies]);
    setRowSelectionModel([]);
    setConfirmDeleteOpen(false);
  };

  const handleCancelDelete = () => {
    setConfirmDeleteOpen(false);
  };

  const handleCsvUpload = useCallback(
    async (event: React.ChangeEvent<HTMLInputElement>) => {
      const file = event.target.files?.[0];

      if (!file) {
        return;
      }

      setIsUploadingCsv(true);
      try {
        const text = await file.text();

        // Parse CSV and take the first column regardless of header name
        const records = parse(text, {
          skip_empty_lines: true,
          columns: true,
          trim: true,
        });

        // Extract policies from the first column
        const newPolicies = records
          .map((record: any) => Object.values(record)[0] as string)
          .filter((policy: string) => policy && policy.trim() !== '');

        if (newPolicies.length > 0) {
          const otherPlugins = config.plugins.filter((p) =>
            typeof p === 'string' ? true : p.id !== 'policy',
          );

          const currentPolicyCount = policyPlugins.length;
          const allPolicies = [
            ...policyPlugins.map((p) => ({
              id: 'policy',
              config: { policy: p.config.policy },
            })),
            ...newPolicies.map((policy, index) => {
              const policyText = policy.trim();
              const policyId = makeInlinePolicyId(policyText);
              return {
                id: 'policy',
                config: {
                  policy: {
                    id: policyId,
                    text: policyText,
                    name: makeDefaultPolicyName(currentPolicyCount + index),
                  },
                },
              };
            }),
          ];

          updateConfig('plugins', [...otherPlugins, ...allPolicies]);

          toast.showToast(
            `Successfully imported ${newPolicies.length} policies from CSV`,
            'success',
          );
        } else {
          toast.showToast('No valid policies found in CSV file', 'warning');
        }
      } catch (error) {
        toast.showToast(`Error parsing CSV: ${error}`, 'error');
        console.error('Error parsing CSV:', error);
      } finally {
        setIsUploadingCsv(false);
      }
    },
    [config.plugins, policyPlugins, toast, updateConfig],
  );

  const handleGenerateTestCase = useCallback(
    async (row: PolicyRow) => {
      if (!row.policyText || !row.policyText.trim()) {
        toast.showToast('Please enter a policy before generating a test case', 'warning');
        return;
      }

      setGeneratingPolicyId(row.id);

      await generateTestCase(
<<<<<<< HEAD
        { id: 'policy', config: { policy: row.policyText } },
        { id: 'basic', config: {} },
=======
        'policy',
        {
          policy: {
            id: row.id,
            text: row.policyText,
            name: row.name,
          },
        },
>>>>>>> 8740ac3d
        {
          telemetryFeature: 'redteam_policy_generate_test_case',
          mode: 'result',
          onSuccess: () => {
            setGeneratingPolicyId(null);
          },
          onError: () => {
            setGeneratingPolicyId(null);
          },
        },
      );
    },
    [toast, generateTestCase],
  );

  const columns: GridColDef<PolicyRow>[] = useMemo(
    () => [
      {
        field: 'name',
        headerName: 'Name',
        flex: 0.75,
      },
      {
        field: 'policyText',
        headerName: 'Policy Text',
        flex: 3,
      },
      {
        field: 'actions',
        headerName: 'Actions',
        flex: 0.5,
        minWidth: 160,
        sortable: false,
        filterable: false,
        renderCell: (params: GridRenderCellParams<PolicyRow>) => (
          <Box
            sx={{
              display: 'flex',
              gap: 0.5,
              alignItems: 'center',
              height: '100%',
              py: 1,
            }}
          >
            <Tooltip title="Edit">
              <IconButton size="small" onClick={() => handleEditPolicy(params.row)}>
                <EditIcon fontSize="small" />
              </IconButton>
            </Tooltip>
            <TestCaseGenerateButton
              onClick={() => handleGenerateTestCase(params.row)}
              disabled={
                apiHealthStatus !== 'connected' ||
                (generatingTestCase && generatingPolicyId === params.row.id)
              }
              isGenerating={generatingTestCase && generatingPolicyId === params.row.id}
              tooltipTitle={
                apiHealthStatus === 'connected'
                  ? undefined
                  : 'Promptfoo Cloud connection is required for test generation'
              }
            />
          </Box>
        ),
      },
    ],
    [
      generatingTestCase,
      generatingPolicyId,
      handleEditPolicy,
      handleGenerateTestCase,
      apiHealthStatus,
    ],
  );

  const containerRef = useRef<HTMLDivElement>(null);

  return (
    <Box sx={{ display: 'flex', flexDirection: 'column', gap: 2 }} ref={containerRef}>
      <Box sx={{ height: containerRef.current?.clientHeight ?? 500 }}>
        <DataGrid
          apiRef={apiRef}
          rows={rows}
          columns={columns}
          checkboxSelection
          disableRowSelectionOnClick
          slots={{ toolbar: CustomToolbar }}
          slotProps={{
            toolbar: {
              selectedCount: rowSelectionModel.length,
              onDeleteSelected: handleDeleteSelected,
              onAddPolicy: handleAddPolicy,
              onUploadCsv: handleCsvUpload,
              isUploadingCsv,
            },
          }}
          onRowSelectionModelChange={setRowSelectionModel}
          rowSelectionModel={rowSelectionModel}
        />
      </Box>

      {/* Delete confirmation dialog */}
      <Dialog open={confirmDeleteOpen} onClose={handleCancelDelete}>
        <DialogTitle>
          Delete {rowSelectionModel.length} polic{rowSelectionModel.length === 1 ? 'y' : 'ies'}?
        </DialogTitle>
        <DialogContent>
          <DialogContentText>
            Are you sure you want to delete the selected polic
            {rowSelectionModel.length === 1 ? 'y' : 'ies'}? This action cannot be undone.
          </DialogContentText>
        </DialogContent>
        <DialogActions>
          <Button onClick={handleCancelDelete} variant="outlined">
            Cancel
          </Button>
          <Button
            onClick={handleConfirmDelete}
            color="error"
            variant="contained"
            startIcon={<DeleteIcon />}
          >
            Delete
          </Button>
        </DialogActions>
      </Dialog>

      {/* Policy edit/create dialog */}
      <Dialog open={policyDialog.open} onClose={handleClosePolicyDialog} maxWidth="md" fullWidth>
        <DialogTitle>
          {policyDialog.mode === 'create' ? 'Add New Policy' : 'Edit Policy'}
        </DialogTitle>
        <DialogContent>
          <Box sx={{ display: 'flex', flexDirection: 'column', gap: 2, mt: 1 }}>
            <TextField
              label="Name"
              value={policyDialog.formData.name}
              onChange={(e) =>
                setPolicyDialog((prev) => ({
                  ...prev,
                  formData: { ...prev.formData, name: e.target.value },
                  errors: { ...prev.errors, name: undefined },
                }))
              }
              error={!!policyDialog.errors.name}
              helperText={policyDialog.errors.name}
              placeholder="e.g., Data Privacy Policy"
              fullWidth
            />
            <TextField
              label="Policy Text"
              value={policyDialog.formData.policyText}
              onChange={(e) =>
                setPolicyDialog((prev) => ({
                  ...prev,
                  formData: { ...prev.formData, policyText: e.target.value },
                  errors: { ...prev.errors, policyText: undefined },
                }))
              }
              error={!!policyDialog.errors.policyText}
              helperText={policyDialog.errors.policyText}
              multiline
              rows={8}
              fullWidth
              placeholder="Enter the policy text that describes what should be checked..."
            />
          </Box>
        </DialogContent>
        <DialogActions>
          <Button onClick={handleClosePolicyDialog} variant="outlined">
            Cancel
          </Button>
          <Button
            onClick={handleSavePolicy}
            variant="contained"
            color="primary"
            disabled={
              !policyDialog.formData.name.trim() || !policyDialog.formData.policyText.trim()
            }
          >
            Save
          </Button>
        </DialogActions>
      </Dialog>
    </Box>
  );
};<|MERGE_RESOLUTION|>--- conflicted
+++ resolved
@@ -456,19 +456,8 @@
       setGeneratingPolicyId(row.id);
 
       await generateTestCase(
-<<<<<<< HEAD
         { id: 'policy', config: { policy: row.policyText } },
         { id: 'basic', config: {} },
-=======
-        'policy',
-        {
-          policy: {
-            id: row.id,
-            text: row.policyText,
-            name: row.name,
-          },
-        },
->>>>>>> 8740ac3d
         {
           telemetryFeature: 'redteam_policy_generate_test_case',
           mode: 'result',
