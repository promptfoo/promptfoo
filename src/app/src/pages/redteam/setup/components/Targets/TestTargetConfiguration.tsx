import React from 'react';
import ExpandMoreIcon from '@mui/icons-material/ExpandMore';
import InfoIcon from '@mui/icons-material/Info';
import Accordion from '@mui/material/Accordion';
import AccordionDetails from '@mui/material/AccordionDetails';
import AccordionSummary from '@mui/material/AccordionSummary';
import Alert from '@mui/material/Alert';
import Box from '@mui/material/Box';
import Button from '@mui/material/Button';
import CircularProgress from '@mui/material/CircularProgress';
import List from '@mui/material/List';
import ListItem from '@mui/material/ListItem';
import ListItemIcon from '@mui/material/ListItemIcon';
import ListItemText from '@mui/material/ListItemText';
import Paper from '@mui/material/Paper';
import Stack from '@mui/material/Stack';
import Typography from '@mui/material/Typography';
import { useTheme } from '@mui/material/styles';
import type { ProviderOptions } from '../../types';
import ProviderResponse from './ProviderResponse';

interface TestTargetConfigurationProps {
  testingTarget: boolean;
  handleTestTarget: () => void;
  selectedTarget: ProviderOptions;
  testResult: any;
}

const TestTargetConfiguration: React.FC<TestTargetConfigurationProps> = ({
  testingTarget,
  handleTestTarget,
  selectedTarget,
  testResult,
}) => {
  const theme = useTheme();

  return (
    <Box mt={4}>
<<<<<<< HEAD
      {requiresTransformResponse(selectedTarget) && (
        <Box mb={4}>
          <Typography variant="h6" gutterBottom>
            Advanced Configuration
          </Typography>
          <Accordion defaultExpanded={!!selectedTarget.config.transformRequest}>
            <AccordionSummary expandIcon={<ExpandMoreIcon />}>
              <Box>
                <Typography variant="h6">Request Transform</Typography>
                <Typography variant="body2" color="text.secondary">
                  Modify the prompt structure before sending to the API
                </Typography>
              </Box>
            </AccordionSummary>
            <AccordionDetails>
              <Typography variant="body1" sx={{ mb: 2 }}>
                Transform the prompt into a specific structure required by your API before sending.
                See{' '}
                <a
                  href="https://www.promptfoo.dev/docs/providers/http/#request-transform"
                  target="_blank"
                >
                  docs
                </a>{' '}
                for more information.
              </Typography>
              <Box
                sx={{
                  border: 1,
                  borderColor: 'grey.300',
                  borderRadius: 1,
                  position: 'relative',
                  backgroundColor: darkMode ? '#1e1e1e' : '#fff',
                }}
              >
                <Editor
                  value={selectedTarget.config.transformRequest || ''}
                  onValueChange={(code) => updateCustomTarget('transformRequest', code)}
                  highlight={(code) => highlight(code, languages.javascript)}
                  padding={10}
                  placeholder={dedent`Optional: A JavaScript expression to transform the prompt before calling the API. Format as:

                      A JSON object with prompt variable: \`{ messages: [{ role: 'user', content: prompt }] }\`
                    `}
                  style={{
                    fontFamily: '"Fira code", "Fira Mono", monospace',
                    fontSize: 14,
                    minHeight: '100px',
                  }}
                />
              </Box>
            </AccordionDetails>
          </Accordion>

          <Accordion defaultExpanded={!!selectedTarget.config.transformResponse}>
            <AccordionSummary expandIcon={<ExpandMoreIcon />}>
              <Box>
                <Typography variant="h6">Response Transform</Typography>
                <Typography variant="body2" color="text.secondary">
                  Extract the completion from the API response
                </Typography>
              </Box>
            </AccordionSummary>
            <AccordionDetails>
              <Typography variant="body1" sx={{ mb: 2 }}>
                Extract specific data from the HTTP response. See{' '}
                <a
                  href="https://www.promptfoo.dev/docs/providers/http/#response-transform"
                  target="_blank"
                >
                  docs
                </a>{' '}
                for more information.
              </Typography>
              <Box
                sx={{
                  border: 1,
                  borderColor: 'grey.300',
                  borderRadius: 1,
                  position: 'relative',
                  backgroundColor: darkMode ? '#1e1e1e' : '#fff',
                }}
              >
                <Editor
                  value={selectedTarget.config.transformResponse || ''}
                  onValueChange={(code) => updateCustomTarget('transformResponse', code)}
                  highlight={(code) => highlight(code, languages.javascript)}
                  padding={10}
                  placeholder={dedent`Optional: Transform the API response before using it. Format as either:

                      1. A JavaScript object path: \`json.choices[0].message.content\`
                      2. A function that receives response data: \`(json, text) => json.choices[0].message.content || text\`

                      With guardrails: { output: json.choices[0].message.content, guardrails: { flagged: context.response.status === 500 } }`}
                  style={{
                    fontFamily: '"Fira code", "Fira Mono", monospace',
                    fontSize: 14,
                    minHeight: '100px',
                  }}
                />
              </Box>
            </AccordionDetails>
          </Accordion>

          <Accordion defaultExpanded={!!selectedTarget.config.sessionParser}>
            <AccordionSummary expandIcon={<ExpandMoreIcon />}>
              <Box>
                <Typography variant="h6">Sessions</Typography>
                <Typography variant="body2" color="text.secondary">
                  Handle stateful API sessions
                </Typography>
              </Box>
            </AccordionSummary>
            <AccordionDetails>
              <Typography variant="body1" sx={{ mb: 2 }}>
                Extract session IDs from HTTP response headers or the body for stateful systems. See{' '}
                <a
                  href="https://www.promptfoo.dev/docs/providers/http/#session-management"
                  target="_blank"
                >
                  docs
                </a>{' '}
                for more information.
              </Typography>

              <Stack spacing={2}>
                <FormControl>
                  <RadioGroup
                    value={selectedTarget.config.sessionSource || 'server'}
                    onChange={(e) => {
                      updateCustomTarget('sessionSource', e.target.value);
                      if (e.target.value === 'client') {
                        updateCustomTarget('sessionParser', undefined);
                      }
                    }}
                  >
                    <FormControlLabel
                      value="server"
                      control={<Radio />}
                      label="Server-generated Session ID"
                    />
                    <FormControlLabel
                      value="client"
                      control={<Radio />}
                      label="Client-generated Session ID"
                    />
                  </RadioGroup>
                </FormControl>

                {selectedTarget.config.sessionSource === 'server' ||
                selectedTarget.config.sessionSource == null ? (
                  <TextField
                    fullWidth
                    label="Session Parser"
                    value={selectedTarget.config.sessionParser}
                    placeholder="Optional: Enter a Javascript expression to extract the session ID"
                    onChange={(e) => updateCustomTarget('sessionParser', e.target.value)}
                    margin="normal"
                    InputLabelProps={{
                      shrink: true,
                    }}
                  />
                ) : (
                  <Alert severity="info">
                    A UUID will be created for each conversation and stored in the `sessionId`
                    variable. Add {'{{'}sessionId{'}}'} in the header or body of the request above.
                  </Alert>
                )}
              </Stack>
            </AccordionDetails>
          </Accordion>

          <Accordion expanded={signatureAuthExpanded} onChange={handleSignatureAuthChange}>
            <AccordionSummary expandIcon={<ExpandMoreIcon />}>
              <Box>
                <Typography variant="h6">Digital Signature Authentication</Typography>
                <Typography variant="body2" color="text.secondary">
                  Sign requests sent to the API
                </Typography>
              </Box>
            </AccordionSummary>
            <AccordionDetails>
              <Typography variant="body1" sx={{ mb: 2 }}>
                Configure signature-based authentication for secure API calls. See{' '}
                <a
                  href="https://www.promptfoo.dev/docs/providers/http/#digital-signature-authentication"
                  target="_blank"
                >
                  docs
                </a>{' '}
                for more information.
              </Typography>
              <Typography gutterBottom color="info">
                <strong>
                  Your private key is never sent to Promptfoo and will always be stored locally on
                  your system.
                </strong>{' '}
              </Typography>
              <FormGroup>
                <FormControlLabel
                  control={
                    <Switch
                      checked={!!selectedTarget.config.signatureAuth?.enabled}
                      onChange={(event) => {
                        if (event.target.checked) {
                          updateCustomTarget('signatureAuth', {
                            enabled: true,
                            keyInputType:
                              selectedTarget.config.signatureAuth?.keyInputType || 'upload',
                          });
                        } else {
                          updateCustomTarget('signatureAuth', undefined);
                        }
                      }}
                    />
                  }
                  label="Enable signature authentication"
                />
              </FormGroup>
              {selectedTarget.config.signatureAuth?.enabled && (
                <Stack spacing={4}>
                  <Box>
                    <Typography variant="subtitle1" gutterBottom>
                      Key Input Method
                    </Typography>
                    <Box sx={{ display: 'grid', gridTemplateColumns: 'repeat(3, 1fr)', gap: 2 }}>
                      <Paper
                        variant="outlined"
                        sx={{
                          p: 2,
                          display: 'flex',
                          flexDirection: 'column',
                          alignItems: 'center',
                          cursor: 'pointer',
                          bgcolor:
                            selectedTarget.config.signatureAuth?.keyInputType === 'upload'
                              ? 'action.selected'
                              : 'background.paper',
                          '&:hover': {
                            bgcolor: 'action.hover',
                          },
                        }}
                        onClick={() =>
                          updateCustomTarget('signatureAuth', {
                            ...selectedTarget.config.signatureAuth,
                            keyInputType: 'upload',
                          })
                        }
                      >
                        <UploadIcon
                          color={
                            selectedTarget.config.signatureAuth?.keyInputType === 'upload'
                              ? 'primary'
                              : 'action'
                          }
                          sx={{ mb: 1 }}
                        />
                        <Typography variant="body1" gutterBottom>
                          Upload Key
                        </Typography>
                        <Typography variant="body2" color="text.secondary" align="center">
                          Upload PEM file
                        </Typography>
                      </Paper>

                      <Paper
                        variant="outlined"
                        sx={{
                          p: 2,
                          display: 'flex',
                          flexDirection: 'column',
                          alignItems: 'center',
                          cursor: 'pointer',
                          bgcolor:
                            selectedTarget.config.signatureAuth?.keyInputType === 'path'
                              ? 'action.selected'
                              : 'background.paper',
                          '&:hover': {
                            bgcolor: 'action.hover',
                          },
                        }}
                        onClick={() =>
                          updateCustomTarget('signatureAuth', {
                            ...selectedTarget.config.signatureAuth,
                            keyInputType: 'path',
                          })
                        }
                      >
                        <InsertDriveFileIcon
                          color={
                            selectedTarget.config.signatureAuth?.keyInputType === 'path'
                              ? 'primary'
                              : 'action'
                          }
                          sx={{ mb: 1 }}
                        />
                        <Typography variant="body1" gutterBottom>
                          File Path
                        </Typography>
                        <Typography variant="body2" color="text.secondary" align="center">
                          Specify key location
                        </Typography>
                      </Paper>

                      <Paper
                        variant="outlined"
                        sx={{
                          p: 2,
                          display: 'flex',
                          flexDirection: 'column',
                          alignItems: 'center',
                          cursor: 'pointer',
                          bgcolor:
                            selectedTarget.config.signatureAuth?.keyInputType === 'base64'
                              ? 'action.selected'
                              : 'background.paper',
                          '&:hover': {
                            bgcolor: 'action.hover',
                          },
                        }}
                        onClick={() =>
                          updateCustomTarget('signatureAuth', {
                            ...selectedTarget.config.signatureAuth,
                            keyInputType: 'base64',
                          })
                        }
                      >
                        <KeyIcon
                          color={
                            selectedTarget.config.signatureAuth?.keyInputType === 'base64'
                              ? 'primary'
                              : 'action'
                          }
                          sx={{ mb: 1 }}
                        />
                        <Typography variant="body1" gutterBottom>
                          Base64 Key String
                        </Typography>
                        <Typography variant="body2" color="text.secondary" align="center">
                          Paste encoded key
                        </Typography>
                      </Paper>
                    </Box>
                  </Box>

                  {selectedTarget.config.signatureAuth?.keyInputType === 'upload' && (
                    <Paper variant="outlined" sx={{ p: 3 }}>
                      <input
                        type="file"
                        accept=".pem,.key"
                        style={{ display: 'none' }}
                        id="private-key-upload"
                        onClick={(e) => {
                          (e.target as HTMLInputElement).value = '';
                        }}
                        onChange={(e) => {
                          const file = e.target.files?.[0];
                          if (file) {
                            const reader = new FileReader();
                            reader.onload = async (event) => {
                              try {
                                const content = event.target?.result as string;
                                updateCustomTarget('signatureAuth', {
                                  ...selectedTarget.config.signatureAuth,
                                  privateKey: content,
                                  privateKeyPath: undefined,
                                });
                                await validatePrivateKey(content);
                                showToast('Private key validated successfully', 'success');
                              } catch (error) {
                                console.warn(
                                  'Key was loaded but could not be successfully validated:',
                                  error,
                                );
                                showToast(
                                  `Key was loaded but could not be successfully validated: ${(error as Error).message}`,
                                  'warning',
                                );
                              }
                            };
                            reader.readAsText(file);
                          }
                        }}
                      />
                      <Box sx={{ textAlign: 'center' }}>
                        {selectedTarget.config.signatureAuth?.privateKey ? (
                          <>
                            <Typography color="success.main" gutterBottom>
                              Key file loaded successfully
                            </Typography>
                            <Button
                              variant="outlined"
                              color="error"
                              startIcon={<ClearIcon />}
                              onClick={() =>
                                updateCustomTarget('signatureAuth', {
                                  ...selectedTarget.config.signatureAuth,
                                  privateKey: undefined,
                                  privateKeyPath: undefined,
                                })
                              }
                            >
                              Remove Key
                            </Button>
                          </>
                        ) : (
                          <>
                            <Typography gutterBottom color="text.secondary">
                              Upload your PEM format private key
                            </Typography>
                            <label htmlFor="private-key-upload">
                              <Button
                                variant="outlined"
                                component="span"
                                startIcon={<VpnKeyIcon />}
                              >
                                Choose File
                              </Button>
                            </label>
                          </>
                        )}
                      </Box>
                    </Paper>
                  )}

                  {selectedTarget.config.signatureAuth?.keyInputType === 'path' && (
                    <Paper variant="outlined" sx={{ p: 3 }}>
                      <Typography gutterBottom color="text.secondary">
                        Specify the path on disk to your PEM format private key file
                      </Typography>
                      <TextField
                        fullWidth
                        placeholder="/path/to/private_key.pem"
                        value={selectedTarget.config.signatureAuth?.privateKeyPath || ''}
                        onChange={(e) => {
                          updateCustomTarget('signatureAuth', {
                            ...selectedTarget.config.signatureAuth,
                            privateKeyPath: e.target.value,
                            privateKey: undefined,
                          });
                        }}
                      />
                    </Paper>
                  )}

                  {selectedTarget.config.signatureAuth?.keyInputType === 'base64' && (
                    <Paper variant="outlined" sx={{ p: 3 }}>
                      <Stack spacing={2}>
                        <TextField
                          fullWidth
                          multiline
                          rows={4}
                          placeholder="-----BEGIN PRIVATE KEY-----&#10;Base64 encoded key content in PEM format&#10;-----END PRIVATE KEY-----"
                          value={selectedTarget.config.signatureAuth?.privateKey || ''}
                          onChange={(e) => {
                            updateCustomTarget('signatureAuth', {
                              ...selectedTarget.config.signatureAuth,
                              privateKey: e.target.value,
                              privateKeyPath: undefined,
                            });
                          }}
                        />
                        <Box sx={{ textAlign: 'center' }}>
                          <Button
                            variant="outlined"
                            startIcon={<CheckCircleIcon />}
                            onClick={async () => {
                              try {
                                const inputKey =
                                  selectedTarget.config.signatureAuth?.privateKey || '';
                                const formattedKey = convertStringKeyToPem(inputKey);
                                updateCustomTarget('signatureAuth', {
                                  ...selectedTarget.config.signatureAuth,
                                  privateKey: formattedKey,
                                  privateKeyPath: undefined,
                                });
                                await validatePrivateKey(formattedKey);
                                showToast('Private key validated successfully', 'success');
                              } catch (error) {
                                console.warn(
                                  'Key was loaded but could not be successfully validated:',
                                  error,
                                );
                                showToast(
                                  `Key was loaded but could not be successfully validated: ${(error as Error).message}`,
                                  'warning',
                                );
                              }
                            }}
                          >
                            Format & Validate
                          </Button>
                        </Box>
                      </Stack>
                    </Paper>
                  )}

                  <TextField
                    fullWidth
                    label="Signature Data Template"
                    value={
                      selectedTarget.config.signatureAuth?.signatureDataTemplate ||
                      '{{signatureTimestamp}}'
                    }
                    onChange={(e) =>
                      updateCustomTarget('signatureAuth', {
                        ...selectedTarget.config.signatureAuth,
                        signatureDataTemplate: e.target.value,
                      })
                    }
                    placeholder="Template for generating signature data"
                    helperText="Supported variables: {{signatureTimestamp}}. Use \n for newlines"
                    InputLabelProps={{
                      shrink: true,
                    }}
                  />

                  <TextField
                    fullWidth
                    label="Signature Validity (ms)"
                    type="number"
                    value={selectedTarget.config.signatureAuth?.signatureValidityMs || '300000'}
                    onChange={(e) =>
                      updateCustomTarget('signatureAuth', {
                        ...selectedTarget.config.signatureAuth,
                        signatureValidityMs: Number.parseInt(e.target.value),
                      })
                    }
                    placeholder="How long the signature remains valid"
                    InputLabelProps={{
                      shrink: true,
                    }}
                  />

                  <TextField
                    fullWidth
                    label="Signature Refresh Buffer (ms)"
                    type="number"
                    value={selectedTarget.config.signatureAuth?.signatureRefreshBufferMs}
                    onChange={(e) =>
                      updateCustomTarget('signatureAuth', {
                        ...selectedTarget.config.signatureAuth,
                        signatureRefreshBufferMs: Number.parseInt(e.target.value),
                      })
                    }
                    placeholder="Buffer time before signature expiry to refresh - defaults to 10% of signature validity"
                    InputLabelProps={{
                      shrink: true,
                    }}
                  />

                  <TextField
                    fullWidth
                    label="Signature Algorithm"
                    value={selectedTarget.config.signatureAuth?.signatureAlgorithm || 'SHA256'}
                    onChange={(e) =>
                      updateCustomTarget('signatureAuth', {
                        ...selectedTarget.config.signatureAuth,
                        signatureAlgorithm: e.target.value,
                      })
                    }
                    placeholder="Signature algorithm (default: SHA256)"
                    InputLabelProps={{
                      shrink: true,
                    }}
                  />
                </Stack>
              )}
            </AccordionDetails>
          </Accordion>

          <Accordion defaultExpanded={!!selectedTarget.config.validateStatus}>
            <AccordionSummary expandIcon={<ExpandMoreIcon />}>
              <Box>
                <Typography variant="h6">HTTP Status Code</Typography>
                <Typography variant="body2" color="text.secondary">
                  Configure which response codes are considered successful
                </Typography>
              </Box>
            </AccordionSummary>
            <AccordionDetails>
              <Typography variant="body1" sx={{ mb: 2 }}>
                Customize which HTTP status codes are treated as successful responses. By default
                accepts 200-299. See{' '}
                <a
                  href="https://www.promptfoo.dev/docs/providers/http/#error-handling"
                  target="_blank"
                >
                  docs
                </a>{' '}
                for more details.
              </Typography>
              <Box
                sx={{
                  border: 1,
                  borderColor: 'grey.300',
                  borderRadius: 1,
                  position: 'relative',
                  backgroundColor: darkMode ? '#1e1e1e' : '#fff',
                }}
              >
                <Editor
                  value={selectedTarget.config.validateStatus || ''}
                  onValueChange={(code) => updateCustomTarget('validateStatus', code)}
                  highlight={(code) => highlight(code, languages.javascript)}
                  padding={10}
                  placeholder={dedent`Customize HTTP status code validation. Examples:

                      () => true                     // Default: accept all responses - Javascript function
                      status >= 200 && status < 300  // Accept only 2xx codes - Javascript expression
                      (status) => status < 500       // Accept anything but server errors - Javascript function`}
                  style={{
                    fontFamily: '"Fira code", "Fira Mono", monospace',
                    fontSize: 14,
                    minHeight: '106px',
                  }}
                />
              </Box>
            </AccordionDetails>
          </Accordion>
          <Accordion defaultExpanded={!!selectedTarget.delay}>
            <AccordionSummary expandIcon={<ExpandMoreIcon />}>
              <Box>
                <Typography variant="h6">Delay</Typography>
                <Typography variant="body2" color="text.secondary">
                  Configure the delay between requests
                </Typography>
              </Box>
            </AccordionSummary>
            <AccordionDetails>
              <Typography variant="body1" sx={{ mb: 2 }}>
                Add a delay (ms) between requests to simulate a real user. See{' '}
                <a href="https://www.promptfoo.dev/docs/providers/http/#delay" target="_blank">
                  docs
                </a>{' '}
                for more details.
              </Typography>
              <Box>
                <TextField
                  value={selectedTarget.delay || ''}
                  onChange={(e) => updateCustomTarget('delay', Number(e.target.value))}
                />
                <br />
                <Typography variant="caption">Delay in milliseconds (default: 0)</Typography>
              </Box>
            </AccordionDetails>
          </Accordion>
        </Box>
      )}

=======
>>>>>>> 27730b4a
      <Stack direction="row" alignItems="center" spacing={2} mb={2}>
        <Typography variant="h6" sx={{ flexGrow: 1 }}>
          Test Target Configuration
        </Typography>
        <Button
          variant="contained"
          onClick={handleTestTarget}
          disabled={testingTarget || (!selectedTarget.config.url && !selectedTarget.config.request)}
          startIcon={testingTarget ? <CircularProgress size={20} /> : null}
          color="primary"
        >
          {testingTarget ? 'Testing...' : 'Test Target'}
        </Button>
      </Stack>

      {!selectedTarget.config.url && !selectedTarget.config.request && (
        <Alert severity="info">
          Please configure the HTTP endpoint above and click "Test Target" to proceed.
        </Alert>
      )}
      {selectedTarget.config.request && (
        <Alert severity="info">
          Automated target testing is not available in raw request mode.
        </Alert>
      )}

      {testResult && (
        <Box mt={2}>
          {!testResult.unalignedProviderResult && testResult.success != null && (
            <>
              <Alert
                severity={
                  testResult.success &&
                  // If it's a redteam test make sure the openAI formmated prompt doesn't include any JSON and it exists
                  (!testResult.redteamProviderResult ||
                    (testResult.redteamProviderResult.output.length > 5 &&
                      !testResult.redteamProviderResult.output.includes('{')))
                    ? 'success'
                    : 'error'
                }
              >
                {testResult.message}
              </Alert>

              {testResult.suggestions && (
                <Box mt={2}>
                  <Typography variant="subtitle1" gutterBottom>
                    Suggestions:
                  </Typography>
                  <Paper
                    elevation={1}
                    sx={{
                      p: 2,
                      bgcolor: theme.palette.mode === 'dark' ? 'grey.800' : 'grey.100',
                    }}
                  >
                    <List>
                      {testResult.suggestions.map((suggestion: string, index: number) => (
                        <ListItem key={index}>
                          <ListItemIcon>
                            <InfoIcon color="primary" />
                          </ListItemIcon>
                          <ListItemText primary={suggestion} />
                        </ListItem>
                      ))}
                    </List>
                  </Paper>
                </Box>
              )}
            </>
          )}
          <Accordion sx={{ mt: 2 }} expanded>
            <AccordionSummary
              expandIcon={<ExpandMoreIcon />}
              aria-controls="provider-response-content"
              id="provider-response-header"
            >
              <Typography>Provider Response Details</Typography>
            </AccordionSummary>
            <AccordionDetails>
              {/* If It's a unaligned test show the harmful outputs */}
              {testResult.unalignedProviderResult && (
                <>
                  <Box>
                    {testResult.unalignedProviderResult.outputs.length > 0 ? (
                      <Alert severity="info" sx={{ mb: 2 }}>
                        The provider appears to be working properly. Review the harmful outputs
                        below. If you have at least one result, it is working as intended. This
                        should have a harmful intent.
                      </Alert>
                    ) : (
                      <Alert severity="error">
                        We weren't able to get any harmful outputs from the provider. Please review
                        the raw request and response below.
                      </Alert>
                    )}

                    <Typography variant="h6" gutterBottom>
                      Harmful Outputs:
                    </Typography>
                    <Paper
                      elevation={0}
                      sx={{
                        p: 2,
                        bgcolor: (theme) =>
                          theme.palette.mode === 'dark' ? 'grey.800' : 'grey.100',
                        maxHeight: '200px',
                        overflow: 'auto',
                        mb: 2,
                      }}
                    >
                      <pre> - {testResult.unalignedProviderResult.outputs.join('\n - ')}</pre>
                    </Paper>
                  </Box>
                  <Typography variant="h6" sx={{ mt: 10 }} gutterBottom>
                    When testing harmful outputs, we also do a raw request to the provider to help
                    troubleshooting. If there are any issues, you can review the raw request and
                    response below:
                  </Typography>
                </>
              )}
              {/* If It's a redteam test show a header since we have two prompts */}
              {testResult.redteamProviderResult && (
                <Typography variant="h6" gutterBottom>
                  Simple String Prompt "hello world"
                </Typography>
              )}
              {/* If It's a redteam test show the second test */}
              <ProviderResponse providerResponse={testResult.providerResponse} />
              {testResult.redteamProviderResult && (
                <>
                  <Typography variant="h6" sx={{ mt: 4 }} gutterBottom>
                    OpenAI Formatted Prompt
                  </Typography>
                  <ProviderResponse providerResponse={testResult.redteamProviderResult} />
                </>
              )}
            </AccordionDetails>
          </Accordion>
        </Box>
      )}
    </Box>
  );
};

export default TestTargetConfiguration;<|MERGE_RESOLUTION|>--- conflicted
+++ resolved
@@ -36,659 +36,6 @@
 
   return (
     <Box mt={4}>
-<<<<<<< HEAD
-      {requiresTransformResponse(selectedTarget) && (
-        <Box mb={4}>
-          <Typography variant="h6" gutterBottom>
-            Advanced Configuration
-          </Typography>
-          <Accordion defaultExpanded={!!selectedTarget.config.transformRequest}>
-            <AccordionSummary expandIcon={<ExpandMoreIcon />}>
-              <Box>
-                <Typography variant="h6">Request Transform</Typography>
-                <Typography variant="body2" color="text.secondary">
-                  Modify the prompt structure before sending to the API
-                </Typography>
-              </Box>
-            </AccordionSummary>
-            <AccordionDetails>
-              <Typography variant="body1" sx={{ mb: 2 }}>
-                Transform the prompt into a specific structure required by your API before sending.
-                See{' '}
-                <a
-                  href="https://www.promptfoo.dev/docs/providers/http/#request-transform"
-                  target="_blank"
-                >
-                  docs
-                </a>{' '}
-                for more information.
-              </Typography>
-              <Box
-                sx={{
-                  border: 1,
-                  borderColor: 'grey.300',
-                  borderRadius: 1,
-                  position: 'relative',
-                  backgroundColor: darkMode ? '#1e1e1e' : '#fff',
-                }}
-              >
-                <Editor
-                  value={selectedTarget.config.transformRequest || ''}
-                  onValueChange={(code) => updateCustomTarget('transformRequest', code)}
-                  highlight={(code) => highlight(code, languages.javascript)}
-                  padding={10}
-                  placeholder={dedent`Optional: A JavaScript expression to transform the prompt before calling the API. Format as:
-
-                      A JSON object with prompt variable: \`{ messages: [{ role: 'user', content: prompt }] }\`
-                    `}
-                  style={{
-                    fontFamily: '"Fira code", "Fira Mono", monospace',
-                    fontSize: 14,
-                    minHeight: '100px',
-                  }}
-                />
-              </Box>
-            </AccordionDetails>
-          </Accordion>
-
-          <Accordion defaultExpanded={!!selectedTarget.config.transformResponse}>
-            <AccordionSummary expandIcon={<ExpandMoreIcon />}>
-              <Box>
-                <Typography variant="h6">Response Transform</Typography>
-                <Typography variant="body2" color="text.secondary">
-                  Extract the completion from the API response
-                </Typography>
-              </Box>
-            </AccordionSummary>
-            <AccordionDetails>
-              <Typography variant="body1" sx={{ mb: 2 }}>
-                Extract specific data from the HTTP response. See{' '}
-                <a
-                  href="https://www.promptfoo.dev/docs/providers/http/#response-transform"
-                  target="_blank"
-                >
-                  docs
-                </a>{' '}
-                for more information.
-              </Typography>
-              <Box
-                sx={{
-                  border: 1,
-                  borderColor: 'grey.300',
-                  borderRadius: 1,
-                  position: 'relative',
-                  backgroundColor: darkMode ? '#1e1e1e' : '#fff',
-                }}
-              >
-                <Editor
-                  value={selectedTarget.config.transformResponse || ''}
-                  onValueChange={(code) => updateCustomTarget('transformResponse', code)}
-                  highlight={(code) => highlight(code, languages.javascript)}
-                  padding={10}
-                  placeholder={dedent`Optional: Transform the API response before using it. Format as either:
-
-                      1. A JavaScript object path: \`json.choices[0].message.content\`
-                      2. A function that receives response data: \`(json, text) => json.choices[0].message.content || text\`
-
-                      With guardrails: { output: json.choices[0].message.content, guardrails: { flagged: context.response.status === 500 } }`}
-                  style={{
-                    fontFamily: '"Fira code", "Fira Mono", monospace',
-                    fontSize: 14,
-                    minHeight: '100px',
-                  }}
-                />
-              </Box>
-            </AccordionDetails>
-          </Accordion>
-
-          <Accordion defaultExpanded={!!selectedTarget.config.sessionParser}>
-            <AccordionSummary expandIcon={<ExpandMoreIcon />}>
-              <Box>
-                <Typography variant="h6">Sessions</Typography>
-                <Typography variant="body2" color="text.secondary">
-                  Handle stateful API sessions
-                </Typography>
-              </Box>
-            </AccordionSummary>
-            <AccordionDetails>
-              <Typography variant="body1" sx={{ mb: 2 }}>
-                Extract session IDs from HTTP response headers or the body for stateful systems. See{' '}
-                <a
-                  href="https://www.promptfoo.dev/docs/providers/http/#session-management"
-                  target="_blank"
-                >
-                  docs
-                </a>{' '}
-                for more information.
-              </Typography>
-
-              <Stack spacing={2}>
-                <FormControl>
-                  <RadioGroup
-                    value={selectedTarget.config.sessionSource || 'server'}
-                    onChange={(e) => {
-                      updateCustomTarget('sessionSource', e.target.value);
-                      if (e.target.value === 'client') {
-                        updateCustomTarget('sessionParser', undefined);
-                      }
-                    }}
-                  >
-                    <FormControlLabel
-                      value="server"
-                      control={<Radio />}
-                      label="Server-generated Session ID"
-                    />
-                    <FormControlLabel
-                      value="client"
-                      control={<Radio />}
-                      label="Client-generated Session ID"
-                    />
-                  </RadioGroup>
-                </FormControl>
-
-                {selectedTarget.config.sessionSource === 'server' ||
-                selectedTarget.config.sessionSource == null ? (
-                  <TextField
-                    fullWidth
-                    label="Session Parser"
-                    value={selectedTarget.config.sessionParser}
-                    placeholder="Optional: Enter a Javascript expression to extract the session ID"
-                    onChange={(e) => updateCustomTarget('sessionParser', e.target.value)}
-                    margin="normal"
-                    InputLabelProps={{
-                      shrink: true,
-                    }}
-                  />
-                ) : (
-                  <Alert severity="info">
-                    A UUID will be created for each conversation and stored in the `sessionId`
-                    variable. Add {'{{'}sessionId{'}}'} in the header or body of the request above.
-                  </Alert>
-                )}
-              </Stack>
-            </AccordionDetails>
-          </Accordion>
-
-          <Accordion expanded={signatureAuthExpanded} onChange={handleSignatureAuthChange}>
-            <AccordionSummary expandIcon={<ExpandMoreIcon />}>
-              <Box>
-                <Typography variant="h6">Digital Signature Authentication</Typography>
-                <Typography variant="body2" color="text.secondary">
-                  Sign requests sent to the API
-                </Typography>
-              </Box>
-            </AccordionSummary>
-            <AccordionDetails>
-              <Typography variant="body1" sx={{ mb: 2 }}>
-                Configure signature-based authentication for secure API calls. See{' '}
-                <a
-                  href="https://www.promptfoo.dev/docs/providers/http/#digital-signature-authentication"
-                  target="_blank"
-                >
-                  docs
-                </a>{' '}
-                for more information.
-              </Typography>
-              <Typography gutterBottom color="info">
-                <strong>
-                  Your private key is never sent to Promptfoo and will always be stored locally on
-                  your system.
-                </strong>{' '}
-              </Typography>
-              <FormGroup>
-                <FormControlLabel
-                  control={
-                    <Switch
-                      checked={!!selectedTarget.config.signatureAuth?.enabled}
-                      onChange={(event) => {
-                        if (event.target.checked) {
-                          updateCustomTarget('signatureAuth', {
-                            enabled: true,
-                            keyInputType:
-                              selectedTarget.config.signatureAuth?.keyInputType || 'upload',
-                          });
-                        } else {
-                          updateCustomTarget('signatureAuth', undefined);
-                        }
-                      }}
-                    />
-                  }
-                  label="Enable signature authentication"
-                />
-              </FormGroup>
-              {selectedTarget.config.signatureAuth?.enabled && (
-                <Stack spacing={4}>
-                  <Box>
-                    <Typography variant="subtitle1" gutterBottom>
-                      Key Input Method
-                    </Typography>
-                    <Box sx={{ display: 'grid', gridTemplateColumns: 'repeat(3, 1fr)', gap: 2 }}>
-                      <Paper
-                        variant="outlined"
-                        sx={{
-                          p: 2,
-                          display: 'flex',
-                          flexDirection: 'column',
-                          alignItems: 'center',
-                          cursor: 'pointer',
-                          bgcolor:
-                            selectedTarget.config.signatureAuth?.keyInputType === 'upload'
-                              ? 'action.selected'
-                              : 'background.paper',
-                          '&:hover': {
-                            bgcolor: 'action.hover',
-                          },
-                        }}
-                        onClick={() =>
-                          updateCustomTarget('signatureAuth', {
-                            ...selectedTarget.config.signatureAuth,
-                            keyInputType: 'upload',
-                          })
-                        }
-                      >
-                        <UploadIcon
-                          color={
-                            selectedTarget.config.signatureAuth?.keyInputType === 'upload'
-                              ? 'primary'
-                              : 'action'
-                          }
-                          sx={{ mb: 1 }}
-                        />
-                        <Typography variant="body1" gutterBottom>
-                          Upload Key
-                        </Typography>
-                        <Typography variant="body2" color="text.secondary" align="center">
-                          Upload PEM file
-                        </Typography>
-                      </Paper>
-
-                      <Paper
-                        variant="outlined"
-                        sx={{
-                          p: 2,
-                          display: 'flex',
-                          flexDirection: 'column',
-                          alignItems: 'center',
-                          cursor: 'pointer',
-                          bgcolor:
-                            selectedTarget.config.signatureAuth?.keyInputType === 'path'
-                              ? 'action.selected'
-                              : 'background.paper',
-                          '&:hover': {
-                            bgcolor: 'action.hover',
-                          },
-                        }}
-                        onClick={() =>
-                          updateCustomTarget('signatureAuth', {
-                            ...selectedTarget.config.signatureAuth,
-                            keyInputType: 'path',
-                          })
-                        }
-                      >
-                        <InsertDriveFileIcon
-                          color={
-                            selectedTarget.config.signatureAuth?.keyInputType === 'path'
-                              ? 'primary'
-                              : 'action'
-                          }
-                          sx={{ mb: 1 }}
-                        />
-                        <Typography variant="body1" gutterBottom>
-                          File Path
-                        </Typography>
-                        <Typography variant="body2" color="text.secondary" align="center">
-                          Specify key location
-                        </Typography>
-                      </Paper>
-
-                      <Paper
-                        variant="outlined"
-                        sx={{
-                          p: 2,
-                          display: 'flex',
-                          flexDirection: 'column',
-                          alignItems: 'center',
-                          cursor: 'pointer',
-                          bgcolor:
-                            selectedTarget.config.signatureAuth?.keyInputType === 'base64'
-                              ? 'action.selected'
-                              : 'background.paper',
-                          '&:hover': {
-                            bgcolor: 'action.hover',
-                          },
-                        }}
-                        onClick={() =>
-                          updateCustomTarget('signatureAuth', {
-                            ...selectedTarget.config.signatureAuth,
-                            keyInputType: 'base64',
-                          })
-                        }
-                      >
-                        <KeyIcon
-                          color={
-                            selectedTarget.config.signatureAuth?.keyInputType === 'base64'
-                              ? 'primary'
-                              : 'action'
-                          }
-                          sx={{ mb: 1 }}
-                        />
-                        <Typography variant="body1" gutterBottom>
-                          Base64 Key String
-                        </Typography>
-                        <Typography variant="body2" color="text.secondary" align="center">
-                          Paste encoded key
-                        </Typography>
-                      </Paper>
-                    </Box>
-                  </Box>
-
-                  {selectedTarget.config.signatureAuth?.keyInputType === 'upload' && (
-                    <Paper variant="outlined" sx={{ p: 3 }}>
-                      <input
-                        type="file"
-                        accept=".pem,.key"
-                        style={{ display: 'none' }}
-                        id="private-key-upload"
-                        onClick={(e) => {
-                          (e.target as HTMLInputElement).value = '';
-                        }}
-                        onChange={(e) => {
-                          const file = e.target.files?.[0];
-                          if (file) {
-                            const reader = new FileReader();
-                            reader.onload = async (event) => {
-                              try {
-                                const content = event.target?.result as string;
-                                updateCustomTarget('signatureAuth', {
-                                  ...selectedTarget.config.signatureAuth,
-                                  privateKey: content,
-                                  privateKeyPath: undefined,
-                                });
-                                await validatePrivateKey(content);
-                                showToast('Private key validated successfully', 'success');
-                              } catch (error) {
-                                console.warn(
-                                  'Key was loaded but could not be successfully validated:',
-                                  error,
-                                );
-                                showToast(
-                                  `Key was loaded but could not be successfully validated: ${(error as Error).message}`,
-                                  'warning',
-                                );
-                              }
-                            };
-                            reader.readAsText(file);
-                          }
-                        }}
-                      />
-                      <Box sx={{ textAlign: 'center' }}>
-                        {selectedTarget.config.signatureAuth?.privateKey ? (
-                          <>
-                            <Typography color="success.main" gutterBottom>
-                              Key file loaded successfully
-                            </Typography>
-                            <Button
-                              variant="outlined"
-                              color="error"
-                              startIcon={<ClearIcon />}
-                              onClick={() =>
-                                updateCustomTarget('signatureAuth', {
-                                  ...selectedTarget.config.signatureAuth,
-                                  privateKey: undefined,
-                                  privateKeyPath: undefined,
-                                })
-                              }
-                            >
-                              Remove Key
-                            </Button>
-                          </>
-                        ) : (
-                          <>
-                            <Typography gutterBottom color="text.secondary">
-                              Upload your PEM format private key
-                            </Typography>
-                            <label htmlFor="private-key-upload">
-                              <Button
-                                variant="outlined"
-                                component="span"
-                                startIcon={<VpnKeyIcon />}
-                              >
-                                Choose File
-                              </Button>
-                            </label>
-                          </>
-                        )}
-                      </Box>
-                    </Paper>
-                  )}
-
-                  {selectedTarget.config.signatureAuth?.keyInputType === 'path' && (
-                    <Paper variant="outlined" sx={{ p: 3 }}>
-                      <Typography gutterBottom color="text.secondary">
-                        Specify the path on disk to your PEM format private key file
-                      </Typography>
-                      <TextField
-                        fullWidth
-                        placeholder="/path/to/private_key.pem"
-                        value={selectedTarget.config.signatureAuth?.privateKeyPath || ''}
-                        onChange={(e) => {
-                          updateCustomTarget('signatureAuth', {
-                            ...selectedTarget.config.signatureAuth,
-                            privateKeyPath: e.target.value,
-                            privateKey: undefined,
-                          });
-                        }}
-                      />
-                    </Paper>
-                  )}
-
-                  {selectedTarget.config.signatureAuth?.keyInputType === 'base64' && (
-                    <Paper variant="outlined" sx={{ p: 3 }}>
-                      <Stack spacing={2}>
-                        <TextField
-                          fullWidth
-                          multiline
-                          rows={4}
-                          placeholder="-----BEGIN PRIVATE KEY-----&#10;Base64 encoded key content in PEM format&#10;-----END PRIVATE KEY-----"
-                          value={selectedTarget.config.signatureAuth?.privateKey || ''}
-                          onChange={(e) => {
-                            updateCustomTarget('signatureAuth', {
-                              ...selectedTarget.config.signatureAuth,
-                              privateKey: e.target.value,
-                              privateKeyPath: undefined,
-                            });
-                          }}
-                        />
-                        <Box sx={{ textAlign: 'center' }}>
-                          <Button
-                            variant="outlined"
-                            startIcon={<CheckCircleIcon />}
-                            onClick={async () => {
-                              try {
-                                const inputKey =
-                                  selectedTarget.config.signatureAuth?.privateKey || '';
-                                const formattedKey = convertStringKeyToPem(inputKey);
-                                updateCustomTarget('signatureAuth', {
-                                  ...selectedTarget.config.signatureAuth,
-                                  privateKey: formattedKey,
-                                  privateKeyPath: undefined,
-                                });
-                                await validatePrivateKey(formattedKey);
-                                showToast('Private key validated successfully', 'success');
-                              } catch (error) {
-                                console.warn(
-                                  'Key was loaded but could not be successfully validated:',
-                                  error,
-                                );
-                                showToast(
-                                  `Key was loaded but could not be successfully validated: ${(error as Error).message}`,
-                                  'warning',
-                                );
-                              }
-                            }}
-                          >
-                            Format & Validate
-                          </Button>
-                        </Box>
-                      </Stack>
-                    </Paper>
-                  )}
-
-                  <TextField
-                    fullWidth
-                    label="Signature Data Template"
-                    value={
-                      selectedTarget.config.signatureAuth?.signatureDataTemplate ||
-                      '{{signatureTimestamp}}'
-                    }
-                    onChange={(e) =>
-                      updateCustomTarget('signatureAuth', {
-                        ...selectedTarget.config.signatureAuth,
-                        signatureDataTemplate: e.target.value,
-                      })
-                    }
-                    placeholder="Template for generating signature data"
-                    helperText="Supported variables: {{signatureTimestamp}}. Use \n for newlines"
-                    InputLabelProps={{
-                      shrink: true,
-                    }}
-                  />
-
-                  <TextField
-                    fullWidth
-                    label="Signature Validity (ms)"
-                    type="number"
-                    value={selectedTarget.config.signatureAuth?.signatureValidityMs || '300000'}
-                    onChange={(e) =>
-                      updateCustomTarget('signatureAuth', {
-                        ...selectedTarget.config.signatureAuth,
-                        signatureValidityMs: Number.parseInt(e.target.value),
-                      })
-                    }
-                    placeholder="How long the signature remains valid"
-                    InputLabelProps={{
-                      shrink: true,
-                    }}
-                  />
-
-                  <TextField
-                    fullWidth
-                    label="Signature Refresh Buffer (ms)"
-                    type="number"
-                    value={selectedTarget.config.signatureAuth?.signatureRefreshBufferMs}
-                    onChange={(e) =>
-                      updateCustomTarget('signatureAuth', {
-                        ...selectedTarget.config.signatureAuth,
-                        signatureRefreshBufferMs: Number.parseInt(e.target.value),
-                      })
-                    }
-                    placeholder="Buffer time before signature expiry to refresh - defaults to 10% of signature validity"
-                    InputLabelProps={{
-                      shrink: true,
-                    }}
-                  />
-
-                  <TextField
-                    fullWidth
-                    label="Signature Algorithm"
-                    value={selectedTarget.config.signatureAuth?.signatureAlgorithm || 'SHA256'}
-                    onChange={(e) =>
-                      updateCustomTarget('signatureAuth', {
-                        ...selectedTarget.config.signatureAuth,
-                        signatureAlgorithm: e.target.value,
-                      })
-                    }
-                    placeholder="Signature algorithm (default: SHA256)"
-                    InputLabelProps={{
-                      shrink: true,
-                    }}
-                  />
-                </Stack>
-              )}
-            </AccordionDetails>
-          </Accordion>
-
-          <Accordion defaultExpanded={!!selectedTarget.config.validateStatus}>
-            <AccordionSummary expandIcon={<ExpandMoreIcon />}>
-              <Box>
-                <Typography variant="h6">HTTP Status Code</Typography>
-                <Typography variant="body2" color="text.secondary">
-                  Configure which response codes are considered successful
-                </Typography>
-              </Box>
-            </AccordionSummary>
-            <AccordionDetails>
-              <Typography variant="body1" sx={{ mb: 2 }}>
-                Customize which HTTP status codes are treated as successful responses. By default
-                accepts 200-299. See{' '}
-                <a
-                  href="https://www.promptfoo.dev/docs/providers/http/#error-handling"
-                  target="_blank"
-                >
-                  docs
-                </a>{' '}
-                for more details.
-              </Typography>
-              <Box
-                sx={{
-                  border: 1,
-                  borderColor: 'grey.300',
-                  borderRadius: 1,
-                  position: 'relative',
-                  backgroundColor: darkMode ? '#1e1e1e' : '#fff',
-                }}
-              >
-                <Editor
-                  value={selectedTarget.config.validateStatus || ''}
-                  onValueChange={(code) => updateCustomTarget('validateStatus', code)}
-                  highlight={(code) => highlight(code, languages.javascript)}
-                  padding={10}
-                  placeholder={dedent`Customize HTTP status code validation. Examples:
-
-                      () => true                     // Default: accept all responses - Javascript function
-                      status >= 200 && status < 300  // Accept only 2xx codes - Javascript expression
-                      (status) => status < 500       // Accept anything but server errors - Javascript function`}
-                  style={{
-                    fontFamily: '"Fira code", "Fira Mono", monospace',
-                    fontSize: 14,
-                    minHeight: '106px',
-                  }}
-                />
-              </Box>
-            </AccordionDetails>
-          </Accordion>
-          <Accordion defaultExpanded={!!selectedTarget.delay}>
-            <AccordionSummary expandIcon={<ExpandMoreIcon />}>
-              <Box>
-                <Typography variant="h6">Delay</Typography>
-                <Typography variant="body2" color="text.secondary">
-                  Configure the delay between requests
-                </Typography>
-              </Box>
-            </AccordionSummary>
-            <AccordionDetails>
-              <Typography variant="body1" sx={{ mb: 2 }}>
-                Add a delay (ms) between requests to simulate a real user. See{' '}
-                <a href="https://www.promptfoo.dev/docs/providers/http/#delay" target="_blank">
-                  docs
-                </a>{' '}
-                for more details.
-              </Typography>
-              <Box>
-                <TextField
-                  value={selectedTarget.delay || ''}
-                  onChange={(e) => updateCustomTarget('delay', Number(e.target.value))}
-                />
-                <br />
-                <Typography variant="caption">Delay in milliseconds (default: 0)</Typography>
-              </Box>
-            </AccordionDetails>
-          </Accordion>
-        </Box>
-      )}
-
-=======
->>>>>>> 27730b4a
       <Stack direction="row" alignItems="center" spacing={2} mb={2}>
         <Typography variant="h6" sx={{ flexGrow: 1 }}>
           Test Target Configuration
