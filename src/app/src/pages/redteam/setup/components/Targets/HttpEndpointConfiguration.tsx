--- conflicted
+++ resolved
@@ -359,13 +359,13 @@
         label="Use Raw HTTP Request"
         sx={{ mb: 2, display: 'block' }}
       />
-<<<<<<< HEAD
-      {useRawRequest ? (
-        <Box sx={containerStyles}>
-=======
       {selectedTarget.config.request ? (
-        <Box mt={2} p={2} border={1} borderColor="grey.300" borderRadius={1}>
->>>>>>> edba8c3f
+        <Box
+          sx={{
+            ...containerStyles,
+            mt: 2,
+          }}
+        >
           <Editor
             value={selectedTarget.config.request}
             onValueChange={handleRawRequestChange}
