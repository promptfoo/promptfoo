import { useEffect, useState } from 'react';

import { useTelemetry } from '@app/hooks/useTelemetry';
import Alert from '@mui/material/Alert';
import Box from '@mui/material/Box';
import Button from '@mui/material/Button';
import Link from '@mui/material/Link';
import Stack from '@mui/material/Stack';
import TextField from '@mui/material/TextField';
import Typography from '@mui/material/Typography';
import { DEFAULT_HTTP_TARGET, useRedTeamConfig } from '../../hooks/useRedTeamConfig';
import LoadExampleButton from '../LoadExampleButton';
import PageWrapper from '../PageWrapper';
import { getProviderType } from './helpers';
import ProviderTypeSelector from './ProviderTypeSelector';

import type { ProviderOptions } from '../../types';

interface TargetTypeSelectionProps {
  onNext: () => void;
  onBack?: () => void;
}

export default function TargetTypeSelection({ onNext, onBack }: TargetTypeSelectionProps) {
  const { config, updateConfig, providerType, setProviderType } = useRedTeamConfig();

  // Check if we have a complete saved configuration
  const hasCompleteSavedConfig = Boolean(config.target?.label?.trim() && config.target?.id);

  const [selectedTarget, setSelectedTarget] = useState<ProviderOptions>(() => {
    // If we have a complete saved config, use it. Otherwise start fresh without a label
    if (hasCompleteSavedConfig) {
      return config.target!;
    }
    // Clear the label if we don't have a complete config to ensure consistent state
    return { ...(config.target || DEFAULT_HTTP_TARGET), label: '' };
  });

  // Only show target type section if we have a complete saved configuration
  const [showTargetTypeSection, setShowTargetTypeSection] = useState(hasCompleteSavedConfig);

  const { recordEvent } = useTelemetry();

  useEffect(() => {
    recordEvent('webui_page_view', { page: 'redteam_config_target_type_selection' });
    // Initialize providerType if not already set
    if (!providerType && config.target?.id) {
      setProviderType(getProviderType(config.target.id));
    }
  }, []);

  const handleProviderChange = (provider: ProviderOptions, providerType: string) => {
    setSelectedTarget(provider);
    setProviderType(providerType);
    updateConfig('target', provider);
    recordEvent('feature_used', {
      feature: 'redteam_config_target_type_changed',
      target: provider.id,
    });
  };

  const handleNext = () => {
    // If target type section is not shown yet, show it first
    if (hasTargetName && !showTargetTypeSection) {
      setShowTargetTypeSection(true);
      recordEvent('feature_used', {
        feature: 'redteam_config_target_type_section_revealed',
      });
      return;
    }

    // If target type section is shown and selection is valid, proceed to next step
    if (showTargetTypeSection && isValidSelection()) {
      // Track provider type selection when moving to next step
      recordEvent('feature_used', {
        feature: 'redteam_config_provider_selected',
        provider_type: providerType,
        provider_id: selectedTarget.id,
        provider_label: selectedTarget.label,
      });
      onNext();
    }
  };

  const isValidSelection = () => {
    // For custom providers, we allow empty id since it will be configured in the next step
    if (selectedTarget.id === '' && selectedTarget.label?.trim()) {
      return true; // Custom provider with a label is valid
    }
    return selectedTarget.id && selectedTarget.id.trim() !== '';
  };

  // Check if user has entered a target name - must have actual content
  const hasTargetName = Boolean(selectedTarget?.label?.trim());

  const getNextButtonText = () => {
    return 'Next: Configure Target';
  };

  const isNextButtonDisabled = () => {
    return !hasTargetName || !isValidSelection();
  };

  const shouldShowFooterButton = () => {
    return showTargetTypeSection;
  };

  const getNextButtonTooltip = () => {
    if (!showTargetTypeSection) {
      return 'Please select a target type first';
    }
    if (!hasTargetName) {
      return 'Please enter a target name';
    }
    if (!isValidSelection()) {
      if (!selectedTarget.id && !selectedTarget.label?.trim()) {
        return 'Please select a target provider';
      }
      if (selectedTarget.id === '' && !selectedTarget.label?.trim()) {
        return 'Please enter a label for your custom provider';
      }
      return 'Please complete the target selection';
    }
    return undefined;
  };

  return (
    <PageWrapper
      title="Target Setup"
      description={
        <Typography variant="body1">
          A target is the AI system you want to red team. It could be an API endpoint, a language
          model, a custom script, or any other{' '}
          <Link href="https://www.promptfoo.dev/docs/providers/" target="_blank" rel="noopener">
            supported provider
          </Link>
          . Choose a descriptive name to identify your target throughout the testing process.
        </Typography>
      }
      onNext={shouldShowFooterButton() ? handleNext : undefined}
      onBack={onBack}
      nextLabel={shouldShowFooterButton() ? getNextButtonText() : undefined}
      nextDisabled={shouldShowFooterButton() ? isNextButtonDisabled() : true}
      warningMessage={
        shouldShowFooterButton() && isNextButtonDisabled() ? getNextButtonTooltip() : undefined
      }
    >
      <Stack direction="column" spacing={4}>
        {/* Quick Start Section */}
        <Alert
          severity="info"
          sx={{
            '& .MuiAlert-icon': {
              mt: 0.5,
            },
            '& .MuiAlert-message': {
              width: '100%',
            },
          }}
        >
<<<<<<< HEAD
          <Stack spacing={1.5}>
            <Box
              sx={{
                display: 'flex',
                alignItems: 'center',
                gap: 2,
                flexWrap: 'wrap',
                width: '100%',
              }}
            >
              <Typography variant="body2" sx={{ flex: 1, minWidth: '300px' }}>
                <strong>New to promptfoo?</strong> Want to see it in action? Load an example
                configuration to get started immediately!
              </Typography>
              <LoadExampleButton />
            </Box>
            <Typography variant="body2" color="text.secondary">
              <strong>Have an existing YAML config?</strong> Use the <strong>"Load Config"</strong>{' '}
              button in the sidebar to import it and pre-fill the form.
=======
          <Box
            sx={{ display: 'flex', alignItems: 'center', gap: 2, flexWrap: 'wrap', width: '100%' }}
          >
            <Typography variant="body2" sx={{ flex: 1, minWidth: '300px' }}>
              <strong>New to Promptfoo</strong> and want to see it in action? Load an example
              configuration to get started immediately.
>>>>>>> ca9b0b46
            </Typography>
          </Stack>
        </Alert>

        {/* Provider Name Field */}
        <TextField
          sx={{ width: '360px' }}
          value={selectedTarget?.label ?? ''}
          label="Target Name"
          placeholder="e.g. 'customer-service-agent'"
          onChange={(e) => {
            const newTarget = { ...selectedTarget, label: e.target.value };
            setSelectedTarget(newTarget);
            updateConfig('target', newTarget);
          }}
          onKeyDown={(e) => {
            if (e.key === 'Enter' && hasTargetName && !showTargetTypeSection) {
              setShowTargetTypeSection(true);
              recordEvent('feature_used', {
                feature: 'redteam_config_target_type_section_revealed',
              });
            }
          }}
          margin="normal"
          required
          autoFocus
          InputLabelProps={{
            shrink: true,
          }}
        />

        {/* Inline Next Button for first step */}
        {hasTargetName && !showTargetTypeSection && (
          <Box sx={{ display: 'flex', justifyContent: 'flex-start', mt: 2 }}>
            <Button
              variant="contained"
              onClick={() => {
                setShowTargetTypeSection(true);
                recordEvent('feature_used', {
                  feature: 'redteam_config_target_type_section_revealed',
                });
              }}
              sx={{ minWidth: '200px' }}
            >
              Next: Select Target Type
            </Button>
          </Box>
        )}

        {/* Only show target type selection after user clicks to reveal it */}
        {showTargetTypeSection && (
          <Box sx={{ mt: 4 }} gap={4}>
            <Typography variant="h5" sx={{ fontWeight: 'bold', mb: 2, mt: 4 }}>
              Select Target Type
            </Typography>
            <Box sx={{ my: 2 }}>
              <Typography variant="body1">
                Select the type that best matches your target. Don't see what you need? Try 'Custom
                Target' to access{' '}
                <Link
                  href="https://www.promptfoo.dev/docs/providers/"
                  target="_blank"
                  rel="noopener"
                >
                  more providers
                </Link>
                . You can also create your own using{' '}
                <Link
                  href="https://www.promptfoo.dev/docs/providers/python/"
                  target="_blank"
                  rel="noopener"
                >
                  Python
                </Link>
                ,{' '}
                <Link
                  href="https://www.promptfoo.dev/docs/providers/custom-api/"
                  target="_blank"
                  rel="noopener"
                >
                  JavaScript
                </Link>
                , or{' '}
                <Link
                  href="https://www.promptfoo.dev/docs/providers/custom-script/"
                  target="_blank"
                  rel="noopener"
                >
                  shell scripts
                </Link>
                .
              </Typography>
            </Box>
            {/* Provider Type Selection */}
            <ProviderTypeSelector
              provider={selectedTarget}
              setProvider={handleProviderChange}
              providerType={providerType}
            />
          </Box>
        )}
      </Stack>
    </PageWrapper>
  );
}<|MERGE_RESOLUTION|>--- conflicted
+++ resolved
@@ -158,7 +158,6 @@
             },
           }}
         >
-<<<<<<< HEAD
           <Stack spacing={1.5}>
             <Box
               sx={{
@@ -170,7 +169,7 @@
               }}
             >
               <Typography variant="body2" sx={{ flex: 1, minWidth: '300px' }}>
-                <strong>New to promptfoo?</strong> Want to see it in action? Load an example
+                <strong>New to Promptfoo?</strong> Want to see it in action? Load an example
                 configuration to get started immediately!
               </Typography>
               <LoadExampleButton />
@@ -178,14 +177,6 @@
             <Typography variant="body2" color="text.secondary">
               <strong>Have an existing YAML config?</strong> Use the <strong>"Load Config"</strong>{' '}
               button in the sidebar to import it and pre-fill the form.
-=======
-          <Box
-            sx={{ display: 'flex', alignItems: 'center', gap: 2, flexWrap: 'wrap', width: '100%' }}
-          >
-            <Typography variant="body2" sx={{ flex: 1, minWidth: '300px' }}>
-              <strong>New to Promptfoo</strong> and want to see it in action? Load an example
-              configuration to get started immediately.
->>>>>>> ca9b0b46
             </Typography>
           </Stack>
         </Alert>
