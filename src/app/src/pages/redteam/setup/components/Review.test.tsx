--- conflicted
+++ resolved
@@ -1,13 +1,9 @@
 import { fireEvent, render, screen, waitFor } from '@testing-library/react';
 import { beforeEach, describe, expect, it, vi } from 'vitest';
 import Review from './Review';
-<<<<<<< HEAD
-import * as strategiesUtils from './strategies/utils';
-=======
 import { useEmailVerification } from '@app/hooks/useEmailVerification';
 import { callApi } from '@app/utils/api';
 import type { ApiHealthStatus } from '@app/hooks/useApiHealth';
->>>>>>> 967d75cd
 
 // Mock the dependencies
 vi.mock('@app/hooks/useEmailVerification', () => ({
@@ -305,19 +301,6 @@
     ).toBeInTheDocument();
   });
 
-<<<<<<< HEAD
-  describe('Estimated Probes Display', () => {
-    const mockGetEstimatedProbes = vi.mocked(strategiesUtils.getEstimatedProbes);
-    const mockGetEstimatedDuration = vi.mocked(strategiesUtils.getEstimatedDuration);
-
-    beforeEach(() => {
-      mockGetEstimatedProbes.mockClear();
-      mockGetEstimatedDuration.mockClear();
-    });
-
-    it('renders estimated probes below estimated duration', () => {
-      mockGetEstimatedProbes.mockReturnValue(150);
-=======
   describe('Run Now Button - API Health Integration', () => {
     it('should call checkHealth on component mount', () => {
       const checkHealthMock = vi.fn();
@@ -336,38 +319,15 @@
 
     it('should enable the Run Now button when API status is connected', () => {
       apiHealthStatus.status = 'connected';
->>>>>>> 967d75cd
-
-      render(
-        <Review
-          navigateToPlugins={vi.fn()}
-          navigateToStrategies={vi.fn()}
-          navigateToPurpose={vi.fn()}
-        />,
-      );
-
-<<<<<<< HEAD
-      // Verify the estimated probes label is displayed
-      expect(screen.getByText('Estimated Probes:')).toBeInTheDocument();
-
-      // Verify the estimated probes value is displayed with proper formatting
-      expect(screen.getByText('150')).toBeInTheDocument();
-
-      // Verify it appears after "Estimated Duration"
-      const estimatedDurationLabel = screen.getByText('Estimated Duration:');
-      const estimatedProbesLabel = screen.getByText('Estimated Probes:');
-
-      // Get parent elements to compare their positions
-      const estimatedDurationBox = estimatedDurationLabel.closest('[class*="MuiBox-root"]');
-      const estimatedProbesBox = estimatedProbesLabel.closest('[class*="MuiBox-root"]');
-
-      expect(estimatedDurationBox).toBeInTheDocument();
-      expect(estimatedProbesBox).toBeInTheDocument();
-    });
-
-    it('displays formatted estimated probes with commas for large numbers', () => {
-      mockGetEstimatedProbes.mockReturnValue(1234);
-=======
+
+      render(
+        <Review
+          navigateToPlugins={vi.fn()}
+          navigateToStrategies={vi.fn()}
+          navigateToPurpose={vi.fn()}
+        />,
+      );
+
       const runButton = screen.getByRole('button', { name: /run now/i });
       expect(runButton).toBeEnabled();
     });
@@ -404,50 +364,30 @@
 
     it('should disable the Run Now button when API status is unknown', () => {
       apiHealthStatus.status = 'unknown';
->>>>>>> 967d75cd
-
-      render(
-        <Review
-          navigateToPlugins={vi.fn()}
-          navigateToStrategies={vi.fn()}
-          navigateToPurpose={vi.fn()}
-        />,
-      );
-
-<<<<<<< HEAD
-      // Check that the number is formatted with a comma
-      expect(screen.getByText('1,234')).toBeInTheDocument();
-    });
-
-    it('formats very large numbers with multiple commas', () => {
-      mockGetEstimatedProbes.mockReturnValue(1234567);
-=======
+
+      render(
+        <Review
+          navigateToPlugins={vi.fn()}
+          navigateToStrategies={vi.fn()}
+          navigateToPurpose={vi.fn()}
+        />,
+      );
+
       const runButton = screen.getByRole('button', { name: /run now/i });
       expect(runButton).toBeDisabled();
     });
 
     it('should enable the Run Now button when API status is loading', () => {
       apiHealthStatus.status = 'loading';
->>>>>>> 967d75cd
-
-      render(
-        <Review
-          navigateToPlugins={vi.fn()}
-          navigateToStrategies={vi.fn()}
-          navigateToPurpose={vi.fn()}
-        />,
-      );
-
-<<<<<<< HEAD
-      // Check that the number is formatted with multiple commas
-      expect(screen.getByText('1,234,567')).toBeInTheDocument();
-    });
-
-    it('updates estimated probes when configuration changes', () => {
-      mockGetEstimatedProbes.mockReturnValue(100);
-
-      const { rerender } = render(
-=======
+
+      render(
+        <Review
+          navigateToPlugins={vi.fn()}
+          navigateToStrategies={vi.fn()}
+          navigateToPurpose={vi.fn()}
+        />,
+      );
+
       const runButton = screen.getByRole('button', { name: /run now/i });
       expect(runButton).toBeEnabled();
     });
@@ -456,34 +396,13 @@
       apiHealthStatus.status = 'blocked';
 
       render(
->>>>>>> 967d75cd
-        <Review
-          navigateToPlugins={vi.fn()}
-          navigateToStrategies={vi.fn()}
-          navigateToPurpose={vi.fn()}
-        />,
-      );
-
-<<<<<<< HEAD
-      // Initially shows 100
-      expect(screen.getByText('100')).toBeInTheDocument();
-
-      // Update the mock to return a different value
-      mockGetEstimatedProbes.mockReturnValue(500);
-
-      // Update configuration to trigger re-render
-      mockUseRedTeamConfig.mockReturnValue({
-        config: {
-          ...defaultConfig,
-          plugins: ['plugin1', 'plugin2', 'plugin3'],
-          strategies: ['basic', 'jailbreak'],
-          numTests: 20,
-        },
-        updateConfig: mockUpdateConfig,
-      });
-
-      rerender(
-=======
+        <Review
+          navigateToPlugins={vi.fn()}
+          navigateToStrategies={vi.fn()}
+          navigateToPurpose={vi.fn()}
+        />,
+      );
+
       const buttonWrapper = screen.getByRole('button', { name: /run now/i }).parentElement;
 
       if (buttonWrapper) {
@@ -535,52 +454,28 @@
       apiHealthStatus.status = 'unknown';
 
       render(
->>>>>>> 967d75cd
-        <Review
-          navigateToPlugins={vi.fn()}
-          navigateToStrategies={vi.fn()}
-          navigateToPurpose={vi.fn()}
-        />,
-      );
-
-<<<<<<< HEAD
-      // Should now show 500
-      expect(screen.getByText('500')).toBeInTheDocument();
-    });
-
-    it('displays tooltip icon for estimated probes', () => {
-      mockGetEstimatedProbes.mockReturnValue(150);
-=======
+        <Review
+          navigateToPlugins={vi.fn()}
+          navigateToStrategies={vi.fn()}
+          navigateToPurpose={vi.fn()}
+        />,
+      );
+
       // Check for the specific alert text
       expect(screen.getByText(/Checking connection status.../)).toBeInTheDocument();
     });
 
     it('should not display warning alert when API is connected', () => {
       apiHealthStatus.status = 'connected';
->>>>>>> 967d75cd
-
-      render(
-        <Review
-          navigateToPlugins={vi.fn()}
-          navigateToStrategies={vi.fn()}
-          navigateToPurpose={vi.fn()}
-        />,
-      );
-
-<<<<<<< HEAD
-      // Verify the Estimated Probes label is present
-      expect(screen.getByText('Estimated Probes:')).toBeInTheDocument();
-
-      // Verify estimated probes value is displayed
-      expect(screen.getByText('150')).toBeInTheDocument();
-
-      // Note: The actual tooltip text testing would require more complex setup with MUI's Tooltip component
-      // For now, we verify the estimated probes display is working correctly
-    });
-
-    it('handles zero estimated probes correctly', () => {
-      mockGetEstimatedProbes.mockReturnValue(0);
-=======
+
+      render(
+        <Review
+          navigateToPlugins={vi.fn()}
+          navigateToStrategies={vi.fn()}
+          navigateToPurpose={vi.fn()}
+        />,
+      );
+
       // Check that no API health warning alert exists (but other alerts may exist)
       expect(screen.queryByText(/Cannot connect to Promptfoo Cloud/)).not.toBeInTheDocument();
       expect(screen.queryByText(/Remote generation is disabled/)).not.toBeInTheDocument();
@@ -650,36 +545,15 @@
 
     it('should not show tooltip when API is connected', async () => {
       apiHealthStatus.status = 'connected';
->>>>>>> 967d75cd
-
-      render(
-        <Review
-          navigateToPlugins={vi.fn()}
-          navigateToStrategies={vi.fn()}
-          navigateToPurpose={vi.fn()}
-        />,
-      );
-
-<<<<<<< HEAD
-      // Should still display "0"
-      expect(screen.getByText('0')).toBeInTheDocument();
-    });
-
-    it('calls getEstimatedProbes with correct config', () => {
-      const testConfig = {
-        ...defaultConfig,
-        plugins: ['plugin1', 'plugin2'],
-        strategies: ['basic'],
-        numTests: 15,
-      };
-
-      mockUseRedTeamConfig.mockReturnValue({
-        config: testConfig,
-        updateConfig: mockUpdateConfig,
-      });
-
-      mockGetEstimatedProbes.mockReturnValue(30);
-=======
+
+      render(
+        <Review
+          navigateToPlugins={vi.fn()}
+          navigateToStrategies={vi.fn()}
+          navigateToPurpose={vi.fn()}
+        />,
+      );
+
       const button = screen.getByRole('button', { name: /run now/i });
       const buttonWrapper = button.parentElement;
 
@@ -757,24 +631,15 @@
       vi.mocked(useEmailVerification).mockReturnValue({
         checkEmailStatus: vi.fn().mockResolvedValue({ canProceed: true }),
       } as any);
->>>>>>> 967d75cd
-
-      render(
-        <Review
-          navigateToPlugins={vi.fn()}
-          navigateToStrategies={vi.fn()}
-          navigateToPurpose={vi.fn()}
-        />,
-      );
-
-<<<<<<< HEAD
-      // Verify getEstimatedProbes was called with the correct config
-      expect(mockGetEstimatedProbes).toHaveBeenCalledWith(testConfig);
-    });
-
-    it('displays estimated probes in the same style as estimated duration', () => {
-      mockGetEstimatedProbes.mockReturnValue(150);
-=======
+
+      render(
+        <Review
+          navigateToPlugins={vi.fn()}
+          navigateToStrategies={vi.fn()}
+          navigateToPurpose={vi.fn()}
+        />,
+      );
+
       // Initially button should be enabled
       const runButton = screen.getByRole('button', { name: /run now/i });
       expect(runButton).toBeEnabled();
@@ -858,36 +723,15 @@
       vi.mocked(useEmailVerification).mockReturnValue({
         checkEmailStatus: vi.fn().mockResolvedValue({ canProceed: true }),
       } as any);
->>>>>>> 967d75cd
-
-      render(
-        <Review
-          navigateToPlugins={vi.fn()}
-          navigateToStrategies={vi.fn()}
-          navigateToPurpose={vi.fn()}
-        />,
-      );
-
-<<<<<<< HEAD
-      // Find both boxes
-      const estimatedDurationLabel = screen.getByText('Estimated Duration:');
-      const estimatedProbesLabel = screen.getByText('Estimated Probes:');
-
-      const estimatedDurationBox = estimatedDurationLabel.closest('[class*="MuiBox-root"]');
-      const estimatedProbesBox = estimatedProbesLabel.closest('[class*="MuiBox-root"]');
-
-      // Both should have similar styling classes (we can't check exact styles in unit tests)
-      expect(estimatedDurationBox?.className).toBeTruthy();
-      expect(estimatedProbesBox?.className).toBeTruthy();
-
-      // Both boxes should exist and be visible
-      expect(estimatedDurationBox).toBeInTheDocument();
-      expect(estimatedProbesBox).toBeInTheDocument();
-    });
-
-    it('memoizes the estimated probes calculation', () => {
-      mockGetEstimatedProbes.mockReturnValue(150);
-=======
+
+      render(
+        <Review
+          navigateToPlugins={vi.fn()}
+          navigateToStrategies={vi.fn()}
+          navigateToPurpose={vi.fn()}
+        />,
+      );
+
       // Click the Run Now button to start running
       fireEvent.click(screen.getByRole('button', { name: /run now/i }));
 
@@ -920,7 +764,6 @@
       vi.mocked(useEmailVerification).mockReturnValue({
         checkEmailStatus: vi.fn().mockResolvedValue({ canProceed: true }),
       } as any);
->>>>>>> 967d75cd
 
       const { rerender } = render(
         <Review
@@ -930,12 +773,6 @@
         />,
       );
 
-<<<<<<< HEAD
-      // Initial call
-      expect(mockGetEstimatedProbes).toHaveBeenCalledTimes(1);
-
-      // Re-render with same config
-=======
       // Click the Run Now button to start running
       fireEvent.click(screen.getByRole('button', { name: /run now/i }));
 
@@ -947,7 +784,6 @@
       // Now simulate API becoming blocked while running
       apiHealthStatus.status = 'blocked';
 
->>>>>>> 967d75cd
       rerender(
         <Review
           navigateToPlugins={vi.fn()}
@@ -956,20 +792,6 @@
         />,
       );
 
-<<<<<<< HEAD
-      // Should not call getEstimatedProbes again due to memoization
-      expect(mockGetEstimatedProbes).toHaveBeenCalledTimes(1);
-
-      // Now change the config
-      mockUseRedTeamConfig.mockReturnValue({
-        config: {
-          ...defaultConfig,
-          numTests: 20, // Changed value
-        },
-        updateConfig: mockUpdateConfig,
-      });
-
-=======
       // Button should still be disabled (due to isRunning)
       const runningButton = screen.getByRole('button', { name: /running/i });
       expect(runningButton).toBeDisabled();
@@ -993,7 +815,6 @@
 
       // Change API status to blocked
       apiHealthStatus.status = 'blocked';
->>>>>>> 967d75cd
       rerender(
         <Review
           navigateToPlugins={vi.fn()}
@@ -1002,10 +823,6 @@
         />,
       );
 
-<<<<<<< HEAD
-      // Should call getEstimatedProbes again with new config
-      expect(mockGetEstimatedProbes).toHaveBeenCalledTimes(2);
-=======
       // Button should now be disabled
       expect(screen.getByRole('button', { name: /run now/i })).toBeDisabled();
 
@@ -1144,7 +961,6 @@
           expect(screen.getByText(/checking connection to promptfoo cloud/i)).toBeInTheDocument();
         });
       }
->>>>>>> 967d75cd
     });
   });
 });