--- conflicted
+++ resolved
@@ -139,11 +139,7 @@
  */
 export default function Purpose({ onNext }: PromptsProps) {
   const theme = useTheme();
-<<<<<<< HEAD
-  const { config, updateApplicationDefinition } = useRedTeamConfig();
-=======
-  const { config, updateApplicationDefinition, updateConfig, setFullConfig } = useRedTeamConfig();
->>>>>>> d3412de2
+  const { config, updateApplicationDefinition, updateConfig } = useRedTeamConfig();
   const { recordEvent } = useTelemetry();
   const { status: apiHealthStatus, checkHealth } = useApiHealth();
   const [testMode, setTestMode] = useState<'application' | 'model'>('application');
@@ -1037,71 +1033,41 @@
                   }}
                 />
               </Box>
-<<<<<<< HEAD
-=======
-
-              {/* Test Generation Instructions - Standalone Section */}
-              <Box sx={{ mt: 4 }}>
-                <Typography variant="h6" sx={{ fontWeight: 'medium', mb: 2 }}>
-                  Test Generation Instructions
+            </Box>
+
+            {/* Test Generation Instructions - Standalone Section */}
+            <Box sx={{ mt: 4 }}>
+              <Typography variant="h6" sx={{ fontWeight: 'medium', mb: 2 }}>
+                Add commentMore actions Test Generation Instructions
+              </Typography>
+              <Box>
+                <Typography variant="subtitle1" sx={{ fontWeight: 'medium', mb: 1 }}>
+                  Additional instructions for test generation{' '}
+                  <span style={{ fontSize: '0.8em', color: 'text.secondary' }}>(optional)</span>
                 </Typography>
-                <Box>
-                  <Typography variant="subtitle1" sx={{ fontWeight: 'medium', mb: 1 }}>
-                    Additional instructions for test generation{' '}
-                    <span style={{ fontSize: '0.8em', color: 'text.secondary' }}>(optional)</span>
-                  </Typography>
-                  <Typography variant="body2" color="text.secondary" sx={{ mb: 2 }}>
-                    Provide specific guidance on how red team attacks should be generated for your
-                    application. These instructions will be included in all test generation prompts
-                    to ensure attacks are contextually relevant and follow your desired approach.
-                    This is particularly useful for domain-specific applications or when you want to
-                    focus on particular attack patterns.
-                  </Typography>
-                  <TextField
-                    fullWidth
-                    value={config.testGenerationInstructions}
-                    onChange={(e) => updateConfig('testGenerationInstructions', e.target.value)}
-                    placeholder="e.g. Focus on healthcare-specific attacks using medical terminology and patient scenarios. Ensure all prompts reference realistic medical situations that could occur in patient interactions."
-                    multiline
-                    minRows={3}
-                    variant="outlined"
-                    sx={{
-                      '& .MuiInputBase-inputMultiline': {
-                        resize: 'vertical',
-                        minHeight: '72px',
-                      },
-                    }}
-                  />
-                </Box>
+                <Typography variant="body2" color="text.secondary" sx={{ mb: 2 }}>
+                  Provide specific guidance on how red team attacks should be generated for your
+                  application. These instructions will be included in all test generation prompts to
+                  ensure attacks are contextually relevant and follow your desired approach. This is
+                  particularly useful for domain-specific applications or when you want to focus on
+                  particular attack patterns.
+                </Typography>
+                <TextField
+                  fullWidth
+                  value={config.testGenerationInstructions}
+                  onChange={(e) => updateConfig('testGenerationInstructions', e.target.value)}
+                  placeholder="e.g. Focus on healthcare-specific attacks using medical terminology and patient scenarios. Ensure all prompts reference realistic medical situations that could occur in patient interactions."
+                  multiline
+                  minRows={3}
+                  variant="outlined"
+                  sx={{
+                    '& .MuiInputBase-inputMultiline': {
+                      resize: 'vertical',
+                      minHeight: '72px',
+                    },
+                  }}
+                />
               </Box>
-            </>
-          ) : (
-            <Box>
-              <Alert
-                severity="info"
-                sx={{
-                  '& .MuiAlert-icon': {
-                    color: 'info.main',
-                  },
-                  backgroundColor: (theme) =>
-                    theme.palette.mode === 'dark'
-                      ? alpha(theme.palette.info.main, 0.1)
-                      : alpha(theme.palette.info.main, 0.05),
-                  border: (theme) =>
-                    `1px solid ${
-                      theme.palette.mode === 'dark'
-                        ? alpha(theme.palette.info.main, 0.3)
-                        : alpha(theme.palette.info.main, 0.2)
-                    }`,
-                  '& .MuiAlert-message': {
-                    color: 'text.primary',
-                  },
-                }}
-              >
-                When testing a model directly, you don't need to provide application details. You
-                can proceed to configure the model and test scenarios in the next steps.
-              </Alert>
->>>>>>> d3412de2
             </Box>
           </Stack>
         ) : (
