--- conflicted
+++ resolved
@@ -26,13 +26,10 @@
   const { config, updateApplicationDefinition, setFullConfig } = useRedTeamConfig();
   const { recordEvent } = useTelemetry();
   const [confirmDialogOpen, setConfirmDialogOpen] = useState(false);
-<<<<<<< HEAD
   const [testMode, setTestMode] = useState<'application' | 'model'>('application');
-=======
   const [externalSystemEnabled, setExternalSystemEnabled] = useState(
     Boolean(config.applicationDefinition.connectedSystems?.trim()),
   );
->>>>>>> 518f00ba
 
   useEffect(() => {
     recordEvent('webui_page_view', { page: 'redteam_config_purpose' });
@@ -191,7 +188,6 @@
                 />
               </Box>
 
-<<<<<<< HEAD
               <Box>
                 <Typography variant="h5" gutterBottom sx={{ fontWeight: 'medium' }}>
                   Describe the user the redteamer is impersonating
@@ -205,110 +201,90 @@
               </Box>
 
               <Box>
-                <Typography variant="h5" gutterBottom sx={{ fontWeight: 'medium' }}>
+                <Typography variant="h5" sx={{ fontWeight: 'medium', mb: 1 }}>
                   External System Access
                 </Typography>
-                <Typography sx={{ mt: 2 }} variant="body1">
-=======
-          <Box>
-            <Typography variant="h5" sx={{ fontWeight: 'medium', mb: 1 }}>
-              External System Access
-            </Typography>
-            <Box sx={{ display: 'flex', alignItems: 'center', gap: 1, mb: 1 }}>
-              <Switch
-                checked={externalSystemEnabled}
-                onChange={(e) => setExternalSystemEnabled(e.target.checked)}
-                inputProps={{ 'aria-label': 'toggle external system access' }}
-              />
-              <Typography>This application connects to external systems</Typography>
-            </Box>
-
-            {externalSystemEnabled && (
-              <Stack spacing={2}>
-                <Typography variant="body1">
->>>>>>> 518f00ba
-                  What external systems are connected to this application?
-                </Typography>
-                <TextField
-                  fullWidth
-                  value={config.applicationDefinition.connectedSystems}
-                  onChange={(e) => updateApplicationDefinition('connectedSystems', e.target.value)}
-                  multiline
-                  rows={2}
-                  placeholder="e.g. A CRM system for managing customer relationships. Flight booking system. Internal company knowledge base."
-                />
-<<<<<<< HEAD
-                <Typography sx={{ mt: 2 }} variant="body1">
-=======
-                <Typography variant="body1">
->>>>>>> 518f00ba
-                  What data is available to the LLM from connected systems that the user has access
-                  to?
-                </Typography>
-                <TextField
-                  fullWidth
-                  value={config.applicationDefinition.accessToData}
-                  onChange={(e) => updateApplicationDefinition('accessToData', e.target.value)}
-                  multiline
-                  rows={2}
-                  placeholder="e.g. Flight prices and schedules, their own profile and purchase history. Basic HR information like holiday schedules, expense policy. 2024 Company plans, budget allocations and org chart."
-                />
-
-<<<<<<< HEAD
-                <Typography sx={{ mt: 2 }} variant="body1">
-=======
-                <Typography variant="body1">
->>>>>>> 518f00ba
-                  What data is available to the LLM from connected systems that the user shouldn't
-                  have access to?
-                </Typography>
-                <TextField
-                  fullWidth
-                  value={config.applicationDefinition.forbiddenData}
-                  onChange={(e) => updateApplicationDefinition('forbiddenData', e.target.value)}
-                  multiline
-                  rows={2}
-                  placeholder="e.g. Other users' profiles and purchase history. Sensitive company information like financials, strategy, other employee data."
-                />
-
-<<<<<<< HEAD
-                <Typography sx={{ mt: 2 }} variant="body1">
-=======
-                <Typography variant="body1">
->>>>>>> 518f00ba
-                  What actions can the user take on connected systems?
-                </Typography>
-                <TextField
-                  fullWidth
-                  value={config.applicationDefinition.accessToActions}
-                  onChange={(e) => updateApplicationDefinition('accessToActions', e.target.value)}
-                  multiline
-                  rows={2}
-                  placeholder="e.g. Update their profile, search for flights, book flights, view purchase history, view HR information."
-                />
-
-<<<<<<< HEAD
-                <Typography sx={{ mt: 2 }} variant="body1">
-=======
-                <Typography variant="body1">
->>>>>>> 518f00ba
-                  What actions shouldn't the user be able to take on connected systems?
-                </Typography>
-                <TextField
-                  fullWidth
-                  value={config.applicationDefinition.forbiddenActions}
-                  onChange={(e) => updateApplicationDefinition('forbiddenActions', e.target.value)}
-                  multiline
-                  rows={2}
-                  placeholder="e.g. Update other users' profile, cancel other users' flights."
-                />
-<<<<<<< HEAD
+                <Box sx={{ display: 'flex', alignItems: 'center', gap: 1, mb: 1 }}>
+                  <Switch
+                    checked={externalSystemEnabled}
+                    onChange={(e) => setExternalSystemEnabled(e.target.checked)}
+                    inputProps={{ 'aria-label': 'toggle external system access' }}
+                  />
+                  <Typography>This application connects to external systems</Typography>
+                </Box>
+
+                {externalSystemEnabled && (
+                  <Stack spacing={2}>
+                    <Typography variant="body1">
+                      What external systems are connected to this application?
+                    </Typography>
+                    <TextField
+                      fullWidth
+                      value={config.applicationDefinition.connectedSystems}
+                      onChange={(e) =>
+                        updateApplicationDefinition('connectedSystems', e.target.value)
+                      }
+                      multiline
+                      rows={2}
+                      placeholder="e.g. A CRM system for managing customer relationships. Flight booking system. Internal company knowledge base."
+                    />
+                    <Typography variant="body1">
+                      What data is available to the LLM from connected systems that the user has
+                      access to?
+                    </Typography>
+                    <TextField
+                      fullWidth
+                      value={config.applicationDefinition.accessToData}
+                      onChange={(e) => updateApplicationDefinition('accessToData', e.target.value)}
+                      multiline
+                      rows={2}
+                      placeholder="e.g. Flight prices and schedules, their own profile and purchase history. Basic HR information like holiday schedules, expense policy. 2024 Company plans, budget allocations and org chart."
+                    />
+
+                    <Typography variant="body1">
+                      What data is available to the LLM from connected systems that the user
+                      shouldn't have access to?
+                    </Typography>
+                    <TextField
+                      fullWidth
+                      value={config.applicationDefinition.forbiddenData}
+                      onChange={(e) => updateApplicationDefinition('forbiddenData', e.target.value)}
+                      multiline
+                      rows={2}
+                      placeholder="e.g. Other users' profiles and purchase history. Sensitive company information like financials, strategy, other employee data."
+                    />
+
+                    <Typography variant="body1">
+                      What actions can the user take on connected systems?
+                    </Typography>
+                    <TextField
+                      fullWidth
+                      value={config.applicationDefinition.accessToActions}
+                      onChange={(e) =>
+                        updateApplicationDefinition('accessToActions', e.target.value)
+                      }
+                      multiline
+                      rows={2}
+                      placeholder="e.g. Update their profile, search for flights, book flights, view purchase history, view HR information."
+                    />
+
+                    <Typography variant="body1">
+                      What actions shouldn't the user be able to take on connected systems?
+                    </Typography>
+                    <TextField
+                      fullWidth
+                      value={config.applicationDefinition.forbiddenActions}
+                      onChange={(e) =>
+                        updateApplicationDefinition('forbiddenActions', e.target.value)
+                      }
+                      multiline
+                      rows={2}
+                      placeholder="e.g. Update other users' profile, cancel other users' flights."
+                    />
+                  </Stack>
+                )}
               </Box>
             </Stack>
-=======
-              </Stack>
-            )}
->>>>>>> 518f00ba
           </Box>
         </>
       ) : (
