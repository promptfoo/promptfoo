--- conflicted
+++ resolved
@@ -706,30 +706,13 @@
             </Grid2>
           )}
 
-<<<<<<< HEAD
-          <Grid size={12}>
+          <Grid2 size={12}>
             <Box sx={{ boxShadow: theme.shadows[1], borderRadius: 1, overflow: 'hidden' }}>
               <Accordion
                 expanded={isPurposeExpanded}
                 onChange={(e, expanded) => {
                   setIsPurposeExpanded(expanded);
                 }}
-=======
-          <Grid2 size={12}>
-            <Accordion
-              expanded={isPurposeExpanded}
-              onChange={(e, expanded) => {
-                setIsPurposeExpanded(expanded);
-              }}
-              sx={{
-                '&:before': { display: 'none' },
-                boxShadow: theme.shadows[1],
-                borderRadius: 1,
-              }}
-            >
-              <AccordionSummary
-                expandIcon={<ExpandMoreIcon />}
->>>>>>> a2dc5c10
                 sx={{
                   '&:before': { display: 'none' },
                   boxShadow: 'none',
@@ -737,31 +720,10 @@
                   borderBottom: `1px solid ${theme.palette.divider}`,
                 }}
               >
-<<<<<<< HEAD
                 <AccordionSummary
                   expandIcon={<ExpandMoreIcon />}
                   sx={{
                     '& .MuiAccordionSummary-content': {
-=======
-                <Box sx={{ display: 'flex', alignItems: 'center', gap: 1 }}>
-                  <InfoOutlinedIcon fontSize="small" color="action" />
-                  <Typography variant="h6">Application Details</Typography>
-                  {parsedPurposeSections.length > 0 && (
-                    <Chip
-                      label={`${parsedPurposeSections.length} section${parsedPurposeSections.length !== 1 ? 's' : ''}`}
-                      size="small"
-                      variant="outlined"
-                      sx={{ height: 20, fontSize: '0.75rem' }}
-                    />
-                  )}
-                </Box>
-              </AccordionSummary>
-              <AccordionDetails sx={{ pt: 0 }}>
-                <Grid2 size={12}>
-                  <Box
-                    sx={{
-                      display: 'flex',
->>>>>>> a2dc5c10
                       alignItems: 'center',
                       gap: 2,
                     },
@@ -781,7 +743,7 @@
                   </Box>
                 </AccordionSummary>
                 <AccordionDetails sx={{ pt: 0 }}>
-                  <Grid size={12}>
+                  <Grid2 size={12}>
                     <Box
                       sx={{
                         display: 'flex',
@@ -871,7 +833,6 @@
                                 }}
                               />
                             </Box>
-<<<<<<< HEAD
                             {expandedPurposeSections.has(section.title) && (
                               <Box sx={{ p: 2, backgroundColor: 'background.paper' }}>
                                 <Typography
@@ -889,58 +850,6 @@
                         ))}
                       </Stack>
                     ) : config.purpose ? (
-=======
-                          )}
-                        </Box>
-                      ))}
-                    </Stack>
-                  ) : config.purpose ? (
-                    <Typography
-                      variant="body2"
-                      onClick={() => setIsPurposeExpanded(!isPurposeExpanded)}
-                      sx={{
-                        whiteSpace: 'pre-wrap',
-                        padding: 1,
-                        borderRadius: 1,
-                        backgroundColor: 'background.paper',
-                        cursor: 'pointer',
-                        display: '-webkit-box',
-                        WebkitBoxOrient: 'vertical',
-                        overflow: 'hidden',
-                        WebkitLineClamp: isPurposeExpanded ? 'none' : 6,
-                        '&:hover': {
-                          backgroundColor: 'action.hover',
-                        },
-                      }}
-                    >
-                      {config.purpose}
-                    </Typography>
-                  ) : (
-                    <Typography variant="body2" color="text.secondary">
-                      Not specified
-                    </Typography>
-                  )}
-                  {config.purpose &&
-                    parsedPurposeSections.length === 0 &&
-                    config.purpose.split('\n').length > 6 && (
-                      <Typography
-                        variant="caption"
-                        sx={{
-                          color: 'primary.main',
-                          cursor: 'pointer',
-                          mt: 0.5,
-                          display: 'block',
-                        }}
-                        onClick={() => setIsPurposeExpanded(!isPurposeExpanded)}
-                      >
-                        {isPurposeExpanded ? 'Show less' : 'Show more'}
-                      </Typography>
-                    )}
-
-                  {config.testGenerationInstructions && (
-                    <Grid2 size={12}>
-                      <Typography variant="subtitle2">Test Generation Instructions</Typography>
->>>>>>> a2dc5c10
                       <Typography
                         variant="body2"
                         onClick={() => setIsPurposeExpanded(!isPurposeExpanded)}
@@ -961,7 +870,6 @@
                       >
                         {config.purpose}
                       </Typography>
-<<<<<<< HEAD
                     ) : (
                       <Typography variant="body2" color="text.secondary">
                         Not specified
@@ -985,7 +893,7 @@
                       )}
 
                     {config.testGenerationInstructions && (
-                      <Grid size={12}>
+                      <Grid2 size={12}>
                         <Typography variant="subtitle2">Test Generation Instructions</Typography>
                         <Typography
                           variant="body2"
@@ -1024,9 +932,9 @@
                               {isTestInstructionsExpanded ? 'Show less' : 'Show more'}
                             </Typography>
                           )}
-                      </Grid>
+                      </Grid2>
                     )}
-                  </Grid>
+                  </Grid2>
                 </AccordionDetails>
               </Accordion>
 
@@ -1118,34 +1026,8 @@
                 </AccordionDetails>
               </Accordion>
             </Box>
-          </Grid>
-        </Grid>
-=======
-                      {config.testGenerationInstructions &&
-                        config.testGenerationInstructions.split('\n').length > 6 && (
-                          <Typography
-                            variant="caption"
-                            sx={{
-                              color: 'primary.main',
-                              cursor: 'pointer',
-                              mt: 0.5,
-                              display: 'block',
-                            }}
-                            onClick={() =>
-                              setIsTestInstructionsExpanded(!isTestInstructionsExpanded)
-                            }
-                          >
-                            {isTestInstructionsExpanded ? 'Show less' : 'Show more'}
-                          </Typography>
-                        )}
-                    </Grid2>
-                  )}
-                </Grid2>
-              </AccordionDetails>
-            </Accordion>
           </Grid2>
         </Grid2>
->>>>>>> a2dc5c10
 
         <Divider sx={{ my: 4 }} />
 
