import React, { useState, useEffect } from 'react';
import { useTelemetry } from '@app/hooks/useTelemetry';
import KeyboardArrowLeftIcon from '@mui/icons-material/KeyboardArrowLeft';
import KeyboardArrowRightIcon from '@mui/icons-material/KeyboardArrowRight';
import SettingsOutlinedIcon from '@mui/icons-material/SettingsOutlined';
import { Alert, Paper, Box, Typography, Chip } from '@mui/material';
import Button from '@mui/material/Button';
import Checkbox from '@mui/material/Checkbox';
import FormControl from '@mui/material/FormControl';
import FormControlLabel from '@mui/material/FormControlLabel';
import Grid from '@mui/material/Grid';
import IconButton from '@mui/material/IconButton';
import Radio from '@mui/material/Radio';
import RadioGroup from '@mui/material/RadioGroup';
import { useTheme } from '@mui/material/styles';
import { alpha } from '@mui/material/styles';
import {
  DEFAULT_STRATEGIES,
  ALL_STRATEGIES,
  AGENTIC_STRATEGIES,
  strategyDescriptions,
  strategyDisplayNames,
  MULTI_TURN_STRATEGIES,
} from '@promptfoo/redteam/constants';
import type { RedteamStrategy } from '@promptfoo/redteam/types';
import { useRedTeamConfig } from '../hooks/useRedTeamConfig';
import StrategyConfigDialog from './StrategyConfigDialog';

interface StrategiesProps {
  onNext: () => void;
  onBack: () => void;
}

const availableStrategies = ALL_STRATEGIES.filter((id) => id !== 'default').map((id) => ({
  id,
  name: strategyDisplayNames[id] || id,
  description: strategyDescriptions[id],
}));

const getStrategyId = (strategy: RedteamStrategy): string => {
  return typeof strategy === 'string' ? strategy : strategy.id;
};

// Add this constant at the top of the file to track which strategies have config options
const CONFIGURABLE_STRATEGIES = ['basic', 'jailbreak', 'multilingual'] as const;

// Split strategies into two groups
const singleTurnStrategies = availableStrategies
  .filter((strategy) => !MULTI_TURN_STRATEGIES.includes(strategy.id as any))
  .sort((a, b) => {
    const aIsRecommended = DEFAULT_STRATEGIES.includes(a.id as any);
    const bIsRecommended = DEFAULT_STRATEGIES.includes(b.id as any);
    if (aIsRecommended !== bIsRecommended) {
      return aIsRecommended ? -1 : 1;
    }
    return a.name.localeCompare(b.name);
  });
const multiTurnStrategies = availableStrategies.filter((strategy) =>
  MULTI_TURN_STRATEGIES.includes(strategy.id as any),
);

export default function Strategies({ onNext, onBack }: StrategiesProps) {
  const { config, updateConfig } = useRedTeamConfig();
  const { recordEvent } = useTelemetry();
  const theme = useTheme();

  const [selectedStrategies, setSelectedStrategies] = useState<RedteamStrategy[]>(
    () =>
      config.strategies.map((strategy) =>
        typeof strategy === 'string' ? { id: strategy } : strategy,
      ) as RedteamStrategy[],
  );
  const statefulStrategyExists = config.strategies.some(
    (strategy: RedteamStrategy) =>
      typeof strategy !== 'string' && strategy.config?.stateless === false,
  );
  const statelessStrategyExists = config.strategies.some(
    (strategy: RedteamStrategy) =>
      typeof strategy !== 'string' && strategy.config?.stateless === true,
  );
  const discrepancyExists = statefulStrategyExists && statelessStrategyExists;

<<<<<<< HEAD
  // Always take preference and set the value of this to false if any configured
  // strategy is marked as stateful
=======
  // Always take preference and set the value of this to false if any strategy exists
  // where it is declared as stateful
>>>>>>> 33c91ce1
  const isStatelessValue = statefulStrategyExists ? false : true;

  const [configDialogOpen, setConfigDialogOpen] = useState(false);
  const [selectedConfigStrategy, setSelectedConfigStrategy] = useState<string | null>(null);
  const [strategyConfig, setStrategyConfig] = useState<Record<string, any>>(() => {
    const initialConfig: Record<string, any> = {};
    config.strategies.forEach((strategy) => {
      if (typeof strategy === 'object' && strategy.config) {
        initialConfig[strategy.id] = strategy.config;
      }
    });
    return initialConfig;
  });

  useEffect(() => {
    recordEvent('webui_page_view', { page: 'redteam_config_strategies' });
  }, []);

  useEffect(() => {
    updateConfig('strategies', selectedStrategies);
  }, [selectedStrategies, updateConfig]);

  const handleStrategyToggle = (strategyId: string) => {
    if (!selectedStrategies.find((strategy) => getStrategyId(strategy) === strategyId)) {
      recordEvent('feature_used', {
        feature: 'redteam_config_strategy_deselected',
        strategy: strategyId,
      });
    }

    setSelectedStrategies((prev) => {
      if (prev.some((strategy) => getStrategyId(strategy) === strategyId)) {
        // Remove strategy
        return prev.filter((strategy) => getStrategyId(strategy) !== strategyId);
      } else {
        // Add strategy with any existing config
        const config = strategyConfig[strategyId];
        const newStrategy: RedteamStrategy = config
          ? { id: strategyId, config }
          : { id: strategyId };
        return [...prev, newStrategy];
      }
    });
  };

  const handleConfigClick = (strategyId: string) => {
    setSelectedConfigStrategy(strategyId);
    setConfigDialogOpen(true);
  };

  const updateStrategyConfig = (strategyId: string, newConfig: Record<string, any>) => {
    setStrategyConfig((prev) => ({
      ...prev,
      [strategyId]: newConfig,
    }));

    setSelectedStrategies((prev) =>
      prev.map((strategy) => {
        const id = getStrategyId(strategy);
        if (id === strategyId) {
          return {
            id: strategyId,
            config: { ...newConfig }, // spread the config to create a new object
          };
        }
        return strategy;
      }),
    );
  };

  return (
    <Box>
      <Typography variant="h4" gutterBottom sx={{ fontWeight: 'bold', mb: 3 }}>
        Strategy Configuration
      </Typography>

      <Paper elevation={1} sx={{ p: 3, mb: 3 }}>
        <Typography variant="h6" gutterBottom>
          About Testing Strategies
        </Typography>
        <Typography variant="body2" color="text.secondary" paragraph>
          LLM applications typically interact with users in one of two ways: single-turn (one-shot)
          or multi-turn (conversational) interactions. Your choice of testing strategy should match
          your application's interaction model.
        </Typography>
        <Box sx={{ ml: 2, mb: 2 }}>
          <Typography variant="body2" color="text.secondary">
            <strong>Single-turn strategies</strong> test individual prompts in isolation. These are
            ideal for:
          </Typography>
          <Box component="ul" sx={{ mt: 1, mb: 2, typography: 'body2', color: 'text.secondary' }}>
            <li>Systems where each prompt is independent</li>
            <li>API endpoints (e.g., text classification, content generation)</li>
            <li>Completion tasks (e.g., code generation, text summarization)</li>
          </Box>

          <Typography variant="body2" color="text.secondary">
            <strong>Multi-turn strategies</strong> simulate realistic back-and-forth conversations.
            These are ideal for:
          </Typography>
          <Box component="ul" sx={{ mt: 1, mb: 2, typography: 'body2', color: 'text.secondary' }}>
            <li>Chatbots and conversational agents</li>
            <li>Systems that maintain conversation history</li>
            <li>Applications where context builds over time</li>
          </Box>

          <Typography variant="body2" color="text.secondary">
            <strong>Agentic strategies</strong> have reasoning capabilities that are better at
            circumventing guardrails.
          </Typography>
        </Box>
      </Paper>

      <Typography variant="h6" gutterBottom sx={{ mt: 4, mb: 2 }}>
        Single-turn Strategies
      </Typography>
      <Grid container spacing={2} sx={{ mb: 4 }}>
        {singleTurnStrategies.map((strategy) => (
          <Grid item xs={12} sm={6} md={4} key={strategy.id}>
            <Paper
              elevation={1}
              sx={{
                p: 2,
                height: '100%',
                borderRadius: 2,
                border: (theme) =>
                  selectedStrategies.some((s) => getStrategyId(s) === strategy.id)
                    ? `1px solid ${theme.palette.primary.main}`
                    : '1px solid transparent',
                backgroundColor: (theme) =>
                  selectedStrategies.some((s) => getStrategyId(s) === strategy.id)
                    ? alpha(theme.palette.primary.main, 0.04)
                    : 'background.paper',
                transition: 'all 0.2s ease-in-out',
                '&:hover': {
                  backgroundColor: (theme) =>
                    selectedStrategies.some((s) => getStrategyId(s) === strategy.id)
                      ? alpha(theme.palette.primary.main, 0.08)
                      : alpha(theme.palette.action.hover, 0.04),
                },
              }}
            >
              <Box
                sx={{
                  display: 'flex',
                  justifyContent: 'space-between',
                  alignItems: 'flex-start',
                  width: '100%',
                }}
              >
                <FormControlLabel
                  sx={{ flex: 1 }}
                  control={
                    <Checkbox
                      checked={selectedStrategies.some((s) => getStrategyId(s) === strategy.id)}
                      onChange={() => handleStrategyToggle(strategy.id)}
                      color="primary"
                    />
                  }
                  label={
                    <Box>
                      <Box sx={{ display: 'flex', alignItems: 'center', gap: 1 }}>
                        <Typography variant="subtitle1">{strategy.name}</Typography>
                        {DEFAULT_STRATEGIES.includes(
                          strategy.id as (typeof DEFAULT_STRATEGIES)[number],
                        ) && <Chip label="Recommended" size="small" color="default" />}
                        {AGENTIC_STRATEGIES.includes(
                          strategy.id as (typeof AGENTIC_STRATEGIES)[number],
                        ) && (
                          <Chip
                            label="Agent"
                            size="small"
                            sx={{
                              backgroundColor: (theme) =>
                                theme.palette.mode === 'dark'
                                  ? alpha(theme.palette.warning.main, 0.1)
                                  : alpha(theme.palette.warning.main, 0.1),
                              color: 'warning.main',
                              borderColor: 'warning.main',
                              border: 1,
                            }}
                          />
                        )}
                      </Box>
                      <Typography variant="body2" color="text.secondary">
                        {strategy.description}
                      </Typography>
                    </Box>
                  }
                />
                {selectedStrategies.some((s) => getStrategyId(s) === strategy.id) &&
                  CONFIGURABLE_STRATEGIES.includes(
                    strategy.id as (typeof CONFIGURABLE_STRATEGIES)[number],
                  ) && (
                    <IconButton
                      size="small"
                      onClick={(e) => {
                        e.stopPropagation();
                        handleConfigClick(strategy.id);
                      }}
                      sx={{
                        ml: 1,
                        opacity: 0.6,
                        '&:hover': {
                          opacity: 1,
                          backgroundColor: (theme) => alpha(theme.palette.primary.main, 0.08),
                        },
                      }}
                    >
                      <SettingsOutlinedIcon fontSize="small" />
                    </IconButton>
                  )}
              </Box>
            </Paper>
          </Grid>
        ))}
      </Grid>

      <Typography variant="h6" gutterBottom sx={{ mb: 2 }}>
        Multi-turn Strategies
      </Typography>
      <Grid container spacing={2} sx={{ mb: 3 }}>
        {multiTurnStrategies.map((strategy) => (
          <Grid item xs={12} sm={6} md={4} key={strategy.id}>
            <Paper
              elevation={1}
              sx={{
                p: 2,
                height: '100%',
                borderRadius: 2,
                border: (theme) =>
                  selectedStrategies.some((s) => getStrategyId(s) === strategy.id)
                    ? `1px solid ${theme.palette.primary.main}`
                    : '1px solid transparent',
                backgroundColor: (theme) =>
                  selectedStrategies.some((s) => getStrategyId(s) === strategy.id)
                    ? alpha(theme.palette.primary.main, 0.04)
                    : 'background.paper',
                transition: 'all 0.2s ease-in-out',
                '&:hover': {
                  backgroundColor: (theme) =>
                    selectedStrategies.some((s) => getStrategyId(s) === strategy.id)
                      ? alpha(theme.palette.primary.main, 0.08)
                      : alpha(theme.palette.action.hover, 0.04),
                },
              }}
            >
              <Box
                sx={{
                  display: 'flex',
                  justifyContent: 'space-between',
                  alignItems: 'flex-start',
                  width: '100%',
                }}
              >
                <FormControlLabel
                  sx={{ flex: 1 }}
                  control={
                    <Checkbox
                      checked={selectedStrategies.some((s) => getStrategyId(s) === strategy.id)}
                      onChange={() => handleStrategyToggle(strategy.id)}
                      color="primary"
                    />
                  }
                  label={
                    <Box>
                      <Box sx={{ display: 'flex', alignItems: 'center', gap: 1 }}>
                        <Typography variant="subtitle1">{strategy.name}</Typography>
                        {DEFAULT_STRATEGIES.includes(
                          strategy.id as (typeof DEFAULT_STRATEGIES)[number],
                        ) && <Chip label="Recommended" size="small" color="default" />}
                        {AGENTIC_STRATEGIES.includes(
                          strategy.id as (typeof AGENTIC_STRATEGIES)[number],
                        ) && (
                          <Chip
                            label="Agent"
                            size="small"
                            sx={{
                              backgroundColor: (theme) =>
                                theme.palette.mode === 'dark'
                                  ? alpha(theme.palette.warning.main, 0.1)
                                  : alpha(theme.palette.warning.main, 0.1),
                              color: 'warning.main',
                              borderColor: 'warning.main',
                              border: 1,
                            }}
                          />
                        )}
                      </Box>
                      <Typography variant="body2" color="text.secondary">
                        {strategy.description}
                      </Typography>
                    </Box>
                  }
                />
                {selectedStrategies.some((s) => getStrategyId(s) === strategy.id) &&
                  CONFIGURABLE_STRATEGIES.includes(
                    strategy.id as (typeof CONFIGURABLE_STRATEGIES)[number],
                  ) && (
                    <IconButton
                      size="small"
                      onClick={(e) => {
                        e.stopPropagation();
                        handleConfigClick(strategy.id);
                      }}
                      sx={{
                        ml: 1,
                        opacity: 0.6,
                        '&:hover': {
                          opacity: 1,
                          backgroundColor: (theme) => alpha(theme.palette.primary.main, 0.08),
                        },
                      }}
                    >
                      <SettingsOutlinedIcon fontSize="small" />
                    </IconButton>
                  )}
              </Box>
            </Paper>
          </Grid>
        ))}
      </Grid>

      {selectedStrategies.some((s) => ['goat', 'crescendo'].includes(getStrategyId(s))) && (
        <Paper elevation={1} sx={{ p: 3, mb: 3 }}>
          <Typography variant="h6" gutterBottom>
            System Configuration
          </Typography>
          <FormControl component="fieldset">
            <Typography variant="body2" color="text.secondary" sx={{ mb: 2 }}>
              Is the target system stateless? (Does it maintain conversation history?)
            </Typography>
            <RadioGroup
<<<<<<< HEAD
              value={discrepancyExists ? undefined : isStatelessValue}
=======
              value={isStatelessValue}
>>>>>>> 33c91ce1
              onChange={(e) => {
                const isStateless = e.target.value === 'true';
                const updatedStrategies = config.strategies.map((strategy) => {
                  if (typeof strategy === 'string') {
                    return strategy;
                  }

                  if (MULTI_TURN_STRATEGIES.includes(strategy.id as any)) {
                    strategy.config = strategy.config || {};
                    strategy.config.stateless = isStateless;
                  }
                  return strategy;
                });
                updateConfig('strategies', updatedStrategies);
              }}
            >
              <FormControlLabel
                value="true"
                control={<Radio />}
                label="Yes - System is stateless (no conversation history)"
              />
              <FormControlLabel
                value="false"
                control={<Radio />}
                label="No - System maintains conversation history"
              />
            </RadioGroup>

            {!config.target.config.sessionParser && statefulStrategyExists && (
              <Alert severity="warning">
                Your system is stateful but you don't have session handling setup. Please return to
                your Target setup to configure it.
              </Alert>
            )}
            {discrepancyExists && (
              <Alert severity="error">
                Your configuration has a mix of stateless and stateful multi-turn strategies. All
<<<<<<< HEAD
                multi-turn strategies must either be stateless or stateful. Please explicitly select
                a new value here that will be applied to all strategies.
=======
                multi-turn strategies must either be stateless or stateful. The value selected here
                will be applied to all strategies.
>>>>>>> 33c91ce1
              </Alert>
            )}
          </FormControl>
        </Paper>
      )}

      <Box sx={{ display: 'flex', justifyContent: 'space-between', mt: 4 }}>
        <Button
          variant="outlined"
          onClick={onBack}
          startIcon={<KeyboardArrowLeftIcon />}
          sx={{
            px: 4,
            py: 1,
          }}
        >
          Back
        </Button>
        <Button
          variant="contained"
          onClick={onNext}
          endIcon={<KeyboardArrowRightIcon />}
          sx={{
            backgroundColor: theme.palette.primary.main,
            '&:hover': { backgroundColor: theme.palette.primary.dark },
            px: 4,
            py: 1,
          }}
        >
          Next
        </Button>
      </Box>

      <StrategyConfigDialog
        open={configDialogOpen}
        strategy={selectedConfigStrategy}
        config={selectedConfigStrategy ? strategyConfig[selectedConfigStrategy] || {} : {}}
        onClose={() => {
          setConfigDialogOpen(false);
          setSelectedConfigStrategy(null);
        }}
        onSave={(strategy: string, newConfig: Record<string, any>) => {
          updateStrategyConfig(strategy, newConfig);
        }}
      />
    </Box>
  );
}<|MERGE_RESOLUTION|>--- conflicted
+++ resolved
@@ -80,13 +80,9 @@
   );
   const discrepancyExists = statefulStrategyExists && statelessStrategyExists;
 
-<<<<<<< HEAD
+
   // Always take preference and set the value of this to false if any configured
   // strategy is marked as stateful
-=======
-  // Always take preference and set the value of this to false if any strategy exists
-  // where it is declared as stateful
->>>>>>> 33c91ce1
   const isStatelessValue = statefulStrategyExists ? false : true;
 
   const [configDialogOpen, setConfigDialogOpen] = useState(false);
@@ -420,11 +416,7 @@
               Is the target system stateless? (Does it maintain conversation history?)
             </Typography>
             <RadioGroup
-<<<<<<< HEAD
               value={discrepancyExists ? undefined : isStatelessValue}
-=======
-              value={isStatelessValue}
->>>>>>> 33c91ce1
               onChange={(e) => {
                 const isStateless = e.target.value === 'true';
                 const updatedStrategies = config.strategies.map((strategy) => {
@@ -462,13 +454,8 @@
             {discrepancyExists && (
               <Alert severity="error">
                 Your configuration has a mix of stateless and stateful multi-turn strategies. All
-<<<<<<< HEAD
                 multi-turn strategies must either be stateless or stateful. Please explicitly select
                 a new value here that will be applied to all strategies.
-=======
-                multi-turn strategies must either be stateless or stateful. The value selected here
-                will be applied to all strategies.
->>>>>>> 33c91ce1
               </Alert>
             )}
           </FormControl>
