--- conflicted
+++ resolved
@@ -76,13 +76,8 @@
   },
   {
     id: 'goat',
-<<<<<<< HEAD
     name: 'Generative Offensive Agent Tester',
     description: "Meta AI's technique for multi-step conversational testing.",
-=======
-    name: 'GOAT',
-    description: 'Multi-turn adversarial attack that adapts to the target model.',
->>>>>>> e1050595
   },
 ];
 
