import React, { useCallback, useEffect, useMemo, useState } from 'react';
import { useTelemetry } from '@app/hooks/useTelemetry';
import HelpOutlineIcon from '@mui/icons-material/HelpOutline';
import InfoOutlinedIcon from '@mui/icons-material/InfoOutlined';
import KeyboardArrowLeftIcon from '@mui/icons-material/KeyboardArrowLeft';
import KeyboardArrowRightIcon from '@mui/icons-material/KeyboardArrowRight';
import { Box, Button, Link, Tooltip, Typography } from '@mui/material';
import { useTheme } from '@mui/material/styles';
import {
  AGENTIC_STRATEGIES,
  ALL_STRATEGIES,
  DEFAULT_STRATEGIES,
<<<<<<< HEAD
  MULTI_MODAL_STRATEGIES,
=======
  MULTI_TURN_STRATEGIES,
>>>>>>> 9ce17d61
  strategyDescriptions,
  strategyDisplayNames,
} from '@promptfoo/redteam/constants';
import type { RedteamStrategyObject } from '@promptfoo/redteam/types';
import { useRedTeamConfig } from '../hooks/useRedTeamConfig';
import StrategyConfigDialog from './StrategyConfigDialog';
import { PresetSelector } from './strategies/PresetSelector';
import { RecommendedOptions } from './strategies/RecommendedOptions';
import { StrategySection } from './strategies/StrategySection';
import { SystemConfiguration } from './strategies/SystemConfiguration';
<<<<<<< HEAD
=======
import { MULTI_MODAL_STRATEGIES } from './strategies/constants';
import type { ConfigDialogState, StrategyCardData } from './strategies/types';
>>>>>>> 9ce17d61
import {
  PRESET_IDS,
  type PresetId,
  STRATEGY_PRESETS,
  type StrategyPreset,
} from './strategies/types';
import { getEstimatedProbes, getStrategyId } from './strategies/utils';

// ------------------------------------------------------------------
// Types & Interfaces
// ------------------------------------------------------------------

interface StrategiesProps {
  onNext: () => void;
  onBack: () => void;
}

interface CustomPreset {
  name: 'Custom';
}

type PresetWithName = StrategyPreset | CustomPreset;

// Define recommended strategies based on DEFAULT_STRATEGIES for consistency
const RECOMMENDED_STRATEGIES = DEFAULT_STRATEGIES;

// UI-friendly description overrides
const UI_STRATEGY_DESCRIPTIONS: Record<string, string> = {
  basic:
    'Standard testing without additional attack strategies. Tests prompts as-is to establish baseline behavior.',
};

const availableStrategies: StrategyCardData[] = ALL_STRATEGIES.filter((id) => id !== 'default').map(
  (id) => ({
    id,
    name: strategyDisplayNames[id] || id,
    description: UI_STRATEGY_DESCRIPTIONS[id] || strategyDescriptions[id],
  }),
);

export default function Strategies({ onNext, onBack }: StrategiesProps) {
  const { config, updateConfig } = useRedTeamConfig();
  const { recordEvent } = useTelemetry();
  const theme = useTheme();

  const [isStatefulValue, setIsStatefulValue] = useState(config.target?.config?.stateful === true);
  const [isMultiTurnEnabled, setIsMultiTurnEnabled] = useState(false);

  const [configDialog, setConfigDialog] = useState<ConfigDialogState>({
    isOpen: false,
    selectedStrategy: null,
  });

  useEffect(() => {
    recordEvent('webui_page_view', { page: 'redteam_config_strategies' });
  }, [recordEvent]);

  // Categorize strategies by type
  const categorizedStrategies = useMemo(() => {
    const recommended = availableStrategies.filter((s) =>
      RECOMMENDED_STRATEGIES.includes(s.id as any),
    );

    const allAgentic = availableStrategies.filter((s) => AGENTIC_STRATEGIES.includes(s.id as any));

    // Split agentic into single-turn and multi-turn
    const agenticSingleTurn = allAgentic.filter(
      (s) => !MULTI_TURN_STRATEGIES.includes(s.id as any),
    );

    // Preserve the order from MULTI_TURN_STRATEGIES for agentic multi-turn strategies
    const agenticMultiTurn = MULTI_TURN_STRATEGIES.map((strategyId) =>
      availableStrategies.find(
        (s) => s.id === strategyId && AGENTIC_STRATEGIES.includes(s.id as any),
      ),
    ).filter(Boolean) as StrategyCardData[];

    const multiModal = availableStrategies.filter((s) =>
      MULTI_MODAL_STRATEGIES.includes(s.id as any),
    );

    // Get other strategies that aren't in the above categories
    const other = availableStrategies.filter(
      (s) =>
        !RECOMMENDED_STRATEGIES.includes(s.id as any) &&
        !AGENTIC_STRATEGIES.includes(s.id as any) &&
        !MULTI_MODAL_STRATEGIES.includes(s.id as any),
    );

    return {
      recommended,
      agenticSingleTurn,
      agenticMultiTurn,
      multiModal,
      other,
    };
  }, []);

  // Determine the initially selected preset
  const initialPreset = useMemo(() => {
    if (!Array.isArray(config.strategies)) {
      console.warn('Invalid strategies configuration');
      return 'Custom';
    }
    const hasMultiTurn = config.strategies.some(
      (s) => s && MULTI_TURN_STRATEGIES.includes(getStrategyId(s) as any),
    );

    if (hasMultiTurn) {
      setIsMultiTurnEnabled(true);
    }

    const matchedPresetId = Object.entries(STRATEGY_PRESETS).find(([presetId, preset]) => {
      if (!preset) {
        return false;
      }
      if (preset.options?.multiTurn) {
        const expected = hasMultiTurn
          ? [...preset.strategies, ...preset.options.multiTurn.strategies]
          : preset.strategies;

        return (
          expected.length === config.strategies.length &&
          expected.every((sid) => config.strategies.some((s) => getStrategyId(s) === sid))
        );
      }
      return (
        preset.strategies.length === config.strategies.length &&
        preset.strategies.every((sid) => config.strategies.some((s) => getStrategyId(s) === sid))
      );
    })?.[0];

    return matchedPresetId || 'Custom';
  }, [config.strategies]);

  const [selectedPreset, setSelectedPreset] = useState<PresetId | 'Custom'>(
    initialPreset as PresetId | 'Custom',
  );

  // ----------------------------------------------
  // Handlers
  // ----------------------------------------------

  const handlePresetSelect = useCallback(
    (preset: PresetWithName) => {
      recordEvent('feature_used', {
        feature: 'redteam_config_strategy_preset_selected',
        preset: preset.name,
      });

      if (preset.name === 'Custom') {
        setSelectedPreset('Custom');
        return;
      }

      // Find the preset ID by matching the name
      const presetId = Object.entries(STRATEGY_PRESETS).find(
        ([_, p]) => p.name === preset.name,
      )?.[0] as PresetId;

      if (!presetId) {
        console.warn('Invalid preset selected');
        return;
      }

      setSelectedPreset(presetId);

      // At this point we know it's a StrategyPreset
      const strategyPreset = STRATEGY_PRESETS[presetId];
      if (strategyPreset.options?.multiTurn && isMultiTurnEnabled) {
        const nextStrats = [
          ...strategyPreset.strategies,
          ...strategyPreset.options.multiTurn.strategies,
        ].map((id: string) => ({ id }));
        updateConfig('strategies', nextStrats);
      } else {
        updateConfig(
          'strategies',
          strategyPreset.strategies.map((id: string) => ({ id })),
        );
      }
    },
    [recordEvent, isMultiTurnEnabled, updateConfig],
  );

  const handleStrategyToggle = useCallback(
    (strategyId: string) => {
      const isSelected = config.strategies.some((s) => getStrategyId(s) === strategyId);

      if (!isSelected) {
        recordEvent('feature_used', {
          feature: 'redteam_config_strategy_selected',
          strategy: strategyId,
        });
      }

      // Once user toggles, it's definitely "Custom" preset
      setSelectedPreset('Custom');

      if (isSelected) {
        // Remove strategy
        updateConfig(
          'strategies',
          config.strategies.filter((s) => getStrategyId(s) !== strategyId),
        );
      } else {
        // Add strategy with stateful config if it's multi-turn
        const newStrategy: RedteamStrategyObject = {
          id: strategyId,
          config: {},
        };

        if (MULTI_TURN_STRATEGIES.includes(strategyId as any)) {
          newStrategy.config = { ...newStrategy.config, stateful: isStatefulValue };
        }

        updateConfig('strategies', [...config.strategies, newStrategy]);
      }
    },
    [config.strategies, recordEvent, updateConfig, isStatefulValue],
  );

  const handleSelectNoneInSection = useCallback(
    (strategyIds: string[]) => {
      // Once user deselects all, it's definitely "Custom" preset
      setSelectedPreset('Custom');

      // Remove all strategies in the given section
      updateConfig(
        'strategies',
        config.strategies.filter((s) => !strategyIds.includes(getStrategyId(s))),
      );
    },
    [config.strategies, updateConfig],
  );

  const handleMultiTurnChange = useCallback(
    (checked: boolean) => {
      setIsMultiTurnEnabled(checked);

      const preset = STRATEGY_PRESETS[selectedPreset as PresetId];

      const multiTurnStrategies = preset?.options?.multiTurn?.strategies;
      if (!multiTurnStrategies) {
        return;
      }

      const multiTurnStrats = multiTurnStrategies.map((id: string) => ({
        id,
        config: { stateful: isStatefulValue },
      }));

      if (checked) {
        // Add multi-turn strategies
        const newStrats = [
          ...config.strategies,
          ...multiTurnStrats.filter(
            (mts) => !config.strategies.some((existing) => getStrategyId(existing) === mts.id),
          ),
        ];
        updateConfig('strategies', newStrats);
      } else {
        // Remove multi-turn strategies
        const filtered = config.strategies.filter(
          (s) => !multiTurnStrategies.includes(getStrategyId(s) as string),
        );
        updateConfig('strategies', filtered);
      }
    },
    [config.strategies, updateConfig, isStatefulValue, selectedPreset],
  );

  const handleStatefulChange = useCallback(
    (isStateful: boolean) => {
      setIsStatefulValue(isStateful);

      // Update the target config
      updateConfig('target', {
        ...config.target,
        config: {
          ...config.target.config,
          stateful: isStateful,
        },
      });

      // Update existing multi-turn strategies with new stateful value
      const updated = config.strategies.map((s) => {
        const id = getStrategyId(s);
        if (MULTI_TURN_STRATEGIES.includes(id as any)) {
          return {
            id,
            config: { ...(typeof s === 'object' ? s.config : {}), stateful: isStateful },
          };
        }
        return s;
      });

      updateConfig('strategies', updated);
    },
    [config.target, config.strategies, updateConfig],
  );

  const handleConfigClick = useCallback((strategyId: string) => {
    setConfigDialog({
      isOpen: true,
      selectedStrategy: strategyId,
    });
  }, []);

  const updateStrategyConfig = useCallback(
    (strategyId: string, newConfig: Record<string, any>) => {
      const updated = config.strategies.map((s) => {
        if (getStrategyId(s) === strategyId) {
          return {
            id: strategyId,
            config: { ...(typeof s === 'object' ? s.config : {}), ...newConfig },
          };
        }
        return s;
      });
      updateConfig('strategies', updated);
    },
    [config.strategies, updateConfig],
  );

  // ----------------------------------------------
  // Derived states
  // ----------------------------------------------

  const selectedStrategyIds = useMemo(
    () => config.strategies.map((s) => getStrategyId(s)),
    [config.strategies],
  );

  const showSystemConfig = config.strategies.some((s) =>
    ['goat', 'crescendo'].includes(getStrategyId(s)),
  );

  const hasSessionParser = Boolean(
    config.target.config?.sessionParser || config.target.config?.sessionSource === 'client',
  );

  // ----------------------------------------------
  // Render
  // ----------------------------------------------

  return (
    <Box>
      <Box sx={{ mb: 3 }}>
        <Typography variant="h4" gutterBottom sx={{ fontWeight: 'bold' }}>
          Strategy Configuration
        </Typography>
        <Box sx={{ display: 'flex', alignItems: 'center', gap: 1 }}>
          <HelpOutlineIcon sx={{ fontSize: 20, color: 'text.secondary' }} />
          <Typography variant="body2" color="text.secondary">
            Strategies modify how prompts are delivered to test different attack vectors.{' '}
            <Link
              href="https://www.promptfoo.dev/docs/red-team/strategies/"
              target="_blank"
              rel="noopener noreferrer"
              sx={{ color: 'primary.main' }}
            >
              Learn more about strategies
            </Link>
          </Typography>
        </Box>
      </Box>

      <Box
        sx={{
          display: 'flex',
          alignItems: 'center',
          gap: 1,
          mb: 3,
          p: 2,
          borderRadius: 1,
          backgroundColor: theme.palette.background.paper,
          border: `1px solid ${theme.palette.divider}`,
        }}
      >
        <Box sx={{ display: 'flex', alignItems: 'center', gap: 0.5 }}>
          <Typography variant="body1" color="text.secondary">
            Estimated Probes:
          </Typography>
        </Box>
        <Typography variant="body1" fontWeight="bold" color="primary.main">
          {getEstimatedProbes(config).toLocaleString()}
        </Typography>
        <Tooltip title="Probes are the number of requests to target application">
          <InfoOutlinedIcon sx={{ fontSize: 16, color: 'text.secondary', cursor: 'help' }} />
        </Tooltip>
      </Box>

      {/* Preset Selector */}
      <PresetSelector
        presets={Object.values(STRATEGY_PRESETS)}
        selectedPreset={selectedPreset}
        onSelect={handlePresetSelect}
      />

      {/* Recommended-specific options */}
      {(selectedPreset === PRESET_IDS.MEDIUM || selectedPreset === PRESET_IDS.LARGE) && (
        <RecommendedOptions
          isMultiTurnEnabled={isMultiTurnEnabled}
          isStatefulValue={isStatefulValue}
          onMultiTurnChange={handleMultiTurnChange}
          onStatefulChange={handleStatefulChange}
        />
      )}

      {/* Recommended strategies */}
      {categorizedStrategies.recommended.length > 0 && (
        <StrategySection
          title="Recommended Strategies"
          description="Core strategies that provide comprehensive coverage for most use cases"
          strategies={categorizedStrategies.recommended}
          selectedIds={selectedStrategyIds}
          onToggle={handleStrategyToggle}
          onConfigClick={handleConfigClick}
          onSelectNone={handleSelectNoneInSection}
        />
      )}

      {/* Agentic strategies */}
      {categorizedStrategies.agenticSingleTurn.length > 0 && (
        <StrategySection
          title="Agentic Strategies (Single-turn)"
          description="Advanced AI-powered strategies that dynamically adapt their attack patterns"
          strategies={categorizedStrategies.agenticSingleTurn}
          selectedIds={selectedStrategyIds}
          onToggle={handleStrategyToggle}
          onConfigClick={handleConfigClick}
          onSelectNone={handleSelectNoneInSection}
        />
      )}

      {/* Multi-turn agentic strategies */}
      {categorizedStrategies.agenticMultiTurn.length > 0 && (
        <StrategySection
          title="Agentic Strategies (Multi-turn)"
          description="AI-powered strategies that evolve across multiple conversation turns"
          strategies={categorizedStrategies.agenticMultiTurn}
          selectedIds={selectedStrategyIds}
          onToggle={handleStrategyToggle}
          onConfigClick={handleConfigClick}
          onSelectNone={handleSelectNoneInSection}
        />
      )}

      {/* Multi-modal strategies */}
      {categorizedStrategies.multiModal.length > 0 && (
        <StrategySection
          title="Multi-modal Strategies"
          description="Test handling of non-text content including audio, video, and images"
          strategies={categorizedStrategies.multiModal}
          selectedIds={selectedStrategyIds}
          onToggle={handleStrategyToggle}
          onConfigClick={handleConfigClick}
          onSelectNone={handleSelectNoneInSection}
        />
      )}

      {/* Other strategies */}
      {categorizedStrategies.other.length > 0 && (
        <StrategySection
          title="Other Strategies"
          description="Additional specialized strategies for specific attack vectors and edge cases"
          strategies={categorizedStrategies.other}
          selectedIds={selectedStrategyIds}
          onToggle={handleStrategyToggle}
          onConfigClick={handleConfigClick}
          onSelectNone={handleSelectNoneInSection}
        />
      )}

      {/* Additional system config section, if needed */}
      {showSystemConfig && (
        <SystemConfiguration
          isStatefulValue={isStatefulValue}
          onStatefulChange={handleStatefulChange}
          hasSessionParser={hasSessionParser}
        />
      )}

      {/* Footer Buttons */}
      <Box sx={{ display: 'flex', justifyContent: 'space-between', mt: 4 }}>
        <Button
          variant="outlined"
          onClick={onBack}
          startIcon={<KeyboardArrowLeftIcon />}
          sx={{ px: 4, py: 1 }}
        >
          Back
        </Button>
        <Button
          variant="contained"
          onClick={onNext}
          endIcon={<KeyboardArrowRightIcon />}
          sx={{ px: 4, py: 1 }}
        >
          Next
        </Button>
      </Box>

      {/* Config Dialog */}
      <StrategyConfigDialog
        open={configDialog.isOpen}
        strategy={configDialog.selectedStrategy}
        config={
          configDialog.selectedStrategy
            ? ((
                config.strategies.find(
                  (s) => getStrategyId(s) === configDialog.selectedStrategy,
                ) as RedteamStrategyObject
              )?.config ?? {})
            : {}
        }
        onClose={() =>
          setConfigDialog({
            isOpen: false,
            selectedStrategy: null,
          })
        }
        onSave={updateStrategyConfig}
      />
    </Box>
  );
}<|MERGE_RESOLUTION|>--- conflicted
+++ resolved
@@ -10,11 +10,7 @@
   AGENTIC_STRATEGIES,
   ALL_STRATEGIES,
   DEFAULT_STRATEGIES,
-<<<<<<< HEAD
-  MULTI_MODAL_STRATEGIES,
-=======
   MULTI_TURN_STRATEGIES,
->>>>>>> 9ce17d61
   strategyDescriptions,
   strategyDisplayNames,
 } from '@promptfoo/redteam/constants';
@@ -25,11 +21,8 @@
 import { RecommendedOptions } from './strategies/RecommendedOptions';
 import { StrategySection } from './strategies/StrategySection';
 import { SystemConfiguration } from './strategies/SystemConfiguration';
-<<<<<<< HEAD
-=======
 import { MULTI_MODAL_STRATEGIES } from './strategies/constants';
 import type { ConfigDialogState, StrategyCardData } from './strategies/types';
->>>>>>> 9ce17d61
 import {
   PRESET_IDS,
   type PresetId,
