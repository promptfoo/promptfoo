--- conflicted
+++ resolved
@@ -32,11 +32,8 @@
 import { RecommendedOptions } from './strategies/RecommendedOptions';
 import { StrategySection } from './strategies/StrategySection';
 import { SystemConfiguration } from './strategies/SystemConfiguration';
-<<<<<<< HEAD
-=======
 import type { ConfigDialogState, StrategyCardData } from './strategies/types';
 import { TestCaseGenerationProvider } from './TestCaseGenerationProvider';
->>>>>>> 1dbaef47
 import { type PresetId, STRATEGY_PRESETS, type StrategyPreset } from './strategies/types';
 import {
   getStrategyId,
@@ -44,8 +41,6 @@
   STRATEGIES_REQUIRING_CONFIG,
 } from './strategies/utils';
 import type { RedteamStrategyObject } from '@promptfoo/redteam/types';
-
-import type { ConfigDialogState, StrategyCardData } from './strategies/types';
 
 // ------------------------------------------------------------------
 // Types & Interfaces
@@ -715,136 +710,50 @@
         </Alert>
       )}
 
-<<<<<<< HEAD
-      <Box>
-        <EstimationsDisplay config={config} />
-
-        <Divider sx={{ my: 4 }} />
-
-        {/* Baseline Tests Toggle */}
-        <Paper
-          variant="outlined"
-          sx={{
-            p: 2,
-            mb: 3,
-            display: 'flex',
-            alignItems: 'center',
-            justifyContent: 'space-between',
-          }}
-        >
-          <Box>
-            <Typography variant="subtitle1" fontWeight="medium">
-              Include Baseline Tests
-            </Typography>
-            <Typography variant="body2" color="text.secondary">
-              Run original plugin-generated tests without attack strategies applied. Useful for
-              establishing baseline behavior.
-            </Typography>
-          </Box>
-          <FormControlLabel
-            control={
-              <Switch
-                checked={isBasicEnabled}
-                onChange={(e) => handleBasicToggle(e.target.checked)}
-                color="primary"
-              />
-            }
-            label=""
-            sx={{ mr: 0 }}
-          />
-        </Paper>
-
-        {/* Preset Selector */}
-        <PresetSelector
-          presets={Object.values(STRATEGY_PRESETS)}
-          selectedPreset={selectedPreset}
-          onSelect={handlePresetSelect}
-        />
-
-        {/* Recommended-specific options */}
-        {selectedPresetHasAgenticStrategies && (
-          <RecommendedOptions
-            isMultiTurnEnabled={isMultiTurnEnabled}
-            isStatefulValue={isStatefulValue}
-            onMultiTurnChange={handleMultiTurnChange}
-            onStatefulChange={handleStatefulChange}
-          />
-        )}
-
-        {/* Recommended strategies */}
-        {categorizedStrategies.recommended.length > 0 && (
-          <StrategySection
-            title="Recommended Strategies"
-            description="Core strategies that provide comprehensive coverage for most use cases"
-            strategies={categorizedStrategies.recommended}
-            selectedIds={selectedStrategyIds}
-            onToggle={handleStrategyToggle}
-            onConfigClick={handleConfigClick}
-            onSelectNone={handleSelectNoneInSection}
-            isStrategyDisabled={isStrategyDisabled}
-            isRemoteGenerationDisabled={isRemoteGenerationDisabled}
-            isStrategyConfigured={isStrategyConfiguredById}
-          />
-        )}
-
-        {/* Agentic strategies grouped */}
-        {(categorizedStrategies.agenticSingleTurn.length > 0 ||
-          categorizedStrategies.agenticMultiTurn.length > 0) && (
-          <AgenticStrategiesGroup
-            singleTurnStrategies={categorizedStrategies.agenticSingleTurn}
-            multiTurnStrategies={categorizedStrategies.agenticMultiTurn}
-            selectedIds={selectedStrategyIds}
-            onToggle={handleStrategyToggle}
-            onConfigClick={handleConfigClick}
-            onSelectNone={handleSelectNoneInSection}
-            isStrategyDisabled={isStrategyDisabled}
-            isRemoteGenerationDisabled={isRemoteGenerationDisabled}
-            isStrategyConfigured={isStrategyConfiguredById}
-          />
-        )}
-
-        {/* Multi-modal strategies */}
-        {categorizedStrategies.multiModal.length > 0 && (
-          <StrategySection
-            title="Multi-modal Strategies"
-            description="Test handling of non-text content including audio, video, and images"
-            strategies={categorizedStrategies.multiModal}
-            selectedIds={selectedStrategyIds}
-            onToggle={handleStrategyToggle}
-            onConfigClick={handleConfigClick}
-            onSelectNone={handleSelectNoneInSection}
-            isStrategyDisabled={isStrategyDisabled}
-            isRemoteGenerationDisabled={isRemoteGenerationDisabled}
-            isStrategyConfigured={isStrategyConfiguredById}
-          />
-        )}
-
-        {/* Other strategies */}
-        {categorizedStrategies.other.length > 0 && (
-          <StrategySection
-            title="Other Strategies"
-            description="Additional specialized strategies for specific attack vectors and edge cases"
-            strategies={categorizedStrategies.other}
-            selectedIds={selectedStrategyIds}
-            onToggle={handleStrategyToggle}
-            onConfigClick={handleConfigClick}
-            onSelectNone={handleSelectNoneInSection}
-            isStrategyDisabled={isStrategyDisabled}
-            isRemoteGenerationDisabled={isRemoteGenerationDisabled}
-            isStrategyConfigured={isStrategyConfiguredById}
-=======
       <TestCaseGenerationProvider redTeamConfig={config}>
         <Box>
           <EstimationsDisplay config={config} />
 
           <Divider sx={{ my: 4 }} />
+
+          {/* Baseline Tests Toggle */}
+          <Paper
+            variant="outlined"
+            sx={{
+              p: 2,
+              mb: 3,
+              display: 'flex',
+              alignItems: 'center',
+              justifyContent: 'space-between',
+            }}
+          >
+            <Box>
+              <Typography variant="subtitle1" fontWeight="medium">
+                Include Baseline Tests
+              </Typography>
+              <Typography variant="body2" color="text.secondary">
+                Run original plugin-generated tests without attack strategies applied. Useful for
+                establishing baseline behavior.
+              </Typography>
+            </Box>
+            <FormControlLabel
+              control={
+                <Switch
+                  checked={isBasicEnabled}
+                  onChange={(e) => handleBasicToggle(e.target.checked)}
+                  color="primary"
+                />
+              }
+              label=""
+              sx={{ mr: 0 }}
+            />
+          </Paper>
 
           {/* Preset Selector */}
           <PresetSelector
             presets={Object.values(STRATEGY_PRESETS)}
             selectedPreset={selectedPreset}
             onSelect={handlePresetSelect}
->>>>>>> 1dbaef47
           />
 
           {/* Recommended-specific options */}
