import { useState, useEffect } from 'react';
import AddIcon from '@mui/icons-material/Add';
import DeleteIcon from '@mui/icons-material/Delete';
import RemoveIcon from '@mui/icons-material/Remove';
import Box from '@mui/material/Box';
import Button from '@mui/material/Button';
import Dialog from '@mui/material/Dialog';
import DialogActions from '@mui/material/DialogActions';
import DialogContent from '@mui/material/DialogContent';
import DialogTitle from '@mui/material/DialogTitle';
import IconButton from '@mui/material/IconButton';
import TextField from '@mui/material/TextField';
import Typography from '@mui/material/Typography';
import type { Plugin } from '@promptfoo/redteam/constants';
import { useDebounce } from 'use-debounce';
import type { LocalPluginConfig } from '../types';

interface PluginConfigDialogProps {
  open: boolean;
  plugin: Plugin | null;
  config: LocalPluginConfig[string];
  onClose: () => void;
  onSave: (plugin: Plugin, config: LocalPluginConfig[string]) => void;
}

export default function PluginConfigDialog({
  open,
  plugin,
  config,
  onClose,
  onSave,
}: PluginConfigDialogProps) {
  // Initialize with provided config
  const [localConfig, setLocalConfig] = useState<LocalPluginConfig[string]>(config);
  const [debouncedSetLocalConfig] = useDebounce((newConfig: LocalPluginConfig[string]) => {
    setLocalConfig(newConfig);
  }, 300);

  // Update localConfig when config prop changes
  useEffect(() => {
<<<<<<< HEAD
    setLocalConfig(config);
  }, [config]);
=======
    if (open && plugin && (!localConfig || Object.keys(localConfig).length === 0)) {
      setLocalConfig(config || {});
    }
  }, [open, plugin, config]);
>>>>>>> 7d389b9f

  const handleArrayInputChange = (key: string, index: number, value: string) => {
    setLocalConfig((prev) => {
      const currentArray = Array.isArray(prev[key]) ? [...(prev[key] as string[])] : [''];
      currentArray[index] = value;
      return {
        ...prev,
        [key]: currentArray,
      };
    });
  };

  const addArrayItem = (key: string) => {
    setLocalConfig((prev) => ({
      ...prev,
      [key]: [...(Array.isArray(prev[key]) ? (prev[key] as string[]) : []), ''],
    }));
  };

  const removeArrayItem = (key: string, index: number) => {
    setLocalConfig((prev) => {
      const currentArray = Array.isArray(prev[key]) ? [...(prev[key] as string[])] : [''];
      currentArray.splice(index, 1);
      if (currentArray.length === 0) {
        currentArray.push('');
      }
      return {
        ...prev,
        [key]: currentArray,
      };
    });
  };

  const hasEmptyArrayItems = (array: string[] | undefined) => {
    return array?.some((item) => item.trim() === '') ?? false;
  };

  const handleDebouncedArrayInputChange = (key: string, index: number, value: string) => {
    const newConfig = { ...localConfig };
    const currentArray = Array.isArray(newConfig[key]) ? [...(newConfig[key] as string[])] : [''];
    currentArray[index] = value;
    newConfig[key] = currentArray;
    debouncedSetLocalConfig(newConfig);
  };

  const renderConfigInputs = () => {
    if (!plugin) {
      return null;
    }

    switch (plugin) {
      case 'policy':
      case 'prompt-extraction':
        const key = plugin === 'policy' ? 'policy' : 'systemPrompt';
        return (
          <TextField
            fullWidth
            multiline
            rows={4}
            label={plugin === 'policy' ? 'Policy' : 'System Prompt'}
            variant="outlined"
            margin="normal"
            value={localConfig[key] || ''}
            onChange={(e) => setLocalConfig({ ...localConfig, [key]: e.target.value })}
          />
        );
      case 'bfla':
      case 'bola':
      case 'ssrf':
        const arrayKey =
          plugin === 'bfla'
            ? 'targetIdentifiers'
            : plugin === 'bola'
              ? 'targetSystems'
              : 'targetUrls';
        // Ensure we always have at least one item
        const currentArray = (localConfig[arrayKey] as string[]) || [''];
        return (
          <>
            {currentArray.map((item: string, index: number) => (
              <Box key={index} sx={{ display: 'flex', alignItems: 'center', my: 1 }}>
                <TextField
                  fullWidth
                  label={`${arrayKey} ${index + 1}`}
                  variant="outlined"
                  value={item}
                  onChange={(e) => handleArrayInputChange(arrayKey, index, e.target.value)}
                  sx={{ mr: 1 }}
                />
                {/* Only show remove button if there's more than one item */}
                {currentArray.length > 1 && (
                  <IconButton onClick={() => removeArrayItem(arrayKey, index)} size="small">
                    <RemoveIcon />
                  </IconButton>
                )}
              </Box>
            ))}
            <Button
              startIcon={<AddIcon />}
              onClick={() => addArrayItem(arrayKey)}
              variant="outlined"
              size="small"
              sx={{ mt: 1 }}
              disabled={hasEmptyArrayItems(currentArray)}
            >
              Add
            </Button>
          </>
        );
      case 'indirect-prompt-injection':
        return (
          <TextField
            fullWidth
            label="Indirect Injection Variable"
            variant="outlined"
            margin="normal"
            value={localConfig.indirectInjectionVar || ''}
            onChange={(e) =>
              setLocalConfig({ ...localConfig, indirectInjectionVar: e.target.value })
            }
          />
        );
      case 'intent':
        return (
          <Box sx={{ display: 'flex', flexDirection: 'column', gap: 2 }}>
            <Typography variant="body1" sx={{ mb: 1 }}>
              Enter one or more intents to check for intent matching. An intent describes the
              purpose or goal of a message (e.g., "request personal information", "attempt to access
              admin features").
            </Typography>
            {(localConfig.intent || ['']).map((intent: string, index: number) => (
              <Box key={index} sx={{ display: 'flex', gap: 1 }}>
                <TextField
                  fullWidth
                  multiline
                  rows={2}
                  value={intent}
                  onChange={(e) => handleDebouncedArrayInputChange('intent', index, e.target.value)}
                  placeholder="Enter an intent"
                  error={!intent.trim()}
                  helperText={intent.trim() ? '' : 'Intent cannot be empty'}
                  sx={{
                    '& .MuiOutlinedInput-root': {
                      backgroundColor: 'background.paper',
                    },
                  }}
                />
                <IconButton
                  onClick={() => removeArrayItem('intent', index)}
                  disabled={(localConfig.intent || []).length <= 1}
                  sx={{ alignSelf: 'flex-start' }}
                >
                  <DeleteIcon />
                </IconButton>
              </Box>
            ))}
            <Button
              startIcon={<AddIcon />}
              onClick={() => addArrayItem('intent')}
              sx={{ alignSelf: 'flex-start' }}
            >
              Add Intent
            </Button>
          </Box>
        );
      default:
        return null;
    }
  };

  const handleSave = () => {
    if (plugin && localConfig) {
      if (JSON.stringify(config) !== JSON.stringify(localConfig)) {
        onSave(plugin, localConfig);
      }
      onClose();
    }
  };

  return (
    <Dialog
      open={open}
      onClose={onClose}
      maxWidth="sm"
      fullWidth
      // Add this to prevent accidental closes
      onBackdropClick={() => {}}
    >
      <DialogTitle>Configure {plugin}</DialogTitle>
      <DialogContent>{renderConfigInputs()}</DialogContent>
      <DialogActions>
        <Button onClick={onClose}>Cancel</Button>
        <Button onClick={handleSave} variant="contained">
          Save
        </Button>
      </DialogActions>
    </Dialog>
  );
}<|MERGE_RESOLUTION|>--- conflicted
+++ resolved
@@ -38,15 +38,10 @@
 
   // Update localConfig when config prop changes
   useEffect(() => {
-<<<<<<< HEAD
-    setLocalConfig(config);
-  }, [config]);
-=======
     if (open && plugin && (!localConfig || Object.keys(localConfig).length === 0)) {
       setLocalConfig(config || {});
     }
   }, [open, plugin, config]);
->>>>>>> 7d389b9f
 
   const handleArrayInputChange = (key: string, index: number, value: string) => {
     setLocalConfig((prev) => {
