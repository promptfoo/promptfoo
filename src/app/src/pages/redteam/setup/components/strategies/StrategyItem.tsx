import SettingsOutlinedIcon from '@mui/icons-material/SettingsOutlined';
import Box from '@mui/material/Box';
import Checkbox from '@mui/material/Checkbox';
import Chip from '@mui/material/Chip';
import IconButton from '@mui/material/IconButton';
import Paper from '@mui/material/Paper';
import { alpha } from '@mui/material/styles';
import Tooltip from '@mui/material/Tooltip';
import Typography from '@mui/material/Typography';
import {
  AGENTIC_STRATEGIES,
  CONFIGURABLE_STRATEGIES,
  DEFAULT_STRATEGIES,
  MULTI_MODAL_STRATEGIES,
  displayNameOverrides as pluginDisplayNames,
  type Plugin,
} from '@promptfoo/redteam/constants';
import { TestCaseGenerateButton } from './../TestCaseDialog';
import { useTestCaseGeneration } from './../TestCaseGenerationProvider';
import type { StrategyCardData } from './types';
import { useRedTeamConfig } from '../../hooks/useRedTeamConfig';
import { useCallback, useMemo } from 'react';
import { type StrategyConfig, type RedteamStrategyObject } from '@promptfoo/redteam/types';

const TEST_GENERATION_PLUGIN = 'harmful:hate';
const TEST_GENERATION_PLUGIN_DISPLAY_NAME = pluginDisplayNames[TEST_GENERATION_PLUGIN as Plugin];

interface StrategyItemProps {
  strategy: StrategyCardData;
  isSelected: boolean;
  onToggle: (id: string) => void;
  onConfigClick: (id: string) => void;
  isDisabled: boolean;
  isRemoteGenerationDisabled: boolean;
}

export function StrategyItem({
  strategy,
  isSelected,
  onToggle,
  onConfigClick,
  isDisabled,
  isRemoteGenerationDisabled,
}: StrategyItemProps) {
  const { config } = useRedTeamConfig();

  const hasSettingsButton = isSelected && CONFIGURABLE_STRATEGIES.includes(strategy.id as any);

<<<<<<< HEAD
  const {
    generateTestCase,
    isGenerating: generatingTestCase,
    currentStrategy,
  } = useTestCaseGeneration();

  const strategyConfig = useMemo(() => {
    return (
      (
        config.strategies.find(
          (s) => typeof s === 'object' && 'id' in s && s!.id === strategy.id,
        ) as RedteamStrategyObject
      )?.config ?? {}
    );
  }, [config, strategy.id]) as StrategyConfig;

  const handleTestCaseGeneration = useCallback(async () => {
    await generateTestCase(
      { id: TEST_GENERATION_PLUGIN, config: {} },
      { id: strategy.id, config: strategyConfig },
      { telemetryFeature: 'redteam_strategy_generate_test_case', mode: 'result' },
    );
  }, [strategyConfig, generateTestCase, strategy.id]);
=======
  const handleToggle = () => {
    // If selecting simba for the first time, auto-open config dialog
    if (strategy.id === 'simba' && !isSelected && !isDisabled) {
      onToggle(strategy.id);
      // Use setTimeout to ensure the toggle completes before opening config
      setTimeout(() => onConfigClick(strategy.id), 0);
    } else {
      onToggle(strategy.id);
    }
  };
>>>>>>> c033ed80

  return (
    <Paper
      elevation={2}
      onClick={handleToggle}
      sx={(theme) => ({
        height: '100%',
        display: 'flex',
        cursor: isDisabled ? 'not-allowed' : 'pointer',
        userSelect: 'none',
        opacity: isDisabled ? 0.5 : 1,
        border: isSelected ? `1px solid ${theme.palette.primary.main}` : undefined,
        backgroundColor: isDisabled
          ? theme.palette.action.disabledBackground
          : isSelected
            ? alpha(theme.palette.primary.main, 0.04)
            : theme.palette.background.paper,
        transition: 'all 0.2s ease-in-out',
        '&:hover': {
          backgroundColor: isDisabled
            ? theme.palette.action.disabledBackground
            : isSelected
              ? alpha(theme.palette.primary.main, 0.08)
              : alpha(theme.palette.action.hover, 0.04),
        },
        p: 1,
        gap: 2,
      })}
    >
      {/* Checkbox container */}
      <Box
        sx={{
          display: 'flex',
          alignItems: 'center',
        }}
      >
        <Checkbox
          checked={isSelected}
          disabled={isDisabled}
          onChange={(e) => {
            e.stopPropagation();
            handleToggle();
          }}
          onClick={(e) => e.stopPropagation()}
          color="primary"
        />
      </Box>

      {/* Content container */}
      <Box sx={{ flex: 1, py: 2, minWidth: 0, position: 'relative' }}>
        {/* Title and badges section - add right padding when settings button is present */}
        <Box
          sx={{
            display: 'flex',
            alignItems: 'center',
            flexWrap: 'wrap',
            gap: 1,
            mb: 1,
            pr: hasSettingsButton ? 5 : 0, // Add padding-right to avoid overlap with settings button
          }}
        >
          <Typography variant="subtitle1" component="div">
            {strategy.name}
          </Typography>
          <Box sx={{ display: 'flex', gap: 0.5, flexWrap: 'wrap' }}>
            {DEFAULT_STRATEGIES.includes(strategy.id as any) && (
              <Chip label="Recommended" size="small" color="default" />
            )}
            {AGENTIC_STRATEGIES.includes(strategy.id as any) && (
              <Chip
                label="Agent"
                size="small"
                sx={{
                  backgroundColor: (theme) => alpha(theme.palette.warning.main, 0.1),
                  color: 'warning.main',
                  borderColor: 'warning.main',
                  border: 1,
                }}
              />
            )}
            {MULTI_MODAL_STRATEGIES.includes(strategy.id as any) && (
              <Chip
                label="Multi-modal"
                size="small"
                sx={{
                  backgroundColor: (theme) => alpha(theme.palette.info.main, 0.1),
                  color: 'info.main',
                  borderColor: 'info.main',
                  border: 1,
                }}
              />
            )}
            {isDisabled && isRemoteGenerationDisabled && (
              <Tooltip title="This strategy requires remote generation. Unset PROMPTFOO_DISABLE_REMOTE_GENERATION or PROMPTFOO_DISABLE_REDTEAM_REMOTE_GENERATION to enable.">
                <Typography
                  variant="caption"
                  sx={(theme) => ({
                    fontSize: '0.7rem',
                    color: 'error.main',
                    fontWeight: 500,
                    backgroundColor: alpha(theme.palette.error.main, 0.08),
                    px: 0.5,
                    py: 0.25,
                    borderRadius: 0.5,
                    border: `1px solid ${alpha(theme.palette.error.main, 0.3)}`,
                  })}
                >
                  Remote generation required
                </Typography>
              </Tooltip>
            )}
          </Box>
        </Box>

        {/* Description section */}
        <Typography variant="body2" color="text.secondary">
          {strategy.description}
        </Typography>
      </Box>

      {/* Secondary Actions Container */}
      <Box>
        <TestCaseGenerateButton
          onClick={handleTestCaseGeneration}
          disabled={isDisabled || generatingTestCase}
          isGenerating={generatingTestCase && currentStrategy === strategy.id}
          size="small"
          tooltipTitle={`Generate a test case for ${strategy.name} Strategy with ${TEST_GENERATION_PLUGIN_DISPLAY_NAME} plugin`}
        />

        {/* Settings button - positioned absolutely in the top-right corner */}
        {hasSettingsButton && (
          <IconButton
            size="small"
            onClick={(e) => {
              e.stopPropagation();
              onConfigClick(strategy.id);
            }}
            sx={{
              opacity: 0.6,
              '&:hover': {
                opacity: 1,
                backgroundColor: (theme) => alpha(theme.palette.primary.main, 0.08),
              },
            }}
          >
            <SettingsOutlinedIcon fontSize="small" />
          </IconButton>
        )}
      </Box>
    </Paper>
  );
}<|MERGE_RESOLUTION|>--- conflicted
+++ resolved
@@ -46,7 +46,6 @@
 
   const hasSettingsButton = isSelected && CONFIGURABLE_STRATEGIES.includes(strategy.id as any);
 
-<<<<<<< HEAD
   const {
     generateTestCase,
     isGenerating: generatingTestCase,
@@ -70,8 +69,8 @@
       { telemetryFeature: 'redteam_strategy_generate_test_case', mode: 'result' },
     );
   }, [strategyConfig, generateTestCase, strategy.id]);
-=======
-  const handleToggle = () => {
+
+  const handleToggle = useCallback(() => {
     // If selecting simba for the first time, auto-open config dialog
     if (strategy.id === 'simba' && !isSelected && !isDisabled) {
       onToggle(strategy.id);
@@ -80,8 +79,7 @@
     } else {
       onToggle(strategy.id);
     }
-  };
->>>>>>> c033ed80
+  }, [strategy.id, isSelected, isDisabled, onToggle, onConfigClick]);
 
   return (
     <Paper
