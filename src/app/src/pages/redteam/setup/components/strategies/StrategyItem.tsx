--- conflicted
+++ resolved
@@ -2,34 +2,13 @@
 import { Box, Checkbox, Chip, IconButton, Paper, Typography } from '@mui/material';
 import { alpha } from '@mui/material/styles';
 import {
-<<<<<<< HEAD
-  DEFAULT_STRATEGIES,
   AGENTIC_STRATEGIES,
   CONFIGURABLE_STRATEGIES,
-=======
-  AGENTIC_STRATEGIES,
   DEFAULT_STRATEGIES,
->>>>>>> a9c90f61
   MULTI_MODAL_STRATEGIES,
 } from '@promptfoo/redteam/constants';
 import type { StrategyCardData } from './types';
 
-<<<<<<< HEAD
-=======
-const CONFIGURABLE_STRATEGIES = [
-  'multilingual',
-  'best-of-n',
-  'goat',
-  'crescendo',
-  'custom',
-  'pandamonium',
-  'jailbreak',
-  'jailbreak:tree',
-  'gcg',
-  'citation',
-] as const;
-
->>>>>>> a9c90f61
 interface StrategyItemProps {
   strategy: StrategyCardData;
   isSelected: boolean;
