--- conflicted
+++ resolved
@@ -62,7 +62,6 @@
   isRemoteGenerationDisabled,
   isConfigured = true,
 }: StrategyItemProps) {
-<<<<<<< HEAD
   const { config } = useRedTeamConfig();
 
   const {
@@ -80,10 +79,6 @@
       )?.config ?? {}
     );
   }, [config, strategy.id]) as StrategyConfig;
-=======
-  const hasSettingsButton = isSelected && CONFIGURABLE_STRATEGIES.includes(strategy.id as any);
-  const hasError = isSelected && !isConfigured;
->>>>>>> a0637a70
 
   const requiresConfig = useMemo(() => {
     return isRequiredConfigMissing(strategy.id, strategyConfig);
@@ -114,7 +109,6 @@
     <Paper
       elevation={2}
       onClick={handleToggle}
-<<<<<<< HEAD
       sx={(theme) => {
         const needsConfig = isSelected && requiresConfig;
         return {
@@ -143,40 +137,6 @@
           gap: 2,
         };
       }}
-=======
-      sx={(theme) => ({
-        height: '100%',
-        display: 'flex',
-        cursor: isDisabled ? 'not-allowed' : 'pointer',
-        userSelect: 'none',
-        opacity: isDisabled ? 0.5 : 1,
-        border: hasError
-          ? `2px solid ${theme.palette.error.main}`
-          : isSelected
-            ? `1px solid ${theme.palette.primary.main}`
-            : undefined,
-        backgroundColor: isDisabled
-          ? theme.palette.action.disabledBackground
-          : hasError
-            ? alpha(theme.palette.error.main, 0.08)
-            : isSelected
-              ? alpha(theme.palette.primary.main, 0.04)
-              : theme.palette.background.paper,
-        transition: 'all 0.2s ease-in-out',
-        '&:hover': {
-          backgroundColor: isDisabled
-            ? theme.palette.action.disabledBackground
-            : hasError
-              ? alpha(theme.palette.error.main, 0.12)
-              : isSelected
-                ? alpha(theme.palette.primary.main, 0.08)
-                : alpha(theme.palette.action.hover, 0.04),
-        },
-        ...(hasError && {
-          boxShadow: `0 2px 8px ${alpha(theme.palette.error.main, 0.15)}`,
-        }),
-      })}
->>>>>>> a0637a70
     >
       {/* Checkbox container */}
       <Box
@@ -198,38 +158,7 @@
       </Box>
 
       {/* Content container */}
-<<<<<<< HEAD
       <Box sx={{ flex: 1, py: 2, minWidth: 0, position: 'relative' }}>
-=======
-      <Box sx={{ flex: 1, p: 2, minWidth: 0, position: 'relative' }}>
-        {/* Settings button - positioned absolutely in the top-right corner */}
-        {hasSettingsButton && (
-          <IconButton
-            size="small"
-            onClick={(e) => {
-              e.stopPropagation();
-              onConfigClick(strategy.id);
-            }}
-            sx={{
-              position: 'absolute',
-              top: 8,
-              right: 8,
-              opacity: 0.6,
-              color: hasError ? 'error.main' : undefined,
-              '&:hover': {
-                opacity: 1,
-                backgroundColor: (theme) =>
-                  hasError
-                    ? alpha(theme.palette.error.main, 0.08)
-                    : alpha(theme.palette.primary.main, 0.08),
-              },
-            }}
-          >
-            <SettingsOutlinedIcon fontSize="small" />
-          </IconButton>
-        )}
-
->>>>>>> a0637a70
         {/* Title and badges section - add right padding when settings button is present */}
         <Box
           sx={{
