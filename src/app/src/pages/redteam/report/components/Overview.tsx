import React from 'react';

import Box from '@mui/material/Box';
import Stack from '@mui/material/Stack';
import { GridFilterModel, GridLogicOperator } from '@mui/x-data-grid';
import { type Plugin as PluginType, Severity } from '@promptfoo/redteam/constants';
import { getRiskCategorySeverityMap } from '@promptfoo/redteam/sharedFrontend';
import SeverityCard from './SeverityCard';
import { useReportStore } from './store';
import type { RedteamPluginObject } from '@promptfoo/redteam/types';
<<<<<<< HEAD
import './Overview.css';

import { GridFilterModel, GridLogicOperator } from '@mui/x-data-grid';
import { type TestResultStats } from './FrameworkComplianceUtils';
=======
>>>>>>> 186e7c1d

interface OverviewProps {
  categoryStats: Record<PluginType, TestResultStats>;
  plugins: RedteamPluginObject[];
  vulnerabilitiesDataGridRef: React.RefObject<HTMLDivElement>;
  setVulnerabilitiesDataGridFilterModel: (filterModel: GridFilterModel) => void;
}

const Overview = ({
  categoryStats,
  plugins,
  vulnerabilitiesDataGridRef,
  setVulnerabilitiesDataGridFilterModel,
}: OverviewProps) => {
  const { pluginPassRateThreshold } = useReportStore();

  const severityCounts = Object.values(Severity).reduce(
    (acc, severity) => {
      acc[severity] = plugins.reduce((count, plugin) => {
        const stats = categoryStats[plugin.id as PluginType];
        if (!stats || stats.total <= 0) {
          return count;
        }

        // Get the severity from the plugin definition or, if it's undefined (most cases; no override is set),
        // the risk category severity map.
        const pluginSeverity =
          plugin?.severity ?? getRiskCategorySeverityMap(plugins)[plugin.id as PluginType];

        if (pluginSeverity !== severity) {
          return count;
        }

        const passRate = stats.total > 0 ? stats.pass / stats.total : 1;
        return passRate < pluginPassRateThreshold ? count + 1 : count;
      }, 0);
      return acc;
    },
    {} as Record<Severity, number>,
  );

  const handleNavigateToVulnerabilities = ({ severity }: { severity: Severity }) => {
    setVulnerabilitiesDataGridFilterModel({
      items: [
        {
          field: 'severity',
          operator: 'is',
          value: severity,
        },
      ],
      logicOperator: GridLogicOperator.Or,
    });
    vulnerabilitiesDataGridRef.current?.scrollIntoView({ behavior: 'smooth' });
  };

  return (
    <Stack spacing={2} direction={{ xs: 'column', sm: 'row' }}>
      {Object.values(Severity).map((severity) => (
        <Box key={severity} flex={1}>
          <SeverityCard
            severity={severity}
            issueCount={severityCounts[severity]}
            navigateOnClick
            navigateToIssues={handleNavigateToVulnerabilities}
          />
        </Box>
      ))}
    </Stack>
  );
};

export default Overview;<|MERGE_RESOLUTION|>--- conflicted
+++ resolved
@@ -8,13 +8,7 @@
 import SeverityCard from './SeverityCard';
 import { useReportStore } from './store';
 import type { RedteamPluginObject } from '@promptfoo/redteam/types';
-<<<<<<< HEAD
-import './Overview.css';
-
-import { GridFilterModel, GridLogicOperator } from '@mui/x-data-grid';
 import { type TestResultStats } from './FrameworkComplianceUtils';
-=======
->>>>>>> 186e7c1d
 
 interface OverviewProps {
   categoryStats: Record<PluginType, TestResultStats>;
