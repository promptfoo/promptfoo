import CancelIcon from '@mui/icons-material/Cancel';
import CheckCircleIcon from '@mui/icons-material/CheckCircle';
import InfoIcon from '@mui/icons-material/Info';
import Box from '@mui/material/Box';
import Card from '@mui/material/Card';
import CardContent from '@mui/material/CardContent';
import Chip from '@mui/material/Chip';
import List from '@mui/material/List';
import ListItem from '@mui/material/ListItem';
import ListItemIcon from '@mui/material/ListItemIcon';
import ListItemText from '@mui/material/ListItemText';
import { useTheme } from '@mui/material/styles';
import Tooltip from '@mui/material/Tooltip';
import Typography from '@mui/material/Typography';
import { useNavigate } from 'react-router-dom';
import {
  ALIASED_PLUGIN_MAPPINGS,
  FRAMEWORK_NAMES,
  OWASP_API_TOP_10_NAMES,
  OWASP_LLM_TOP_10_NAMES,
  riskCategorySeverityMap,
  Severity,
} from '@promptfoo/redteam/constants';
import { POLICY_METRIC_PREFIX } from '@promptfoo/redteam/plugins/policy/constants';
import { type PluginCategoryStatsByPluginId } from '@promptfoo/redteam/riskScoring';
import {
  categorizePlugins,
  expandPluginCollections,
  FRAMEWORK_DESCRIPTIONS,
  getPluginDisplayName,
  getSeverityColor,
} from './FrameworkComplianceUtils';

interface FrameworkCardProps {
  evalId: string;
  framework: string;
  isCompliant: boolean;
  frameworkSeverity: Severity;
  categoryStats: PluginCategoryStatsByPluginId;
  pluginPassRateThreshold: number;
  nonCompliantPlugins: string[];
  sortedNonCompliantPlugins: (plugins: string[]) => string[];
  sortedCompliantPlugins: (plugins: string[]) => string[];
  getPluginPassRate: (plugin: string) => { pass: number; total: number; rate: number };
  idx: number;
}

const FrameworkCard = ({
  evalId,
  framework,
  isCompliant,
  frameworkSeverity,
  categoryStats,
  pluginPassRateThreshold,
  nonCompliantPlugins,
  sortedNonCompliantPlugins,
  sortedCompliantPlugins,
  getPluginPassRate,
  idx,
}: FrameworkCardProps) => {
  const theme = useTheme();
  const navigate = useNavigate();

  const handlePluginClick = (pluginId: string) => {
    navigate(`/eval/${evalId}?plugin=${encodeURIComponent(pluginId)}`);
  };

  const sortedPlugins = sortedNonCompliantPlugins(nonCompliantPlugins);
  const breakInside = idx === 0 ? 'undefined' : 'avoid';

  // Remove custom policies: they are not included in frameworks.
  const filteredCategoryStats = Object.fromEntries(
    Object.entries(categoryStats).filter(
      ([plugin]) => !plugin.startsWith(`${POLICY_METRIC_PREFIX}:`),
    ),
  );

  return (
    <Card
      className={`framework-item ${isCompliant ? 'compliant' : 'non-compliant'}`}
      sx={{ pageBreakInside: breakInside, breakInside }}
    >
      <CardContent>
        <Box display="flex" alignItems="center" justifyContent="space-between" mb={1}>
          <Box display="flex" alignItems="center">
            <Typography variant="h6" component="div" sx={{ mr: 1 }}>
              {FRAMEWORK_NAMES[framework]}
            </Typography>
            <Tooltip title={FRAMEWORK_DESCRIPTIONS[framework] || ''} arrow>
              <InfoIcon fontSize="small" color="action" sx={{ opacity: 0.7 }} />
            </Tooltip>
          </Box>
          <Box display="flex" alignItems="center">
            {isCompliant ? (
              <CheckCircleIcon className="icon-compliant" />
            ) : (
              <Tooltip
                title={
                  frameworkSeverity === Severity.Critical
                    ? 'Critical: Requires immediate attention - high risk security vulnerabilities'
                    : frameworkSeverity === Severity.High
                      ? 'High: Serious security issues that should be prioritized'
                      : frameworkSeverity === Severity.Medium
                        ? 'Medium: Moderate security concerns that should be addressed'
                        : 'Low: Minor issues with limited security impact'
                }
                arrow
              >
                <Chip
                  label={frameworkSeverity}
                  size="small"
                  sx={{
                    backgroundColor: getSeverityColor(frameworkSeverity, theme),
                    color: 'white',
                    fontWeight: 'bold',
                  }}
                />
              </Tooltip>
            )}
          </Box>
        </Box>
        {/* Always expanded */}
        <Box mt={2}>
          {(framework === 'owasp:api' || framework === 'owasp:llm') &&
          Object.keys(ALIASED_PLUGIN_MAPPINGS[framework]).length > 0 ? (
            // Show categorized plugins for OWASP frameworks
            <div>
              {Object.entries(ALIASED_PLUGIN_MAPPINGS[framework]).map(
                ([categoryId, { plugins: categoryPlugins }]) => {
                  const categoryNumber = categoryId.split(':').pop();
                  const categoryName =
                    categoryNumber && framework === 'owasp:llm'
                      ? OWASP_LLM_TOP_10_NAMES[Number.parseInt(categoryNumber) - 1]
                      : categoryNumber && framework === 'owasp:api'
                        ? OWASP_API_TOP_10_NAMES[Number.parseInt(categoryNumber) - 1]
                        : `Category ${categoryNumber}`;

                  // Expand harmful if present
                  const expandedPlugins = expandPluginCollections(
                    categoryPlugins,
                    filteredCategoryStats,
                  );

                  // Categorize all plugins: tested-compliant, tested-non-compliant, and not-tested
                  const {
                    compliant: compliantCategoryPlugins,
                    nonCompliant: nonCompliantCategoryPlugins,
                    untested: untestedPlugins,
                  } = categorizePlugins(
                    expandedPlugins,
                    filteredCategoryStats,
                    pluginPassRateThreshold,
                  );

                  // Sort all sets appropriately
                  const sortedNonCompliantItems = sortedNonCompliantPlugins(
                    nonCompliantCategoryPlugins,
                  );
                  const sortedCompliantItems = sortedCompliantPlugins(compliantCategoryPlugins);
                  const sortedUntestedItems = [...untestedPlugins].sort((a, b) => {
                    // Sort untested plugins by severity since they have no pass rates
                    const severityA =
                      riskCategorySeverityMap[a as keyof typeof riskCategorySeverityMap] ||
                      Severity.Low;
                    const severityB =
                      riskCategorySeverityMap[b as keyof typeof riskCategorySeverityMap] ||
                      Severity.Low;

                    const severityOrder = {
                      [Severity.Critical]: 0,
                      [Severity.High]: 1,
                      [Severity.Medium]: 2,
                      [Severity.Low]: 3,
                    };

                    return severityOrder[severityA] - severityOrder[severityB];
                  });

                  // Get all tested plugins
                  const testedPlugins = [
                    ...compliantCategoryPlugins,
                    ...nonCompliantCategoryPlugins,
                  ];

                  // Are all plugins compliant or are there no tested plugins?
                  const allCompliant =
                    testedPlugins.length > 0 && nonCompliantCategoryPlugins.length === 0;
                  const noTestedPlugins = testedPlugins.length === 0;

                  return (
                    <Box
                      key={categoryId}
                      mb={2}
                      sx={{
                        border: '1px solid rgba(0, 0, 0, 0.08)',
                        borderRadius: 1,
                        overflow: 'hidden',
                      }}
                    >
                      <Box
                        display="flex"
                        alignItems="center"
                        justifyContent="space-between"
                        p={1}
                        sx={{
                          bgcolor: 'rgba(0, 0, 0, 0.05)',
                          borderBottom:
                            allCompliant || noTestedPlugins
                              ? 'none'
                              : '1px solid rgba(0, 0, 0, 0.08)',
                        }}
                      >
                        <Typography variant="subtitle2">
                          {categoryNumber}. {categoryName}
                        </Typography>
                        {testedPlugins.length === 0 && untestedPlugins.length === 0 ? (
                          <Chip
                            label="No Plugins"
                            size="small"
                            sx={{
                              backgroundColor:
                                nonCompliantCategoryPlugins.length === 0 ? '#4caf50' : '#9e9e9e',
                              color: 'white',
                              fontSize: '0.7rem',
                              height: 20,
                            }}
                          />
                        ) : testedPlugins.length > 0 ? (
                          <Chip
                            label={`${nonCompliantCategoryPlugins.length} / ${testedPlugins.length} plugins failed`}
                            size="small"
                            sx={{
                              backgroundColor:
                                nonCompliantCategoryPlugins.length === 0 ? '#4caf50' : '#f44336',
                              color: 'white',
                              fontSize: '0.7rem',
                              height: 20,
                            }}
                          />
                        ) : (
                          <Chip
                            label={`${untestedPlugins.length} Untested`}
                            size="small"
                            sx={{
                              backgroundColor: '#9e9e9e',
                              color: 'white',
                              fontSize: '0.7rem',
                              height: 20,
                            }}
                          />
                        )}
                      </Box>

                      <List dense sx={{ py: 0 }}>
                        {/* Failed plugins first */}
                        {sortedNonCompliantItems.length > 0 && (
                          <ListItem
                            sx={{
                              py: 0.5,
                              px: 1,
                              bgcolor: 'rgba(244, 67, 54, 0.05)',
                            }}
                          >
                            <Typography variant="caption" fontWeight="bold" color="error.main">
                              Failed:
                            </Typography>
                          </ListItem>
                        )}
                        {sortedNonCompliantItems.map((plugin) => {
                          const passRate = getPluginPassRate(plugin);
                          const pluginSeverity =
                            riskCategorySeverityMap[
                              plugin as keyof typeof riskCategorySeverityMap
                            ] || Severity.Low;

                          return (
                            <ListItem
                              key={plugin}
                              sx={{
                                borderLeft: `3px solid ${getSeverityColor(pluginSeverity, theme)}`,
                                pl: 2,
                                mb: 0.5,
                                bgcolor: 'rgba(0, 0, 0, 0.02)',
                                borderRadius: '0 4px 4px 0',
                              }}
                            >
                              <ListItemIcon sx={{ minWidth: 30 }}>
                                <CancelIcon fontSize="small" color="error" />
                              </ListItemIcon>
                              <ListItemText
                                primary={
                                  <Box
                                    display="flex"
                                    alignItems="center"
                                    justifyContent="space-between"
                                  >
                                    <Typography
                                      variant="body2"
                                      sx={{
                                        cursor: 'pointer',
                                        '&:hover': { textDecoration: 'underline' },
                                      }}
                                      onClick={() => handlePluginClick(plugin)}
                                    >
                                      {getPluginDisplayName(plugin)}
                                    </Typography>
                                    <Tooltip
                                      title={`${passRate.total - passRate.pass}/${passRate.total} attacks successful`}
                                    >
                                      <Typography
                                        variant="caption"
                                        sx={{
                                          fontWeight: 'bold',
                                          color: 'error.main',
                                        }}
                                      >
                                        {(100 - passRate.rate).toFixed(0)}%
                                      </Typography>
                                    </Tooltip>
                                  </Box>
                                }
                              />
                            </ListItem>
                          );
                        })}

                        {/* Passing plugins */}
                        {sortedCompliantItems.length > 0 && (
                          <ListItem
                            sx={{
                              py: 0.5,
                              px: 1,
                              bgcolor: 'rgba(76, 175, 80, 0.05)',
                              mt: 1,
                            }}
                          >
                            <Typography variant="caption" fontWeight="bold" color="success.main">
                              Passed:
                            </Typography>
                          </ListItem>
                        )}
                        {sortedCompliantItems.map((plugin) => {
                          const passRate = getPluginPassRate(plugin);
                          const pluginSeverity =
                            riskCategorySeverityMap[
                              plugin as keyof typeof riskCategorySeverityMap
                            ] || Severity.Low;

                          return (
                            <ListItem
                              key={plugin}
                              sx={{
                                borderLeft: `3px solid ${getSeverityColor(pluginSeverity, theme)}`,
                                pl: 2,
                                mb: 0.5,
                                bgcolor: 'rgba(0, 0, 0, 0.01)',
                                borderRadius: '0 4px 4px 0',
                              }}
                            >
                              <ListItemIcon sx={{ minWidth: 30 }}>
                                <CheckCircleIcon fontSize="small" color="success" />
                              </ListItemIcon>
                              <ListItemText
                                primary={
                                  <Box
                                    display="flex"
                                    alignItems="center"
                                    justifyContent="space-between"
                                  >
                                    <Typography
                                      variant="body2"
                                      sx={{
                                        cursor: 'pointer',
                                        '&:hover': { textDecoration: 'underline' },
                                      }}
                                      onClick={() => handlePluginClick(plugin)}
                                    >
                                      {getPluginDisplayName(plugin)}
                                    </Typography>
                                    <Tooltip
                                      title={`${passRate.total - passRate.pass}/${passRate.total} attacks successful`}
                                    >
                                      <Typography
                                        variant="caption"
                                        sx={{
                                          fontWeight: 'bold',
                                          color: 'success.main',
                                        }}
                                      >
                                        {(100 - passRate.rate).toFixed(0)}%
                                      </Typography>
                                    </Tooltip>
                                  </Box>
                                }
                              />
                            </ListItem>
                          );
                        })}

                        {/* Untested plugins */}
                        {sortedUntestedItems.length > 0 && (
                          <>
                            <ListItem
                              sx={{
                                py: 0.5,
                                px: 1,
                                bgcolor: 'rgba(158, 158, 158, 0.1)',
                                mt: 1,
                              }}
                            >
                              <Typography
                                variant="caption"
                                fontWeight="bold"
                                color="text.secondary"
                              >
                                Not Tested:
                              </Typography>
                            </ListItem>
                            {sortedUntestedItems.map((plugin) => {
                              const pluginSeverity =
                                riskCategorySeverityMap[
                                  plugin as keyof typeof riskCategorySeverityMap
                                ] || Severity.Low;

                              return (
                                <ListItem
                                  key={plugin}
                                  sx={{
                                    borderLeft: `3px solid ${getSeverityColor(pluginSeverity, theme)}`,
                                    pl: 2,
                                    mb: 0.5,
                                    bgcolor: 'rgba(0, 0, 0, 0.01)',
                                    borderRadius: '0 4px 4px 0',
                                    opacity: 0.7,
                                  }}
                                >
                                  <ListItemIcon sx={{ minWidth: 30 }}>
                                    <InfoIcon fontSize="small" color="action" />
                                  </ListItemIcon>
                                  <ListItemText
                                    primary={
                                      <Box
                                        display="flex"
                                        alignItems="center"
                                        justifyContent="space-between"
                                      >
                                        <Typography variant="body2">
                                          {getPluginDisplayName(plugin)}
                                        </Typography>
                                        <Typography
                                          variant="caption"
                                          sx={{
                                            fontWeight: 'medium',
                                            color: 'text.secondary',
                                          }}
                                        >
                                          Not Tested
                                        </Typography>
                                      </Box>
                                    }
                                  />
                                </ListItem>
                              );
                            })}
                          </>
                        )}
                      </List>
                    </Box>
                  );
                },
              )}
            </div>
          ) : (
            // Standard list view for other frameworks but with same format
            <Box
              sx={{
                border: '1px solid rgba(0, 0, 0, 0.08)',
                borderRadius: 1,
                overflow: 'hidden',
              }}
            >
              <Box
                display="flex"
                alignItems="center"
                justifyContent="space-between"
                p={1}
                sx={{
                  bgcolor: 'rgba(0, 0, 0, 0.05)',
                  borderBottom: '1px solid rgba(0, 0, 0, 0.08)',
                }}
              >
                <Typography variant="subtitle2">Framework Results</Typography>

                <Chip
                  label={`${nonCompliantPlugins.length} / ${Object.keys(filteredCategoryStats).filter((plugin) => filteredCategoryStats[plugin].stats.total > 0).length} failed`}
                  size="small"
                  sx={{
                    backgroundColor: nonCompliantPlugins.length === 0 ? '#4caf50' : '#f44336',
                    color: 'white',
                    fontSize: '0.7rem',
                    height: 20,
                  }}
                />
              </Box>

              <List dense sx={{ py: 0 }}>
                {/* Failed plugins first */}
                {nonCompliantPlugins.length > 0 && (
                  <ListItem sx={{ py: 0.5, px: 1, bgcolor: 'rgba(244, 67, 54, 0.05)' }}>
                    <Typography variant="caption" fontWeight="bold" color="error.main">
                      Failed:
                    </Typography>
                  </ListItem>
                )}
                {sortedPlugins.map((plugin) => {
                  const passRate = getPluginPassRate(plugin);
                  const pluginSeverity =
                    riskCategorySeverityMap[plugin as keyof typeof riskCategorySeverityMap] ||
                    Severity.Low;

                  return (
                    <ListItem
                      key={plugin}
                      sx={{
                        borderLeft: `3px solid ${getSeverityColor(pluginSeverity, theme)}`,
                        pl: 2,
                        mb: 0.5,
                        bgcolor: 'rgba(0, 0, 0, 0.02)',
                        borderRadius: '0 4px 4px 0',
                      }}
                    >
                      <ListItemIcon sx={{ minWidth: 30 }}>
                        <CancelIcon fontSize="small" color="error" />
                      </ListItemIcon>
                      <ListItemText
                        primary={
                          <Box display="flex" alignItems="center" justifyContent="space-between">
                            <Typography
                              variant="body2"
                              sx={{
                                cursor: 'pointer',
                                '&:hover': { textDecoration: 'underline' },
                              }}
                              onClick={() => handlePluginClick(plugin)}
                            >
                              {getPluginDisplayName(plugin)}
                            </Typography>
                            <Tooltip
                              title={`${passRate.total - passRate.pass}/${passRate.total} attacks successful`}
                            >
                              <Typography
                                variant="caption"
                                sx={{ fontWeight: 'bold', color: 'error.main' }}
                              >
                                {(100 - passRate.rate).toFixed(0)}%
                              </Typography>
                            </Tooltip>
                          </Box>
                        }
                      />
                    </ListItem>
                  );
                })}

                {/* Passing plugins */}
<<<<<<< HEAD
                {Object.keys(filteredCategoryStats).filter(
                  (plugin) =>
                    filteredCategoryStats[plugin].stats.total > 0 &&
                    filteredCategoryStats[plugin].stats.pass /
                      filteredCategoryStats[plugin].stats.total >=
                      pluginPassRateThreshold,
                ).length > 0 && (
                  <ListItem sx={{ py: 0.5, px: 1, bgcolor: 'rgba(76, 175, 80, 0.05)', mt: 1 }}>
                    <Typography variant="caption" fontWeight="bold" color="success.main">
                      Passed:
                    </Typography>
                  </ListItem>
                )}
                {Object.keys(filteredCategoryStats)
                  .filter(
=======
                {(() => {
                  const compliantPlugins = Object.keys(categoryStats).filter(
>>>>>>> 19bb026c
                    (plugin) =>
                      filteredCategoryStats[plugin].stats.total > 0 &&
                      filteredCategoryStats[plugin].stats.pass /
                        filteredCategoryStats[plugin].stats.total >=
                        pluginPassRateThreshold,
                  );
                  return compliantPlugins.length > 0 ? (
                    <ListItem sx={{ py: 0.5, px: 1, bgcolor: 'rgba(76, 175, 80, 0.05)', mt: 1 }}>
                      <Typography variant="caption" fontWeight="bold" color="success.main">
                        Passed:
                      </Typography>
                    </ListItem>
                  ) : null;
                })()}
                {(() => {
                  const compliantPlugins = Object.keys(categoryStats).filter(
                    (plugin) =>
                      categoryStats[plugin].total > 0 &&
                      categoryStats[plugin].pass / categoryStats[plugin].total >=
                        pluginPassRateThreshold,
                  );
                  return sortedCompliantPlugins(compliantPlugins);
                })().map((plugin, index) => {
                  const passRate = getPluginPassRate(plugin);
                  const pluginSeverity =
                    riskCategorySeverityMap[plugin as keyof typeof riskCategorySeverityMap] ||
                    Severity.Low;

                  return (
                    <ListItem
                      key={`pass-rate-${plugin}-${index}`}
                      sx={{
                        borderLeft: `3px solid ${getSeverityColor(pluginSeverity, theme)}`,
                        pl: 2,
                        mb: 0.5,
                        bgcolor: 'rgba(0, 0, 0, 0.01)',
                        borderRadius: '0 4px 4px 0',
                      }}
                    >
                      <ListItemIcon sx={{ minWidth: 30 }}>
                        <CheckCircleIcon fontSize="small" color="success" />
                      </ListItemIcon>
                      <ListItemText
                        primary={
                          <Box display="flex" alignItems="center" justifyContent="space-between">
                            <Typography
                              variant="body2"
                              sx={{
                                cursor: 'pointer',
                                '&:hover': { textDecoration: 'underline' },
                              }}
                              onClick={() => handlePluginClick(plugin)}
                            >
                              {getPluginDisplayName(plugin)}
                            </Typography>
                            <Tooltip
                              title={`${passRate.total - passRate.pass}/${passRate.total} attacks successful`}
                            >
                              <Typography
                                variant="caption"
                                sx={{ fontWeight: 'bold', color: 'success.main' }}
                              >
                                {(100 - passRate.rate).toFixed(0)}%
                              </Typography>
                            </Tooltip>
                          </Box>
                        }
                      />
                    </ListItem>
                  );
                })}

                {/* Untested plugins for this framework */}
                {Object.keys(ALIASED_PLUGIN_MAPPINGS[framework] || {})
                  .flatMap((categoryId) => {
                    // Get all plugins from this category
                    const categoryPlugins =
                      ALIASED_PLUGIN_MAPPINGS[framework]?.[categoryId]?.plugins || [];
                    // Expand plugins using the utility function
                    return Array.from(
                      expandPluginCollections(categoryPlugins, filteredCategoryStats),
                    );
                  })
                  .filter(
                    (plugin) =>
                      !filteredCategoryStats[plugin] ||
                      filteredCategoryStats[plugin].stats.total === 0,
                  )
                  .sort((a, b) => {
                    // Sort by severity first
                    const severityA =
                      riskCategorySeverityMap[a as keyof typeof riskCategorySeverityMap] ||
                      Severity.Low;
                    const severityB =
                      riskCategorySeverityMap[b as keyof typeof riskCategorySeverityMap] ||
                      Severity.Low;

                    const severityOrder = {
                      [Severity.Critical]: 0,
                      [Severity.High]: 1,
                      [Severity.Medium]: 2,
                      [Severity.Low]: 3,
                    };

                    return severityOrder[severityA] - severityOrder[severityB];
                  })
                  .map((plugin) => {
                    const pluginSeverity =
                      riskCategorySeverityMap[plugin as keyof typeof riskCategorySeverityMap] ||
                      Severity.Low;

                    return (
                      <ListItem
                        key={plugin}
                        sx={{
                          borderLeft: `3px solid ${getSeverityColor(pluginSeverity, theme)}`,
                          pl: 2,
                          mb: 0.5,
                          bgcolor: 'rgba(0, 0, 0, 0.01)',
                          borderRadius: '0 4px 4px 0',
                          opacity: 0.7,
                        }}
                      >
                        <ListItemIcon sx={{ minWidth: 30 }}>
                          <InfoIcon fontSize="small" color="action" />
                        </ListItemIcon>
                        <ListItemText
                          primary={
                            <Box display="flex" alignItems="center" justifyContent="space-between">
                              <Typography
                                variant="body2"
                                sx={{
                                  cursor: 'pointer',
                                  '&:hover': { textDecoration: 'underline' },
                                }}
                                onClick={() => handlePluginClick(plugin)}
                              >
                                {getPluginDisplayName(plugin)}
                              </Typography>
                              <Typography
                                variant="caption"
                                sx={{
                                  fontWeight: 'medium',
                                  color: 'text.secondary',
                                }}
                              >
                                Not Tested
                              </Typography>
                            </Box>
                          }
                        />
                      </ListItem>
                    );
                  })}
              </List>
            </Box>
          )}
        </Box>
      </CardContent>
    </Card>
  );
};

export default FrameworkCard;<|MERGE_RESOLUTION|>--- conflicted
+++ resolved
@@ -12,7 +12,6 @@
 import { useTheme } from '@mui/material/styles';
 import Tooltip from '@mui/material/Tooltip';
 import Typography from '@mui/material/Typography';
-import { useNavigate } from 'react-router-dom';
 import {
   ALIASED_PLUGIN_MAPPINGS,
   FRAMEWORK_NAMES,
@@ -23,6 +22,7 @@
 } from '@promptfoo/redteam/constants';
 import { POLICY_METRIC_PREFIX } from '@promptfoo/redteam/plugins/policy/constants';
 import { type PluginCategoryStatsByPluginId } from '@promptfoo/redteam/riskScoring';
+import { useNavigate } from 'react-router-dom';
 import {
   categorizePlugins,
   expandPluginCollections,
@@ -563,26 +563,8 @@
                 })}
 
                 {/* Passing plugins */}
-<<<<<<< HEAD
-                {Object.keys(filteredCategoryStats).filter(
-                  (plugin) =>
-                    filteredCategoryStats[plugin].stats.total > 0 &&
-                    filteredCategoryStats[plugin].stats.pass /
-                      filteredCategoryStats[plugin].stats.total >=
-                      pluginPassRateThreshold,
-                ).length > 0 && (
-                  <ListItem sx={{ py: 0.5, px: 1, bgcolor: 'rgba(76, 175, 80, 0.05)', mt: 1 }}>
-                    <Typography variant="caption" fontWeight="bold" color="success.main">
-                      Passed:
-                    </Typography>
-                  </ListItem>
-                )}
-                {Object.keys(filteredCategoryStats)
-                  .filter(
-=======
                 {(() => {
                   const compliantPlugins = Object.keys(categoryStats).filter(
->>>>>>> 19bb026c
                     (plugin) =>
                       filteredCategoryStats[plugin].stats.total > 0 &&
                       filteredCategoryStats[plugin].stats.pass /
@@ -600,8 +582,8 @@
                 {(() => {
                   const compliantPlugins = Object.keys(categoryStats).filter(
                     (plugin) =>
-                      categoryStats[plugin].total > 0 &&
-                      categoryStats[plugin].pass / categoryStats[plugin].total >=
+                      categoryStats[plugin].stats.total > 0 &&
+                      categoryStats[plugin].stats.pass / categoryStats[plugin].stats.total >=
                         pluginPassRateThreshold,
                   );
                   return sortedCompliantPlugins(compliantPlugins);
