import CheckCircleIcon from '@mui/icons-material/CheckCircle';
import InfoIcon from '@mui/icons-material/Info';
import Box from '@mui/material/Box';
import Card from '@mui/material/Card';
import CardContent from '@mui/material/CardContent';
import Chip from '@mui/material/Chip';
import List from '@mui/material/List';
import ListItem from '@mui/material/ListItem';
<<<<<<< HEAD
import { useTheme } from '@mui/material/styles';
=======
import ListItemIcon from '@mui/material/ListItemIcon';
import ListItemText from '@mui/material/ListItemText';
import { alpha, useTheme } from '@mui/material/styles';
>>>>>>> 186e7c1d
import Tooltip from '@mui/material/Tooltip';
import Typography from '@mui/material/Typography';
import {
  ALIASED_PLUGIN_MAPPINGS,
  FRAMEWORK_NAMES,
  OWASP_API_TOP_10_NAMES,
  OWASP_LLM_TOP_10_NAMES,
  riskCategorySeverityMap,
  severityDisplayNames,
  Severity,
} from '@promptfoo/redteam/constants';
import { useNavigate } from 'react-router-dom';
import { getSeverityColor, getSeverityContrastText } from '../utils/color';
import {
  type CategoryStats,
  categorizePlugins,
  expandPluginCollections,
  FRAMEWORK_DESCRIPTIONS,
<<<<<<< HEAD
  getSeverityColor,
=======
  getPluginDisplayName,
>>>>>>> 186e7c1d
} from './FrameworkComplianceUtils';
import FrameworkPluginResult from './FrameworkPluginResult';
import { useCallback, useMemo } from 'react';
import { calculateAttackSuccessRate } from '@promptfoo/redteam/metrics';

interface FrameworkCardProps {
  evalId: string;
  framework: string;
  isCompliant: boolean;
  frameworkSeverity: Severity;
  categoryStats: CategoryStats;
  pluginPassRateThreshold: number;
  nonCompliantPlugins: string[];
  idx: number;
}

const FrameworkCard = ({
  evalId,
  framework,
  isCompliant,
  frameworkSeverity,
  categoryStats,
  pluginPassRateThreshold,
  nonCompliantPlugins,
  idx,
}: FrameworkCardProps) => {
  const theme = useTheme();

  /**
   * Gets the Attack Success Rate (ASR) for a given plugin.
   * @param plugin - The plugin to get the ASR for.
   * @returns The ASR for the given plugin.
   */
  const getPluginASR = useCallback(
    (plugin: string): { asr: number; total: number; failCount: number } => {
      const stats = categoryStats[plugin];
      return {
        asr: stats ? calculateAttackSuccessRate(stats.total, stats.failCount) : 0,
        total: stats ? stats.total : 0,
        failCount: stats ? stats.failCount : 0,
      };
    },
    [categoryStats],
  );

  /**
   * Given a list of plugins, returns the plugins sorted by ASR (highest first).
   * @param plugins - The list of plugins to sort.
   * @returns The sorted list of plugins.
   */
  const sortPluginsByASR = useCallback(
    (plugins: string[]): string[] => {
      return [...plugins].sort((a, b) => {
        const asrA = getPluginASR(a).asr;
        const asrB = getPluginASR(b).asr;
        return asrB - asrA;
      });
    },
    [getPluginASR],
  );

  const sortedPlugins = useMemo(
    () => sortPluginsByASR(nonCompliantPlugins),
    [nonCompliantPlugins, sortPluginsByASR],
  );

  const breakInside = idx === 0 ? 'undefined' : 'avoid';

  return (
    <Card
      className={`framework-item ${isCompliant ? 'compliant' : 'non-compliant'}`}
      sx={{
        pageBreakInside: breakInside,
        breakInside,
        backgroundColor: alpha(
          isCompliant ? theme.palette.success.main : theme.palette.error.main,
          0.05,
        ),
      }}
    >
      <CardContent>
        <Box display="flex" alignItems="center" justifyContent="space-between" mb={1}>
          <Box display="flex" alignItems="center">
            <Typography variant="h6" component="div" sx={{ mr: 1 }}>
              {FRAMEWORK_NAMES[framework]}
            </Typography>
            <Tooltip title={FRAMEWORK_DESCRIPTIONS[framework] || ''} arrow>
              <InfoIcon fontSize="small" color="action" sx={{ opacity: 0.7 }} />
            </Tooltip>
          </Box>
          <Box display="flex" alignItems="center">
            {isCompliant ? (
              <CheckCircleIcon className="icon-compliant" color="success" />
            ) : (
              <Tooltip
                title={
                  frameworkSeverity === Severity.Critical
                    ? 'Critical: Requires immediate attention - high risk security vulnerabilities'
                    : frameworkSeverity === Severity.High
                      ? 'High: Serious security issues that should be prioritized'
                      : frameworkSeverity === Severity.Medium
                        ? 'Medium: Moderate security concerns that should be addressed'
                        : 'Low: Minor issues with limited security impact'
                }
                arrow
              >
                <Chip
                  label={severityDisplayNames[frameworkSeverity]}
                  size="small"
                  sx={{
                    backgroundColor: getSeverityColor(frameworkSeverity, theme),
                    color: getSeverityContrastText(frameworkSeverity, theme),
                    fontWeight: 'bold',
                  }}
                />
              </Tooltip>
            )}
          </Box>
        </Box>
        {/* Always expanded */}
        <Box mt={2}>
          {(framework === 'owasp:api' || framework === 'owasp:llm') &&
          Object.keys(ALIASED_PLUGIN_MAPPINGS[framework]).length > 0 ? (
            // Show categorized plugins for OWASP frameworks
            <div>
              {Object.entries(ALIASED_PLUGIN_MAPPINGS[framework]).map(
                ([categoryId, { plugins: categoryPlugins }]) => {
                  const categoryNumber = categoryId.split(':').pop();
                  const categoryName =
                    categoryNumber && framework === 'owasp:llm'
                      ? OWASP_LLM_TOP_10_NAMES[Number.parseInt(categoryNumber) - 1]
                      : categoryNumber && framework === 'owasp:api'
                        ? OWASP_API_TOP_10_NAMES[Number.parseInt(categoryNumber) - 1]
                        : `Category ${categoryNumber}`;

                  // Expand harmful if present
                  const expandedPlugins = expandPluginCollections(categoryPlugins, categoryStats);

                  // Categorize all plugins: tested-compliant, tested-non-compliant, and not-tested
                  const {
                    compliant: compliantCategoryPlugins,
                    nonCompliant: nonCompliantCategoryPlugins,
                    untested: untestedPlugins,
                  } = categorizePlugins(expandedPlugins, categoryStats, pluginPassRateThreshold);

                  // Sort all sets appropriately
                  const sortedNonCompliantItems = sortPluginsByASR(nonCompliantCategoryPlugins);
                  const sortedCompliantItems = sortPluginsByASR(compliantCategoryPlugins);
                  const sortedUntestedItems = [...untestedPlugins].sort((a, b) => {
                    // Sort untested plugins by severity since they have no pass rates
                    const severityA =
                      riskCategorySeverityMap[a as keyof typeof riskCategorySeverityMap] ||
                      Severity.Low;
                    const severityB =
                      riskCategorySeverityMap[b as keyof typeof riskCategorySeverityMap] ||
                      Severity.Low;

                    const severityOrder = {
                      [Severity.Critical]: 0,
                      [Severity.High]: 1,
                      [Severity.Medium]: 2,
                      [Severity.Low]: 3,
                    };

                    return severityOrder[severityA] - severityOrder[severityB];
                  });

                  // Get all tested plugins
                  const testedPlugins = [
                    ...compliantCategoryPlugins,
                    ...nonCompliantCategoryPlugins,
                  ];

                  // Are all plugins compliant or are there no tested plugins?
                  const allCompliant =
                    testedPlugins.length > 0 && nonCompliantCategoryPlugins.length === 0;
                  const noTestedPlugins = testedPlugins.length === 0;

                  return (
                    <Box
                      key={categoryId}
                      mb={2}
                      sx={{
                        border: '1px solid rgba(0, 0, 0, 0.08)',
                        borderRadius: 1,
                        overflow: 'hidden',
                      }}
                    >
                      <Box
                        display="flex"
                        alignItems="center"
                        justifyContent="space-between"
                        p={1}
                        sx={{
                          bgcolor: 'rgba(0, 0, 0, 0.05)',
                          borderBottom:
                            allCompliant || noTestedPlugins
                              ? 'none'
                              : '1px solid rgba(0, 0, 0, 0.08)',
                        }}
                      >
                        <Typography variant="subtitle2">
                          {categoryNumber}. {categoryName}
                        </Typography>
                        {testedPlugins.length === 0 && untestedPlugins.length === 0 ? (
                          <Chip
                            label="No Plugins"
                            size="small"
                            color={nonCompliantCategoryPlugins.length === 0 ? 'success' : 'default'}
                            sx={{
                              fontSize: '0.7rem',
                              height: 20,
                            }}
                          />
                        ) : testedPlugins.length > 0 ? (
                          <Chip
                            label={`${nonCompliantCategoryPlugins.length} / ${testedPlugins.length} plugins failed`}
                            size="small"
                            color={nonCompliantCategoryPlugins.length === 0 ? 'success' : 'error'}
                            sx={{
                              fontSize: '0.7rem',
                              height: 20,
                            }}
                          />
                        ) : (
                          <Chip
                            label={`${untestedPlugins.length} Untested`}
                            size="small"
                            sx={{
                              fontSize: '0.7rem',
                              height: 20,
                            }}
                          />
                        )}
                      </Box>

                      <List dense sx={{ py: 0 }}>
                        {/* Failed plugins first */}
                        {sortedNonCompliantItems.length > 0 && (
                          <ListItem
                            sx={{
                              py: 0.5,
                              px: 1,
                              bgcolor: (theme) => alpha(theme.palette.error.main, 0.05),
                            }}
                          >
                            <Typography variant="caption" fontWeight="bold" color="error.main">
                              Failed:
                            </Typography>
                          </ListItem>
                        )}
                        {sortedNonCompliantItems.map((plugin, index) => (
                          <FrameworkPluginResult
                            key={`${plugin}-${framework}-${categoryId}-${index}`}
                            evalId={evalId}
                            plugin={plugin}
                            getPluginASR={getPluginASR}
                            type="failed"
                          />
                        ))}

                        {/* Passing plugins */}
                        {sortedCompliantItems.length > 0 && (
                          <ListItem
                            sx={{
                              py: 0.5,
                              px: 1,
                              bgcolor: alpha(theme.palette.success.main, 0.05),
                              mt: 1,
                            }}
                          >
                            <Typography variant="caption" fontWeight="bold" color="success.main">
                              Passed:
                            </Typography>
                          </ListItem>
                        )}
                        {sortedCompliantItems.map((plugin, index) => (
                          <FrameworkPluginResult
                            key={`${plugin}-${framework}-${categoryId}-${index}`}
                            evalId={evalId}
                            plugin={plugin}
                            getPluginASR={getPluginASR}
                            type="passed"
                          />
                        ))}

                        {/* Untested plugins */}
                        {sortedUntestedItems.length > 0 && (
                          <>
                            <ListItem
                              sx={{
                                py: 0.5,
                                px: 1,
                                bgcolor: 'rgba(158, 158, 158, 0.1)',
                                mt: 1,
                              }}
                            >
                              <Typography
                                variant="caption"
                                fontWeight="bold"
                                color="text.secondary"
                              >
                                Not Tested:
                              </Typography>
                            </ListItem>
                            {sortedUntestedItems.map((plugin, index) => (
                              <FrameworkPluginResult
                                key={`${plugin}-${framework}-${categoryId}-${index}`}
                                evalId={evalId}
                                plugin={plugin}
                                getPluginASR={getPluginASR}
                                type="untested"
                              />
                            ))}
                          </>
                        )}
                      </List>
                    </Box>
                  );
                },
              )}
            </div>
          ) : (
            // Standard list view for other frameworks but with same format
            <Box
              sx={{
                border: '1px solid rgba(0, 0, 0, 0.08)',
                borderRadius: 1,
                overflow: 'hidden',
              }}
            >
              <Box
                display="flex"
                alignItems="center"
                justifyContent="space-between"
                p={1}
                sx={{
                  bgcolor: 'rgba(0, 0, 0, 0.05)',
                  borderBottom: '1px solid rgba(0, 0, 0, 0.08)',
                }}
              >
                <Typography variant="subtitle2">Framework Results</Typography>

                <Chip
                  label={`${nonCompliantPlugins.length} / ${Object.keys(categoryStats).filter((plugin) => categoryStats[plugin].total > 0).length} failed`}
                  size="small"
                  color={nonCompliantPlugins.length === 0 ? 'success' : 'error'}
                  sx={{
                    fontSize: '0.7rem',
                    height: 20,
                  }}
                />
              </Box>
              <List dense sx={{ py: 0 }}>
                {/* Failed plugins first */}
                {nonCompliantPlugins.length > 0 && (
                  <ListItem
                    sx={{
                      py: 0.5,
                      px: 1,
                      bgcolor: (theme) => alpha(theme.palette.error.main, 0.05),
                    }}
                  >
                    <Typography variant="caption" fontWeight="bold" color="error.main">
                      Failed:
                    </Typography>
                  </ListItem>
                )}
                {sortedPlugins.map((plugin, index) => (
                  <FrameworkPluginResult
                    key={`${plugin}-${framework}-${index}`}
                    evalId={evalId}
                    plugin={plugin}
                    getPluginASR={getPluginASR}
                    type="failed"
                  />
                ))}

                {/* Passing plugins */}
                {(() => {
                  const compliantPlugins = Object.keys(categoryStats).filter(
                    (plugin) =>
                      categoryStats[plugin].total > 0 &&
                      categoryStats[plugin].pass / categoryStats[plugin].total >=
                        pluginPassRateThreshold,
                  );
                  return compliantPlugins.length > 0 ? (
                    <ListItem
                      sx={{
                        py: 0.5,
                        px: 1,
                        bgcolor: alpha(theme.palette.success.main, 0.05),
                        mt: 1,
                      }}
                    >
                      <Typography variant="caption" fontWeight="bold" color="success.main">
                        Passed:
                      </Typography>
                    </ListItem>
                  ) : null;
                })()}
                {(() => {
                  const compliantPlugins = Object.keys(categoryStats).filter(
                    (plugin) =>
                      categoryStats[plugin].total > 0 &&
                      categoryStats[plugin].pass / categoryStats[plugin].total >=
                        pluginPassRateThreshold,
                  );
                  return sortPluginsByASR(compliantPlugins);
                })().map((plugin, index) => (
                  <FrameworkPluginResult
                    key={`${plugin}-${framework}-${index}`}
                    evalId={evalId}
                    plugin={plugin}
                    getPluginASR={getPluginASR}
                    type="passed"
                  />
                ))}

                {/* Untested plugins for this framework */}
                {Object.keys(ALIASED_PLUGIN_MAPPINGS[framework] || {})
                  .flatMap((categoryId) => {
                    // Get all plugins from this category
                    const categoryPlugins =
                      ALIASED_PLUGIN_MAPPINGS[framework]?.[categoryId]?.plugins || [];
                    // Expand plugins using the utility function
                    return Array.from(expandPluginCollections(categoryPlugins, categoryStats));
                  })
                  .filter((plugin) => !categoryStats[plugin] || categoryStats[plugin].total === 0)
                  .sort((a, b) => {
                    // Sort by severity first
                    const severityA =
                      riskCategorySeverityMap[a as keyof typeof riskCategorySeverityMap] ||
                      Severity.Low;
                    const severityB =
                      riskCategorySeverityMap[b as keyof typeof riskCategorySeverityMap] ||
                      Severity.Low;

                    const severityOrder = {
                      [Severity.Critical]: 0,
                      [Severity.High]: 1,
                      [Severity.Medium]: 2,
                      [Severity.Low]: 3,
                    };

                    return severityOrder[severityA] - severityOrder[severityB];
                  })
                  .map((plugin, index) => (
                    <FrameworkPluginResult
                      key={`${plugin}-${framework}-${index}`}
                      evalId={evalId}
                      plugin={plugin}
                      getPluginASR={getPluginASR}
                      type="untested"
                    />
                  ))}
              </List>
            </Box>
          )}
        </Box>
      </CardContent>
    </Card>
  );
};

export default FrameworkCard;<|MERGE_RESOLUTION|>--- conflicted
+++ resolved
@@ -6,13 +6,7 @@
 import Chip from '@mui/material/Chip';
 import List from '@mui/material/List';
 import ListItem from '@mui/material/ListItem';
-<<<<<<< HEAD
-import { useTheme } from '@mui/material/styles';
-=======
-import ListItemIcon from '@mui/material/ListItemIcon';
-import ListItemText from '@mui/material/ListItemText';
 import { alpha, useTheme } from '@mui/material/styles';
->>>>>>> 186e7c1d
 import Tooltip from '@mui/material/Tooltip';
 import Typography from '@mui/material/Typography';
 import {
@@ -24,18 +18,12 @@
   severityDisplayNames,
   Severity,
 } from '@promptfoo/redteam/constants';
-import { useNavigate } from 'react-router-dom';
 import { getSeverityColor, getSeverityContrastText } from '../utils/color';
 import {
   type CategoryStats,
   categorizePlugins,
   expandPluginCollections,
   FRAMEWORK_DESCRIPTIONS,
-<<<<<<< HEAD
-  getSeverityColor,
-=======
-  getPluginDisplayName,
->>>>>>> 186e7c1d
 } from './FrameworkComplianceUtils';
 import FrameworkPluginResult from './FrameworkPluginResult';
 import { useCallback, useMemo } from 'react';
