import React from 'react';

import Box from '@mui/material/Box';
import Card from '@mui/material/Card';
import CardContent from '@mui/material/CardContent';
import Grid from '@mui/material/Grid';
import LinearProgress from '@mui/material/LinearProgress';
import Typography from '@mui/material/Typography';
import {
  ALIASED_PLUGIN_MAPPINGS,
  FRAMEWORK_COMPLIANCE_IDS,
  riskCategorySeverityMap,
  Severity,
} from '@promptfoo/redteam/constants';
import FrameworkCard from './FrameworkCard';
import {
  categorizePlugins,
  expandPluginCollections,
  getProgressColor,
} from './FrameworkComplianceUtils';
import CSVExporter from './FrameworkCsvExporter';
import { useReportStore } from './store';
import './FrameworkCompliance.css';

import { type PluginCategoryStatsByPluginId } from '@promptfoo/redteam/riskScoring';

interface FrameworkComplianceProps {
<<<<<<< HEAD
  categoryStats: PluginCategoryStatsByPluginId;
=======
  evalId: string;
  categoryStats: Record<string, { pass: number; total: number; passWithFilter: number }>;
>>>>>>> 19bb026c
  strategyStats: Record<string, { pass: number; total: number }>;
}

const FrameworkCompliance = ({
  evalId,
  categoryStats,
  strategyStats,
}: FrameworkComplianceProps) => {
  const { pluginPassRateThreshold } = useReportStore();

  const getNonCompliantPlugins = React.useCallback(
    (framework: string) => {
      const mappings = ALIASED_PLUGIN_MAPPINGS[framework];
      if (!mappings) {
        return [];
      }

      // First, collect all plugins from all subcategories
      const allPlugins = new Set<string>();
      Object.values(mappings).forEach(({ plugins }) => {
        const expanded = expandPluginCollections(plugins, categoryStats);
        expanded.forEach((plugin) => allPlugins.add(plugin));
      });

      // Then filter for non-compliant ones
      const { nonCompliant } = categorizePlugins(
        allPlugins,
        categoryStats,
        pluginPassRateThreshold,
      );
      return nonCompliant;
    },
    [categoryStats, pluginPassRateThreshold],
  );

  const getPluginPassRate = React.useCallback(
    (plugin: string): { pass: number; total: number; rate: number } => {
      const { stats } = categoryStats[plugin] || { stats: { pass: 0, total: 0 } };
      return {
        pass: stats.pass,
        total: stats.total,
        rate: stats.total > 0 ? (stats.pass / stats.total) * 100 : 0,
      };
    },
    [categoryStats],
  );

  const getFrameworkSeverity = React.useCallback(
    (framework: string): Severity => {
      //console.log('framework', framework);
      const nonCompliantPlugins = getNonCompliantPlugins(framework);
      //console.log('nonCompliantPlugins', nonCompliantPlugins);

      if (nonCompliantPlugins.length === 0) {
        return Severity.Low;
      }

      // Find the highest severity among non-compliant plugins
      let highestSeverity = Severity.Low;

      for (const plugin of nonCompliantPlugins) {
        const pluginSeverity =
          riskCategorySeverityMap[plugin as keyof typeof riskCategorySeverityMap] || Severity.Low;

        if (pluginSeverity === Severity.Critical) {
          return Severity.Critical;
        }

        if (pluginSeverity === Severity.High) {
          highestSeverity = Severity.High;
        } else if (pluginSeverity === Severity.Medium && highestSeverity === Severity.Low) {
          highestSeverity = Severity.Medium;
        }
      }

      return highestSeverity;
    },
    [getNonCompliantPlugins],
  );

  const frameworkCompliance = React.useMemo(() => {
    return FRAMEWORK_COMPLIANCE_IDS.reduce(
      (acc, framework) => {
        const nonCompliantPlugins = getNonCompliantPlugins(framework);
        acc[framework] = nonCompliantPlugins.length === 0;
        return acc;
      },
      {} as Record<string, boolean>,
    );
  }, [getNonCompliantPlugins]);

  const pluginComplianceStats = React.useMemo(() => {
    // Collect all unique plugins across all frameworks
    const allFrameworkPlugins = new Set<string>();

    FRAMEWORK_COMPLIANCE_IDS.forEach((framework) => {
      const mappings = ALIASED_PLUGIN_MAPPINGS[framework];
      if (!mappings) {
        return;
      }

      Object.values(mappings).forEach(({ plugins }) => {
        const expanded = expandPluginCollections(plugins, categoryStats);
        expanded.forEach((plugin) => allFrameworkPlugins.add(plugin));
      });
    });

    // Filter for plugins that have test data
    const pluginsWithData = Array.from(allFrameworkPlugins).filter(
      (plugin) => categoryStats[plugin] && categoryStats[plugin].stats.total > 0,
    );

    // Count compliant plugins and calculate actual attack success rate
    let totalTests = 0;
    let totalFailedTests = 0;
    const compliantPlugins = pluginsWithData.filter((plugin) => {
      const { stats } = categoryStats[plugin];
      totalTests += stats.total;
      totalFailedTests += stats.total - stats.pass;
      return stats.pass / stats.total >= pluginPassRateThreshold;
    }).length;

    // Calculate the true attack success rate based on all test runs
    const attackSuccessRate = totalTests > 0 ? (totalFailedTests / totalTests) * 100 : 0;

    return {
      total: pluginsWithData.length,
      compliant: compliantPlugins,
      percentage:
        pluginsWithData.length > 0 ? (compliantPlugins / pluginsWithData.length) * 100 : 0,
      attackSuccessRate,
      failedTests: totalFailedTests,
      totalTests,
    };
  }, [categoryStats, pluginPassRateThreshold]);

  const sortedNonCompliantPlugins = React.useCallback(
    (plugins: string[]): string[] => {
      return [...plugins].sort((a, b) => {
        // Sort by pass rate (highest first)
        const passRateA = getPluginPassRate(a).rate;
        const passRateB = getPluginPassRate(b).rate;

        return passRateB - passRateA;
      });
    },
    [getPluginPassRate],
  );

  const sortedCompliantPlugins = React.useCallback(
    (plugins: string[]): string[] => {
      return [...plugins].sort((a, b) => {
        // Sort by pass rate (highest first)
        const passRateA = getPluginPassRate(a).rate;
        const passRateB = getPluginPassRate(b).rate;

        return passRateB - passRateA;
      });
    },
    [getPluginPassRate],
  );

  return (
    <Box sx={{ pageBreakBefore: 'always', breakBefore: 'always' }}>
      <Box sx={{ display: 'flex', justifyContent: 'space-between', alignItems: 'center', mb: 2 }}>
        <Typography variant="h5">
          Framework Compliance ({Object.values(frameworkCompliance).filter(Boolean).length}/
          {FRAMEWORK_COMPLIANCE_IDS.length})
        </Typography>
        <CSVExporter
          categoryStats={categoryStats}
          pluginPassRateThreshold={pluginPassRateThreshold}
        />
      </Box>

      <Card className="framework-compliance-card">
        <CardContent>
          <Box display="flex" alignItems="center" sx={{ mb: 1 }}>
            <Typography variant="subtitle1" color="textSecondary">
              {pluginComplianceStats.attackSuccessRate.toFixed(1)}% Attack Success Rate (
              {pluginComplianceStats.failedTests}/{pluginComplianceStats.totalTests} tests failed
              across {pluginComplianceStats.total} plugins)
            </Typography>
          </Box>
          <LinearProgress
            variant="determinate"
            value={pluginComplianceStats.attackSuccessRate} // Show attack success rate (failure rate)
            sx={{
              mb: 3,
              height: 8,
              borderRadius: 4,
              backgroundColor: 'rgba(0, 0, 0, 0.1)',
              '& .MuiLinearProgress-bar': {
                borderRadius: 4,
                backgroundColor: getProgressColor(pluginComplianceStats.attackSuccessRate, true), // Invert color scale
              },
            }}
          />
          <Grid container spacing={3} className="framework-grid">
            {FRAMEWORK_COMPLIANCE_IDS.map((framework, idx) => {
              const nonCompliantPlugins = getNonCompliantPlugins(framework);
              const isCompliant = frameworkCompliance[framework];
              const frameworkSeverity = getFrameworkSeverity(framework);

              return (
                <Grid item xs={12} sm={6} md={4} key={framework}>
                  <FrameworkCard
                    evalId={evalId}
                    framework={framework}
                    isCompliant={isCompliant}
                    frameworkSeverity={frameworkSeverity}
                    categoryStats={categoryStats}
                    pluginPassRateThreshold={pluginPassRateThreshold}
                    nonCompliantPlugins={nonCompliantPlugins}
                    sortedNonCompliantPlugins={sortedNonCompliantPlugins}
                    sortedCompliantPlugins={sortedCompliantPlugins}
                    getPluginPassRate={getPluginPassRate}
                    idx={idx}
                  />
                </Grid>
              );
            })}
          </Grid>
        </CardContent>
      </Card>
    </Box>
  );
};

export default FrameworkCompliance;<|MERGE_RESOLUTION|>--- conflicted
+++ resolved
@@ -25,20 +25,11 @@
 import { type PluginCategoryStatsByPluginId } from '@promptfoo/redteam/riskScoring';
 
 interface FrameworkComplianceProps {
-<<<<<<< HEAD
   categoryStats: PluginCategoryStatsByPluginId;
-=======
   evalId: string;
-  categoryStats: Record<string, { pass: number; total: number; passWithFilter: number }>;
->>>>>>> 19bb026c
-  strategyStats: Record<string, { pass: number; total: number }>;
 }
 
-const FrameworkCompliance = ({
-  evalId,
-  categoryStats,
-  strategyStats,
-}: FrameworkComplianceProps) => {
+const FrameworkCompliance = ({ evalId, categoryStats }: FrameworkComplianceProps) => {
   const { pluginPassRateThreshold } = useReportStore();
 
   const getNonCompliantPlugins = React.useCallback(
