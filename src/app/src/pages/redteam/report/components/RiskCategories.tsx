import Stack from '@mui/material/Stack';
import Typography from '@mui/material/Typography';
import { categoryDescriptions, riskCategories } from '@promptfoo/redteam/constants';
import RiskCard from './RiskCard';
import { type PluginCategoryStatsByPluginId } from './types';
import type { TopLevelCategory } from '@promptfoo/redteam/constants';
import type { GradingResult } from '@promptfoo/types';

<<<<<<< HEAD
const RiskCategories: React.FC<{
  categoryStats: PluginCategoryStatsByPluginId;
=======
const RiskCategories = ({
  categoryStats,
  evalId,
  failuresByPlugin,
  passesByPlugin,
  strategyStats,
}: {
  categoryStats: Record<string, { pass: number; total: number }>;
>>>>>>> 23d7f50b
  evalId: string;
  failuresByPlugin: Record<
    string,
    { prompt: string; output: string; gradingResult?: GradingResult }[]
  >;
  passesByPlugin: Record<
    string,
    { prompt: string; output: string; gradingResult?: GradingResult }[]
  >;
  strategyStats: Record<string, { pass: number; total: number }>;
}) => {
  const categories = Object.keys(riskCategories).map((category) => ({
    name: category,
    passed: riskCategories[category as TopLevelCategory].every(
      (subCategory) =>
        categoryStats[subCategory]?.stats?.pass === categoryStats[subCategory]?.stats?.total,
    ),
  }));

  return (
    <Stack spacing={4}>
      <Typography variant="h5">Risk Categories</Typography>
      {categories.map((category, index) => {
        const categoryName = category.name as TopLevelCategory;
        const subCategories = riskCategories[categoryName];

        const totalPasses = subCategories.reduce(
          (acc, subCategory) => acc + (categoryStats[subCategory]?.stats?.pass || 0),
          0,
        );
        const totalTests = subCategories.reduce(
          (acc, subCategory) => acc + (categoryStats[subCategory]?.stats?.total || 0),
          0,
        );

        return (
          <RiskCard
            key={index}
            title={category.name}
            subtitle={categoryDescriptions[categoryName as keyof typeof categoryDescriptions]}
            progressValue={totalTests > 0 ? (totalPasses / totalTests) * 100 : 0}
            numTestsPassed={totalPasses}
            numTestsFailed={totalTests - totalPasses}
            testTypes={subCategories.map((subCategory) => {
              const { stats } = categoryStats[subCategory] ?? { stats: { pass: 0, total: 0 } };
              const numPassed = stats?.pass;
              const totalForSubcategory = stats?.total;
              const numFailed = totalForSubcategory - numPassed;

              return {
                name: subCategory,
                categoryPassed: numPassed === totalForSubcategory && totalForSubcategory > 0,
                numPassed,
                numFailed,
              };
            })}
            evalId={evalId}
            failuresByPlugin={failuresByPlugin}
            passesByPlugin={passesByPlugin}
            strategyStats={strategyStats}
          />
        );
      })}
    </Stack>
  );
};

export default RiskCategories;<|MERGE_RESOLUTION|>--- conflicted
+++ resolved
@@ -6,10 +6,6 @@
 import type { TopLevelCategory } from '@promptfoo/redteam/constants';
 import type { GradingResult } from '@promptfoo/types';
 
-<<<<<<< HEAD
-const RiskCategories: React.FC<{
-  categoryStats: PluginCategoryStatsByPluginId;
-=======
 const RiskCategories = ({
   categoryStats,
   evalId,
@@ -17,8 +13,7 @@
   passesByPlugin,
   strategyStats,
 }: {
-  categoryStats: Record<string, { pass: number; total: number }>;
->>>>>>> 23d7f50b
+  categoryStats: PluginCategoryStatsByPluginId;
   evalId: string;
   failuresByPlugin: Record<
     string,
