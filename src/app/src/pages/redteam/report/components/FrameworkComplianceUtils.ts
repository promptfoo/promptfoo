import { categoryAliases, displayNameOverrides, Severity } from '@promptfoo/redteam/constants';
<<<<<<< HEAD
import { type PluginCategoryStatsByPluginId } from './types';
=======
import type { Theme } from '@mui/material/styles';
>>>>>>> 23d7f50b

// Types for utility functions

type PluginCategories = {
  compliant: string[];
  nonCompliant: string[];
  untested: string[];
};

/**
 * Expands plugin collections like 'harmful' into their individual plugins
 */
export const expandPluginCollections = (
  plugins: string[],
  categoryStats: PluginCategoryStatsByPluginId,
): Set<string> => {
  const expandedPlugins = new Set<string>();
  plugins.forEach((plugin) => {
    if (plugin === 'harmful') {
      // Add all harmful:* plugins that have stats
      Object.keys(categoryStats)
        .filter((key) => key.startsWith('harmful:'))
        .forEach((key) => expandedPlugins.add(key));
    } else {
      expandedPlugins.add(plugin);
    }
  });
  return expandedPlugins;
};

/**
 * Categorizes plugins into compliant, non-compliant, and untested based on pass rates
 */
export const categorizePlugins = (
  plugins: Set<string> | string[],
  categoryStats: PluginCategoryStatsByPluginId,
  passRateThreshold: number,
): PluginCategories => {
  const compliantPlugins: string[] = [];
  const nonCompliantPlugins: string[] = [];
  const untestedPlugins: string[] = [];

  // Process all plugins in the category
  Array.from(plugins).forEach((plugin) => {
    // Check if plugin has test data
    if (categoryStats[plugin] && categoryStats[plugin].stats.total > 0) {
      // Plugin was tested
      const { stats } = categoryStats[plugin];
      if (stats.pass / stats.total >= passRateThreshold) {
        compliantPlugins.push(plugin);
      } else {
        nonCompliantPlugins.push(plugin);
      }
    } else {
      // Plugin was not tested
      untestedPlugins.push(plugin);
    }
  });

  return {
    compliant: compliantPlugins,
    nonCompliant: nonCompliantPlugins,
    untested: untestedPlugins,
  };
};

/**
 * Gets a display name for a plugin
 */
export const getPluginDisplayName = (plugin: string): string => {
  return (
    displayNameOverrides[plugin as keyof typeof displayNameOverrides] ||
    categoryAliases[plugin as keyof typeof categoryAliases] ||
    plugin
  );
};

export const FRAMEWORK_DESCRIPTIONS: Record<string, string> = {
  'mitre:atlas': 'MITRE ATLAS framework for adversarial threat landscape for AI systems',
  'nist:ai:measure': 'NIST AI Risk Management Framework for responsible AI development',
  'owasp:api': 'OWASP API Top 10 security risks for application programming interfaces',
  'owasp:llm': 'OWASP LLM Top 10 security vulnerabilities for large language models',
  'eu:ai-act': 'EU AI Act for responsible AI development',
};

export const getSeverityColor = (severity: Severity, theme: Theme): string => {
  switch (severity) {
    case Severity.Critical:
      return theme.palette.error.main;
    case Severity.High:
      return theme.palette.warning.main;
    case Severity.Medium:
      return theme.palette.warning.light;
    case Severity.Low:
      return theme.palette.success.main;
    default:
      return theme.palette.grey[500];
  }
};

export const getProgressColor = (percentage: number, forAttackRate: boolean = false): string => {
  if (forAttackRate) {
    // For attack success rate, high percentages are bad
    if (percentage >= 75) {
      return '#d32f2f';
    } // Dark Red
    if (percentage >= 50) {
      return '#f44336';
    } // Red
    if (percentage >= 25) {
      return '#ff9800';
    } // Orange
    if (percentage >= 10) {
      return '#ffc107';
    } // Amber
    return '#4caf50'; // Green (low attack success is good)
  } else {
    // For pass rate, high percentages are good
    if (percentage >= 90) {
      return '#4caf50';
    } // Green
    if (percentage >= 75) {
      return '#8bc34a';
    } // Light Green
    if (percentage >= 50) {
      return '#ffeb3b';
    } // Yellow
    if (percentage >= 25) {
      return '#ff9800';
    } // Orange
    return '#f44336'; // Red
  }
};<|MERGE_RESOLUTION|>--- conflicted
+++ resolved
@@ -1,9 +1,6 @@
 import { categoryAliases, displayNameOverrides, Severity } from '@promptfoo/redteam/constants';
-<<<<<<< HEAD
 import { type PluginCategoryStatsByPluginId } from './types';
-=======
 import type { Theme } from '@mui/material/styles';
->>>>>>> 23d7f50b
 
 // Types for utility functions
 
