import { fireEvent, render, screen, waitFor } from '@testing-library/react';
import { GridLogicOperator, GridFilterModel } from '@mui/x-data-grid';
import { useNavigate } from 'react-router-dom';
import { beforeEach, describe, expect, it, vi } from 'vitest';
import Report from './Report';
import { callApi } from '@app/utils/api';

// Mock dependencies
vi.mock('react-router-dom', () => ({
  useNavigate: vi.fn(),
}));

vi.mock('@app/hooks/usePageMeta', () => ({
  usePageMeta: vi.fn(),
}));

vi.mock('@app/hooks/useTelemetry', () => ({
  useTelemetry: () => ({
    recordEvent: vi.fn(),
  }),
}));

vi.mock('@app/utils/api', () => ({
  callApi: vi.fn(() =>
    Promise.resolve({
      json: () =>
        Promise.resolve({
          data: {
            config: {
              redteam: {
                plugins: [],
              },
              description: 'Test eval',
              providers: [],
            },
            results: {
              results: [],
            },
            prompts: [],
            createdAt: new Date().toISOString(),
            version: 4,
          },
        }),
    }),
  ),
}));

// Mock all child components to simplify testing
vi.mock('./EnterpriseBanner', () => ({
  default: () => null,
}));

vi.mock('./Overview', () => ({
  default: vi.fn(({ vulnerabilitiesDataGridRef }: any) => null),
}));

vi.mock('./StrategyStats', () => ({
  default: () => null,
}));

vi.mock('./RiskCategories', () => ({
  default: () => null,
}));

vi.mock('./TestSuites', () => ({
  default: vi.fn(({ vulnerabilitiesDataGridRef }: any) => null),
}));

vi.mock('./FrameworkCompliance', () => ({
  default: () => null,
}));

vi.mock('./ReportDownloadButton', () => ({
  default: () => null,
}));

vi.mock('./ReportSettingsDialogButton', () => ({
  default: () => null,
}));

vi.mock('./ToolsDialog', () => ({
  default: () => null,
}));

vi.mock('@app/components/EnterpriseBanner', () => ({
  default: () => null,
}));

import Overview from './Overview';
import TestSuites from './TestSuites';

describe('Report Component Navigation', () => {
  const mockNavigate = vi.fn();

  beforeEach(() => {
    vi.clearAllMocks();
    vi.mocked(useNavigate).mockReturnValue(mockNavigate);

    // Mock window.location.search
    Object.defineProperty(window, 'location', {
      writable: true,
      value: { search: '?evalId=test-123' },
    });

    // Mock window.open
    global.window.open = vi.fn();
  });

  it('should navigate to eval page when clicking view all logs button', async () => {
    render(<Report />);

    // Wait for the component to load
    await screen.findByLabelText('view all logs');

    const viewLogsButton = screen.getByLabelText('view all logs');

    // Test normal click - should use navigate
    fireEvent.click(viewLogsButton);
    expect(mockNavigate).toHaveBeenCalledWith('/eval/test-123');
    expect(window.open).not.toHaveBeenCalled();
  });

  it('should open in new tab when ctrl/cmd clicking view all logs button', async () => {
    render(<Report />);

    await screen.findByLabelText('view all logs');

    const viewLogsButton = screen.getByLabelText('view all logs');

    // Test Ctrl+click - should open new tab
    fireEvent.click(viewLogsButton, { ctrlKey: true });
    expect(window.open).toHaveBeenCalledWith('/eval/test-123', '_blank');
    expect(mockNavigate).not.toHaveBeenCalled();

    // Reset mocks
    vi.clearAllMocks();

    // Test Cmd+click (Mac) - should also open new tab
    fireEvent.click(viewLogsButton, { metaKey: true });
    expect(window.open).toHaveBeenCalledWith('/eval/test-123', '_blank');
    expect(mockNavigate).not.toHaveBeenCalled();
  });
});

<<<<<<< HEAD
describe('Report Component DataGrid State', () => {
  beforeEach(() => {
    vi.clearAllMocks();
    vi.mocked(useNavigate).mockReturnValue(vi.fn());

=======
describe('Report Component Rendering', () => {
  beforeEach(() => {
    vi.clearAllMocks();
    vi.mocked(useNavigate).mockReturnValue(vi.fn());
>>>>>>> 1cff3574
    Object.defineProperty(window, 'location', {
      writable: true,
      value: { search: '?evalId=test-123' },
    });
  });

<<<<<<< HEAD
  it('should initialize vulnerabilitiesDataGridFilterModel with an empty filter and pass props to Overview and TestSuites', async () => {
    render(<Report />);

    await waitFor(() => {
      expect(Overview).toHaveBeenCalled();
      expect(TestSuites).toHaveBeenCalled();
    });

    const testSuitesProps = vi.mocked(TestSuites).mock.calls[0][0];
    expect(testSuitesProps.vulnerabilitiesDataGridFilterModel).toEqual({
      items: [],
      logicOperator: GridLogicOperator.Or,
    });
    expect(testSuitesProps.vulnerabilitiesDataGridRef).toBeDefined();
    expect(testSuitesProps.vulnerabilitiesDataGridRef).toHaveProperty('current');
    expect(testSuitesProps.setVulnerabilitiesDataGridFilterModel).toBeInstanceOf(Function);

    const overviewProps = vi.mocked(Overview).mock.calls[0][0];
    expect(overviewProps.vulnerabilitiesDataGridRef).toBeDefined();
    expect(overviewProps.vulnerabilitiesDataGridRef).toHaveProperty('current');
    expect(overviewProps.setVulnerabilitiesDataGridFilterModel).toBeInstanceOf(Function);
  });

  it('should update vulnerabilitiesDataGridFilterModel when setVulnerabilitiesDataGridFilterModel is called, and the updated filter model should be passed to TestSuites', async () => {
    render(<Report />);

    await waitFor(() => {
      expect(TestSuites).toHaveBeenCalled();
    });

    const testSuitesProps = vi.mocked(TestSuites).mock.calls[0][0];
    const setVulnerabilitiesDataGridFilterModel =
      testSuitesProps.setVulnerabilitiesDataGridFilterModel;

    const newFilterModel: GridFilterModel = {
      items: [{ field: 'severity', operator: 'equals', value: 'high' }],
      logicOperator: GridLogicOperator.And,
    };

    setVulnerabilitiesDataGridFilterModel(newFilterModel);

    await waitFor(() => {
      expect(TestSuites).toHaveBeenCalledTimes(2);
    });

    const updatedTestSuitesProps = vi.mocked(TestSuites).mock.calls[1][0];
    expect(updatedTestSuitesProps.vulnerabilitiesDataGridFilterModel).toEqual(newFilterModel);
  });
});

describe('Report Component Edge Cases', () => {
  beforeEach(() => {
    vi.clearAllMocks();
    vi.mocked(useNavigate).mockReturnValue(vi.fn());

    Object.defineProperty(window, 'location', {
      writable: true,
      value: { search: '?evalId=test-123' },
    });
  });

  it('should render without error when vulnerabilitiesDataGridRef.current is null', async () => {
    const { findByText } = render(<Report />);

    await waitFor(() => {
      expect(Overview).toHaveBeenCalled();
      expect(TestSuites).toHaveBeenCalled();
    });

    await findByText('LLM Risk Assessment');
=======
  it('should render loading state with spinner and message when data is not available', async () => {
    vi.mocked(callApi).mockReturnValue(new Promise(() => {}));

    render(<Report />);

    expect(await screen.findByRole('progressbar')).toBeInTheDocument();
    expect(await screen.findByText('Waiting for report data')).toBeInTheDocument();
>>>>>>> 1cff3574
  });
});<|MERGE_RESOLUTION|>--- conflicted
+++ resolved
@@ -142,25 +142,17 @@
   });
 });
 
-<<<<<<< HEAD
 describe('Report Component DataGrid State', () => {
   beforeEach(() => {
     vi.clearAllMocks();
     vi.mocked(useNavigate).mockReturnValue(vi.fn());
 
-=======
-describe('Report Component Rendering', () => {
-  beforeEach(() => {
-    vi.clearAllMocks();
-    vi.mocked(useNavigate).mockReturnValue(vi.fn());
->>>>>>> 1cff3574
     Object.defineProperty(window, 'location', {
       writable: true,
       value: { search: '?evalId=test-123' },
     });
   });
 
-<<<<<<< HEAD
   it('should initialize vulnerabilitiesDataGridFilterModel with an empty filter and pass props to Overview and TestSuites', async () => {
     render(<Report />);
 
@@ -231,14 +223,5 @@
     });
 
     await findByText('LLM Risk Assessment');
-=======
-  it('should render loading state with spinner and message when data is not available', async () => {
-    vi.mocked(callApi).mockReturnValue(new Promise(() => {}));
-
-    render(<Report />);
-
-    expect(await screen.findByRole('progressbar')).toBeInTheDocument();
-    expect(await screen.findByText('Waiting for report data')).toBeInTheDocument();
->>>>>>> 1cff3574
   });
 });