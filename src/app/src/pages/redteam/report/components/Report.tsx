import React from 'react';

import EnterpriseBanner from '@app/components/EnterpriseBanner';
import { usePageMeta } from '@app/hooks/usePageMeta';
import { useTelemetry } from '@app/hooks/useTelemetry';
import { callApi } from '@app/utils/api';
import { formatDataGridDate } from '@app/utils/date';
import ClearIcon from '@mui/icons-material/Clear';
import FilterListIcon from '@mui/icons-material/FilterList';
import ListAltIcon from '@mui/icons-material/ListAlt';
import PrintIcon from '@mui/icons-material/Print';
import WarningIcon from '@mui/icons-material/Warning';
import Box from '@mui/material/Box';
import Button from '@mui/material/Button';
import Card from '@mui/material/Card';
import Chip from '@mui/material/Chip';
import CircularProgress from '@mui/material/CircularProgress';
import Container from '@mui/material/Container';
import FormControl from '@mui/material/FormControl';
import IconButton from '@mui/material/IconButton';
import InputLabel from '@mui/material/InputLabel';
import List from '@mui/material/List';
import ListItem from '@mui/material/ListItem';
import ListItemText from '@mui/material/ListItemText';
import MenuItem from '@mui/material/MenuItem';
import Modal from '@mui/material/Modal';
import Paper from '@mui/material/Paper';
import OutlinedInput from '@mui/material/OutlinedInput';
import Select, { type SelectChangeEvent } from '@mui/material/Select';
import Stack from '@mui/material/Stack';
import TextField from '@mui/material/TextField';
import Tooltip from '@mui/material/Tooltip';
import Typography from '@mui/material/Typography';
import {
  type EvaluateResult,
  type EvaluateSummaryV2,
  type GradingResult,
  isProviderOptions,
  ResultFailureReason,
  type ResultLightweightWithLabel,
  type ResultsFile,
  type SharedResults,
} from '@promptfoo/types';
import { convertResultsToTable } from '@promptfoo/util/convertEvalResultsToTable';
import { useNavigate } from 'react-router-dom';
import FrameworkCompliance from './FrameworkCompliance';
import Overview from './Overview';
import './Report.css';

import ReportDownloadButton from './ReportDownloadButton';
import ReportSettingsDialogButton from './ReportSettingsDialogButton';
import RiskCategories from './RiskCategories';
import StrategyStats from './StrategyStats';
import { getPluginIdFromResult, getStrategyIdFromTest } from './shared';
import TestSuites from './TestSuites';
import ToolsDialog from './ToolsDialog';

import { type GridFilterModel, GridLogicOperator } from '@mui/x-data-grid';

const App = () => {
  const navigate = useNavigate();
  const [evalId, setEvalId] = React.useState<string | null>(null);
  const [evalData, setEvalData] = React.useState<ResultsFile | null>(null);
  const [selectedPromptIndex, setSelectedPromptIndex] = React.useState(0);
  const [isPromptModalOpen, setIsPromptModalOpen] = React.useState(false);
  const [isToolsDialogOpen, setIsToolsDialogOpen] = React.useState(false);
  const { recordEvent } = useTelemetry();

  const [isFiltersVisible, setIsFiltersVisible] = React.useState(false);
  const [selectedCategories, setSelectedCategories] = React.useState<string[]>([]);
  const [selectedStrategies, setSelectedStrategies] = React.useState<string[]>([]);
  const [statusFilter, setStatusFilter] = React.useState<'all' | 'pass' | 'fail'>('all');
  const [searchQuery, setSearchQuery] = React.useState('');
  // Scroll tracking for persistent header
  const [isScrolled, setIsScrolled] = React.useState(false);

  // Vulnerabilities DataGrid
  const vulnerabilitiesDataGridRef = React.useRef<HTMLDivElement>(null);
  const [vulnerabilitiesDataGridFilterModel, setVulnerabilitiesDataGridFilterModel] =
    React.useState<GridFilterModel>({
      items: [],
      logicOperator: GridLogicOperator.Or,
    });

  const searchParams = new URLSearchParams(window.location.search);
  React.useEffect(() => {
    const fetchEvalById = async (id: string) => {
      const resp = await callApi(`/results/${id}`, {
        cache: 'no-store',
      });
      const body = (await resp.json()) as SharedResults;
      setEvalData(body.data);

      // Track funnel event for report viewed
      recordEvent('funnel', {
        type: 'redteam',
        step: 'webui_report_viewed',
        source: 'webui',
        evalId: id,
      });
    };

    if (searchParams) {
      const evalId = searchParams.get('evalId');
      if (evalId) {
        setEvalId(evalId);
        fetchEvalById(evalId);
      } else {
        // Need to fetch the latest evalId from the server
        const fetchLatestEvalId = async () => {
          try {
            const resp = await callApi('/results', { cache: 'no-store' });
            if (!resp.ok) {
              console.error('Failed to fetch recent evals');
              return;
            }
            const body = (await resp.json()) as { data: ResultLightweightWithLabel[] };
            if (body.data && body.data.length > 0) {
              const latestEvalId = body.data[0].evalId;
              setEvalId(latestEvalId);
              fetchEvalById(latestEvalId);
            } else {
              console.log('No recent evals found');
            }
          } catch (error) {
            console.error('Error fetching latest eval:', error);
          }
        };

        fetchLatestEvalId();
      }
    }
  }, []);

  // Track scroll position for persistent header visibility
  React.useEffect(() => {
    const handleScroll = () => {
      const scrollThreshold = 200;
      setIsScrolled(window.scrollY > scrollThreshold);
    };

    handleScroll();
    window.addEventListener('scroll', handleScroll, { passive: true });
    return () => window.removeEventListener('scroll', handleScroll);
  }, []);

  const failuresByPlugin = React.useMemo(() => {
    if (!evalData) {
      return {};
    }

    const failures: Record<
      string,
      { prompt: string; output: string; gradingResult?: GradingResult; result?: EvaluateResult }[]
    > = {};
    evalData?.results.results.forEach((result) => {
      const pluginId = getPluginIdFromResult(result);
      if (!pluginId) {
        console.warn(`Could not get failures for plugin ${pluginId}`);
        return;
      }

      // Exclude results with errors from being counted as failures
      if (result.error && result.failureReason === ResultFailureReason.ERROR) {
        return;
      }

      if (!result.success || !result.gradingResult?.pass) {
        if (!failures[pluginId]) {
          failures[pluginId] = [];
        }
        // Backwards compatibility for old evals that used 'query' instead of 'prompt'. 2024-12-12
        const injectVar = evalData.config.redteam?.injectVar ?? 'prompt';
        const injectVarValue =
          result.vars[injectVar]?.toString() || result.vars['query']?.toString();
        failures[pluginId].push({
          prompt: injectVarValue || result.prompt.raw,
          output: result.response?.output,
          gradingResult: result.gradingResult || undefined,
          result,
        });
      }
    });
    return failures;
  }, [evalData]);

  const passesByPlugin = React.useMemo(() => {
    if (!evalData) {
      return {};
    }

    const passes: Record<
      string,
      { prompt: string; output: string; gradingResult?: GradingResult; result?: EvaluateResult }[]
    > = {};
    evalData?.results.results.forEach((result) => {
      const pluginId = getPluginIdFromResult(result);
      if (!pluginId) {
        console.warn(`Could not get passes for plugin ${pluginId}`);
        return;
      }

      // Exclude results with errors from being counted
      if (result.error && result.failureReason === ResultFailureReason.ERROR) {
        return;
      }

      if (result.success && result.gradingResult?.pass) {
        if (!passes[pluginId]) {
          passes[pluginId] = [];
        }
        passes[pluginId].push({
          prompt:
            result.vars.query?.toString() || result.vars.prompt?.toString() || result.prompt.raw,
          output: result.response?.output,
          gradingResult: result.gradingResult || undefined,
          result,
        });
      }
    });
    return passes;
  }, [evalData]);

  const categoryStats = React.useMemo(() => {
    if (!evalData) {
      return {};
    }

    return evalData.results.results.reduce(
      (acc, row) => {
        const pluginId = getPluginIdFromResult(row);
        if (!pluginId) {
          return acc;
        }

        // Exclude results with errors from statistics
        if (row.error && row.failureReason === ResultFailureReason.ERROR) {
          return acc;
        }

        acc[pluginId] = acc[pluginId] || { pass: 0, total: 0, passWithFilter: 0 };
        acc[pluginId].total++;

        // Check if moderation tests failed but other tests passed - this indicates content was
        // flagged by moderation but would have passed otherwise
        const moderationPassed = row.gradingResult?.componentResults?.some(
          (result) => result.assertion?.type === 'moderation' && !result.pass,
        );

        if (row.success) {
          acc[pluginId].pass++;
          acc[pluginId].passWithFilter++; // Both regular and filtered pass counts increment
        } else if (moderationPassed) {
          acc[pluginId].passWithFilter++; // Only filtered pass count increments (partial success under moderation)
        }
        return acc;
      },
      {} as Record<string, { pass: number; total: number; passWithFilter: number }>,
    );
  }, [evalData]);

  const strategyStats = React.useMemo(() => {
    if (!failuresByPlugin || !passesByPlugin) {
      return {};
    }

    const stats: Record<string, { pass: number; total: number }> = {};

    // Process tests in failuresByPlugin (attack successes)
    Object.values(failuresByPlugin).forEach((tests) => {
      tests.forEach((test) => {
        const strategyId = getStrategyIdFromTest(test);

        if (!stats[strategyId]) {
          stats[strategyId] = { pass: 0, total: 0 };
        }

        stats[strategyId].pass += 1;
        stats[strategyId].total += 1;
      });
    });

    // Process tests in passesByPlugin (attack failures)
    Object.values(passesByPlugin).forEach((tests) => {
      tests.forEach((test) => {
        const strategyId = getStrategyIdFromTest(test);

        if (!stats[strategyId]) {
          stats[strategyId] = { pass: 0, total: 0 };
        }

        stats[strategyId].total += 1;
      });
    });

    return stats;
  }, [failuresByPlugin, passesByPlugin]);

  const availableCategories = React.useMemo(() => {
    return Object.keys(categoryStats).sort();
  }, [categoryStats]);

  const availableStrategies = React.useMemo(() => {
    return Object.keys(strategyStats).sort();
  }, [strategyStats]);

  const filteredFailuresByPlugin = React.useMemo(() => {
    if (!failuresByPlugin) {
      return {} as typeof failuresByPlugin;
    }

    const filtered: typeof failuresByPlugin = {};

    Object.entries(failuresByPlugin).forEach(([pluginId, tests]) => {
      if (selectedCategories.length > 0 && !selectedCategories.includes(pluginId)) {
        return;
      }

      if (statusFilter === 'pass') {
        return;
      }

      const filteredTests = tests.filter((test) => {
        if (searchQuery) {
          const searchLower = searchQuery.toLowerCase();
          const promptMatches = test.prompt?.toLowerCase().includes(searchLower);
          const outputMatches = test.output?.toLowerCase().includes(searchLower);
          if (!promptMatches && !outputMatches) {
            return false;
          }
        }

        if (selectedStrategies.length > 0) {
          const strategyId =
            test?.result?.testCase?.metadata?.strategyId || getStrategyIdFromTest(test);
          if (!selectedStrategies.includes(strategyId)) {
            return false;
          }
        }

        return true;
      });

      if (filteredTests.length > 0) {
        filtered[pluginId] = filteredTests;
      }
    });

    return filtered;
  }, [failuresByPlugin, selectedCategories, selectedStrategies, statusFilter, searchQuery]);

  const filteredPassesByPlugin = React.useMemo(() => {
    if (!passesByPlugin) {
      return {} as typeof passesByPlugin;
    }

    const filtered: typeof passesByPlugin = {};

    Object.entries(passesByPlugin).forEach(([pluginId, tests]) => {
      if (selectedCategories.length > 0 && !selectedCategories.includes(pluginId)) {
        return;
      }

      if (statusFilter === 'fail') {
        return;
      }

      const filteredTests = tests.filter((test) => {
        if (searchQuery) {
          const searchLower = searchQuery.toLowerCase();
          const promptMatches = test.prompt?.toLowerCase().includes(searchLower);
          const outputMatches = test.output?.toLowerCase().includes(searchLower);
          if (!promptMatches && !outputMatches) {
            return false;
          }
        }

        if (selectedStrategies.length > 0) {
          const strategyId =
            test?.result?.testCase?.metadata?.strategyId || getStrategyIdFromTest(test);
          if (!selectedStrategies.includes(strategyId)) {
            return false;
          }
        }

        return true;
      });

      if (filteredTests.length > 0) {
        filtered[pluginId] = filteredTests;
      }
    });

    return filtered;
  }, [passesByPlugin, selectedCategories, selectedStrategies, statusFilter, searchQuery]);

  const filteredCategoryStats = React.useMemo(() => {
    const stats: Record<string, { pass: number; total: number; passWithFilter: number }> = {};

    Object.entries(filteredFailuresByPlugin).forEach(([pluginId, tests]) => {
      stats[pluginId] = stats[pluginId] || { pass: 0, total: 0, passWithFilter: 0 };
      stats[pluginId].total += tests.length;
    });

    Object.entries(filteredPassesByPlugin).forEach(([pluginId, tests]) => {
      stats[pluginId] = stats[pluginId] || { pass: 0, total: 0, passWithFilter: 0 };
      stats[pluginId].pass += tests.length;
      stats[pluginId].passWithFilter += tests.length;
      stats[pluginId].total += tests.length;
    });

    return stats;
  }, [filteredFailuresByPlugin, filteredPassesByPlugin]);

  const filteredStrategyStats = React.useMemo(() => {
    const stats: Record<string, { pass: number; total: number }> = {};

    Object.values(filteredFailuresByPlugin).forEach((tests) => {
      tests.forEach((test) => {
        const strategyId =
          test?.result?.testCase?.metadata?.strategyId || getStrategyIdFromTest(test);

        if (!stats[strategyId]) {
          stats[strategyId] = { pass: 0, total: 0 };
        }

        stats[strategyId].pass += 1;
        stats[strategyId].total += 1;
      });
    });

    Object.values(filteredPassesByPlugin).forEach((tests) => {
      tests.forEach((test) => {
        const strategyId =
          test?.result?.testCase?.metadata?.strategyId || getStrategyIdFromTest(test);

        if (!stats[strategyId]) {
          stats[strategyId] = { pass: 0, total: 0 };
        }

        stats[strategyId].total += 1;
      });
    });

    return stats;
  }, [filteredFailuresByPlugin, filteredPassesByPlugin]);

  usePageMeta({
    title: `Report: ${evalData?.config.description || evalId || 'Red Team'}`,
    description: 'Red team evaluation report',
  });

  if (!evalData || !evalId) {
    return (
      <Box
        sx={{
          display: 'flex',
          flexDirection: 'column',
          gap: 1.5,
          justifyContent: 'center',
          alignItems: 'center',
          height: '9rem',
        }}
      >
        <CircularProgress size={22} />
        <Box>Waiting for report data</Box>
      </Box>
    );
  }

  if (!evalData.config.redteam) {
    return (
      <Box
        sx={{
          display: 'flex',
          flexDirection: 'column',
          alignItems: 'center',
          justifyContent: 'center',
          height: '100vh',
          padding: 3,
        }}
      >
        <Paper elevation={3} sx={{ padding: 4, maxWidth: 600, textAlign: 'center' }}>
          <WarningIcon color="warning" sx={{ fontSize: 60, marginBottom: 2 }} />
          <Typography variant="h4" mb={3}>
            Report unavailable
          </Typography>
          <Typography variant="body1">
            The {searchParams.get('evalId') ? 'selected' : 'latest'} evaluation results are not
            displayable in report format.
          </Typography>
          <Typography variant="body1">Please run a red team and try again.</Typography>
        </Paper>
      </Box>
    );
  }

  const prompts =
    (evalData.version >= 4
      ? evalData.prompts
      : (evalData.results as EvaluateSummaryV2).table.head.prompts) || [];
  const selectedPrompt = prompts[selectedPromptIndex];
  const tableData =
    (evalData.version >= 4
      ? convertResultsToTable(evalData).body
      : (evalData.results as EvaluateSummaryV2).table.body) || [];

  let tools = [];
  if (Array.isArray(evalData.config.providers) && isProviderOptions(evalData.config.providers[0])) {
    const providerTools = evalData.config.providers[0].config?.tools;
    // If providerTools exists, convert it to an array (if it's not already)
    // Otherwise, use an empty array
    tools = providerTools ? (Array.isArray(providerTools) ? providerTools : [providerTools]) : [];
  }

  const handlePromptChipClick = () => {
    setIsPromptModalOpen(true);
  };

  const handlePromptSelect = (index: number) => {
    setSelectedPromptIndex(index);
    setIsPromptModalOpen(false);
  };

  const clearAllFilters = () => {
    setSelectedCategories([]);
    setSelectedStrategies([]);
    setStatusFilter('all');
    setSearchQuery('');
  };

  const hasActiveFilters =
    selectedCategories.length > 0 ||
    selectedStrategies.length > 0 ||
    statusFilter !== 'all' ||
    Boolean(searchQuery);

  const ActionButtons = () => (
    <>
      <Tooltip title="View all logs" placement="top">
        <IconButton
          sx={{ position: 'relative' }}
          aria-label="view all logs"
          onClick={(event) => {
            const url = `/eval/${evalId}`;
            if (event.ctrlKey || event.metaKey) {
              window.open(url, '_blank');
            } else if (evalId) {
              navigate(url);
            }
          }}
        >
          <ListAltIcon />
        </IconButton>
      </Tooltip>
      <ReportDownloadButton
        evalDescription={evalData.config.description || evalId}
        evalData={evalData}
      />
      <Tooltip
        title="Print this page (Ctrl+P) and select 'Save as PDF' for best results"
        placement="top"
      >
        <IconButton
          sx={{ position: 'relative' }}
          aria-label="print page"
          onClick={() => window.print()}
        >
          <PrintIcon />
        </IconButton>
      </Tooltip>
      <Tooltip title="Filter results" placement="top">
        <IconButton
          sx={{ position: 'relative' }}
          aria-label="filter results"
          onClick={() => setIsFiltersVisible(!isFiltersVisible)}
          color={hasActiveFilters ? 'primary' : 'default'}
        >
          <FilterListIcon />
        </IconButton>
      </Tooltip>
      <ReportSettingsDialogButton />
    </>
  );

  return (
    <>
      <Box
        sx={{
          position: 'fixed',
          top: 0,
          left: 0,
          right: 0,
          zIndex: 1000,
          backgroundColor: 'background.paper',
          borderBottom: '1px solid',
          borderColor: 'divider',
          transform: isScrolled ? 'translateY(0)' : 'translateY(-100%)',
          transition: 'transform 0.15s ease-in-out',
          boxShadow: isScrolled ? 2 : 0,
        }}
        className="print-hide"
      >
        <Container maxWidth="xl">
          <Box
            sx={{
              display: 'flex',
              alignItems: 'center',
              justifyContent: 'space-between',
              py: 2,
              minHeight: 64,
            }}
          >
            <Typography
              variant="h6"
              sx={{
                fontWeight: 'bold',
                flexGrow: 1,
                overflow: 'hidden',
                textOverflow: 'ellipsis',
                whiteSpace: 'nowrap',
                pr: 2,
              }}
            >
              LLM Risk Assessment
              {evalData.config.description && `: ${evalData.config.description}`}
            </Typography>
            <Box sx={{ display: 'flex', flexShrink: 0 }}>
              <ActionButtons />
            </Box>
          </Box>
        </Container>
      </Box>
      <Container maxWidth="xl">
        <Stack spacing={4} pb={8} pt={2}>
          {evalData.config.redteam && <EnterpriseBanner evalId={evalId || ''} />}
          <Card className="report-header" sx={{ position: 'relative' }}>
            <Box
              sx={{ position: 'absolute', top: 8, right: 8, display: 'flex' }}
              className="print-hide"
            >
              <ActionButtons />
            </Box>
            <Typography variant="h4">
              <strong>LLM Risk Assessment</strong>
              {evalData.config.description && `: ${evalData.config.description}`}
            </Typography>
            <Typography variant="subtitle1" mb={2}>
              {formatDataGridDate(evalData.createdAt)}
            </Typography>
            <Box className="report-details">
              {selectedPrompt && (
                <Chip
                  size="small"
                  label={
                    <>
                      <strong>Target:</strong> {selectedPrompt.provider}
                    </>
                  }
                  onClick={handlePromptChipClick}
                  style={{ cursor: prompts.length > 1 ? 'pointer' : 'default' }}
                />
              )}
              <Tooltip
                title={
                  selectedPrompt?.metrics?.tokenUsage?.total
                    ? `${selectedPrompt.metrics.tokenUsage.total.toLocaleString()} tokens`
                    : ''
                }
              >
                <Chip
                  size="small"
                  label={
                    <>
                      <strong>Depth:</strong>{' '}
                      {(
                        selectedPrompt?.metrics?.tokenUsage?.numRequests || tableData.length
                      ).toLocaleString()}{' '}
                      probes
                    </>
                  }
                />
<<<<<<< HEAD

                <FormControl size="small" sx={{ minWidth: 120 }}>
                  <InputLabel>Status</InputLabel>
                  <Select
                    value={statusFilter}
                    label="Status"
                    onChange={(event: SelectChangeEvent<'all' | 'pass' | 'fail'>) =>
                      setStatusFilter(event.target.value as 'all' | 'pass' | 'fail')
                    }
                  >
                    <MenuItem value="all">All</MenuItem>
                    <MenuItem value="pass">Pass Only</MenuItem>
                    <MenuItem value="fail">Fail Only</MenuItem>
                  </Select>
                </FormControl>

                <FormControl size="small" sx={{ minWidth: 200 }}>
                  <InputLabel>Risk Categories</InputLabel>
                  <Select
                    multiple
                    value={selectedCategories}
                    onChange={(event) => {
                      const value = event.target.value as string[];
                      setSelectedCategories(value);
                    }}
                    input={<OutlinedInput label="Risk Categories" />}
                    renderValue={(selected: string[]) => (
                      <Box sx={{ display: 'flex', flexWrap: 'wrap', gap: 0.5 }}>
                        {selected.map((value: string) => (
                          <Chip key={value} label={value} size="small" />
                        ))}
                      </Box>
                    )}
                  >
                    {availableCategories.map((category) => (
                      <MenuItem key={category} value={category}>
                        {category}
                      </MenuItem>
                    ))}
                  </Select>
                </FormControl>

                <FormControl size="small" sx={{ minWidth: 200 }}>
                  <InputLabel>Strategies</InputLabel>
                  <Select
                    multiple
                    value={selectedStrategies}
                    onChange={(event) => {
                      const value = event.target.value as string[];
                      setSelectedStrategies(value);
                    }}
                    input={<OutlinedInput label="Strategies" />}
                    renderValue={(selected: string[]) => (
                      <Box sx={{ display: 'flex', flexWrap: 'wrap', gap: 0.5 }}>
                        {selected.map((value: string) => (
                          <Chip key={value} label={value} size="small" />
                        ))}
                      </Box>
                    )}
                  >
                    {availableStrategies.map((strategy) => (
                      <MenuItem key={strategy} value={strategy}>
                        {strategy}
                      </MenuItem>
                    ))}
                  </Select>
                </FormControl>
              </Stack>
=======
              </Tooltip>
              {selectedPrompt && selectedPrompt.raw !== '{{prompt}}' && (
                <Chip
                  size="small"
                  label={
                    <>
                      <strong>Prompt:</strong> &quot;
                      {selectedPrompt.raw.length > 40
                        ? `${selectedPrompt.raw.substring(0, 40)}...`
                        : selectedPrompt.raw}
                      &quot;
                    </>
                  }
                  onClick={handlePromptChipClick}
                  style={{ cursor: prompts.length > 1 ? 'pointer' : 'default' }}
                />
              )}
              {tools.length > 0 && (
                <Chip
                  size="small"
                  label={
                    <>
                      <strong>Tools:</strong> {tools.length} available
                    </>
                  }
                  onClick={() => setIsToolsDialogOpen(true)}
                  style={{ cursor: 'pointer' }}
                />
              )}
>>>>>>> 60bb21ef
            </Box>
          </Card>
          {isFiltersVisible && (
            <Card className="print-hide">
              <Box sx={{ p: 3 }}>
                <Box
                  sx={{
                    display: 'flex',
                    justifyContent: 'space-between',
                    alignItems: 'center',
                    mb: 2,
                  }}
                >
                  <Typography variant="h6">Filters</Typography>
                  {hasActiveFilters && (
                    <Button startIcon={<ClearIcon />} onClick={clearAllFilters} size="small">
                      Clear All
                    </Button>
                  )}
                </Box>

                <Stack direction={{ xs: 'column', md: 'row' }} spacing={2}>
                  <TextField
                    label="Search prompts & outputs"
                    value={searchQuery}
                    onChange={(event) => setSearchQuery(event.target.value)}
                    variant="outlined"
                    size="small"
                    sx={{ minWidth: 200 }}
                  />

                  <FormControl size="small" sx={{ minWidth: 120 }}>
                    <InputLabel>Status</InputLabel>
                    <Select
                      value={statusFilter}
                      label="Status"
                      onChange={(event: SelectChangeEvent<'all' | 'pass' | 'fail'>) =>
                        setStatusFilter(event.target.value as 'all' | 'pass' | 'fail')
                      }
                    >
                      <MenuItem value="all">All</MenuItem>
                      <MenuItem value="pass">Pass Only</MenuItem>
                      <MenuItem value="fail">Fail Only</MenuItem>
                    </Select>
                  </FormControl>

                  <FormControl size="small" sx={{ minWidth: 200 }}>
                    <InputLabel>Risk Categories</InputLabel>
                    <Select
                      multiple
                      value={selectedCategories}
                      onChange={(event: SelectChangeEvent<string[]>) => {
                        const value = event.target.value as string | string[];
                        setSelectedCategories(typeof value === 'string' ? [value] : value);
                      }}
                      input={<OutlinedInput label="Risk Categories" />}
                      renderValue={(selected) => (
                        <Box sx={{ display: 'flex', flexWrap: 'wrap', gap: 0.5 }}>
                          {selected.map((value) => (
                            <Chip key={value} label={value} size="small" />
                          ))}
                        </Box>
                      )}
                    >
                      {availableCategories.map((category) => (
                        <MenuItem key={category} value={category}>
                          {category}
                        </MenuItem>
                      ))}
                    </Select>
                  </FormControl>

                  <FormControl size="small" sx={{ minWidth: 200 }}>
                    <InputLabel>Strategies</InputLabel>
                    <Select
                      multiple
                      value={selectedStrategies}
                      onChange={(event: SelectChangeEvent<string[]>) => {
                        const value = event.target.value as string | string[];
                        setSelectedStrategies(typeof value === 'string' ? [value] : value);
                      }}
                      input={<OutlinedInput label="Strategies" />}
                      renderValue={(selected) => (
                        <Box sx={{ display: 'flex', flexWrap: 'wrap', gap: 0.5 }}>
                          {selected.map((value) => (
                            <Chip key={value} label={value} size="small" />
                          ))}
                        </Box>
                      )}
                    >
                      {availableStrategies.map((strategy) => (
                        <MenuItem key={strategy} value={strategy}>
                          {strategy}
                        </MenuItem>
                      ))}
                    </Select>
                  </FormControl>
                </Stack>
              </Box>
            </Card>
          )}
          <Overview
            categoryStats={hasActiveFilters ? filteredCategoryStats : categoryStats}
            plugins={evalData.config.redteam.plugins || []}
            vulnerabilitiesDataGridRef={vulnerabilitiesDataGridRef}
            setVulnerabilitiesDataGridFilterModel={setVulnerabilitiesDataGridFilterModel}
          />
          <StrategyStats
            strategyStats={hasActiveFilters ? filteredStrategyStats : strategyStats}
            failuresByPlugin={hasActiveFilters ? filteredFailuresByPlugin : failuresByPlugin}
            passesByPlugin={hasActiveFilters ? filteredPassesByPlugin : passesByPlugin}
          />
          <RiskCategories
            categoryStats={hasActiveFilters ? filteredCategoryStats : categoryStats}
            strategyStats={hasActiveFilters ? filteredStrategyStats : strategyStats}
            evalId={evalId}
            failuresByPlugin={hasActiveFilters ? filteredFailuresByPlugin : failuresByPlugin}
            passesByPlugin={hasActiveFilters ? filteredPassesByPlugin : passesByPlugin}
          />
          <TestSuites
            evalId={evalId}
            categoryStats={hasActiveFilters ? filteredCategoryStats : categoryStats}
            plugins={evalData.config.redteam.plugins || []}
            failuresByPlugin={hasActiveFilters ? filteredFailuresByPlugin : failuresByPlugin}
            passesByPlugin={hasActiveFilters ? filteredPassesByPlugin : passesByPlugin}
            vulnerabilitiesDataGridRef={vulnerabilitiesDataGridRef}
            vulnerabilitiesDataGridFilterModel={vulnerabilitiesDataGridFilterModel}
            setVulnerabilitiesDataGridFilterModel={setVulnerabilitiesDataGridFilterModel}
          />
          <FrameworkCompliance
            evalId={evalId}
            categoryStats={hasActiveFilters ? filteredCategoryStats : categoryStats}
            strategyStats={hasActiveFilters ? filteredStrategyStats : strategyStats}
          />
        </Stack>
        <Modal
          open={isPromptModalOpen}
          onClose={() => setIsPromptModalOpen(false)}
          aria-labelledby="prompt-modal-title"
          sx={{
            '& .MuiModal-root': {
              display: 'flex',
              alignItems: 'center',
              justifyContent: 'center',
            },
            '& .MuiBox-root': {
              width: '80%',
              maxWidth: 800,
              maxHeight: '90vh',
              overflowY: 'auto',
            },
          }}
        >
          <Box
            sx={{
              position: 'absolute',
              top: '50%',
              left: '50%',
              transform: 'translate(-50%, -50%)',
              width: 400,
              bgcolor: 'background.paper',
              boxShadow: 24,
              p: 4,
            }}
          >
            <Typography id="prompt-modal-title" variant="h6" component="h6" gutterBottom>
              View results for...
            </Typography>
            <List>
              {prompts.map((prompt, index) => (
                // @ts-ignore
                <ListItem
                  key={index}
                  button
                  onClick={() => handlePromptSelect(index)}
                  selected={index === selectedPromptIndex}
                >
                  <ListItemText
                    primary={`${prompt.provider}`}
                    secondary={
                      <pre>
                        {prompt.raw.length > 100 && prompts.length > 1
                          ? `${prompt.raw.substring(0, 100)}...`
                          : prompt.raw}
                      </pre>
                    }
                  />
                </ListItem>
              ))}
            </List>
          </Box>
        </Modal>
        <ToolsDialog
          open={isToolsDialogOpen}
          onClose={() => setIsToolsDialogOpen(false)}
          tools={tools}
        />
      </Container>
    </>
  );
};

export default App;<|MERGE_RESOLUTION|>--- conflicted
+++ resolved
@@ -680,76 +680,6 @@
                     </>
                   }
                 />
-<<<<<<< HEAD
-
-                <FormControl size="small" sx={{ minWidth: 120 }}>
-                  <InputLabel>Status</InputLabel>
-                  <Select
-                    value={statusFilter}
-                    label="Status"
-                    onChange={(event: SelectChangeEvent<'all' | 'pass' | 'fail'>) =>
-                      setStatusFilter(event.target.value as 'all' | 'pass' | 'fail')
-                    }
-                  >
-                    <MenuItem value="all">All</MenuItem>
-                    <MenuItem value="pass">Pass Only</MenuItem>
-                    <MenuItem value="fail">Fail Only</MenuItem>
-                  </Select>
-                </FormControl>
-
-                <FormControl size="small" sx={{ minWidth: 200 }}>
-                  <InputLabel>Risk Categories</InputLabel>
-                  <Select
-                    multiple
-                    value={selectedCategories}
-                    onChange={(event) => {
-                      const value = event.target.value as string[];
-                      setSelectedCategories(value);
-                    }}
-                    input={<OutlinedInput label="Risk Categories" />}
-                    renderValue={(selected: string[]) => (
-                      <Box sx={{ display: 'flex', flexWrap: 'wrap', gap: 0.5 }}>
-                        {selected.map((value: string) => (
-                          <Chip key={value} label={value} size="small" />
-                        ))}
-                      </Box>
-                    )}
-                  >
-                    {availableCategories.map((category) => (
-                      <MenuItem key={category} value={category}>
-                        {category}
-                      </MenuItem>
-                    ))}
-                  </Select>
-                </FormControl>
-
-                <FormControl size="small" sx={{ minWidth: 200 }}>
-                  <InputLabel>Strategies</InputLabel>
-                  <Select
-                    multiple
-                    value={selectedStrategies}
-                    onChange={(event) => {
-                      const value = event.target.value as string[];
-                      setSelectedStrategies(value);
-                    }}
-                    input={<OutlinedInput label="Strategies" />}
-                    renderValue={(selected: string[]) => (
-                      <Box sx={{ display: 'flex', flexWrap: 'wrap', gap: 0.5 }}>
-                        {selected.map((value: string) => (
-                          <Chip key={value} label={value} size="small" />
-                        ))}
-                      </Box>
-                    )}
-                  >
-                    {availableStrategies.map((strategy) => (
-                      <MenuItem key={strategy} value={strategy}>
-                        {strategy}
-                      </MenuItem>
-                    ))}
-                  </Select>
-                </FormControl>
-              </Stack>
-=======
               </Tooltip>
               {selectedPrompt && selectedPrompt.raw !== '{{prompt}}' && (
                 <Chip
@@ -779,7 +709,6 @@
                   style={{ cursor: 'pointer' }}
                 />
               )}
->>>>>>> 60bb21ef
             </Box>
           </Card>
           {isFiltersVisible && (
