import React from 'react';
import { callApi } from '@app/utils/api';
import WarningIcon from '@mui/icons-material/Warning';
import Box from '@mui/material/Box';
import Card from '@mui/material/Card';
import Chip from '@mui/material/Chip';
import Container from '@mui/material/Container';
import List from '@mui/material/List';
import ListItem from '@mui/material/ListItem';
import ListItemText from '@mui/material/ListItemText';
import Modal from '@mui/material/Modal';
import Paper from '@mui/material/Paper';
import Stack from '@mui/material/Stack';
import Tooltip from '@mui/material/Tooltip';
import Typography from '@mui/material/Typography';
import { categoryAliasesReverse, type categoryAliases } from '@promptfoo/redteam/constants';
import {
  type EvaluateResult,
  type ResultsFile,
  type SharedResults,
  type GradingResult,
  type ResultLightweightWithLabel,
  type EvaluateSummaryV2,
  isProviderOptions,
} from '@promptfoo/types';
import { convertResultsToTable } from '@promptfoo/util/convertEvalResultsToTable';
import FrameworkCompliance from './FrameworkCompliance';
import Overview from './Overview';
import ReportDownloadButton from './ReportDownloadButton';
import ReportSettingsDialogButton from './ReportSettingsDialogButton';
import RiskCategories from './RiskCategories';
import StrategyStats from './StrategyStats';
import TestSuites from './TestSuites';
import ToolsDialog from './ToolsDialog';
import { getPluginIdFromResult, getStrategyIdFromMetric } from './shared';
import './Report.css';

const App: React.FC = () => {
  const [evalId, setEvalId] = React.useState<string | null>(null);
  const [evalData, setEvalData] = React.useState<ResultsFile | null>(null);
  const [selectedPromptIndex, setSelectedPromptIndex] = React.useState(0);
  const [isPromptModalOpen, setIsPromptModalOpen] = React.useState(false);
  const [isToolsDialogOpen, setIsToolsDialogOpen] = React.useState(false);

  const searchParams = new URLSearchParams(window.location.search);
  React.useEffect(() => {
    const fetchEvalById = async (id: string) => {
      const resp = await callApi(`/results/${id}`, {
        cache: 'no-store',
      });
      const body = (await resp.json()) as SharedResults;
      setEvalData(body.data);
    };

    if (searchParams) {
      const evalId = searchParams.get('evalId');
      if (evalId) {
        setEvalId(evalId);
        fetchEvalById(evalId);
      } else {
        // Need to fetch the latest evalId from the server
        const fetchLatestEvalId = async () => {
          try {
            const resp = await callApi('/results', { cache: 'no-store' });
            if (!resp.ok) {
              console.error('Failed to fetch recent evals');
              return;
            }
            const body = (await resp.json()) as { data: ResultLightweightWithLabel[] };
            if (body.data && body.data.length > 0) {
              const latestEvalId = body.data[0].evalId;
              setEvalId(latestEvalId);
              fetchEvalById(latestEvalId);
            } else {
              console.log('No recent evals found');
            }
          } catch (error) {
            console.error('Error fetching latest eval:', error);
          }
        };

        fetchLatestEvalId();
      }
    }
  }, []);

  const failuresByPlugin = React.useMemo(() => {
    const failures: Record<
      string,
      { prompt: string; output: string; gradingResult?: GradingResult; result?: EvaluateResult }[]
    > = {};
    evalData?.results.results.forEach((result) => {
      const pluginId = getPluginIdFromResult(result);
      if (!pluginId) {
        console.warn(`Could not get failures for plugin ${pluginId}`);
        return;
      }
      if (pluginId && !result.gradingResult?.pass) {
        if (!failures[pluginId]) {
          failures[pluginId] = [];
        }
        failures[pluginId].push({
          // FIXME(ian): Use injectVar (and contextVar), not hardcoded query
          prompt:
            result.vars.query?.toString() || result.vars.prompt?.toString() || result.prompt.raw,
          output: result.response?.output,
          gradingResult: result.gradingResult || undefined,
          result,
        });
      }
    });
    return failures;
  }, [evalData]);

  const passesByPlugin = React.useMemo(() => {
    const passes: Record<
      string,
      { prompt: string; output: string; gradingResult?: GradingResult; result?: EvaluateResult }[]
    > = {};
    evalData?.results.results.forEach((result) => {
      const pluginId = getPluginIdFromResult(result);
      if (!pluginId) {
        console.warn(`Could not get passes for plugin ${pluginId}`);
        return;
      }
      if (pluginId && result.gradingResult?.pass) {
        if (!passes[pluginId]) {
          passes[pluginId] = [];
        }
        passes[pluginId].push({
          prompt:
            result.vars.query?.toString() || result.vars.prompt?.toString() || result.prompt.raw,
          output: result.response?.output,
          gradingResult: result.gradingResult || undefined,
          result,
        });
      }
    });
    return passes;
  }, [evalData]);

  React.useEffect(() => {
    document.title = `Report: ${evalData?.config.description || evalId || 'Red Team'} | promptfoo`;
  }, [evalData, evalId]);

  if (!evalData || !evalId) {
    return <Box sx={{ width: '100%', textAlign: 'center' }}>Loading...</Box>;
  }

  if (!evalData.config.redteam) {
    return (
      <Box
        sx={{
          display: 'flex',
          flexDirection: 'column',
          alignItems: 'center',
          justifyContent: 'center',
          height: '100vh',
          padding: 3,
        }}
      >
        <Paper elevation={3} sx={{ padding: 4, maxWidth: 600, textAlign: 'center' }}>
          <WarningIcon color="warning" sx={{ fontSize: 60, marginBottom: 2 }} />
          <Typography variant="h4" mb={3}>
            Report unavailable
          </Typography>
          <Typography variant="body1">
            The {searchParams.get('evalId') ? 'selected' : 'latest'} evaluation results are not
            displayable in report format.
          </Typography>
          <Typography variant="body1">Please run a red team and try again.</Typography>
        </Paper>
      </Box>
    );
  }

  const prompts =
    (evalData.version >= 4
      ? evalData.prompts
      : (evalData.results as EvaluateSummaryV2).table.head.prompts) || [];
  const selectedPrompt = prompts[selectedPromptIndex];
  const tableData =
    (evalData.version >= 4
      ? convertResultsToTable(evalData).body
      : (evalData.results as EvaluateSummaryV2).table.body) || [];

  let tools = [];
  if (Array.isArray(evalData.config.providers) && isProviderOptions(evalData.config.providers[0])) {
    const providerTools = evalData.config.providers[0].config?.tools;
    tools = Array.isArray(providerTools) ? providerTools : [providerTools];
  }

  const categoryStats = evalData.results.results.reduce(
    (acc, row) => {
      const harm = row.vars['harmCategory'];
      const metricNames =
        row.gradingResult?.componentResults?.map((result) => result.assertion?.metric) || [];

      const categoriesToCount = [harm, ...metricNames].filter((c) => c);
      for (const category of categoriesToCount) {
        if (typeof category !== 'string') {
          continue;
        }
        const pluginName =
          categoryAliasesReverse[category.split('/')[0] as keyof typeof categoryAliases];
        if (!pluginName) {
          console.log('Unknown harm category:', category);
          return acc;
        }

        const rowPassedModeration = row.gradingResult?.componentResults?.some((result) => {
          const isModeration = result.assertion?.type === 'moderation';
          const isPass = result.pass;
          return isModeration && isPass;
        });
        const rowPassedLlmRubric = row.gradingResult?.componentResults?.some((result) => {
          const isLlmRubric =
            result.assertion?.type === 'llm-rubric' ||
            result.assertion?.type.startsWith('promptfoo:redteam');
          const isPass = result.pass;
          return isLlmRubric && isPass;
        });
        const rowPassedHuman = row.gradingResult?.componentResults?.some((result) => {
          const isHuman = result.assertion?.type === 'human';
          const isPass = result.pass;
          return isHuman && isPass;
        });

        acc[pluginName] = acc[pluginName] || { pass: 0, total: 0, passWithFilter: 0 };
        acc[pluginName].total++;
        if (rowPassedLlmRubric || rowPassedHuman) {
          // Note: We count the row as passed if it passed the LLM rubric or human, even if it failed moderation
          acc[pluginName].pass++;
          acc[pluginName].passWithFilter++;
        } else if (!rowPassedModeration) {
          acc[pluginName].passWithFilter++;
        }
      }
      return acc;
    },
    {} as Record<string, { pass: number; total: number; passWithFilter: number }>,
  );

  const strategyStats = evalData.results.results.reduce(
    (acc, row) => {
      const metricNames =
        row.gradingResult?.componentResults?.map((result) => result.assertion?.metric) || [];

      for (const metric of metricNames) {
        if (typeof metric !== 'string') {
          continue;
        }

        let strategyId = getStrategyIdFromMetric(metric);
        if (!strategyId) {
          strategyId = 'basic';
        }

        if (!acc[strategyId]) {
          acc[strategyId] = { pass: 0, total: 0 };
        }

        acc[strategyId].total++;

        const passed = row.gradingResult?.componentResults?.some(
          (result) => result.assertion?.metric === metric && result.pass,
        );

        if (passed) {
          acc[strategyId].pass++;
        }
      }

      return acc;
    },
    {} as Record<string, { pass: number; total: number }>,
  );

  const handlePromptChipClick = () => {
    setIsPromptModalOpen(true);
  };

  const handlePromptSelect = (index: number) => {
    setSelectedPromptIndex(index);
    setIsPromptModalOpen(false);
  };

  return (
    <Container>
      <Stack spacing={4} pb={8} pt={2}>
        <Card className="report-header" sx={{ position: 'relative' }}>
          <Box sx={{ position: 'absolute', top: 8, right: 8, display: 'flex' }}>
            <ReportDownloadButton evalDescription={evalData.config.description || evalId} />
            <ReportSettingsDialogButton />
          </Box>
          <Typography variant="h4">
            <strong>LLM Risk Assessment</strong>
            {evalData.config.description && `: ${evalData.config.description}`}
          </Typography>
          <Typography variant="subtitle1" mb={2}>
            {new Date(evalData.createdAt).toLocaleDateString('en-US', {
              year: 'numeric',
              month: 'long',
              day: 'numeric',
            })}
          </Typography>
          <Box className="report-details">
            {selectedPrompt && (
              <Chip
                size="small"
                label={
                  <>
                    <strong>Model:</strong> {selectedPrompt.provider}
                  </>
                }
                onClick={handlePromptChipClick}
                style={{ cursor: prompts.length > 1 ? 'pointer' : 'default' }}
              />
            )}
<<<<<<< HEAD
            <Chip
              size="small"
              label={
                <>
                  <strong>Dataset:</strong>{' '}
                  {selectedPrompt.metrics?.tokenUsage.numRequests || tableData.length} probes
                </>
=======
            <Tooltip
              title={
                selectedPrompt?.metrics?.tokenUsage?.total
                  ? `${selectedPrompt.metrics.tokenUsage.total.toLocaleString()} tokens`
                  : ''
>>>>>>> c826d17a
              }
            >
              <Chip
                size="small"
                label={
                  <>
                    <strong>Dataset:</strong> {tableData.length} probes
                  </>
                }
              />
            </Tooltip>
            {selectedPrompt && selectedPrompt.raw !== '{{prompt}}' && (
              <Chip
                size="small"
                label={
                  <>
                    <strong>Prompt:</strong> &quot;
                    {selectedPrompt.raw.length > 40
                      ? `${selectedPrompt.raw.substring(0, 40)}...`
                      : selectedPrompt.raw}
                    &quot;
                  </>
                }
                onClick={handlePromptChipClick}
                style={{ cursor: prompts.length > 1 ? 'pointer' : 'default' }}
              />
            )}
            {tools.length > -1 && (
              <Chip
                size="small"
                label={
                  <>
                    <strong>Tools:</strong> {tools.length} available
                  </>
                }
                onClick={() => setIsToolsDialogOpen(true)}
                style={{ cursor: 'pointer' }}
              />
            )}
          </Box>
        </Card>
        <Overview categoryStats={categoryStats} />
        <FrameworkCompliance categoryStats={categoryStats} strategyStats={strategyStats} />
        <StrategyStats strategyStats={strategyStats} />
        <RiskCategories
          categoryStats={categoryStats}
          evalId={evalId}
          failuresByPlugin={failuresByPlugin}
          passesByPlugin={passesByPlugin}
        />
        <TestSuites evalId={evalId} categoryStats={categoryStats} />
      </Stack>
      <Modal
        open={isPromptModalOpen}
        onClose={() => setIsPromptModalOpen(false)}
        aria-labelledby="prompt-modal-title"
        sx={{
          '& .MuiModal-root': {
            display: 'flex',
            alignItems: 'center',
            justifyContent: 'center',
          },
          '& .MuiBox-root': {
            width: '80%',
            maxWidth: 800,
            maxHeight: '90vh',
            overflowY: 'auto',
          },
        }}
      >
        <Box
          sx={{
            position: 'absolute',
            top: '50%',
            left: '50%',
            transform: 'translate(-50%, -50%)',
            width: 400,
            bgcolor: 'background.paper',
            boxShadow: 24,
            p: 4,
          }}
        >
          <Typography id="prompt-modal-title" variant="h6" component="h2" gutterBottom>
            View results for...
          </Typography>
          <List>
            {prompts.map((prompt, index) => (
              // @ts-ignore
              <ListItem
                key={index}
                button
                onClick={() => handlePromptSelect(index)}
                selected={index === selectedPromptIndex}
              >
                <ListItemText
                  primary={`${prompt.provider}`}
                  secondary={
                    <pre>
                      {prompt.raw.length > 100 && prompts.length > 1
                        ? `${prompt.raw.substring(0, 100)}...`
                        : prompt.raw}
                    </pre>
                  }
                />
              </ListItem>
            ))}
          </List>
        </Box>
      </Modal>
      <ToolsDialog
        open={isToolsDialogOpen}
        onClose={() => setIsToolsDialogOpen(false)}
        tools={tools}
      />
    </Container>
  );
};

export default App;<|MERGE_RESOLUTION|>--- conflicted
+++ resolved
@@ -317,28 +317,19 @@
                 style={{ cursor: prompts.length > 1 ? 'pointer' : 'default' }}
               />
             )}
-<<<<<<< HEAD
-            <Chip
-              size="small"
-              label={
-                <>
-                  <strong>Dataset:</strong>{' '}
-                  {selectedPrompt.metrics?.tokenUsage.numRequests || tableData.length} probes
-                </>
-=======
             <Tooltip
               title={
                 selectedPrompt?.metrics?.tokenUsage?.total
                   ? `${selectedPrompt.metrics.tokenUsage.total.toLocaleString()} tokens`
                   : ''
->>>>>>> c826d17a
               }
             >
               <Chip
                 size="small"
                 label={
                   <>
-                    <strong>Dataset:</strong> {tableData.length} probes
+                    <strong>Dataset:</strong>{' '}
+                    {selectedPrompt.metrics?.tokenUsage.numRequests || tableData.length} probes
                   </>
                 }
               />
