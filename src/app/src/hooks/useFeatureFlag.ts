--- conflicted
+++ resolved
@@ -1,18 +1,9 @@
-<<<<<<< HEAD
-// Define all available feature flags
-export const FEATURE_FLAGS = {
-  EVAL_RESULTS_MULTI_FILTERING: 'FEATURE_ENABLED__EVAL_RESULTS_MULTI_FILTERING',
-} as const;
-=======
 // No feature flags currently in use
 type Flag = never;
->>>>>>> d3ec2056
 
-export type FeatureFlag = keyof typeof FEATURE_FLAGS;
-
-export const useFeatureFlag = (flag: FeatureFlag): boolean => {
-  const flagKey = FEATURE_FLAGS[flag];
-  // Now that we're passing actual booleans from vite.config.ts,
-  // we can directly return the value with a fallback to false
-  return import.meta.env[flagKey] ?? false;
+export const useFeatureFlag = (flag: Flag): boolean => {
+  // This function is kept for future use when feature flags are added
+  // The improved implementation directly returns boolean values with nullish coalescing
+  // to avoid the previous bug where JSON.stringify converted false to "false" string
+  return false;
 };