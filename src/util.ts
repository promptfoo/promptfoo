--- conflicted
+++ resolved
@@ -1147,14 +1147,14 @@
   return ret;
 }
 
-<<<<<<< HEAD
 export function setupEnv(envPath: string | undefined) {
   if (envPath) {
     dotenv.config({ path: envPath });
   } else {
     dotenv.config();
   }
-=======
+}
+
 export type StandaloneEval = CompletedPrompt & {
   evalId: string;
   datasetId: string | null;
@@ -1191,5 +1191,4 @@
     });
   });
   return flatResults;
->>>>>>> 402b4c70
 }