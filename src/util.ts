--- conflicted
+++ resolved
@@ -17,6 +17,7 @@
 import type {
   EvalWithMetadata,
   EvaluateSummary,
+  EvaluateTable,
   EvaluateTableOutput,
   NunjucksFilterMap,
   PromptWithMetadata,
@@ -26,11 +27,7 @@
   TestCasesWithMetadataPrompt,
   UnifiedConfig,
   OutputFile,
-<<<<<<< HEAD
   ProviderOptions,
-=======
-  EvaluateTable,
->>>>>>> cc4964a6
 } from './types';
 
 let globalConfigCache: any = null;
