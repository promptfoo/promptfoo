import { and, eq, gte, inArray, lt } from 'drizzle-orm';
import { extractAndStoreBinaryData, isBlobStorageEnabled } from '../blobs/extractor';
import { getDb } from '../database/index';
import { evalResultsTable } from '../database/tables';
import { getEnvBool } from '../envars';
import { hashPrompt } from '../prompts/utils';
import {
  type ApiProvider,
  type AtomicTestCase,
  type EvaluateResult,
  type GradingResult,
  isResultFailureReason,
  type Prompt,
  type ProviderOptions,
  type ProviderResponse,
  ResultFailureReason,
} from '../types/index';
import { isApiProvider, isProviderOptions } from '../types/providers';
import { safeJsonStringify } from '../util/json';
import { getCurrentTimestamp } from '../util/time';

// Removes circular references from the provider object and ensures consistent format
export function sanitizeProvider(
  provider: ApiProvider | ProviderOptions | string,
): ProviderOptions {
  try {
    if (isApiProvider(provider)) {
      return {
        id: provider.id(),
        label: provider.label,
        ...(provider.config && {
          config: JSON.parse(safeJsonStringify(provider.config) as string),
        }),
      };
    }
    if (isProviderOptions(provider)) {
      return {
        id: provider.id,
        label: provider.label,
        ...(provider.config && {
          config: JSON.parse(safeJsonStringify(provider.config) as string),
        }),
      };
    }
    if (typeof provider === 'object' && provider) {
      const providerObj = provider as { id: string | (() => string); label?: string; config?: any };
      return {
        id: typeof providerObj.id === 'function' ? providerObj.id() : providerObj.id,
        label: providerObj.label,
        ...(providerObj.config && {
          config: JSON.parse(safeJsonStringify(providerObj.config) as string),
        }),
      };
    }
  } catch {}
  return JSON.parse(safeJsonStringify(provider) as string);
}

export default class EvalResult {
  static async createFromEvaluateResult(
    evalId: string,
    result: EvaluateResult,
    opts?: { persist: boolean },
  ) {
    const persist = opts?.persist == null ? true : opts.persist;
    const {
      prompt,
      error,
      score,
      latencyMs,
      success,
      provider,
      gradingResult,
      namedScores,
      cost,
      metadata,
      failureReason,
      testCase,
    } = result;

    // Normalize provider for storage and extract blobs from responses
    const preSanitizeTestCase = {
      ...testCase,
      ...(testCase.provider && {
        provider: sanitizeProvider(testCase.provider),
      }),
    };

    const processedResponse = await extractAndStoreBinaryData(result.response, {
      evalId,
      testIdx: result.testIdx,
      promptIdx: result.promptIdx,
    });

    const args = {
      id: crypto.randomUUID(),
      evalId,
      testCase: preSanitizeTestCase,
      promptIdx: result.promptIdx,
      testIdx: result.testIdx,
      prompt,
      promptId: hashPrompt(prompt),
      error: error?.toString(),
      success,
      score: score == null ? 0 : score,
      response: processedResponse || null,
      gradingResult: gradingResult || null,
      namedScores,
      provider: sanitizeProvider(provider),
      latencyMs,
      cost,
      metadata,
      failureReason,
    };
    if (persist) {
      const db = getDb();

      const dbResult = await db.insert(evalResultsTable).values(args).returning();
      return new EvalResult({ ...dbResult[0], persisted: true });
    }
    return new EvalResult(args);
  }

  static async createManyFromEvaluateResult(results: EvaluateResult[], evalId: string) {
    const db = getDb();
    const returnResults: EvalResult[] = [];
<<<<<<< HEAD
    for (const result of results) {
      const processedResponse = isBlobStorageEnabled()
        ? await extractAndStoreBinaryData(result.response, {
            evalId,
            testIdx: result.testIdx,
            promptIdx: result.promptIdx,
          })
        : result.response;

      const dbResult = db
        .insert(evalResultsTable)
        .values({ ...result, response: processedResponse, evalId, id: randomUUID() })
        .returning()
        .get();
      returnResults.push(new EvalResult({ ...dbResult, persisted: true }));
    }
=======
    db.transaction(() => {
      for (const result of results) {
        const dbResult = db
          .insert(evalResultsTable)
          .values({ ...result, evalId, id: crypto.randomUUID() })
          .returning()
          .get();
        returnResults.push(new EvalResult({ ...dbResult, persisted: true }));
      }
    });
>>>>>>> c9c074ef
    return returnResults;
  }

  static async findById(id: string) {
    const db = getDb();
    const result = await db.select().from(evalResultsTable).where(eq(evalResultsTable.id, id));
    return result.length > 0 ? new EvalResult({ ...result[0], persisted: true }) : null;
  }

  static async findManyByEvalId(evalId: string, opts?: { testIdx?: number }) {
    const db = getDb();
    const results = await db
      .select()
      .from(evalResultsTable)
      .where(
        and(
          eq(evalResultsTable.evalId, evalId),
          opts?.testIdx == null ? undefined : eq(evalResultsTable.testIdx, opts.testIdx),
        ),
      );
    return results.map((result) => new EvalResult({ ...result, persisted: true }));
  }

  static async findManyByEvalIdAndTestIndices(evalId: string, testIndices: number[]) {
    if (!testIndices.length) {
      return [];
    }

    const db = getDb();
    const results = await db
      .select()
      .from(evalResultsTable)
      .where(
        and(
          eq(evalResultsTable.evalId, evalId),
          testIndices.length === 1
            ? eq(evalResultsTable.testIdx, testIndices[0])
            : inArray(evalResultsTable.testIdx, testIndices),
        ),
      );

    return results.map((result) => new EvalResult({ ...result, persisted: true }));
  }

  /**
   * Returns a set of completed (testIdx,promptIdx) pairs for a given eval.
   * Key format: `${testIdx}:${promptIdx}`
   */
  static async getCompletedIndexPairs(evalId: string): Promise<Set<string>> {
    const db = getDb();
    const rows = await db
      .select({ testIdx: evalResultsTable.testIdx, promptIdx: evalResultsTable.promptIdx })
      .from(evalResultsTable)
      .where(eq(evalResultsTable.evalId, evalId));
    const ret = new Set<string>();
    for (const r of rows) {
      ret.add(`${r.testIdx}:${r.promptIdx}`);
    }
    return ret;
  }

  // This is a generator that yields batches of results from the database
  // These are batched by test Id, not just results to ensure we get all results for a given test
  static async *findManyByEvalIdBatched(
    evalId: string,
    opts?: {
      batchSize?: number;
    },
  ): AsyncGenerator<EvalResult[]> {
    const db = getDb();
    const batchSize = opts?.batchSize || 100;
    let offset = 0;

    while (true) {
      const results = await db
        .select()
        .from(evalResultsTable)
        .where(
          and(
            eq(evalResultsTable.evalId, evalId),
            gte(evalResultsTable.testIdx, offset),
            lt(evalResultsTable.testIdx, offset + batchSize),
          ),
        )
        .all();

      if (results.length === 0) {
        break;
      }

      yield results.map((result) => new EvalResult({ ...result, persisted: true }));
      offset += batchSize;
    }
  }

  id: string;
  evalId: string;
  description?: string | null;
  promptIdx: number;
  testIdx: number;
  testCase: AtomicTestCase;
  prompt: Prompt;
  promptId: string;
  error?: string | null;
  success: boolean;
  score: number;
  response: ProviderResponse | undefined;
  gradingResult: GradingResult | null;
  namedScores: Record<string, number>;
  provider: ProviderOptions;
  latencyMs: number;
  cost: number;
  metadata: Record<string, any>;
  failureReason: ResultFailureReason;
  persisted: boolean;
  pluginId?: string;

  constructor(opts: {
    id: string;
    evalId: string;
    promptIdx: number;
    testIdx: number;
    testCase: AtomicTestCase;
    prompt: Prompt;
    promptId?: string | null;
    error?: string | null;
    success: boolean;
    score: number;
    response: ProviderResponse | null;
    gradingResult: GradingResult | null;
    namedScores?: Record<string, number> | null;
    provider: ProviderOptions;
    latencyMs?: number | null;
    cost?: number | null;
    metadata?: Record<string, any> | null;
    failureReason: ResultFailureReason | number;
    persisted?: boolean;
  }) {
    this.id = opts.id;
    this.evalId = opts.evalId;

    this.promptIdx = opts.promptIdx;
    this.testIdx = opts.testIdx;
    this.testCase = opts.testCase;
    this.prompt = opts.prompt;
    this.promptId = opts.promptId || hashPrompt(opts.prompt);
    this.error = opts.error;
    this.score = opts.score;
    this.success = opts.success;
    this.response = opts.response || undefined;
    this.gradingResult = opts.gradingResult;
    this.namedScores = opts.namedScores || {};
    this.provider = opts.provider;
    this.latencyMs = opts.latencyMs || 0;
    this.cost = opts.cost || 0;
    this.metadata = opts.metadata || {};
    this.failureReason = isResultFailureReason(opts.failureReason)
      ? opts.failureReason
      : ResultFailureReason.NONE;
    this.persisted = opts.persisted || false;
    this.pluginId = opts.testCase.metadata?.pluginId;
  }

  async save() {
    const db = getDb();
    //check if this exists in the db
    if (this.persisted) {
      await db
        .update(evalResultsTable)
        .set({ ...this, updatedAt: getCurrentTimestamp() })
        .where(eq(evalResultsTable.id, this.id));
    } else {
      const result = await db.insert(evalResultsTable).values(this).returning();
      this.id = result[0].id;
      this.persisted = true;
    }
  }

  toEvaluateResult(): EvaluateResult {
    const shouldStripPromptText = getEnvBool('PROMPTFOO_STRIP_PROMPT_TEXT', false);
    const shouldStripResponseOutput = getEnvBool('PROMPTFOO_STRIP_RESPONSE_OUTPUT', false);
    const shouldStripTestVars = getEnvBool('PROMPTFOO_STRIP_TEST_VARS', false);
    const shouldStripGradingResult = getEnvBool('PROMPTFOO_STRIP_GRADING_RESULT', false);
    const shouldStripMetadata = getEnvBool('PROMPTFOO_STRIP_METADATA', false);

    const response =
      shouldStripResponseOutput && this.response
        ? {
            ...this.response,
            output: '[output stripped]',
          }
        : this.response;

    const prompt = shouldStripPromptText
      ? {
          ...this.prompt,
          raw: '[prompt stripped]',
        }
      : this.prompt;

    const testCase = shouldStripTestVars
      ? {
          ...this.testCase,
          vars: undefined,
        }
      : this.testCase;

    return {
      cost: this.cost,
      description: this.description || undefined,
      error: this.error || undefined,
      gradingResult: shouldStripGradingResult ? null : this.gradingResult,
      id: this.id,
      latencyMs: this.latencyMs,
      namedScores: this.namedScores,
      prompt,
      promptId: this.promptId,
      promptIdx: this.promptIdx,
      provider: { id: this.provider.id, label: this.provider.label },
      response,
      score: this.score,
      success: this.success,
      testCase,
      testIdx: this.testIdx,
      vars: shouldStripTestVars ? {} : this.testCase.vars || {},
      metadata: shouldStripMetadata ? {} : this.metadata,
      failureReason: this.failureReason,
    };
  }
}<|MERGE_RESOLUTION|>--- conflicted
+++ resolved
@@ -124,7 +124,7 @@
   static async createManyFromEvaluateResult(results: EvaluateResult[], evalId: string) {
     const db = getDb();
     const returnResults: EvalResult[] = [];
-<<<<<<< HEAD
+    const processedResults: EvaluateResult[] = [];
     for (const result of results) {
       const processedResponse = isBlobStorageEnabled()
         ? await extractAndStoreBinaryData(result.response, {
@@ -133,17 +133,11 @@
             promptIdx: result.promptIdx,
           })
         : result.response;
-
-      const dbResult = db
-        .insert(evalResultsTable)
-        .values({ ...result, response: processedResponse, evalId, id: randomUUID() })
-        .returning()
-        .get();
-      returnResults.push(new EvalResult({ ...dbResult, persisted: true }));
-    }
-=======
+      processedResults.push({ ...result, response: processedResponse });
+    }
+
     db.transaction(() => {
-      for (const result of results) {
+      for (const result of processedResults) {
         const dbResult = db
           .insert(evalResultsTable)
           .values({ ...result, evalId, id: crypto.randomUUID() })
@@ -152,7 +146,6 @@
         returnResults.push(new EvalResult({ ...dbResult, persisted: true }));
       }
     });
->>>>>>> c9c074ef
     return returnResults;
   }
 
