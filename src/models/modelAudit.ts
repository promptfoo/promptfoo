--- conflicted
+++ resolved
@@ -304,72 +304,6 @@
     return results.map((r) => new ModelAudit({ ...r, persisted: true }));
   }
 
-<<<<<<< HEAD
-  static async getManyWithPagination(params: {
-    limit: number;
-    offset: number;
-    search?: string;
-    sort?: 'name' | 'status' | 'createdAt';
-    order?: 'asc' | 'desc';
-  }): Promise<{ audits: ModelAudit[]; total: number }> {
-    const db = getDb();
-    const { limit, offset, search, sort = 'createdAt', order = 'desc' } = params;
-
-    // Build WHERE conditions for search
-    const searchConditions = [];
-    if (search && search.trim()) {
-      const searchTerm = `%${search.trim().toLowerCase()}%`;
-      searchConditions.push(
-        or(
-          like(modelAuditsTable.id, searchTerm),
-          like(modelAuditsTable.name, searchTerm),
-          like(modelAuditsTable.modelPath, searchTerm),
-          like(modelAuditsTable.author, searchTerm),
-        ),
-      );
-    }
-
-    const whereClause = searchConditions.length > 0 ? and(...searchConditions) : undefined;
-
-    // Build ORDER BY clause
-    let orderByClause;
-    switch (sort) {
-      case 'name':
-        orderByClause = order === 'asc' ? asc(modelAuditsTable.name) : desc(modelAuditsTable.name);
-        break;
-      case 'status':
-        orderByClause =
-          order === 'asc' ? asc(modelAuditsTable.hasErrors) : desc(modelAuditsTable.hasErrors);
-        break;
-      case 'createdAt':
-      default:
-        orderByClause =
-          order === 'asc' ? asc(modelAuditsTable.createdAt) : desc(modelAuditsTable.createdAt);
-        break;
-    }
-
-    // Get total count for pagination
-    const [{ count: total }] = await db
-      .select({ count: count() })
-      .from(modelAuditsTable)
-      .where(whereClause)
-      .all();
-
-    // Get paginated results
-    const results = await db
-      .select()
-      .from(modelAuditsTable)
-      .where(whereClause)
-      .orderBy(orderByClause)
-      .limit(limit)
-      .offset(offset)
-      .all();
-
-    return {
-      audits: results.map((r) => new ModelAudit({ ...r, persisted: true })),
-      total,
-    };
-=======
   static async count(search?: string): Promise<number> {
     const db = getDb();
 
@@ -388,7 +322,6 @@
 
     const result = await query.get();
     return result?.value || 0;
->>>>>>> 873241ee
   }
 
   static async getLatest(limit: number = 10): Promise<ModelAudit[]> {
