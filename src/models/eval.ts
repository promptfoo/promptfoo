import { randomUUID } from 'crypto';

import { and, desc, eq, sql } from 'drizzle-orm';
import { DEFAULT_QUERY_LIMIT } from '../constants';
import { getDb } from '../database/index';
import { updateSignalFile } from '../database/signal';
import {
  datasetsTable,
  evalResultsTable,
  evalsTable,
  evalsToDatasetsTable,
  evalsToPromptsTable,
  evalsToTagsTable,
  modelAuditsTable,
  promptsTable,
  tagsTable,
} from '../database/tables';
import { getEnvBool } from '../envars';
import { getUserEmail } from '../globalConfig/accounts';
import logger from '../logger';
import { hashPrompt } from '../prompts/utils';
import { PLUGIN_CATEGORIES } from '../redteam/constants';
import { getRiskCategorySeverityMap } from '../redteam/sharedFrontend';
import {
  type CompletedPrompt,
  type EvalSummary,
  type EvaluateResult,
  type EvaluateStats,
  type EvaluateSummaryV2,
  type EvaluateSummaryV3,
  type EvaluateTable,
  type EvaluateTableRow,
  type Prompt,
  ResultFailureReason,
  type ResultsFile,
  type UnifiedConfig,
} from '../types/index';
import { convertResultsToTable } from '../util/convertEvalResultsToTable';
import { randomSequence, sha256 } from '../util/createHash';
import { convertTestResultsToTableRow } from '../util/exportToFile/index';
import invariant from '../util/invariant';
import { getCurrentTimestamp } from '../util/time';
import { accumulateTokenUsage, createEmptyTokenUsage } from '../util/tokenUsageUtils';
import { getCachedResultsCount, queryTestIndicesOptimized } from './evalPerformance';
import EvalResult from './evalResult';

<<<<<<< HEAD
import type { EvalResultsFilterMode, EvalType } from '../types';
=======
import type { EvalResultsFilterMode } from '../types/index';
>>>>>>> 24374aee

interface FilteredCountRow {
  count: number | null;
}

interface TestIndexRow {
  test_idx: number;
}

/**
 * Sanitizes runtime options to ensure only JSON-serializable data is persisted.
 * Removes non-serializable fields like AbortSignal, functions, and symbols.
 */
function sanitizeRuntimeOptions(
  options?: Partial<import('../types').EvaluateOptions>,
): Partial<import('../types').EvaluateOptions> | undefined {
  if (!options) {
    return undefined;
  }

  // Create a deep copy to avoid mutating the original
  const sanitized = { ...options };

  // Remove known non-serializable fields
  delete (sanitized as any).abortSignal;

  // Remove any function or symbol values
  for (const key in sanitized) {
    const value = (sanitized as any)[key];
    if (typeof value === 'function' || typeof value === 'symbol') {
      delete (sanitized as any)[key];
    }
  }

  return sanitized;
}

export function createEvalId(createdAt: Date = new Date()) {
  return `eval-${randomSequence(3)}-${createdAt.toISOString().slice(0, 19)}`;
}

export class EvalQueries {
  static async getVarsFromEvals(evals: Eval[]) {
    const db = getDb();
    const query = sql.raw(
      `SELECT DISTINCT j.key, eval_id from (SELECT eval_id, json_extract(eval_results.test_case, '$.vars') as vars
FROM eval_results where eval_id IN (${evals.map((e) => `'${e.id}'`).join(',')})) t, json_each(t.vars) j;`,
    );
    // @ts-ignore
    const results: { key: string; eval_id: string }[] = await db.all(query);
    const vars = results.reduce((acc: Record<string, string[]>, r) => {
      acc[r.eval_id] = acc[r.eval_id] || [];
      acc[r.eval_id].push(r.key);
      return acc;
    }, {});
    return vars;
  }

  static async getVarsFromEval(evalId: string) {
    const db = getDb();
    const query = sql.raw(
      `SELECT DISTINCT j.key from (SELECT json_extract(eval_results.test_case, '$.vars') as vars
    FROM eval_results where eval_results.eval_id = '${evalId}') t, json_each(t.vars) j;`,
    );
    // @ts-ignore
    const results: { key: string }[] = await db.all(query);
    const vars = results.map((r) => r.key);

    return vars;
  }

  static async setVars(evalId: string, vars: string[]) {
    const db = getDb();
    try {
      await db.update(evalsTable).set({ vars }).where(eq(evalsTable.id, evalId)).run();
    } catch (e) {
      logger.error(`Error setting vars: ${vars} for eval ${evalId}: ${e}`);
    }
  }

  static async getMetadataKeysFromEval(
    evalId: string,
    comparisonEvalIds: string[] = [],
  ): Promise<string[]> {
    interface MetadataKeyResult {
      key: string;
    }

    const db = getDb();
    try {
      // Combine primary eval ID with comparison eval IDs
      const allEvalIds = [evalId, ...comparisonEvalIds];

      // Use json_valid() to filter out malformed JSON and add LIMIT for DoS protection
      const query = sql`
        SELECT DISTINCT j.key FROM (
          SELECT metadata FROM eval_results
          WHERE eval_id IN (${sql.join(allEvalIds, sql`, `)})
            AND metadata IS NOT NULL
            AND metadata != '{}'
            AND json_valid(metadata)
          LIMIT 10000
        ) t, json_each(t.metadata) j
        ORDER BY j.key
        LIMIT 1000
      `;
      const results: MetadataKeyResult[] = await db.all(query);
      return results.map((r) => r.key);
    } catch (error) {
      // Log error but return empty array to prevent breaking the UI
      logger.error(
        `Error fetching metadata keys for eval ${evalId} and comparisons [${comparisonEvalIds.join(', ')}]: ${error}`,
      );
      return [];
    }
  }
}

export default class Eval {
  id: string;
  createdAt: number;
  author?: string;
  description?: string;
  config: Partial<UnifiedConfig>;
  // If these are empty, you need to call loadResults(). We don't load them by default to save memory.
  results: EvalResult[];
  datasetId?: string;
  prompts: CompletedPrompt[];
  oldResults?: EvaluateSummaryV2;
  persisted: boolean;
  vars: string[];
  _resultsLoaded: boolean = false;
  runtimeOptions?: Partial<import('../types').EvaluateOptions>;

  static async latest() {
    const db = getDb();
    const db_results = await db
      .select({
        id: evalsTable.id,
      })
      .from(evalsTable)
      .orderBy(desc(evalsTable.createdAt))
      .limit(1);

    if (db_results.length === 0) {
      return undefined;
    }

    return await Eval.findById(db_results[0].id);
  }

  static async findById(id: string) {
    const db = getDb();

    const evalData = db.select().from(evalsTable).where(eq(evalsTable.id, id)).all();

    if (evalData.length === 0) {
      return undefined;
    }

    const datasetResults = db
      .select({
        datasetId: evalsToDatasetsTable.datasetId,
      })
      .from(evalsToDatasetsTable)
      .where(eq(evalsToDatasetsTable.evalId, id))
      .limit(1)
      .all();

    const eval_ = evalData[0];
    const datasetId = datasetResults[0]?.datasetId;

    const evalInstance = new Eval(eval_.config, {
      id: eval_.id,
      createdAt: new Date(eval_.createdAt),
      author: eval_.author || undefined,
      description: eval_.description || undefined,
      prompts: eval_.prompts || [],
      datasetId,
      persisted: true,
      vars: eval_.vars || [],
      runtimeOptions: (eval_ as any).runtimeOptions,
    });
    if (eval_.results && 'table' in eval_.results) {
      evalInstance.oldResults = eval_.results as EvaluateSummaryV2;
    }

    // backfill vars
    if (!eval_.vars || eval_.vars.length === 0) {
      const vars = await EvalQueries.getVarsFromEval(id);
      evalInstance.setVars(vars);
      await EvalQueries.setVars(id, vars);
    }

    return evalInstance;
  }

  static async getMany(limit: number = DEFAULT_QUERY_LIMIT): Promise<Eval[]> {
    const db = getDb();
    const evals = await db
      .select()
      .from(evalsTable)
      .limit(limit)
      .orderBy(desc(evalsTable.createdAt))
      .all();
    return evals.map(
      (e) =>
        new Eval(e.config, {
          id: e.id,
          createdAt: new Date(e.createdAt),
          author: e.author || undefined,
          description: e.description || undefined,
          prompts: e.prompts || [],
          persisted: true,
        }),
    );
  }

  static async create(
    config: Partial<UnifiedConfig>,
    renderedPrompts: Prompt[], // The config doesn't contain the actual prompts, so we need to pass them in separately
    opts?: {
      id?: string;
      createdAt?: Date;
      author?: string;
      // Be wary, this is EvalResult[] and not EvaluateResult[]
      results?: EvalResult[];
      vars?: string[];
      runtimeOptions?: Partial<import('../types').EvaluateOptions>;
    },
  ): Promise<Eval> {
    const createdAt = opts?.createdAt || new Date();
    const evalId = opts?.id || createEvalId(createdAt);
    const author = opts?.author || getUserEmail();
    const db = getDb();

    const datasetId = sha256(JSON.stringify(config.tests || []));

    db.transaction(() => {
      db.insert(evalsTable)
        .values({
          id: evalId,
          createdAt: createdAt.getTime(),
          author,
          description: config.description,
          config,
          results: {},
          vars: opts?.vars || [],
          runtimeOptions: sanitizeRuntimeOptions(opts?.runtimeOptions),
        })
        .run();

      for (const prompt of renderedPrompts) {
        const label = prompt.label || prompt.display || prompt.raw;
        const promptId = hashPrompt(prompt);

        db.insert(promptsTable)
          .values({
            id: promptId,
            prompt: label,
          })
          .onConflictDoNothing()
          .run();

        db.insert(evalsToPromptsTable)
          .values({
            evalId,
            promptId,
          })
          .onConflictDoNothing()
          .run();

        logger.debug(`Inserting prompt ${promptId}`);
      }

      if (opts?.results && opts.results.length > 0) {
        const res = db
          .insert(evalResultsTable)
          .values(opts.results?.map((r) => ({ ...r, evalId, id: randomUUID() })))
          .run();
        logger.debug(`Inserted ${res.changes} eval results`);
      }

      db.insert(datasetsTable)
        .values({
          id: datasetId,
          tests: config.tests,
        })
        .onConflictDoNothing()
        .run();

      db.insert(evalsToDatasetsTable)
        .values({
          evalId,
          datasetId,
        })
        .onConflictDoNothing()
        .run();

      logger.debug(`Inserting dataset ${datasetId}`);

      if (config.tags) {
        for (const [tagKey, tagValue] of Object.entries(config.tags)) {
          const tagId = sha256(`${tagKey}:${tagValue}`);

          db.insert(tagsTable)
            .values({
              id: tagId,
              name: tagKey,
              value: tagValue,
            })
            .onConflictDoNothing()
            .run();

          db.insert(evalsToTagsTable)
            .values({
              evalId,
              tagId,
            })
            .onConflictDoNothing()
            .run();

          logger.debug(`Inserting tag ${tagId}`);
        }
      }
    });

    return new Eval(config, {
      id: evalId,
      author: opts?.author,
      createdAt,
      persisted: true,
      runtimeOptions: sanitizeRuntimeOptions(opts?.runtimeOptions),
    });
  }

  constructor(
    config: Partial<UnifiedConfig>,
    opts?: {
      id?: string;
      createdAt?: Date;
      author?: string;
      description?: string;
      prompts?: CompletedPrompt[];
      datasetId?: string;
      persisted?: boolean;
      vars?: string[];
      runtimeOptions?: Partial<import('../types').EvaluateOptions>;
    },
  ) {
    const createdAt = opts?.createdAt || new Date();
    this.createdAt = createdAt.getTime();
    this.id = opts?.id || createEvalId(createdAt);
    this.author = opts?.author;
    this.config = config;
    this.results = [];
    this.prompts = opts?.prompts || [];
    this.datasetId = opts?.datasetId;
    this.persisted = opts?.persisted || false;
    this._resultsLoaded = false;
    this.vars = opts?.vars || [];
    this.runtimeOptions = opts?.runtimeOptions;
  }

  version() {
    /**
     * Version 3 is the denormalized version of where the table and results are stored on the eval object.
     * Version 4 is the normalized version where the results are stored in another databse table and the table for vizualization is generated by the app.
     */
    return this.oldResults && 'table' in this.oldResults ? 3 : 4;
  }

  useOldResults() {
    return this.version() < 4;
  }

  setTable(table: EvaluateTable) {
    invariant(this.version() < 4, 'Eval is not version 3');
    invariant(this.oldResults, 'Old results not found');
    this.oldResults.table = table;
  }

  async save() {
    const db = getDb();
    const updateObj: Record<string, any> = {
      config: this.config,
      prompts: this.prompts,
      description: this.config.description,
      author: this.author,
      updatedAt: getCurrentTimestamp(),
      vars: Array.from(this.vars),
      runtimeOptions: sanitizeRuntimeOptions(this.runtimeOptions),
    };

    if (this.useOldResults()) {
      invariant(this.oldResults, 'Old results not found');
      updateObj.results = this.oldResults;
    }
    await db.update(evalsTable).set(updateObj).where(eq(evalsTable.id, this.id)).run();
    this.persisted = true;
  }

  setVars(vars: string[]) {
    this.vars = vars;
  }

  addVar(varName: string) {
    this.vars.push(varName);
  }

  getPrompts() {
    if (this.useOldResults()) {
      invariant(this.oldResults, 'Old results not found');
      return this.oldResults.table?.head.prompts || [];
    }
    return this.prompts;
  }

  async getTable(): Promise<EvaluateTable> {
    if (this.useOldResults()) {
      return this.oldResults?.table || { head: { prompts: [], vars: [] }, body: [] };
    }
    return convertResultsToTable(await this.toResultsFile());
  }

  async addResult(result: EvaluateResult) {
    const newResult = await EvalResult.createFromEvaluateResult(this.id, result, {
      persist: this.persisted,
    });
    if (!this.persisted) {
      // We're only going to keep results in memory if the eval isn't persisted in the database
      // This is to avoid memory issues when running large evaluations
      this.results.push(newResult);
    }
    if (this.persisted) {
      // Notify watchers that new results are available
      updateSignalFile();
    }
  }

  async *fetchResultsBatched(batchSize: number = 100) {
    for await (const batch of EvalResult.findManyByEvalIdBatched(this.id, { batchSize })) {
      yield batch;
    }
  }

  async getResultsCount(): Promise<number> {
    // Use cached count for better performance
    return getCachedResultsCount(this.id);
  }

  async fetchResultsByTestIdx(testIdx: number) {
    return await EvalResult.findManyByEvalId(this.id, { testIdx });
  }

  /**
   * Private helper method to build filter conditions and query for test indices
   */
  private async queryTestIndices(opts: {
    offset?: number;
    limit?: number;
    filterMode?: EvalResultsFilterMode;
    searchQuery?: string;
    filters?: string[];
  }): Promise<{ testIndices: number[]; filteredCount: number }> {
    const db = getDb();
    const offset = opts.offset ?? 0;
    const limit = opts.limit ?? 50;
    const mode: EvalResultsFilterMode = opts.filterMode ?? 'all';

    // Build filter conditions
    const conditions = [`eval_id = '${this.id}'`];
    if (mode === 'errors') {
      conditions.push(`failure_reason = ${ResultFailureReason.ERROR}`);
    } else if (mode === 'failures') {
      conditions.push(`success = 0 AND failure_reason != ${ResultFailureReason.ERROR}`);
    } else if (mode === 'passes') {
      conditions.push(`success = 1`);
    } else if (mode === 'highlights') {
      conditions.push(`json_extract(grading_result, '$.comment') LIKE '!highlight%'`);
    }

    // Add filters
    if (opts.filters && opts.filters.length > 0) {
      const filterConditions: string[] = [];
      // Helper function to sanitize SQL string values
      const sanitizeValue = (val: string) => val.replace(/'/g, "''");

      opts.filters.forEach((filter) => {
        const { logicOperator, type, operator, value, field } = JSON.parse(filter);
        let condition: string | null = null;

        if (type === 'metric' && operator === 'equals') {
          const sanitizedValue = sanitizeValue(value);
          // Because sanitized values can contain dots (e.g. `gpt-4.1-judge`) we need to wrap the sanitized value
          // in double quotes.
          condition = `json_extract(named_scores, '$."${sanitizedValue}"') IS NOT NULL`;
        } else if (type === 'metadata' && field) {
          const sanitizedValue = sanitizeValue(value);
          const sanitizedField = sanitizeValue(field);

          if (operator === 'equals') {
            condition = `json_extract(metadata, '$."${sanitizedField}"') = '${sanitizedValue}'`;
          } else if (operator === 'contains') {
            condition = `json_extract(metadata, '$."${sanitizedField}"') LIKE '%${sanitizedValue}%'`;
          } else if (operator === 'not_contains') {
            condition = `(json_extract(metadata, '$."${sanitizedField}"') IS NULL OR json_extract(metadata, '$."${sanitizedField}"') NOT LIKE '%${sanitizedValue}%')`;
          }
        } else if (type === 'plugin' && operator === 'equals') {
          const sanitizedValue = sanitizeValue(value);
          // Is the value a category? e.g. `harmful` or `bias`
          const isCategory = Object.keys(PLUGIN_CATEGORIES).includes(sanitizedValue);
          const pluginIdPath = "json_extract(metadata, '$.pluginId')";

          // Plugin ID is stored in metadata.pluginId
          if (isCategory) {
            condition = `${pluginIdPath} LIKE '${sanitizedValue}:%'`;
          } else {
            condition = `${pluginIdPath} = '${sanitizedValue}'`;
          }
        } else if (type === 'strategy' && operator === 'equals') {
          const sanitizedValue = sanitizeValue(value);
          if (sanitizedValue === 'basic') {
            // Basic is represented by NULL in the metadata.strategyId field
            condition = `(json_extract(metadata, '$.strategyId') IS NULL OR json_extract(metadata, '$.strategyId') = '')`;
          } else {
            // Strategy ID is stored in metadata.strategyId
            condition = `json_extract(metadata, '$.strategyId') = '${sanitizedValue}'`;
          }
        } else if (type === 'severity' && operator === 'equals') {
          const sanitizedValue = sanitizeValue(value);

          // Severity can be explicit (metadata.severity) or implied by pluginId.
          // When implied by pluginId, ignore cases where an explicit override disagrees.
          const explicit = `json_extract(metadata, '$.severity') = '${sanitizedValue}'`;

          // Get the severity map for all plugins
          const severityMap = getRiskCategorySeverityMap(this.config?.redteam?.plugins);

          // Find all plugin IDs that match the requested severity
          const matchingPluginIds = Object.entries(severityMap)
            .filter(([, severity]) => severity === sanitizedValue)
            .map(([pluginId]) => pluginId);

          // Build pluginId match conditions for this severity
          const pluginIdPath = "json_extract(metadata, '$.pluginId')";
          const pluginConditions: string[] = matchingPluginIds.map((pluginId) => {
            const sanitizedPluginId = sanitizeValue(pluginId);
            return pluginId.includes(':')
              ? // It's a specific subcategory
                `${pluginIdPath} = '${sanitizedPluginId}'`
              : // It's a category, match any plugin starting with this prefix
                `${pluginIdPath} LIKE '${sanitizedPluginId}:%'`;
          });

          // Final condition: explicit OR (plugin match AND no conflicting override)
          if (pluginConditions.length > 0) {
            // Plugin-derived severity is only applied when there's no conflicting explicitly-defined override
            // in the row's metadata.
            const overrideOk = `(json_extract(metadata, '$.severity') IS NULL OR json_extract(metadata, '$.severity') = '${sanitizedValue}')`;
            condition = `(${explicit} OR ((${pluginConditions.join(' OR ')}) AND ${overrideOk}))`;
          } else {
            condition = `(${explicit})`;
          }
        } else if (type === 'policy' && operator === 'equals') {
          const sanitizedValue = sanitizeValue(value);
          condition = `(named_scores LIKE '%PolicyViolation:%' AND named_scores LIKE '%${sanitizedValue}%')`;
        }

        if (condition) {
          // Apply logic operator if there are already existing filter conditions
          filterConditions.push(
            filterConditions.length > 0 ? `${logicOperator} ${condition}` : condition,
          );
        }
      });
      if (filterConditions.length > 0) {
        conditions.push(`(${filterConditions.join(' ')})`);
      }
    }

    // Add search condition if searchQuery is provided
    if (opts.searchQuery && opts.searchQuery.trim() !== '') {
      const sanitizedSearch = opts.searchQuery.replace(/'/g, "''");
      const searchConditions = [
        // Search in response text
        `response LIKE '%${sanitizedSearch}%'`,
        // Search in grading result reason
        `json_extract(grading_result, '$.reason') LIKE '%${sanitizedSearch}%'`,
        // Search in grading result comment
        `json_extract(grading_result, '$.comment') LIKE '%${sanitizedSearch}%'`,
        // Search in named scores
        `json_extract(named_scores, '$') LIKE '%${sanitizedSearch}%'`,
        // Search in metadata
        `json_extract(metadata, '$') LIKE '%${sanitizedSearch}%'`,
        // Search in test case vars
        `json_extract(test_case, '$.vars') LIKE '%${sanitizedSearch}%'`,
        // Search in test case metadata
        `json_extract(test_case, '$.metadata') LIKE '%${sanitizedSearch}%'`,
      ];
      conditions.push(`(${searchConditions.join(' OR ')})`);
    }

    const whereSql = conditions.join(' AND ');

    // Get filtered count
    const filteredCountQuery = sql.raw(
      `SELECT COUNT(DISTINCT test_idx) as count FROM eval_results WHERE ${whereSql}`,
    );
    const countStart = Date.now();
    const countResult = await db.get<FilteredCountRow>(filteredCountQuery);
    const countEnd = Date.now();
    logger.debug(`Count query took ${countEnd - countStart}ms`);
    const filteredCount = countResult?.count || 0;

    // Query for test indices based on filters
    const idxQuery = sql.raw(
      `SELECT DISTINCT test_idx FROM eval_results WHERE ${whereSql} ORDER BY test_idx LIMIT ${limit} OFFSET ${offset}`,
    );
    const idxStart = Date.now();
    const rows = await db.all<TestIndexRow>(idxQuery);
    const idxEnd = Date.now();
    logger.debug(`Index query took ${idxEnd - idxStart}ms`);

    // Get all test indices from the rows
    const testIndices = rows.map((row) => row.test_idx);

    return { testIndices, filteredCount };
  }

  async getTablePage(opts: {
    offset?: number;
    limit?: number;
    filterMode?: EvalResultsFilterMode;
    testIndices?: number[];
    searchQuery?: string;
    filters?: string[];
  }): Promise<{
    head: { prompts: Prompt[]; vars: string[] };
    body: EvaluateTableRow[];
    totalCount: number;
    filteredCount: number;
    id: string;
  }> {
    // Get total count of tests for this eval
    const totalCount = await this.getResultsCount();

    // Determine test indices to use
    let testIndices: number[];
    let filteredCount: number;

    if (opts.testIndices && opts.testIndices.length > 0) {
      // Use the provided test indices directly
      testIndices = opts.testIndices;
      filteredCount = testIndices.length;
    } else {
      // Use optimized query for simple cases, fall back to original for complex filters
      const hasComplexFilters = opts.filters && opts.filters.length > 0;

      let queryResult;
      if (hasComplexFilters) {
        // Fall back to original query for complex filters
        logger.debug('Using original query for complex filters');
        queryResult = await this.queryTestIndices({
          offset: opts.offset,
          limit: opts.limit,
          filterMode: opts.filterMode,
          searchQuery: opts.searchQuery,
          filters: opts.filters,
        });
      } else {
        // Use optimized query for better performance
        logger.debug('Using optimized query for table page');
        queryResult = await queryTestIndicesOptimized(this.id, {
          offset: opts.offset,
          limit: opts.limit,
          filterMode: opts.filterMode,
          searchQuery: opts.searchQuery,
          filters: opts.filters,
        });
      }

      testIndices = queryResult.testIndices;
      filteredCount = queryResult.filteredCount;
    }

    // Get vars for this eval
    const varsStart = Date.now();
    const vars = Array.from(this.vars);
    const varsEnd = Date.now();
    logger.debug(`Vars query took ${varsEnd - varsStart}ms`);

    // Initialize the body array that will hold table rows
    const body: EvaluateTableRow[] = [];
    const bodyStart = Date.now();

    // Early return if no test indices found
    if (testIndices.length === 0) {
      const bodyEnd = Date.now();
      logger.debug(`Body query took ${bodyEnd - bodyStart}ms`);
      return {
        head: { prompts: this.prompts, vars },
        body,
        totalCount,
        filteredCount,
        id: this.id,
      };
    }

    // Fetch all results for these test indices in a single query
    const allResults = await EvalResult.findManyByEvalIdAndTestIndices(this.id, testIndices);

    // Group results by test index
    const resultsByTestIdx = new Map<number, EvalResult[]>();
    for (const result of allResults) {
      if (!resultsByTestIdx.has(result.testIdx)) {
        resultsByTestIdx.set(result.testIdx, []);
      }
      resultsByTestIdx.get(result.testIdx)!.push(result);
    }

    // Create table rows in the same order as the original query
    for (const testIdx of testIndices) {
      const results = resultsByTestIdx.get(testIdx) || [];
      if (results.length > 0) {
        body.push(convertTestResultsToTableRow(results, vars));
      }
    }

    const bodyEnd = Date.now();
    logger.debug(`Body query took ${bodyEnd - bodyStart}ms`);

    return { head: { prompts: this.prompts, vars }, body, totalCount, filteredCount, id: this.id };
  }

  async addPrompts(prompts: CompletedPrompt[]) {
    this.prompts = prompts;
    if (this.persisted) {
      const db = getDb();
      await db.update(evalsTable).set({ prompts }).where(eq(evalsTable.id, this.id)).run();
    }
  }

  async setResults(results: EvalResult[]) {
    this.results = results;
    if (this.persisted) {
      const db = getDb();
      await db.insert(evalResultsTable).values(results.map((r) => ({ ...r, evalId: this.id })));
    }
    this._resultsLoaded = true;
  }

  async loadResults() {
    this.results = await EvalResult.findManyByEvalId(this.id);
    this._resultsLoaded = true;
  }

  async getResults(): Promise<EvaluateResult[] | EvalResult[]> {
    if (this.useOldResults()) {
      invariant(this.oldResults, 'Old results not found');
      return this.oldResults.results;
    }
    await this.loadResults();
    this._resultsLoaded = true;
    return this.results;
  }

  clearResults() {
    this.results = [];
    this._resultsLoaded = false;
  }

  getStats(): EvaluateStats {
    const stats: EvaluateStats = {
      successes: 0,
      failures: 0,
      errors: 0,
      tokenUsage: createEmptyTokenUsage(),
    };

    for (const prompt of this.prompts) {
      stats.successes += prompt.metrics?.testPassCount ?? 0;
      stats.failures += prompt.metrics?.testFailCount ?? 0;
      stats.errors += prompt.metrics?.testErrorCount ?? 0;

      accumulateTokenUsage(stats.tokenUsage, prompt.metrics?.tokenUsage);
    }

    return stats;
  }

  async toEvaluateSummary(): Promise<EvaluateSummaryV3 | EvaluateSummaryV2> {
    if (this.useOldResults()) {
      invariant(this.oldResults, 'Old results not found');
      return {
        version: 2,
        timestamp: new Date(this.createdAt).toISOString(),
        results: this.oldResults.results,
        table: this.oldResults.table,
        stats: this.oldResults.stats,
      };
    }
    if (this.results.length === 0) {
      await this.loadResults();
    }

    const stats = await this.getStats();
    const shouldStripPromptText = getEnvBool('PROMPTFOO_STRIP_PROMPT_TEXT', false);

    const prompts = shouldStripPromptText
      ? this.prompts.map((p) => ({
          ...p,
          raw: '[prompt stripped]',
        }))
      : this.prompts;

    return {
      version: 3,
      timestamp: new Date(this.createdAt).toISOString(),
      prompts,
      results: this.results.map((r) => r.toEvaluateResult()),
      stats,
    };
  }

  async toResultsFile(): Promise<ResultsFile> {
    const results: ResultsFile = {
      version: this.version(),
      createdAt: new Date(this.createdAt).toISOString(),
      results: await this.toEvaluateSummary(),
      config: this.config,
      author: this.author || null,
      prompts: this.getPrompts(),
      datasetId: this.datasetId || null,
    };

    return results;
  }

  async delete() {
    const db = getDb();
    db.transaction(() => {
      db.delete(evalsToDatasetsTable).where(eq(evalsToDatasetsTable.evalId, this.id)).run();
      db.delete(evalsToPromptsTable).where(eq(evalsToPromptsTable.evalId, this.id)).run();
      db.delete(evalsToTagsTable).where(eq(evalsToTagsTable.evalId, this.id)).run();
      db.delete(evalResultsTable).where(eq(evalResultsTable.evalId, this.id)).run();
      db.delete(evalsTable).where(eq(evalsTable.id, this.id)).run();
    });
  }
}

/**
 * Queries summaries of all evals, optionally for a given dataset.
 *
 * @param datasetId - An optional dataset ID to filter by.
 * @param type - An optional eval type to filter by.
 * @param includeProviders - An optional flag to include providers in the summary.
 * @returns A list of eval summaries.
 */
export async function getEvalSummaries(
  datasetId?: string,
  type?: 'redteam' | 'eval',
  includeProviders: boolean = false,
): Promise<EvalSummary[]> {
  const db = getDb();

  const whereClauses = [];

  if (datasetId) {
    whereClauses.push(eq(evalsToDatasetsTable.datasetId, datasetId));
  }

  if (type) {
    if (type === 'redteam') {
      whereClauses.push(sql<boolean>`json_type(${evalsTable.config}, '$.redteam') IS NOT NULL`);
    } else {
      whereClauses.push(sql<boolean>`json_type(${evalsTable.config}, '$.redteam') IS NULL`);
    }
  }

  const results = db
    .select({
      evalId: evalsTable.id,
      createdAt: evalsTable.createdAt,
      description: evalsTable.description,
      datasetId: evalsToDatasetsTable.datasetId,
      isRedteam: sql<boolean>`json_type(${evalsTable.config}, '$.redteam') IS NOT NULL`,
      prompts: evalsTable.prompts,
      config: evalsTable.config,
    })
    .from(evalsTable)
    .leftJoin(evalsToDatasetsTable, eq(evalsTable.id, evalsToDatasetsTable.evalId))
    .where(and(...whereClauses))
    .orderBy(desc(evalsTable.createdAt))
    .all();

  /**
   * Deserialize the evals. A few things to note:
   *
   * - Test statistics are derived from the prompt metrics as this is the only reliable source of truth
   * that's written to the evals table.
   */
  return results.map((result) => {
    const passCount =
      result.prompts?.reduce((memo, prompt) => {
        return memo + (prompt.metrics?.testPassCount ?? 0);
      }, 0) ?? 0;

    // All prompts should have the same number of test cases:
    const testCounts = result.prompts?.map((p) => {
      return (
        (p.metrics?.testPassCount ?? 0) +
        (p.metrics?.testFailCount ?? 0) +
        (p.metrics?.testErrorCount ?? 0)
      );
    }) ?? [0];

    // Derive the number of tests from the first prompt.
    const testCount = testCounts.length > 0 ? testCounts[0] : 0;

    // Test count * prompt count
    const testRunCount = testCount * (result.prompts?.length ?? 0);

    // Construct an array of providers
    const deserializedProviders = [];
    const providers = result.config.providers;

    if (includeProviders) {
      if (typeof providers === 'string') {
        // `providers: string`
        deserializedProviders.push({
          id: providers,
          label: null,
        });
      } else if (Array.isArray(providers)) {
        providers.forEach((p) => {
          if (typeof p === 'string') {
            // `providers: string[]`
            deserializedProviders.push({
              id: p,
              label: null,
            });
          } else if (typeof p === 'object' && p) {
            // Check if it's a declarative provider (record format)
            // e.g., { 'openai:gpt-4': { config: {...} } }
            const keys = Object.keys(p);
            if (keys.length === 1 && !('id' in p)) {
              // This is a declarative provider
              const providerId = keys[0];
              const providerConfig = (p as any)[providerId];
              deserializedProviders.push({
                id: providerId,
                label: providerConfig.label ?? null,
              });
            } else {
              // `providers: ProviderOptions[]` with explicit id
              deserializedProviders.push({
                id: (p as any).id ?? 'unknown',
                label: (p as any).label ?? null,
              });
            }
          }
        });
      }
    }

    return {
      evalId: result.evalId,
      createdAt: result.createdAt,
      description: result.description,
      numTests: testCount,
      datasetId: result.datasetId,
      isRedteam: result.isRedteam,
      passRate: testRunCount > 0 ? (passCount / testRunCount) * 100 : 0, // ASR
      label: result.description ? `${result.description} (${result.evalId})` : result.evalId,
<<<<<<< HEAD
      type: result.isRedteam ? 'redteam' : 'eval',
=======
      providers: deserializedProviders,
>>>>>>> 24374aee
    };
  });
}

export async function getModelAuditSummaries(): Promise<EvalSummary[]> {
  const db = getDb();

  const results = db
    .select({
      id: modelAuditsTable.id,
      createdAt: modelAuditsTable.createdAt,
      name: modelAuditsTable.name,
      modelPath: modelAuditsTable.modelPath,
      hasErrors: modelAuditsTable.hasErrors,
      totalChecks: modelAuditsTable.totalChecks,
      passedChecks: modelAuditsTable.passedChecks,
      failedChecks: modelAuditsTable.failedChecks,
    })
    .from(modelAuditsTable)
    .orderBy(desc(modelAuditsTable.createdAt))
    .all();

  return results.map((result) => {
    const passRate =
      result.totalChecks && result.passedChecks
        ? (result.passedChecks / result.totalChecks) * 100
        : 0;

    const scanName = result.name || `Model Audit ${result.id.slice(-8)}`;
    const description = `${scanName} - ${result.modelPath}`;

    return {
      evalId: result.id,
      createdAt: result.createdAt,
      description: description,
      numTests: result.totalChecks || 0,
      datasetId: null, // Model audits don't have datasets
      isRedteam: false, // For backward compatibility
      type: 'modelaudit' as const,
      passRate: passRate,
      label: scanName,
    };
  });
}

export async function getAllEvalSummaries(datasetId?: string): Promise<EvalSummary[]> {
  const [evalSummaries, modelAuditSummaries] = await Promise.all([
    getEvalSummaries(datasetId),
    getModelAuditSummaries(),
  ]);

  // Combine and sort by creation date (most recent first)
  return [...evalSummaries, ...modelAuditSummaries].sort((a, b) => b.createdAt - a.createdAt);
}

export async function getPaginatedEvalSummaries({
  limit = 50,
  offset = 0,
  search,
  sort = 'createdAt',
  order = 'desc',
  datasetId,
  focusedEvalId,
  type,
}: {
  limit?: number;
  offset?: number;
  search?: string;
  sort?: 'createdAt' | 'description' | 'passRate' | 'numTests' | 'type';
  order?: 'asc' | 'desc';
  datasetId?: string;
  focusedEvalId?: string;
  type?: EvalType;
}): Promise<{ data: EvalSummary[]; total: number }> {
  // Handle focusedEvalId for Phase 1 compatibility
  let effectiveDatasetId = datasetId;
  if (focusedEvalId && !datasetId) {
    const db = getDb();
    const focusedEvalDataset = db
      .select({ datasetId: evalsToDatasetsTable.datasetId })
      .from(evalsTable)
      .leftJoin(evalsToDatasetsTable, eq(evalsTable.id, evalsToDatasetsTable.evalId))
      .where(eq(evalsTable.id, focusedEvalId))
      .get();

    effectiveDatasetId = focusedEvalDataset?.datasetId || undefined;
  }

  // Get all summaries (unified approach for model audit integration)
  let allSummaries = await getAllEvalSummaries(effectiveDatasetId);

  // Apply type filter
  if (type) {
    allSummaries = allSummaries.filter((summary) => {
      const summaryType = summary.type || (summary.isRedteam ? 'redteam' : 'eval');
      return summaryType === type;
    });
  }

  // Apply search filter
  if (search) {
    const searchLower = search.toLowerCase();
    allSummaries = allSummaries.filter(
      (summary) =>
        summary.evalId.toLowerCase().includes(searchLower) ||
        (summary.description && summary.description.toLowerCase().includes(searchLower)) ||
        summary.label.toLowerCase().includes(searchLower),
    );
  }

  // Apply sorting
  allSummaries.sort((a, b) => {
    let aVal: any, bVal: any;

    switch (sort) {
      case 'description':
        aVal = a.description || '';
        bVal = b.description || '';
        break;
      case 'passRate':
        aVal = a.passRate;
        bVal = b.passRate;
        break;
      case 'numTests':
        aVal = a.numTests;
        bVal = b.numTests;
        break;
      case 'type':
        aVal = a.type || (a.isRedteam ? 'redteam' : 'eval');
        bVal = b.type || (b.isRedteam ? 'redteam' : 'eval');
        break;
      case 'createdAt':
      default:
        aVal = a.createdAt;
        bVal = b.createdAt;
        break;
    }

    if (order === 'asc') {
      return aVal < bVal ? -1 : aVal > bVal ? 1 : 0;
    } else {
      return aVal > bVal ? -1 : aVal < bVal ? 1 : 0;
    }
  });

  const total = allSummaries.length;
  const paginatedData = allSummaries.slice(offset, offset + limit);

  return {
    data: paginatedData,
    total,
  };
}<|MERGE_RESOLUTION|>--- conflicted
+++ resolved
@@ -44,11 +44,7 @@
 import { getCachedResultsCount, queryTestIndicesOptimized } from './evalPerformance';
 import EvalResult from './evalResult';
 
-<<<<<<< HEAD
 import type { EvalResultsFilterMode, EvalType } from '../types';
-=======
-import type { EvalResultsFilterMode } from '../types/index';
->>>>>>> 24374aee
 
 interface FilteredCountRow {
   count: number | null;
@@ -1024,11 +1020,8 @@
       isRedteam: result.isRedteam,
       passRate: testRunCount > 0 ? (passCount / testRunCount) * 100 : 0, // ASR
       label: result.description ? `${result.description} (${result.evalId})` : result.evalId,
-<<<<<<< HEAD
       type: result.isRedteam ? 'redteam' : 'eval',
-=======
       providers: deserializedProviders,
->>>>>>> 24374aee
     };
   });
 }
@@ -1070,6 +1063,7 @@
       type: 'modelaudit' as const,
       passRate: passRate,
       label: scanName,
+      providers: [], // Model audits don't have providers
     };
   });
 }
