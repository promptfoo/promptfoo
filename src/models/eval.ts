import { randomUUID } from 'crypto';

import { and, desc, eq, sql } from 'drizzle-orm';
import { DEFAULT_QUERY_LIMIT } from '../constants';
import { getDb } from '../database';
import { updateSignalFile } from '../database/signal';
import {
  datasetsTable,
  evalResultsTable,
  evalsTable,
  evalsToDatasetsTable,
  evalsToPromptsTable,
  evalsToTagsTable,
  modelAuditsTable,
  promptsTable,
  tagsTable,
} from '../database/tables';
import { getEnvBool } from '../envars';
import { getUserEmail } from '../globalConfig/accounts';
import logger from '../logger';
import { hashPrompt } from '../prompts/utils';
import { PLUGIN_CATEGORIES } from '../redteam/constants';
import { getRiskCategorySeverityMap } from '../redteam/sharedFrontend';
import {
  type CompletedPrompt,
  type EvalQueryParams,
  type EvalSummary,
  type EvaluateResult,
  type EvaluateStats,
  type EvaluateSummaryV2,
  type EvaluateSummaryV3,
  type EvaluateTable,
  type EvaluateTableRow,
  type Prompt,
  ResultFailureReason,
  type ResultsFile,
  type UnifiedConfig,
} from '../types';
import { convertResultsToTable } from '../util/convertEvalResultsToTable';
import { randomSequence, sha256 } from '../util/createHash';
import { convertTestResultsToTableRow } from '../util/exportToFile';
import invariant from '../util/invariant';
import { getCurrentTimestamp } from '../util/time';
import { accumulateTokenUsage, createEmptyTokenUsage } from '../util/tokenUsageUtils';
import { getCachedResultsCount, queryTestIndicesOptimized } from './evalPerformance';
import EvalResult from './evalResult';

import type { EvalResultsFilterMode, EvalType } from '../types';

interface FilteredCountRow {
  count: number | null;
}

interface TestIndexRow {
  test_idx: number;
}

/**
 * Sanitizes runtime options to ensure only JSON-serializable data is persisted.
 * Removes non-serializable fields like AbortSignal, functions, and symbols.
 */
function sanitizeRuntimeOptions(
  options?: Partial<import('../types').EvaluateOptions>,
): Partial<import('../types').EvaluateOptions> | undefined {
  if (!options) {
    return undefined;
  }

  // Create a deep copy to avoid mutating the original
  const sanitized = { ...options };

  // Remove known non-serializable fields
  delete (sanitized as any).abortSignal;

  // Remove any function or symbol values
  for (const key in sanitized) {
    const value = (sanitized as any)[key];
    if (typeof value === 'function' || typeof value === 'symbol') {
      delete (sanitized as any)[key];
    }
  }

  return sanitized;
}

export function createEvalId(createdAt: Date = new Date()) {
  return `eval-${randomSequence(3)}-${createdAt.toISOString().slice(0, 19)}`;
}

export class EvalQueries {
  static async getVarsFromEvals(evals: Eval[]) {
    const db = getDb();
    const query = sql.raw(
      `SELECT DISTINCT j.key, eval_id from (SELECT eval_id, json_extract(eval_results.test_case, '$.vars') as vars
FROM eval_results where eval_id IN (${evals.map((e) => `'${e.id}'`).join(',')})) t, json_each(t.vars) j;`,
    );
    // @ts-ignore
    const results: { key: string; eval_id: string }[] = await db.all(query);
    const vars = results.reduce((acc: Record<string, string[]>, r) => {
      acc[r.eval_id] = acc[r.eval_id] || [];
      acc[r.eval_id].push(r.key);
      return acc;
    }, {});
    return vars;
  }

  static async getVarsFromEval(evalId: string) {
    const db = getDb();
    const query = sql.raw(
      `SELECT DISTINCT j.key from (SELECT json_extract(eval_results.test_case, '$.vars') as vars
    FROM eval_results where eval_results.eval_id = '${evalId}') t, json_each(t.vars) j;`,
    );
    // @ts-ignore
    const results: { key: string }[] = await db.all(query);
    const vars = results.map((r) => r.key);

    return vars;
  }

  static async setVars(evalId: string, vars: string[]) {
    const db = getDb();
    try {
      await db.update(evalsTable).set({ vars }).where(eq(evalsTable.id, evalId)).run();
    } catch (e) {
      logger.error(`Error setting vars: ${vars} for eval ${evalId}: ${e}`);
    }
  }
}

export default class Eval {
  id: string;
  createdAt: number;
  author?: string;
  description?: string;
  config: Partial<UnifiedConfig>;
  // If these are empty, you need to call loadResults(). We don't load them by default to save memory.
  results: EvalResult[];
  datasetId?: string;
  prompts: CompletedPrompt[];
  oldResults?: EvaluateSummaryV2;
  persisted: boolean;
  vars: string[];
  _resultsLoaded: boolean = false;
  runtimeOptions?: Partial<import('../types').EvaluateOptions>;

  static async latest() {
    const db = getDb();
    const db_results = await db
      .select({
        id: evalsTable.id,
      })
      .from(evalsTable)
      .orderBy(desc(evalsTable.createdAt))
      .limit(1);

    if (db_results.length === 0) {
      return undefined;
    }

    return await Eval.findById(db_results[0].id);
  }

  static async findById(id: string) {
    const db = getDb();

    const evalData = db.select().from(evalsTable).where(eq(evalsTable.id, id)).all();

    if (evalData.length === 0) {
      return undefined;
    }

    const datasetResults = db
      .select({
        datasetId: evalsToDatasetsTable.datasetId,
      })
      .from(evalsToDatasetsTable)
      .where(eq(evalsToDatasetsTable.evalId, id))
      .limit(1)
      .all();

    const eval_ = evalData[0];
    const datasetId = datasetResults[0]?.datasetId;

    const evalInstance = new Eval(eval_.config, {
      id: eval_.id,
      createdAt: new Date(eval_.createdAt),
      author: eval_.author || undefined,
      description: eval_.description || undefined,
      prompts: eval_.prompts || [],
      datasetId,
      persisted: true,
      vars: eval_.vars || [],
      runtimeOptions: (eval_ as any).runtimeOptions,
    });
    if (eval_.results && 'table' in eval_.results) {
      evalInstance.oldResults = eval_.results as EvaluateSummaryV2;
    }

    // backfill vars
    if (!eval_.vars || eval_.vars.length === 0) {
      const vars = await EvalQueries.getVarsFromEval(id);
      evalInstance.setVars(vars);
      await EvalQueries.setVars(id, vars);
    }

    return evalInstance;
  }

  static async getMany(limit: number = DEFAULT_QUERY_LIMIT): Promise<Eval[]> {
    const db = getDb();
    const evals = await db
      .select()
      .from(evalsTable)
      .limit(limit)
      .orderBy(desc(evalsTable.createdAt))
      .all();
    return evals.map(
      (e) =>
        new Eval(e.config, {
          id: e.id,
          createdAt: new Date(e.createdAt),
          author: e.author || undefined,
          description: e.description || undefined,
          prompts: e.prompts || [],
          persisted: true,
        }),
    );
  }

  static async create(
    config: Partial<UnifiedConfig>,
    renderedPrompts: Prompt[], // The config doesn't contain the actual prompts, so we need to pass them in separately
    opts?: {
      id?: string;
      createdAt?: Date;
      author?: string;
      // Be wary, this is EvalResult[] and not EvaluateResult[]
      results?: EvalResult[];
      vars?: string[];
      runtimeOptions?: Partial<import('../types').EvaluateOptions>;
    },
  ): Promise<Eval> {
    const createdAt = opts?.createdAt || new Date();
    const evalId = opts?.id || createEvalId(createdAt);
    const author = opts?.author || getUserEmail();
    const db = getDb();

    const datasetId = sha256(JSON.stringify(config.tests || []));

    db.transaction(() => {
      db.insert(evalsTable)
        .values({
          id: evalId,
          createdAt: createdAt.getTime(),
          author,
          description: config.description,
          config,
          results: {},
          vars: opts?.vars || [],
          runtimeOptions: sanitizeRuntimeOptions(opts?.runtimeOptions),
        })
        .run();

      for (const prompt of renderedPrompts) {
        const label = prompt.label || prompt.display || prompt.raw;
        const promptId = hashPrompt(prompt);

        db.insert(promptsTable)
          .values({
            id: promptId,
            prompt: label,
          })
          .onConflictDoNothing()
          .run();

        db.insert(evalsToPromptsTable)
          .values({
            evalId,
            promptId,
          })
          .onConflictDoNothing()
          .run();

        logger.debug(`Inserting prompt ${promptId}`);
      }

      if (opts?.results && opts.results.length > 0) {
        const res = db
          .insert(evalResultsTable)
          .values(opts.results?.map((r) => ({ ...r, evalId, id: randomUUID() })))
          .run();
        logger.debug(`Inserted ${res.changes} eval results`);
      }

      db.insert(datasetsTable)
        .values({
          id: datasetId,
          tests: config.tests,
        })
        .onConflictDoNothing()
        .run();

      db.insert(evalsToDatasetsTable)
        .values({
          evalId,
          datasetId,
        })
        .onConflictDoNothing()
        .run();

      logger.debug(`Inserting dataset ${datasetId}`);

      if (config.tags) {
        for (const [tagKey, tagValue] of Object.entries(config.tags)) {
          const tagId = sha256(`${tagKey}:${tagValue}`);

          db.insert(tagsTable)
            .values({
              id: tagId,
              name: tagKey,
              value: tagValue,
            })
            .onConflictDoNothing()
            .run();

          db.insert(evalsToTagsTable)
            .values({
              evalId,
              tagId,
            })
            .onConflictDoNothing()
            .run();

          logger.debug(`Inserting tag ${tagId}`);
        }
      }
    });

    return new Eval(config, {
      id: evalId,
      author: opts?.author,
      createdAt,
      persisted: true,
      runtimeOptions: sanitizeRuntimeOptions(opts?.runtimeOptions),
    });
  }

  constructor(
    config: Partial<UnifiedConfig>,
    opts?: {
      id?: string;
      createdAt?: Date;
      author?: string;
      description?: string;
      prompts?: CompletedPrompt[];
      datasetId?: string;
      persisted?: boolean;
      vars?: string[];
      runtimeOptions?: Partial<import('../types').EvaluateOptions>;
    },
  ) {
    const createdAt = opts?.createdAt || new Date();
    this.createdAt = createdAt.getTime();
    this.id = opts?.id || createEvalId(createdAt);
    this.author = opts?.author;
    this.config = config;
    this.results = [];
    this.prompts = opts?.prompts || [];
    this.datasetId = opts?.datasetId;
    this.persisted = opts?.persisted || false;
    this._resultsLoaded = false;
    this.vars = opts?.vars || [];
    this.runtimeOptions = opts?.runtimeOptions;
  }

  version() {
    /**
     * Version 3 is the denormalized version of where the table and results are stored on the eval object.
     * Version 4 is the normalized version where the results are stored in another databse table and the table for vizualization is generated by the app.
     */
    return this.oldResults && 'table' in this.oldResults ? 3 : 4;
  }

  useOldResults() {
    return this.version() < 4;
  }

  setTable(table: EvaluateTable) {
    invariant(this.version() < 4, 'Eval is not version 3');
    invariant(this.oldResults, 'Old results not found');
    this.oldResults.table = table;
  }

  async save() {
    const db = getDb();
    const updateObj: Record<string, any> = {
      config: this.config,
      prompts: this.prompts,
      description: this.config.description,
      author: this.author,
      updatedAt: getCurrentTimestamp(),
      vars: Array.from(this.vars),
      runtimeOptions: sanitizeRuntimeOptions(this.runtimeOptions),
    };

    if (this.useOldResults()) {
      invariant(this.oldResults, 'Old results not found');
      updateObj.results = this.oldResults;
    }
    await db.update(evalsTable).set(updateObj).where(eq(evalsTable.id, this.id)).run();
    this.persisted = true;
  }

  setVars(vars: string[]) {
    this.vars = vars;
  }

  addVar(varName: string) {
    this.vars.push(varName);
  }

  getPrompts() {
    if (this.useOldResults()) {
      invariant(this.oldResults, 'Old results not found');
      return this.oldResults.table?.head.prompts || [];
    }
    return this.prompts;
  }

  async getTable(): Promise<EvaluateTable> {
    if (this.useOldResults()) {
      return this.oldResults?.table || { head: { prompts: [], vars: [] }, body: [] };
    }
    return convertResultsToTable(await this.toResultsFile());
  }

  async addResult(result: EvaluateResult) {
    const newResult = await EvalResult.createFromEvaluateResult(this.id, result, {
      persist: this.persisted,
    });
    if (!this.persisted) {
      // We're only going to keep results in memory if the eval isn't persisted in the database
      // This is to avoid memory issues when running large evaluations
      this.results.push(newResult);
    }
    if (this.persisted) {
      // Notify watchers that new results are available
      updateSignalFile();
    }
  }

  async *fetchResultsBatched(batchSize: number = 100) {
    for await (const batch of EvalResult.findManyByEvalIdBatched(this.id, { batchSize })) {
      yield batch;
    }
  }

  async getResultsCount(): Promise<number> {
    // Use cached count for better performance
    return getCachedResultsCount(this.id);
  }

  async fetchResultsByTestIdx(testIdx: number) {
    return await EvalResult.findManyByEvalId(this.id, { testIdx });
  }

  /**
   * Private helper method to build filter conditions and query for test indices
   */
  private async queryTestIndices(opts: {
    offset?: number;
    limit?: number;
    filterMode?: EvalResultsFilterMode;
    searchQuery?: string;
    filters?: string[];
  }): Promise<{ testIndices: number[]; filteredCount: number }> {
    const db = getDb();
    const offset = opts.offset ?? 0;
    const limit = opts.limit ?? 50;
    const mode: EvalResultsFilterMode = opts.filterMode ?? 'all';

    // Build filter conditions
    const conditions = [`eval_id = '${this.id}'`];
    if (mode === 'errors') {
      conditions.push(`failure_reason = ${ResultFailureReason.ERROR}`);
    } else if (mode === 'failures') {
      conditions.push(`success = 0 AND failure_reason != ${ResultFailureReason.ERROR}`);
    } else if (mode === 'passes') {
      conditions.push(`success = 1`);
    }

    // Add filters
    if (opts.filters && opts.filters.length > 0) {
      const filterConditions: string[] = [];
      // Helper function to sanitize SQL string values
      const sanitizeValue = (val: string) => val.replace(/'/g, "''");

      opts.filters.forEach((filter) => {
        const { logicOperator, type, operator, value, field } = JSON.parse(filter);
        let condition: string | null = null;

        if (type === 'metric' && operator === 'equals') {
          const sanitizedValue = sanitizeValue(value);
          // Because sanitized values can contain dots (e.g. `gpt-4.1-judge`) we need to wrap the sanitized value
          // in double quotes.
          condition = `json_extract(named_scores, '$."${sanitizedValue}"') IS NOT NULL`;
        } else if (type === 'metadata' && field) {
          const sanitizedValue = sanitizeValue(value);
          const sanitizedField = sanitizeValue(field);

          if (operator === 'equals') {
            condition = `json_extract(metadata, '$."${sanitizedField}"') = '${sanitizedValue}'`;
          } else if (operator === 'contains') {
            condition = `json_extract(metadata, '$."${sanitizedField}"') LIKE '%${sanitizedValue}%'`;
          } else if (operator === 'not_contains') {
            condition = `(json_extract(metadata, '$."${sanitizedField}"') IS NULL OR json_extract(metadata, '$."${sanitizedField}"') NOT LIKE '%${sanitizedValue}%')`;
          }
        } else if (type === 'plugin' && operator === 'equals') {
          const sanitizedValue = sanitizeValue(value);
          // Is the value a category? e.g. `harmful` or `bias`
          const isCategory = Object.keys(PLUGIN_CATEGORIES).includes(sanitizedValue);
          const pluginIdPath = "json_extract(metadata, '$.pluginId')";

          // Plugin ID is stored in metadata.pluginId
          if (isCategory) {
            condition = `${pluginIdPath} LIKE '${sanitizedValue}:%'`;
          } else {
            condition = `${pluginIdPath} = '${sanitizedValue}'`;
          }
        } else if (type === 'strategy' && operator === 'equals') {
          const sanitizedValue = sanitizeValue(value);
          if (sanitizedValue === 'basic') {
            // Basic is represented by NULL in the metadata.strategyId field
            condition = `(json_extract(metadata, '$.strategyId') IS NULL OR json_extract(metadata, '$.strategyId') = '')`;
          } else {
            // Strategy ID is stored in metadata.strategyId
            condition = `json_extract(metadata, '$.strategyId') = '${sanitizedValue}'`;
          }
        } else if (type === 'severity' && operator === 'equals') {
          const sanitizedValue = sanitizeValue(value);
          // Get the severity map for all plugins
          const severityMap = getRiskCategorySeverityMap(this.config?.redteam?.plugins);

          // Find all plugin IDs that match the requested severity
          const matchingPluginIds = Object.entries(severityMap)
            .filter(([, severity]) => severity === sanitizedValue)
            .map(([pluginId]) => pluginId);

          if (matchingPluginIds.length > 0) {
            const pluginIdPath = "json_extract(metadata, '$.pluginId')";
            // Build SQL condition to check if pluginId matches any of the plugins with this severity
            const pluginConditions = matchingPluginIds.map((pluginId) => {
              const sanitizedPluginId = sanitizeValue(pluginId);
              // Check for exact match or category match (e.g., 'harmful:*')
              if (pluginId.includes(':')) {
                // It's a specific subcategory
                return `${pluginIdPath} = '${sanitizedPluginId}'`;
              } else {
                // It's a category, match any plugin starting with this prefix
                return `${pluginIdPath} LIKE '${sanitizedPluginId}:%'`;
              }
            });
            condition = `(${pluginConditions.join(' OR ')})`;
          }
        }

        if (condition) {
          // Apply logic operator if there are already existing filter conditions
          filterConditions.push(
            filterConditions.length > 0 ? `${logicOperator} ${condition}` : condition,
          );
        }
      });
      if (filterConditions.length > 0) {
        conditions.push(`(${filterConditions.join(' ')})`);
      }
    }

    // Add search condition if searchQuery is provided
    if (opts.searchQuery && opts.searchQuery.trim() !== '') {
      const sanitizedSearch = opts.searchQuery.replace(/'/g, "''");
      const searchConditions = [
        // Search in response text
        `response LIKE '%${sanitizedSearch}%'`,
        // Search in grading result reason
        `json_extract(grading_result, '$.reason') LIKE '%${sanitizedSearch}%'`,
        // Search in grading result comment
        `json_extract(grading_result, '$.comment') LIKE '%${sanitizedSearch}%'`,
        // Search in named scores
        `json_extract(named_scores, '$') LIKE '%${sanitizedSearch}%'`,
        // Search in metadata
        `json_extract(metadata, '$') LIKE '%${sanitizedSearch}%'`,
        // Search in test case vars
        `json_extract(test_case, '$.vars') LIKE '%${sanitizedSearch}%'`,
        // Search in test case metadata
        `json_extract(test_case, '$.metadata') LIKE '%${sanitizedSearch}%'`,
      ];
      conditions.push(`(${searchConditions.join(' OR ')})`);
    }

    const whereSql = conditions.join(' AND ');

    // Get filtered count
    const filteredCountQuery = sql.raw(
      `SELECT COUNT(DISTINCT test_idx) as count FROM eval_results WHERE ${whereSql}`,
    );
    const countStart = Date.now();
    const countResult = await db.get<FilteredCountRow>(filteredCountQuery);
    const countEnd = Date.now();
    logger.debug(`Count query took ${countEnd - countStart}ms`);
    const filteredCount = countResult?.count || 0;

    // Query for test indices based on filters
    const idxQuery = sql.raw(
      `SELECT DISTINCT test_idx FROM eval_results WHERE ${whereSql} ORDER BY test_idx LIMIT ${limit} OFFSET ${offset}`,
    );
    const idxStart = Date.now();
    const rows = await db.all<TestIndexRow>(idxQuery);
    const idxEnd = Date.now();
    logger.debug(`Index query took ${idxEnd - idxStart}ms`);

    // Get all test indices from the rows
    const testIndices = rows.map((row) => row.test_idx);

    return { testIndices, filteredCount };
  }

  async getTablePage(opts: {
    offset?: number;
    limit?: number;
    filterMode?: EvalResultsFilterMode;
    testIndices?: number[];
    searchQuery?: string;
    filters?: string[];
  }): Promise<{
    head: { prompts: Prompt[]; vars: string[] };
    body: EvaluateTableRow[];
    totalCount: number;
    filteredCount: number;
    id: string;
  }> {
    // Get total count of tests for this eval
    const totalCount = await this.getResultsCount();

    // Determine test indices to use
    let testIndices: number[];
    let filteredCount: number;

    if (opts.testIndices && opts.testIndices.length > 0) {
      // Use the provided test indices directly
      testIndices = opts.testIndices;
      filteredCount = testIndices.length;
    } else {
      // Use optimized query for simple cases, fall back to original for complex filters
      const hasComplexFilters = opts.filters && opts.filters.length > 0;

      let queryResult;
      if (hasComplexFilters) {
        // Fall back to original query for complex filters
        logger.debug('Using original query for complex filters');
        queryResult = await this.queryTestIndices({
          offset: opts.offset,
          limit: opts.limit,
          filterMode: opts.filterMode,
          searchQuery: opts.searchQuery,
          filters: opts.filters,
        });
      } else {
        // Use optimized query for better performance
        logger.debug('Using optimized query for table page');
        queryResult = await queryTestIndicesOptimized(this.id, {
          offset: opts.offset,
          limit: opts.limit,
          filterMode: opts.filterMode,
          searchQuery: opts.searchQuery,
          filters: opts.filters,
        });
      }

      testIndices = queryResult.testIndices;
      filteredCount = queryResult.filteredCount;
    }

    // Get vars for this eval
    const varsStart = Date.now();
    const vars = Array.from(this.vars);
    const varsEnd = Date.now();
    logger.debug(`Vars query took ${varsEnd - varsStart}ms`);

    // Initialize the body array that will hold table rows
    const body: EvaluateTableRow[] = [];
    const bodyStart = Date.now();

    // Early return if no test indices found
    if (testIndices.length === 0) {
      const bodyEnd = Date.now();
      logger.debug(`Body query took ${bodyEnd - bodyStart}ms`);
      return {
        head: { prompts: this.prompts, vars },
        body,
        totalCount,
        filteredCount,
        id: this.id,
      };
    }

    // Fetch all results for these test indices in a single query
    const allResults = await EvalResult.findManyByEvalIdAndTestIndices(this.id, testIndices);

    // Group results by test index
    const resultsByTestIdx = new Map<number, EvalResult[]>();
    for (const result of allResults) {
      if (!resultsByTestIdx.has(result.testIdx)) {
        resultsByTestIdx.set(result.testIdx, []);
      }
      resultsByTestIdx.get(result.testIdx)!.push(result);
    }

    // Create table rows in the same order as the original query
    for (const testIdx of testIndices) {
      const results = resultsByTestIdx.get(testIdx) || [];
      if (results.length > 0) {
        body.push(convertTestResultsToTableRow(results, vars));
      }
    }

    const bodyEnd = Date.now();
    logger.debug(`Body query took ${bodyEnd - bodyStart}ms`);

    return { head: { prompts: this.prompts, vars }, body, totalCount, filteredCount, id: this.id };
  }

  async addPrompts(prompts: CompletedPrompt[]) {
    this.prompts = prompts;
    if (this.persisted) {
      const db = getDb();
      await db.update(evalsTable).set({ prompts }).where(eq(evalsTable.id, this.id)).run();
    }
  }

  async setResults(results: EvalResult[]) {
    this.results = results;
    if (this.persisted) {
      const db = getDb();
      await db.insert(evalResultsTable).values(results.map((r) => ({ ...r, evalId: this.id })));
    }
    this._resultsLoaded = true;
  }

  async loadResults() {
    this.results = await EvalResult.findManyByEvalId(this.id);
    this._resultsLoaded = true;
  }

  async getResults(): Promise<EvaluateResult[] | EvalResult[]> {
    if (this.useOldResults()) {
      invariant(this.oldResults, 'Old results not found');
      return this.oldResults.results;
    }
    await this.loadResults();
    this._resultsLoaded = true;
    return this.results;
  }

  clearResults() {
    this.results = [];
    this._resultsLoaded = false;
  }

  getStats(): EvaluateStats {
    const stats: EvaluateStats = {
      successes: 0,
      failures: 0,
      errors: 0,
      tokenUsage: createEmptyTokenUsage(),
    };

    for (const prompt of this.prompts) {
      stats.successes += prompt.metrics?.testPassCount ?? 0;
      stats.failures += prompt.metrics?.testFailCount ?? 0;
      stats.errors += prompt.metrics?.testErrorCount ?? 0;

      accumulateTokenUsage(stats.tokenUsage, prompt.metrics?.tokenUsage);
    }

    return stats;
  }

  async toEvaluateSummary(): Promise<EvaluateSummaryV3 | EvaluateSummaryV2> {
    if (this.useOldResults()) {
      invariant(this.oldResults, 'Old results not found');
      return {
        version: 2,
        timestamp: new Date(this.createdAt).toISOString(),
        results: this.oldResults.results,
        table: this.oldResults.table,
        stats: this.oldResults.stats,
      };
    }
    if (this.results.length === 0) {
      await this.loadResults();
    }

    const stats = await this.getStats();
    const shouldStripPromptText = getEnvBool('PROMPTFOO_STRIP_PROMPT_TEXT', false);

    const prompts = shouldStripPromptText
      ? this.prompts.map((p) => ({
          ...p,
          raw: '[prompt stripped]',
        }))
      : this.prompts;

    return {
      version: 3,
      timestamp: new Date(this.createdAt).toISOString(),
      prompts,
      results: this.results.map((r) => r.toEvaluateResult()),
      stats,
    };
  }

  async toResultsFile(): Promise<ResultsFile> {
    const results: ResultsFile = {
      version: this.version(),
      createdAt: new Date(this.createdAt).toISOString(),
      results: await this.toEvaluateSummary(),
      config: this.config,
      author: this.author || null,
      prompts: this.getPrompts(),
      datasetId: this.datasetId || null,
    };

    return results;
  }

  async delete() {
    const db = getDb();
    db.transaction(() => {
      db.delete(evalsToDatasetsTable).where(eq(evalsToDatasetsTable.evalId, this.id)).run();
      db.delete(evalsToPromptsTable).where(eq(evalsToPromptsTable.evalId, this.id)).run();
      db.delete(evalsToTagsTable).where(eq(evalsToTagsTable.evalId, this.id)).run();
      db.delete(evalResultsTable).where(eq(evalResultsTable.evalId, this.id)).run();
      db.delete(evalsTable).where(eq(evalsTable.id, this.id)).run();
    });
  }
}

/**
 * Queries summaries of all evals, optionally for a given dataset.
 *
 * @param datasetId - An optional dataset ID to filter by.
 * @returns A list of eval summaries.
 */
export async function getEvalSummaries(datasetId?: string): Promise<EvalSummary[]> {
  const db = getDb();

  const results = db
    .select({
      evalId: evalsTable.id,
      createdAt: evalsTable.createdAt,
      description: evalsTable.description,
      datasetId: evalsToDatasetsTable.datasetId,
      isRedteam: sql<boolean>`json_type(${evalsTable.config}, '$.redteam') IS NOT NULL`,
      prompts: evalsTable.prompts,
    })
    .from(evalsTable)
    .leftJoin(evalsToDatasetsTable, eq(evalsTable.id, evalsToDatasetsTable.evalId))
    .where(datasetId ? eq(evalsToDatasetsTable.datasetId, datasetId) : undefined)
    .orderBy(desc(evalsTable.createdAt))
    .all();

  /**
   * Deserialize the evals. A few things to note:
   *
   * - Test statistics are derived from the prompt metrics as this is the only reliable source of truth
   * that's written to the evals table.
   */
  return results.map((result) => {
    const passCount =
      result.prompts?.reduce((memo, prompt) => {
        return memo + (prompt.metrics?.testPassCount ?? 0);
      }, 0) ?? 0;

    // All prompts should have the same number of test cases:
    const testCounts = result.prompts?.map((p) => {
      return (
        (p.metrics?.testPassCount ?? 0) +
        (p.metrics?.testFailCount ?? 0) +
        (p.metrics?.testErrorCount ?? 0)
      );
    }) ?? [0];

    // Derive the number of tests from the first prompt.
    const testCount = testCounts.length > 0 ? testCounts[0] : 0;

    // Test count * prompt count
    const testRunCount = testCount * (result.prompts?.length ?? 0);

    return {
      evalId: result.evalId,
      createdAt: result.createdAt,
      description: result.description,
      numTests: testCount,
      datasetId: result.datasetId,
      isRedteam: result.isRedteam,
      passRate: testRunCount > 0 ? (passCount / testRunCount) * 100 : 0,
      label: result.description ? `${result.description} (${result.evalId})` : result.evalId,
      type: result.isRedteam ? 'redteam' : 'eval',
    };
  });
}

<<<<<<< HEAD
/**
 * Get a paginated list of eval summaries with server-side filtering, sorting, and search.
 *
 * @param params - Query parameters for pagination, filtering, and search.
 * @returns Paginated eval results with total count.
 */
export async function getPaginatedEvalSummaries(
  params: EvalQueryParams,
): Promise<{ data: EvalSummary[]; total: number }> {
  const db = getDb();

  const {
    limit = 50,
    offset = 0,
    search = '',
    sort = 'createdAt',
    order = 'desc',
    datasetId,
    focusedEvalId,
  } = params;

  // Build base query with joins
  const baseQuery = db
    .select({
      evalId: evalsTable.id,
      createdAt: evalsTable.createdAt,
      description: evalsTable.description,
      datasetId: evalsToDatasetsTable.datasetId,
      isRedteam: sql<boolean>`json_type(${evalsTable.config}, '$.redteam') IS NOT NULL`,
      prompts: evalsTable.prompts,
    })
    .from(evalsTable)
    .leftJoin(evalsToDatasetsTable, eq(evalsTable.id, evalsToDatasetsTable.evalId));

  // Resolve datasetId from focusedEvalId if provided
  let effectiveDatasetId = datasetId;
  if (focusedEvalId && !datasetId) {
    // Look up the focused eval's datasetId
    const focusedEvalDataset = db
      .select({ datasetId: evalsToDatasetsTable.datasetId })
      .from(evalsTable)
      .leftJoin(evalsToDatasetsTable, eq(evalsTable.id, evalsToDatasetsTable.evalId))
      .where(eq(evalsTable.id, focusedEvalId))
      .get();

    effectiveDatasetId = focusedEvalDataset?.datasetId || undefined;
  }

  // Build where conditions
  const whereConditions = [];

  if (effectiveDatasetId) {
    whereConditions.push(eq(evalsToDatasetsTable.datasetId, effectiveDatasetId));
  }

  if (search) {
    whereConditions.push(
      sql`(
        ${evalsTable.description} LIKE ${`%${search}%`} OR
        ${evalsTable.id} LIKE ${`%${search}%`}
      )`,
    );
  }

  const whereClause = whereConditions.length > 0 ? and(...whereConditions) : undefined;

  // Get total count
  const countQuery = db
    .select({ count: sql<number>`count(DISTINCT ${evalsTable.id})` })
    .from(evalsTable)
    .leftJoin(evalsToDatasetsTable, eq(evalsTable.id, evalsToDatasetsTable.evalId))
    .where(whereClause);

  const [countResult] = countQuery.all();
  const total = countResult?.count || 0;

  // Get paginated results
  let results: any[];

  // Apply sorting - we'll do most sorting in memory for complex calculated fields
  if (sort === 'createdAt') {
    results = baseQuery
      .where(whereClause)
      .orderBy(order === 'asc' ? evalsTable.createdAt : desc(evalsTable.createdAt))
      .limit(limit)
      .offset(offset)
      .all();
  } else if (sort === 'description') {
    results = baseQuery
      .where(whereClause)
      .orderBy(
        order === 'asc'
          ? sql`${evalsTable.description} COLLATE NOCASE`
          : sql`${evalsTable.description} COLLATE NOCASE DESC`,
      )
      .limit(limit)
      .offset(offset)
      .all();
  } else {
    // Default fallback to createdAt desc for any unhandled sort fields
    results = baseQuery
      .where(whereClause)
      .orderBy(desc(evalsTable.createdAt))
      .limit(limit)
      .offset(offset)
      .all();
  }

  // Transform to EvalSummary format
  const summaries: EvalSummary[] = results.map((result) => {
    const passCount =
      result.prompts?.reduce((memo: number, prompt: any) => {
        return memo + (prompt.metrics?.testPassCount ?? 0);
      }, 0) ?? 0;

    const testCounts = result.prompts?.map((p: any) => {
      return (
        (p.metrics?.testPassCount ?? 0) +
        (p.metrics?.testFailCount ?? 0) +
        (p.metrics?.testErrorCount ?? 0)
      );
    }) ?? [0];

    const testCount = testCounts.length > 0 ? testCounts[0] : 0;
    const testRunCount = testCount * (result.prompts?.length ?? 0);

    return {
      evalId: result.evalId,
      createdAt: result.createdAt,
      description: result.description,
      numTests: testCount,
      datasetId: result.datasetId,
      isRedteam: result.isRedteam,
      passRate: testRunCount > 0 ? (passCount / testRunCount) * 100 : 0,
      label: result.description ? `${result.description} (${result.evalId})` : result.evalId,
    };
  });

  // Note: Only database-supported sorting (createdAt, description) is implemented.
  // Complex calculated fields like passRate and numTests would require fetching
  // all records for proper global sorting, which is inefficient for large datasets.

  return {
    data: summaries,
=======
export async function getModelAuditSummaries(): Promise<EvalSummary[]> {
  const db = getDb();

  const results = db
    .select({
      id: modelAuditsTable.id,
      createdAt: modelAuditsTable.createdAt,
      name: modelAuditsTable.name,
      modelPath: modelAuditsTable.modelPath,
      hasErrors: modelAuditsTable.hasErrors,
      totalChecks: modelAuditsTable.totalChecks,
      passedChecks: modelAuditsTable.passedChecks,
      failedChecks: modelAuditsTable.failedChecks,
    })
    .from(modelAuditsTable)
    .orderBy(desc(modelAuditsTable.createdAt))
    .all();

  return results.map((result) => {
    const passRate =
      result.totalChecks && result.passedChecks
        ? (result.passedChecks / result.totalChecks) * 100
        : 0;

    const scanName = result.name || `Model Audit ${result.id.slice(-8)}`;
    const description = `${scanName} - ${result.modelPath}`;

    return {
      evalId: result.id,
      createdAt: result.createdAt,
      description: description,
      numTests: result.totalChecks || 0,
      datasetId: null, // Model audits don't have datasets
      isRedteam: false, // For backward compatibility
      type: 'modelaudit' as const,
      passRate: passRate,
      label: scanName,
    };
  });
}

export async function getAllEvalSummaries(datasetId?: string): Promise<EvalSummary[]> {
  const [evalSummaries, modelAuditSummaries] = await Promise.all([
    getEvalSummaries(datasetId),
    getModelAuditSummaries(),
  ]);

  // Combine and sort by creation date (most recent first)
  return [...evalSummaries, ...modelAuditSummaries].sort((a, b) => b.createdAt - a.createdAt);
}

export async function getPaginatedEvalSummaries({
  limit = 50,
  offset = 0,
  search,
  sort = 'createdAt',
  order = 'desc',
  datasetId,
  type,
}: {
  limit?: number;
  offset?: number;
  search?: string;
  sort?: 'createdAt' | 'description' | 'passRate' | 'numTests' | 'type';
  order?: 'asc' | 'desc';
  datasetId?: string;
  type?: EvalType;
}): Promise<{ data: EvalSummary[]; total: number }> {
  // Get all summaries first (we'll optimize this later with database-level pagination)
  let allSummaries = await getAllEvalSummaries(datasetId);

  // Apply type filter
  if (type) {
    allSummaries = allSummaries.filter((summary) => {
      const summaryType = summary.type || (summary.isRedteam ? 'redteam' : 'eval');
      return summaryType === type;
    });
  }

  // Apply search filter
  if (search) {
    const searchLower = search.toLowerCase();
    allSummaries = allSummaries.filter(
      (summary) =>
        summary.evalId.toLowerCase().includes(searchLower) ||
        (summary.description && summary.description.toLowerCase().includes(searchLower)) ||
        summary.label.toLowerCase().includes(searchLower),
    );
  }

  // Apply sorting
  allSummaries.sort((a, b) => {
    let aVal: any, bVal: any;

    switch (sort) {
      case 'description':
        aVal = a.description || '';
        bVal = b.description || '';
        break;
      case 'passRate':
        aVal = a.passRate;
        bVal = b.passRate;
        break;
      case 'numTests':
        aVal = a.numTests;
        bVal = b.numTests;
        break;
      case 'type':
        aVal = a.type || (a.isRedteam ? 'redteam' : 'eval');
        bVal = b.type || (b.isRedteam ? 'redteam' : 'eval');
        break;
      case 'createdAt':
      default:
        aVal = a.createdAt;
        bVal = b.createdAt;
        break;
    }

    if (order === 'asc') {
      return aVal < bVal ? -1 : aVal > bVal ? 1 : 0;
    } else {
      return aVal > bVal ? -1 : aVal < bVal ? 1 : 0;
    }
  });

  const total = allSummaries.length;
  const paginatedData = allSummaries.slice(offset, offset + limit);

  return {
    data: paginatedData,
>>>>>>> 1e93eb51
    total,
  };
}<|MERGE_RESOLUTION|>--- conflicted
+++ resolved
@@ -1,6 +1,6 @@
 import { randomUUID } from 'crypto';
 
-import { and, desc, eq, sql } from 'drizzle-orm';
+import { desc, eq, sql } from 'drizzle-orm';
 import { DEFAULT_QUERY_LIMIT } from '../constants';
 import { getDb } from '../database';
 import { updateSignalFile } from '../database/signal';
@@ -23,7 +23,6 @@
 import { getRiskCategorySeverityMap } from '../redteam/sharedFrontend';
 import {
   type CompletedPrompt,
-  type EvalQueryParams,
   type EvalSummary,
   type EvaluateResult,
   type EvaluateStats,
@@ -911,152 +910,6 @@
   });
 }
 
-<<<<<<< HEAD
-/**
- * Get a paginated list of eval summaries with server-side filtering, sorting, and search.
- *
- * @param params - Query parameters for pagination, filtering, and search.
- * @returns Paginated eval results with total count.
- */
-export async function getPaginatedEvalSummaries(
-  params: EvalQueryParams,
-): Promise<{ data: EvalSummary[]; total: number }> {
-  const db = getDb();
-
-  const {
-    limit = 50,
-    offset = 0,
-    search = '',
-    sort = 'createdAt',
-    order = 'desc',
-    datasetId,
-    focusedEvalId,
-  } = params;
-
-  // Build base query with joins
-  const baseQuery = db
-    .select({
-      evalId: evalsTable.id,
-      createdAt: evalsTable.createdAt,
-      description: evalsTable.description,
-      datasetId: evalsToDatasetsTable.datasetId,
-      isRedteam: sql<boolean>`json_type(${evalsTable.config}, '$.redteam') IS NOT NULL`,
-      prompts: evalsTable.prompts,
-    })
-    .from(evalsTable)
-    .leftJoin(evalsToDatasetsTable, eq(evalsTable.id, evalsToDatasetsTable.evalId));
-
-  // Resolve datasetId from focusedEvalId if provided
-  let effectiveDatasetId = datasetId;
-  if (focusedEvalId && !datasetId) {
-    // Look up the focused eval's datasetId
-    const focusedEvalDataset = db
-      .select({ datasetId: evalsToDatasetsTable.datasetId })
-      .from(evalsTable)
-      .leftJoin(evalsToDatasetsTable, eq(evalsTable.id, evalsToDatasetsTable.evalId))
-      .where(eq(evalsTable.id, focusedEvalId))
-      .get();
-
-    effectiveDatasetId = focusedEvalDataset?.datasetId || undefined;
-  }
-
-  // Build where conditions
-  const whereConditions = [];
-
-  if (effectiveDatasetId) {
-    whereConditions.push(eq(evalsToDatasetsTable.datasetId, effectiveDatasetId));
-  }
-
-  if (search) {
-    whereConditions.push(
-      sql`(
-        ${evalsTable.description} LIKE ${`%${search}%`} OR
-        ${evalsTable.id} LIKE ${`%${search}%`}
-      )`,
-    );
-  }
-
-  const whereClause = whereConditions.length > 0 ? and(...whereConditions) : undefined;
-
-  // Get total count
-  const countQuery = db
-    .select({ count: sql<number>`count(DISTINCT ${evalsTable.id})` })
-    .from(evalsTable)
-    .leftJoin(evalsToDatasetsTable, eq(evalsTable.id, evalsToDatasetsTable.evalId))
-    .where(whereClause);
-
-  const [countResult] = countQuery.all();
-  const total = countResult?.count || 0;
-
-  // Get paginated results
-  let results: any[];
-
-  // Apply sorting - we'll do most sorting in memory for complex calculated fields
-  if (sort === 'createdAt') {
-    results = baseQuery
-      .where(whereClause)
-      .orderBy(order === 'asc' ? evalsTable.createdAt : desc(evalsTable.createdAt))
-      .limit(limit)
-      .offset(offset)
-      .all();
-  } else if (sort === 'description') {
-    results = baseQuery
-      .where(whereClause)
-      .orderBy(
-        order === 'asc'
-          ? sql`${evalsTable.description} COLLATE NOCASE`
-          : sql`${evalsTable.description} COLLATE NOCASE DESC`,
-      )
-      .limit(limit)
-      .offset(offset)
-      .all();
-  } else {
-    // Default fallback to createdAt desc for any unhandled sort fields
-    results = baseQuery
-      .where(whereClause)
-      .orderBy(desc(evalsTable.createdAt))
-      .limit(limit)
-      .offset(offset)
-      .all();
-  }
-
-  // Transform to EvalSummary format
-  const summaries: EvalSummary[] = results.map((result) => {
-    const passCount =
-      result.prompts?.reduce((memo: number, prompt: any) => {
-        return memo + (prompt.metrics?.testPassCount ?? 0);
-      }, 0) ?? 0;
-
-    const testCounts = result.prompts?.map((p: any) => {
-      return (
-        (p.metrics?.testPassCount ?? 0) +
-        (p.metrics?.testFailCount ?? 0) +
-        (p.metrics?.testErrorCount ?? 0)
-      );
-    }) ?? [0];
-
-    const testCount = testCounts.length > 0 ? testCounts[0] : 0;
-    const testRunCount = testCount * (result.prompts?.length ?? 0);
-
-    return {
-      evalId: result.evalId,
-      createdAt: result.createdAt,
-      description: result.description,
-      numTests: testCount,
-      datasetId: result.datasetId,
-      isRedteam: result.isRedteam,
-      passRate: testRunCount > 0 ? (passCount / testRunCount) * 100 : 0,
-      label: result.description ? `${result.description} (${result.evalId})` : result.evalId,
-    };
-  });
-
-  // Note: Only database-supported sorting (createdAt, description) is implemented.
-  // Complex calculated fields like passRate and numTests would require fetching
-  // all records for proper global sorting, which is inefficient for large datasets.
-
-  return {
-    data: summaries,
-=======
 export async function getModelAuditSummaries(): Promise<EvalSummary[]> {
   const db = getDb();
 
@@ -1115,6 +968,7 @@
   sort = 'createdAt',
   order = 'desc',
   datasetId,
+  focusedEvalId,
   type,
 }: {
   limit?: number;
@@ -1123,10 +977,25 @@
   sort?: 'createdAt' | 'description' | 'passRate' | 'numTests' | 'type';
   order?: 'asc' | 'desc';
   datasetId?: string;
+  focusedEvalId?: string;
   type?: EvalType;
 }): Promise<{ data: EvalSummary[]; total: number }> {
-  // Get all summaries first (we'll optimize this later with database-level pagination)
-  let allSummaries = await getAllEvalSummaries(datasetId);
+  // Handle focusedEvalId for Phase 1 compatibility
+  let effectiveDatasetId = datasetId;
+  if (focusedEvalId && !datasetId) {
+    const db = getDb();
+    const focusedEvalDataset = db
+      .select({ datasetId: evalsToDatasetsTable.datasetId })
+      .from(evalsTable)
+      .leftJoin(evalsToDatasetsTable, eq(evalsTable.id, evalsToDatasetsTable.evalId))
+      .where(eq(evalsTable.id, focusedEvalId))
+      .get();
+
+    effectiveDatasetId = focusedEvalDataset?.datasetId || undefined;
+  }
+
+  // Get all summaries (unified approach for model audit integration)
+  let allSummaries = await getAllEvalSummaries(effectiveDatasetId);
 
   // Apply type filter
   if (type) {
@@ -1187,7 +1056,6 @@
 
   return {
     data: paginatedData,
->>>>>>> 1e93eb51
     total,
   };
 }