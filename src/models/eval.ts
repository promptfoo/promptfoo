--- conflicted
+++ resolved
@@ -50,15 +50,8 @@
   queryTestIndicesOptimized,
 } from './evalPerformance';
 import EvalResult from './evalResult';
-<<<<<<< HEAD
-import { calculateFilteredMetrics } from '../util/calculateFilteredMetrics';
-import { calculateAttackSuccessRate } from '../redteam/metrics';
-=======
-
-import type { EvalResultsFilterMode, TraceData } from '../types/index';
->>>>>>> 873241ee
-
-import type { EvalResultsFilterMode, EvalType } from '../types';
+
+import type { EvalResultsFilterMode, EvalType, TraceData } from '../types';
 
 /**
  * Database query result type interfaces
