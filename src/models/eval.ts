--- conflicted
+++ resolved
@@ -43,13 +43,9 @@
 import { accumulateTokenUsage, createEmptyTokenUsage } from '../util/tokenUsageUtils';
 import { getCachedResultsCount, queryTestIndicesOptimized } from './evalPerformance';
 import EvalResult from './evalResult';
-
-<<<<<<< HEAD
+import { calculateAttackSuccessRate } from '../redteam/metrics';
+
 import type { EvalResultsFilterMode, EvalType } from '../types';
-=======
-import type { EvalResultsFilterMode } from '../types/index';
-import { calculateAttackSuccessRate } from '../redteam/metrics';
->>>>>>> ae52bd27
 
 interface FilteredCountRow {
   count: number | null;
