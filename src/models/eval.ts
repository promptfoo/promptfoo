import { randomUUID } from 'crypto';

import { and, desc, eq, sql } from 'drizzle-orm';
import { DEFAULT_QUERY_LIMIT } from '../constants';
import { getDb } from '../database/index';
import { updateSignalFile } from '../database/signal';
import {
  datasetsTable,
  evalResultsTable,
  evalsTable,
  evalsToDatasetsTable,
  evalsToPromptsTable,
  evalsToTagsTable,
  modelAuditsTable,
  promptsTable,
  tagsTable,
} from '../database/tables';
import { getEnvBool } from '../envars';
import { getUserEmail } from '../globalConfig/accounts';
import logger from '../logger';
import { hashPrompt } from '../prompts/utils';
import { PLUGIN_CATEGORIES } from '../redteam/constants';
import { getRiskCategorySeverityMap } from '../redteam/sharedFrontend';
import {
  type CompletedPrompt,
  type EvalSummary,
  type EvaluateResult,
  type EvaluateStats,
  type EvaluateSummaryV2,
  type EvaluateSummaryV3,
  type EvaluateTable,
  type EvaluateTableRow,
  type Prompt,
  ResultFailureReason,
  type ResultsFile,
  type UnifiedConfig,
} from '../types/index';
import { convertResultsToTable } from '../util/convertEvalResultsToTable';
import { randomSequence, sha256 } from '../util/createHash';
import { convertTestResultsToTableRow } from '../util/exportToFile/index';
import invariant from '../util/invariant';
import { getCurrentTimestamp } from '../util/time';
import { accumulateTokenUsage, createEmptyTokenUsage } from '../util/tokenUsageUtils';
import { getCachedResultsCount, queryTestIndicesOptimized } from './evalPerformance';
import EvalResult from './evalResult';
<<<<<<< HEAD
import { calculateAttackSuccessRate } from '../redteam/metrics';

import type { EvalResultsFilterMode, EvalType } from '../types';

=======
import { calculateFilteredMetrics } from '../util/calculateFilteredMetrics';

import type { EvalResultsFilterMode } from '../types/index';
import { calculateAttackSuccessRate } from '../redteam/metrics';

/**
 * Database query result type interfaces
 * These types ensure type safety for raw SQL queries that don't use Drizzle's query builder
 */

/** Result from COUNT queries using db.get() - count may be null if query fails */
>>>>>>> ff208023
interface FilteredCountRow {
  count: number | null;
}

/** Result from queries selecting test_idx column */
interface TestIndexRow {
  test_idx: number;
}

/** Result from queries selecting distinct metadata or variable keys */
interface MetadataKeyResult {
  key: string;
}

/**
 * Sanitizes runtime options to ensure only JSON-serializable data is persisted.
 * Removes non-serializable fields like AbortSignal, functions, and symbols.
 */
function sanitizeRuntimeOptions(
  options?: Partial<import('../types').EvaluateOptions>,
): Partial<import('../types').EvaluateOptions> | undefined {
  if (!options) {
    return undefined;
  }

  // Create a deep copy to avoid mutating the original
  const sanitized = { ...options };

  // Remove known non-serializable fields
  delete (sanitized as any).abortSignal;

  // Remove any function or symbol values
  for (const key in sanitized) {
    const value = (sanitized as any)[key];
    if (typeof value === 'function' || typeof value === 'symbol') {
      delete (sanitized as any)[key];
    }
  }

  return sanitized;
}

export function createEvalId(createdAt: Date = new Date()) {
  return `eval-${randomSequence(3)}-${createdAt.toISOString().slice(0, 19)}`;
}

/** Result from queries extracting variable keys with eval IDs */
export interface VarKeyWithEvalIdResult {
  key: string;
  eval_id: string;
}

/** Result from queries extracting variable keys */
export interface VarKeyResult {
  key: string;
}

const escapeJsonPathKey = (key: string) => key.replace(/\\/g, '\\\\').replace(/"/g, '\\"');

export class EvalQueries {
  static async getVarsFromEvals(evals: Eval[]) {
    const db = getDb();
    const query = sql.raw(
      `SELECT DISTINCT j.key, eval_id from (SELECT eval_id, json_extract(eval_results.test_case, '$.vars') as vars
FROM eval_results where eval_id IN (${evals.map((e) => `'${e.id}'`).join(',')})) t, json_each(t.vars) j;`,
    );
    const results = await db.all<VarKeyWithEvalIdResult>(query);
    const vars = results.reduce((acc: Record<string, string[]>, r) => {
      acc[r.eval_id] = acc[r.eval_id] || [];
      acc[r.eval_id].push(r.key);
      return acc;
    }, {});
    return vars;
  }

  static async getVarsFromEval(evalId: string) {
    const db = getDb();
    const query = sql.raw(
      `SELECT DISTINCT j.key from (SELECT json_extract(eval_results.test_case, '$.vars') as vars
    FROM eval_results where eval_results.eval_id = '${evalId}') t, json_each(t.vars) j;`,
    );
    const results = await db.all<VarKeyResult>(query);
    const vars = results.map((r) => r.key);

    return vars;
  }

  static async setVars(evalId: string, vars: string[]) {
    const db = getDb();
    try {
      db.update(evalsTable).set({ vars }).where(eq(evalsTable.id, evalId)).run();
    } catch (e) {
      logger.error(`Error setting vars: ${vars} for eval ${evalId}: ${e}`);
    }
  }

  static async getMetadataKeysFromEval(
    evalId: string,
    comparisonEvalIds: string[] = [],
  ): Promise<string[]> {
    const db = getDb();
    try {
      // Combine primary eval ID with comparison eval IDs
      const allEvalIds = [evalId, ...comparisonEvalIds];

      // Use json_valid() to filter out malformed JSON and add LIMIT for DoS protection
      const query = sql`
        SELECT DISTINCT j.key FROM (
          SELECT metadata FROM eval_results
          WHERE eval_id IN (${sql.join(allEvalIds, sql`, `)})
            AND metadata IS NOT NULL
            AND metadata != '{}'
            AND json_valid(metadata)
          LIMIT 10000
        ) t, json_each(t.metadata) j
        ORDER BY j.key
        LIMIT 1000
      `;
      const results = await db.all<MetadataKeyResult>(query);
      return results.map((r) => r.key);
    } catch (error) {
      // Log error but return empty array to prevent breaking the UI
      logger.error(
        `Error fetching metadata keys for eval ${evalId} and comparisons [${comparisonEvalIds.join(', ')}]: ${error}`,
      );
      return [];
    }
  }

  /**
   * Queries all unique metadata values for a given metadata key.
   * @param evalId - The ID of the eval to get the metadata values from.
   * @param key - The key of the metadata to get the values from.
   * @returns An array of unique metadata values.
   */
  static getMetadataValuesFromEval(evalId: string, key: string): string[] {
    const db = getDb();
    const trimmedKey = key.trim();
    if (!trimmedKey) {
      return [];
    }

    try {
      const escapedKey = escapeJsonPathKey(trimmedKey);
      const jsonPath = `$."${escapedKey}"`;

      const query = sql`
        SELECT DISTINCT
          json_extract(${evalResultsTable.metadata}, ${jsonPath}) AS value
        FROM ${evalResultsTable}
        WHERE ${evalResultsTable.evalId} = ${evalId}
          AND ${evalResultsTable.metadata} IS NOT NULL
          AND ${evalResultsTable.metadata} != '{}'
          AND json_valid(${evalResultsTable.metadata})
          AND json_extract(${evalResultsTable.metadata}, ${jsonPath}) IS NOT NULL
        ORDER BY value
        LIMIT 1000
      `;

      const rows = db.all<{ value: string }>(query);
      const values = rows
        .map(({ value }) => String(value).trim())
        .filter((value) => Boolean(value && value.length > 0));

      return Array.from(new Set(values));
    } catch (error) {
      logger.error(
        `Error fetching metadata values for eval ${evalId} and key ${trimmedKey}: ${error instanceof Error ? error.message : String(error)}`,
      );
      return [];
    }
  }
}

export default class Eval {
  id: string;
  createdAt: number;
  author?: string;
  description?: string;
  config: Partial<UnifiedConfig>;
  // If these are empty, you need to call loadResults(). We don't load them by default to save memory.
  results: EvalResult[];
  datasetId?: string;
  prompts: CompletedPrompt[];
  oldResults?: EvaluateSummaryV2;
  persisted: boolean;
  vars: string[];
  _resultsLoaded: boolean = false;
  runtimeOptions?: Partial<import('../types').EvaluateOptions>;
  _shared: boolean = false;

  static async latest() {
    const db = getDb();
    const db_results = await db
      .select({
        id: evalsTable.id,
      })
      .from(evalsTable)
      .orderBy(desc(evalsTable.createdAt))
      .limit(1);

    if (db_results.length === 0) {
      return undefined;
    }

    return await Eval.findById(db_results[0].id);
  }

  static async findById(id: string) {
    const db = getDb();

    const evalData = db.select().from(evalsTable).where(eq(evalsTable.id, id)).all();

    if (evalData.length === 0) {
      return undefined;
    }

    const datasetResults = db
      .select({
        datasetId: evalsToDatasetsTable.datasetId,
      })
      .from(evalsToDatasetsTable)
      .where(eq(evalsToDatasetsTable.evalId, id))
      .limit(1)
      .all();

    const eval_ = evalData[0];
    const datasetId = datasetResults[0]?.datasetId;

    const evalInstance = new Eval(eval_.config, {
      id: eval_.id,
      createdAt: new Date(eval_.createdAt),
      author: eval_.author || undefined,
      description: eval_.description || undefined,
      prompts: eval_.prompts || [],
      datasetId,
      persisted: true,
      vars: eval_.vars || [],
      runtimeOptions: (eval_ as any).runtimeOptions,
    });
    if (eval_.results && 'table' in eval_.results) {
      evalInstance.oldResults = eval_.results as EvaluateSummaryV2;
    }

    // backfill vars
    if (!eval_.vars || eval_.vars.length === 0) {
      const vars = await EvalQueries.getVarsFromEval(id);
      evalInstance.setVars(vars);
      await EvalQueries.setVars(id, vars);
    }

    return evalInstance;
  }

  static async getMany(limit: number = DEFAULT_QUERY_LIMIT): Promise<Eval[]> {
    const db = getDb();
    const evals = await db
      .select()
      .from(evalsTable)
      .limit(limit)
      .orderBy(desc(evalsTable.createdAt))
      .all();
    return evals.map(
      (e) =>
        new Eval(e.config, {
          id: e.id,
          createdAt: new Date(e.createdAt),
          author: e.author || undefined,
          description: e.description || undefined,
          prompts: e.prompts || [],
          persisted: true,
        }),
    );
  }

  static async create(
    config: Partial<UnifiedConfig>,
    renderedPrompts: Prompt[], // The config doesn't contain the actual prompts, so we need to pass them in separately
    opts?: {
      id?: string;
      createdAt?: Date;
      author?: string;
      // Be wary, this is EvalResult[] and not EvaluateResult[]
      results?: EvalResult[];
      vars?: string[];
      runtimeOptions?: Partial<import('../types').EvaluateOptions>;
      completedPrompts?: CompletedPrompt[];
    },
  ): Promise<Eval> {
    const createdAt = opts?.createdAt || new Date();
    const evalId = opts?.id || createEvalId(createdAt);
    const author = opts?.author || getUserEmail();
    const db = getDb();

    const datasetId = sha256(JSON.stringify(config.tests || []));

    db.transaction(() => {
      db.insert(evalsTable)
        .values({
          id: evalId,
          createdAt: createdAt.getTime(),
          author,
          description: config.description,
          config,
          results: {},
          vars: opts?.vars || [],
          runtimeOptions: sanitizeRuntimeOptions(opts?.runtimeOptions),
          prompts: opts?.completedPrompts || [],
        })
        .run();

      for (const prompt of renderedPrompts) {
        const label = prompt.label || prompt.display || prompt.raw;
        const promptId = hashPrompt(prompt);

        db.insert(promptsTable)
          .values({
            id: promptId,
            prompt: label,
          })
          .onConflictDoNothing()
          .run();

        db.insert(evalsToPromptsTable)
          .values({
            evalId,
            promptId,
          })
          .onConflictDoNothing()
          .run();

        logger.debug(`Inserting prompt ${promptId}`);
      }

      if (opts?.results && opts.results.length > 0) {
        const res = db
          .insert(evalResultsTable)
          .values(opts.results?.map((r) => ({ ...r, evalId, id: randomUUID() })))
          .run();
        logger.debug(`Inserted ${res.changes} eval results`);
      }

      db.insert(datasetsTable)
        .values({
          id: datasetId,
          tests: config.tests,
        })
        .onConflictDoNothing()
        .run();

      db.insert(evalsToDatasetsTable)
        .values({
          evalId,
          datasetId,
        })
        .onConflictDoNothing()
        .run();

      logger.debug(`Inserting dataset ${datasetId}`);

      if (config.tags) {
        for (const [tagKey, tagValue] of Object.entries(config.tags)) {
          const tagId = sha256(`${tagKey}:${tagValue}`);

          db.insert(tagsTable)
            .values({
              id: tagId,
              name: tagKey,
              value: tagValue,
            })
            .onConflictDoNothing()
            .run();

          db.insert(evalsToTagsTable)
            .values({
              evalId,
              tagId,
            })
            .onConflictDoNothing()
            .run();

          logger.debug(`Inserting tag ${tagId}`);
        }
      }
    });

    return new Eval(config, {
      id: evalId,
      author: opts?.author,
      createdAt,
      persisted: true,
      runtimeOptions: sanitizeRuntimeOptions(opts?.runtimeOptions),
    });
  }

  constructor(
    config: Partial<UnifiedConfig>,
    opts?: {
      id?: string;
      createdAt?: Date;
      author?: string;
      description?: string;
      prompts?: CompletedPrompt[];
      datasetId?: string;
      persisted?: boolean;
      vars?: string[];
      runtimeOptions?: Partial<import('../types').EvaluateOptions>;
    },
  ) {
    const createdAt = opts?.createdAt || new Date();
    this.createdAt = createdAt.getTime();
    this.id = opts?.id || createEvalId(createdAt);
    this.author = opts?.author;
    this.config = config;
    this.results = [];
    this.prompts = opts?.prompts || [];
    this.datasetId = opts?.datasetId;
    this.persisted = opts?.persisted || false;
    this._resultsLoaded = false;
    this.vars = opts?.vars || [];
    this.runtimeOptions = opts?.runtimeOptions;
  }

  version() {
    /**
     * Version 3 is the denormalized version of where the table and results are stored on the eval object.
     * Version 4 is the normalized version where the results are stored in another databse table and the table for vizualization is generated by the app.
     */
    return this.oldResults && 'table' in this.oldResults ? 3 : 4;
  }

  useOldResults() {
    return this.version() < 4;
  }

  setTable(table: EvaluateTable) {
    invariant(this.version() < 4, 'Eval is not version 3');
    invariant(this.oldResults, 'Old results not found');
    this.oldResults.table = table;
  }

  async save() {
    const db = getDb();
    const updateObj: Record<string, any> = {
      config: this.config,
      prompts: this.prompts,
      description: this.config.description,
      author: this.author,
      updatedAt: getCurrentTimestamp(),
      vars: Array.from(this.vars),
      runtimeOptions: sanitizeRuntimeOptions(this.runtimeOptions),
    };

    if (this.useOldResults()) {
      invariant(this.oldResults, 'Old results not found');
      updateObj.results = this.oldResults;
    }
    db.update(evalsTable).set(updateObj).where(eq(evalsTable.id, this.id)).run();
    this.persisted = true;
  }

  setVars(vars: string[]) {
    this.vars = vars;
  }

  addVar(varName: string) {
    this.vars.push(varName);
  }

  getPrompts() {
    if (this.useOldResults()) {
      invariant(this.oldResults, 'Old results not found');
      return this.oldResults.table?.head.prompts || [];
    }
    return this.prompts;
  }

  async getTable(): Promise<EvaluateTable> {
    if (this.useOldResults()) {
      return this.oldResults?.table || { head: { prompts: [], vars: [] }, body: [] };
    }
    return convertResultsToTable(await this.toResultsFile());
  }

  async addResult(result: EvaluateResult) {
    const newResult = await EvalResult.createFromEvaluateResult(this.id, result, {
      persist: this.persisted,
    });
    if (!this.persisted) {
      // We're only going to keep results in memory if the eval isn't persisted in the database
      // This is to avoid memory issues when running large evaluations
      this.results.push(newResult);
    }
    if (this.persisted) {
      // Notify watchers that new results are available
      updateSignalFile();
    }
  }

  async *fetchResultsBatched(batchSize: number = 100) {
    for await (const batch of EvalResult.findManyByEvalIdBatched(this.id, { batchSize })) {
      yield batch;
    }
  }

  async getResultsCount(): Promise<number> {
    // Use cached count for better performance
    return getCachedResultsCount(this.id);
  }

  async fetchResultsByTestIdx(testIdx: number) {
    return await EvalResult.findManyByEvalId(this.id, { testIdx });
  }

  /**
   * CRITICAL: Builds the WHERE SQL clause for filtering results.
   * This is the single source of truth for all filtering logic.
   * Used by both queryTestIndices() (pagination) and getFilteredMetrics().
   *
   * Any changes to filter logic MUST be made here to ensure consistency
   * between displayed rows and calculated metrics.
   *
   * @returns SQL WHERE clause string (without "WHERE" keyword)
   */
  private buildFilterWhereSql(opts: {
    filterMode?: EvalResultsFilterMode;
    searchQuery?: string;
    filters?: string[];
  }): string {
    const mode: EvalResultsFilterMode = opts.filterMode ?? 'all';

    // Build filter conditions
    const conditions = [`eval_id = '${this.id}'`];
    if (mode === 'errors') {
      conditions.push(`failure_reason = ${ResultFailureReason.ERROR}`);
    } else if (mode === 'failures') {
      conditions.push(`success = 0 AND failure_reason != ${ResultFailureReason.ERROR}`);
    } else if (mode === 'passes') {
      conditions.push(`success = 1`);
    } else if (mode === 'highlights') {
      conditions.push(`json_extract(grading_result, '$.comment') LIKE '!highlight%'`);
    }

    // Add filters
    if (opts.filters && opts.filters.length > 0) {
      const filterConditions: string[] = [];
      // Helper function to sanitize SQL string values
      const sanitizeValue = (val: string) => val.replace(/'/g, "''");

      // Helper function to escape JSON path keys (quotes & backslashes) for safe SQLite json_extract() usage
      const escapeJsonPathKey = (key: string) => key.replace(/\\/g, '\\\\').replace(/"/g, '\\"');

      opts.filters.forEach((filter) => {
        const { logicOperator, type, operator, value, field } = JSON.parse(filter);
        let condition: string | null = null;

        if (type === 'metric') {
          // For backward compatibility: old filters use 'value' for metric name with 'equals' operator
          // New filters use 'field' for metric name with comparison operators
          const metricKey = field || value;
          if (!metricKey) {
            // Skip invalid metric filters
            return;
          }

          const escapedField = escapeJsonPathKey(metricKey);

          // Value must be a number
          const numericValue = typeof value === 'number' ? value : Number.parseFloat(value);

          if (operator === 'is_defined' || (operator === 'equals' && !field)) {
            // 'is_defined': new operator that checks if metric exists
            // 'equals' without field: old format for backward compatibility
            condition = `json_extract(named_scores, '$."${escapedField}"') IS NOT NULL`;
          }
          // For the numeric operators, validate that the value is a number
          else if (Number.isFinite(numericValue)) {
            if (operator === 'eq') {
              // Numeric equality
              condition = `CAST(json_extract(named_scores, '$."${escapedField}"') AS REAL) = ${numericValue}`;
            } else if (operator === 'neq') {
              // Numeric inequality
              condition = `(json_extract(named_scores, '$."${escapedField}"') IS NOT NULL AND CAST(json_extract(named_scores, '$."${escapedField}"') AS REAL) != ${numericValue})`;
            } else if (operator === 'gt') {
              // Greater than
              condition = `CAST(json_extract(named_scores, '$."${escapedField}"') AS REAL) > ${numericValue}`;
            } else if (operator === 'gte') {
              // Greater than or equal
              condition = `CAST(json_extract(named_scores, '$."${escapedField}"') AS REAL) >= ${numericValue}`;
            } else if (operator === 'lt') {
              // Less than
              condition = `CAST(json_extract(named_scores, '$."${escapedField}"') AS REAL) < ${numericValue}`;
            } else if (operator === 'lte') {
              // Less than or equal
              condition = `CAST(json_extract(named_scores, '$."${escapedField}"') AS REAL) <= ${numericValue}`;
            }
          }
        } else if (type === 'metadata' && field) {
          const sanitizedValue = sanitizeValue(value);
          const escapedField = escapeJsonPathKey(field);

          if (operator === 'equals') {
            condition = `json_extract(metadata, '$."${escapedField}"') = '${sanitizedValue}'`;
          } else if (operator === 'contains') {
            condition = `json_extract(metadata, '$."${escapedField}"') LIKE '%${sanitizedValue}%'`;
          } else if (operator === 'not_contains') {
            condition = `(json_extract(metadata, '$."${escapedField}"') IS NULL OR json_extract(metadata, '$."${escapedField}"') NOT LIKE '%${sanitizedValue}%')`;
          } else if (operator === 'exists') {
            // For exists, check if the field is present AND not empty (not null, not empty string, not just whitespace)
            // Use a single json_extract call with LENGTH(TRIM()) for better performance
            condition = `LENGTH(TRIM(COALESCE(json_extract(metadata, '$."${escapedField}"'), ''))) > 0`;
          }
        } else if (type === 'plugin') {
          const sanitizedValue = sanitizeValue(value);
          const pluginIdPath = "json_extract(metadata, '$.pluginId')";
          const isCategory = Object.keys(PLUGIN_CATEGORIES).includes(sanitizedValue);

          if (operator === 'equals') {
            // Plugin ID is stored in metadata.pluginId
            if (isCategory) {
              condition = `${pluginIdPath} LIKE '${sanitizedValue}:%'`;
            } else {
              condition = `${pluginIdPath} = '${sanitizedValue}'`;
            }
          } else if (operator === 'not_equals') {
            if (isCategory) {
              condition = `(${pluginIdPath} IS NULL OR (${pluginIdPath} != '${sanitizedValue}' AND ${pluginIdPath} NOT LIKE '${sanitizedValue}:%'))`;
            } else {
              condition = `(${pluginIdPath} IS NULL OR ${pluginIdPath} != '${sanitizedValue}')`;
            }
          }
        } else if (type === 'strategy' && operator === 'equals') {
          const sanitizedValue = sanitizeValue(value);
          if (sanitizedValue === 'basic') {
            // Basic is represented by NULL in the metadata.strategyId field
            condition = `(json_extract(metadata, '$.strategyId') IS NULL OR json_extract(metadata, '$.strategyId') = '')`;
          } else {
            // Strategy ID is stored in metadata.strategyId
            condition = `json_extract(metadata, '$.strategyId') = '${sanitizedValue}'`;
          }
        } else if (type === 'severity' && operator === 'equals') {
          const sanitizedValue = sanitizeValue(value);

          // Severity can be explicit (metadata.severity) or implied by pluginId.
          // When implied by pluginId, ignore cases where an explicit override disagrees.
          const explicit = `json_extract(metadata, '$.severity') = '${sanitizedValue}'`;

          // Get the severity map for all plugins
          const severityMap = getRiskCategorySeverityMap(this.config?.redteam?.plugins);

          // Find all plugin IDs that match the requested severity
          const matchingPluginIds = Object.entries(severityMap)
            .filter(([, severity]) => severity === sanitizedValue)
            .map(([pluginId]) => pluginId);

          // Build pluginId match conditions for this severity
          const pluginIdPath = "json_extract(metadata, '$.pluginId')";
          const pluginConditions: string[] = matchingPluginIds.map((pluginId) => {
            const sanitizedPluginId = sanitizeValue(pluginId);
            return pluginId.includes(':')
              ? // It's a specific subcategory
                `${pluginIdPath} = '${sanitizedPluginId}'`
              : // It's a category, match any plugin starting with this prefix
                `${pluginIdPath} LIKE '${sanitizedPluginId}:%'`;
          });

          // Final condition: explicit OR (plugin match AND no conflicting override)
          if (pluginConditions.length > 0) {
            // Plugin-derived severity is only applied when there's no conflicting explicitly-defined override
            // in the row's metadata.
            const overrideOk = `(json_extract(metadata, '$.severity') IS NULL OR json_extract(metadata, '$.severity') = '${sanitizedValue}')`;
            condition = `(${explicit} OR ((${pluginConditions.join(' OR ')}) AND ${overrideOk}))`;
          } else {
            condition = `(${explicit})`;
          }
        } else if (type === 'policy' && operator === 'equals') {
          const sanitizedValue = sanitizeValue(value);
          condition = `(named_scores LIKE '%PolicyViolation:%' AND named_scores LIKE '%${sanitizedValue}%')`;
        }

        if (condition) {
          // Apply logic operator if there are already existing filter conditions
          filterConditions.push(
            filterConditions.length > 0 ? `${logicOperator} ${condition}` : condition,
          );
        }
      });
      if (filterConditions.length > 0) {
        conditions.push(`(${filterConditions.join(' ')})`);
      }
    }

    // Add search condition if searchQuery is provided
    if (opts.searchQuery && opts.searchQuery.trim() !== '') {
      const sanitizedSearch = opts.searchQuery.replace(/'/g, "''");
      const searchConditions = [
        // Search in response text
        `response LIKE '%${sanitizedSearch}%'`,
        // Search in grading result reason
        `json_extract(grading_result, '$.reason') LIKE '%${sanitizedSearch}%'`,
        // Search in grading result comment
        `json_extract(grading_result, '$.comment') LIKE '%${sanitizedSearch}%'`,
        // Search in named scores
        `json_extract(named_scores, '$') LIKE '%${sanitizedSearch}%'`,
        // Search in metadata
        `json_extract(metadata, '$') LIKE '%${sanitizedSearch}%'`,
        // Search in test case vars
        `json_extract(test_case, '$.vars') LIKE '%${sanitizedSearch}%'`,
        // Search in test case metadata
        `json_extract(test_case, '$.metadata') LIKE '%${sanitizedSearch}%'`,
      ];
      conditions.push(`(${searchConditions.join(' OR ')})`);
    }

    return conditions.join(' AND ');
  }

  /**
   * Private helper method to build filter conditions and query for test indices
   */
  private async queryTestIndices(opts: {
    offset?: number;
    limit?: number;
    filterMode?: EvalResultsFilterMode;
    searchQuery?: string;
    filters?: string[];
  }): Promise<{ testIndices: number[]; filteredCount: number }> {
    const db = getDb();
    const offset = opts.offset ?? 0;
    const limit = opts.limit ?? 50;

    // CRITICAL: Use single source of truth for WHERE clause
    const whereSql = this.buildFilterWhereSql({
      filterMode: opts.filterMode,
      searchQuery: opts.searchQuery,
      filters: opts.filters,
    });

    // Get filtered count
    const filteredCountQuery = sql.raw(
      `SELECT COUNT(DISTINCT test_idx) as count FROM eval_results WHERE ${whereSql}`,
    );
    const countStart = Date.now();
    const countResult = await db.get<FilteredCountRow>(filteredCountQuery);
    const countEnd = Date.now();
    logger.debug(`Count query took ${countEnd - countStart}ms`);
    const filteredCount = countResult?.count || 0;

    // Query for test indices based on filters
    const idxQuery = sql.raw(
      `SELECT DISTINCT test_idx FROM eval_results WHERE ${whereSql} ORDER BY test_idx LIMIT ${limit} OFFSET ${offset}`,
    );
    const idxStart = Date.now();
    const rows = await db.all<TestIndexRow>(idxQuery);
    const idxEnd = Date.now();
    logger.debug(`Index query took ${idxEnd - idxStart}ms`);

    // Get all test indices from the rows
    const testIndices = rows.map((row) => row.test_idx);

    return { testIndices, filteredCount };
  }

  /**
   * CRITICAL: Calculates metrics for filtered results.
   * Uses the SAME WHERE clause as queryTestIndices() to ensure consistency.
   *
   * This method is called from the API route when filters are active to provide
   * metrics that accurately reflect the filtered dataset.
   *
   * @returns Array of PromptMetrics, one per prompt
   */
  async getFilteredMetrics(opts: {
    filterMode?: EvalResultsFilterMode;
    searchQuery?: string;
    filters?: string[];
  }): Promise<import('../types').PromptMetrics[]> {
    // CRITICAL: Use the SAME WHERE clause as queryTestIndices
    const whereSql = this.buildFilterWhereSql(opts);

    return calculateFilteredMetrics({
      evalId: this.id,
      numPrompts: this.prompts.length,
      whereSql,
      whereParams: [], // SQLite uses string interpolation in this codebase
    });
  }

  async getTablePage(opts: {
    offset?: number;
    limit?: number;
    filterMode?: EvalResultsFilterMode;
    testIndices?: number[];
    searchQuery?: string;
    filters?: string[];
  }): Promise<{
    head: { prompts: Prompt[]; vars: string[] };
    body: EvaluateTableRow[];
    totalCount: number;
    filteredCount: number;
    id: string;
  }> {
    // Get total count of tests for this eval
    const totalCount = await this.getResultsCount();

    // Determine test indices to use
    let testIndices: number[];
    let filteredCount: number;

    if (opts.testIndices && opts.testIndices.length > 0) {
      // Use the provided test indices directly
      testIndices = opts.testIndices;
      filteredCount = testIndices.length;
    } else {
      // Use optimized query for simple cases, fall back to original for complex filters
      const hasComplexFilters = opts.filters && opts.filters.length > 0;

      let queryResult;
      if (hasComplexFilters) {
        // Fall back to original query for complex filters
        logger.debug('Using original query for complex filters');
        queryResult = await this.queryTestIndices({
          offset: opts.offset,
          limit: opts.limit,
          filterMode: opts.filterMode,
          searchQuery: opts.searchQuery,
          filters: opts.filters,
        });
      } else {
        // Use optimized query for better performance
        logger.debug('Using optimized query for table page');
        queryResult = await queryTestIndicesOptimized(this.id, {
          offset: opts.offset,
          limit: opts.limit,
          filterMode: opts.filterMode,
          searchQuery: opts.searchQuery,
          filters: opts.filters,
        });
      }

      testIndices = queryResult.testIndices;
      filteredCount = queryResult.filteredCount;
    }

    // Get vars for this eval
    const varsStart = Date.now();
    const vars = Array.from(this.vars);
    const varsEnd = Date.now();
    logger.debug(`Vars query took ${varsEnd - varsStart}ms`);

    // Initialize the body array that will hold table rows
    const body: EvaluateTableRow[] = [];
    const bodyStart = Date.now();

    // Early return if no test indices found
    if (testIndices.length === 0) {
      const bodyEnd = Date.now();
      logger.debug(`Body query took ${bodyEnd - bodyStart}ms`);
      return {
        head: { prompts: this.prompts, vars },
        body,
        totalCount,
        filteredCount,
        id: this.id,
      };
    }

    // Fetch all results for these test indices in a single query
    const allResults = await EvalResult.findManyByEvalIdAndTestIndices(this.id, testIndices);

    // Group results by test index
    const resultsByTestIdx = new Map<number, EvalResult[]>();
    for (const result of allResults) {
      if (!resultsByTestIdx.has(result.testIdx)) {
        resultsByTestIdx.set(result.testIdx, []);
      }
      resultsByTestIdx.get(result.testIdx)!.push(result);
    }

    // Create table rows in the same order as the original query
    for (const testIdx of testIndices) {
      const results = resultsByTestIdx.get(testIdx) || [];
      if (results.length > 0) {
        body.push(convertTestResultsToTableRow(results, vars));
      }
    }

    const bodyEnd = Date.now();
    logger.debug(`Body query took ${bodyEnd - bodyStart}ms`);

    return { head: { prompts: this.prompts, vars }, body, totalCount, filteredCount, id: this.id };
  }

  async addPrompts(prompts: CompletedPrompt[]) {
    this.prompts = prompts;
    if (this.persisted) {
      const db = getDb();
      db.update(evalsTable).set({ prompts }).where(eq(evalsTable.id, this.id)).run();
    }
  }

  async setResults(results: EvalResult[]) {
    this.results = results;
    if (this.persisted) {
      const db = getDb();
      await db.insert(evalResultsTable).values(results.map((r) => ({ ...r, evalId: this.id })));
    }
    this._resultsLoaded = true;
  }

  async loadResults() {
    this.results = await EvalResult.findManyByEvalId(this.id);
    this._resultsLoaded = true;
  }

  async getResults(): Promise<EvaluateResult[] | EvalResult[]> {
    if (this.useOldResults()) {
      invariant(this.oldResults, 'Old results not found');
      return this.oldResults.results;
    }
    await this.loadResults();
    this._resultsLoaded = true;
    return this.results;
  }

  clearResults() {
    this.results = [];
    this._resultsLoaded = false;
  }

  getStats(): EvaluateStats {
    const stats: EvaluateStats = {
      successes: 0,
      failures: 0,
      errors: 0,
      tokenUsage: createEmptyTokenUsage(),
    };

    for (const prompt of this.prompts) {
      stats.successes += prompt.metrics?.testPassCount ?? 0;
      stats.failures += prompt.metrics?.testFailCount ?? 0;
      stats.errors += prompt.metrics?.testErrorCount ?? 0;

      accumulateTokenUsage(stats.tokenUsage, prompt.metrics?.tokenUsage);
    }

    return stats;
  }

  async toEvaluateSummary(): Promise<EvaluateSummaryV3 | EvaluateSummaryV2> {
    if (this.useOldResults()) {
      invariant(this.oldResults, 'Old results not found');
      return {
        version: 2,
        timestamp: new Date(this.createdAt).toISOString(),
        results: this.oldResults.results,
        table: this.oldResults.table,
        stats: this.oldResults.stats,
      };
    }
    if (this.results.length === 0) {
      await this.loadResults();
    }

    const stats = await this.getStats();
    const shouldStripPromptText = getEnvBool('PROMPTFOO_STRIP_PROMPT_TEXT', false);

    const prompts = shouldStripPromptText
      ? this.prompts.map((p) => ({
          ...p,
          raw: '[prompt stripped]',
        }))
      : this.prompts;

    return {
      version: 3,
      timestamp: new Date(this.createdAt).toISOString(),
      prompts,
      results: this.results.map((r) => r.toEvaluateResult()),
      stats,
    };
  }

  async toResultsFile(): Promise<ResultsFile> {
    const results: ResultsFile = {
      version: this.version(),
      createdAt: new Date(this.createdAt).toISOString(),
      results: await this.toEvaluateSummary(),
      config: this.config,
      author: this.author || null,
      prompts: this.getPrompts(),
      datasetId: this.datasetId || null,
    };

    return results;
  }

  async delete() {
    const db = getDb();
    db.transaction(() => {
      db.delete(evalsToDatasetsTable).where(eq(evalsToDatasetsTable.evalId, this.id)).run();
      db.delete(evalsToPromptsTable).where(eq(evalsToPromptsTable.evalId, this.id)).run();
      db.delete(evalsToTagsTable).where(eq(evalsToTagsTable.evalId, this.id)).run();
      db.delete(evalResultsTable).where(eq(evalResultsTable.evalId, this.id)).run();
      db.delete(evalsTable).where(eq(evalsTable.id, this.id)).run();
    });
  }

  /**
   * Creates a deep copy of this eval including all results.
   * Uses batching to avoid memory exhaustion on large evals.
   * @param description - Optional description for the new eval
   * @param distinctTestCount - Optional pre-computed test count to avoid duplicate query
   */
  async copy(description?: string, distinctTestCount?: number): Promise<Eval> {
    const newEvalId = createEvalId(new Date());
    const copyDescription = description || `${this.description || 'Evaluation'} (Copy)`;

    // Get distinct test count for logging and progress tracking
    const testCount = distinctTestCount ?? (await this.getResultsCount());

    logger.info('Starting eval copy', {
      sourceEvalId: this.id,
      targetEvalId: newEvalId,
      distinctTestCount: testCount,
    });

    // Deep clone to prevent mutation issues
    const newConfig = structuredClone(this.config);
    newConfig.description = copyDescription;

    const newPrompts = structuredClone(this.prompts);
    const newVars = this.vars ? structuredClone(this.vars) : [];
    const author = getUserEmail();

    const db = getDb();

    // Copy eval, results, and relationships within transaction for atomicity
    let copiedCount = 0;
    db.transaction(() => {
      // Create the new eval record first
      db.insert(evalsTable)
        .values({
          id: newEvalId,
          createdAt: Date.now(),
          author,
          description: copyDescription,
          config: newConfig,
          results: {},
          prompts: newPrompts,
          vars: newVars,
          runtimeOptions: sanitizeRuntimeOptions(this.runtimeOptions),
          isRedteam: Boolean(newConfig.redteam),
        })
        .run();

      // Copy prompts relationships
      // Note: prompts already exist in promptsTable from when the source eval was created
      // We just need to create new relationships pointing to those same prompts
      const promptRels = db
        .select()
        .from(evalsToPromptsTable)
        .where(eq(evalsToPromptsTable.evalId, this.id))
        .all();

      if (promptRels.length > 0) {
        db.insert(evalsToPromptsTable)
          .values(
            promptRels.map((rel) => ({
              evalId: newEvalId,
              promptId: rel.promptId,
            })),
          )
          .onConflictDoNothing()
          .run();
      }

      // Copy tags relationships (from config.tags)
      if (this.config.tags) {
        for (const [tagKey, tagValue] of Object.entries(this.config.tags)) {
          const tagId = sha256(`${tagKey}:${tagValue}`);

          db.insert(tagsTable)
            .values({
              id: tagId,
              name: tagKey,
              value: tagValue,
            })
            .onConflictDoNothing()
            .run();

          db.insert(evalsToTagsTable)
            .values({
              evalId: newEvalId,
              tagId,
            })
            .onConflictDoNothing()
            .run();
        }
      }

      // Copy dataset relationship
      const datasetRel = db
        .select()
        .from(evalsToDatasetsTable)
        .where(eq(evalsToDatasetsTable.evalId, this.id))
        .limit(1)
        .all();

      if (datasetRel.length > 0) {
        db.insert(evalsToDatasetsTable)
          .values({
            evalId: newEvalId,
            datasetId: datasetRel[0].datasetId,
          })
          .onConflictDoNothing()
          .run();
      }

      // Copy results in batches to avoid memory exhaustion
      const BATCH_SIZE = 1000;
      let offset = 0;

      while (true) {
        // Fetch batch from source eval
        const batch = db
          .select()
          .from(evalResultsTable)
          .where(eq(evalResultsTable.evalId, this.id))
          .orderBy(evalResultsTable.id)
          .limit(BATCH_SIZE)
          .offset(offset)
          .all();

        if (batch.length === 0) {
          break;
        }

        // Map to new eval with new IDs and timestamps
        const now = Date.now();
        const copiedResults = batch.map((result) => ({
          ...result,
          id: randomUUID(),
          evalId: newEvalId,
          createdAt: now,
          updatedAt: now,
        }));

        // Insert batch
        db.insert(evalResultsTable).values(copiedResults).run();

        copiedCount += batch.length;
        offset += BATCH_SIZE;

        logger.debug('Copied batch of eval results', {
          sourceEvalId: this.id,
          targetEvalId: newEvalId,
          batchSize: batch.length,
          rowsCopied: copiedCount,
          distinctTestCount: testCount,
        });
      }
    });

    logger.info('Eval copy completed successfully', {
      sourceEvalId: this.id,
      targetEvalId: newEvalId,
      rowsCopied: copiedCount,
      distinctTestCount: testCount,
    });

    return (await Eval.findById(newEvalId)) as Eval;
  }

  get shared() {
    return this._shared;
  }

  set shared(shared: boolean) {
    this._shared = shared;
  }
}

/**
 * Queries summaries of all evals, optionally for a given dataset.
 *
 * @param datasetId - An optional dataset ID to filter by.
 * @param type - An optional eval type to filter by.
 * @param includeProviders - An optional flag to include providers in the summary.
 * @returns A list of eval summaries.
 */
export async function getEvalSummaries(
  datasetId?: string,
  type?: 'redteam' | 'eval',
  includeProviders: boolean = false,
): Promise<EvalSummary[]> {
  const db = getDb();

  const whereClauses = [];

  if (datasetId) {
    whereClauses.push(eq(evalsToDatasetsTable.datasetId, datasetId));
  }

  if (type) {
    if (type === 'redteam') {
      whereClauses.push(sql<boolean>`json_type(${evalsTable.config}, '$.redteam') IS NOT NULL`);
    } else {
      whereClauses.push(sql<boolean>`json_type(${evalsTable.config}, '$.redteam') IS NULL`);
    }
  }

  const results = db
    .select({
      evalId: evalsTable.id,
      createdAt: evalsTable.createdAt,
      description: evalsTable.description,
      datasetId: evalsToDatasetsTable.datasetId,
      isRedteam: sql<boolean>`json_type(${evalsTable.config}, '$.redteam') IS NOT NULL`,
      prompts: evalsTable.prompts,
      config: evalsTable.config,
    })
    .from(evalsTable)
    .leftJoin(evalsToDatasetsTable, eq(evalsTable.id, evalsToDatasetsTable.evalId))
    .where(and(...whereClauses))
    .orderBy(desc(evalsTable.createdAt))
    .all();

  /**
   * Deserialize the evals. A few things to note:
   *
   * - Test statistics are derived from the prompt metrics as this is the only reliable source of truth
   * that's written to the evals table.
   */
  return results.map((result) => {
    const passCount =
      result.prompts?.reduce((memo, prompt) => {
        return memo + (prompt.metrics?.testPassCount ?? 0);
      }, 0) ?? 0;

    const failCount =
      result.prompts?.reduce((memo, prompt) => {
        return memo + (prompt.metrics?.testFailCount ?? 0);
      }, 0) ?? 0;

    // All prompts should have the same number of test cases:
    const testCounts = result.prompts?.map((p) => {
      return (
        (p.metrics?.testPassCount ?? 0) +
        (p.metrics?.testFailCount ?? 0) +
        (p.metrics?.testErrorCount ?? 0)
      );
    }) ?? [0];

    // Derive the number of tests from the first prompt.
    const testCount = testCounts.length > 0 ? testCounts[0] : 0;

    // Test count * prompt count
    const testRunCount = testCount * (result.prompts?.length ?? 0);

    // Construct an array of providers
    const deserializedProviders = [];
    const providers = result.config.providers;

    if (includeProviders) {
      if (typeof providers === 'string') {
        // `providers: string`
        deserializedProviders.push({
          id: providers,
          label: null,
        });
      } else if (Array.isArray(providers)) {
        providers.forEach((p) => {
          if (typeof p === 'string') {
            // `providers: string[]`
            deserializedProviders.push({
              id: p,
              label: null,
            });
          } else if (typeof p === 'object' && p) {
            // Check if it's a declarative provider (record format)
            // e.g., { 'openai:gpt-4': { config: {...} } }
            const keys = Object.keys(p);
            if (keys.length === 1 && !('id' in p)) {
              // This is a declarative provider
              const providerId = keys[0];
              const providerConfig = (p as any)[providerId];
              deserializedProviders.push({
                id: providerId,
                label: providerConfig.label ?? null,
              });
            } else {
              // `providers: ProviderOptions[]` with explicit id
              deserializedProviders.push({
                id: (p as any).id ?? 'unknown',
                label: (p as any).label ?? null,
              });
            }
          }
        });
      }
    }

    return {
      evalId: result.evalId,
      createdAt: result.createdAt,
      description: result.description,
      numTests: testCount,
      datasetId: result.datasetId,
      isRedteam: result.isRedteam,
      passRate: testRunCount > 0 ? (passCount / testRunCount) * 100 : 0,
      label: result.description ? `${result.description} (${result.evalId})` : result.evalId,
      type: result.isRedteam ? 'redteam' : 'eval',
      providers: deserializedProviders,
      attackSuccessRate:
        type === 'redteam' ? calculateAttackSuccessRate(testRunCount, failCount) : undefined,
    };
  });
}

export async function getModelAuditSummaries(): Promise<EvalSummary[]> {
  const db = getDb();

  const results = db
    .select({
      id: modelAuditsTable.id,
      createdAt: modelAuditsTable.createdAt,
      name: modelAuditsTable.name,
      modelPath: modelAuditsTable.modelPath,
      hasErrors: modelAuditsTable.hasErrors,
      totalChecks: modelAuditsTable.totalChecks,
      passedChecks: modelAuditsTable.passedChecks,
      failedChecks: modelAuditsTable.failedChecks,
    })
    .from(modelAuditsTable)
    .orderBy(desc(modelAuditsTable.createdAt))
    .all();

  return results.map((result) => {
    const passRate =
      result.totalChecks && result.passedChecks
        ? (result.passedChecks / result.totalChecks) * 100
        : 0;

    const scanName = result.name || `Model Audit ${result.id.slice(-8)}`;
    const description = `${scanName} - ${result.modelPath}`;

    return {
      evalId: result.id,
      createdAt: result.createdAt,
      description: description,
      numTests: result.totalChecks || 0,
      datasetId: null, // Model audits don't have datasets
      isRedteam: false, // For backward compatibility
      type: 'modelaudit' as const,
      passRate: passRate,
      label: scanName,
      providers: [], // Model audits don't have providers
    };
  });
}

export async function getAllEvalSummaries(datasetId?: string): Promise<EvalSummary[]> {
  const [evalSummaries, modelAuditSummaries] = await Promise.all([
    getEvalSummaries(datasetId),
    getModelAuditSummaries(),
  ]);

  // Combine and sort by creation date (most recent first)
  return [...evalSummaries, ...modelAuditSummaries].sort((a, b) => b.createdAt - a.createdAt);
}

export async function getPaginatedEvalSummaries({
  limit = 50,
  offset = 0,
  search,
  sort = 'createdAt',
  order = 'desc',
  datasetId,
  focusedEvalId,
  type,
}: {
  limit?: number;
  offset?: number;
  search?: string;
  sort?: 'createdAt' | 'description' | 'passRate' | 'numTests' | 'type';
  order?: 'asc' | 'desc';
  datasetId?: string;
  focusedEvalId?: string;
  type?: EvalType;
}): Promise<{ data: EvalSummary[]; total: number }> {
  // Handle focusedEvalId for Phase 1 compatibility
  let effectiveDatasetId = datasetId;
  if (focusedEvalId && !datasetId) {
    const db = getDb();
    const focusedEvalDataset = db
      .select({ datasetId: evalsToDatasetsTable.datasetId })
      .from(evalsTable)
      .leftJoin(evalsToDatasetsTable, eq(evalsTable.id, evalsToDatasetsTable.evalId))
      .where(eq(evalsTable.id, focusedEvalId))
      .get();

    effectiveDatasetId = focusedEvalDataset?.datasetId || undefined;
  }

  // Get all summaries (unified approach for model audit integration)
  let allSummaries = await getAllEvalSummaries(effectiveDatasetId);

  // Apply type filter
  if (type) {
    allSummaries = allSummaries.filter((summary) => {
      const summaryType = summary.type || (summary.isRedteam ? 'redteam' : 'eval');
      return summaryType === type;
    });
  }

  // Apply search filter
  if (search) {
    const searchLower = search.toLowerCase();
    allSummaries = allSummaries.filter(
      (summary) =>
        summary.evalId.toLowerCase().includes(searchLower) ||
        (summary.description && summary.description.toLowerCase().includes(searchLower)) ||
        summary.label.toLowerCase().includes(searchLower),
    );
  }

  // Apply sorting
  allSummaries.sort((a, b) => {
    let aVal: any, bVal: any;

    switch (sort) {
      case 'description':
        aVal = a.description || '';
        bVal = b.description || '';
        break;
      case 'passRate':
        aVal = a.passRate;
        bVal = b.passRate;
        break;
      case 'numTests':
        aVal = a.numTests;
        bVal = b.numTests;
        break;
      case 'type':
        aVal = a.type || (a.isRedteam ? 'redteam' : 'eval');
        bVal = b.type || (b.isRedteam ? 'redteam' : 'eval');
        break;
      case 'createdAt':
      default:
        aVal = a.createdAt;
        bVal = b.createdAt;
        break;
    }

    if (order === 'asc') {
      return aVal < bVal ? -1 : aVal > bVal ? 1 : 0;
    } else {
      return aVal > bVal ? -1 : aVal < bVal ? 1 : 0;
    }
  });

  const total = allSummaries.length;
  const paginatedData = allSummaries.slice(offset, offset + limit);

  return {
    data: paginatedData,
    total,
  };
}<|MERGE_RESOLUTION|>--- conflicted
+++ resolved
@@ -43,16 +43,10 @@
 import { accumulateTokenUsage, createEmptyTokenUsage } from '../util/tokenUsageUtils';
 import { getCachedResultsCount, queryTestIndicesOptimized } from './evalPerformance';
 import EvalResult from './evalResult';
-<<<<<<< HEAD
+import { calculateFilteredMetrics } from '../util/calculateFilteredMetrics';
 import { calculateAttackSuccessRate } from '../redteam/metrics';
 
 import type { EvalResultsFilterMode, EvalType } from '../types';
-
-=======
-import { calculateFilteredMetrics } from '../util/calculateFilteredMetrics';
-
-import type { EvalResultsFilterMode } from '../types/index';
-import { calculateAttackSuccessRate } from '../redteam/metrics';
 
 /**
  * Database query result type interfaces
@@ -60,7 +54,6 @@
  */
 
 /** Result from COUNT queries using db.get() - count may be null if query fails */
->>>>>>> ff208023
 interface FilteredCountRow {
   count: number | null;
 }
