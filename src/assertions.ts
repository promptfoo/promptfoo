--- conflicted
+++ resolved
@@ -41,11 +41,8 @@
   type GradingResult,
   type TestCase,
   isGradingResult,
-<<<<<<< HEAD
-=======
   AssertionValue,
   ProviderResponse,
->>>>>>> 4dff08e0
 } from './types';
 import { transformOutput, getNunjucksEngine, extractJsonObjects } from './util';
 
