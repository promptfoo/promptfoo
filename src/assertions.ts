import invariant from 'tiny-invariant';
import nunjucks from 'nunjucks';

import { DefaultEmbeddingProvider, DefaultGradingProvider } from './providers/openai';
import { cosineSimilarity } from './util';
import { loadApiProvider } from './providers';
import { DEFAULT_GRADING_PROMPT } from './prompts';

<<<<<<< HEAD
import type { Assertion, GradingConfig, TestCase, GradingResult } from './types';
=======
import type { Assertion, GradingConfig, TestCase, GradingResult, AtomicTestCase } from './types.js';
>>>>>>> d6fb6610

const SIMILAR_REGEX = /similar(?::|\((\d+(\.\d+)?)\):)/;

const DEFAULT_SEMANTIC_SIMILARITY_THRESHOLD = 0.8;

export async function runAssertions(test: AtomicTestCase, output: string): Promise<GradingResult> {
  const tokensUsed = {
    total: 0,
    prompt: 0,
    completion: 0,
  };

  if (!test.assert) {
    return { pass: true, reason: 'No assertions', tokensUsed };
  }

  for (const assertion of test.assert) {
    const result = await runAssertion(assertion, test, output);
    if (!result.pass) {
      return result;
    }

    if (result.tokensUsed) {
      tokensUsed.total += result.tokensUsed.total;
      tokensUsed.prompt += result.tokensUsed.prompt;
      tokensUsed.completion += result.tokensUsed.completion;
    }
  }

  return { pass: true, reason: 'All assertions passed', tokensUsed };
}

export async function runAssertion(
  assertion: Assertion,
  test: AtomicTestCase,
  output: string,
): Promise<GradingResult> {
  let pass: boolean = false;

  if (assertion.type === 'equals') {
    pass = assertion.value === output;
    return {
      pass,
      reason: pass ? 'Assertion passed' : `Expected output "${assertion.value}"`,
    };
  }

  if (assertion.type === 'is-json') {
    try {
      JSON.parse(output);
      return { pass: true, reason: 'Assertion passed' };
    } catch (err) {
      return {
        pass: false,
        reason: `Expected output to be valid JSON, but it isn't.\nError: ${err}`,
      };
    }
  }

  if (assertion.type === 'contains-json') {
    const pass = containsJSON(output);
    return {
      pass,
      reason: pass ? 'Assertion passed' : 'Expected output to contain valid JSON',
    };
  }

  if (assertion.type === 'javascript') {
    try {
      const customFunction = new Function('output', `return ${assertion.value}`);
      pass = customFunction(output);
    } catch (err) {
      return {
        pass: false,
        reason: `Custom function threw error: ${(err as Error).message}`,
      };
    }
    return {
      pass,
      reason: pass ? 'Assertion passed' : `Custom function returned false`,
    };
  }

  if (assertion.type === 'similar') {
    invariant(assertion.value, 'Similarity assertion must have a string value');
    return matchesSimilarity(assertion.value, output, assertion.threshold || 0.75);
  }

  if (assertion.type === 'llm-rubric') {
    invariant(assertion.value, 'Similarity assertion must have a string value');
    return matchesLlmRubric(assertion.value, output, test.options);
  }

  throw new Error('Unknown assertion type: ' + assertion.type);
}

function containsJSON(str: string): boolean {
  // Regular expression to check for JSON-like pattern
  const jsonPattern = /({[\s\S]*}|\[[\s\S]*])/;

  const match = str.match(jsonPattern);

  if (!match) {
    return false;
  }

  try {
    JSON.parse(match[0]);
    return true;
  } catch (error) {
    return false;
  }
}

export async function matchesSimilarity(
  expected: string,
  output: string,
  threshold: number,
): Promise<GradingResult> {
  const expectedEmbedding = await DefaultEmbeddingProvider.callEmbeddingApi(expected);
  const outputEmbedding = await DefaultEmbeddingProvider.callEmbeddingApi(output);

  const tokensUsed = {
    total: (expectedEmbedding.tokenUsage?.total || 0) + (outputEmbedding.tokenUsage?.total || 0),
    prompt: (expectedEmbedding.tokenUsage?.prompt || 0) + (outputEmbedding.tokenUsage?.prompt || 0),
    completion:
      (expectedEmbedding.tokenUsage?.completion || 0) +
      (outputEmbedding.tokenUsage?.completion || 0),
  };

  if (expectedEmbedding.error || outputEmbedding.error) {
    return {
      pass: false,
      reason:
        expectedEmbedding.error || outputEmbedding.error || 'Unknown error fetching embeddings',
      tokensUsed,
    };
  }

  if (!expectedEmbedding.embedding || !outputEmbedding.embedding) {
    return {
      pass: false,
      reason: 'Embedding not found',
      tokensUsed,
    };
  }

  const similarity = cosineSimilarity(expectedEmbedding.embedding, outputEmbedding.embedding);
  if (similarity < threshold) {
    return {
      pass: false,
      reason: `Similarity ${similarity} is less than threshold ${threshold}`,
      tokensUsed,
    };
  }
  return {
    pass: true,
    reason: `Similarity ${similarity} is greater than threshold ${threshold}`,
    tokensUsed,
  };
}

export async function matchesLlmRubric(
  expected: string,
  output: string,
  options?: GradingConfig,
): Promise<GradingResult> {
  if (!options) {
    throw new Error(
      'Cannot grade output without grading config. Specify --grader option or grading config.',
    );
  }

  const prompt = nunjucks.renderString(options.rubricPrompt || DEFAULT_GRADING_PROMPT, {
    content: output,
    rubric: expected,
  });

  let provider = options.provider || DefaultGradingProvider;
  if (typeof provider === 'string') {
    provider = await loadApiProvider(provider);
  }
  const resp = await provider.callApi(prompt);
  if (resp.error || !resp.output) {
    return {
      pass: false,
      reason: resp.error || 'No output',
      tokensUsed: {
        total: resp.tokenUsage?.total || 0,
        prompt: resp.tokenUsage?.prompt || 0,
        completion: resp.tokenUsage?.completion || 0,
      },
    };
  }

  try {
    const parsed = JSON.parse(resp.output) as GradingResult;
    parsed.tokensUsed = {
      total: resp.tokenUsage?.total || 0,
      prompt: resp.tokenUsage?.prompt || 0,
      completion: resp.tokenUsage?.completion || 0,
    };
    return parsed;
  } catch (err) {
    return {
      pass: false,
      reason: `Output is not valid JSON: ${resp.output}`,
      tokensUsed: {
        total: resp.tokenUsage?.total || 0,
        prompt: resp.tokenUsage?.prompt || 0,
        completion: resp.tokenUsage?.completion || 0,
      },
    };
  }
}

export function assertionFromString(expected: string): Assertion {
  const match = expected.match(SIMILAR_REGEX);
  if (match) {
    const threshold = parseFloat(match[1]) || DEFAULT_SEMANTIC_SIMILARITY_THRESHOLD;
    const rest = expected.replace(SIMILAR_REGEX, '').trim();
    return {
      type: 'similar',
      value: rest,
      threshold,
    };
  }
  if (expected.startsWith('fn:') || expected.startsWith('eval:')) {
    // TODO(1.0): delete eval: legacy option
    const sliceLength = expected.startsWith('fn:') ? 'fn:'.length : 'eval:'.length;
    const functionBody = expected.slice(sliceLength);
    return {
      type: 'javascript',
      value: functionBody,
    };
  }
  if (expected.startsWith('grade:')) {
    return {
      type: 'llm-rubric',
      value: expected.slice(6),
    };
  }
  if (expected === 'is-json' || expected === 'contains-json') {
    return {
      type: expected,
    };
  }
  return {
    type: 'equals',
    value: expected,
  };
}

export default {
  matchesSimilarity,
  matchesLlmRubric,
};<|MERGE_RESOLUTION|>--- conflicted
+++ resolved
@@ -6,11 +6,7 @@
 import { loadApiProvider } from './providers';
 import { DEFAULT_GRADING_PROMPT } from './prompts';
 
-<<<<<<< HEAD
-import type { Assertion, GradingConfig, TestCase, GradingResult } from './types';
-=======
-import type { Assertion, GradingConfig, TestCase, GradingResult, AtomicTestCase } from './types.js';
->>>>>>> d6fb6610
+import type { Assertion, GradingConfig, TestCase, GradingResult, AtomicTestCase } from './types';
 
 const SIMILAR_REGEX = /similar(?::|\((\d+(\.\d+)?)\):)/;
 
