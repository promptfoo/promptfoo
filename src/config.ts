import $RefParser from '@apidevtools/json-schema-ref-parser';
import chalk from 'chalk';
import * as fs from 'fs';
import { globSync } from 'glob';
import yaml from 'js-yaml';
import * as path from 'path';
import invariant from 'tiny-invariant';
import { readAssertions } from './assertions';
import { validateAssertions } from './assertions/validateAssertions';
import { filterTests } from './commands/eval/filterTests';
import { importModule } from './esm';
import logger from './logger';
import { readPrompts, readProviderPromptMap } from './prompts';
import { loadApiProviders } from './providers';
import { readTest, readTests } from './testCases';
import {
  CommandLineOptions,
  Prompt,
  ProviderOptions,
  TestCase,
  TestSuite,
  UnifiedConfig,
} from './types';
import { readFilters } from './util';

export async function dereferenceConfig(rawConfig: UnifiedConfig): Promise<UnifiedConfig> {
  if (process.env.PROMPTFOO_DISABLE_REF_PARSER) {
    return rawConfig;
  }

  // Track and delete tools[i].function for each tool, preserving the rest of the properties
  // https://github.com/promptfoo/promptfoo/issues/364

  // Remove parameters from functions and tools to prevent dereferencing
  const extractFunctionParameters = (functions: { parameters?: object }[]) => {
    return functions.map((func) => {
      const { parameters } = func;
      delete func.parameters;
      return { parameters };
    });
  };

  const extractToolParameters = (tools: { function?: { parameters?: object } }[]) => {
    return tools.map((tool) => {
      const { parameters } = tool.function || {};
      if (tool.function?.parameters) {
        delete tool.function.parameters;
      }
      return { parameters };
    });
  };

  // Restore parameters to functions and tools after dereferencing
  const restoreFunctionParameters = (
    functions: { parameters?: object }[],
    parametersList: { parameters?: object }[],
  ) => {
    functions.forEach((func, index) => {
      if (parametersList[index]?.parameters) {
        func.parameters = parametersList[index].parameters;
      }
    });
  };

  const restoreToolParameters = (
    tools: { function?: { parameters?: object } }[],
    parametersList: { parameters?: object }[],
  ) => {
    tools.forEach((tool, index) => {
      if (parametersList[index]?.parameters) {
        tool.function = tool.function || {};
        tool.function.parameters = parametersList[index].parameters;
      }
    });
  };

  const functionsParametersList: { parameters?: object }[][] = [];
  const toolsParametersList: { parameters?: object }[][] = [];

  if (Array.isArray(rawConfig.providers)) {
    rawConfig.providers.forEach((provider, providerIndex) => {
      if (typeof provider === 'string') return;
      if (typeof provider === 'function') return;
      if (!provider.config) {
        // Handle when provider is a map
        provider = Object.values(provider)[0] as ProviderOptions;
      }

      if (provider.config?.functions) {
        functionsParametersList[providerIndex] = extractFunctionParameters(
          provider.config.functions,
        );
      }

      if (provider.config?.tools) {
        toolsParametersList[providerIndex] = extractToolParameters(provider.config.tools);
      }
    });
  }

  // Dereference JSON
  const config = (await $RefParser.dereference(rawConfig)) as unknown as UnifiedConfig;

  // Restore functions and tools parameters
  if (Array.isArray(config.providers)) {
    config.providers.forEach((provider, index) => {
      if (typeof provider === 'string') return;
      if (typeof provider === 'function') return;
      if (!provider.config) {
        // Handle when provider is a map
        provider = Object.values(provider)[0] as ProviderOptions;
      }

      if (functionsParametersList[index]) {
        provider.config.functions = provider.config.functions || [];
        restoreFunctionParameters(provider.config.functions, functionsParametersList[index]);
      }

      if (toolsParametersList[index]) {
        provider.config.tools = provider.config.tools || [];
        restoreToolParameters(provider.config.tools, toolsParametersList[index]);
      }
    });
  }
  return config;
}

export async function readConfig(configPath: string): Promise<UnifiedConfig> {
  const ext = path.parse(configPath).ext;
  switch (ext) {
    case '.json':
    case '.yaml':
    case '.yml':
      const rawConfig = yaml.load(fs.readFileSync(configPath, 'utf-8')) as UnifiedConfig;
      return dereferenceConfig(rawConfig);
    case '.js':
    case '.cjs':
    case '.mjs':
      return (await importModule(configPath)) as UnifiedConfig;
    default:
      throw new Error(`Unsupported configuration file format: ${ext}`);
  }
}

export async function maybeReadConfig(configPath: string): Promise<UnifiedConfig | undefined> {
  if (!fs.existsSync(configPath)) {
    return undefined;
  }
  return readConfig(configPath);
}

/**
 * Reads multiple configuration files and combines them into a single UnifiedConfig.
 *
 * @param {string[]} configPaths - An array of paths to configuration files. Supports glob patterns.
 * @returns {Promise<UnifiedConfig>} A promise that resolves to a unified configuration object.
 */
export async function readConfigs(configPaths: string[]): Promise<UnifiedConfig> {
  const configs: UnifiedConfig[] = [];
  for (const configPath of configPaths) {
    const globPaths = globSync(configPath, {
      windowsPathsNoEscape: true,
    });
    if (globPaths.length === 0) {
      throw new Error(`No configuration file found at ${configPath}`);
    }
    for (const globPath of globPaths) {
      const config = await readConfig(globPath);
      configs.push(config);
    }
  }

  const providers: UnifiedConfig['providers'] = [];
  const seenProviders = new Set<string>();
  configs.forEach((config) => {
    invariant(
      typeof config.providers !== 'function',
      'Providers cannot be a function for multiple configs',
    );
    if (typeof config.providers === 'string') {
      if (!seenProviders.has(config.providers)) {
        providers.push(config.providers);
        seenProviders.add(config.providers);
      }
    } else if (Array.isArray(config.providers)) {
      config.providers.forEach((provider) => {
        if (!seenProviders.has(JSON.stringify(provider))) {
          providers.push(provider);
          seenProviders.add(JSON.stringify(provider));
        }
      });
    }
  });

  const tests: UnifiedConfig['tests'] = [];
  for (const config of configs) {
    if (typeof config.tests === 'string') {
      const newTests = await readTests(config.tests, path.dirname(configPaths[0]));
      tests.push(...newTests);
    } else if (Array.isArray(config.tests)) {
      tests.push(...config.tests);
    }
  }

  const configsAreStringOrArray = configs.every(
    (config) => typeof config.prompts === 'string' || Array.isArray(config.prompts),
  );
  const configsAreObjects = configs.every((config) => typeof config.prompts === 'object');
  let prompts: UnifiedConfig['prompts'] = configsAreStringOrArray ? [] : {};

  const makeAbsolute = (configPath: string, relativePath: string | Prompt) => {
    if (typeof relativePath === 'string') {
      if (relativePath.startsWith('file://')) {
        relativePath =
          'file://' + path.resolve(path.dirname(configPath), relativePath.slice('file://'.length));
      }
      return relativePath;
    } else if (typeof relativePath === 'object' && relativePath.id) {
      if (relativePath.id.startsWith('file://')) {
        relativePath.id =
          'file://' +
          path.resolve(path.dirname(configPath), relativePath.id.slice('file://'.length));
      }
      return relativePath;
    } else {
      throw new Error('Invalid prompt object');
    }
  };

  const seenPrompts = new Set<string | Prompt>();
  const addSeenPrompt = (prompt: string | Prompt) => {
    if (typeof prompt === 'string') {
      seenPrompts.add(prompt);
    } else if (typeof prompt === 'object' && prompt.id) {
      seenPrompts.add(prompt);
    } else {
      throw new Error('Invalid prompt object');
    }
  };
  configs.forEach((config, idx) => {
    if (typeof config.prompts === 'string') {
      invariant(Array.isArray(prompts), 'Cannot mix string and map-type prompts');
      const absolutePrompt = makeAbsolute(configPaths[idx], config.prompts);
      addSeenPrompt(absolutePrompt);
    } else if (Array.isArray(config.prompts)) {
      invariant(Array.isArray(prompts), 'Cannot mix configs with map and array-type prompts');
      config.prompts
        .map((prompt) => makeAbsolute(configPaths[idx], prompt))
        .forEach((prompt) => addSeenPrompt(prompt));
    } else {
      // Object format such as { 'prompts/prompt1.txt': 'foo', 'prompts/prompt2.txt': 'bar' }
      invariant(typeof prompts === 'object', 'Cannot mix configs with map and array-type prompts');
      prompts = { ...prompts, ...config.prompts };
    }
  });
  if (Array.isArray(prompts)) {
    prompts.push(...Array.from(seenPrompts));
  }

  // Combine all configs into a single UnifiedConfig
  const combinedConfig: UnifiedConfig = {
    description: configs.map((config) => config.description).join(', '),
    providers,
    prompts,
    tests,
    scenarios: configs.flatMap((config) => config.scenarios || []),
    defaultTest: configs.reduce((prev: Partial<TestCase> | undefined, curr) => {
      return {
        ...prev,
        ...curr.defaultTest,
        vars: { ...prev?.vars, ...curr.defaultTest?.vars },
        assert: [...(prev?.assert || []), ...(curr.defaultTest?.assert || [])],
        options: { ...prev?.options, ...curr.defaultTest?.options },
      };
    }, {}),
    nunjucksFilters: configs.reduce((prev, curr) => ({ ...prev, ...curr.nunjucksFilters }), {}),
    env: configs.reduce((prev, curr) => ({ ...prev, ...curr.env }), {}),
    evaluateOptions: configs.reduce((prev, curr) => ({ ...prev, ...curr.evaluateOptions }), {}),
    commandLineOptions: configs.reduce(
      (prev, curr) => ({ ...prev, ...curr.commandLineOptions }),
      {},
    ),
    metadata: configs.reduce((prev, curr) => ({ ...prev, ...curr.metadata }), {}),
    sharing: !configs.some((config) => config.sharing === false),
  };

  return combinedConfig;
}

export async function resolveConfigs(
  cmdObj: Partial<CommandLineOptions>,
  defaultConfig: Partial<UnifiedConfig>,
): Promise<{ testSuite: TestSuite; config: Partial<UnifiedConfig>; basePath: string }> {
  // Config parsing
  let fileConfig: Partial<UnifiedConfig> = {};
  const configPaths = cmdObj.config;
  if (configPaths) {
    fileConfig = await readConfigs(configPaths);
  }

  // Standalone assertion mode
  if (cmdObj.assertions) {
    if (!cmdObj.modelOutputs) {
      logger.error('You must provide --model-outputs when using --assertions');
      process.exit(1);
    }
    const modelOutputs = JSON.parse(
      fs.readFileSync(path.join(process.cwd(), cmdObj.modelOutputs), 'utf8'),
    ) as string[] | { output: string; tags?: string[] }[];
    const assertions = await readAssertions(cmdObj.assertions);
    fileConfig.prompts = ['{{output}}'];
    fileConfig.providers = ['echo'];
    fileConfig.tests = modelOutputs.map((output) => {
      if (typeof output === 'string') {
        return {
          vars: {
            output,
          },
          assert: assertions,
        };
      }
      return {
        vars: {
          output: output.output,
          ...(output.tags === undefined ? {} : { tags: output.tags.join(', ') }),
        },
        assert: assertions,
      };
    });
  }

  // Use basepath in cases where path was supplied in the config file
  const basePath = configPaths ? path.dirname(configPaths[0]) : '';

  const defaultTestRaw = fileConfig.defaultTest || defaultConfig.defaultTest;
  const config: Omit<UnifiedConfig, 'evaluateOptions' | 'commandLineOptions'> = {
    description: fileConfig.description || defaultConfig.description,
    prompts: cmdObj.prompts || fileConfig.prompts || defaultConfig.prompts || [],
    providers: cmdObj.providers || fileConfig.providers || defaultConfig.providers || [],
    tests: cmdObj.tests || cmdObj.vars || fileConfig.tests || defaultConfig.tests || [],
    scenarios: fileConfig.scenarios || defaultConfig.scenarios,
    env: fileConfig.env || defaultConfig.env,
    sharing:
      process.env.PROMPTFOO_DISABLE_SHARING === '1'
        ? false
        : (fileConfig.sharing ?? defaultConfig.sharing ?? true),
    defaultTest: defaultTestRaw ? await readTest(defaultTestRaw, basePath) : undefined,
    derivedMetrics: fileConfig.derivedMetrics || defaultConfig.derivedMetrics,
    outputPath: cmdObj.output || fileConfig.outputPath || defaultConfig.outputPath,
    metadata: fileConfig.metadata || defaultConfig.metadata,
    redteam: fileConfig.redteam || defaultConfig.redteam,
  };

  // Validation
  if (!config.prompts || config.prompts.length === 0) {
    logger.error('You must provide at least 1 prompt');
    process.exit(1);
  }

  if (!config.providers || config.providers.length === 0) {
    logger.error('You must specify at least 1 provider (for example, openai:gpt-4o)');
    process.exit(1);
  }
  invariant(Array.isArray(config.providers), 'providers must be an array');
<<<<<<< HEAD
  config.providers.forEach((provider) => {
    const result = ProviderSchema.safeParse(provider);
    if (!result.success) {
      const errors = result.error.errors
        .map((err) => {
          return `- ${err.message}`;
        })
        .join('\n');
      const providerString = typeof provider === 'string' ? provider : JSON.stringify(provider);
      logger.warn(
        dedent`
              Provider: ${providerString} encountered errors during schema validation:

                ${errors}

              Please double check your configuration.` + '\n',
      );
    }
  });
=======
>>>>>>> 05879e0e

  // Parse prompts, providers, and tests
  const parsedPrompts = await readPrompts(config.prompts, cmdObj.prompts ? undefined : basePath);
  const parsedProviders = await loadApiProviders(config.providers, {
    env: config.env,
    basePath,
  });
  const parsedTests: TestCase[] = await readTests(
    config.tests || [],
    cmdObj.tests ? undefined : basePath,
  );

  // Parse testCases for each scenario
  if (fileConfig.scenarios) {
    for (const scenario of fileConfig.scenarios) {
      const parsedScenarioTests: TestCase[] = await readTests(
        scenario.tests,
        cmdObj.tests ? undefined : basePath,
      );
      scenario.tests = parsedScenarioTests;
      const filteredTests = await filterTests(
        {
          ...scenario,
          providers: parsedProviders,
          prompts: parsedPrompts,
        },
        {
          firstN: cmdObj.filterFirstN,
          pattern: cmdObj.filterPattern,
          failing: cmdObj.filterFailing,
        },
      );
      invariant(filteredTests, 'filteredTests are undefined');
      scenario.tests = filteredTests;
    }
  }

  const parsedProviderPromptMap = readProviderPromptMap(config, parsedPrompts);

  if (parsedPrompts.length === 0) {
    logger.error('No prompts found');
    process.exit(1);
  }

  const defaultTest: TestCase = {
    options: {
      prefix: cmdObj.promptPrefix,
      suffix: cmdObj.promptSuffix,
      provider: cmdObj.grader,
      // rubricPrompt
      ...(config.defaultTest?.options || {}),
    },
    ...config.defaultTest,
  };

  const testSuite: TestSuite = {
    description: config.description,
    prompts: parsedPrompts,
    providers: parsedProviders,
    providerPromptMap: parsedProviderPromptMap,
    tests: parsedTests,
    scenarios: config.scenarios,
    defaultTest,
    derivedMetrics: config.derivedMetrics,
    nunjucksFilters: await readFilters(
      fileConfig.nunjucksFilters || defaultConfig.nunjucksFilters || {},
      basePath,
    ),
  };

  if (testSuite.tests) {
    validateAssertions(testSuite.tests);
  }

  return { config, testSuite, basePath };
}<|MERGE_RESOLUTION|>--- conflicted
+++ resolved
@@ -1,5 +1,4 @@
 import $RefParser from '@apidevtools/json-schema-ref-parser';
-import chalk from 'chalk';
 import * as fs from 'fs';
 import { globSync } from 'glob';
 import yaml from 'js-yaml';
@@ -362,29 +361,6 @@
     process.exit(1);
   }
   invariant(Array.isArray(config.providers), 'providers must be an array');
-<<<<<<< HEAD
-  config.providers.forEach((provider) => {
-    const result = ProviderSchema.safeParse(provider);
-    if (!result.success) {
-      const errors = result.error.errors
-        .map((err) => {
-          return `- ${err.message}`;
-        })
-        .join('\n');
-      const providerString = typeof provider === 'string' ? provider : JSON.stringify(provider);
-      logger.warn(
-        dedent`
-              Provider: ${providerString} encountered errors during schema validation:
-
-                ${errors}
-
-              Please double check your configuration.` + '\n',
-      );
-    }
-  });
-=======
->>>>>>> 05879e0e
-
   // Parse prompts, providers, and tests
   const parsedPrompts = await readPrompts(config.prompts, cmdObj.prompts ? undefined : basePath);
   const parsedProviders = await loadApiProviders(config.providers, {
