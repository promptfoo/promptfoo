--- conflicted
+++ resolved
@@ -8,13 +8,9 @@
 import { XMLBuilder } from 'fast-xml-parser';
 import { globSync } from 'glob';
 import yaml from 'js-yaml';
-<<<<<<< HEAD
 import * as os from 'os';
 import * as path from 'path';
 import { TERMINAL_MAX_WIDTH, VERSION } from '../constants';
-=======
-import { TERMINAL_MAX_WIDTH } from '../constants';
->>>>>>> d02bbfff
 import { getEnvBool, getEnvString } from '../envars';
 import { getDirectory, importModule } from '../esm';
 import { writeCsvToGoogleSheet } from '../googleSheets';
