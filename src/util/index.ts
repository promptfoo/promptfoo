--- conflicted
+++ resolved
@@ -16,11 +16,7 @@
 import logger from '../logger';
 import type Eval from '../models/eval';
 import type EvalResult from '../models/evalResult';
-<<<<<<< HEAD
-import { generateIdFromPrompt } from '../models/prompt';
 import { runPython } from '../python/pythonUtils';
-=======
->>>>>>> 753224f8
 import type { Vars } from '../types';
 import {
   type EvaluateResult,
@@ -417,43 +413,30 @@
   isPathPattern: boolean;
   filePath: string;
 } {
-  // Handle empty or undefined basePath gracefully
+  if (!promptPath) {
+    throw new Error('File path is required');
+  }
+  // Check if we're dealing with a file:// URL
   if (promptPath.startsWith('file://')) {
     promptPath = promptPath.slice('file://'.length);
+    promptPath = path.isAbsolute(promptPath) ? promptPath : path.join(basePath, promptPath);
+    return parsePathOrGlob(basePath, promptPath);
   }
   const filePath = path.resolve(basePath, promptPath);
 
-<<<<<<< HEAD
-  let stats;
-  try {
-    stats = fs.statSync(filePath);
-  } catch (err) {
-    if (getEnvBool('PROMPTFOO_STRICT_FILES')) {
-      throw err;
-    }
-  }
-
-  // Split on the last colon to handle Windows drive letters correctly
-  const colonCount = filePath.split(':').length - 1;
-  const lastColonIndex = filePath.lastIndexOf(':');
-=======
   let filename = path.relative(basePath, filePath);
   let functionName: string | undefined;
->>>>>>> 753224f8
-
-  // For Windows paths, we need to account for the drive letter colon
-  const isWindowsPath = /^[A-Za-z]:/.test(filePath);
-  const effectiveColonCount = isWindowsPath ? colonCount - 1 : colonCount;
-
-  if (effectiveColonCount > 1) {
-    throw new Error(`Too many colons. Invalid script path: ${promptPath}`);
-  }
-
-<<<<<<< HEAD
-  const pathWithoutFunction =
-    lastColonIndex > 1 ? filePath.slice(0, lastColonIndex) : filePath;
-  const functionName = lastColonIndex > 1 ? filePath.slice(lastColonIndex + 1) : undefined;
-=======
+
+  if (filename.includes(':')) {
+    const splits = filename.split(':');
+    if (
+      splits[0] &&
+      (isJavascriptFile(splits[0]) || splits[0].endsWith('.py') || splits[0].endsWith('.go'))
+    ) {
+      [filename, functionName] = splits;
+    }
+  }
+
   // verify that filename without function exists
   let stats;
   try {
@@ -463,40 +446,36 @@
       throw err;
     }
   }
->>>>>>> 753224f8
 
   const isPathPattern = stats?.isDirectory() || /[*?{}\[\]]/.test(filePath); // glob pattern
   const safeFilename = path.relative(
-    basePath,
-    path.isAbsolute(pathWithoutFunction) ? pathWithoutFunction : path.resolve(basePath, pathWithoutFunction),
+    process.cwd(),
+    path.isAbsolute(filename) ? filename : path.join(basePath, filename),
   );
-  
-  let extension: string | undefined;
-  if (isPathPattern) {
-    extension = undefined;
-  } else {
-    extension = path.parse(pathWithoutFunction).ext || '';
-  }
-  
-  const resultPath = safeFilename.startsWith(basePath) ? safeFilename : path.join(basePath, safeFilename);
-  
+  const extension = path.extname(filename);
+
   return {
     extension,
-    filePath: resultPath,
     functionName,
     isPathPattern,
+    filePath: safeFilename,
   };
 }
 
 /**
- * Loads content from an external file if the input is a file path, otherwise
- * returns the input as-is. Supports Nunjucks templating for file paths.
- *
- * @param filePath - The input to process. Can be a file path string starting with "file://",
- * an array of file paths, or any other type of data.
- * @param defaultFunctionName - Optional default function name to use when executing Python/JS files
- * @returns The loaded content if the input was a file path, otherwise the original input.
- * For JSON and YAML files, the content is parsed into an object.
+ * Loads data from an external file, which may be a JavaScript, Python, JSON, YAML, CSV, or other text file.
+ *
+ * If the file path is not a string, or doesn't start with 'file://', the input is returned as-is.
+ *
+ * For JavaScript files, the module is imported. If a function name is specified (using the format file://path/to/file.js:function),
+ * that specific function is returned. Otherwise, the default export, or a function with the name defaultFunctionName is returned.
+ *
+ * For Python files, a function with the specified name is executed (or defaultFunctionName if none is provided).
+ *
+ * For JSON and YAML files, the file is parsed and returned as an object.
+ *
+ * For CSV files, the file is parsed and returned as an array of objects or an array of values (if there's only one column).
+ *
  * For other file types, the raw file content is returned as a string.
  *
  * @throws {Error} If the specified file does not exist.
