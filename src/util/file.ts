--- conflicted
+++ resolved
@@ -6,14 +6,9 @@
 import yaml from 'js-yaml';
 import nunjucks from 'nunjucks';
 import cliState from '../cliState';
-<<<<<<< HEAD
 import logger from '../logger';
-import { isJavascriptFile } from './fileExtensions';
-import { parseFileUrl } from './functions/loadFunction';
-=======
 import { parseFileUrl } from './functions/loadFunction';
 import { isJavascriptFile } from './fileExtensions';
->>>>>>> 0a463f37
 
 type CsvParseOptionsWithColumns<T> = Omit<CsvOptions<T>, 'columns'> & {
   columns: Exclude<CsvOptions['columns'], undefined | false>;
@@ -72,9 +67,9 @@
   // Render the file path using Nunjucks
   const renderedFilePath = getNunjucksEngineForFilePath().renderString(filePath, {});
 
-<<<<<<< HEAD
-  // Parse the file URL to extract file path and function name
-  const { filePath: cleanPath } = parseFileUrl(renderedFilePath);
+  // Parse the file URL to extract file path and function name using existing utility
+  // This handles colon splitting correctly, including Windows drive letters (C:\path)
+  const { filePath: cleanPath, functionName } = parseFileUrl(renderedFilePath);
 
   // In assertion contexts, always preserve Python/JS file references
   // This prevents premature dereferencing of assertion files that should be
@@ -84,13 +79,6 @@
     return renderedFilePath;
   }
 
-  const pathWithoutProtocol = renderedFilePath.slice('file://'.length);
-  const resolvedPath = path.resolve(cliState.basePath || '', pathWithoutProtocol);
-=======
-  // Parse the file URL to extract file path and function name using existing utility
-  // This handles colon splitting correctly, including Windows drive letters (C:\path)
-  const { filePath: cleanPath, functionName } = parseFileUrl(renderedFilePath);
-
   // For Python/JS files with function names, return the original string unchanged
   // to allow the assertion system to handle function loading at execution time.
   // This prevents premature file existence checks that would fail for function references.
@@ -105,7 +93,6 @@
       : cleanPath;
 
   const resolvedPath = path.resolve(cliState.basePath || '', pathToUse);
->>>>>>> 0a463f37
 
   // Check if the path contains glob patterns
   if (pathToUse.includes('*') || pathToUse.includes('?') || pathToUse.includes('[')) {
