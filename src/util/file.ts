<<<<<<< HEAD
import { parse as csvParse } from 'csv-parse/sync';
import { access, readFile } from 'node:fs/promises';
import yaml from 'js-yaml';
import nunjucks from 'nunjucks';
import * as path from 'node:path';
=======
import * as fs from 'fs';
import * as path from 'path';

import { parse as csvParse } from 'csv-parse/sync';
import { globSync } from 'glob';
import yaml from 'js-yaml';
import nunjucks from 'nunjucks';
>>>>>>> 63164274
import cliState from '../cliState';

/**
 * Simple Nunjucks engine specifically for file paths
 * This function is separate from the main getNunjucksEngine to avoid circular dependencies
 */
export function getNunjucksEngineForFilePath(): nunjucks.Environment {
  const env = nunjucks.configure({
    autoescape: false,
  });

  // Add environment variables as template globals
  env.addGlobal('env', {
    ...process.env,
    ...cliState.config?.env,
  });

  return env;
}

/**
 * Loads content from an external file if the input is a file path, otherwise
 * returns the input as-is. Supports Nunjucks templating for file paths.
 *
 * @param filePath - The input to process. Can be a file path string starting with "file://",
 * an array of file paths, or any other type of data.
 * @returns The loaded content if the input was a file path, otherwise the original input.
 * For JSON and YAML files, the content is parsed into an object.
 * For other file types, the raw file content is returned as a string.
 *
 * @throws {Error} If the specified file does not exist.
 */
export async function maybeLoadFromExternalFile(filePath: string | object | Function | undefined | null) {
  if (Array.isArray(filePath)) {
    return Promise.all(filePath.map(async (path) => {
      const content: any = await maybeLoadFromExternalFile(path);
      return content;
    }));
  }

  if (typeof filePath !== 'string') {
    return filePath;
  }
  if (!filePath.startsWith('file://')) {
    return filePath;
  }

  // Render the file path using Nunjucks
  const renderedFilePath = getNunjucksEngineForFilePath().renderString(filePath, {});

<<<<<<< HEAD
  const finalPath = path.resolve(cliState.basePath || '', renderedFilePath.slice('file://'.length));
  try {
    await access(finalPath);
  } catch {
=======
  const pathWithoutProtocol = renderedFilePath.slice('file://'.length);
  const resolvedPath = path.resolve(cliState.basePath || '', pathWithoutProtocol);

  // Check if the path contains glob patterns
  if (
    pathWithoutProtocol.includes('*') ||
    pathWithoutProtocol.includes('?') ||
    pathWithoutProtocol.includes('[')
  ) {
    // Use globSync to expand the pattern
    const matchedFiles = globSync(resolvedPath, {
      windowsPathsNoEscape: true,
    });

    if (matchedFiles.length === 0) {
      throw new Error(`No files found matching pattern: ${resolvedPath}`);
    }

    // Load all matched files and combine their contents
    const allContents: any[] = [];
    for (const matchedFile of matchedFiles) {
      const contents = fs.readFileSync(matchedFile, 'utf8');
      if (matchedFile.endsWith('.json')) {
        const parsed = JSON.parse(contents);
        if (Array.isArray(parsed)) {
          allContents.push(...parsed);
        } else {
          allContents.push(parsed);
        }
      } else if (matchedFile.endsWith('.yaml') || matchedFile.endsWith('.yml')) {
        const parsed = yaml.load(contents);
        if (parsed === null || parsed === undefined) {
          continue; // Skip empty files
        }
        if (Array.isArray(parsed)) {
          allContents.push(...parsed);
        } else {
          allContents.push(parsed);
        }
      } else if (matchedFile.endsWith('.csv')) {
        const records = csvParse(contents, { columns: true });
        // If single column, return array of values to match single file behavior
        if (records.length > 0 && Object.keys(records[0]).length === 1) {
          allContents.push(
            ...records.map((record: Record<string, string>) => Object.values(record)[0]),
          );
        } else {
          allContents.push(...records);
        }
      } else {
        allContents.push(contents);
      }
    }

    return allContents;
  }

  // Original single file logic
  const finalPath = resolvedPath;
  if (!fs.existsSync(finalPath)) {
>>>>>>> 63164274
    throw new Error(`File does not exist: ${finalPath}`);
  }

  const contents = await readFile(finalPath, 'utf8');
  if (finalPath.endsWith('.json')) {
    return JSON.parse(contents);
  }
  if (finalPath.endsWith('.yaml') || finalPath.endsWith('.yml')) {
    return yaml.load(contents);
  }
  if (finalPath.endsWith('.csv')) {
    const records = csvParse(contents, { columns: true });
    // If single column, return array of values
    if (records.length > 0 && Object.keys(records[0]).length === 1) {
      return records.map((record: Record<string, string>) => Object.values(record)[0]);
    }
    return records;
  }
  return contents;
}

/**
 * Resolves a relative file path with respect to a base path, handling cloud configuration appropriately.
 * When using a cloud configuration, the current working directory is always used instead of the context's base path.
 *
 * @param filePath - The relative or absolute file path to resolve.
 * @param isCloudConfig - Whether this is a cloud configuration.
 * @returns The resolved absolute file path.
 */
export function getResolvedRelativePath(filePath: string, isCloudConfig?: boolean): string {
  // If it's already an absolute path, or not a cloud config, return it as is
  if (path.isAbsolute(filePath) || !isCloudConfig) {
    return filePath;
  }

  // Join the basePath and filePath to get the resolved path
  return path.join(process.cwd(), filePath);
}

export async function maybeLoadConfigFromExternalFile(config: any): Promise<any> {
  if (Array.isArray(config)) {
    return Promise.all(config.map((item) => maybeLoadConfigFromExternalFile(item)));
  }
  if (config && typeof config === 'object' && config !== null) {
    const result: Record<string, any> = {};
    for (const key of Object.keys(config)) {
      result[key] = await maybeLoadConfigFromExternalFile(config[key]);
    }
    return result;
  }
  return maybeLoadFromExternalFile(config);
}<|MERGE_RESOLUTION|>--- conflicted
+++ resolved
@@ -1,18 +1,9 @@
-<<<<<<< HEAD
-import { parse as csvParse } from 'csv-parse/sync';
-import { access, readFile } from 'node:fs/promises';
-import yaml from 'js-yaml';
-import nunjucks from 'nunjucks';
-import * as path from 'node:path';
-=======
-import * as fs from 'fs';
-import * as path from 'path';
-
 import { parse as csvParse } from 'csv-parse/sync';
 import { globSync } from 'glob';
 import yaml from 'js-yaml';
 import nunjucks from 'nunjucks';
->>>>>>> 63164274
+import { access, readFile } from 'node:fs/promises';
+import * as path from 'node:path';
 import cliState from '../cliState';
 
 /**
@@ -63,12 +54,6 @@
   // Render the file path using Nunjucks
   const renderedFilePath = getNunjucksEngineForFilePath().renderString(filePath, {});
 
-<<<<<<< HEAD
-  const finalPath = path.resolve(cliState.basePath || '', renderedFilePath.slice('file://'.length));
-  try {
-    await access(finalPath);
-  } catch {
-=======
   const pathWithoutProtocol = renderedFilePath.slice('file://'.length);
   const resolvedPath = path.resolve(cliState.basePath || '', pathWithoutProtocol);
 
@@ -90,7 +75,7 @@
     // Load all matched files and combine their contents
     const allContents: any[] = [];
     for (const matchedFile of matchedFiles) {
-      const contents = fs.readFileSync(matchedFile, 'utf8');
+      const contents = await readFile(matchedFile, 'utf8');
       if (matchedFile.endsWith('.json')) {
         const parsed = JSON.parse(contents);
         if (Array.isArray(parsed)) {
@@ -128,8 +113,9 @@
 
   // Original single file logic
   const finalPath = resolvedPath;
-  if (!fs.existsSync(finalPath)) {
->>>>>>> 63164274
+  try {
+    await access(finalPath);
+  } catch {
     throw new Error(`File does not exist: ${finalPath}`);
   }
 
