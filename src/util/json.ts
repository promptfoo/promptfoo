import Ajv from 'ajv';
import addFormats from 'ajv-formats';
import yaml from 'js-yaml';
import { getEnvBool, getEnvString } from '../envars';
import type { EvaluateResult, ResultFailureReason } from '../types';
import invariant from '../util/invariant';

let ajvInstance: Ajv | null = null;

export function resetAjv(): void {
  if (getEnvString('NODE_ENV') !== 'test') {
    throw new Error('resetAjv can only be called in test environment');
  }
  ajvInstance = null;
}

export function getAjv(): Ajv {
  if (!ajvInstance) {
    const ajvOptions: ConstructorParameters<typeof Ajv>[0] = {
      strictSchema: !getEnvBool('PROMPTFOO_DISABLE_AJV_STRICT_MODE'),
    };
    ajvInstance = new Ajv(ajvOptions);
    addFormats(ajvInstance);
  }
  return ajvInstance;
}

export function isValidJson(str: string): boolean {
  try {
    JSON.parse(str);
    return true;
  } catch {
    return false;
  }
}

<<<<<<< HEAD
/**
 * Creates a truncated version of an object for safe JSON stringification.
 * Prevents memory issues by limiting string, array, and object sizes.
 *
 * @param value - The value to truncate and stringify
 * @param prettyPrint - Whether to format the JSON with indentation
 * @returns A JSON string representation of the truncated value
 */
function safeJsonStringifyTruncated<T>(value: T, prettyPrint: boolean = false): string {
=======
function safeJsonStringifyTruncated<T>(value: T, prettyPrint: boolean = false): string {
  const MAX_STRING_LENGTH = 1000; // Max length for string values
  const MAX_ARRAY_LENGTH = 10; // Max elements to include from arrays
>>>>>>> 4efa92a1
  const cache = new Set();
  const space = prettyPrint ? 2 : undefined;

  const truncateValue = (val: any): any => {
    if (typeof val === 'string') {
<<<<<<< HEAD
      return val.length > 1000 ? val.substring(0, 1000) + '...[truncated]' : val;
    }

    if (Array.isArray(val)) {
      const truncated = val.slice(0, 10).map(truncateValue);
      if (val.length > 10) {
        truncated.push(`...[${val.length - 10} more items]`);
=======
      return val.length > MAX_STRING_LENGTH
        ? val.substring(0, MAX_STRING_LENGTH) + '...[truncated]'
        : val;
    }

    if (Array.isArray(val)) {
      const truncated = val.slice(0, MAX_ARRAY_LENGTH).map(truncateValue);
      if (val.length > MAX_ARRAY_LENGTH) {
        truncated.push(`...[${val.length - MAX_ARRAY_LENGTH} more items]`);
>>>>>>> 4efa92a1
      }
      return truncated;
    }

    if (typeof val === 'object' && val !== null) {
      if (cache.has(val)) {
        return '[Circular Reference]';
      }
      cache.add(val);

      const truncated: any = {};
      let count = 0;
<<<<<<< HEAD

      for (const [k, v] of Object.entries(val)) {
        if (count >= 20) {
=======
      const MAX_OBJECT_KEYS = 20;

      for (const [k, v] of Object.entries(val)) {
        if (count >= MAX_OBJECT_KEYS) {
>>>>>>> 4efa92a1
          truncated['...[truncated]'] = `${Object.keys(val).length - count} more keys`;
          break;
        }
        truncated[k] = truncateValue(v);
        count++;
      }
      return truncated;
    }

    return val;
  };

  try {
    return JSON.stringify(truncateValue(value), null, space) || '{}';
  } catch {
<<<<<<< HEAD
=======
    // Ultimate fallback
>>>>>>> 4efa92a1
    return `{"error": "Failed to stringify even truncated data", "type": "${typeof value}", "constructor": "${value?.constructor?.name || 'unknown'}"}`;
  }
}

<<<<<<< HEAD
/**
 * Safely stringify a value to JSON, handling circular references and large objects.
 *
 * @param value - The value to stringify
 * @param prettyPrint - Whether to format the JSON with indentation
 * @returns JSON string representation, or undefined if serialization fails
 */
=======
>>>>>>> 4efa92a1
export function safeJsonStringify<T>(value: T, prettyPrint: boolean = false): string | undefined {
  const cache = new Set();
  const space = prettyPrint ? 2 : undefined;

  try {
    return (
      JSON.stringify(
        value,
        (key, val) => {
          if (typeof val === 'object' && val !== null) {
            if (cache.has(val)) {
              return;
            }
            cache.add(val);
          }
          return val;
        },
        space,
      ) || undefined
    );
  } catch (error) {
<<<<<<< HEAD
    if (error instanceof RangeError && error.message.includes('Invalid string length')) {
      return safeJsonStringifyTruncated(value, prettyPrint);
    }
    return undefined;
=======
    // If JSON.stringify fails (e.g., RangeError: Invalid string length),
    // try to create a truncated version for debugging
    if (error instanceof RangeError && error.message.includes('Invalid string length')) {
      return safeJsonStringifyTruncated(value, prettyPrint);
    }
    // For other errors, return a basic error representation
    return `{"error": "Failed to stringify: ${error instanceof Error ? error.message : String(error)}"}`;
>>>>>>> 4efa92a1
  }
}

export function convertSlashCommentsToHash(str: string): string {
  // Split into lines, process each line, then join back
  return str
    .split('\n')
    .map((line) => {
      let state = 'normal'; // 'normal' | 'singleQuote' | 'doubleQuote'
      let result = '';
      let i = 0;

      while (i < line.length) {
        const char = line[i];
        const nextChar = line[i + 1];
        const prevChar = i > 0 ? line[i - 1] : '';

        switch (state) {
          case 'normal':
            // Check for string start, but ignore apostrophes in words
            if (char === "'" && !/[a-zA-Z]/.test(prevChar)) {
              state = 'singleQuote';
              result += char;
            } else if (char === '"') {
              state = 'doubleQuote';
              result += char;
            } else if (char === '/' && nextChar === '/') {
              // Count consecutive slashes
              let slashCount = 2;
              while (i + slashCount < line.length && line[i + slashCount] === '/') {
                slashCount++;
              }
              // Convert to equivalent number of #s
              const hashes = '#'.repeat(Math.floor(slashCount / 2));
              return result + hashes + line.slice(i + slashCount);
            } else {
              result += char;
            }
            break;

          case 'singleQuote':
            result += char;
            // Check for string end, but ignore apostrophes in words
            if (char === "'" && prevChar !== '\\' && !/[a-zA-Z]/.test(nextChar)) {
              state = 'normal';
            }
            break;

          case 'doubleQuote':
            result += char;
            if (char === '"' && prevChar !== '\\') {
              state = 'normal';
            }
            break;
        }

        i++;
      }

      return result;
    })
    .join('\n');
}

export function extractJsonObjects(str: string): object[] {
  const jsonObjects: object[] = [];
  const maxJsonLength = 100000; // Prevent processing extremely large invalid JSON

  for (let i = 0; i < str.length; i++) {
    if (str[i] === '{') {
      let openBraces = 1;
      let closeBraces = 0;
      let j = i + 1;

      // Track braces as we go to detect potential JSON objects
      while (j < Math.min(i + maxJsonLength, str.length) && openBraces > closeBraces) {
        if (str[j] === '{') {
          openBraces++;
        }
        if (str[j] === '}') {
          closeBraces++;
        }
        j++;

        // When we have a potential complete object OR we've reached the end
        if (openBraces === closeBraces || j === str.length || j === i + maxJsonLength) {
          try {
            // If we're at the end but braces don't match, add missing closing braces
            let potentialJson = str.slice(i, j);
            if (openBraces > closeBraces) {
              potentialJson += '}'.repeat(openBraces - closeBraces);
            }

            const processedJson = convertSlashCommentsToHash(potentialJson);
            const parsedObj = yaml.load(processedJson, { json: true });

            if (typeof parsedObj === 'object' && parsedObj !== null) {
              jsonObjects.push(parsedObj);
              i = j - 1; // Move i to the end of the valid JSON object
              break;
            }
          } catch {
            // If not valid yet, continue only if braces haven't balanced
            if (openBraces === closeBraces) {
              break;
            }
          }
        }
      }
    }
  }

  return jsonObjects;
}

export function extractFirstJsonObject<T>(str: string): T {
  const jsonObjects = extractJsonObjects(str);
  invariant(jsonObjects.length >= 1, `Expected a JSON object, but got ${JSON.stringify(str)}`);
  return jsonObjects[0] as T;
}

/**
 * Reorders the keys of an object based on a specified order, preserving any unspecified keys.
 * Symbol keys are preserved and added at the end.
 *
 * @param obj - The object whose keys need to be reordered.
 * @param order - An array specifying the desired order of keys.
 * @returns A new object with keys reordered according to the specified order.
 *
 * @example
 * const obj = { c: 3, a: 1, b: 2 };
 * const orderedObj = orderKeys(obj, ['a', 'b']);
 * // Result: { a: 1, b: 2, c: 3 }
 */
export function orderKeys<T extends object>(obj: T, order: (keyof T)[]): T {
  const result: T = {} as T;

  // Add ordered keys (excluding undefined values)
  for (const key of order) {
    if (key in obj && obj[key] !== undefined) {
      result[key] = obj[key];
    }
  }

  // Add remaining keys (excluding undefined values)
  for (const key in obj) {
    if (!(key in result) && obj[key] !== undefined) {
      result[key] = obj[key];
    }
  }

  // Add symbol keys (excluding undefined values)
  const symbolKeys = Object.getOwnPropertySymbols(obj);
  for (const sym of symbolKeys) {
    if (obj[sym as keyof T] !== undefined) {
      result[sym as keyof T] = obj[sym as keyof T];
    }
  }

  return result;
}

/**
<<<<<<< HEAD
 * Type definition for a logging-safe summary of an EvaluateResult.
 */
export interface LoggableEvaluateResultSummary {
  id?: string;
  testIdx: number;
  promptIdx: number;
  success: boolean;
  score: number;
  error?: string | null;
  failureReason: ResultFailureReason;
  provider?: {
    id: string;
    label?: string;
  };
  response?: {
    output?: string;
    error?: string | null;
    cached?: boolean;
    cost?: number;
    tokenUsage?: any;
    metadata?: {
      keys: string[];
      keyCount: number;
    };
  };
  testCase?: {
    description?: string;
    vars?: string[];
  };
}

/**
 * Creates a summary of an EvaluateResult for logging purposes, avoiding RangeError
 * when stringifying large evaluation results.
 *
 * Extracts key information while truncating potentially large fields like response
 * outputs and metadata values.
 *
 * @param result - The evaluation result to summarize
 * @param maxOutputLength - Maximum length for response output before truncation. Default: 500
 * @param includeMetadataKeys - Whether to include metadata keys in the summary. Default: true
 * @returns A summarized version safe for JSON stringification
 * @throws {TypeError} If result is null or undefined
 */
export function summarizeEvaluateResultForLogging(
  result: EvaluateResult,
  maxOutputLength: number = 500,
  includeMetadataKeys: boolean = true,
): LoggableEvaluateResultSummary {
  if (!result) {
    throw new TypeError('EvaluateResult cannot be null or undefined');
  }

  const summary: LoggableEvaluateResultSummary = {
=======
 * Creates a summary of an EvaluateResult for logging purposes, avoiding the RangeError
 * that can occur when trying to stringify large evaluation results.
 */
export function summarizeEvaluateResultForLogging(result: any): any {
  const summary: any = {
>>>>>>> 4efa92a1
    id: result.id,
    testIdx: result.testIdx,
    promptIdx: result.promptIdx,
    success: result.success,
    score: result.score,
    error: result.error,
    failureReason: result.failureReason,
  };

<<<<<<< HEAD
  if (result.provider) {
    summary.provider = {
      id: result.provider.id || '',
=======
  // Include basic provider info
  if (result.provider) {
    summary.provider = {
      id: result.provider.id,
>>>>>>> 4efa92a1
      label: result.provider.label,
    };
  }

<<<<<<< HEAD
=======
  // Include truncated response info
>>>>>>> 4efa92a1
  if (result.response) {
    summary.response = {
      error: result.response.error,
      cached: result.response.cached,
      cost: result.response.cost,
      tokenUsage: result.response.tokenUsage,
    };

<<<<<<< HEAD
    if (result.response.output != null) {
      const output = String(result.response.output);
      summary.response.output =
        output.length > maxOutputLength
          ? output.substring(0, maxOutputLength) + '...[truncated]'
          : output;
    }

    if (result.response.metadata && includeMetadataKeys) {
=======
    // Truncate large output fields
    if (result.response.output) {
      const output = String(result.response.output);
      summary.response.output =
        output.length > 500 ? output.substring(0, 500) + '...[truncated]' : output;
    }

    // Include metadata keys but not values (which could be large)
    if (result.response.metadata) {
>>>>>>> 4efa92a1
      summary.response.metadata = {
        keys: Object.keys(result.response.metadata),
        keyCount: Object.keys(result.response.metadata).length,
      };
    }
  }

<<<<<<< HEAD
=======
  // Include basic test case info without potentially large data
>>>>>>> 4efa92a1
  if (result.testCase) {
    summary.testCase = {
      description: result.testCase.description,
      vars: result.testCase.vars ? Object.keys(result.testCase.vars) : undefined,
    };
  }

  return summary;
}<|MERGE_RESOLUTION|>--- conflicted
+++ resolved
@@ -34,7 +34,6 @@
   }
 }
 
-<<<<<<< HEAD
 /**
  * Creates a truncated version of an object for safe JSON stringification.
  * Prevents memory issues by limiting string, array, and object sizes.
@@ -44,17 +43,11 @@
  * @returns A JSON string representation of the truncated value
  */
 function safeJsonStringifyTruncated<T>(value: T, prettyPrint: boolean = false): string {
-=======
-function safeJsonStringifyTruncated<T>(value: T, prettyPrint: boolean = false): string {
-  const MAX_STRING_LENGTH = 1000; // Max length for string values
-  const MAX_ARRAY_LENGTH = 10; // Max elements to include from arrays
->>>>>>> 4efa92a1
   const cache = new Set();
   const space = prettyPrint ? 2 : undefined;
 
   const truncateValue = (val: any): any => {
     if (typeof val === 'string') {
-<<<<<<< HEAD
       return val.length > 1000 ? val.substring(0, 1000) + '...[truncated]' : val;
     }
 
@@ -62,17 +55,6 @@
       const truncated = val.slice(0, 10).map(truncateValue);
       if (val.length > 10) {
         truncated.push(`...[${val.length - 10} more items]`);
-=======
-      return val.length > MAX_STRING_LENGTH
-        ? val.substring(0, MAX_STRING_LENGTH) + '...[truncated]'
-        : val;
-    }
-
-    if (Array.isArray(val)) {
-      const truncated = val.slice(0, MAX_ARRAY_LENGTH).map(truncateValue);
-      if (val.length > MAX_ARRAY_LENGTH) {
-        truncated.push(`...[${val.length - MAX_ARRAY_LENGTH} more items]`);
->>>>>>> 4efa92a1
       }
       return truncated;
     }
@@ -85,16 +67,9 @@
 
       const truncated: any = {};
       let count = 0;
-<<<<<<< HEAD
 
       for (const [k, v] of Object.entries(val)) {
         if (count >= 20) {
-=======
-      const MAX_OBJECT_KEYS = 20;
-
-      for (const [k, v] of Object.entries(val)) {
-        if (count >= MAX_OBJECT_KEYS) {
->>>>>>> 4efa92a1
           truncated['...[truncated]'] = `${Object.keys(val).length - count} more keys`;
           break;
         }
@@ -110,15 +85,10 @@
   try {
     return JSON.stringify(truncateValue(value), null, space) || '{}';
   } catch {
-<<<<<<< HEAD
-=======
-    // Ultimate fallback
->>>>>>> 4efa92a1
     return `{"error": "Failed to stringify even truncated data", "type": "${typeof value}", "constructor": "${value?.constructor?.name || 'unknown'}"}`;
   }
 }
 
-<<<<<<< HEAD
 /**
  * Safely stringify a value to JSON, handling circular references and large objects.
  *
@@ -126,8 +96,6 @@
  * @param prettyPrint - Whether to format the JSON with indentation
  * @returns JSON string representation, or undefined if serialization fails
  */
-=======
->>>>>>> 4efa92a1
 export function safeJsonStringify<T>(value: T, prettyPrint: boolean = false): string | undefined {
   const cache = new Set();
   const space = prettyPrint ? 2 : undefined;
@@ -149,20 +117,10 @@
       ) || undefined
     );
   } catch (error) {
-<<<<<<< HEAD
     if (error instanceof RangeError && error.message.includes('Invalid string length')) {
       return safeJsonStringifyTruncated(value, prettyPrint);
     }
     return undefined;
-=======
-    // If JSON.stringify fails (e.g., RangeError: Invalid string length),
-    // try to create a truncated version for debugging
-    if (error instanceof RangeError && error.message.includes('Invalid string length')) {
-      return safeJsonStringifyTruncated(value, prettyPrint);
-    }
-    // For other errors, return a basic error representation
-    return `{"error": "Failed to stringify: ${error instanceof Error ? error.message : String(error)}"}`;
->>>>>>> 4efa92a1
   }
 }
 
@@ -326,7 +284,6 @@
 }
 
 /**
-<<<<<<< HEAD
  * Type definition for a logging-safe summary of an EvaluateResult.
  */
 export interface LoggableEvaluateResultSummary {
@@ -361,10 +318,10 @@
 /**
  * Creates a summary of an EvaluateResult for logging purposes, avoiding RangeError
  * when stringifying large evaluation results.
- *
+ * 
  * Extracts key information while truncating potentially large fields like response
  * outputs and metadata values.
- *
+ * 
  * @param result - The evaluation result to summarize
  * @param maxOutputLength - Maximum length for response output before truncation. Default: 500
  * @param includeMetadataKeys - Whether to include metadata keys in the summary. Default: true
@@ -381,13 +338,6 @@
   }
 
   const summary: LoggableEvaluateResultSummary = {
-=======
- * Creates a summary of an EvaluateResult for logging purposes, avoiding the RangeError
- * that can occur when trying to stringify large evaluation results.
- */
-export function summarizeEvaluateResultForLogging(result: any): any {
-  const summary: any = {
->>>>>>> 4efa92a1
     id: result.id,
     testIdx: result.testIdx,
     promptIdx: result.promptIdx,
@@ -397,24 +347,13 @@
     failureReason: result.failureReason,
   };
 
-<<<<<<< HEAD
   if (result.provider) {
     summary.provider = {
       id: result.provider.id || '',
-=======
-  // Include basic provider info
-  if (result.provider) {
-    summary.provider = {
-      id: result.provider.id,
->>>>>>> 4efa92a1
       label: result.provider.label,
     };
   }
 
-<<<<<<< HEAD
-=======
-  // Include truncated response info
->>>>>>> 4efa92a1
   if (result.response) {
     summary.response = {
       error: result.response.error,
@@ -423,7 +362,6 @@
       tokenUsage: result.response.tokenUsage,
     };
 
-<<<<<<< HEAD
     if (result.response.output != null) {
       const output = String(result.response.output);
       summary.response.output =
@@ -433,17 +371,6 @@
     }
 
     if (result.response.metadata && includeMetadataKeys) {
-=======
-    // Truncate large output fields
-    if (result.response.output) {
-      const output = String(result.response.output);
-      summary.response.output =
-        output.length > 500 ? output.substring(0, 500) + '...[truncated]' : output;
-    }
-
-    // Include metadata keys but not values (which could be large)
-    if (result.response.metadata) {
->>>>>>> 4efa92a1
       summary.response.metadata = {
         keys: Object.keys(result.response.metadata),
         keyCount: Object.keys(result.response.metadata).length,
@@ -451,10 +378,6 @@
     }
   }
 
-<<<<<<< HEAD
-=======
-  // Include basic test case info without potentially large data
->>>>>>> 4efa92a1
   if (result.testCase) {
     summary.testCase = {
       description: result.testCase.description,
