import nunjucks from 'nunjucks';
import { getEnvBool } from '../envars';
import type { NunjucksFilterMap } from '../types';

<<<<<<< HEAD
export function getNunjucksEngine(filters?: NunjucksFilterMap, throwOnUndefined: boolean = false) {
  if (getEnvBool('PROMPTFOO_DISABLE_TEMPLATING')) {
=======
export function getNunjucksEngine(
  filters?: NunjucksFilterMap,
  throwOnUndefined: boolean = false,
): nunjucks.Environment {
  if (process.env.PROMPTFOO_DISABLE_TEMPLATING) {
>>>>>>> 6e8fddf9
    return {
      renderString: (template: string) => template,
    } as unknown as nunjucks.Environment;
  }

  const env = nunjucks.configure({
    autoescape: false,
    throwOnUndefined,
  });

  if (filters) {
    for (const [name, filter] of Object.entries(filters)) {
      env.addFilter(name, filter);
    }
  }
  return env;
}

/**
 * Parse Nunjucks template to extract variables.
 * @param template - The Nunjucks template string.
 * @returns An array of variables used in the template.
 */
export function extractVariablesFromTemplate(template: string): string[] {
  const variableSet = new Set<string>();
  const regex =
    /\{\{[\s]*([^{}\s|]+)[\s]*(?:\|[^}]+)?\}\}|\{%[\s]*(?:if|for)[\s]+([^{}\s]+)[\s]*.*?%\}/g;
  const commentRegex = /\{#[\s\S]*?#\}/g;

  // Remove comments
  template = template.replace(commentRegex, '');

  let match;
  while ((match = regex.exec(template)) !== null) {
    const variable = match[1] || match[2];
    if (variable) {
      // Split by dot and add only the full path
      variableSet.add(variable);
    }
  }

  // Handle for loops separately
  const forLoopRegex = /\{%[\s]*for[\s]+(\w+)[\s]+in[\s]+(\w+)[\s]*%\}/g;
  while ((match = forLoopRegex.exec(template)) !== null) {
    variableSet.delete(match[1]); // Remove loop variable
    variableSet.add(match[2]); // Add the iterated variable
  }

  return Array.from(variableSet);
}

/**
 * Extract variables from multiple Nunjucks templates.
 * @param templates - An array of Nunjucks template strings.
 * @returns An array of variables used in the templates.
 */
export function extractVariablesFromTemplates(templates: string[]): string[] {
  const variableSet = new Set<string>();
  for (const template of templates) {
    const variables = extractVariablesFromTemplate(template);
    variables.forEach((variable) => variableSet.add(variable));
  }
  return Array.from(variableSet);
}<|MERGE_RESOLUTION|>--- conflicted
+++ resolved
@@ -2,16 +2,11 @@
 import { getEnvBool } from '../envars';
 import type { NunjucksFilterMap } from '../types';
 
-<<<<<<< HEAD
-export function getNunjucksEngine(filters?: NunjucksFilterMap, throwOnUndefined: boolean = false) {
-  if (getEnvBool('PROMPTFOO_DISABLE_TEMPLATING')) {
-=======
 export function getNunjucksEngine(
   filters?: NunjucksFilterMap,
   throwOnUndefined: boolean = false,
 ): nunjucks.Environment {
-  if (process.env.PROMPTFOO_DISABLE_TEMPLATING) {
->>>>>>> 6e8fddf9
+  if (getEnvBool('PROMPTFOO_DISABLE_TEMPLATING')) {
     return {
       renderString: (template: string) => template,
     } as unknown as nunjucks.Environment;
