--- conflicted
+++ resolved
@@ -78,37 +78,10 @@
   };
 
   if (browserBehavior === BrowserBehavior.ASK) {
-<<<<<<< HEAD
-    return new Promise((resolve) => {
-      const rl = readline.createInterface({
-        input: process.stdin,
-        output: process.stdout,
-      });
-
-      // Unref stdin to prevent it from keeping the process alive during tests
-      if (process.stdin.unref) {
-        process.stdin.unref();
-      }
-
-      rl.question('Open URL in browser? (y/N): ', async (answer) => {
-        try {
-          if (answer.toLowerCase().startsWith('y')) {
-            await doOpen();
-          }
-        } catch (err) {
-          logger.error(`Error opening browser: ${err}`);
-        } finally {
-          rl.close();
-          resolve();
-        }
-      });
-    });
-=======
     const shouldOpen = await promptYesNo('Open URL in browser?', false);
     if (shouldOpen) {
       await doOpen();
     }
->>>>>>> 39e2b723
   } else if (browserBehavior !== BrowserBehavior.SKIP) {
     await doOpen();
   }
