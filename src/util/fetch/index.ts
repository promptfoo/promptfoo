--- conflicted
+++ resolved
@@ -20,7 +20,6 @@
 import { sleep } from '../../util/time';
 import { sanitizeUrl } from '../sanitizer';
 
-<<<<<<< HEAD
 // Note: Global fetch override removed to prevent library users from being affected
 // All promptfoo code should use fetchWithProxy, fetchWithTimeout, or fetchWithRetries instead
 
@@ -32,9 +31,6 @@
     error.cause?.stack?.includes('internalConnectMultiple')
   );
 }
-
-=======
->>>>>>> e6f5a26f
 /**
  * Options for configuring TLS in proxy connections
  */
@@ -164,28 +160,23 @@
     finalUrlString = url.url;
   }
 
-<<<<<<< HEAD
+  if (!finalUrlString) {
+    throw new Error('Invalid URL');
+  }
+
   // Determine if this is a promptfoo service that should receive version header
-  const isPromptrfooService =
+  const isPromptfooService =
     finalUrlString &&
     (finalUrlString.includes('promptfoo.app') ||
       finalUrlString.includes('promptfoo.dev') ||
       finalUrlString.includes(CLOUD_API_HOST));
 
-  const finalOptions: PromptfooRequestInit = {
-=======
-  if (!finalUrlString) {
-    throw new Error('Invalid URL');
-  }
-
-  // This is overridden globablly but Node v20 is still complaining so we need to add it here too
   const finalOptions: RequestInit & { dispatcher?: any } = {
->>>>>>> e6f5a26f
     ...options,
     headers: {
       ...(options.headers as Record<string, string>),
       // Only send version header to promptfoo services
-      ...(isPromptrfooService ? { 'x-promptfoo-version': VERSION } : {}),
+      ...(isPromptfooService ? { 'x-promptfoo-version': VERSION } : {}),
     },
     dispatcher: getOrCreateAgent(finalUrlString),
   };
@@ -234,41 +225,6 @@
     }
   }
 
-<<<<<<< HEAD
-  const tlsOptions: ConnectionOptions = {
-    rejectUnauthorized: !getEnvBool('PROMPTFOO_INSECURE_SSL', true),
-  };
-
-  // Support custom CA certificates
-  const caCertPath = getEnvString('PROMPTFOO_CA_CERT_PATH');
-  if (caCertPath) {
-    try {
-      const resolvedPath = path.resolve(cliState.basePath || '', caCertPath);
-      const ca = fs.readFileSync(resolvedPath, 'utf8');
-      tlsOptions.ca = ca;
-      logger.debug(`Using custom CA certificate from ${resolvedPath}`);
-    } catch (e) {
-      logger.warn(`Failed to read CA certificate from ${caCertPath}: ${e}`);
-    }
-  }
-  const proxyUrl = finalUrlString ? getProxyForUrl(finalUrlString) : '';
-
-  if (proxyUrl) {
-    logger.debug(`Using proxy: ${sanitizeUrl(proxyUrl)}`);
-    const agent = new ProxyAgent({
-      uri: proxyUrl,
-      proxyTls: tlsOptions,
-      requestTls: tlsOptions,
-      headersTimeout: REQUEST_TIMEOUT_MS,
-    } as ProxyTlsOptions);
-    setGlobalDispatcher(agent);
-  } else {
-    const agent = new Agent({
-      headersTimeout: REQUEST_TIMEOUT_MS,
-    });
-    setGlobalDispatcher(agent);
-  }
-
   try {
     const response = await fetch(finalUrl, finalOptions);
 
@@ -303,9 +259,6 @@
     }
     throw e;
   }
-=======
-  return await monkeyPatchFetch(finalUrl, finalOptions);
->>>>>>> e6f5a26f
 }
 
 export function fetchWithTimeout(
