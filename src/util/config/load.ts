--- conflicted
+++ resolved
@@ -554,11 +554,7 @@
     sharing: getEnvBool('PROMPTFOO_DISABLE_SHARING')
       ? false
       : (fileConfig.sharing ?? defaultConfig.sharing ?? true),
-<<<<<<< HEAD
-    defaultTest: defaultTestRaw ? await readTest(defaultTestRaw, basePath, true) : undefined,
-=======
-    defaultTest: processedDefaultTest ? await readTest(processedDefaultTest, basePath) : undefined,
->>>>>>> 6d13ffa1
+    defaultTest: processedDefaultTest ? await readTest(processedDefaultTest, basePath, true) : undefined,
     derivedMetrics: fileConfig.derivedMetrics || defaultConfig.derivedMetrics,
     outputPath: cmdObj.output || fileConfig.outputPath || defaultConfig.outputPath,
     extensions: fileConfig.extensions || defaultConfig.extensions || [],
