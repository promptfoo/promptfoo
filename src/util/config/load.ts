--- conflicted
+++ resolved
@@ -610,15 +610,17 @@
 
   invariant(Array.isArray(config.providers), 'providers must be an array');
 
-<<<<<<< HEAD
-  // Resolve provider configs to get ProviderOptions[] with all fields (including `prompts`)
-  // This is needed before building the prompt map so that `prompts` filters from external files are respected
+  // Resolve provider configs: loads file:// references while preserving non-file providers.
+  // This enables:
+  // 1. Building the provider-prompt map with `prompts` filters from external files (#1307)
+  // 2. Filtering by resolved provider ids/labels (not just file paths)
+  // 3. Avoiding double file I/O (files are read once here, not again in loadApiProviders)
   const resolvedProviderConfigs = resolveProviderConfigs(config.providers, { basePath });
-=======
+
   // Filter providers BEFORE instantiation to avoid loading providers that won't be used.
-  // This is important when providers validate env vars or other resources on construction.
+  // Filtering on resolved configs allows matching by provider id/label from file-based providers.
   const filterOption = cmdObj.filterProviders || cmdObj.filterTargets;
-  const filteredProviderConfigs = filterProviderConfigs(config.providers, filterOption);
+  const filteredProviderConfigs = filterProviderConfigs(resolvedProviderConfigs, filterOption);
 
   if (
     filterOption &&
@@ -629,9 +631,9 @@
       `No providers matched the filter "${filterOption}". Check your --filter-providers/--filter-targets value.`,
     );
   }
->>>>>>> 37f0cec3
 
   // Parse prompts, providers, and tests
+  // Pass filtered resolved configs to avoid re-reading files
   const parsedPrompts = await readPrompts(config.prompts, cmdObj.prompts ? undefined : basePath);
   const parsedProviders = await loadApiProviders(filteredProviderConfigs, {
     env: config.env,
@@ -684,10 +686,11 @@
     }
   }
 
-  // Build provider-prompt map using resolved configs (not raw config with file:// strings)
+  // Build provider-prompt map using filtered resolved configs (not raw config with file:// strings)
   // This ensures that `prompts` filters from external provider files are respected (#1307)
+  // and that the map is consistent with the filtered providers
   const parsedProviderPromptMap = readProviderPromptMap(
-    { providers: resolvedProviderConfigs },
+    { providers: filteredProviderConfigs },
     parsedPrompts,
   );
 
