import * as fs from 'fs';
import * as path from 'path';
import process from 'process';

import $RefParser from '@apidevtools/json-schema-ref-parser';
import chalk from 'chalk';
import dedent from 'dedent';
import { globSync } from 'glob';
import yaml from 'js-yaml';
import { fromError } from 'zod-validation-error';
import { readAssertions } from '../../assertions/index';
import { validateAssertions } from '../../assertions/validateAssertions';
import cliState from '../../cliState';
import { filterTests } from '../../commands/eval/filterTests';
import { getEnvBool, isCI } from '../../envars';
import { importModule } from '../../esm';
import logger from '../../logger';
import { readPrompts, readProviderPromptMap } from '../../prompts/index';
import { loadApiProviders } from '../../providers/index';
import telemetry from '../../telemetry';
import {
  type CommandLineOptions,
  type Prompt,
  type ProviderOptions,
  type RedteamPluginObject,
  type RedteamStrategyObject,
  type Scenario,
  type TestCase,
  type TestSuite,
  type UnifiedConfig,
  UnifiedConfigSchema,
<<<<<<< HEAD
} from '../../types';
import { isRunningUnderNpx, readFilters } from '../../util/index';
=======
} from '../../types/index';
import { isRunningUnderNpx, readFilters } from '../../util';
>>>>>>> d5ededa9
import { maybeLoadFromExternalFile } from '../../util/file';
import { isJavascriptFile } from '../../util/fileExtensions';
import invariant from '../../util/invariant';
import { PromptSchema } from '../../validators/prompts';
import { readTest, readTests } from '../testCaseReader';

/**
 * Type guard to check if a test case has vars property
 */
function isTestCaseWithVars(test: unknown): test is { vars: Record<string, unknown> } {
  return typeof test === 'object' && test !== null && 'vars' in test;
}

export async function dereferenceConfig(rawConfig: UnifiedConfig): Promise<UnifiedConfig> {
  if (getEnvBool('PROMPTFOO_DISABLE_REF_PARSER')) {
    return rawConfig;
  }

  // Track and delete tools[i].function for each tool, preserving the rest of the properties
  // https://github.com/promptfoo/promptfoo/issues/364

  // Remove parameters from functions and tools to prevent dereferencing
  const extractFunctionParameters = (functions: { parameters?: object }[]) => {
    return functions.map((func) => {
      const { parameters } = func;
      delete func.parameters;
      return { parameters };
    });
  };

  const extractToolParameters = (tools: { function?: { parameters?: object } }[]) => {
    return tools.map((tool) => {
      const { parameters } = tool.function || {};
      if (tool.function?.parameters) {
        delete tool.function.parameters;
      }
      return { parameters };
    });
  };

  // Restore parameters to functions and tools after dereferencing
  const restoreFunctionParameters = (
    functions: { parameters?: object }[],
    parametersList: { parameters?: object }[],
  ) => {
    functions.forEach((func, index) => {
      if (parametersList[index]?.parameters) {
        func.parameters = parametersList[index].parameters;
      }
    });
  };

  const restoreToolParameters = (
    tools: { function?: { parameters?: object } }[],
    parametersList: { parameters?: object }[],
  ) => {
    tools.forEach((tool, index) => {
      if (parametersList[index]?.parameters) {
        tool.function = tool.function || {};
        tool.function.parameters = parametersList[index].parameters;
      }
    });
  };

  const functionsParametersList: { parameters?: object }[][] = [];
  const toolsParametersList: { parameters?: object }[][] = [];

  if (Array.isArray(rawConfig.providers)) {
    rawConfig.providers.forEach((provider, providerIndex) => {
      if (typeof provider === 'string') {
        return;
      }
      if (typeof provider === 'function') {
        return;
      }
      if (!provider.config) {
        // Handle when provider is a map
        provider = Object.values(provider)[0] as ProviderOptions;
      }

      // Handle dereferencing for inline tools, but skip external file paths (which are just strings)
      if (Array.isArray(provider.config?.functions)) {
        functionsParametersList[providerIndex] = extractFunctionParameters(
          provider.config.functions,
        );
      }

      if (Array.isArray(provider.config?.tools)) {
        toolsParametersList[providerIndex] = extractToolParameters(provider.config.tools);
      }
    });
  }

  // Dereference JSON
  const config = (await $RefParser.dereference(rawConfig)) as unknown as UnifiedConfig;

  // Restore functions and tools parameters
  if (Array.isArray(config.providers)) {
    config.providers.forEach((provider, index) => {
      if (typeof provider === 'string') {
        return;
      }
      if (typeof provider === 'function') {
        return;
      }
      if (!provider.config) {
        // Handle when provider is a map
        provider = Object.values(provider)[0] as ProviderOptions;
      }

      if (functionsParametersList[index]) {
        provider.config.functions = provider.config.functions || [];
        restoreFunctionParameters(provider.config.functions, functionsParametersList[index]);
      }

      if (toolsParametersList[index]) {
        provider.config.tools = provider.config.tools || [];
        restoreToolParameters(provider.config.tools, toolsParametersList[index]);
      }
    });
  }
  return config;
}

export async function readConfig(configPath: string): Promise<UnifiedConfig> {
  let ret: UnifiedConfig & {
    targets?: UnifiedConfig['providers'];
    plugins?: RedteamPluginObject[];
    strategies?: RedteamStrategyObject[];
  };
  const ext = path.parse(configPath).ext;
  if (ext === '.json' || ext === '.yaml' || ext === '.yml') {
    const rawConfig = yaml.load(fs.readFileSync(configPath, 'utf-8')) ?? {};
    const dereferencedConfig = await dereferenceConfig(rawConfig as UnifiedConfig);
    // Validator requires `prompts`, but prompts is not actually required for redteam.
    const UnifiedConfigSchemaWithoutPrompts = UnifiedConfigSchema.innerType()
      .innerType()
      .extend({ prompts: UnifiedConfigSchema.innerType().innerType().shape.prompts.optional() });
    const validationResult = UnifiedConfigSchemaWithoutPrompts.safeParse(dereferencedConfig);
    if (!validationResult.success) {
      logger.warn(
        `Invalid configuration file ${configPath}:\n${fromError(validationResult.error).message}`,
      );
    }
    ret = dereferencedConfig;
  } else if (isJavascriptFile(configPath)) {
    const imported = await importModule(configPath);
    const validationResult = UnifiedConfigSchema.safeParse(imported);
    if (!validationResult.success) {
      logger.warn(
        `Invalid configuration file ${configPath}:\n${fromError(validationResult.error).message}`,
      );
    }
    ret = imported as UnifiedConfig;
  } else {
    throw new Error(`Unsupported configuration file format: ${ext}`);
  }

  if (ret.targets) {
    logger.debug(`Rewriting config.targets to config.providers`);
    ret.providers = ret.targets;
    delete ret.targets;
  }
  if (ret.plugins) {
    logger.debug(`Rewriting config.plugins to config.redteam.plugins`);
    ret.redteam = ret.redteam || {};
    ret.redteam.plugins = ret.plugins;
    delete ret.plugins;
  }
  if (ret.strategies) {
    logger.debug(`Rewriting config.strategies to config.redteam.strategies`);
    ret.redteam = ret.redteam || {};
    ret.redteam.strategies = ret.strategies;
    delete ret.strategies;
  }
  if (!ret.prompts) {
    logger.debug(`Setting default prompt because there is no \`prompts\` field`);
    const hasAnyPrompt =
      // Allow no tests
      !ret.tests ||
      // Allow any string
      typeof ret.tests === 'string' ||
      // Check the array for `prompt` vars
      (Array.isArray(ret.tests) &&
        ret.tests.some(
          (test) => isTestCaseWithVars(test) && Object.keys(test.vars || {}).includes('prompt'),
        ));

    if (!hasAnyPrompt) {
      logger.warn(
        `Warning: Expected top-level "prompts" property in config or a test variable named "prompt"`,
      );
    }
    ret.prompts = ['{{prompt}}'];
  }
  return ret;
}

export async function maybeReadConfig(configPath: string): Promise<UnifiedConfig | undefined> {
  if (!fs.existsSync(configPath)) {
    return undefined;
  }
  return readConfig(configPath);
}

/**
 * Reads multiple configuration files and combines them into a single UnifiedConfig.
 *
 * @param {string[]} configPaths - An array of paths to configuration files. Supports glob patterns.
 * @returns {Promise<UnifiedConfig>} A promise that resolves to a unified configuration object.
 */
export async function combineConfigs(configPaths: string[]): Promise<UnifiedConfig> {
  const configs: UnifiedConfig[] = [];
  for (const configPath of configPaths) {
    const resolvedPath = path.resolve(process.cwd(), configPath);
    const globPaths = globSync(resolvedPath, {
      windowsPathsNoEscape: true,
    });
    if (globPaths.length === 0) {
      throw new Error(`No configuration file found at ${configPath}`);
    }
    for (const globPath of globPaths) {
      const config = await readConfig(globPath);
      configs.push(config);
    }
  }

  const providers: UnifiedConfig['providers'] = [];
  const seenProviders = new Set<string>();
  configs.forEach((config) => {
    invariant(
      typeof config.providers !== 'function',
      'Providers cannot be a function for multiple configs',
    );
    if (typeof config.providers === 'string') {
      if (!seenProviders.has(config.providers)) {
        providers.push(config.providers);
        seenProviders.add(config.providers);
      }
    } else if (Array.isArray(config.providers)) {
      config.providers.forEach((provider) => {
        if (!seenProviders.has(JSON.stringify(provider))) {
          providers.push(provider);
          seenProviders.add(JSON.stringify(provider));
        }
      });
    }
  });

  const tests: UnifiedConfig['tests'] = [];
  for (let i = 0; i < configs.length; i++) {
    const config = configs[i];
    const configPath = configPaths[i];
    if (typeof config.tests === 'string') {
      const newTests = await readTests(config.tests, path.dirname(configPath));
      tests.push(...newTests);
    } else if (Array.isArray(config.tests)) {
      tests.push(...config.tests);
    } else if (config.tests && typeof config.tests === 'object' && 'path' in config.tests) {
      // Handle TestGeneratorConfig object
      const newTests = await readTests(config.tests, path.dirname(configPath));
      tests.push(...newTests);
    }
  }

  const extensions: UnifiedConfig['extensions'] = [];
  for (const config of configs) {
    if (Array.isArray(config.extensions)) {
      extensions.push(...config.extensions);
    }
  }
  if (extensions.length > 1 && configs.length > 1) {
    console.warn(
      'Warning: Multiple configurations and extensions detected. Currently, all extensions are run across all configs and do not respect their original promptfooconfig. Please file an issue on our GitHub repository if you need support for this use case.',
    );
  }

  let redteam: UnifiedConfig['redteam'] | undefined;
  for (const config of configs) {
    if (config.redteam) {
      if (!redteam) {
        redteam = {
          plugins: [],
          strategies: [],
        };
      }
      for (const redteamKey of Object.keys(config.redteam) as Array<keyof typeof redteam>) {
        if (['entities', 'plugins', 'strategies'].includes(redteamKey)) {
          if (Array.isArray(config.redteam[redteamKey])) {
            const currentValue = redteam[redteamKey] || [];
            const newValue = config.redteam[redteamKey];
            if (Array.isArray(newValue)) {
              (redteam[redteamKey] as unknown[]) = [
                ...new Set([...(currentValue as unknown[]), ...(newValue as unknown[])]),
              ].sort();
            }
          }
        } else {
          (redteam as Record<string, unknown>)[redteamKey] =
            config.redteam[redteamKey as keyof typeof config.redteam];
        }
      }
    }
  }

  const configsAreStringOrArray = configs.every(
    (config) => typeof config.prompts === 'string' || Array.isArray(config.prompts),
  );

  let prompts: UnifiedConfig['prompts'] = configsAreStringOrArray ? [] : {};

  const makeAbsolute = (configPath: string, relativePath: string | Prompt) => {
    if (typeof relativePath === 'string') {
      if (relativePath.startsWith('file://')) {
        relativePath =
          'file://' + path.resolve(path.dirname(configPath), relativePath.slice('file://'.length));
      }
      return relativePath;
    } else if (typeof relativePath === 'object' && relativePath.id) {
      if (relativePath.id.startsWith('file://')) {
        relativePath.id =
          'file://' +
          path.resolve(path.dirname(configPath), relativePath.id.slice('file://'.length));
      }
      return relativePath;
    } else if (PromptSchema.safeParse(relativePath).success) {
      return relativePath;
    } else {
      throw new Error(`Invalid prompt object: ${JSON.stringify(relativePath)}`);
    }
  };

  const seenPrompts = new Set<string | Prompt>();
  const addSeenPrompt = (prompt: string | Prompt) => {
    if (typeof prompt === 'string') {
      seenPrompts.add(prompt);
    } else if (typeof prompt === 'object' && prompt.id) {
      seenPrompts.add(prompt);
    } else if (PromptSchema.safeParse(prompt).success) {
      seenPrompts.add(prompt);
    } else {
      throw new Error('Invalid prompt object');
    }
  };
  configs.forEach((config, idx) => {
    if (typeof config.prompts === 'string') {
      invariant(Array.isArray(prompts), 'Cannot mix string and map-type prompts');
      const absolutePrompt = makeAbsolute(configPaths[idx], config.prompts);
      addSeenPrompt(absolutePrompt);
    } else if (Array.isArray(config.prompts)) {
      invariant(Array.isArray(prompts), 'Cannot mix configs with map and array-type prompts');
      config.prompts.forEach((prompt) => {
        invariant(
          typeof prompt === 'string' ||
            (typeof prompt === 'object' &&
              (typeof prompt.raw === 'string' || typeof prompt.label === 'string')),
          `Invalid prompt: ${JSON.stringify(prompt)}. Prompts must be either a string or an object with a 'raw' or 'label' string property.`,
        );
        addSeenPrompt(makeAbsolute(configPaths[idx], prompt as string | Prompt));
      });
    } else {
      // Object format such as { 'prompts/prompt1.txt': 'foo', 'prompts/prompt2.txt': 'bar' }
      invariant(typeof prompts === 'object', 'Cannot mix configs with map and array-type prompts');
      prompts = { ...prompts, ...config.prompts };
    }
  });
  if (Array.isArray(prompts)) {
    prompts.push(...Array.from(seenPrompts));
  }

  // Combine all configs into a single UnifiedConfig
  const combinedConfig: UnifiedConfig = {
    tags: configs.reduce((prev, curr) => ({ ...prev, ...curr.tags }), {}),
    description: configs.map((config) => config.description).join(', '),
    providers,
    prompts,
    tests,
    scenarios: configs.flatMap((config) => config.scenarios || []),
    defaultTest: configs.reduce((prev: Partial<TestCase> | string | undefined, curr) => {
      // If any config has a string defaultTest (file reference), preserve it
      if (typeof curr.defaultTest === 'string') {
        return curr.defaultTest;
      }
      // If prev is already a string (file reference), keep it
      if (typeof prev === 'string') {
        return prev;
      }
      // If neither prev nor curr has defaultTest, return undefined
      if (!prev && !curr.defaultTest) {
        return undefined;
      }
      // Otherwise merge objects
      const currDefaultTest = typeof curr.defaultTest === 'object' ? curr.defaultTest : {};
      const prevObj = typeof prev === 'object' ? prev : {};
      return {
        ...prevObj,
        ...currDefaultTest,
        vars: { ...prevObj?.vars, ...currDefaultTest?.vars },
        assert: [...(prevObj?.assert || []), ...(currDefaultTest?.assert || [])],
        options: { ...prevObj?.options, ...currDefaultTest?.options },
        metadata: { ...prevObj?.metadata, ...currDefaultTest?.metadata },
      };
    }, undefined) as UnifiedConfig['defaultTest'],
    derivedMetrics: configs.reduce<UnifiedConfig['derivedMetrics']>((prev, curr) => {
      if (curr.derivedMetrics) {
        return [...(prev ?? []), ...curr.derivedMetrics];
      }
      return prev;
    }, undefined),
    nunjucksFilters: configs.reduce((prev, curr) => ({ ...prev, ...curr.nunjucksFilters }), {}),
    env: configs.reduce((prev, curr) => ({ ...prev, ...curr.env }), {}),
    evaluateOptions: configs.reduce((prev, curr) => ({ ...prev, ...curr.evaluateOptions }), {}),
    outputPath: configs.flatMap((config) =>
      typeof config.outputPath === 'string'
        ? [config.outputPath]
        : Array.isArray(config.outputPath)
          ? config.outputPath
          : [],
    ),
    commandLineOptions: configs.reduce(
      (prev, curr) => ({ ...prev, ...curr.commandLineOptions }),
      {},
    ),
    extensions,
    redteam,
    metadata: configs.reduce((prev, curr) => ({ ...prev, ...curr.metadata }), {}),
    sharing: (() => {
      if (configs.some((config) => config.sharing === false)) {
        return false;
      }

      const sharingConfig = configs.find((config) => typeof config.sharing === 'object');
      return sharingConfig ? sharingConfig.sharing : false;
    })(),
    tracing: configs.find((config) => config.tracing)?.tracing,
  };

  return combinedConfig;
}

/**
 * @param type - The type of configuration file. Incrementally implemented; currently supports `DatasetGeneration`.
 *  TODO(Optimization): Perform type-specific validation e.g. using Zod schemas for data model variants.
 */
export async function resolveConfigs(
  cmdObj: Partial<CommandLineOptions>,
  _defaultConfig: Partial<UnifiedConfig>,
  type?: 'DatasetGeneration' | 'AssertionGeneration',
): Promise<{
  testSuite: TestSuite;
  config: Partial<UnifiedConfig>;
  basePath: string;
  commandLineOptions?: Partial<CommandLineOptions>;
}> {
  let fileConfig: Partial<UnifiedConfig> = {};
  let defaultConfig = _defaultConfig;
  const configPaths = cmdObj.config;
  if (configPaths) {
    fileConfig = await combineConfigs(configPaths);
    // The user has provided a config file, so we do not want to use the default config.
    defaultConfig = {};
  }
  // Standalone assertion mode
  if (cmdObj.assertions) {
    telemetry.record('feature_used', {
      feature: 'standalone assertions mode',
    });
    if (!cmdObj.modelOutputs) {
      logger.error('You must provide --model-outputs when using --assertions');
      process.exit(1);
    }
    const modelOutputs = JSON.parse(
      fs.readFileSync(path.join(process.cwd(), cmdObj.modelOutputs), 'utf8'),
    ) as string[] | { output: string; tags?: string[] }[];
    const assertions = await readAssertions(cmdObj.assertions);
    fileConfig.prompts = ['{{output}}'];
    fileConfig.providers = ['echo'];
    fileConfig.tests = modelOutputs.map((output) => {
      if (typeof output === 'string') {
        return {
          vars: {
            output,
          },
          assert: assertions,
        };
      }
      return {
        vars: {
          output: output.output,
          ...(output.tags === undefined ? {} : { tags: output.tags.join(', ') }),
        },
        assert: assertions,
      };
    });
  }

  // Use base path in cases where path was supplied in the config file
  const basePath = configPaths ? path.dirname(configPaths[0]) : '';

  cliState.basePath = basePath;

  // Get the raw defaultTest value which could be a string (file://), object (TestCase), or undefined
  const defaultTestRaw: any = fileConfig.defaultTest || defaultConfig.defaultTest;

  // Load defaultTest from file:// reference if needed
  let processedDefaultTest: Partial<TestCase> | undefined;
  if (typeof defaultTestRaw === 'string' && defaultTestRaw.startsWith('file://')) {
    // Set basePath in cliState temporarily for file resolution
    const originalBasePath = cliState.basePath;
    cliState.basePath = basePath;
    const loaded = await maybeLoadFromExternalFile(defaultTestRaw);
    cliState.basePath = originalBasePath;
    processedDefaultTest = loaded as Partial<TestCase>;
  } else if (defaultTestRaw) {
    processedDefaultTest = defaultTestRaw as Partial<TestCase>;
  }

  const config: Omit<UnifiedConfig, 'commandLineOptions'> = {
    tags: fileConfig.tags || defaultConfig.tags,
    description: cmdObj.description || fileConfig.description || defaultConfig.description,
    prompts: cmdObj.prompts || fileConfig.prompts || defaultConfig.prompts || [],
    providers: cmdObj.providers || fileConfig.providers || defaultConfig.providers || [],
    tests: cmdObj.tests || cmdObj.vars || fileConfig.tests || defaultConfig.tests || [],
    scenarios: fileConfig.scenarios || defaultConfig.scenarios,
    env: fileConfig.env || defaultConfig.env,
    sharing: getEnvBool('PROMPTFOO_DISABLE_SHARING')
      ? false
      : (fileConfig.sharing ?? defaultConfig.sharing ?? false),
    defaultTest: processedDefaultTest
      ? await readTest(processedDefaultTest, basePath, true)
      : undefined,
    derivedMetrics: fileConfig.derivedMetrics || defaultConfig.derivedMetrics,
    outputPath: cmdObj.output || fileConfig.outputPath || defaultConfig.outputPath,
    extensions: fileConfig.extensions || defaultConfig.extensions || [],
    metadata: fileConfig.metadata || defaultConfig.metadata,
    redteam: fileConfig.redteam || defaultConfig.redteam,
    tracing: fileConfig.tracing || defaultConfig.tracing,
    evaluateOptions: fileConfig.evaluateOptions || defaultConfig.evaluateOptions,
  };

  const hasPrompts = [config.prompts].flat().filter(Boolean).length > 0;
  const hasProviders = [config.providers].flat().filter(Boolean).length > 0;
  const hasConfigFile = Boolean(configPaths);

  if (!hasConfigFile && !hasPrompts && !hasProviders && !isCI()) {
    const runCommand = isRunningUnderNpx() ? 'npx promptfoo' : 'promptfoo';

    logger.warn(dedent`
      ${chalk.yellow.bold('⚠️  No promptfooconfig found')}

      ${chalk.white('Try running with:')}

      ${chalk.cyan(`${runCommand} eval -c ${chalk.bold('path/to/promptfooconfig.yaml')}`)}

      ${chalk.white('Or create a config with:')}

      ${chalk.green(`${runCommand} init`)}
    `);
    process.exit(1);
  }
  if (!hasPrompts) {
    logger.error('You must provide at least 1 prompt');
    process.exit(1);
  }

  if (
    // Dataset configs don't require providers
    type !== 'DatasetGeneration' &&
    type !== 'AssertionGeneration' &&
    !hasProviders
  ) {
    logger.error('You must specify at least 1 provider (for example, openai:gpt-4.1)');
    process.exit(1);
  }

  invariant(Array.isArray(config.providers), 'providers must be an array');
  // Parse prompts, providers, and tests
  const parsedPrompts = await readPrompts(config.prompts, cmdObj.prompts ? undefined : basePath);
  const parsedProviders = await loadApiProviders(config.providers, {
    env: config.env,
    basePath,
  });
  const parsedTests: TestCase[] = await readTests(
    config.tests || [],
    cmdObj.tests ? undefined : basePath,
  );

  // Parse testCases for each scenario
  if (
    fileConfig.scenarios &&
    (!Array.isArray(fileConfig.scenarios) || fileConfig.scenarios.length > 0)
  ) {
    fileConfig.scenarios = (await maybeLoadFromExternalFile(fileConfig.scenarios)) as Scenario[];
    // Flatten the scenarios array in case glob patterns were used
    fileConfig.scenarios = fileConfig.scenarios.flat();
    // Update config.scenarios with the flattened array
    config.scenarios = fileConfig.scenarios;
  }
  if (Array.isArray(fileConfig.scenarios)) {
    for (const scenario of fileConfig.scenarios) {
      if (typeof scenario === 'object' && scenario.tests && typeof scenario.tests === 'string') {
        scenario.tests = await maybeLoadFromExternalFile(scenario.tests);
      }
      if (typeof scenario === 'object' && scenario.tests && Array.isArray(scenario.tests)) {
        const parsedScenarioTests: TestCase[] = await readTests(
          scenario.tests,
          cmdObj.tests ? undefined : basePath,
        );
        scenario.tests = parsedScenarioTests;
      }
      invariant(typeof scenario === 'object', 'scenario must be an object');
      const filteredTests = await filterTests(
        {
          ...(scenario ?? {}),
          providers: parsedProviders,
          prompts: parsedPrompts,
        },
        {
          firstN: cmdObj.filterFirstN,
          pattern: cmdObj.filterPattern,
          failing: cmdObj.filterFailing,
          sample: cmdObj.filterSample,
        },
      );
      invariant(filteredTests, 'filteredTests are undefined');
      scenario.tests = filteredTests;
    }
  }

  const parsedProviderPromptMap = readProviderPromptMap(config, parsedPrompts);

  if (parsedPrompts.length === 0) {
    logger.error('No prompts found');
    process.exit(1);
  }

  const defaultTest: TestCase = {
    metadata: config.metadata,
    options: {
      prefix: cmdObj.promptPrefix,
      suffix: cmdObj.promptSuffix,
      provider: cmdObj.grader,
      // rubricPrompt
      ...(processedDefaultTest?.options || {}),
    },
    ...(processedDefaultTest || {}),
  };

  const testSuite: TestSuite = {
    description: config.description,
    tags: config.tags,
    prompts: parsedPrompts,
    providers: parsedProviders,
    providerPromptMap: parsedProviderPromptMap,
    tests: parsedTests,
    scenarios: config.scenarios as Scenario[],
    defaultTest,
    derivedMetrics: config.derivedMetrics,
    nunjucksFilters: await readFilters(
      fileConfig.nunjucksFilters || defaultConfig.nunjucksFilters || {},
      basePath,
    ),
    extensions: config.extensions,
    tracing: config.tracing,
  };

  if (testSuite.tests) {
    validateAssertions(testSuite.tests);
  }

  cliState.config = config;

  // Extract commandLineOptions from either explicit config files or default config
  let commandLineOptions = fileConfig.commandLineOptions || defaultConfig.commandLineOptions;

  // Resolve relative envPath against the config file directory
  if (commandLineOptions?.envPath && !path.isAbsolute(commandLineOptions.envPath) && basePath) {
    commandLineOptions = {
      ...commandLineOptions,
      envPath: path.resolve(basePath, commandLineOptions.envPath),
    };
  }

  return {
    config,
    testSuite,
    basePath,
    commandLineOptions,
  };
}<|MERGE_RESOLUTION|>--- conflicted
+++ resolved
@@ -29,13 +29,8 @@
   type TestSuite,
   type UnifiedConfig,
   UnifiedConfigSchema,
-<<<<<<< HEAD
-} from '../../types';
-import { isRunningUnderNpx, readFilters } from '../../util/index';
-=======
 } from '../../types/index';
 import { isRunningUnderNpx, readFilters } from '../../util';
->>>>>>> d5ededa9
 import { maybeLoadFromExternalFile } from '../../util/file';
 import { isJavascriptFile } from '../../util/fileExtensions';
 import invariant from '../../util/invariant';
