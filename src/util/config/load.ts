import * as fs from 'fs';
import * as path from 'path';
import process from 'process';

import $RefParser from '@apidevtools/json-schema-ref-parser';
import chalk from 'chalk';
import dedent from 'dedent';
<<<<<<< HEAD
import { access, readFile } from 'node:fs/promises';
=======
>>>>>>> 63164274
import { globSync } from 'glob';
import yaml from 'js-yaml';
import { fromError } from 'zod-validation-error';
import { readAssertions } from '../../assertions';
import { validateAssertions } from '../../assertions/validateAssertions';
import cliState from '../../cliState';
import { filterTests } from '../../commands/eval/filterTests';
import { getEnvBool, isCI } from '../../envars';
import { importModule } from '../../esm';
import logger from '../../logger';
import { readPrompts, readProviderPromptMap } from '../../prompts';
import { loadApiProviders } from '../../providers';
import telemetry from '../../telemetry';
import {
  type CommandLineOptions,
  type Prompt,
  type ProviderOptions,
  type RedteamPluginObject,
  type RedteamStrategyObject,
  type Scenario,
  type TestCase,
  type TestSuite,
  type UnifiedConfig,
  UnifiedConfigSchema,
} from '../../types';
import { isRunningUnderNpx, readFilters } from '../../util';
import { maybeLoadFromExternalFile } from '../../util/file';
import { isJavascriptFile } from '../../util/fileExtensions';
import invariant from '../../util/invariant';
import { PromptSchema } from '../../validators/prompts';
import { readTest, readTests } from '../testCaseReader';
import { parse as parseCsv } from 'csv-parse/sync';
import dotenv from 'dotenv';

/**
 * Type guard to check if a test case has vars property
 */
function isTestCaseWithVars(test: unknown): test is { vars: Record<string, unknown> } {
  return typeof test === 'object' && test !== null && 'vars' in test;
}

export async function dereferenceConfig(rawConfig: UnifiedConfig): Promise<UnifiedConfig> {
  if (getEnvBool('PROMPTFOO_DISABLE_REF_PARSER')) {
    return rawConfig;
  }

  // Track and delete tools[i].function for each tool, preserving the rest of the properties
  // https://github.com/promptfoo/promptfoo/issues/364

  // Remove parameters from functions and tools to prevent dereferencing
  const extractFunctionParameters = (functions: { parameters?: object }[]) => {
    return functions.map((func) => {
      const { parameters } = func;
      delete func.parameters;
      return { parameters };
    });
  };

  const extractToolParameters = (tools: { function?: { parameters?: object } }[]) => {
    return tools.map((tool) => {
      const { parameters } = tool.function || {};
      if (tool.function?.parameters) {
        delete tool.function.parameters;
      }
      return { parameters };
    });
  };

  // Restore parameters to functions and tools after dereferencing
  const restoreFunctionParameters = (
    functions: { parameters?: object }[],
    parametersList: { parameters?: object }[],
  ) => {
    functions.forEach((func, index) => {
      if (parametersList[index]?.parameters) {
        func.parameters = parametersList[index].parameters;
      }
    });
  };

  const restoreToolParameters = (
    tools: { function?: { parameters?: object } }[],
    parametersList: { parameters?: object }[],
  ) => {
    tools.forEach((tool, index) => {
      if (parametersList[index]?.parameters) {
        tool.function = tool.function || {};
        tool.function.parameters = parametersList[index].parameters;
      }
    });
  };

  const functionsParametersList: { parameters?: object }[][] = [];
  const toolsParametersList: { parameters?: object }[][] = [];

  if (Array.isArray(rawConfig.providers)) {
    rawConfig.providers.forEach((provider, providerIndex) => {
      if (typeof provider === 'string') {
        return;
      }
      if (typeof provider === 'function') {
        return;
      }
      if (!provider.config) {
        // Handle when provider is a map
        provider = Object.values(provider)[0] as ProviderOptions;
      }

      // Handle dereferencing for inline tools, but skip external file paths (which are just strings)
      if (Array.isArray(provider.config?.functions)) {
        functionsParametersList[providerIndex] = extractFunctionParameters(
          provider.config.functions,
        );
      }

      if (Array.isArray(provider.config?.tools)) {
        toolsParametersList[providerIndex] = extractToolParameters(provider.config.tools);
      }
    });
  }

  // Dereference JSON
  const config = (await $RefParser.dereference(rawConfig)) as unknown as UnifiedConfig;

  // Restore functions and tools parameters
  if (Array.isArray(config.providers)) {
    config.providers.forEach((provider, index) => {
      if (typeof provider === 'string') {
        return;
      }
      if (typeof provider === 'function') {
        return;
      }
      if (!provider.config) {
        // Handle when provider is a map
        provider = Object.values(provider)[0] as ProviderOptions;
      }

      if (functionsParametersList[index]) {
        provider.config.functions = provider.config.functions || [];
        restoreFunctionParameters(provider.config.functions, functionsParametersList[index]);
      }

      if (toolsParametersList[index]) {
        provider.config.tools = provider.config.tools || [];
        restoreToolParameters(provider.config.tools, toolsParametersList[index]);
      }
    });
  }
  return config;
}

export async function readConfig(configPath: string): Promise<UnifiedConfig> {
  let ret: UnifiedConfig & {
    targets?: UnifiedConfig['providers'];
    plugins?: RedteamPluginObject[];
    strategies?: RedteamStrategyObject[];
  };
  const ext = path.parse(configPath).ext;
  if (ext === '.json' || ext === '.yaml' || ext === '.yml') {
    const rawConfig = yaml.load(await readFile(configPath, 'utf-8')) ?? {};
    const dereferencedConfig = await dereferenceConfig(rawConfig as UnifiedConfig);
    // Validator requires `prompts`, but prompts is not actually required for redteam.
    const UnifiedConfigSchemaWithoutPrompts = UnifiedConfigSchema.innerType()
      .innerType()
      .extend({ prompts: UnifiedConfigSchema.innerType().innerType().shape.prompts.optional() });
    const validationResult = UnifiedConfigSchemaWithoutPrompts.safeParse(dereferencedConfig);
    if (!validationResult.success) {
      logger.warn(
        `Invalid configuration file ${configPath}:\n${fromError(validationResult.error).message}`,
      );
    }
    ret = dereferencedConfig;
  } else if (isJavascriptFile(configPath)) {
    const imported = await importModule(configPath);
    const validationResult = UnifiedConfigSchema.safeParse(imported);
    if (!validationResult.success) {
      logger.warn(
        `Invalid configuration file ${configPath}:\n${fromError(validationResult.error).message}`,
      );
    }
    ret = imported as UnifiedConfig;
  } else {
    throw new Error(`Unsupported configuration file format: ${ext}`);
  }

  if (ret.targets) {
    logger.debug(`Rewriting config.targets to config.providers`);
    ret.providers = ret.targets;
    delete ret.targets;
  }
  if (ret.plugins) {
    logger.debug(`Rewriting config.plugins to config.redteam.plugins`);
    ret.redteam = ret.redteam || {};
    ret.redteam.plugins = ret.plugins;
    delete ret.plugins;
  }
  if (ret.strategies) {
    logger.debug(`Rewriting config.strategies to config.redteam.strategies`);
    ret.redteam = ret.redteam || {};
    ret.redteam.strategies = ret.strategies;
    delete ret.strategies;
  }
  if (!ret.prompts) {
    logger.debug(`Setting default prompt because there is no \`prompts\` field`);
    const hasAnyPrompt =
      // Allow no tests
      !ret.tests ||
      // Allow any string
      typeof ret.tests === 'string' ||
      // Check the array for `prompt` vars
      (Array.isArray(ret.tests) &&
        ret.tests.some(
          (test) => isTestCaseWithVars(test) && Object.keys(test.vars || {}).includes('prompt'),
        ));

    if (!hasAnyPrompt) {
      logger.warn(
        `Warning: Expected top-level "prompts" property in config or a test variable named "prompt"`,
      );
    }
    ret.prompts = ['{{prompt}}'];
  }
  return ret;
}

export async function maybeReadConfig(configPath: string): Promise<UnifiedConfig | undefined> {
  try {
    await access(configPath);
  } catch {
    return undefined;
  }
  return readConfig(configPath);
}

/**
 * Reads multiple configuration files and combines them into a single UnifiedConfig.
 *
 * @param {string[]} configPaths - An array of paths to configuration files. Supports glob patterns.
 * @returns {Promise<UnifiedConfig>} A promise that resolves to a unified configuration object.
 */
export async function combineConfigs(configPaths: string[]): Promise<UnifiedConfig> {
  const configs: UnifiedConfig[] = [];
  for (const configPath of configPaths) {
    const resolvedPath = path.resolve(process.cwd(), configPath);
    const globPaths = globSync(resolvedPath, {
      windowsPathsNoEscape: true,
    });
    if (globPaths.length === 0) {
      throw new Error(`No configuration file found at ${configPath}`);
    }
    for (const globPath of globPaths) {
      const config = await readConfig(globPath);
      configs.push(config);
    }
  }

  const providers: UnifiedConfig['providers'] = [];
  const seenProviders = new Set<string>();
  configs.forEach((config) => {
    invariant(
      typeof config.providers !== 'function',
      'Providers cannot be a function for multiple configs',
    );
    if (typeof config.providers === 'string') {
      if (!seenProviders.has(config.providers)) {
        providers.push(config.providers);
        seenProviders.add(config.providers);
      }
    } else if (Array.isArray(config.providers)) {
      config.providers.forEach((provider) => {
        if (!seenProviders.has(JSON.stringify(provider))) {
          providers.push(provider);
          seenProviders.add(JSON.stringify(provider));
        }
      });
    }
  });

  const tests: UnifiedConfig['tests'] = [];
  for (let i = 0; i < configs.length; i++) {
    const config = configs[i];
    const configPath = configPaths[i];
    if (typeof config.tests === 'string') {
      const newTests = await readTests(config.tests, path.dirname(configPath));
      tests.push(...newTests);
    } else if (Array.isArray(config.tests)) {
      tests.push(...config.tests);
    } else if (config.tests && typeof config.tests === 'object' && 'path' in config.tests) {
      // Handle TestGeneratorConfig object
      const newTests = await readTests(config.tests, path.dirname(configPath));
      tests.push(...newTests);
    }
  }

  const extensions: UnifiedConfig['extensions'] = [];
  for (const config of configs) {
    if (Array.isArray(config.extensions)) {
      extensions.push(...config.extensions);
    }
  }
  if (extensions.length > 1 && configs.length > 1) {
    console.warn(
      'Warning: Multiple configurations and extensions detected. Currently, all extensions are run across all configs and do not respect their original promptfooconfig. Please file an issue on our GitHub repository if you need support for this use case.',
    );
  }

  let redteam: UnifiedConfig['redteam'] | undefined;
  for (const config of configs) {
    if (config.redteam) {
      if (!redteam) {
        redteam = {
          plugins: [],
          strategies: [],
        };
      }
      for (const redteamKey of Object.keys(config.redteam) as Array<keyof typeof redteam>) {
        if (['entities', 'plugins', 'strategies'].includes(redteamKey)) {
          if (Array.isArray(config.redteam[redteamKey])) {
            const currentValue = redteam[redteamKey] || [];
            const newValue = config.redteam[redteamKey];
            if (Array.isArray(newValue)) {
              (redteam[redteamKey] as unknown[]) = [
                ...new Set([...(currentValue as unknown[]), ...(newValue as unknown[])]),
              ].sort();
            }
          }
        } else {
          (redteam as Record<string, unknown>)[redteamKey] =
            config.redteam[redteamKey as keyof typeof config.redteam];
        }
      }
    }
  }

  const configsAreStringOrArray = configs.every(
    (config) => typeof config.prompts === 'string' || Array.isArray(config.prompts),
  );

  let prompts: UnifiedConfig['prompts'] = configsAreStringOrArray ? [] : {};

  const makeAbsolute = (configPath: string, relativePath: string | Prompt) => {
    if (typeof relativePath === 'string') {
      if (relativePath.startsWith('file://')) {
        relativePath =
          'file://' + path.resolve(path.dirname(configPath), relativePath.slice('file://'.length));
      }
      return relativePath;
    } else if (typeof relativePath === 'object' && relativePath.id) {
      if (relativePath.id.startsWith('file://')) {
        relativePath.id =
          'file://' +
          path.resolve(path.dirname(configPath), relativePath.id.slice('file://'.length));
      }
      return relativePath;
    } else if (PromptSchema.safeParse(relativePath).success) {
      return relativePath;
    } else {
      throw new Error(`Invalid prompt object: ${JSON.stringify(relativePath)}`);
    }
  };

  const seenPrompts = new Set<string | Prompt>();
  const addSeenPrompt = (prompt: string | Prompt) => {
    if (typeof prompt === 'string') {
      seenPrompts.add(prompt);
    } else if (typeof prompt === 'object' && prompt.id) {
      seenPrompts.add(prompt);
    } else if (PromptSchema.safeParse(prompt).success) {
      seenPrompts.add(prompt);
    } else {
      throw new Error('Invalid prompt object');
    }
  };
  configs.forEach((config, idx) => {
    if (typeof config.prompts === 'string') {
      invariant(Array.isArray(prompts), 'Cannot mix string and map-type prompts');
      const absolutePrompt = makeAbsolute(configPaths[idx], config.prompts);
      addSeenPrompt(absolutePrompt);
    } else if (Array.isArray(config.prompts)) {
      invariant(Array.isArray(prompts), 'Cannot mix configs with map and array-type prompts');
      config.prompts.forEach((prompt) => {
        invariant(
          typeof prompt === 'string' ||
            (typeof prompt === 'object' &&
              (typeof prompt.raw === 'string' || typeof prompt.label === 'string')),
          `Invalid prompt: ${JSON.stringify(prompt)}. Prompts must be either a string or an object with a 'raw' or 'label' string property.`,
        );
        addSeenPrompt(makeAbsolute(configPaths[idx], prompt as string | Prompt));
      });
    } else {
      // Object format such as { 'prompts/prompt1.txt': 'foo', 'prompts/prompt2.txt': 'bar' }
      invariant(typeof prompts === 'object', 'Cannot mix configs with map and array-type prompts');
      prompts = { ...prompts, ...config.prompts };
    }
  });
  if (Array.isArray(prompts)) {
    prompts.push(...Array.from(seenPrompts));
  }

  // Combine all configs into a single UnifiedConfig
  const combinedConfig: UnifiedConfig = {
    tags: configs.reduce((prev, curr) => ({ ...prev, ...curr.tags }), {}),
    description: configs.map((config) => config.description).join(', '),
    providers,
    prompts,
    tests,
    scenarios: configs.flatMap((config) => config.scenarios || []),
    defaultTest: configs.reduce((prev: Partial<TestCase> | string | undefined, curr) => {
      // If any config has a string defaultTest (file reference), preserve it
      if (typeof curr.defaultTest === 'string') {
        return curr.defaultTest;
      }
      // If prev is already a string (file reference), keep it
      if (typeof prev === 'string') {
        return prev;
      }
      // If neither prev nor curr has defaultTest, return undefined
      if (!prev && !curr.defaultTest) {
        return undefined;
      }
      // Otherwise merge objects
      const currDefaultTest = typeof curr.defaultTest === 'object' ? curr.defaultTest : {};
      const prevObj = typeof prev === 'object' ? prev : {};
      return {
        ...prevObj,
        ...currDefaultTest,
        vars: { ...prevObj?.vars, ...currDefaultTest?.vars },
        assert: [...(prevObj?.assert || []), ...(currDefaultTest?.assert || [])],
        options: { ...prevObj?.options, ...currDefaultTest?.options },
        metadata: { ...prevObj?.metadata, ...currDefaultTest?.metadata },
      };
    }, undefined) as UnifiedConfig['defaultTest'],
    derivedMetrics: configs.reduce<UnifiedConfig['derivedMetrics']>((prev, curr) => {
      if (curr.derivedMetrics) {
        return [...(prev ?? []), ...curr.derivedMetrics];
      }
      return prev;
    }, undefined),
    nunjucksFilters: configs.reduce((prev, curr) => ({ ...prev, ...curr.nunjucksFilters }), {}),
    env: configs.reduce((prev, curr) => ({ ...prev, ...curr.env }), {}),
    evaluateOptions: configs.reduce((prev, curr) => ({ ...prev, ...curr.evaluateOptions }), {}),
    outputPath: configs.flatMap((config) =>
      typeof config.outputPath === 'string'
        ? [config.outputPath]
        : Array.isArray(config.outputPath)
          ? config.outputPath
          : [],
    ),
    commandLineOptions: configs.reduce(
      (prev, curr) => ({ ...prev, ...curr.commandLineOptions }),
      {},
    ),
    extensions,
    redteam,
    metadata: configs.reduce((prev, curr) => ({ ...prev, ...curr.metadata }), {}),
    sharing: (() => {
      if (configs.some((config) => config.sharing === false)) {
        return false;
      }

      const sharingConfig = configs.find((config) => typeof config.sharing === 'object');
      return sharingConfig ? sharingConfig.sharing : true;
    })(),
    tracing: configs.find((config) => config.tracing)?.tracing,
  };

  return combinedConfig;
}

/**
 * @param type - The type of configuration file. Incrementally implemented; currently supports `DatasetGeneration`.
 *  TODO(Optimization): Perform type-specific validation e.g. using Zod schemas for data model variants.
 */
export async function resolveConfigs(
  cmdObj: Partial<CommandLineOptions>,
  _defaultConfig: Partial<UnifiedConfig>,
  type?: 'DatasetGeneration' | 'AssertionGeneration',
): Promise<{ testSuite: TestSuite; config: Partial<UnifiedConfig>; basePath: string }> {
  let fileConfig: Partial<UnifiedConfig> = {};
  let defaultConfig = _defaultConfig;
  const configPaths = cmdObj.config;
  if (configPaths) {
    fileConfig = await combineConfigs(configPaths);
    // The user has provided a config file, so we do not want to use the default config.
    defaultConfig = {};
  }
  // Standalone assertion mode
  if (cmdObj.assertions) {
    telemetry.record('feature_used', {
      feature: 'standalone assertions mode',
    });
    if (!cmdObj.modelOutputs) {
      logger.error('You must provide --model-outputs when using --assertions');
      process.exit(1);
    }
    const modelOutputs = JSON.parse(
      await readFile(path.join(process.cwd(), cmdObj.modelOutputs), 'utf8'),
    ) as string[] | { output: string; tags?: string[] }[];
    const assertions = await readAssertions(cmdObj.assertions);
    fileConfig.prompts = ['{{output}}'];
    fileConfig.providers = ['echo'];
    fileConfig.tests = modelOutputs.map((output) => {
      if (typeof output === 'string') {
        return {
          vars: {
            output,
          },
          assert: assertions,
        };
      }
      return {
        vars: {
          output: output.output,
          ...(output.tags === undefined ? {} : { tags: output.tags.join(', ') }),
        },
        assert: assertions,
      };
    });
  }

  // Use base path in cases where path was supplied in the config file
  const basePath = configPaths ? path.dirname(configPaths[0]) : '';

  cliState.basePath = basePath;

  // Get the raw defaultTest value which could be a string (file://), object (TestCase), or undefined
  const defaultTestRaw: any = fileConfig.defaultTest || defaultConfig.defaultTest;

  // Load defaultTest from file:// reference if needed
  let processedDefaultTest: Partial<TestCase> | undefined;
  if (typeof defaultTestRaw === 'string' && defaultTestRaw.startsWith('file://')) {
    // Set basePath in cliState temporarily for file resolution
    const originalBasePath = cliState.basePath;
    cliState.basePath = basePath;
    const loaded = await maybeLoadFromExternalFile(defaultTestRaw);
    cliState.basePath = originalBasePath;
    processedDefaultTest = loaded as Partial<TestCase>;
  } else if (defaultTestRaw) {
    processedDefaultTest = defaultTestRaw as Partial<TestCase>;
  }

  const config: Omit<UnifiedConfig, 'evaluateOptions' | 'commandLineOptions'> = {
    tags: fileConfig.tags || defaultConfig.tags,
    description: cmdObj.description || fileConfig.description || defaultConfig.description,
    prompts: cmdObj.prompts || fileConfig.prompts || defaultConfig.prompts || [],
    providers: cmdObj.providers || fileConfig.providers || defaultConfig.providers || [],
    tests: cmdObj.tests || cmdObj.vars || fileConfig.tests || defaultConfig.tests || [],
    scenarios: fileConfig.scenarios || defaultConfig.scenarios,
    env: fileConfig.env || defaultConfig.env,
    sharing: getEnvBool('PROMPTFOO_DISABLE_SHARING')
      ? false
      : (fileConfig.sharing ?? defaultConfig.sharing ?? true),
    defaultTest: processedDefaultTest
      ? await readTest(processedDefaultTest, basePath, true)
      : undefined,
    derivedMetrics: fileConfig.derivedMetrics || defaultConfig.derivedMetrics,
    outputPath: cmdObj.output || fileConfig.outputPath || defaultConfig.outputPath,
    extensions: fileConfig.extensions || defaultConfig.extensions || [],
    metadata: fileConfig.metadata || defaultConfig.metadata,
    redteam: fileConfig.redteam || defaultConfig.redteam,
    tracing: fileConfig.tracing || defaultConfig.tracing,
  };

  const hasPrompts = [config.prompts].flat().filter(Boolean).length > 0;
  const hasProviders = [config.providers].flat().filter(Boolean).length > 0;
  const hasConfigFile = Boolean(configPaths);

  if (!hasConfigFile && !hasPrompts && !hasProviders && !isCI()) {
    const runCommand = isRunningUnderNpx() ? 'npx promptfoo' : 'promptfoo';

    logger.warn(dedent`
      ${chalk.yellow.bold('⚠️  No promptfooconfig found')}

      ${chalk.white('Try running with:')}

      ${chalk.cyan(`${runCommand} eval -c ${chalk.bold('path/to/promptfooconfig.yaml')}`)}

      ${chalk.white('Or create a config with:')}

      ${chalk.green(`${runCommand} init`)}
    `);
    process.exit(1);
  }
  if (!hasPrompts) {
    logger.error('You must provide at least 1 prompt');
    process.exit(1);
  }

  if (
    // Dataset configs don't require providers
    type !== 'DatasetGeneration' &&
    type !== 'AssertionGeneration' &&
    !hasProviders
  ) {
    logger.error('You must specify at least 1 provider (for example, openai:gpt-4.1)');
    process.exit(1);
  }

  invariant(Array.isArray(config.providers), 'providers must be an array');
  // Parse prompts, providers, and tests
  const parsedPrompts = await readPrompts(config.prompts, cmdObj.prompts ? undefined : basePath);
  const parsedProviders = await loadApiProviders(config.providers, {
    env: config.env,
    basePath,
  });
  const parsedTests: TestCase[] = await readTests(
    config.tests || [],
    cmdObj.tests ? undefined : basePath,
  );

  // Parse testCases for each scenario
  if (
    fileConfig.scenarios &&
    (!Array.isArray(fileConfig.scenarios) || fileConfig.scenarios.length > 0)
  ) {
    fileConfig.scenarios = (await maybeLoadFromExternalFile(fileConfig.scenarios)) as Scenario[];
    // Flatten the scenarios array in case glob patterns were used
    fileConfig.scenarios = fileConfig.scenarios.flat();
    // Update config.scenarios with the flattened array
    config.scenarios = fileConfig.scenarios;
  }
  if (Array.isArray(fileConfig.scenarios)) {
    for (const scenario of fileConfig.scenarios) {
      if (typeof scenario === 'object' && scenario.tests && typeof scenario.tests === 'string') {
        scenario.tests = await maybeLoadFromExternalFile(scenario.tests);
      }
      if (typeof scenario === 'object' && scenario.tests && Array.isArray(scenario.tests)) {
        const parsedScenarioTests: TestCase[] = await readTests(
          scenario.tests,
          cmdObj.tests ? undefined : basePath,
        );
        scenario.tests = parsedScenarioTests;
      }
      invariant(typeof scenario === 'object', 'scenario must be an object');
      const filteredTests = await filterTests(
        {
          ...(scenario ?? {}),
          providers: parsedProviders,
          prompts: parsedPrompts,
        },
        {
          firstN: cmdObj.filterFirstN,
          pattern: cmdObj.filterPattern,
          failing: cmdObj.filterFailing,
          sample: cmdObj.filterSample,
        },
      );
      invariant(filteredTests, 'filteredTests are undefined');
      scenario.tests = filteredTests;
    }
  }

  const parsedProviderPromptMap = readProviderPromptMap(config, parsedPrompts);

  if (parsedPrompts.length === 0) {
    logger.error('No prompts found');
    process.exit(1);
  }

  const defaultTest: TestCase = {
    metadata: config.metadata,
    options: {
      prefix: cmdObj.promptPrefix,
      suffix: cmdObj.promptSuffix,
      provider: cmdObj.grader,
      // rubricPrompt
      ...(processedDefaultTest?.options || {}),
    },
    ...(processedDefaultTest || {}),
  };

  const testSuite: TestSuite = {
    description: config.description,
    tags: config.tags,
    prompts: parsedPrompts,
    providers: parsedProviders,
    providerPromptMap: parsedProviderPromptMap,
    tests: parsedTests,
    scenarios: config.scenarios as Scenario[],
    defaultTest,
    derivedMetrics: config.derivedMetrics,
    nunjucksFilters: await readFilters(
      fileConfig.nunjucksFilters || defaultConfig.nunjucksFilters || {},
      basePath,
    ),
    extensions: config.extensions,
    tracing: config.tracing,
  };

  if (testSuite.tests) {
    validateAssertions(testSuite.tests);
  }

  cliState.config = config;
  return { config, testSuite, basePath };
}<|MERGE_RESOLUTION|>--- conflicted
+++ resolved
@@ -1,14 +1,10 @@
-import * as fs from 'fs';
-import * as path from 'path';
-import process from 'process';
+import { access, readFile } from 'node:fs/promises';
+import * as path from 'node:path';
+import process from 'node:process';
 
 import $RefParser from '@apidevtools/json-schema-ref-parser';
 import chalk from 'chalk';
 import dedent from 'dedent';
-<<<<<<< HEAD
-import { access, readFile } from 'node:fs/promises';
-=======
->>>>>>> 63164274
 import { globSync } from 'glob';
 import yaml from 'js-yaml';
 import { fromError } from 'zod-validation-error';
