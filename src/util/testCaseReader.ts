--- conflicted
+++ resolved
@@ -18,6 +18,7 @@
 import telemetry from '../telemetry';
 import { maybeLoadConfigFromExternalFile } from './file';
 import { isJavascriptFile } from './fileExtensions';
+import { parseXlsxFile } from './xlsx';
 
 import type {
   CsvRow,
@@ -26,12 +27,6 @@
   TestCaseWithVarsFile,
   TestSuiteConfig,
 } from '../types';
-<<<<<<< HEAD
-import { maybeLoadConfigFromExternalFile } from './file';
-import { isJavascriptFile } from './fileExtensions';
-import { parseXlsxFile } from './xlsx';
-=======
->>>>>>> d02bbfff
 
 export async function readTestFiles(
   pathOrGlobs: string | string[],
