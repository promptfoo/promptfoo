import dedent from 'dedent';
import { CLOUD_PROVIDER_PREFIX } from '../constants';
import { cloudConfig } from '../globalConfig/cloud';
import logger from '../logger';
import { ProviderOptionsSchema } from '../validators/providers';
import { fetchWithProxy } from './fetch';
import invariant from './invariant';
import { checkServerFeatureSupport } from './server';

import type { Plugin, Severity } from '../redteam/constants';
import type { PoliciesById } from '../redteam/types';
import type { UnifiedConfig } from '../types/index';
import type { ProviderOptions } from '../types/providers';

const PERMISSION_CHECK_SERVER_FEATURE_NAME = 'config-permission-check-endpoint';
const PERMISSION_CHECK_SERVER_FEATURE_DATE = '2025-09-03T14:49:11Z';

/**
 * Makes an authenticated HTTP request to the PromptFoo Cloud API.
 * @param path - The API endpoint path (with or without leading slash)
 * @param method - HTTP method (GET, POST, PUT, DELETE, etc.)
 * @param body - Optional request body that will be JSON stringified
 * @returns Promise resolving to the fetch Response object
 * @throws Error if the request fails due to network or other issues
 */
export function makeRequest(path: string, method: string, body?: any): Promise<Response> {
  const apiHost = cloudConfig.getApiHost();
  const apiKey = cloudConfig.getApiKey();
  const url = `${apiHost}/api/v1/${path.startsWith('/') ? path.slice(1) : path}`;
  try {
    return fetchWithProxy(url, {
      method,
      body: JSON.stringify(body),
      headers: { Authorization: `Bearer ${apiKey}`, 'Content-Type': 'application/json' },
    });
  } catch (e) {
    logger.error(`[Cloud] Failed to make request to ${url}: ${e}`);
    if ((e as any).cause) {
      logger.error(`Cause: ${(e as any).cause}`);
    }
    throw e;
  }
}

/**
 * Fetches a provider configuration from PromptFoo Cloud by its ID.
 * @param id - The unique identifier of the cloud provider
 * @returns Promise resolving to provider options with guaranteed id field
 * @throws Error if cloud is not enabled, provider not found, or request fails
 */
export async function getProviderFromCloud(id: string): Promise<ProviderOptions & { id: string }> {
  if (!cloudConfig.isEnabled()) {
    throw new Error(
      `Could not fetch Provider ${id} from cloud. Cloud config is not enabled. Please run \`promptfoo auth login\` to login.`,
    );
  }
  try {
    const response = await makeRequest(`providers/${id}`, 'GET');

    if (!response.ok) {
      const errorMessage = await response.text();
      logger.error(
        `[Cloud] Failed to fetch provider from cloud: ${errorMessage}. HTTP Status: ${response.status} -- ${response.statusText}.`,
      );
      throw new Error(`Failed to fetch provider from cloud: ${response.statusText}`);
    }
    const body = await response.json();
    logger.debug(`Provider fetched from cloud: ${id}`);

    const provider = ProviderOptionsSchema.parse(body.config);
    // The provider options schema has ID field as optional but we know it's required for cloud providers
    invariant(provider.id, `Provider ${id} has no id in ${body.config}`);
    return { ...provider, id: provider.id };
  } catch (e) {
    logger.error(`Failed to fetch provider from cloud: ${id}.`);
    logger.error(String(e));

    throw new Error(`Failed to fetch provider from cloud: ${id}.`);
  }
}

/**
 * Fetches a unified configuration from PromptFoo Cloud for red team operations.
 * @param id - The unique identifier of the cloud configuration
 * @param providerId - Optional provider ID to filter the configuration
 * @returns Promise resolving to a unified configuration object
 * @throws Error if cloud is not enabled, config not found, or request fails
 */
export async function getConfigFromCloud(id: string, providerId?: string): Promise<UnifiedConfig> {
  if (!cloudConfig.isEnabled()) {
    throw new Error(
      `Could not fetch Config ${id} from cloud. Cloud config is not enabled. Please run \`promptfoo auth login\` to login.`,
    );
  }
  try {
    const response = await makeRequest(
      `redteam/configs/${id}/unified${providerId ? `?providerId=${providerId}` : ''}`,
      'GET',
    );
    if (!response.ok) {
      const errorMessage = await response.text();
      logger.error(
        `[Cloud] Failed to fetch config from cloud: ${errorMessage}. HTTP Status: ${response.status} -- ${response.statusText}.`,
      );
      throw new Error(`Failed to fetch config from cloud: ${response.statusText}`);
    }
    const body = await response.json();
    logger.info(`Config fetched from cloud: ${id}`);
    return body;
  } catch (e) {
    logger.error(`Failed to fetch config from cloud: ${id}.`);
    logger.error(String(e));
    throw new Error(`Failed to fetch config from cloud: ${id}.`);
  }
}

/**
 * Checks if a provider path represents a cloud-based provider.
 * @param providerPath - The provider path to check
 * @returns True if the path starts with the cloud provider prefix, false otherwise
 */
export function isCloudProvider(providerPath: string): boolean {
  return providerPath.startsWith(CLOUD_PROVIDER_PREFIX);
}

/**
 * Extracts the database ID from a cloud provider path.
 * @param providerPath - The cloud provider path
 * @returns The database ID portion of the path
 * @throws Error if the path is not a valid cloud provider path
 */
export function getCloudDatabaseId(providerPath: string): string {
  if (!isCloudProvider(providerPath)) {
    throw new Error(`Provider path ${providerPath} is not a cloud provider.`);
  }
  return providerPath.slice(CLOUD_PROVIDER_PREFIX.length);
}

/**
 * Get the plugin severity overrides for a cloud provider.
 * @param cloudProviderId - The cloud provider ID.
 * @returns The plugin severity overrides.
 */
export async function getPluginSeverityOverridesFromCloud(cloudProviderId: string): Promise<{
  id: string;
  severities: Record<Plugin, Severity>;
} | null> {
  if (!cloudConfig.isEnabled()) {
    throw new Error(
      `Could not fetch plugin severity overrides from cloud. Cloud config is not enabled. Please run \`promptfoo auth login\` to login.`,
    );
  }
  try {
    const response = await makeRequest(`/providers/${cloudProviderId}`, 'GET');

    if (!response.ok) {
      const errorMessage = await response.text();
      const formattedErrorMessage = `Failed to provider from cloud: ${errorMessage}. HTTP Status: ${response.status} -- ${response.statusText}.`;

      logger.error(`[Cloud] ${formattedErrorMessage}`);
      throw new Error(formattedErrorMessage);
    }

    const body = await response.json();

    if (body.pluginSeverityOverrideId) {
      // Fetch the plugin severity override from the cloud:
      const overrideRes = await makeRequest(
        `/redteam/plugins/severity-overrides/${body.pluginSeverityOverrideId}`,
        'GET',
      );

      if (!overrideRes.ok) {
        const errorMessage = await overrideRes.text();
        const formattedErrorMessage = `Failed to fetch plugin severity override from cloud: ${errorMessage}. HTTP Status: ${overrideRes.status} -- ${overrideRes.statusText}.`;

        logger.error(`[Cloud] ${formattedErrorMessage}`);
        throw new Error(formattedErrorMessage);
      }

      const pluginSeverityOverride = await overrideRes.json();

      return {
        id: pluginSeverityOverride.id,
        severities: pluginSeverityOverride.members.reduce(
          (acc: Record<Plugin, Severity>, member: { pluginId: Plugin; severity: Severity }) => ({
            ...acc,
            [member.pluginId]: member.severity,
          }),
          {},
        ),
      };
    } else {
      logger.debug(`No plugin severity overrides found for cloud provider ${cloudProviderId}`);
      return null;
    }
  } catch (e) {
    logger.error(`Failed to fetch plugin severity overrides from cloud.`);
    logger.error(String(e));
    throw new Error(`Failed to fetch plugin severity overrides from cloud.`);
  }
}

/**
 * Retrieves all teams for the current user from Promptfoo Cloud.
 * @returns Promise resolving to an array of team objects
 * @throws Error if the request fails
 */
export async function getUserTeams(): Promise<
  Array<{
    id: string;
    name: string;
    slug: string;
    organizationId: string;
    createdAt: string;
    updatedAt: string;
  }>
> {
  const response = await makeRequest(`/users/me/teams`, 'GET');
  if (!response.ok) {
    throw new Error(`Failed to get user teams: ${response.statusText}`);
  }

  const body = await response.json();
  return body;
}

/**
 * Retrieves the default team for the current user from Promptfoo Cloud.
 * The default team is determined as the oldest team by creation date.
 * @returns Promise resolving to an object with team id, name, organizationId, and createdAt
 * @throws Error if the request fails or no teams are found
 */
export async function getDefaultTeam(): Promise<{
  id: string;
  name: string;
  organizationId: string;
  createdAt: string;
}> {
  const teams = await getUserTeams();

  if (teams.length === 0) {
    throw new Error('No teams found for user');
  }

  // get the oldest team -- this matches the logic of the enterprise app
  const oldestTeam = teams.sort((a, b) => {
    return new Date(a.createdAt).getTime() - new Date(b.createdAt).getTime();
  })[0];

  return {
    id: oldestTeam.id,
    name: oldestTeam.name,
    organizationId: oldestTeam.organizationId,
    createdAt: oldestTeam.createdAt,
  };
}

/**
 * Retrieves a team by its ID.
 * @param teamId - The team ID to look up
 * @returns Promise resolving to an object with team id, name, organizationId, and createdAt
 * @throws Error if the team is not found or not accessible
 */
export async function getTeamById(
  teamId: string,
): Promise<{ id: string; name: string; organizationId: string; createdAt: string }> {
  const teams = await getUserTeams();
  const team = teams.find((t) => t.id === teamId);

  if (!team) {
    throw new Error(`Team with ID '${teamId}' not found or not accessible`);
  }

  return {
    id: team.id,
    name: team.name,
    organizationId: team.organizationId,
    createdAt: team.createdAt,
  };
}

/**
 * Resolves a team identifier (name, slug, or ID) to a team object.
 * @param identifier - The team name, slug, or ID
 * @returns Promise resolving to an object with team id, name, organizationId, and createdAt
 * @throws Error if the team is not found
 */
export async function resolveTeamFromIdentifier(
  identifier: string,
): Promise<{ id: string; name: string; organizationId: string; createdAt: string }> {
  const teams = await getUserTeams();

  // Try exact ID match first
  let team = teams.find((t) => t.id === identifier);
  if (team) {
    return {
      id: team.id,
      name: team.name,
      organizationId: team.organizationId,
      createdAt: team.createdAt,
    };
  }

  // Try name match (case-insensitive)
  team = teams.find((t) => t.name.toLowerCase() === identifier.toLowerCase());
  if (team) {
    return {
      id: team.id,
      name: team.name,
      organizationId: team.organizationId,
      createdAt: team.createdAt,
    };
  }

  // Try slug match
  team = teams.find((t) => t.slug === identifier);
  if (team) {
    return {
      id: team.id,
      name: team.name,
      organizationId: team.organizationId,
      createdAt: team.createdAt,
    };
  }

  const availableTeams = teams.map((t) => t.name).join(', ');
  throw new Error(`Team '${identifier}' not found. Available teams: ${availableTeams}`);
}

/**
 * Resolves the current team context, checking stored preferences first.
 * @param teamIdentifier - Optional explicit team identifier to use
 * @param fallbackToDefault - Whether to fall back to server default team
 * @returns Promise resolving to an object with team id and name
 * @throws Error if no team can be resolved
 */
export async function resolveTeamId(
  teamIdentifier?: string,
  fallbackToDefault = true,
): Promise<{ id: string; name: string }> {
  // 1. Use explicit team identifier if provided
  if (teamIdentifier) {
    logger.debug(`[Team Resolution] Using explicit team identifier: ${teamIdentifier}`);
    return await resolveTeamFromIdentifier(teamIdentifier);
  }

  // 2. Use stored current team preference (scoped to current organization)
  const currentOrganizationId = cloudConfig.getCurrentOrganizationId();
  const currentTeamId = cloudConfig.getCurrentTeamId(currentOrganizationId);
  if (currentTeamId) {
    try {
      logger.debug(`[Team Resolution] Using stored team ID: ${currentTeamId}`);
      return await getTeamById(currentTeamId);
    } catch (_error) {
      logger.warn(
        `[Team Resolution] Stored team ${currentTeamId} no longer accessible, falling back`,
      );
    }
  }

  // 3. Fall back to server default (oldest team)
  if (fallbackToDefault) {
    logger.debug(`[Team Resolution] Using server default team`);
    const defaultTeam = await getDefaultTeam();
    // Store the default team for future use (scoped to organization)
    cloudConfig.setCurrentTeamId(defaultTeam.id, defaultTeam.organizationId);
    logger.info(
      `Using team: ${defaultTeam.name} (use 'promptfoo auth teams set <name>' to change)`,
    );
    return defaultTeam;
  }

  throw new Error('No team specified and no default available');
}

/**
 * Custom error class for configuration permission-related failures.
 * Thrown when users lack necessary permissions to use certain cloud features.
 */
export class ConfigPermissionError extends Error {
  constructor(message: string) {
    super(message);
    this.name = 'ConfigPermissionError';
  }
}

/**
 * Converts an array of structured error objects into a human-readable message.
 * @param errors - Array of error objects with type, id, and message fields
 * @returns A comma-separated string of formatted error messages
 */
function convertErrorsToReadableMessage(
  errors: { type: string; id: string; message: string }[],
): string {
  return errors.map((error) => `${error.type} ${error.id}: ${error.message}`).join(', ');
}

/**
 * Validates that the current user has necessary permissions for the given configuration.
 * Checks with PromptFoo Cloud to ensure providers and other resources can be accessed.
 * Gracefully degrades if cloud is disabled or server doesn't support permission checking.
 * @param config - The configuration to validate permissions for
 * @throws ConfigPermissionError if permissions are insufficient (403 responses)
 * @throws Error for other critical permission check failures
 */
export async function checkCloudPermissions(config: Partial<UnifiedConfig>): Promise<void> {
  if (!cloudConfig.isEnabled()) {
    return;
  }

  if (!config.providers) {
    logger.warn('No providers specified. Skipping permission check.');
    return;
  }

  try {
    const hasPermissionCheckServerFeature = await checkServerFeatureSupport(
      PERMISSION_CHECK_SERVER_FEATURE_NAME,
      PERMISSION_CHECK_SERVER_FEATURE_DATE,
    );
    if (!hasPermissionCheckServerFeature) {
      logger.debug(
        `[Config Permission Check] Server feature ${PERMISSION_CHECK_SERVER_FEATURE_NAME} is not supported. Skipping permission check.`,
      );
      return;
    }
    const response = await makeRequest('permissions/check', 'POST', {
      config,
    });

    if (!response.ok) {
      const errorData = await response.json().catch(() => ({ errors: ['Unknown error'] }));
      const errors: { type: string; id: string; message: string }[] = Array.isArray(
        errorData.errors,
      )
        ? errorData.errors.map((error: any) => {
            // Handle both new structured error format and legacy string format
            if (typeof error === 'string') {
              return { type: 'config', id: 'unknown', message: error };
            }
            return error;
          })
        : [
            {
              type: 'config',
              id: 'unknown',
              message: errorData.error || 'Permission check failed',
            },
          ];

      if (response.status === 403) {
        throw new ConfigPermissionError(
          `Permission denied: ${convertErrorsToReadableMessage(errors)}`,
        );
      }

      // For other errors, log and continue (existing behavior)
      logger.warn(
        `Error checking permissions: ${convertErrorsToReadableMessage(errors)}. Continuing anyway.`,
      );
      return;
    }

    const result = await response.json();
    if (result.errors && result.errors.length > 0) {
      throw new ConfigPermissionError(
        `Not able to continue with config: ${convertErrorsToReadableMessage(result.errors)}`,
      );
    }

    logger.debug('Permission check passed');
  } catch (error) {
    if (error instanceof ConfigPermissionError) {
      throw error;
    }

    // If we can't check permissions, allow the operation to continue
    // It will fail later with a proper error message if permissions are actually missing
    logger.warn(`Error checking permissions: ${error}. Continuing anyway.`);
  }

  return;
}

/**
 * Checks if the current user can create new targets (providers) for a given team.
 * @param teamId - The team ID to check permissions for. If undefined, uses the default team
 * @returns Promise resolving to true if user can create targets, false otherwise
 * @throws Error if the permission check request fails
 */
export async function canCreateTargets(teamId: string | undefined): Promise<boolean> {
  if (!cloudConfig.isEnabled()) {
    logger.debug(
      '[canCreateTargets] Cloud config is not enabled, create providers is not relevant.',
    );
    return true;
  }
  if (!teamId) {
    const team = await getDefaultTeam();
    teamId = team.id;
    logger.debug(
      `[canCreateTargets] No team id provided, using default team ${team.name} (${teamId})`,
    );
  }

  const response = await makeRequest(`/users/me/abilities?teamId=${teamId}`, 'GET');
  if (!response.ok) {
    throw new Error(`Failed to check provider permissions: ${response.statusText}`);
  }
  const body = await response.json();

  return body.some(
    (ability: { action: string; subject: string }) =>
      ability.action === 'create' && ability.subject === 'Provider',
  );
}

/**
 * Given a list of policy IDs, fetches custom policies from Promptfoo Cloud.
 * @param ids - The IDs of the policies to fetch.
 * @param teamId - The ID of the team to fetch policies from. Note that all policies must belong to this team.
 * @returns A map of policy IDs to their texts and severities.
 */
export async function getPoliciesFromCloud(ids: string[], teamId: string): Promise<PoliciesById> {
  if (!cloudConfig.isEnabled()) {
    throw new Error(
      `Could not fetch policies from cloud. Cloud config is not enabled. Please run \`promptfoo auth login\` to login.`,
    );
  }
  try {
    // Encode the ids as search params
    const searchParams = new URLSearchParams();
    ids.forEach((id) => {
      searchParams.append('id', id);
    });
    const response = await makeRequest(
      `/custom-policies/?${searchParams.toString()}&teamId=${teamId}`,
      'GET',
    );

    if (!response.ok) {
      const errorMessage = await response.text();
      throw new Error(
        `Failed to fetch policies from cloud: ${errorMessage}. HTTP Status: ${response.status} -- ${response.statusText}.`,
      );
    }

    const body = await response.json();

    const policiesById = new Map();
    body.forEach((policy: { id: string; text: string; severity: Severity; name: string }) => {
      policiesById.set(policy.id, {
        text: policy.text,
        severity: policy.severity,
        name: policy.name,
      });
    });

    return policiesById;
  } catch (e) {
    logger.error(`Failed to fetch policies from cloud.`);
    logger.error(String(e));
    throw new Error(`Failed to fetch policies from cloud.`);
  }
}

/**
<<<<<<< HEAD
 * Validates linkedTargetId format and existence.
 * linkedTargetId is a Promptfoo Cloud feature that links custom provider results
 * to an existing target instead of creating duplicates.
 *
 * Validates the prefix and checks existence in cloud. Format validation
 * (e.g., UUID format) is deferred to the cloud API for simplicity.
 *
 * @param linkedTargetId - The linkedTargetId to validate
 * @throws Error if validation fails
 */
export async function validateLinkedTargetId(linkedTargetId: string): Promise<void> {
  // Validate format: promptfoo://provider/{id}
  if (!isCloudProvider(linkedTargetId)) {
    const apiHost = cloudConfig.getApiHost();
    const appHost = apiHost.replace('/api', '').replace(':3201', '');

    throw new Error(
      dedent`
        Invalid linkedTargetId format: "${linkedTargetId}"

        linkedTargetId must start with "${CLOUD_PROVIDER_PREFIX}" followed by a target ID.
        Example: ${CLOUD_PROVIDER_PREFIX}12345678-1234-1234-1234-123456789abc

        linkedTargetId links your local provider configuration to a cloud target, allowing you to:
        - Consolidate findings from multiple eval runs
        - Track performance and vulnerabilities over time
        - View comprehensive reporting in the cloud dashboard

        To get a valid linkedTargetId:
        1. Log in to Promptfoo Cloud: ${appHost}
        2. Navigate to Targets page: ${appHost}/redteam/targets
        3. Find the target you want to link to and copy its ID
        4. Format as: ${CLOUD_PROVIDER_PREFIX}<target-id>
      `,
    );
  }

  // Check existence in cloud (if enabled)
  if (!cloudConfig.isEnabled()) {
    logger.warn('[Cloud] linkedTargetId specified but cloud is not configured', {
      linkedTargetId,
      suggestion: "Run 'promptfoo auth login' to enable cloud features",
    });
    return;
  }

  const providerId = getCloudDatabaseId(linkedTargetId);
  try {
    logger.debug('[Cloud] Validating linkedTargetId exists in cloud', {
      linkedTargetId,
      providerId,
    });
    await getProviderFromCloud(providerId);
    logger.debug('[Cloud] linkedTargetId validation successful', {
      linkedTargetId,
    });
  } catch (error) {
    logger.error('[Cloud] linkedTargetId validation failed', {
      linkedTargetId,
      error,
    });
    const apiHost = cloudConfig.getApiHost();
    const appHost = apiHost.replace('/api', '').replace(':3201', '');

    throw new Error(
      dedent`
        linkedTargetId not found: "${linkedTargetId}"

        This target doesn't exist in your Promptfoo Cloud organization or you don't have access to it.

        Troubleshooting steps:
        1. Verify you're logged in to the correct organization
           Run: promptfoo auth status

        2. Check that the target exists in your cloud dashboard:
           ${appHost}/redteam/targets

        3. Ensure you have permission to access this target
           (Targets are scoped to your organization)

        4. Verify the target ID is correct and hasn't been deleted
      `,
    );
=======
 * Fetches the current organization and optional team context for display.
 * Returns null if cloud is not enabled or if fetching fails.
 * @returns Promise resolving to organization name and optional team name, or null
 */
export async function getOrgContext(): Promise<{
  organizationName: string;
  teamName?: string;
} | null> {
  if (!cloudConfig.isEnabled()) {
    return null;
  }

  try {
    const apiHost = cloudConfig.getApiHost();
    const apiKey = cloudConfig.getApiKey();
    const response = await fetchWithProxy(`${apiHost}/api/v1/users/me`, {
      headers: { Authorization: `Bearer ${apiKey}` },
    });

    if (!response.ok) {
      return null;
    }

    const { organization } = await response.json();
    const currentTeamId = cloudConfig.getCurrentTeamId(organization.id);

    // Only include team name if it differs from organization name
    let teamName: string | undefined;
    if (currentTeamId) {
      try {
        const team = await getTeamById(currentTeamId);
        if (team.name !== organization.name) {
          teamName = team.name;
        }
      } catch {
        // Team lookup failed, continue without team name
      }
    }

    return {
      organizationName: organization.name,
      teamName,
    };
  } catch {
    // Silently fail and return null
    return null;
>>>>>>> d19da88d
  }
}<|MERGE_RESOLUTION|>--- conflicted
+++ resolved
@@ -566,7 +566,6 @@
 }
 
 /**
-<<<<<<< HEAD
  * Validates linkedTargetId format and existence.
  * linkedTargetId is a Promptfoo Cloud feature that links custom provider results
  * to an existing target instead of creating duplicates.
@@ -650,7 +649,10 @@
         4. Verify the target ID is correct and hasn't been deleted
       `,
     );
-=======
+  }
+}
+
+/**
  * Fetches the current organization and optional team context for display.
  * Returns null if cloud is not enabled or if fetching fails.
  * @returns Promise resolving to organization name and optional team name, or null
@@ -697,6 +699,5 @@
   } catch {
     // Silently fail and return null
     return null;
->>>>>>> d19da88d
   }
 }