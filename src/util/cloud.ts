import { fetchWithProxy } from '../fetch';
import { cloudConfig } from '../globalConfig/cloud';
import logger from '../logger';
import { getUnifiedConfig } from '../redteam/sharedFrontend';
import type { UnifiedConfig } from '../types';
import type { ProviderOptions } from '../types/providers';
import { ProviderOptionsSchema } from '../validators/providers';
import invariant from './invariant';

const CHUNKED_RESULTS_BUILD_DATE = new Date('2025-01-10');
const FORMATTED_CONFIG_ENDPOINT_BUILD_DATE = new Date('2025-03-07');

export function makeRequest(path: string, method: string, body?: any): Promise<Response> {
  const apiHost = cloudConfig.getApiHost();
  const apiKey = cloudConfig.getApiKey();
  const url = `${apiHost}/${path}`;
  return fetchWithProxy(url, {
    method,
    body: JSON.stringify(body),
    headers: { Authorization: `Bearer ${apiKey}` },
  });
}

<<<<<<< HEAD
export async function getProviderModelFromCloud(id: string) {
=======
export async function targetApiBuildDate(): Promise<Date | null> {
  try {
    const response = await makeRequest('version', 'GET');

    const data = await response.json();

    const { buildDate } = data;
    logger.debug(`[targetApiBuildDate] ${buildDate}`);
    if (buildDate) {
      return new Date(buildDate);
    }
    return null;
  } catch {
    return null;
  }
}

export async function cloudCanBuildFormattedConfig() {
  const buildDate = await targetApiBuildDate();
  return buildDate != null && buildDate > FORMATTED_CONFIG_ENDPOINT_BUILD_DATE;
}

export async function getProviderFromCloud(id: string): Promise<ProviderOptions & { id: string }> {
>>>>>>> 0111ef55
  if (!cloudConfig.isEnabled()) {
    throw new Error(
      `Could not fetch Provider ${id} from cloud. Cloud config is not enabled. Please run \`promptfoo auth login\` to login.`,
    );
  }
  try {
    const response = await makeRequest(`api/providers/${id}`, 'GET');
<<<<<<< HEAD
    const body = await response.json();
    if (response.ok) {
      logger.info(`Provider fetched from cloud: ${id}`);
      logger.debug(`Provider from cloud: ${JSON.stringify(body, null, 2)}`);
    } else {
      throw new Error(`Failed to fetch provider from cloud: ${response.statusText}`);
    }
    return body;
  } catch (e) {
    logger.error(`Failed to fetch provider from cloud: ${id}.`);
    logger.error(String(e));
    throw new Error(`Failed to fetch provider from cloud: ${id}.`);
  }
}

export async function getProviderFromCloud(id: string): Promise<ProviderOptions & { id: string }> {
  if (!cloudConfig.isEnabled()) {
    throw new Error(
      `Could not fetch Provider ${id} from cloud. Cloud config is not enabled. Please run \`promptfoo auth login\` to login.`,
    );
  }
  try {
    const model = await getProviderModelFromCloud(id);
    const provider = ProviderOptionsSchema.parse(model.config);
=======

    if (!response.ok) {
      throw new Error(`Failed to fetch provider from cloud: ${response.statusText}`);
    }
    const body = await response.json();
    logger.info(`Provider fetched from cloud: ${id}`);
    logger.debug(`Provider from cloud: ${JSON.stringify(body, null, 2)}`);

    const provider = ProviderOptionsSchema.parse(body.config);
>>>>>>> 0111ef55
    // The provider options schema has ID field as optional but we know it's required for cloud providers
    invariant(provider.id, `Provider ${id} has no id in ${model.config}`);
    return { ...provider, id: provider.id };
  } catch (e) {
    logger.error(`Failed to fetch provider from cloud: ${id}.`);
    logger.error(String(e));
    throw new Error(`Failed to fetch provider from cloud: ${id}.`);
  }
}

export async function getConfigFromCloud(id: string): Promise<UnifiedConfig> {
  if (!cloudConfig.isEnabled()) {
    throw new Error(
      `Could not fetch Config ${id} from cloud. Cloud config is not enabled. Please run \`promptfoo auth login\` to login.`,
    );
  }
  try {
    const canBuildFormattedConfig = await cloudCanBuildFormattedConfig();

    if (canBuildFormattedConfig) {
      const response = await makeRequest(`api/redteam/configs/${id}/unified`, 'GET');
      if (!response.ok) {
        throw new Error(`Failed to fetch config from cloud: ${response.statusText}`);
      }
      const body = await response.json();
      logger.info(`Config fetched from cloud: ${id}`);
      logger.debug(`Config from cloud: ${JSON.stringify(body, null, 2)}`);
      return body;
    } else {
      const response = await makeRequest(`api/redteam/configs/${id}`, 'GET');

      if (!response.ok) {
        throw new Error(`Failed to fetch config from cloud: ${response.statusText}`);
      }

      const body = await response.json();
      logger.info(`Config fetched from cloud: ${id}`);
      logger.debug(`Config from cloud: ${JSON.stringify(body, null, 2)}`);

      return getUnifiedConfig(body.config);
    }
  } catch (e) {
    logger.error(`Failed to fetch config from cloud: ${id}.`);
    logger.error(String(e));
    throw new Error(`Failed to fetch config from cloud: ${id}.`);
  }
}

export async function cloudCanAcceptChunkedResults(): Promise<boolean> {
  const buildDate = await targetApiBuildDate();
  return buildDate != null && buildDate > CHUNKED_RESULTS_BUILD_DATE;
}

export { CHUNKED_RESULTS_BUILD_DATE, makeRequest };<|MERGE_RESOLUTION|>--- conflicted
+++ resolved
@@ -21,9 +21,6 @@
   });
 }
 
-<<<<<<< HEAD
-export async function getProviderModelFromCloud(id: string) {
-=======
 export async function targetApiBuildDate(): Promise<Date | null> {
   try {
     const response = await makeRequest('version', 'GET');
@@ -47,7 +44,6 @@
 }
 
 export async function getProviderFromCloud(id: string): Promise<ProviderOptions & { id: string }> {
->>>>>>> 0111ef55
   if (!cloudConfig.isEnabled()) {
     throw new Error(
       `Could not fetch Provider ${id} from cloud. Cloud config is not enabled. Please run \`promptfoo auth login\` to login.`,
@@ -55,32 +51,6 @@
   }
   try {
     const response = await makeRequest(`api/providers/${id}`, 'GET');
-<<<<<<< HEAD
-    const body = await response.json();
-    if (response.ok) {
-      logger.info(`Provider fetched from cloud: ${id}`);
-      logger.debug(`Provider from cloud: ${JSON.stringify(body, null, 2)}`);
-    } else {
-      throw new Error(`Failed to fetch provider from cloud: ${response.statusText}`);
-    }
-    return body;
-  } catch (e) {
-    logger.error(`Failed to fetch provider from cloud: ${id}.`);
-    logger.error(String(e));
-    throw new Error(`Failed to fetch provider from cloud: ${id}.`);
-  }
-}
-
-export async function getProviderFromCloud(id: string): Promise<ProviderOptions & { id: string }> {
-  if (!cloudConfig.isEnabled()) {
-    throw new Error(
-      `Could not fetch Provider ${id} from cloud. Cloud config is not enabled. Please run \`promptfoo auth login\` to login.`,
-    );
-  }
-  try {
-    const model = await getProviderModelFromCloud(id);
-    const provider = ProviderOptionsSchema.parse(model.config);
-=======
 
     if (!response.ok) {
       throw new Error(`Failed to fetch provider from cloud: ${response.statusText}`);
@@ -90,9 +60,8 @@
     logger.debug(`Provider from cloud: ${JSON.stringify(body, null, 2)}`);
 
     const provider = ProviderOptionsSchema.parse(body.config);
->>>>>>> 0111ef55
     // The provider options schema has ID field as optional but we know it's required for cloud providers
-    invariant(provider.id, `Provider ${id} has no id in ${model.config}`);
+    invariant(provider.id, `Provider ${id} has no id in ${body.config}`);
     return { ...provider, id: provider.id };
   } catch (e) {
     logger.error(`Failed to fetch provider from cloud: ${id}.`);
