--- conflicted
+++ resolved
@@ -71,11 +71,7 @@
   }
   try {
     const response = await makeRequest(
-<<<<<<< HEAD
-      `api/redteam/configs/${id}/unified${target ? `?providerId=${target}` : ''}`,
-=======
       `api/redteam/configs/${id}/unified${providerId ? `?providerId=${providerId}` : ''}`,
->>>>>>> 09a1724d
       'GET',
     );
     if (!response.ok) {
