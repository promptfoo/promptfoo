import { z } from 'zod';

import type { ApiProvider, ProviderOptions } from '../types/providers';
<<<<<<< HEAD
import { type Plugin, Severity } from './constants';
=======
import type { FrameworkComplianceId, Plugin, Severity } from './constants';
import { isValidPolicyId } from './plugins/policy/validators';
>>>>>>> a0637a70

// Modifiers are used to modify the behavior of the plugin.
// They let the user specify additional instructions for the plugin,
// and can be anything the user wants.
export type Modifier = string | 'tone' | 'style' | 'context' | 'testGenerationInstructions';
export type Intent = string | string[];

// Policy Types
export const PolicyObjectSchema = z.object({
  id: z
    .string()
    .refine(isValidPolicyId, { message: 'ID must be either a UUID or a 12-character hex string' }),
  text: z.string().optional(),
  name: z.string().optional(),
});
export type PolicyObject = z.infer<typeof PolicyObjectSchema>;
export type Policy = string | PolicyObject; // Policy Text or Policy ID

export type PoliciesById = Map<
  PolicyObject['id'],
  {
    text: Required<PolicyObject>['text'];
    name: Required<PolicyObject>['name'];
    severity: Severity;
  }
>;

// Base types
export type RedteamObjectConfig = Record<string, unknown>;
<<<<<<< HEAD

export const PluginConfigSchema = z.object({
  examples: z.array(z.string()).optional(),
  graderExamples: z
    .array(
      z.object({
        output: z.string(),
        pass: z.boolean(),
        score: z.number(),
        reason: z.string(),
      }),
    )
    .optional(),
  severity: z.nativeEnum(Severity).optional(),
  language: z.string().optional(),
  prompt: z.string().optional(),
  purpose: z.string().optional(),
  // TODO: should be z.record(Modifier, z.unknown())
  modifiers: z.record(z.unknown()).optional(),
=======
export interface TracingConfig {
  enabled?: boolean;
  includeInAttack?: boolean;
  includeInGrading?: boolean;
  includeInternalSpans?: boolean;
  maxSpans?: number;
  maxDepth?: number;
  maxRetries?: number;
  retryDelayMs?: number;
  spanFilter?: string[];
  sanitizeAttributes?: boolean;
  strategies?: Record<string, TracingConfig>;
}
export type PluginConfig = {
  examples?: string[];
  graderExamples?: {
    output: string;
    pass: boolean;
    score: number;
    reason: string;
  }[];
  graderGuidance?: string;
  severity?: Severity;
  language?: string | string[];
  prompt?: string;
  purpose?: string;
  modifiers?: Partial<Record<Modifier, unknown>>;
>>>>>>> a0637a70
  // BOLA
  targetIdentifiers: z.array(z.string()).optional(),
  // BFLA
  targetSystems: z.array(z.string()).optional(),
  // Competitor
  mentions: z.boolean().optional(),
  // SSRF
  targetUrls: z.array(z.string()).optional(),
  // PII
  name: z.string().optional(),
  // CyberSecEval
  multilingual: z.boolean().optional(),

  indirectInjectionVar: z.string().optional(),
  intent: z.union([z.string(), z.array(z.union([z.string(), z.array(z.string())]))]).optional(),
  policy: z.union([z.string(), PolicyObjectSchema]).optional(),
  systemPrompt: z.string().optional(),
  // Strategy exclusions - allows plugins to exclude incompatible strategies
  excludeStrategies: z.array(z.string()).optional(),

  // Allow for the inclusion of a nonce to prevent caching of test cases.
  __nonce: z.number().optional(),
});

export type PluginConfig = z.infer<typeof PluginConfigSchema>;

export const StrategyConfigSchema = z
  .object({
    enabled: z.boolean().optional(),
    plugins: z.array(z.string()).optional(),
    // Allow arbitrary extra fields for strategy configs
    // Use .catchall to accept any additional unknown properties
    // See: https://github.com/colinhacks/zod#catchall
  })
  .catchall(z.unknown());

export type StrategyConfig = z.infer<typeof StrategyConfigSchema>;

export const ConversationMessageSchema = z.object({
  role: z.enum(['assistant', 'user']),
  content: z.string(),
});
export type ConversationMessage = z.infer<typeof ConversationMessageSchema>;

type ConfigurableObject = {
  id: string;
  config?: RedteamObjectConfig;
};

type WithNumTests = {
  numTests?: number;
};

type TestCase = {
  description?: string;
  vars?: Record<string, unknown>;
  provider?: string | ProviderOptions | ApiProvider;
  providerOutput?: string | Record<string, unknown>;
  assert?: any;
  options?: any;
};

// Derived types
export type RedteamPluginObject = ConfigurableObject &
  WithNumTests & {
    severity?: Severity;
    config?: PluginConfig;
  };
export type RedteamPlugin = string | RedteamPluginObject;

export type RedteamStrategyObject = {
  id: string;
  config?: StrategyConfig;
};
export type RedteamStrategy = string | RedteamStrategyObject;

export interface PluginActionParams {
  provider: ApiProvider;
  purpose: string;
  injectVar: string;
  n: number;
  delayMs: number;
  config?: PluginConfig;
}

// Shared redteam options
type CommonOptions = {
  injectVar?: string;
  language?: string | string[];
  numTests?: number;
  plugins?: RedteamPluginObject[];
  provider?: string | ProviderOptions | ApiProvider;
  purpose?: string;
  strategies?: RedteamStrategy[];
  frameworks?: FrameworkComplianceId[];
  delay?: number;
  remote?: boolean;
  sharing?: boolean;
  excludeTargetOutputFromAgenticAttackGeneration?: boolean;
  testGenerationInstructions?: string;
  maxConcurrency?: number;
  tracing?: TracingConfig;
};

// NOTE: Remember to edit validators/redteam.ts:RedteamGenerateOptionsSchema if you edit this schema
export interface RedteamCliGenerateOptions extends CommonOptions {
  cache: boolean;
  config?: string;
  target?: string;
  defaultConfig: Record<string, unknown>;
  defaultConfigPath?: string;
  envFile?: string;
  maxConcurrency?: number;
  output?: string;
  force?: boolean;
  write: boolean;
  inRedteamRun?: boolean;
  verbose?: boolean;
  abortSignal?: AbortSignal;
  burpEscapeJson?: boolean;
  progressBar?: boolean;
  liveRedteamConfig?: RedteamObjectConfig;
  configFromCloud?: any;
}

export interface RedteamFileConfig extends CommonOptions {
  entities?: string[];
  severity?: Record<Plugin, Severity>;
  excludeTargetOutputFromAgenticAttackGeneration?: boolean;
}

export interface SynthesizeOptions extends CommonOptions {
  abortSignal?: AbortSignal;
  entities?: string[];
  language?: string | string[];
  maxConcurrency?: number;
  numTests: number;
  plugins: (RedteamPluginObject & { id: string; numTests: number })[];
  prompts: [string, ...string[]];
  strategies: RedteamStrategyObject[];
  targetLabels: string[];
  showProgressBar?: boolean;
}

export type RedteamAssertionTypes = `promptfoo:redteam:${string}`;

export interface RedteamRunOptions {
  id?: string;
  config?: string;
  target?: string;
  output?: string;
  cache?: boolean;
  envPath?: string;
  maxConcurrency?: number;
  delay?: number;
  remote?: boolean;
  force?: boolean;
  filterProviders?: string;
  filterTargets?: string;
  verbose?: boolean;
  progressBar?: boolean;

  // Used by webui
  liveRedteamConfig?: any;
  logCallback?: (message: string) => void;
  progressCallback?: (
    completed: number,
    total: number,
    index: number | string,
    evalStep: any, // RunEvalOptions, but introduces circular dependency
    metrics: any, // PromptMetrics, but introduces circular dependency
  ) => void;
  abortSignal?: AbortSignal;

  loadedFromCloud?: boolean;
}

export interface SavedRedteamConfig {
  description: string;
  prompts: string[];
  target: ProviderOptions;
  plugins: (RedteamPlugin | { id: string; config?: any })[];
  strategies: RedteamStrategy[];
  purpose?: string;
  frameworks?: FrameworkComplianceId[];
  extensions?: string[];
  numTests?: number;
  maxConcurrency?: number;
  language?: string | string[];
  applicationDefinition: {
    purpose?: string;
    features?: string;
    hasAccessTo?: string;
    doesNotHaveAccessTo?: string;
    userTypes?: string;
    securityRequirements?: string;
    exampleIdentifiers?: string;
    industry?: string;
    sensitiveDataTypes?: string;
    criticalActions?: string;
    forbiddenTopics?: string;
    competitors?: string;
    systemPrompt?: string;
    redteamUser?: string;
    accessToData?: string;
    forbiddenData?: string;
    accessToActions?: string;
    forbiddenActions?: string;
    connectedSystems?: string;
    attackConstraints?: string;
  };
  testGenerationInstructions?: string;
  entities: string[];
  defaultTest?: TestCase;
}

/**
 * Base metadata interface shared by all redteam providers
 */
export interface BaseRedteamMetadata {
  redteamFinalPrompt?: string;
  messages: Record<string, any>[];
  stopReason: string;
  redteamHistory?: { prompt: string; output: string }[];
  sessionIds?: string[];
  sessionId?: string;
}

/**
 * Options for generating red team tests via the public API
 * This is a cleaner subset of RedteamCliGenerateOptions for external use
 */
export type RedteamGenerateOptions = Partial<RedteamCliGenerateOptions>;<|MERGE_RESOLUTION|>--- conflicted
+++ resolved
@@ -1,12 +1,8 @@
 import { z } from 'zod';
 
 import type { ApiProvider, ProviderOptions } from '../types/providers';
-<<<<<<< HEAD
-import { type Plugin, Severity } from './constants';
-=======
-import type { FrameworkComplianceId, Plugin, Severity } from './constants';
+import { type FrameworkComplianceId, type Plugin, Severity } from './constants';
 import { isValidPolicyId } from './plugins/policy/validators';
->>>>>>> a0637a70
 
 // Modifiers are used to modify the behavior of the plugin.
 // They let the user specify additional instructions for the plugin,
@@ -36,7 +32,20 @@
 
 // Base types
 export type RedteamObjectConfig = Record<string, unknown>;
-<<<<<<< HEAD
+
+export interface TracingConfig {
+  enabled?: boolean;
+  includeInAttack?: boolean;
+  includeInGrading?: boolean;
+  includeInternalSpans?: boolean;
+  maxSpans?: number;
+  maxDepth?: number;
+  maxRetries?: number;
+  retryDelayMs?: number;
+  spanFilter?: string[];
+  sanitizeAttributes?: boolean;
+  strategies?: Record<string, TracingConfig>;
+}
 
 export const PluginConfigSchema = z.object({
   examples: z.array(z.string()).optional(),
@@ -50,41 +59,13 @@
       }),
     )
     .optional(),
+  graderGuidance: z.string().optional(),
   severity: z.nativeEnum(Severity).optional(),
-  language: z.string().optional(),
+  language: z.union([z.string(), z.array(z.string())]).optional(),
   prompt: z.string().optional(),
   purpose: z.string().optional(),
   // TODO: should be z.record(Modifier, z.unknown())
   modifiers: z.record(z.unknown()).optional(),
-=======
-export interface TracingConfig {
-  enabled?: boolean;
-  includeInAttack?: boolean;
-  includeInGrading?: boolean;
-  includeInternalSpans?: boolean;
-  maxSpans?: number;
-  maxDepth?: number;
-  maxRetries?: number;
-  retryDelayMs?: number;
-  spanFilter?: string[];
-  sanitizeAttributes?: boolean;
-  strategies?: Record<string, TracingConfig>;
-}
-export type PluginConfig = {
-  examples?: string[];
-  graderExamples?: {
-    output: string;
-    pass: boolean;
-    score: number;
-    reason: string;
-  }[];
-  graderGuidance?: string;
-  severity?: Severity;
-  language?: string | string[];
-  prompt?: string;
-  purpose?: string;
-  modifiers?: Partial<Record<Modifier, unknown>>;
->>>>>>> a0637a70
   // BOLA
   targetIdentifiers: z.array(z.string()).optional(),
   // BFLA
