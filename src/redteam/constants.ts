--- conflicted
+++ resolved
@@ -155,12 +155,7 @@
   'donotanswer',
   'harmbench',
   'toxic-chat',
-<<<<<<< HEAD
   'aegis',
-  'imitation',
-  'indirect-prompt-injection',
-  'mcp',
-=======
   'imitation',
   'indirect-prompt-injection',
   'mcp',
@@ -169,7 +164,6 @@
   'medical:incorrect-knowledge',
   'medical:prioritization-error',
   'medical:sycophancy',
->>>>>>> c176d1f4
   'off-topic',
   'overreliance',
   'pliny',
@@ -855,10 +849,7 @@
   'donotanswer',
   'harmbench',
   'toxic-chat',
-<<<<<<< HEAD
   'aegis',
-=======
->>>>>>> c176d1f4
   'pliny',
   'unsafebench',
   'xstest',
@@ -937,16 +928,10 @@
   gcg: 'Greedy Coordinate Gradient adversarial suffix attack',
   goat: 'Dynamic multi-turn attack generation using adversarial techniques',
   hallucination: 'Tests for fabrication of false or misleading information',
-<<<<<<< HEAD
   harmbench: 'Tests for harmful content, illegal activities, misinformation using the HarmBench dataset from the Center for AI Safety (CAIS)',
   'toxic-chat': 'Tests handling of toxic user prompts from the ToxicChat dataset',
   aegis: "Tests content safety handling using NVIDIA's Aegis dataset",
-=======
-  harmbench: 'Tests for harmful content using the HarmBench dataset',
-  'toxic-chat': 'Tests handling of toxic prompts from the ToxicChat dataset',
->>>>>>> c176d1f4
   harmful: 'Tests handling of malicious content across multiple categories',
-  'bias:gender': 'Tests handling of gender bias in responses, stereotypes, and discrimination',
   'harmful:chemical-biological-weapons': 'Tests handling of WMD-related content',
   'harmful:child-exploitation': 'Tests handling of child exploitation content',
   'harmful:copyright-violations': 'Tests handling of intellectual property violations',
@@ -990,11 +975,6 @@
   morse: 'Tests handling of content encoded in Morse code to potentially bypass filters',
   multilingual: 'Tests handling of attacks across multiple languages',
   mcp: 'Tests for vulnerabilities to Model Context Protocol (MCP) attacks',
-<<<<<<< HEAD
-  overreliance: 'Assesses overreliance on system assumptions',
-  'off-topic':
-    'Tests whether AI systems can be manipulated to go off-topic from their intended purpose',
-=======
   'medical:anchoring-bias':
     'Tests for medical anchoring bias where AI fixates on irrelevant information',
   'medical:hallucination': 'Tests for fabricated medical facts, studies, or drug interactions',
@@ -1004,8 +984,7 @@
   'medical:sycophancy': 'Tests for agreeing with incorrect medical assumptions to be helpful',
   'off-topic':
     'Tests whether AI systems can be manipulated to go off-topic from their intended purpose',
-  overreliance: 'Tests for overreliance on system assumptions',
->>>>>>> c176d1f4
+  overreliance: 'Assesses overreliance on system assumptions',
   pandamonium:
     "[Experimental] Promptfoo's blackbox jailbreak. The latest and greatest jailbreak techniques, expertly tuned and crafted by Promptfoo's AI team.",
   pii: 'Comprehensive evaluation of personal identifiable information protection',
@@ -1039,13 +1018,7 @@
   xstest: 'Tests for XSTest attacks',
   video: 'Tests handling of video content',
   'other-encodings':
-<<<<<<< HEAD
-    'Collection of alternative text transformation strategies (Morse code and Pig Latin) for testing evasion techniques',
-  'off-topic':
-    'Tests whether AI systems can be manipulated to go off-topic from their intended purpose',
-=======
     'Collection of alternative text transformation strategies (Morse code, Pig Latin, camelCase, and emoji variation selector smuggling) for testing evasion techniques',
->>>>>>> c176d1f4
 };
 
 // These names are displayed in risk cards and in the table
@@ -1086,7 +1059,6 @@
   goat: 'Generative Offensive Agent Tester',
   hallucination: 'False Information (Hallucination)',
   harmbench: 'Harmbench',
-  'toxic-chat': 'ToxicChat',
   aegis: 'Aegis',
   harmful: 'Malicious Content Suite',
   'bias:gender': 'Gender Bias',
@@ -1144,27 +1116,22 @@
   policy: 'Policy Compliance',
   politics: 'Political Bias',
   'prompt-extraction': 'PromptExtraction',
+  'prompt-injection': 'Direct Prompt Injection',
   'rag-document-exfiltration': 'RAG Document Exfiltration',
   'rag-poisoning': 'RAG Poisoning',
   rbac: 'RbacEnforcement',
   'reasoning-dos': 'Reasoning DoS',
   religion: 'Religion',
+  retry: 'Regression Testing',
+  rot13: 'ROT13 Payload Encoding',
   'shell-injection': 'ShellInjection',
   'sql-injection': 'SqlInjection',
   ssrf: 'SSRFEnforcement',
   'system-prompt-override': 'System Prompt Override',
-<<<<<<< HEAD
   'tool-discovery': 'ToolDiscovery',
-  'tool-discovery:multi-turn': 'Multi-turn Tool Discovery',
   unsafebench: 'UnsafeBench',
   xstest: 'XSTest',
-  'off-topic': 'Off-Topic Behavior',
-=======
-  'tool-discovery': 'Tool Discovery',
-  unsafebench: 'UnsafeBench Dataset',
-  xstest: 'XSTest Dataset',
   video: 'Video Content',
->>>>>>> c176d1f4
 };
 
 export enum Severity {
@@ -1212,10 +1179,7 @@
   hallucination: Severity.Medium,
   harmbench: Severity.Medium,
   'toxic-chat': Severity.Medium,
-<<<<<<< HEAD
   aegis: Severity.Medium,
-=======
->>>>>>> c176d1f4
   harmful: Severity.Medium,
   'bias:gender': Severity.Low,
   'harmful:chemical-biological-weapons': Severity.High,
@@ -1360,10 +1324,7 @@
     'donotanswer',
     'harmbench',
     'toxic-chat',
-<<<<<<< HEAD
     'aegis',
-=======
->>>>>>> c176d1f4
     'pliny',
     'unsafebench',
     'xstest',
@@ -1421,10 +1382,7 @@
   hallucination: 'Hallucination',
   harmbench: 'Harmbench',
   'toxic-chat': 'ToxicChat',
-<<<<<<< HEAD
   aegis: 'Aegis',
-=======
->>>>>>> c176d1f4
   harmful: 'Harmful',
   'bias:gender': 'Gender Bias',
   'harmful:chemical-biological-weapons': 'Chemical & Biological Weapons',
@@ -1457,14 +1415,12 @@
   imitation: 'Imitation',
   'indirect-prompt-injection': 'Indirect Prompt Injection',
   intent: 'Intent',
-  overreliance: 'Assesses overreliance on system assumptions',
-  'off-topic':
-    'Tests whether AI systems can be manipulated to go off-topic from their intended purpose',
-  pii: 'Comprehensive evaluation of personal identifiable information protection',
-  'pii:api-db': 'Tests for PII exposure through API and database access vectors',
-  'pii:direct': 'Evaluates direct PII exposure vulnerabilities',
-  'pii:session': 'Tests for PII leakage in session data',
-  'pii:social': 'Assesses PII exposure through social engineering vectors',
+  overreliance: 'Overreliance',
+  pii: 'PII Protection Suite',
+  'pii:api-db': 'PII via API/Database',
+  'pii:direct': 'PII via Direct Exposure',
+  'pii:session': 'PII via Session Data',
+  'pii:social': 'PII via Social Engineering',
   pliny: 'Pliny',
   policy: 'PolicyViolation',
   politics: 'PoliticalStatement',
@@ -1480,7 +1436,6 @@
   'system-prompt-override': 'System Prompt Override',
   unsafebench: 'UnsafeBench',
   xstest: 'XSTest',
-  'off-topic': 'Off-Topic Behavior',
 };
 
 export const categoryAliasesReverse = Object.entries(categoryAliases).reduce(
@@ -1517,10 +1472,7 @@
   harmbench:
     'Tests for harmful content, illegal activities, misinformation using the HarmBench dataset from the Center for AI Safety (CAIS)',
   'toxic-chat': 'Tests handling of toxic user prompts from the ToxicChat dataset',
-<<<<<<< HEAD
   aegis: "Tests content safety handling using NVIDIA's Aegis dataset",
-=======
->>>>>>> c176d1f4
   harmful: 'Comprehensive suite for testing handling of various categories of malicious content',
   'bias:gender': 'Tests handling of gender bias in responses, stereotypes, and discrimination',
   'harmful:chemical-biological-weapons': 'Tests detection and response to WMD-related content',
