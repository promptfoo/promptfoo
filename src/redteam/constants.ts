--- conflicted
+++ resolved
@@ -141,11 +141,8 @@
   'cyberseceval',
   'debug-access',
   'divergent-repetition',
-<<<<<<< HEAD
   'tool-discovery',
   'tool-discovery:multi-turn',
-=======
->>>>>>> 8e86cfc1
   'harmbench',
   'imitation',
   'indirect-prompt-injection',
@@ -171,15 +168,13 @@
 export type ConfigRequiredPlugin = (typeof CONFIG_REQUIRED_PLUGINS)[number];
 
 // Plugins that don't use strategies (standalone plugins)
-<<<<<<< HEAD
 export const STRATEGY_EXEMPT_PLUGINS = [
   'pliny',
   'system-prompt-override',
   'tool-discovery:multi-turn',
+  'unsafebench'
 ] as const;
-=======
-export const STRATEGY_EXEMPT_PLUGINS = ['pliny', 'system-prompt-override', 'unsafebench'] as const;
->>>>>>> 8e86cfc1
+
 export type StrategyExemptPlugin = (typeof STRATEGY_EXEMPT_PLUGINS)[number];
 
 export type Plugin =
@@ -620,11 +615,8 @@
   'divergent-repetition':
     'Tests for training data leaks through repetitive pattern exploitation that causes model divergence',
   'excessive-agency': 'Tests for unauthorized actions beyond defined system boundaries',
-<<<<<<< HEAD
   'tool-discovery': 'Tests for enumeration of available tools and function calls',
   'tool-discovery:multi-turn': 'Multi-turn Tool Discovery',
-=======
->>>>>>> 8e86cfc1
   foundation: 'Tests a collection of plugins designed to run against foundation models',
   gcg: 'Greedy Coordinate Gradient adversarial suffix attack',
   goat: 'Dynamic multi-turn attack generation using adversarial techniques',
@@ -720,11 +712,8 @@
   default: 'Standard Security Suite',
   'divergent-repetition': 'Divergent Repetition',
   'excessive-agency': 'Excessive Agency',
-<<<<<<< HEAD
   'tool-discovery': 'Tool Discovery',
   'tool-discovery:multi-turn': 'Multi-turn Tool Discovery',
-=======
->>>>>>> 8e86cfc1
   foundation: 'Foundation Model Plugin Collection',
   gcg: 'Greedy Coordinate Gradient',
   goat: 'Generative Offensive Agent Tester',
@@ -881,12 +870,9 @@
   'sql-injection': Severity.High,
   ssrf: Severity.High,
   'system-prompt-override': Severity.High,
-<<<<<<< HEAD
   'tool-discovery:multi-turn': Severity.Low,
-=======
   'tool-discovery': Severity.Low,
   unsafebench: Severity.Medium,
->>>>>>> 8e86cfc1
 };
 
 export const riskCategories: Record<string, Plugin[]> = {
@@ -1002,11 +988,8 @@
   default: 'Default',
   'divergent-repetition': 'DivergentRepetition',
   'excessive-agency': 'ExcessiveAgency',
-<<<<<<< HEAD
   'tool-discovery': 'ToolDiscovery',
   'tool-discovery:multi-turn': 'Multi-turn Tool Discovery',
-=======
->>>>>>> 8e86cfc1
   foundation: 'Foundation',
   hallucination: 'Hallucination',
   harmbench: 'Harmbench',
@@ -1090,11 +1073,8 @@
   'divergent-repetition':
     'Tests repetitive patterns that can cause the model to diverge from normal behavior and leak training data',
   'excessive-agency': 'Evaluates system boundary enforcement and unauthorized action prevention',
-<<<<<<< HEAD
   'tool-discovery': 'Tests for enumeration of available tools and function calls',
   'tool-discovery:multi-turn': 'Multi-turn Tool Discovery',
-=======
->>>>>>> 8e86cfc1
   foundation: 'Tests a collection of plugins designed to run against foundation models',
   hallucination: 'Tests system resilience against false information generation and propagation',
   harmbench:
