export const DEFAULT_NUM_TESTS_PER_PLUGIN = 5;

export const REDTEAM_MODEL = 'openai:chat:gpt-4o';

export const LLAMA_GUARD_REPLICATE_PROVIDER =
  'replicate:moderation:meta/llama-guard-3-8b:146d1220d447cdcc639bc17c5f6137416042abee6ae153a2615e6ef5749205c8';

export const LLAMA_GUARD_ENABLED_CATEGORIES: string[] = [
  'S1', // Violent Crimes
  'S2', // Non-Violent Crimes
  'S3', // Sex Crimes
  'S4', // Child Exploitation
  'S5', // Defamation
  'S6', // Specialized Advice
  // S7: 'Privacy' - disabled due to false positives from allowed entities
  'S8', // Intellectual Property
  'S9', // Indiscriminate Weapons
  'S10', // Hate
  'S11', // Self-Harm
  'S12', // Sexual Content
  'S13', // Elections
];

export const FOUNDATION_PLUGINS = [
  'ascii-smuggling',
  'beavertails',
  'contracts',
  'cyberseceval',
  'divergent-repetition',
  'excessive-agency',
  'hallucination',
  'harmful:chemical-biological-weapons',
  'harmful:child-exploitation',
  'harmful:copyright-violations',
  'harmful:cybercrime',
  'harmful:cybercrime:malicious-code',
  'harmful:graphic-content',
  'harmful:harassment-bullying',
  'harmful:hate',
  'harmful:illegal-activities',
  'harmful:illegal-drugs',
  'harmful:illegal-drugs:meth',
  'harmful:indiscriminate-weapons',
  'harmful:insults',
  'harmful:intellectual-property',
  'harmful:misinformation-disinformation',
  'harmful:non-violent-crime',
  'harmful:profanity',
  'harmful:radicalization',
  'harmful:self-harm',
  'harmful:sex-crime',
  'harmful:sexual-content',
  'harmful:specialized-advice',
  'harmful:unsafe-practices',
  'harmful:violent-crime',
  'harmful:weapons:ied',
  'hijacking',
  'imitation',
  'overreliance',
  'pii:direct',
  'pliny',
  'politics',
  'religion',
] as const;

export const COLLECTIONS = ['default', 'foundation', 'harmful', 'pii'] as const;
export type Collection = (typeof COLLECTIONS)[number];

export const UNALIGNED_PROVIDER_HARM_PLUGINS = {
  // MLCommons harm categories
  // https://www.llama.com/docs/model-cards-and-prompt-formats/llama-guard-3/
  'harmful:child-exploitation': 'Child Exploitation',
  'harmful:hate': 'Hate',
  'harmful:indiscriminate-weapons': 'Indiscriminate Weapons',
  'harmful:non-violent-crime': 'Non-Violent Crimes',
  'harmful:self-harm': 'Self-Harm',
  'harmful:sex-crime': 'Sex Crimes',
  'harmful:sexual-content': 'Sexual Content',
  'harmful:violent-crime': 'Violent Crimes',

  // Harmbench taxonomy
  // https://arxiv.org/pdf/2402.04249
  'harmful:chemical-biological-weapons': 'Chemical & Biological Weapons',
  'harmful:copyright-violations': 'Copyright Violations - Copyrighted text',
  'harmful:cybercrime': 'Cybercrime & Unauthorized Intrusion - Hacking and Malware',
  'harmful:graphic-content': 'Graphic & age-restricted content',
  'harmful:harassment-bullying': 'Harassment & Bullying',
  'harmful:illegal-activities': 'Illegal Activities - Fraud & scams',
  'harmful:illegal-drugs': 'Illegal Drugs',
  'harmful:unsafe-practices': 'Promotion of unsafe practices',

  // Other
  'harmful:insults': 'Insults and personal attacks',
  'harmful:profanity': 'Requests containing profanity',
  'harmful:radicalization': 'Radicalization',
  'harmful:illegal-drugs:meth': 'Methamphetamine',
  'harmful:weapons:ied': 'Improvised Explosive Devices',
  'harmful:cybercrime:malicious-code': 'Malicious Code',

  // Commented out
  //'harmful:privacy-violations': 'Privacy violations & data exploitation',  // redundant with MLCommons category
  //'locale_specific_illegal (e.g. hate speech in Germany, alcohol in Saudi Arabia)',
  //'scam_fraud_creation',
} as const;
export type UnalignedProviderHarmPlugin = keyof typeof UNALIGNED_PROVIDER_HARM_PLUGINS;

export const REDTEAM_PROVIDER_HARM_PLUGINS = {
  'harmful:intellectual-property': 'Intellectual Property violation',
  'harmful:privacy': 'Privacy violations',
} as const;
export type RedTeamProviderHarmPlugin = keyof typeof REDTEAM_PROVIDER_HARM_PLUGINS;

export const HARM_PLUGINS = {
  'harmful:misinformation-disinformation':
    'Misinformation & Disinformation - Harmful lies and propaganda',
  'harmful:specialized-advice': 'Specialized Advice - Financial',
  ...UNALIGNED_PROVIDER_HARM_PLUGINS,
  ...REDTEAM_PROVIDER_HARM_PLUGINS,
} as const;
export type HarmPlugin = keyof typeof HARM_PLUGINS;

export const PII_PLUGINS = ['pii:api-db', 'pii:direct', 'pii:session', 'pii:social'] as const;
export type PIIPlugin = (typeof PII_PLUGINS)[number];

export const BASE_PLUGINS = [
  'contracts',
  'excessive-agency',
  'hallucination',
  'hijacking',
  'politics',
] as const;
export type BasePlugin = (typeof BASE_PLUGINS)[number];

export const ADDITIONAL_PLUGINS = [
  'ascii-smuggling',
  'beavertails',
  'bfla',
  'bola',
  'competitors',
  'cross-session-leak',
  'cyberseceval',
  'debug-access',
  'divergent-repetition',
  'harmbench',
  'imitation',
  'indirect-prompt-injection',
  'overreliance',
  'prompt-extraction',
  'pliny',
  'rag-document-exfiltration',
  'rbac',
  'religion',
  'shell-injection',
  'sql-injection',
  'ssrf',
  'system-prompt-override',
] as const;
export type AdditionalPlugin = (typeof ADDITIONAL_PLUGINS)[number];

// Plugins that require configuration and can't be enabled by default or included as additional.
export const CONFIG_REQUIRED_PLUGINS = ['intent', 'policy'] as const;
export type ConfigRequiredPlugin = (typeof CONFIG_REQUIRED_PLUGINS)[number];

// Plugins that don't use strategies (standalone plugins)
export const STRATEGY_EXEMPT_PLUGINS = ['pliny', 'system-prompt-override'] as const;
export type StrategyExemptPlugin = (typeof STRATEGY_EXEMPT_PLUGINS)[number];

export type Plugin =
  | AdditionalPlugin
  | BasePlugin
  | Collection
  | ConfigRequiredPlugin
  | HarmPlugin
  | PIIPlugin;

export const DEFAULT_PLUGINS: ReadonlySet<Plugin> = new Set([
<<<<<<< HEAD
  ...[...BASE_PLUGINS].sort(),
  ...(Object.keys(HARM_PLUGINS) as HarmPlugin[]).sort(),
  ...[...PII_PLUGINS].sort(),
=======
  ...[...BASE_PLUGINS, ...(Object.keys(HARM_PLUGINS) as HarmPlugin[]), ...PII_PLUGINS].sort(),
>>>>>>> b814b576
] as const satisfies readonly Plugin[]);

export const ALL_PLUGINS: readonly Plugin[] = [
  ...new Set([...DEFAULT_PLUGINS, ...ADDITIONAL_PLUGINS, ...CONFIG_REQUIRED_PLUGINS]),
].sort() as Plugin[];

export const FRAMEWORK_NAMES: Record<string, string> = {
  'mitre:atlas': 'MITRE ATLAS',
  'nist:ai:measure': 'NIST AI RMF',
  'owasp:api': 'OWASP API Top 10',
  'owasp:llm': 'OWASP LLM Top 10',
};

export const OWASP_LLM_TOP_10_MAPPING: Record<
  string,
  { plugins: Plugin[]; strategies: Strategy[] }
> = {
  'owasp:llm:01': {
    // Prompt Injection
    plugins: ['ascii-smuggling', 'indirect-prompt-injection', 'prompt-extraction', 'harmful'],
    strategies: ['jailbreak', 'prompt-injection', 'jailbreak:composite'],
  },
  'owasp:llm:02': {
    // Sensitive Information Disclosure
    plugins: [
      'pii:api-db',
      'pii:direct',
      'pii:session',
      'pii:social',
      'harmful:privacy',
      'cross-session-leak',
      'prompt-extraction',
    ],
    strategies: ['jailbreak', 'prompt-injection', 'jailbreak:composite'],
  },
  'owasp:llm:03': {
    // Supply Chain
    plugins: [],
    strategies: [],
  },
  'owasp:llm:04': {
    // Data and Model Poisoning
    plugins: [
      'harmful:misinformation-disinformation',
      'harmful:hate',
      'harmful:radicalization',
      'harmful:specialized-advice',
    ],
    strategies: ['jailbreak', 'prompt-injection', 'jailbreak:composite'],
  },
  'owasp:llm:05': {
    // Improper Output Handling
    plugins: ['shell-injection', 'sql-injection', 'ssrf', 'debug-access'],
    strategies: ['jailbreak', 'prompt-injection'],
  },
  'owasp:llm:06': {
    // Excessive Agency
    plugins: [
      'excessive-agency',
      'rbac',
      'bfla',
      'bola',
      'shell-injection',
      'sql-injection',
      'ssrf',
    ],
    strategies: ['jailbreak', 'prompt-injection', 'jailbreak:composite'],
  },
  'owasp:llm:07': {
    // System Prompt Leakage
    plugins: [
      'prompt-extraction',
      'rbac',
      'harmful:privacy',
      'pii:api-db',
      'pii:direct',
      'pii:session',
      'pii:social',
    ],
    strategies: ['jailbreak', 'prompt-injection', 'jailbreak:composite'],
  },
  'owasp:llm:08': {
    // Vector and Embedding Weaknesses
    plugins: [
      'cross-session-leak',
      'harmful:privacy',
      'pii:api-db',
      'pii:direct',
      'pii:session',
      'pii:social',
    ],
    strategies: ['jailbreak', 'prompt-injection', 'jailbreak:composite'],
  },
  'owasp:llm:09': {
    // Misinformation
    plugins: [
      'hallucination',
      'overreliance',
      'harmful:misinformation-disinformation',
      'harmful:specialized-advice',
    ],
    strategies: ['jailbreak', 'prompt-injection', 'jailbreak:composite'],
  },
  'owasp:llm:10': {
    // Unbounded Consumption
    plugins: ['excessive-agency', 'overreliance'],
    strategies: [],
  },
};

export const OWASP_API_TOP_10_MAPPING: Record<
  string,
  { plugins: Plugin[]; strategies: Strategy[] }
> = {
  'owasp:api:01': {
    plugins: ['bola', 'rbac'],
    strategies: [],
  },
  'owasp:api:02': {
    plugins: ['bfla', 'rbac'],
    strategies: [],
  },
  'owasp:api:03': {
    plugins: ['excessive-agency', 'overreliance'],
    strategies: [],
  },
  'owasp:api:04': {
    plugins: ['harmful:privacy', 'pii:api-db', 'pii:session'],
    strategies: [],
  },
  'owasp:api:05': {
    plugins: ['bfla', 'bola', 'rbac'],
    strategies: [],
  },
  'owasp:api:06': {
    plugins: ['harmful:misinformation-disinformation', 'overreliance'],
    strategies: [],
  },
  'owasp:api:07': {
    plugins: ['shell-injection', 'sql-injection'],
    strategies: [],
  },
  'owasp:api:08': {
    plugins: ['harmful:privacy', 'pii:api-db', 'pii:session'],
    strategies: [],
  },
  'owasp:api:09': {
    plugins: ['harmful:specialized-advice', 'overreliance'],
    strategies: [],
  },
  'owasp:api:10': {
    plugins: ['debug-access', 'harmful:privacy'],
    strategies: [],
  },
};

export const NIST_AI_RMF_MAPPING: Record<string, { plugins: Plugin[]; strategies: Strategy[] }> = {
  'nist:ai:measure:1.1': {
    plugins: ['excessive-agency', 'harmful:misinformation-disinformation'],
    strategies: ['jailbreak', 'prompt-injection'],
  },
  'nist:ai:measure:1.2': {
    plugins: ['excessive-agency', 'harmful:misinformation-disinformation'],
    strategies: ['jailbreak', 'prompt-injection'],
  },
  'nist:ai:measure:2.1': {
    plugins: ['harmful:privacy', 'pii:api-db', 'pii:direct', 'pii:session', 'pii:social'],
    strategies: [],
  },
  'nist:ai:measure:2.2': {
    plugins: ['harmful:privacy', 'pii:api-db', 'pii:direct', 'pii:session', 'pii:social'],
    strategies: [],
  },
  'nist:ai:measure:2.3': {
    plugins: ['excessive-agency'],
    strategies: [],
  },
  'nist:ai:measure:2.4': {
    plugins: ['excessive-agency', 'harmful:misinformation-disinformation'],
    strategies: ['jailbreak', 'prompt-injection'],
  },
  'nist:ai:measure:2.5': {
    plugins: ['excessive-agency'],
    strategies: [],
  },
  'nist:ai:measure:2.6': {
    plugins: [
      'harmful:chemical-biological-weapons',
      'harmful:indiscriminate-weapons',
      'harmful:unsafe-practices',
    ],
    strategies: [],
  },
  'nist:ai:measure:2.7': {
    plugins: ['harmful:cybercrime', 'shell-injection', 'sql-injection'],
    strategies: ['jailbreak', 'prompt-injection'],
  },
  'nist:ai:measure:2.8': {
    plugins: ['bfla', 'bola', 'rbac'],
    strategies: [],
  },
  'nist:ai:measure:2.9': {
    plugins: ['excessive-agency'],
    strategies: [],
  },
  'nist:ai:measure:2.10': {
    plugins: ['harmful:privacy', 'pii:api-db', 'pii:direct', 'pii:session', 'pii:social'],
    strategies: [],
  },
  'nist:ai:measure:2.11': {
    plugins: ['harmful:harassment-bullying', 'harmful:hate', 'harmful:insults'],
    strategies: [],
  },
  'nist:ai:measure:2.12': {
    plugins: [],
    strategies: [],
  },
  'nist:ai:measure:2.13': {
    plugins: ['excessive-agency'],
    strategies: [],
  },
  'nist:ai:measure:3.1': {
    plugins: ['excessive-agency', 'harmful:misinformation-disinformation'],
    strategies: ['jailbreak', 'prompt-injection'],
  },
  'nist:ai:measure:3.2': {
    plugins: ['excessive-agency'],
    strategies: [],
  },
  'nist:ai:measure:3.3': {
    plugins: ['excessive-agency'],
    strategies: [],
  },
  'nist:ai:measure:4.1': {
    plugins: ['excessive-agency'],
    strategies: [],
  },
  'nist:ai:measure:4.2': {
    plugins: ['excessive-agency', 'harmful:misinformation-disinformation'],
    strategies: [],
  },
  'nist:ai:measure:4.3': {
    plugins: ['excessive-agency'],
    strategies: [],
  },
};

export const MITRE_ATLAS_MAPPING: Record<string, { plugins: Plugin[]; strategies: Strategy[] }> = {
  'mitre:atlas:exfiltration': {
    plugins: [
      'ascii-smuggling',
      'harmful:privacy',
      'indirect-prompt-injection',
      'pii:api-db',
      'pii:direct',
      'pii:session',
      'pii:social',
      'prompt-extraction',
    ],
    strategies: [],
  },
  'mitre:atlas:impact': {
    plugins: ['excessive-agency', 'harmful', 'hijacking', 'imitation'],
    strategies: ['crescendo'],
  },
  'mitre:atlas:initial-access': {
    plugins: ['debug-access', 'harmful:cybercrime', 'shell-injection', 'sql-injection', 'ssrf'],
    strategies: ['base64', 'jailbreak', 'leetspeak', 'prompt-injection', 'rot13'],
  },
  'mitre:atlas:ml-attack-staging': {
    plugins: ['ascii-smuggling', 'excessive-agency', 'hallucination', 'indirect-prompt-injection'],
    strategies: ['jailbreak', 'jailbreak:tree'],
  },
  'mitre:atlas:reconnaissance': {
    plugins: ['competitors', 'policy', 'prompt-extraction', 'rbac'],
    strategies: ['multilingual'],
  },
  'mitre:atlas:resource-development': {
    plugins: ['harmful:cybercrime', 'harmful:illegal-drugs', 'harmful:indiscriminate-weapons'],
    strategies: [],
  },
};

// Aliased plugins are like collections, except they are hidden from the standard plugin list.
export const ALIASED_PLUGINS = [
  'mitre:atlas',
  'nist:ai',
  'nist:ai:measure',
  'owasp:api',
  'owasp:llm',
  'toxicity',
  'bias',
  'misinformation',
  'illegal-activity',
  'personal-safety',
  ...Object.keys(MITRE_ATLAS_MAPPING),
  ...Object.keys(NIST_AI_RMF_MAPPING),
  ...Object.keys(OWASP_API_TOP_10_MAPPING),
  ...Object.keys(OWASP_LLM_TOP_10_MAPPING),
] as const;

export const ALIASED_PLUGIN_MAPPINGS: Record<
  string,
  Record<string, { plugins: string[]; strategies: string[] }>
> = {
  'mitre:atlas': MITRE_ATLAS_MAPPING,
  'nist:ai:measure': NIST_AI_RMF_MAPPING,
  'owasp:api': OWASP_API_TOP_10_MAPPING,
  'owasp:llm': OWASP_LLM_TOP_10_MAPPING,
  toxicity: {
    toxicity: {
      plugins: [
        'harmful:hate',
        'harmful:harassment-bullying',
        'harmful:insults',
        'harmful:profanity',
        'harmful:graphic-content',
        'harmful:sexual-content',
      ],
      strategies: [],
    },
  },
  bias: {
    bias: {
      plugins: ['politics', 'religion'],
      strategies: [],
    },
  },
  misinformation: {
    misinformation: {
      plugins: [
        'harmful:misinformation-disinformation',
        'hallucination',
        'harmful:radicalization',
        'imitation',
      ],
      strategies: [],
    },
  },
  'illegal-activity': {
    'illegal-activity': {
      plugins: [
        'harmful:violent-crime',
        'harmful:non-violent-crime',
        'harmful:sex-crime',
        'harmful:cybercrime',
        'harmful:illegal-activities',
        'harmful:illegal-drugs',
        'harmful:illegal-drugs:meth',
        'harmful:chemical-biological-weapons',
        'harmful:indiscriminate-weapons',
        'harmful:weapons:ied',
      ],
      strategies: [],
    },
  },
};

// These are exposed on the frontend under the framework compliance section
export const FRAMEWORK_COMPLIANCE_IDS = [
  'mitre:atlas',
  'nist:ai:measure',
  'owasp:api',
  'owasp:llm',
] as const;
export type FrameworkComplianceId = (typeof FRAMEWORK_COMPLIANCE_IDS)[number];

export const DEFAULT_STRATEGIES = ['basic', 'jailbreak', 'jailbreak:composite'] as const;
export type DefaultStrategy = (typeof DEFAULT_STRATEGIES)[number];

export const MULTI_TURN_STRATEGIES = ['crescendo', 'goat'] as const;
export type MultiTurnStrategy = (typeof MULTI_TURN_STRATEGIES)[number];

export const AGENTIC_STRATEGIES = [
  'crescendo',
  'goat',
  'jailbreak',
  'jailbreak:tree',
  'pandamonium',
] as const;
export type AgenticStrategy = (typeof AGENTIC_STRATEGIES)[number];

export const ADDITIONAL_STRATEGIES = [
  'base64',
  'best-of-n',
  'citation',
  'crescendo',
  'gcg',
  'goat',
  'hex',
  'jailbreak:likert',
  'jailbreak:tree',
  'leetspeak',
  'math-prompt',
  'multilingual',
  'pandamonium',
  'prompt-injection',
<<<<<<< HEAD
  'retry',
=======
>>>>>>> b814b576
  'rot13',
] as const;
export type AdditionalStrategy = (typeof ADDITIONAL_STRATEGIES)[number];

export const ALL_STRATEGIES = [
  ...['default', ...DEFAULT_STRATEGIES, ...ADDITIONAL_STRATEGIES].sort(),
] as const;
export type Strategy = (typeof ALL_STRATEGIES)[number];

export const subCategoryDescriptions: Record<Plugin | Strategy, string> = {
  'ascii-smuggling': 'Tests vulnerability to Unicode tag-based instruction smuggling attacks',
  base64: 'Tests handling of Base64-encoded malicious payloads',
  basic: 'Original plugin tests without any additional strategies or optimizations',
  beavertails: 'Tests handling of malicious prompts from the BeaverTails dataset',
  'best-of-n': 'Jailbreak technique published by Anthropic and Stanford',
  bfla: 'Tests for broken function-level authorization vulnerabilities (OWASP API 5)',
  bola: 'Tests for broken object-level authorization vulnerabilities (OWASP API 1)',
  citation: 'Exploits academic authority bias to bypass content filters',
  competitors: 'Tests for unauthorized competitor mentions and endorsements',
  contracts: 'Tests for unauthorized contractual commitments and legal exposure',
  crescendo: 'Multi-turn attack strategy that gradually escalates malicious intent',
  'cross-session-leak': 'Tests for information leakage between user sessions',
  cyberseceval: "Tests prompt injection attacks from Meta's CyberSecEval dataset",
  'debug-access': 'Tests for exposed debugging interfaces and commands',
  default: 'Standard security testing plugins',
  'divergent-repetition':
    'Tests for training data leaks through repetitive pattern exploitation that causes model divergence',
  'excessive-agency': 'Tests for unauthorized actions beyond defined system boundaries',
  foundation: 'Tests a collection of plugins designed to run against foundation models',
  gcg: 'Greedy Coordinate Gradient adversarial suffix attack',
  goat: 'Dynamic multi-turn attack generation using adversarial techniques',
  hallucination: 'Tests for fabrication of false or misleading information',
  harmbench: 'Tests for harmful content using the HarmBench dataset',
  harmful: 'Tests handling of malicious content across multiple categories',
  'harmful:chemical-biological-weapons': 'Tests handling of WMD-related content',
  'harmful:child-exploitation': 'Tests handling of child exploitation content',
  'harmful:copyright-violations': 'Tests handling of intellectual property violations',
  'harmful:cybercrime': 'Tests handling of cybercrime-related content',
  'harmful:cybercrime:malicious-code': 'Tests creation of malicious code',
  'harmful:graphic-content': 'Tests handling of graphic or violent content',
  'harmful:harassment-bullying': 'Tests handling of harassment and bullying content',
  'harmful:hate': 'Tests handling of hate speech and discriminatory content',
  'harmful:illegal-activities': 'Tests handling of general illegal activities',
  'harmful:illegal-drugs': 'Tests handling of illegal drug-related content',
  'harmful:illegal-drugs:meth': 'Tests handling of methamphetamine-related content',
  'harmful:indiscriminate-weapons': 'Tests handling of weapons-related content',
  'harmful:insults': 'Tests handling of personal attacks and insults',
  'harmful:intellectual-property': 'Tests handling of IP theft and violations',
  'harmful:misinformation-disinformation': 'Tests handling of false information campaigns',
  'harmful:non-violent-crime': 'Tests handling of non-violent criminal content',
  'harmful:privacy': 'Tests handling of privacy violation attempts',
  'harmful:profanity': 'Tests handling of profane or inappropriate language',
  'harmful:radicalization': 'Tests handling of extremist content and recruitment',
  'harmful:self-harm': 'Tests handling of self-harm and suicide content',
  'harmful:sex-crime': 'Tests handling of sexual crime content',
  'harmful:sexual-content': 'Tests handling of explicit sexual content',
  'harmful:specialized-advice': 'Tests handling of unauthorized professional advice',
  'harmful:unsafe-practices': 'Tests handling of dangerous activity instructions',
  'harmful:violent-crime': 'Tests handling of violent crime content',
  'harmful:weapons:ied': 'Tests handling of Improvised Explosive Devices',
  hex: 'Tests handling of hex-encoded malicious payloads',
  hijacking: 'Tests for unauthorized resource usage and purpose deviation',
  imitation: 'Tests for unauthorized impersonation of entities',
  'indirect-prompt-injection': 'Tests for injection vulnerabilities via untrusted variables',
  intent: 'Tests for manipulation of system behavior via specific prompts',
  jailbreak: 'Single-shot optimization of safety bypass techniques',
  'jailbreak:composite': 'Combines multiple jailbreak techniques for enhanced effectiveness',
  'jailbreak:likert': 'Uses Likert scale-based prompts to bypass content filters',
  'jailbreak:tree': 'Tree-based search for optimal safety bypass vectors',
  leetspeak: 'Tests handling of leetspeak-encoded malicious content',
  'math-prompt': 'Tests handling of mathematical notation-based attacks',
  multilingual: 'Tests handling of attacks across multiple languages',
  overreliance: 'Tests for overreliance on system assumptions',
  pandamonium:
    "[Experimental] Promptfoo's blackbox jailbreak. The latest and greatest jailbreak techniques, expertly tuned and crafted by Promptfoo's AI team.",
  pii: 'Tests handling of personal identifiable information',
  'pii:api-db': 'Tests for PII exposure via API/database access',
  'pii:direct': 'Tests for direct PII exposure vulnerabilities',
  'pii:session': 'Tests for PII exposure in session data',
  'pii:social': 'Tests for PII exposure via social engineering',
  pliny: 'Tests handling of Pliny prompt injections',
  policy: 'Tests compliance with custom security policies',
  politics: 'Tests handling of political content and bias',
  'prompt-extraction': 'Tests for system prompt disclosure vulnerabilities',
  'prompt-injection': 'Tests for direct prompt injection vulnerabilities',
  'rag-document-exfiltration': 'Tests for RAG document exfiltration',
  rbac: 'Tests role-based access control implementation',
  religion: 'Tests handling of religious content and bias',
  retry:
    'Automatically incorporates previously failed test cases to build a regression testing suite',
  rot13: 'Tests handling of ROT13-encoded malicious content',
  'shell-injection': 'Tests for command injection vulnerabilities',
  'sql-injection': 'Tests for SQL injection vulnerabilities',
  ssrf: 'Tests for server-side request forgery vulnerabilities',
  'system-prompt-override': 'Tests for system prompt override vulnerabilities',
};

// These names are displayed in risk cards and in the table
export const displayNameOverrides: Record<Plugin | Strategy, string> = {
  'ascii-smuggling': 'ASCII Smuggling',
  base64: 'Base64 Payload Encoding',
  basic: 'Baseline Testing',
  beavertails: 'BeaverTails Dataset',
  'best-of-n': 'Best-of-N',
  bfla: 'Function-Level Authorization Bypass',
  bola: 'Object-Level Authorization Bypass',
  citation: 'Authority Bias Exploitation',
  competitors: 'Competitors',
  contracts: 'Unauthorized Commitments',
  crescendo: 'Multi-Turn Crescendo',
  'cross-session-leak': 'Cross-Session Data Leakage',
  cyberseceval: 'CyberSecEval Dataset',
  'debug-access': 'Debug Interface Exposure',
  default: 'Standard Security Suite',
  'divergent-repetition': 'Divergent Repetition',
  'excessive-agency': 'Excessive Agency',
  foundation: 'Foundation Model Plugin Collection',
  gcg: 'Greedy Coordinate Gradient',
  goat: 'Generative Offensive Agent Tester',
  hallucination: 'False Information (Hallucination)',
  harmbench: 'HarmBench Dataset',
  harmful: 'Malicious Content Suite',
  'harmful:chemical-biological-weapons': 'WMD Content',
  'harmful:child-exploitation': 'Child Exploitation',
  'harmful:copyright-violations': 'IP Violations',
  'harmful:cybercrime': 'Cybercrime',
  'harmful:cybercrime:malicious-code': 'Malicious Code',
  'harmful:graphic-content': 'Graphic Content',
  'harmful:harassment-bullying': 'Harassment',
  'harmful:hate': 'Hate Speech',
  'harmful:illegal-activities': 'Illegal Activity',
  'harmful:illegal-drugs': 'Drug-Related Content',
  'harmful:illegal-drugs:meth': 'Methamphetamine Content',
  'harmful:indiscriminate-weapons': 'Weapons Content',
  'harmful:insults': 'Personal Attacks',
  'harmful:intellectual-property': 'IP Theft',
  'harmful:misinformation-disinformation': 'Disinformation Campaigns',
  'harmful:non-violent-crime': 'Non-Violent Crime',
  'harmful:privacy': 'Privacy Violation',
  'harmful:profanity': 'Profanity',
  'harmful:radicalization': 'Extremist Content',
  'harmful:self-harm': 'Self-Harm',
  'harmful:sex-crime': 'Sexual Crime Content',
  'harmful:sexual-content': 'Explicit Content',
  'harmful:specialized-advice': 'Unauthorized Advice',
  'harmful:unsafe-practices': 'Dangerous Activity Content',
  'harmful:violent-crime': 'Violent Crime Content',
  'harmful:weapons:ied': 'Improvised Explosive Devices',
  hex: 'Hex Encoding',
  hijacking: 'Resource Hijacking',
  imitation: 'Entity Impersonation',
  'indirect-prompt-injection': 'Indirect Prompt Injection',
  intent: 'Intent',
  jailbreak: 'Single-shot Optimization',
  'jailbreak:composite': 'Multi-Vector Safety Bypass',
  'jailbreak:likert': 'Likert Scale Jailbreak',
  'jailbreak:tree': 'Tree-Based Attack Search',
  leetspeak: 'Leetspeak Payload Encoding',
  'math-prompt': 'Mathematical Notation Attack',
  multilingual: 'Cross-Language Attack',
  overreliance: 'Overreliance',
  pandamonium: '[Experimental] Pandamonium',
  pii: 'PII Protection Suite',
  'pii:api-db': 'PII via API/Database',
  'pii:direct': 'PII via Direct Exposure',
  'pii:session': 'PII via Session Data',
  'pii:social': 'PII via Social Engineering',
  pliny: 'Pliny Prompt Injections',
  policy: 'Policy Compliance',
  politics: 'Political Bias',
  'prompt-extraction': 'System Prompt Disclosure',
  'prompt-injection': 'Direct Prompt Injection',
  'rag-document-exfiltration': 'RAG Document Exfiltration',
  rbac: 'RBAC Implementation',
  religion: 'Religious Bias',
  retry: 'Regression Testing',
  rot13: 'ROT13 Payload Encoding',
  'shell-injection': 'Command Injection',
  'sql-injection': 'SQL Injection',
  ssrf: 'SSRF Vulnerability',
  'system-prompt-override': 'System Prompt Override',
};

export enum Severity {
  Critical = 'critical',
  High = 'high',
  Medium = 'medium',
  Low = 'low',
}

export const severityDisplayNames: Record<Severity, string> = {
  [Severity.Critical]: 'Critical',
  [Severity.High]: 'High',
  [Severity.Medium]: 'Medium',
  [Severity.Low]: 'Low',
};

/*
 * Default severity values for each plugin.
 * Use getRiskCategorySeverityMap() whenever possible to respect the user's severity settings.
 */
export const riskCategorySeverityMap: Record<Plugin, Severity> = {
  'ascii-smuggling': Severity.Low,
  beavertails: Severity.Low,
  bfla: Severity.High,
  bola: Severity.High,
  competitors: Severity.Low,
  contracts: Severity.Medium,
  'cross-session-leak': Severity.Medium,
  cyberseceval: Severity.Medium,
  'debug-access': Severity.High,
  default: Severity.Low,
  'divergent-repetition': Severity.Medium,
  'excessive-agency': Severity.Medium,
  foundation: Severity.Medium,
  hallucination: Severity.Medium,
  harmbench: Severity.Medium,
  harmful: Severity.Medium,
  'harmful:chemical-biological-weapons': Severity.High,
  'harmful:child-exploitation': Severity.Critical,
  'harmful:copyright-violations': Severity.Low,
  'harmful:cybercrime': Severity.Low,
  'harmful:cybercrime:malicious-code': Severity.Low,
  'harmful:graphic-content': Severity.Medium,
  'harmful:harassment-bullying': Severity.Low,
  'harmful:hate': Severity.Critical,
  'harmful:illegal-activities': Severity.Medium,
  'harmful:illegal-drugs': Severity.Medium,
  'harmful:illegal-drugs:meth': Severity.Low,
  'harmful:indiscriminate-weapons': Severity.Medium,
  'harmful:insults': Severity.Low,
  'harmful:intellectual-property': Severity.Medium,
  'harmful:misinformation-disinformation': Severity.Medium,
  'harmful:non-violent-crime': Severity.Medium,
  'harmful:privacy': Severity.High,
  'harmful:profanity': Severity.Low,
  'harmful:radicalization': Severity.Low,
  'harmful:self-harm': Severity.Critical,
  'harmful:sex-crime': Severity.High,
  'harmful:sexual-content': Severity.Medium,
  'harmful:specialized-advice': Severity.Medium,
  'harmful:unsafe-practices': Severity.Low,
  'harmful:violent-crime': Severity.High,
  'harmful:weapons:ied': Severity.Low,
  hijacking: Severity.High,
  imitation: Severity.Low,
  'indirect-prompt-injection': Severity.High,
  intent: Severity.High,
  overreliance: Severity.Low,
  pii: Severity.High,
  'pii:api-db': Severity.High,
  'pii:direct': Severity.High,
  'pii:session': Severity.High,
  'pii:social': Severity.High,
  pliny: Severity.Medium,
  policy: Severity.High,
  politics: Severity.Low,
  'prompt-extraction': Severity.Medium,
  'rag-document-exfiltration': Severity.Medium,
  rbac: Severity.High,
  religion: Severity.Low,
  'shell-injection': Severity.High,
  'sql-injection': Severity.High,
  ssrf: Severity.High,
  'system-prompt-override': Severity.High,
};

export const riskCategories: Record<string, Plugin[]> = {
  'Security & Access Control': [
    // System security
    'ascii-smuggling',
    'bfla',
    'bola',
    'debug-access',
    'hijacking',
    'indirect-prompt-injection',
    'rbac',
    'shell-injection',
    'sql-injection',
    'ssrf',

    // Data protection
    'cross-session-leak',
    'divergent-repetition',
    'harmful:privacy',
    'pii:api-db',
    'pii:direct',
    'pii:session',
    'pii:social',
    'pii',
    'prompt-extraction',
  ],

  'Compliance & Legal': [
    'contracts',
    'harmful:chemical-biological-weapons',
    'harmful:copyright-violations',
    'harmful:cybercrime:malicious-code',
    'harmful:cybercrime',
    'harmful:illegal-activities',
    'harmful:illegal-drugs:meth',
    'harmful:illegal-drugs',
    'harmful:indiscriminate-weapons',
    'harmful:intellectual-property',
    'harmful:non-violent-crime',
    'harmful:sex-crime',
    'harmful:specialized-advice',
    'harmful:unsafe-practices',
    'harmful:violent-crime',
    'harmful:weapons:ied',
  ],

  'Trust & Safety': [
    'beavertails',
    'cyberseceval',
    'harmbench',
    'harmful:child-exploitation',
    'harmful:graphic-content',
    'harmful:harassment-bullying',
    'harmful:hate',
    'harmful:insults',
    'harmful:profanity',
    'harmful:radicalization',
    'harmful:self-harm',
    'harmful:sexual-content',
    'pliny',
  ],

  Brand: [
    'competitors',
    'excessive-agency',
    'hallucination',
    'harmful:misinformation-disinformation',
    'hijacking',
    'imitation',
    'intent',
    'overreliance',
    'policy',
    'politics',
    'religion',
  ],
};

export const categoryDescriptions = {
  'Security & Access Control': 'Data protection, access control, and system security risks.',
  'Content Safety & Moderation': 'Harmful, inappropriate, or offensive content generation risks.',
  'Compliance & Legal': 'Regulatory compliance, legal, and policy violation risks.',
  'Output Quality & Trust': 'Output reliability, accuracy, and brand reputation risks.',
};

export type TopLevelCategory = keyof typeof riskCategories;

export const categoryMapReverse = Object.entries(riskCategories).reduce(
  (acc, [category, harms]) => {
    harms.forEach((harm) => {
      acc[harm] = category;
    });
    return acc;
  },
  {} as Record<string, string>,
);

export const categoryLabels = Object.keys(categoryMapReverse);

// Map from plugin name to metric name or harm category
export const categoryAliases: Record<Plugin, string> = {
  'ascii-smuggling': 'AsciiSmuggling',
  beavertails: 'BeaverTails',
  bfla: 'BFLAEnforcement',
  bola: 'BOLAEnforcement',
  competitors: 'CompetitorEndorsement',
  contracts: 'ContractualCommitment',
  'cross-session-leak': 'CrossSessionLeak',
  cyberseceval: 'CyberSecEval',
  'debug-access': 'DebugAccess',
  default: 'Default',
  'divergent-repetition': 'DivergentRepetition',
  'excessive-agency': 'ExcessiveAgency',
  foundation: 'Foundation',
  hallucination: 'Hallucination',
  harmbench: 'Harmbench',
  harmful: 'Harmful',
  'harmful:chemical-biological-weapons': 'Chemical & Biological Weapons',
  'harmful:child-exploitation': 'Child Exploitation',
  'harmful:copyright-violations': 'Copyright Violations - Copyrighted text',
  'harmful:cybercrime': 'Cybercrime & Unauthorized Intrusion - Hacking and Malware',
  'harmful:cybercrime:malicious-code': 'Malicious Code',
  'harmful:graphic-content': 'Graphic & age-restricted content',
  'harmful:harassment-bullying': 'Harassment & Bullying',
  'harmful:hate': 'Hate',
  'harmful:illegal-activities': 'Illegal Activities - Fraud & scams',
  'harmful:illegal-drugs': 'Illegal Drugs',
  'harmful:illegal-drugs:meth': 'Methamphetamine',
  'harmful:indiscriminate-weapons': 'Indiscriminate Weapons',
  'harmful:insults': 'Insults and personal attacks',
  'harmful:intellectual-property': 'Intellectual Property violation',
  'harmful:misinformation-disinformation':
    'Misinformation & Disinformation - Harmful lies and propaganda',
  'harmful:non-violent-crime': 'Non-Violent Crimes',
  'harmful:privacy': 'Privacy violations',
  'harmful:profanity': 'Requests containing profanity',
  'harmful:radicalization': 'Radicalization',
  'harmful:self-harm': 'Self-Harm',
  'harmful:sex-crime': 'Sex Crimes',
  'harmful:sexual-content': 'Sexual Content',
  'harmful:specialized-advice': 'Specialized Advice - Financial',
  'harmful:unsafe-practices': 'Promotion of unsafe practices',
  'harmful:violent-crime': 'Violent Crimes',
  'harmful:weapons:ied': 'Improvised Explosive Devices',
  hijacking: 'Hijacking',
  imitation: 'Imitation',
  'indirect-prompt-injection': 'Indirect Prompt Injection',
  intent: 'Intent',
  overreliance: 'Overreliance',
  pii: 'PIILeak',
  'pii:api-db': 'PIILeak',
  'pii:direct': 'PIILeak',
  'pii:session': 'PIILeak',
  'pii:social': 'PIILeak',
  pliny: 'Pliny',
  policy: 'PolicyViolation',
  politics: 'PoliticalStatement',
  'prompt-extraction': 'PromptExtraction',
  'rag-document-exfiltration': 'RAG Document Exfiltration',
  rbac: 'RbacEnforcement',
  religion: 'Religion',
  'shell-injection': 'ShellInjection',
  'sql-injection': 'SqlInjection',
  ssrf: 'SSRFEnforcement',
  'system-prompt-override': 'System Prompt Override',
};

export const categoryAliasesReverse = Object.entries(categoryAliases).reduce(
  (acc, [key, value]) => {
    acc[value] = key;
    return acc;
  },
  {} as Record<string, string>,
);

export const pluginDescriptions: Record<Plugin, string> = {
  'ascii-smuggling':
    'Tests system resilience against Unicode tag-based instruction smuggling attacks that can bypass content filters and security controls',
  beavertails: 'Tests handling of malicious prompts from the BeaverTails dataset',
  bfla: 'Evaluates function-level authorization controls to identify privilege escalation vulnerabilities (OWASP API Security Top 10 #5)',
  bola: 'Tests object-level authorization mechanisms to detect unauthorized data access vulnerabilities (OWASP API Security Top 10 #1)',
  competitors:
    'Assesses system protection against unauthorized competitor endorsements and brand security risks',
  contracts: 'Evaluates safeguards against unauthorized contractual commitments and legal exposure',
  'cross-session-leak':
    'Tests for information leakage vulnerabilities between different user sessions',
  cyberseceval: "Tests prompt injection attacks from Meta's CyberSecEval dataset",
  'debug-access':
    'Identifies exposed debugging interfaces and unauthorized command execution vectors',
  default: 'Executes comprehensive baseline security testing across multiple risk categories',
  'divergent-repetition':
    'Tests repetitive patterns that can cause the model to diverge from normal behavior and leak training data',
  'excessive-agency': 'Evaluates system boundary enforcement and unauthorized action prevention',
  foundation: 'Tests a collection of plugins designed to run against foundation models',
  hallucination: 'Tests system resilience against false information generation and propagation',
  harmbench:
    'Tests for harmful content, illegal activities, misinformation using the HarmBench dataset from the Center for AI Safety (CAIS)',
  harmful: 'Comprehensive suite for testing handling of various categories of malicious content',
  'harmful:chemical-biological-weapons': 'Tests detection and response to WMD-related content',
  'harmful:child-exploitation': 'Tests handling of child exploitation content',
  'harmful:copyright-violations': 'Tests handling of intellectual property violations',
  'harmful:cybercrime': 'Tests detection of cybercrime-related content',
  'harmful:cybercrime:malicious-code': 'Tests creation of malicious code',
  'harmful:graphic-content': 'Tests handling of graphic or violent content',
  'harmful:harassment-bullying': 'Tests handling of harassment and bullying content',
  'harmful:hate': 'Tests handling of hate speech and discriminatory content',
  'harmful:illegal-activities': 'Tests handling of illegal activity content',
  'harmful:illegal-drugs': 'Tests handling of drug-related content',
  'harmful:illegal-drugs:meth': 'Tests handling of methamphetamine-related content',
  'harmful:indiscriminate-weapons': 'Tests handling of weapons-related content',
  'harmful:insults': 'Tests handling of personal attacks and insults',
  'harmful:intellectual-property': 'Tests handling of IP theft attempts',
  'harmful:misinformation-disinformation': 'Tests handling of disinformation campaigns',
  'harmful:non-violent-crime': 'Tests handling of non-violent criminal content',
  'harmful:privacy': 'Tests handling of privacy violation attempts',
  'harmful:profanity': 'Tests handling of profane content',
  'harmful:radicalization': 'Tests handling of extremist content',
  'harmful:self-harm': 'Tests handling of self-harm content',
  'harmful:sex-crime': 'Tests handling of sexual crime content',
  'harmful:sexual-content': 'Tests handling of explicit sexual content',
  'harmful:specialized-advice': 'Tests handling of unauthorized professional advice',
  'harmful:unsafe-practices': 'Tests handling of dangerous activity instructions',
  'harmful:violent-crime': 'Tests handling of violent crime content',
  'harmful:weapons:ied': 'Tests handling of Improvised Explosive Devices',
  hijacking: 'Assesses protection against unauthorized resource usage and purpose deviation',
  imitation: 'Tests safeguards against unauthorized entity impersonation attempts',
  'indirect-prompt-injection':
    'Evaluates vulnerability to injection attacks via untrusted variables',
  intent: 'Tests system resilience against specific manipulation attempts',
  overreliance: 'Assesses overreliance on system assumptions',
  pii: 'Comprehensive evaluation of personal identifiable information protection',
  'pii:api-db': 'Tests for PII exposure through API and database access vectors',
  'pii:direct': 'Evaluates direct PII exposure vulnerabilities',
  'pii:session': 'Tests for PII leakage in session data',
  'pii:social': 'Assesses PII exposure through social engineering vectors',
  pliny: 'Tests handling of Pliny prompt injections',
  policy: 'Validates compliance with custom security policies and controls',
  politics: 'Tests handling of political content and bias mitigation',
  'prompt-extraction': 'Evaluates protection against system prompt disclosure attempts',
  'rag-document-exfiltration': 'Tests handling of RAG document exfiltration',
  rbac: 'Tests implementation of role-based access control mechanisms',
  religion: 'Assesses handling of religious content and bias mitigation',
  'shell-injection': 'Tests protection against command injection vulnerabilities',
  'sql-injection': 'Evaluates resilience against SQL injection attacks',
  ssrf: 'Tests for server-side request forgery vulnerabilities',
  'system-prompt-override': 'Tests for system prompt override vulnerabilities',
};

export const strategyDescriptions: Record<Strategy, string> = {
  base64: 'Tests detection and handling of Base64-encoded malicious payloads',
  basic: 'Equivalent to no strategy. Always included. Can be disabled in configuration.',
  'best-of-n': 'Jailbreak technique published by Anthropic and Stanford',
  citation: 'Exploits academic authority bias to circumvent content filtering mechanisms',
  crescendo: 'Executes progressive multi-turn attacks with escalating malicious intent',
  default: 'Applies standard security testing methodology',
  gcg: 'Greedy Coordinate Gradient adversarial suffix attack',
  goat: 'Deploys dynamic attack generation using advanced adversarial techniques',
  hex: 'Tests detection and handling of hex-encoded malicious payloads',
  jailbreak: 'Optimizes single-turn attacks to bypass security controls',
  'jailbreak:composite': 'Chains multiple attack vectors for enhanced effectiveness',
  'jailbreak:likert': 'Uses Likert scale-based prompts to bypass content filters',
  'jailbreak:tree': 'Implements tree-based search for optimal attack paths',
  leetspeak: 'Assesses handling of leetspeak-encoded malicious content',
  'math-prompt': 'Tests resilience against mathematical notation-based attacks',
  multilingual: 'Evaluates cross-language attack vector handling',
  pandamonium:
    "Promptfoo's exclusive dynamic jailbreak strategy currently in development. Note: This is an expensive jailbreak strategy with no limit on probes.",
  'prompt-injection': 'Tests direct prompt injection vulnerability detection',
  retry: 'Automatically incorporates previously failed test cases to prevent regression',
  rot13: 'Assesses handling of ROT13-encoded malicious payloads',
};

export const strategyDisplayNames: Record<Strategy, string> = {
  base64: 'Base64 Encoding',
  basic: 'Basic',
  'best-of-n': 'Best-of-N',
  citation: 'Authority Bias',
  crescendo: 'Multi-turn Crescendo',
  default: 'Basic',
  gcg: 'Greedy Coordinate Gradient',
  goat: 'Generative Offensive Agent Tester',
  hex: 'Hex Encoding',
  jailbreak: 'Single-shot Optimization',
  'jailbreak:composite': 'Composite Jailbreaks',
  'jailbreak:likert': 'Likert Scale Jailbreak',
  'jailbreak:tree': 'Tree-based Optimization',
  leetspeak: 'Leetspeak Encoding',
  'math-prompt': 'Mathematical Encoding',
  multilingual: 'Multilingual Encoding',
  pandamonium: 'Pandamonium',
  'prompt-injection': 'Prompt Injection',
  retry: 'Regression Testing',
  rot13: 'ROT13 Encoding',
};

export const PLUGIN_PRESET_DESCRIPTIONS: Record<string, string> = {
  Custom: 'Choose your own plugins',
  Foundation: 'Plugins for redteaming foundation models recommended by Promptfoo',
  'Minimal Test': 'Minimal set of plugins to validate your setup',
  MITRE: 'MITRE ATLAS framework',
  NIST: 'NIST AI Risk Management Framework',
  'OWASP API': 'OWASP API Top 10',
  'OWASP LLM': 'OWASP LLM Top 10',
  RAG: 'Recommended plugins plus additional tests for RAG specific scenarios like access control',
  Recommended: 'A broad set of plugins recommended by Promptfoo',
} as const;<|MERGE_RESOLUTION|>--- conflicted
+++ resolved
@@ -174,13 +174,7 @@
   | PIIPlugin;
 
 export const DEFAULT_PLUGINS: ReadonlySet<Plugin> = new Set([
-<<<<<<< HEAD
-  ...[...BASE_PLUGINS].sort(),
-  ...(Object.keys(HARM_PLUGINS) as HarmPlugin[]).sort(),
-  ...[...PII_PLUGINS].sort(),
-=======
   ...[...BASE_PLUGINS, ...(Object.keys(HARM_PLUGINS) as HarmPlugin[]), ...PII_PLUGINS].sort(),
->>>>>>> b814b576
 ] as const satisfies readonly Plugin[]);
 
 export const ALL_PLUGINS: readonly Plugin[] = [
@@ -578,10 +572,7 @@
   'multilingual',
   'pandamonium',
   'prompt-injection',
-<<<<<<< HEAD
   'retry',
-=======
->>>>>>> b814b576
   'rot13',
 ] as const;
 export type AdditionalStrategy = (typeof ADDITIONAL_STRATEGIES)[number];
