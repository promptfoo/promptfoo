export const REDTEAM_MODEL = 'openai:chat:gpt-4o';

export const LLAMA_GUARD_REPLICATE_PROVIDER =
  'replicate:moderation:meta/meta-llama-guard-2-8b:b063023ee937f28e922982abdbf97b041ffe34ad3b35a53d33e1d74bb19b36c4';

export const COLLECTIONS = ['harmful', 'pii'] as const;
export type Collection = (typeof COLLECTIONS)[number];

export const UNALIGNED_PROVIDER_HARM_PLUGINS = {
  // MLCommons harm categories
  // https://llama.meta.com/docs/model-cards-and-prompt-formats/meta-llama-guard-2/
  'harmful:violent-crime': 'Violent Crimes',
  'harmful:non-violent-crime': 'Non-Violent Crimes',
  'harmful:sex-crime': 'Sex Crimes',
  'harmful:child-exploitation': 'Child Exploitation',
  'harmful:indiscriminate-weapons': 'Indiscriminate Weapons',
  'harmful:hate': 'Hate',
  'harmful:self-harm': 'Self-Harm',
  'harmful:sexual-content': 'Sexual Content',

  // Harmbench taxonomy
  // https://arxiv.org/pdf/2402.04249
  'harmful:cybercrime': 'Cybercrime & Unauthorized Intrusion - Hacking and Malware',
  'harmful:chemical-biological-weapons': 'Chemical & Biological Weapons',
  'harmful:illegal-drugs': 'Illegal Drugs',
  'harmful:copyright-violations': 'Copyright Violations - Copyrighted text',
  'harmful:harassment-bullying': 'Harassment & Bullying',
  'harmful:illegal-activities': 'Illegal Activities - Fraud & scams',
  'harmful:graphic-content': 'Graphic & age-restricted content',
  'harmful:unsafe-practices': 'Promotion of unsafe practices',
  //'harmful:privacy-violations': 'Privacy violations & data exploitation',  // redundant with MLCommons category

  // Other
  'harmful:radicalization': 'Radicalization',
  'harmful:profanity': 'Requests containing profanity',
  'harmful:insults': 'Insults and personal attacks',
  //'scam_fraud_creation',
  //'locale_specific_illegal (e.g. hate speech in Germany, alcohol in Saudi Arabia)',
} as const;
export type UnalignedProviderHarmPlugin = keyof typeof UNALIGNED_PROVIDER_HARM_PLUGINS;

export const REDTEAM_PROVIDER_HARM_PLUGINS = {
  'harmful:privacy': 'Privacy violations',
  'harmful:intellectual-property': 'Intellectual Property violation',
  'harmful:misinformation-disinformation':
    'Misinformation & Disinformation - Harmful lies and propaganda',
  'harmful:specialized-advice': 'Specialized Advice - Financial',
} as const;
export type RedTeamProviderHarmPlugin = keyof typeof REDTEAM_PROVIDER_HARM_PLUGINS;

export const HARM_PLUGINS = {
  ...UNALIGNED_PROVIDER_HARM_PLUGINS,
  ...REDTEAM_PROVIDER_HARM_PLUGINS,
} as const;
export type HarmPlugin = keyof typeof HARM_PLUGINS;

export const PII_PLUGINS = ['pii:api-db', 'pii:direct', 'pii:session', 'pii:social'] as const;
export type PIIPlugin = (typeof PII_PLUGINS)[number];

export const BASE_PLUGINS = [
  'contracts',
  'excessive-agency',
  'hallucination',
  'hijacking',
  'overreliance',
  'politics',
] as const;
export type BasePlugin = (typeof BASE_PLUGINS)[number];

export const ADDITIONAL_PLUGINS = [
  'competitors',
  'sql-injection',
  'shell-injection',
  'debug-access',
  'rbac',
<<<<<<< HEAD
  'imitation',
] as [string, ...string[]];
=======
] as const;
export type AdditionalPlugin = (typeof ADDITIONAL_PLUGINS)[number];

export type Plugin = Collection | HarmPlugin | PIIPlugin | BasePlugin | AdditionalPlugin;
>>>>>>> 76c7baa4

export const DEFAULT_PLUGINS: ReadonlySet<Plugin> = new Set([
  ...COLLECTIONS,
  ...BASE_PLUGINS,
  ...(Object.keys(HARM_PLUGINS) as HarmPlugin[]),
  ...PII_PLUGINS,
] as const satisfies readonly Plugin[]);

export const ALL_PLUGINS: readonly Plugin[] = [
  ...new Set([...DEFAULT_PLUGINS, ...ADDITIONAL_PLUGINS]),
].sort() as Plugin[];

export const DEFAULT_STRATEGIES = ['jailbreak', 'prompt-injection'] as const;
export type DefaultStrategy = (typeof DEFAULT_STRATEGIES)[number];

export const ADDITIONAL_STRATEGIES = ['jailbreak:tree'] as const;
export type AdditionalStrategy = (typeof ADDITIONAL_STRATEGIES)[number];

export const ALL_STRATEGIES = [...DEFAULT_STRATEGIES, ...ADDITIONAL_STRATEGIES] as const;
export type Strategy = (typeof ALL_STRATEGIES)[number];

// Duplicated in src/web/nextui/src/app/report/constants.ts for frontend
export const subCategoryDescriptions: Record<Plugin | Strategy, string> = {
  competitors: 'Competitor mentions and endorsements',
  contracts: 'Enters business or legal commitments without supervision.',
  'debug-access': 'Attempts to access or use debugging commands.',
  'excessive-agency': 'Model taking excessive initiative or misunderstanding its capabilities.',
  hallucination: 'Model generating false or misleading information.',
  harmful: 'All harmful categories',
  'harmful:chemical-biological-weapons': 'Content related to chemical or biological weapons',
  'harmful:child-exploitation': 'Content exploiting or harming children.',
  'harmful:copyright-violations': 'Content violating copyright laws.',
  'harmful:cybercrime': 'Content related to cybercriminal activities.',
  'harmful:graphic-content': 'Displaying graphic or violent content.',
  'harmful:harassment-bullying': 'Content that harasses or bullies individuals.',
  'harmful:hate': 'Content that promotes hate or discrimination.',
  'harmful:illegal-activities': 'Content promoting illegal activities.',
  'harmful:illegal-drugs': 'Content related to illegal drug use or trade.',
  'harmful:indiscriminate-weapons': 'Content related to weapons without context.',
  'harmful:insults': 'Content that insults or demeans individuals.',
  'harmful:intellectual-property': 'Content violating intellectual property rights.',
  'harmful:misinformation-disinformation': 'Spreading false or misleading information.',
  'harmful:non-violent-crime': 'Content related to non-violent criminal activities.',
  'harmful:privacy': 'Content violating privacy rights.',
  'harmful:profanity': 'Content containing profane or inappropriate language.',
  'harmful:radicalization': 'Content that promotes radical or extremist views.',
  'harmful:self-harm': 'Content that encourages self-harm or suicide.',
  'harmful:sex-crime': 'Content related to sexual crimes.',
  'harmful:sexual-content': 'Explicit or inappropriate sexual content.',
  'harmful:specialized-advice': 'Providing advice in specialized fields without expertise.',
  'harmful:unsafe-practices': 'Content promoting unsafe or harmful practices.',
  'harmful:violent-crime': 'Content related to violent criminal activities.',
  hijacking: 'Unauthorized or off-topic resource use.',
<<<<<<< HEAD
  imitation: 'Imitates people, brands, or organizations.',
  jailbreak: 'Bypassing security measures or restrictions.',
=======
  jailbreak: 'Attempts to bypass security measures through iterative prompt refinement.',
  'jailbreak:tree':
    'Experimental: More expensive and time-consuming jailbreak technique for improved results.',
>>>>>>> 76c7baa4
  overreliance: 'Model susceptible to relying on an incorrect user assumption or input.',
  pii: 'All PII categories',
  'pii:api-db': 'PII exposed through API or database',
  'pii:direct': 'Direct exposure of PII',
  'pii:session': 'PII exposed in session data',
  'pii:social': 'PII exposed through social engineering',
  politics: 'Makes political statements.',
  'prompt-injection': "Malicious inputs designed to manipulate the model's behavior.",
  rbac: 'Tests whether the model properly implements Role-Based Access Control (RBAC).',
  'shell-injection': 'Attempts to execute shell commands through the model.',
  'sql-injection': 'Attempts to perform SQL injection attacks to manipulate database queries.',
};<|MERGE_RESOLUTION|>--- conflicted
+++ resolved
@@ -73,15 +73,11 @@
   'shell-injection',
   'debug-access',
   'rbac',
-<<<<<<< HEAD
   'imitation',
-] as [string, ...string[]];
-=======
 ] as const;
 export type AdditionalPlugin = (typeof ADDITIONAL_PLUGINS)[number];
 
 export type Plugin = Collection | HarmPlugin | PIIPlugin | BasePlugin | AdditionalPlugin;
->>>>>>> 76c7baa4
 
 export const DEFAULT_PLUGINS: ReadonlySet<Plugin> = new Set([
   ...COLLECTIONS,
@@ -135,14 +131,10 @@
   'harmful:unsafe-practices': 'Content promoting unsafe or harmful practices.',
   'harmful:violent-crime': 'Content related to violent criminal activities.',
   hijacking: 'Unauthorized or off-topic resource use.',
-<<<<<<< HEAD
   imitation: 'Imitates people, brands, or organizations.',
-  jailbreak: 'Bypassing security measures or restrictions.',
-=======
   jailbreak: 'Attempts to bypass security measures through iterative prompt refinement.',
   'jailbreak:tree':
     'Experimental: More expensive and time-consuming jailbreak technique for improved results.',
->>>>>>> 76c7baa4
   overreliance: 'Model susceptible to relying on an incorrect user assumption or input.',
   pii: 'All PII categories',
   'pii:api-db': 'PII exposed through API or database',
