export const DEFAULT_NUM_TESTS_PER_PLUGIN = 5;

export const REDTEAM_MODEL = 'openai:chat:gpt-4o';

export const LLAMA_GUARD_REPLICATE_PROVIDER =
  'replicate:moderation:meta/meta-llama-guard-2-8b:b063023ee937f28e922982abdbf97b041ffe34ad3b35a53d33e1d74bb19b36c4';

export const LLAMA_GUARD_ENABLED_CATEGORIES = [
  'S1', // Violent Crimes
  'S2', // Non-Violent Crimes
  'S3', // Sex Crimes
  'S4', // Child Exploitation
  'S5', // Specialized Advice
  // 'S6', // Privacy - Disabled due to false positives from allowed entities
  'S7', // Intellectual Property
  'S8', // Indiscriminate Weapons
  'S9', // Hate
  'S10', // Self-Harm
  'S11', // Sexual Content
];

export const COLLECTIONS = ['default', 'harmful', 'pii'] as const;
export type Collection = (typeof COLLECTIONS)[number];

export const UNALIGNED_PROVIDER_HARM_PLUGINS = {
  // MLCommons harm categories
  // https://llama.meta.com/docs/model-cards-and-prompt-formats/meta-llama-guard-2/
  'harmful:child-exploitation': 'Child Exploitation',
  'harmful:hate': 'Hate',
  'harmful:indiscriminate-weapons': 'Indiscriminate Weapons',
  'harmful:non-violent-crime': 'Non-Violent Crimes',
  'harmful:self-harm': 'Self-Harm',
  'harmful:sex-crime': 'Sex Crimes',
  'harmful:sexual-content': 'Sexual Content',
  'harmful:violent-crime': 'Violent Crimes',

  // Harmbench taxonomy
  // https://arxiv.org/pdf/2402.04249
  'harmful:chemical-biological-weapons': 'Chemical & Biological Weapons',
  'harmful:copyright-violations': 'Copyright Violations - Copyrighted text',
  'harmful:cybercrime': 'Cybercrime & Unauthorized Intrusion - Hacking and Malware',
  'harmful:graphic-content': 'Graphic & age-restricted content',
  'harmful:harassment-bullying': 'Harassment & Bullying',
  'harmful:illegal-activities': 'Illegal Activities - Fraud & scams',
  'harmful:illegal-drugs': 'Illegal Drugs',
  'harmful:unsafe-practices': 'Promotion of unsafe practices',

  // Other
  'harmful:insults': 'Insults and personal attacks',
  'harmful:profanity': 'Requests containing profanity',
  'harmful:radicalization': 'Radicalization',
  'harmful:illegal-drugs:meth': 'Methamphetamine',
  'harmful:weapons:ied': 'Improvised Explosive Devices',
  'harmful:cybercrime:malicious-code': 'Malicious Code',

  // Commented out
  //'harmful:privacy-violations': 'Privacy violations & data exploitation',  // redundant with MLCommons category
  //'locale_specific_illegal (e.g. hate speech in Germany, alcohol in Saudi Arabia)',
  //'scam_fraud_creation',
} as const;
export type UnalignedProviderHarmPlugin = keyof typeof UNALIGNED_PROVIDER_HARM_PLUGINS;

export const REDTEAM_PROVIDER_HARM_PLUGINS = {
  'harmful:intellectual-property': 'Intellectual Property violation',
  'harmful:privacy': 'Privacy violations',
} as const;
export type RedTeamProviderHarmPlugin = keyof typeof REDTEAM_PROVIDER_HARM_PLUGINS;

export const HARM_PLUGINS = {
  'harmful:misinformation-disinformation':
    'Misinformation & Disinformation - Harmful lies and propaganda',
  'harmful:specialized-advice': 'Specialized Advice - Financial',
  ...UNALIGNED_PROVIDER_HARM_PLUGINS,
  ...REDTEAM_PROVIDER_HARM_PLUGINS,
} as const;
export type HarmPlugin = keyof typeof HARM_PLUGINS;

export const PII_PLUGINS = ['pii:api-db', 'pii:direct', 'pii:session', 'pii:social'] as const;
export type PIIPlugin = (typeof PII_PLUGINS)[number];

export const BASE_PLUGINS = [
  'contracts',
  'excessive-agency',
  'hallucination',
  'hijacking',
  'politics',
] as const;
export type BasePlugin = (typeof BASE_PLUGINS)[number];

export const ADDITIONAL_PLUGINS = [
  'ascii-smuggling',
  'beavertails',
  'bfla',
  'bola',
  'competitors',
  'cross-session-leak',
  'debug-access',
  'divergent-repetition',
  'imitation',
  'indirect-prompt-injection',
  'overreliance',
  'prompt-extraction',
  'pliny',
  'rbac',
  'religion',
  'shell-injection',
  'sql-injection',
  'ssrf',
] as const;
export type AdditionalPlugin = (typeof ADDITIONAL_PLUGINS)[number];

// Plugins that require configuration and can't be enabled by default or included as additional.
export const CONFIG_REQUIRED_PLUGINS = ['intent', 'policy'] as const;
export type ConfigRequiredPlugin = (typeof CONFIG_REQUIRED_PLUGINS)[number];

export type Plugin =
  | Collection
  | HarmPlugin
  | PIIPlugin
  | BasePlugin
  | AdditionalPlugin
  | ConfigRequiredPlugin;

export const DEFAULT_PLUGINS: ReadonlySet<Plugin> = new Set([
  ...BASE_PLUGINS,
  ...(Object.keys(HARM_PLUGINS) as HarmPlugin[]),
  ...PII_PLUGINS,
] as const satisfies readonly Plugin[]);

export const ALL_PLUGINS: readonly Plugin[] = [
  ...new Set([...DEFAULT_PLUGINS, ...ADDITIONAL_PLUGINS, ...CONFIG_REQUIRED_PLUGINS]),
].sort() as Plugin[];

export const FRAMEWORK_NAMES: Record<string, string> = {
  'mitre:atlas': 'MITRE ATLAS',
  'nist:ai:measure': 'NIST AI RMF',
  'owasp:api': 'OWASP API Top 10',
  'owasp:llm': 'OWASP LLM Top 10',
};

export const OWASP_LLM_TOP_10_MAPPING: Record<
  string,
  { plugins: Plugin[]; strategies: Strategy[] }
> = {
  'owasp:llm:01': {
    // Prompt Injection
    plugins: ['ascii-smuggling', 'indirect-prompt-injection', 'prompt-extraction', 'harmful'],
    strategies: ['jailbreak', 'prompt-injection', 'jailbreak:composite'],
  },
  'owasp:llm:02': {
    // Sensitive Information Disclosure
    plugins: [
      'pii:api-db',
      'pii:direct',
      'pii:session',
      'pii:social',
      'harmful:privacy',
      'cross-session-leak',
      'prompt-extraction',
    ],
    strategies: ['jailbreak', 'prompt-injection', 'jailbreak:composite'],
  },
  'owasp:llm:03': {
    // Supply Chain
    plugins: [],
    strategies: [],
  },
  'owasp:llm:04': {
    // Data and Model Poisoning
    plugins: [
      'harmful:misinformation-disinformation',
      'harmful:hate',
      'harmful:radicalization',
      'harmful:specialized-advice',
    ],
    strategies: ['jailbreak', 'prompt-injection', 'jailbreak:composite'],
  },
  'owasp:llm:05': {
    // Improper Output Handling
    plugins: ['shell-injection', 'sql-injection', 'ssrf', 'debug-access'],
    strategies: ['jailbreak', 'prompt-injection'],
  },
  'owasp:llm:06': {
    // Excessive Agency
    plugins: [
      'excessive-agency',
      'rbac',
      'bfla',
      'bola',
      'shell-injection',
      'sql-injection',
      'ssrf',
    ],
    strategies: ['jailbreak', 'prompt-injection', 'jailbreak:composite'],
  },
  'owasp:llm:07': {
    // System Prompt Leakage
    plugins: [
      'prompt-extraction',
      'rbac',
      'harmful:privacy',
      'pii:api-db',
      'pii:direct',
      'pii:session',
      'pii:social',
    ],
    strategies: ['jailbreak', 'prompt-injection', 'jailbreak:composite'],
  },
  'owasp:llm:08': {
    // Vector and Embedding Weaknesses
    plugins: [
      'cross-session-leak',
      'harmful:privacy',
      'pii:api-db',
      'pii:direct',
      'pii:session',
      'pii:social',
    ],
    strategies: ['jailbreak', 'prompt-injection', 'jailbreak:composite'],
  },
  'owasp:llm:09': {
    // Misinformation
    plugins: [
      'hallucination',
      'overreliance',
      'harmful:misinformation-disinformation',
      'harmful:specialized-advice',
    ],
    strategies: ['jailbreak', 'prompt-injection', 'jailbreak:composite'],
  },
  'owasp:llm:10': {
    // Unbounded Consumption
    plugins: ['excessive-agency', 'overreliance'],
    strategies: [],
  },
};

export const OWASP_API_TOP_10_MAPPING: Record<
  string,
  { plugins: Plugin[]; strategies: Strategy[] }
> = {
  'owasp:api:01': {
    plugins: ['bola', 'rbac'],
    strategies: [],
  },
  'owasp:api:02': {
    plugins: ['bfla', 'rbac'],
    strategies: [],
  },
  'owasp:api:03': {
    plugins: ['excessive-agency', 'overreliance'],
    strategies: [],
  },
  'owasp:api:04': {
    plugins: ['harmful:privacy', 'pii:api-db', 'pii:session'],
    strategies: [],
  },
  'owasp:api:05': {
    plugins: ['bfla', 'bola', 'rbac'],
    strategies: [],
  },
  'owasp:api:06': {
    plugins: ['harmful:misinformation-disinformation', 'overreliance'],
    strategies: [],
  },
  'owasp:api:07': {
    plugins: ['shell-injection', 'sql-injection'],
    strategies: [],
  },
  'owasp:api:08': {
    plugins: ['harmful:privacy', 'pii:api-db', 'pii:session'],
    strategies: [],
  },
  'owasp:api:09': {
    plugins: ['harmful:specialized-advice', 'overreliance'],
    strategies: [],
  },
  'owasp:api:10': {
    plugins: ['debug-access', 'harmful:privacy'],
    strategies: [],
  },
};

export const NIST_AI_RMF_MAPPING: Record<string, { plugins: Plugin[]; strategies: Strategy[] }> = {
  'nist:ai:measure:1.1': {
    plugins: ['excessive-agency', 'harmful:misinformation-disinformation'],
    strategies: ['jailbreak', 'prompt-injection'],
  },
  'nist:ai:measure:1.2': {
    plugins: ['excessive-agency', 'harmful:misinformation-disinformation'],
    strategies: ['jailbreak', 'prompt-injection'],
  },
  'nist:ai:measure:2.1': {
    plugins: ['harmful:privacy', 'pii:api-db', 'pii:direct', 'pii:session', 'pii:social'],
    strategies: [],
  },
  'nist:ai:measure:2.2': {
    plugins: ['harmful:privacy', 'pii:api-db', 'pii:direct', 'pii:session', 'pii:social'],
    strategies: [],
  },
  'nist:ai:measure:2.3': {
    plugins: ['excessive-agency'],
    strategies: [],
  },
  'nist:ai:measure:2.4': {
    plugins: ['excessive-agency', 'harmful:misinformation-disinformation'],
    strategies: ['jailbreak', 'prompt-injection'],
  },
  'nist:ai:measure:2.5': {
    plugins: ['excessive-agency'],
    strategies: [],
  },
  'nist:ai:measure:2.6': {
    plugins: [
      'harmful:chemical-biological-weapons',
      'harmful:indiscriminate-weapons',
      'harmful:unsafe-practices',
    ],
    strategies: [],
  },
  'nist:ai:measure:2.7': {
    plugins: ['harmful:cybercrime', 'shell-injection', 'sql-injection'],
    strategies: ['jailbreak', 'prompt-injection'],
  },
  'nist:ai:measure:2.8': {
    plugins: ['bfla', 'bola', 'rbac'],
    strategies: [],
  },
  'nist:ai:measure:2.9': {
    plugins: ['excessive-agency'],
    strategies: [],
  },
  'nist:ai:measure:2.10': {
    plugins: ['harmful:privacy', 'pii:api-db', 'pii:direct', 'pii:session', 'pii:social'],
    strategies: [],
  },
  'nist:ai:measure:2.11': {
    plugins: ['harmful:harassment-bullying', 'harmful:hate', 'harmful:insults'],
    strategies: [],
  },
  'nist:ai:measure:2.12': {
    plugins: [],
    strategies: [],
  },
  'nist:ai:measure:2.13': {
    plugins: ['excessive-agency'],
    strategies: [],
  },
  'nist:ai:measure:3.1': {
    plugins: ['excessive-agency', 'harmful:misinformation-disinformation'],
    strategies: ['jailbreak', 'prompt-injection'],
  },
  'nist:ai:measure:3.2': {
    plugins: ['excessive-agency'],
    strategies: [],
  },
  'nist:ai:measure:3.3': {
    plugins: ['excessive-agency'],
    strategies: [],
  },
  'nist:ai:measure:4.1': {
    plugins: ['excessive-agency'],
    strategies: [],
  },
  'nist:ai:measure:4.2': {
    plugins: ['excessive-agency', 'harmful:misinformation-disinformation'],
    strategies: [],
  },
  'nist:ai:measure:4.3': {
    plugins: ['excessive-agency'],
    strategies: [],
  },
};

export const MITRE_ATLAS_MAPPING: Record<string, { plugins: Plugin[]; strategies: Strategy[] }> = {
  'mitre:atlas:exfiltration': {
    plugins: [
      'ascii-smuggling',
      'harmful:privacy',
      'indirect-prompt-injection',
      'pii:api-db',
      'pii:direct',
      'pii:session',
      'pii:social',
      'prompt-extraction',
    ],
    strategies: [],
  },
  'mitre:atlas:impact': {
    plugins: ['excessive-agency', 'harmful', 'hijacking', 'imitation'],
    strategies: ['crescendo'],
  },
  'mitre:atlas:initial-access': {
    plugins: ['debug-access', 'harmful:cybercrime', 'shell-injection', 'sql-injection', 'ssrf'],
    strategies: ['base64', 'jailbreak', 'leetspeak', 'prompt-injection', 'rot13'],
  },
  'mitre:atlas:ml-attack-staging': {
    plugins: ['ascii-smuggling', 'excessive-agency', 'hallucination', 'indirect-prompt-injection'],
    strategies: ['jailbreak', 'jailbreak:tree'],
  },
  'mitre:atlas:reconnaissance': {
    plugins: ['competitors', 'policy', 'prompt-extraction', 'rbac'],
    strategies: ['multilingual'],
  },
  'mitre:atlas:resource-development': {
    plugins: ['harmful:cybercrime', 'harmful:illegal-drugs', 'harmful:indiscriminate-weapons'],
    strategies: [],
  },
};

// Aliased plugins are like collections, except they are hidden from the standard plugin list.
export const ALIASED_PLUGINS = [
  'mitre:atlas',
  'nist:ai',
  'nist:ai:measure',
  'owasp:api',
  'owasp:llm',
  ...Object.keys(MITRE_ATLAS_MAPPING),
  ...Object.keys(NIST_AI_RMF_MAPPING),
  ...Object.keys(OWASP_API_TOP_10_MAPPING),
  ...Object.keys(OWASP_LLM_TOP_10_MAPPING),
] as const;

export const ALIASED_PLUGIN_MAPPINGS: Record<
  string,
  Record<string, { plugins: string[]; strategies: string[] }>
> = {
  'mitre:atlas': MITRE_ATLAS_MAPPING,
  'nist:ai:measure': NIST_AI_RMF_MAPPING,
  'owasp:api': OWASP_API_TOP_10_MAPPING,
  'owasp:llm': OWASP_LLM_TOP_10_MAPPING,
};

export const DEFAULT_STRATEGIES = ['jailbreak', 'jailbreak:composite'] as const;
export type DefaultStrategy = (typeof DEFAULT_STRATEGIES)[number];

export const MULTI_TURN_STRATEGIES = ['crescendo', 'goat'] as const;
export type MultiTurnStrategy = (typeof MULTI_TURN_STRATEGIES)[number];

export const AGENTIC_STRATEGIES = ['jailbreak', 'jailbreak:tree', 'crescendo', 'goat'] as const;
export type AgenticStrategy = (typeof AGENTIC_STRATEGIES)[number];

export const ADDITIONAL_STRATEGIES = [
  'prompt-injection',
  'ascii-smuggling',
  'base64',
  'citation',
  'crescendo',
  'goat',
  'jailbreak:tree',
  'leetspeak',
  'math-prompt',
  'multilingual',
  'rot13',
  'best-of-n',
] as const;
export type AdditionalStrategy = (typeof ADDITIONAL_STRATEGIES)[number];

export const ALL_STRATEGIES = [
  'basic',
  'default',
  ...DEFAULT_STRATEGIES,
  ...ADDITIONAL_STRATEGIES,
] as const;
export type Strategy = (typeof ALL_STRATEGIES)[number];

export const subCategoryDescriptions: Record<Plugin | Strategy, string> = {
<<<<<<< HEAD
  default: 'Includes common plugins',
  'ascii-smuggling': 'Attempts to obfuscate malicious content using ASCII smuggling',
  base64: 'Attempts to obfuscate malicious content using Base64 encoding',
  basic: 'Single-shot, unoptimized attacks using raw prompts based on plugin description',
  bfla: 'Broken Function Level Authorization (BFLA) tests',
  bola: 'Broken Object Level Authorization (BOLA) tests',
  citation: "Exploits model's bias toward authority",
  competitors: 'Competitor mentions and endorsements',
  contracts: 'Enters business or legal commitments without supervision',
  crescendo: 'Conversational attack strategy (high cost)',
  'cross-session-leak': 'Checks for information sharing between unrelated sessions',
  'debug-access': 'Attempts to access or use debugging commands',
  'excessive-agency': 'Model taking excessive initiative or misunderstanding its capabilities',
  goat: 'Dynamically combines multiple adversarial prompting techniques in multi-turn conversations',
  hallucination: 'Model generating false or misleading information',
  harmful: 'All harmful categories',
  'harmful:chemical-biological-weapons': 'Content related to chemical or biological weapons',
  'harmful:child-exploitation': 'Content exploiting or harming children',
  'harmful:copyright-violations': 'Content violating copyright laws',
  'harmful:cybercrime': 'Content related to cybercriminal activities',
  'harmful:graphic-content': 'Displaying graphic or violent content',
  'harmful:harassment-bullying': 'Content that harasses or bullies individuals',
  'harmful:hate': 'Content that promotes hate or discrimination',
  'harmful:illegal-activities': 'Content promoting illegal activities',
  'harmful:illegal-drugs': 'Content related to illegal drug use or trade',
  'harmful:indiscriminate-weapons': 'Content related to weapons without context',
  'harmful:insults': 'Content that insults or demeans individuals',
  'harmful:intellectual-property': 'Content violating intellectual property rights',
  'harmful:misinformation-disinformation': 'Spreading false or misleading information',
  'harmful:non-violent-crime': 'Content related to non-violent criminal activities',
  'harmful:privacy': 'Content violating privacy rights',
  'harmful:profanity': 'Content containing profane or inappropriate language',
  'harmful:radicalization': 'Content that promotes radical or extremist views',
  'harmful:self-harm': 'Content that encourages self-harm or suicide',
  'harmful:sex-crime': 'Content related to sexual crimes',
  'harmful:sexual-content': 'Explicit or inappropriate sexual content',
  'harmful:specialized-advice': 'Providing advice in specialized fields without expertise',
  'harmful:unsafe-practices': 'Content promoting unsafe or harmful practices',
  'harmful:violent-crime': 'Content related to violent criminal activities',
  hijacking: 'Unauthorized or off-topic resource use',
  imitation: 'Imitates people, brands, or organizations',
  'indirect-prompt-injection':
    'Tests if the prompt is vulnerable to instructions injected into variables in the prompt',
  intent: 'Attempts to manipulate the model to exhibit specific behaviors',
  jailbreak: 'Attempts to bypass security measures through iterative prompt refinement',
  'jailbreak:composite': 'Finds novel jailbreak prompts by chaining together individual techniques',
  'jailbreak:tree': 'Tree-based jailbreak search (medium cost)',
  leetspeak: 'Attempts to obfuscate malicious content using leetspeak',
  'math-prompt': 'Encodes potentially harmful content using mathematical concepts and notation',
  multilingual: 'Translates the input into low-resource languages',
  overreliance: 'Model susceptible to relying on an incorrect user assumption or input',
  pii: 'All PII categories',
  'pii:api-db': 'PII exposed through API or database',
  'pii:direct': 'Direct exposure of PII',
  'pii:session': 'PII exposed in session data',
  'pii:social': 'PII exposed through social engineering',
  policy: 'Violates a custom configured policy',
  politics: 'Makes political statements',
  'prompt-extraction': 'Attempts to get the model to reveal its system prompt',
  'prompt-injection': "Malicious inputs designed to manipulate the model's behavior",
  rbac: 'Tests whether the model properly implements Role-Based Access Control (RBAC)',
  religion: 'Makes potentially controversial statements about religion',
  rot13: 'Attempts to obfuscate malicious content using ROT13 encoding',
  'shell-injection': 'Attempts to execute shell commands through the model',
  'sql-injection': 'Attempts to perform SQL injection attacks to manipulate database queries',
  ssrf: 'Server-Side Request Forgery (SSRF) tests',
  'divergent-repetition':
    'Tests for training data leaks through repetitive pattern exploitation that causes model divergence',
=======
  default: 'Standard security testing plugins',
  'ascii-smuggling': 'Tests vulnerability to Unicode tag-based instruction smuggling attacks',
  base64: 'Tests handling of Base64-encoded malicious payloads',
  basic: 'Single-shot baseline security tests without optimization',
  beavertails: 'Tests handling of malicious prompts from the BeaverTails dataset',
  'best-of-n': 'Jailbreak technique published by Anthropic and Stanford',
  bfla: 'Tests for broken function-level authorization vulnerabilities (OWASP API 5)',
  bola: 'Tests for broken object-level authorization vulnerabilities (OWASP API 1)',
  citation: 'Exploits academic authority bias to bypass content filters',
  competitors: 'Tests for unauthorized competitor mentions and endorsements',
  contracts: 'Tests for unauthorized contractual commitments and legal exposure',
  crescendo: 'Multi-turn attack strategy that gradually escalates malicious intent',
  'cross-session-leak': 'Tests for information leakage between user sessions',
  'debug-access': 'Tests for exposed debugging interfaces and commands',
  'excessive-agency': 'Tests for unauthorized actions beyond defined system boundaries',
  goat: 'Dynamic multi-turn attack generation using adversarial techniques',
  hallucination: 'Tests for fabrication of false or misleading information',
  harmful: 'Tests handling of malicious content across multiple categories',
  'harmful:chemical-biological-weapons': 'Tests handling of WMD-related content',
  'harmful:child-exploitation': 'Tests handling of child exploitation content',
  'harmful:copyright-violations': 'Tests handling of intellectual property violations',
  'harmful:cybercrime': 'Tests handling of cybercrime-related content',
  'harmful:graphic-content': 'Tests handling of graphic or violent content',
  'harmful:harassment-bullying': 'Tests handling of harassment and bullying content',
  'harmful:hate': 'Tests handling of hate speech and discriminatory content',
  'harmful:illegal-activities': 'Tests handling of general illegal activities',
  'harmful:illegal-drugs': 'Tests handling of illegal drug-related content',
  'harmful:indiscriminate-weapons': 'Tests handling of weapons-related content',
  'harmful:insults': 'Tests handling of personal attacks and insults',
  'harmful:intellectual-property': 'Tests handling of IP theft and violations',
  'harmful:misinformation-disinformation': 'Tests handling of false information campaigns',
  'harmful:non-violent-crime': 'Tests handling of non-violent criminal content',
  'harmful:privacy': 'Tests handling of privacy violation attempts',
  'harmful:profanity': 'Tests handling of profane or inappropriate language',
  'harmful:radicalization': 'Tests handling of extremist content and recruitment',
  'harmful:self-harm': 'Tests handling of self-harm and suicide content',
  'harmful:sex-crime': 'Tests handling of sexual crime content',
  'harmful:sexual-content': 'Tests handling of explicit sexual content',
  'harmful:specialized-advice': 'Tests handling of unauthorized professional advice',
  'harmful:unsafe-practices': 'Tests handling of dangerous activity instructions',
  'harmful:violent-crime': 'Tests handling of violent crime content',
  'harmful:illegal-drugs:meth': 'Tests handling of methamphetamine-related content',
  'harmful:cybercrime:malicious-code': 'Tests creation of malicious code',
  'harmful:weapons:ied': 'Tests handling of Improvised Explosive Devices',
  hijacking: 'Tests for unauthorized resource usage and purpose deviation',
  imitation: 'Tests for unauthorized impersonation of entities',
  'indirect-prompt-injection': 'Tests for injection vulnerabilities via untrusted variables',
  intent: 'Tests for manipulation of system behavior via specific prompts',
  jailbreak: 'Single-shot optimization of safety bypass techniques',
  'jailbreak:composite': 'Combines multiple jailbreak techniques for enhanced effectiveness',
  'jailbreak:tree': 'Tree-based search for optimal safety bypass vectors',
  leetspeak: 'Tests handling of leetspeak-encoded malicious content',
  'math-prompt': 'Tests handling of mathematical notation-based attacks',
  multilingual: 'Tests handling of attacks across multiple languages',
  overreliance: 'Tests for overreliance on system assumptions',
  pii: 'Tests handling of personal identifiable information',
  'pii:api-db': 'Tests for PII exposure via API/database access',
  'pii:direct': 'Tests for direct PII exposure vulnerabilities',
  'pii:session': 'Tests for PII exposure in session data',
  'pii:social': 'Tests for PII exposure via social engineering',
  pliny: 'Tests handling of common prompt injections',
  policy: 'Tests compliance with custom security policies',
  politics: 'Tests handling of political content and bias',
  'prompt-extraction': 'Tests for system prompt disclosure vulnerabilities',
  'prompt-injection': 'Tests for direct prompt injection vulnerabilities',
  rbac: 'Tests role-based access control implementation',
  religion: 'Tests handling of religious content and bias',
  rot13: 'Tests handling of ROT13-encoded malicious content',
  'shell-injection': 'Tests for command injection vulnerabilities',
  'sql-injection': 'Tests for SQL injection vulnerabilities',
  ssrf: 'Tests for server-side request forgery vulnerabilities',
>>>>>>> edba8c3f
};

// These names are displayed in risk cards and in the table
export const displayNameOverrides: Record<Plugin | Strategy, string> = {
  'ascii-smuggling': 'ASCII Smuggling',
  base64: 'Base64 Payload Encoding',
  basic: 'Baseline Testing',
  beavertails: 'BeaverTails Dataset',
  'best-of-n': 'Best-of-N',
  bfla: 'Function-Level Authorization Bypass',
  bola: 'Object-Level Authorization Bypass',
  competitors: 'Competitors',
  contracts: 'Unauthorized Commitments',
  citation: 'Authority Bias Exploitation',
  crescendo: 'Multi-Turn Crescendo',
  'cross-session-leak': 'Cross-Session Data Leakage',
  'debug-access': 'Debug Interface Exposure',
  default: 'Standard Security Suite',
  'excessive-agency': 'Excessive Agency',
  goat: 'Generative Offensive Agent Tester',
  hallucination: 'False Information (Hallucination)',
  harmful: 'Malicious Content Suite',
  'harmful:chemical-biological-weapons': 'WMD Content',
  'harmful:child-exploitation': 'Child Exploitation',
  'harmful:copyright-violations': 'IP Violations',
  'harmful:cybercrime': 'Cybercrime',
  'harmful:graphic-content': 'Graphic Content',
  'harmful:harassment-bullying': 'Harassment',
  'harmful:hate': 'Hate Speech',
  'harmful:illegal-activities': 'Illegal Activity',
  'harmful:illegal-drugs': 'Drug-Related Content',
  'harmful:indiscriminate-weapons': 'Weapons Content',
  'harmful:insults': 'Personal Attacks',
  'harmful:intellectual-property': 'IP Theft',
  'harmful:misinformation-disinformation': 'Disinformation Campaigns',
  'harmful:non-violent-crime': 'Non-Violent Crime',
  'harmful:privacy': 'Privacy Violation',
  'harmful:profanity': 'Profanity',
  'harmful:radicalization': 'Extremist Content',
  'harmful:self-harm': 'Self-Harm',
  'harmful:sex-crime': 'Sexual Crime Content',
  'harmful:sexual-content': 'Explicit Content',
  'harmful:specialized-advice': 'Unauthorized Advice',
  'harmful:unsafe-practices': 'Dangerous Activity Content',
  'harmful:violent-crime': 'Violent Crime Content',
  'harmful:illegal-drugs:meth': 'Methamphetamine Content',
  'harmful:cybercrime:malicious-code': 'Malicious Code',
  'harmful:weapons:ied': 'Improvised Explosive Devices',
  hijacking: 'Resource Hijacking',
  imitation: 'Entity Impersonation',
  'indirect-prompt-injection': 'Indirect Prompt Injection',
  intent: 'Intent',
  jailbreak: 'Single-shot Optimization',
  'jailbreak:composite': 'Multi-Vector Safety Bypass',
  'jailbreak:tree': 'Tree-Based Attack Search',
  leetspeak: 'Leetspeak Payload Encoding',
  'math-prompt': 'Mathematical Notation Attack',
  multilingual: 'Cross-Language Attack',
  overreliance: 'Overreliance',
  pii: 'PII Protection Suite',
  'pii:api-db': 'PII via API/Database',
  'pii:direct': 'PII via Direct Exposure',
  'pii:session': 'PII via Session Data',
  'pii:social': 'PII via Social Engineering',
  pliny: 'Common Prompt Injections',
  policy: 'Policy Compliance',
  politics: 'Political Bias',
  'prompt-extraction': 'System Prompt Disclosure',
  'prompt-injection': 'Direct Prompt Injection',
  rbac: 'RBAC Implementation',
  religion: 'Religious Bias',
  rot13: 'ROT13 Payload Encoding',
  'shell-injection': 'Command Injection',
  'sql-injection': 'SQL Injection',
<<<<<<< HEAD
  ssrf: 'Malicious Resource Fetching',
  'divergent-repetition': 'Divergent Repetition',
=======
  ssrf: 'SSRF Vulnerability',
>>>>>>> edba8c3f
};

export enum Severity {
  Critical = 'critical',
  High = 'high',
  Medium = 'medium',
  Low = 'low',
}

export const severityDisplayNames: Record<Severity, string> = {
  [Severity.Critical]: 'Critical',
  [Severity.High]: 'High',
  [Severity.Medium]: 'Medium',
  [Severity.Low]: 'Low',
};

/*
 * Default severity values for each plugin.
 * Use getRiskCategorySeverityMap() whenever possible to respect the user's severity settings.
 */
export const riskCategorySeverityMap: Record<Plugin, Severity> = {
  'ascii-smuggling': Severity.Low,
  beavertails: Severity.Low,
  bfla: Severity.High,
  bola: Severity.High,
  competitors: Severity.Low,
  contracts: Severity.Medium,
  'cross-session-leak': Severity.Medium,
  'debug-access': Severity.High,
  default: Severity.Low,
  'excessive-agency': Severity.Medium,
  hallucination: Severity.Medium,
  harmful: Severity.Medium,
  'harmful:chemical-biological-weapons': Severity.High,
  'harmful:child-exploitation': Severity.Critical,
  'harmful:copyright-violations': Severity.Low,
  'harmful:cybercrime': Severity.Low,
  'harmful:graphic-content': Severity.Medium,
  'harmful:harassment-bullying': Severity.Low,
  'harmful:hate': Severity.Critical,
  'harmful:illegal-activities': Severity.Medium,
  'harmful:illegal-drugs': Severity.Medium,
  'harmful:indiscriminate-weapons': Severity.Medium,
  'harmful:insults': Severity.Low,
  'harmful:intellectual-property': Severity.Medium,
  'harmful:misinformation-disinformation': Severity.Medium,
  'harmful:non-violent-crime': Severity.Medium,
  'harmful:privacy': Severity.High,
  'harmful:profanity': Severity.Low,
  'harmful:radicalization': Severity.Low,
  'harmful:self-harm': Severity.Critical,
  'harmful:sex-crime': Severity.High,
  'harmful:sexual-content': Severity.Medium,
  'harmful:specialized-advice': Severity.Medium,
  'harmful:unsafe-practices': Severity.Low,
  'harmful:violent-crime': Severity.High,
  'harmful:illegal-drugs:meth': Severity.Low,
  'harmful:cybercrime:malicious-code': Severity.Low,
  'harmful:weapons:ied': Severity.Low,
  hijacking: Severity.High,
  imitation: Severity.Low,
  'indirect-prompt-injection': Severity.High,
  intent: Severity.High,
  overreliance: Severity.Low,
  pii: Severity.High,
  'pii:api-db': Severity.High,
  'pii:direct': Severity.High,
  'pii:session': Severity.High,
  'pii:social': Severity.High,
  pliny: Severity.Medium,
  policy: Severity.High,
  politics: Severity.Low,
  'prompt-extraction': Severity.Medium,
  rbac: Severity.High,
  religion: Severity.Low,
  'shell-injection': Severity.High,
  'sql-injection': Severity.High,
  ssrf: Severity.High,
  'divergent-repetition': Severity.Medium,
};

export const riskCategories: Record<string, Plugin[]> = {
  'Security & Access Control': [
    // System security
    'bola',
    'bfla',
    'rbac',
    'debug-access',
    'shell-injection',
    'sql-injection',
    'ssrf',
    'indirect-prompt-injection',
    'ascii-smuggling',
    'hijacking',

    // Data protection
    'pii',
    'pii:api-db',
    'pii:direct',
    'pii:session',
    'pii:social',
    'cross-session-leak',
    'harmful:privacy',
    'prompt-extraction',
    'divergent-repetition',
  ],

  'Compliance & Legal': [
    'harmful:intellectual-property',
    'harmful:copyright-violations',
    'contracts',
    'harmful:specialized-advice',
    'harmful:violent-crime',
    'harmful:non-violent-crime',
    'harmful:sex-crime',
    'harmful:cybercrime',
    'harmful:cybercrime:malicious-code',
    'harmful:illegal-activities',
    'harmful:illegal-drugs',
    'harmful:illegal-drugs:meth',
    'harmful:chemical-biological-weapons',
    'harmful:indiscriminate-weapons',
    'harmful:weapons:ied',
    'harmful:unsafe-practices',
  ],

  'Trust & Safety': [
    'hijacking',
    'harmful:child-exploitation',
    'harmful:graphic-content',
    'harmful:hate',
    'harmful:sexual-content',
    'harmful:self-harm',
    'harmful:profanity',
    'harmful:harassment-bullying',
    'harmful:insults',
    'harmful:radicalization',
    'politics',
    'religion',
    'pliny',
    'beavertails',
  ],

  Brand: [
    'policy',
    'intent',
    'competitors',
    'harmful:misinformation-disinformation',
    'hallucination',
    'overreliance',
    'excessive-agency',
    'imitation',
  ],
};

export const categoryDescriptions = {
  'Security & Access Control': 'Data protection, access control, and system security risks.',
  'Content Safety & Moderation': 'Harmful, inappropriate, or offensive content generation risks.',
  'Compliance & Legal': 'Regulatory compliance, legal, and policy violation risks.',
  'Output Quality & Trust': 'Output reliability, accuracy, and brand reputation risks.',
};

export type TopLevelCategory = keyof typeof riskCategories;

export const categoryMapReverse = Object.entries(riskCategories).reduce(
  (acc, [category, harms]) => {
    harms.forEach((harm) => {
      acc[harm] = category;
    });
    return acc;
  },
  {} as Record<string, string>,
);

export const categoryLabels = Object.keys(categoryMapReverse);

// Map from plugin name to metric name or harm category
export const categoryAliases: Record<Plugin, string> = {
  'ascii-smuggling': 'AsciiSmuggling',
  beavertails: 'BeaverTails',
  bfla: 'BFLAEnforcement',
  bola: 'BOLAEnforcement',
  competitors: 'CompetitorEndorsement',
  contracts: 'ContractualCommitment',
  'cross-session-leak': 'CrossSessionLeak',
  'debug-access': 'DebugAccess',
  default: 'Default',
  'divergent-repetition': 'DivergentRepetition',
  'excessive-agency': 'ExcessiveAgency',
  hallucination: 'Hallucination',
  harmful: 'Harmful',
  'harmful:child-exploitation': 'Child Exploitation',
  'harmful:chemical-biological-weapons': 'Chemical & Biological Weapons',
  'harmful:copyright-violations': 'Copyright Violations - Copyrighted text',
  'harmful:cybercrime': 'Cybercrime & Unauthorized Intrusion - Hacking and Malware',
  'harmful:graphic-content': 'Graphic & age-restricted content',
  'harmful:harassment-bullying': 'Harassment & Bullying',
  'harmful:hate': 'Hate',
  'harmful:illegal-activities': 'Illegal Activities - Fraud & scams',
  'harmful:illegal-drugs': 'Illegal Drugs',
  'harmful:indiscriminate-weapons': 'Indiscriminate Weapons',
  'harmful:insults': 'Insults and personal attacks',
  'harmful:intellectual-property': 'Intellectual Property violation',
  'harmful:misinformation-disinformation':
    'Misinformation & Disinformation - Harmful lies and propaganda',
  'harmful:non-violent-crime': 'Non-Violent Crimes',
  'harmful:privacy': 'Privacy violations',
  'harmful:profanity': 'Requests containing profanity',
  'harmful:radicalization': 'Radicalization',
  'harmful:self-harm': 'Self-Harm',
  'harmful:sex-crime': 'Sex Crimes',
  'harmful:sexual-content': 'Sexual Content',
  'harmful:specialized-advice': 'Specialized Advice - Financial',
  'harmful:unsafe-practices': 'Promotion of unsafe practices',
  'harmful:violent-crime': 'Violent Crimes',
  'harmful:illegal-drugs:meth': 'Methamphetamine',
  'harmful:cybercrime:malicious-code': 'Malicious Code',
  'harmful:weapons:ied': 'Improvised Explosive Devices',
  hijacking: 'Hijacking',
  imitation: 'Imitation',
  'indirect-prompt-injection': 'IndirectPromptInjection',
  intent: 'Intent',
  overreliance: 'Overreliance',
  pii: 'PIILeak',
  'pii:api-db': 'PIILeak',
  'pii:direct': 'PIILeak',
  'pii:session': 'PIILeak',
  'pii:social': 'PIILeak',
  pliny: 'Pliny',
  policy: 'PolicyViolation',
  politics: 'PoliticalStatement',
  'prompt-extraction': 'PromptExtraction',
  rbac: 'RbacEnforcement',
  religion: 'Religion',
  'shell-injection': 'ShellInjection',
  'sql-injection': 'SqlInjection',
  ssrf: 'SSRFEnforcement',
};

export const categoryAliasesReverse = Object.entries(categoryAliases).reduce(
  (acc, [key, value]) => {
    acc[value] = key;
    return acc;
  },
  {} as Record<string, string>,
);

export const pluginDescriptions: Record<Plugin, string> = {
  'ascii-smuggling':
    'Tests system resilience against Unicode tag-based instruction smuggling attacks that can bypass content filters and security controls',
  beavertails: 'Tests handling of malicious prompts from the BeaverTails dataset',
  bfla: 'Evaluates function-level authorization controls to identify privilege escalation vulnerabilities (OWASP API Security Top 10 #5)',
  bola: 'Tests object-level authorization mechanisms to detect unauthorized data access vulnerabilities (OWASP API Security Top 10 #1)',
  competitors:
    'Assesses system protection against unauthorized competitor endorsements and brand security risks',
  contracts: 'Evaluates safeguards against unauthorized contractual commitments and legal exposure',
  'cross-session-leak':
    'Tests for information leakage vulnerabilities between different user sessions',
  'debug-access':
    'Identifies exposed debugging interfaces and unauthorized command execution vectors',
  default: 'Executes comprehensive baseline security testing across multiple risk categories',
  'excessive-agency': 'Evaluates system boundary enforcement and unauthorized action prevention',
  hallucination: 'Tests system resilience against false information generation and propagation',
  harmful: 'Comprehensive suite for testing handling of various categories of malicious content',
  hijacking: 'Assesses protection against unauthorized resource usage and purpose deviation',
  imitation: 'Tests safeguards against unauthorized entity impersonation attempts',
  'indirect-prompt-injection':
<<<<<<< HEAD
    "Indirect prompt injection allows attackers to manipulate the AI's behavior by injecting malicious content into variables used in prompts.",
  intent:
    'Tests whether the model can be manipulated to exhibit specific behaviors or responses, potentially bypassing safety measures.',
  overreliance:
    'Overreliance on AI systems without proper validation can lead to errors in decision-making or actions based on incorrect assumptions.',
  pii: 'Personal Identifiable Information (PII) leaks can compromise user privacy and lead to legal and reputational consequences.',
  'pii:api-db': 'PII exposed through API or database',
  'pii:direct': 'Direct exposure of PII',
  'pii:session': 'PII exposed in session data',
  'pii:social': 'PII exposed through social engineering',
  policy:
    'Policy violations occur when the AI system acts in ways that contradict established organizational policies or guidelines.',
  politics:
    'Political statements or biases in AI responses can lead to controversy or alienation of users with different political views.',
  'prompt-extraction':
    'Prompt extraction vulnerabilities allow attackers to reveal the system prompts used to guide the AI, potentially exposing sensitive information or enabling further attacks.',
  rbac: 'Role-Based Access Control (RBAC) vulnerabilities occur when the system fails to properly enforce access restrictions based on user roles.',
  religion:
    'Religious statements or biases in AI responses can lead to controversy or alienation of users with different religious beliefs.',
  'shell-injection':
    'Shell injection vulnerabilities allow attackers to execute unauthorized system commands, potentially leading to system compromise.',
  'sql-injection':
    'SQL injection is a vulnerability that allows attackers to execute unauthorized database queries, potentially leading to data theft or manipulation.',
  ssrf: 'Server-Side Request Forgery (SSRF) vulnerabilities allow attackers to make unauthorized requests from the server, potentially accessing internal resources or services.',
  'divergent-repetition':
    'Tests repetitive patterns that can cause the model to diverge from normal behavior and leak training data',
=======
    'Evaluates vulnerability to injection attacks via untrusted variables',
  intent: 'Tests system resilience against specific manipulation attempts',
  overreliance: 'Assesses overreliance on system assumptions',
  pii: 'Comprehensive evaluation of personal identifiable information protection',
  'pii:api-db': 'Tests for PII exposure through API and database access vectors',
  'pii:direct': 'Evaluates direct PII exposure vulnerabilities',
  'pii:session': 'Tests for PII leakage in session data',
  'pii:social': 'Assesses PII exposure through social engineering vectors',
  pliny: 'Tests handling of common prompt injections',
  policy: 'Validates compliance with custom security policies and controls',
  politics: 'Tests handling of political content and bias mitigation',
  'prompt-extraction': 'Evaluates protection against system prompt disclosure attempts',
  rbac: 'Tests implementation of role-based access control mechanisms',
  religion: 'Assesses handling of religious content and bias mitigation',
  'shell-injection': 'Tests protection against command injection vulnerabilities',
  'sql-injection': 'Evaluates resilience against SQL injection attacks',
  ssrf: 'Tests for server-side request forgery vulnerabilities',
  'harmful:chemical-biological-weapons': 'Tests detection and response to WMD-related content',
  'harmful:child-exploitation': 'Tests handling of child exploitation content',
  'harmful:copyright-violations': 'Tests handling of intellectual property violations',
  'harmful:cybercrime': 'Tests detection of cybercrime-related content',
  'harmful:graphic-content': 'Tests handling of graphic or violent content',
  'harmful:harassment-bullying': 'Tests handling of harassment and bullying content',
  'harmful:hate': 'Tests handling of hate speech and discriminatory content',
  'harmful:illegal-activities': 'Tests handling of illegal activity content',
  'harmful:illegal-drugs': 'Tests handling of drug-related content',
  'harmful:illegal-drugs:meth': 'Tests handling of methamphetamine-related content',
  'harmful:cybercrime:malicious-code': 'Tests creation of malicious code',
  'harmful:indiscriminate-weapons': 'Tests handling of weapons-related content',
  'harmful:weapons:ied': 'Tests handling of Improvised Explosive Devices',
  'harmful:insults': 'Tests handling of personal attacks and insults',
  'harmful:intellectual-property': 'Tests handling of IP theft attempts',
  'harmful:misinformation-disinformation': 'Tests handling of disinformation campaigns',
  'harmful:non-violent-crime': 'Tests handling of non-violent criminal content',
  'harmful:privacy': 'Tests handling of privacy violation attempts',
  'harmful:profanity': 'Tests handling of profane content',
  'harmful:radicalization': 'Tests handling of extremist content',
  'harmful:self-harm': 'Tests handling of self-harm content',
  'harmful:sex-crime': 'Tests handling of sexual crime content',
  'harmful:sexual-content': 'Tests handling of explicit sexual content',
  'harmful:specialized-advice': 'Tests handling of unauthorized professional advice',
  'harmful:unsafe-practices': 'Tests handling of dangerous activity instructions',
  'harmful:violent-crime': 'Tests handling of violent crime content',
>>>>>>> edba8c3f
};

export const strategyDescriptions: Record<Strategy, string> = {
  'ascii-smuggling': 'Evaluates system resilience against Unicode tag-based instruction smuggling',
  base64: 'Tests detection and handling of Base64-encoded malicious payloads',
  basic: 'Establishes baseline security posture through fundamental test cases',
  'best-of-n': 'Jailbreak technique published by Anthropic and Stanford',
  citation: 'Exploits academic authority bias to circumvent content filtering mechanisms',
  crescendo: 'Executes progressive multi-turn attacks with escalating malicious intent',
  default: 'Applies standard security testing methodology',
  goat: 'Deploys dynamic attack generation using advanced adversarial techniques',
  jailbreak: 'Optimizes single-turn attacks to bypass security controls',
  'jailbreak:composite': 'Chains multiple attack vectors for enhanced effectiveness',
  'jailbreak:tree': 'Implements tree-based search for optimal attack paths',
  leetspeak: 'Assesses handling of leetspeak-encoded malicious content',
  'math-prompt': 'Tests resilience against mathematical notation-based attacks',
  multilingual: 'Evaluates cross-language attack vector handling',
  'prompt-injection': 'Tests direct prompt injection vulnerability detection',
  rot13: 'Assesses handling of ROT13-encoded malicious payloads',
};

export const strategyDisplayNames: Record<Strategy, string> = {
  'ascii-smuggling': 'ASCII Smuggling',
  base64: 'Base64 Encoding',
  basic: 'Basic',
  'best-of-n': 'Best-of-N',
  citation: 'Authority Bias',
  crescendo: 'Multi-turn Crescendo',
  default: 'Basic',
  goat: 'Generative Offensive Agent Tester',
  'jailbreak:composite': 'Composite Jailbreaks',
  'jailbreak:tree': 'Tree-based Optimization',
  jailbreak: 'Single-shot Optimization',
  leetspeak: 'Leetspeak Encoding',
  'math-prompt': 'Mathematical Encoding',
  multilingual: 'Multilingual Encoding',
  'prompt-injection': 'Prompt Injection',
  rot13: 'ROT13 Encoding',
};

export const PLUGIN_PRESET_DESCRIPTIONS: Record<string, string> = {
  Default: 'Promptfoo recommended',
  NIST: 'NIST AI Risk Management Framework',
  'OWASP LLM': 'OWASP LLM Top 10',
  'OWASP API': 'OWASP API Top 10',
  MITRE: 'MITRE ATLAS framework',
  Custom: 'Choose your own plugins',
} as const;<|MERGE_RESOLUTION|>--- conflicted
+++ resolved
@@ -465,76 +465,6 @@
 export type Strategy = (typeof ALL_STRATEGIES)[number];
 
 export const subCategoryDescriptions: Record<Plugin | Strategy, string> = {
-<<<<<<< HEAD
-  default: 'Includes common plugins',
-  'ascii-smuggling': 'Attempts to obfuscate malicious content using ASCII smuggling',
-  base64: 'Attempts to obfuscate malicious content using Base64 encoding',
-  basic: 'Single-shot, unoptimized attacks using raw prompts based on plugin description',
-  bfla: 'Broken Function Level Authorization (BFLA) tests',
-  bola: 'Broken Object Level Authorization (BOLA) tests',
-  citation: "Exploits model's bias toward authority",
-  competitors: 'Competitor mentions and endorsements',
-  contracts: 'Enters business or legal commitments without supervision',
-  crescendo: 'Conversational attack strategy (high cost)',
-  'cross-session-leak': 'Checks for information sharing between unrelated sessions',
-  'debug-access': 'Attempts to access or use debugging commands',
-  'excessive-agency': 'Model taking excessive initiative or misunderstanding its capabilities',
-  goat: 'Dynamically combines multiple adversarial prompting techniques in multi-turn conversations',
-  hallucination: 'Model generating false or misleading information',
-  harmful: 'All harmful categories',
-  'harmful:chemical-biological-weapons': 'Content related to chemical or biological weapons',
-  'harmful:child-exploitation': 'Content exploiting or harming children',
-  'harmful:copyright-violations': 'Content violating copyright laws',
-  'harmful:cybercrime': 'Content related to cybercriminal activities',
-  'harmful:graphic-content': 'Displaying graphic or violent content',
-  'harmful:harassment-bullying': 'Content that harasses or bullies individuals',
-  'harmful:hate': 'Content that promotes hate or discrimination',
-  'harmful:illegal-activities': 'Content promoting illegal activities',
-  'harmful:illegal-drugs': 'Content related to illegal drug use or trade',
-  'harmful:indiscriminate-weapons': 'Content related to weapons without context',
-  'harmful:insults': 'Content that insults or demeans individuals',
-  'harmful:intellectual-property': 'Content violating intellectual property rights',
-  'harmful:misinformation-disinformation': 'Spreading false or misleading information',
-  'harmful:non-violent-crime': 'Content related to non-violent criminal activities',
-  'harmful:privacy': 'Content violating privacy rights',
-  'harmful:profanity': 'Content containing profane or inappropriate language',
-  'harmful:radicalization': 'Content that promotes radical or extremist views',
-  'harmful:self-harm': 'Content that encourages self-harm or suicide',
-  'harmful:sex-crime': 'Content related to sexual crimes',
-  'harmful:sexual-content': 'Explicit or inappropriate sexual content',
-  'harmful:specialized-advice': 'Providing advice in specialized fields without expertise',
-  'harmful:unsafe-practices': 'Content promoting unsafe or harmful practices',
-  'harmful:violent-crime': 'Content related to violent criminal activities',
-  hijacking: 'Unauthorized or off-topic resource use',
-  imitation: 'Imitates people, brands, or organizations',
-  'indirect-prompt-injection':
-    'Tests if the prompt is vulnerable to instructions injected into variables in the prompt',
-  intent: 'Attempts to manipulate the model to exhibit specific behaviors',
-  jailbreak: 'Attempts to bypass security measures through iterative prompt refinement',
-  'jailbreak:composite': 'Finds novel jailbreak prompts by chaining together individual techniques',
-  'jailbreak:tree': 'Tree-based jailbreak search (medium cost)',
-  leetspeak: 'Attempts to obfuscate malicious content using leetspeak',
-  'math-prompt': 'Encodes potentially harmful content using mathematical concepts and notation',
-  multilingual: 'Translates the input into low-resource languages',
-  overreliance: 'Model susceptible to relying on an incorrect user assumption or input',
-  pii: 'All PII categories',
-  'pii:api-db': 'PII exposed through API or database',
-  'pii:direct': 'Direct exposure of PII',
-  'pii:session': 'PII exposed in session data',
-  'pii:social': 'PII exposed through social engineering',
-  policy: 'Violates a custom configured policy',
-  politics: 'Makes political statements',
-  'prompt-extraction': 'Attempts to get the model to reveal its system prompt',
-  'prompt-injection': "Malicious inputs designed to manipulate the model's behavior",
-  rbac: 'Tests whether the model properly implements Role-Based Access Control (RBAC)',
-  religion: 'Makes potentially controversial statements about religion',
-  rot13: 'Attempts to obfuscate malicious content using ROT13 encoding',
-  'shell-injection': 'Attempts to execute shell commands through the model',
-  'sql-injection': 'Attempts to perform SQL injection attacks to manipulate database queries',
-  ssrf: 'Server-Side Request Forgery (SSRF) tests',
-  'divergent-repetition':
-    'Tests for training data leaks through repetitive pattern exploitation that causes model divergence',
-=======
   default: 'Standard security testing plugins',
   'ascii-smuggling': 'Tests vulnerability to Unicode tag-based instruction smuggling attacks',
   base64: 'Tests handling of Base64-encoded malicious payloads',
@@ -549,6 +479,8 @@
   crescendo: 'Multi-turn attack strategy that gradually escalates malicious intent',
   'cross-session-leak': 'Tests for information leakage between user sessions',
   'debug-access': 'Tests for exposed debugging interfaces and commands',
+  'divergent-repetition':
+    'Tests for training data leaks through repetitive pattern exploitation that causes model divergence',
   'excessive-agency': 'Tests for unauthorized actions beyond defined system boundaries',
   goat: 'Dynamic multi-turn attack generation using adversarial techniques',
   hallucination: 'Tests for fabrication of false or misleading information',
@@ -606,7 +538,6 @@
   'shell-injection': 'Tests for command injection vulnerabilities',
   'sql-injection': 'Tests for SQL injection vulnerabilities',
   ssrf: 'Tests for server-side request forgery vulnerabilities',
->>>>>>> edba8c3f
 };
 
 // These names are displayed in risk cards and in the table
@@ -681,12 +612,8 @@
   rot13: 'ROT13 Payload Encoding',
   'shell-injection': 'Command Injection',
   'sql-injection': 'SQL Injection',
-<<<<<<< HEAD
-  ssrf: 'Malicious Resource Fetching',
+  ssrf: 'SSRF Vulnerability',
   'divergent-repetition': 'Divergent Repetition',
-=======
-  ssrf: 'SSRF Vulnerability',
->>>>>>> edba8c3f
 };
 
 export enum Severity {
@@ -949,39 +876,13 @@
     'Identifies exposed debugging interfaces and unauthorized command execution vectors',
   default: 'Executes comprehensive baseline security testing across multiple risk categories',
   'excessive-agency': 'Evaluates system boundary enforcement and unauthorized action prevention',
+  'divergent-repetition':
+    'Tests repetitive patterns that can cause the model to diverge from normal behavior and leak training data',
   hallucination: 'Tests system resilience against false information generation and propagation',
   harmful: 'Comprehensive suite for testing handling of various categories of malicious content',
   hijacking: 'Assesses protection against unauthorized resource usage and purpose deviation',
   imitation: 'Tests safeguards against unauthorized entity impersonation attempts',
   'indirect-prompt-injection':
-<<<<<<< HEAD
-    "Indirect prompt injection allows attackers to manipulate the AI's behavior by injecting malicious content into variables used in prompts.",
-  intent:
-    'Tests whether the model can be manipulated to exhibit specific behaviors or responses, potentially bypassing safety measures.',
-  overreliance:
-    'Overreliance on AI systems without proper validation can lead to errors in decision-making or actions based on incorrect assumptions.',
-  pii: 'Personal Identifiable Information (PII) leaks can compromise user privacy and lead to legal and reputational consequences.',
-  'pii:api-db': 'PII exposed through API or database',
-  'pii:direct': 'Direct exposure of PII',
-  'pii:session': 'PII exposed in session data',
-  'pii:social': 'PII exposed through social engineering',
-  policy:
-    'Policy violations occur when the AI system acts in ways that contradict established organizational policies or guidelines.',
-  politics:
-    'Political statements or biases in AI responses can lead to controversy or alienation of users with different political views.',
-  'prompt-extraction':
-    'Prompt extraction vulnerabilities allow attackers to reveal the system prompts used to guide the AI, potentially exposing sensitive information or enabling further attacks.',
-  rbac: 'Role-Based Access Control (RBAC) vulnerabilities occur when the system fails to properly enforce access restrictions based on user roles.',
-  religion:
-    'Religious statements or biases in AI responses can lead to controversy or alienation of users with different religious beliefs.',
-  'shell-injection':
-    'Shell injection vulnerabilities allow attackers to execute unauthorized system commands, potentially leading to system compromise.',
-  'sql-injection':
-    'SQL injection is a vulnerability that allows attackers to execute unauthorized database queries, potentially leading to data theft or manipulation.',
-  ssrf: 'Server-Side Request Forgery (SSRF) vulnerabilities allow attackers to make unauthorized requests from the server, potentially accessing internal resources or services.',
-  'divergent-repetition':
-    'Tests repetitive patterns that can cause the model to diverge from normal behavior and leak training data',
-=======
     'Evaluates vulnerability to injection attacks via untrusted variables',
   intent: 'Tests system resilience against specific manipulation attempts',
   overreliance: 'Assesses overreliance on system assumptions',
@@ -1025,7 +926,6 @@
   'harmful:specialized-advice': 'Tests handling of unauthorized professional advice',
   'harmful:unsafe-practices': 'Tests handling of dangerous activity instructions',
   'harmful:violent-crime': 'Tests handling of violent crime content',
->>>>>>> edba8c3f
 };
 
 export const strategyDescriptions: Record<Strategy, string> = {
