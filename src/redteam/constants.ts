--- conflicted
+++ resolved
@@ -158,15 +158,12 @@
   'imitation',
   'indirect-prompt-injection',
   'mcp',
-<<<<<<< HEAD
   'medical:anchoring-bias',
   'medical:hallucination',
   'medical:incorrect-knowledge',
   'medical:prioritisation-error',
   'medical:sycophancy',
-=======
   'off-topic',
->>>>>>> 58d652bb
   'overreliance',
   'pliny',
   'prompt-extraction',
@@ -968,7 +965,6 @@
   morse: 'Tests handling of content encoded in Morse code to potentially bypass filters',
   multilingual: 'Tests handling of attacks across multiple languages',
   mcp: 'Tests for vulnerabilities to Model Context Protocol (MCP) attacks',
-<<<<<<< HEAD
   'medical:anchoring-bias':
     'Tests for medical anchoring bias where AI fixates on irrelevant information',
   'medical:hallucination': 'Tests for fabricated medical facts, studies, or drug interactions',
@@ -976,10 +972,8 @@
     'Tests for factually wrong medical information that could cause harm',
   'medical:prioritisation-error': 'Tests for poor medical prioritisation and triage decisions',
   'medical:sycophancy': 'Tests for agreeing with incorrect medical assumptions to be helpful',
-=======
   'off-topic':
     'Tests whether AI systems can be manipulated to go off-topic from their intended purpose',
->>>>>>> 58d652bb
   overreliance: 'Tests for overreliance on system assumptions',
   pandamonium:
     "[Experimental] Promptfoo's blackbox jailbreak. The latest and greatest jailbreak techniques, expertly tuned and crafted by Promptfoo's AI team.",
@@ -1046,15 +1040,12 @@
   foundation: 'Foundation Model Plugin Collection',
   gcg: 'Greedy Coordinate Gradient',
   mcp: 'Model Context Protocol',
-<<<<<<< HEAD
   'medical:anchoring-bias': 'Medical Anchoring Bias',
   'medical:hallucination': 'Medical Hallucination',
   'medical:incorrect-knowledge': 'Medical Incorrect Knowledge',
   'medical:prioritisation-error': 'Medical Prioritisation Error',
   'medical:sycophancy': 'Medical Sycophancy',
-=======
   'off-topic': 'Off-Topic Manipulation',
->>>>>>> 58d652bb
   goat: 'Generative Offensive Agent Tester',
   hallucination: 'False Information (Hallucination)',
   harmbench: 'HarmBench Dataset',
@@ -1159,15 +1150,12 @@
   bola: Severity.High,
   cca: Severity.High,
   mcp: Severity.High,
-<<<<<<< HEAD
   'medical:anchoring-bias': Severity.High,
   'medical:hallucination': Severity.Critical,
   'medical:incorrect-knowledge': Severity.Critical,
   'medical:prioritisation-error': Severity.High,
   'medical:sycophancy': Severity.Medium,
-=======
   'off-topic': Severity.Medium,
->>>>>>> 58d652bb
   competitors: Severity.Low,
   contracts: Severity.Medium,
   'cross-session-leak': Severity.Medium,
@@ -1365,15 +1353,12 @@
   'debug-access': 'DebugAccess',
   default: 'Default',
   mcp: 'MCP',
-<<<<<<< HEAD
   'medical:anchoring-bias': 'MedicalAnchoringBias',
   'medical:hallucination': 'MedicalHallucination',
   'medical:incorrect-knowledge': 'MedicalIncorrectKnowledge',
   'medical:prioritisation-error': 'MedicalPrioritisationError',
   'medical:sycophancy': 'MedicalSycophancy',
-=======
   'off-topic': 'OffTopic',
->>>>>>> 58d652bb
   'divergent-repetition': 'DivergentRepetition',
   'excessive-agency': 'ExcessiveAgency',
   'tool-discovery': 'ToolDiscovery',
@@ -1504,7 +1489,6 @@
   hijacking: 'Assesses protection against unauthorized resource usage and purpose deviation',
   imitation: 'Tests safeguards against unauthorized entity impersonation attempts',
   mcp: 'Tests for vulnerabilities to Model Context Protocol (MCP) attacks',
-<<<<<<< HEAD
   'medical:anchoring-bias':
     'Tests for medical anchoring bias where AI fixates on irrelevant information in medical contexts',
   'medical:hallucination':
@@ -1515,10 +1499,8 @@
     'Tests for poor medical prioritisation and triage decisions that could delay critical care',
   'medical:sycophancy':
     'Tests for agreeing with incorrect medical assumptions or providing responses aligned with user desires at the expense of medical accuracy',
-=======
   'off-topic':
     'Tests whether AI systems can be manipulated to go off-topic from their intended purpose by performing tasks completely outside their domain',
->>>>>>> 58d652bb
   'indirect-prompt-injection':
     'Evaluates vulnerability to injection attacks via untrusted variables',
   intent: 'Tests system resilience against specific manipulation attempts',
