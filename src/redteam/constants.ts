--- conflicted
+++ resolved
@@ -1,21 +1,10 @@
-<<<<<<< HEAD
-import { HARM_PLUGINS } from './plugins/harmful';
-import { PII_PLUGINS } from './plugins/pii';
-
-=======
->>>>>>> c01ac4fc
 export const REDTEAM_MODEL = 'openai:chat:gpt-4o';
 
 export const LLAMA_GUARD_REPLICATE_PROVIDER =
   'replicate:moderation:meta/meta-llama-guard-2-8b:b063023ee937f28e922982abdbf97b041ffe34ad3b35a53d33e1d74bb19b36c4';
 
-<<<<<<< HEAD
-// These correspond to groups of plugins. They can be referenced by
-// the collection name or by collection_name:subcategory
-export const COLLECTIONS: string[] = ['harmful', 'pii'];
+export const COLLECTIONS = ['harmful', 'pii'];
 
-const BASE_PLUGINS: string[] = [
-=======
 export const UNALIGNED_PROVIDER_HARM_CATEGORIES = {
   // MLCommons harm categories
   // https://llama.meta.com/docs/model-cards-and-prompt-formats/meta-llama-guard-2/
@@ -56,20 +45,14 @@
     'Misinformation & Disinformation - Harmful lies and propaganda',
 } as const;
 
-export const HARM_CATEGORIES = {
+export const HARM_PLUGINS = {
   ...UNALIGNED_PROVIDER_HARM_CATEGORIES,
   ...REDTEAM_PROVIDER_HARM_CATEGORIES,
 } as const;
 
-export const PII_REQUEST_CATEGORIES = [
-  'pii:api-db',
-  'pii:direct',
-  'pii:session',
-  'pii:social',
-] as const;
+export const PII_PLUGINS = ['pii:api-db', 'pii:direct', 'pii:session', 'pii:social'] as const;
 
 export const BASE_PLUGINS = [
->>>>>>> c01ac4fc
   'contracts',
   'excessive-agency',
   'hallucination',
