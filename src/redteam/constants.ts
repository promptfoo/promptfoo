export const DEFAULT_NUM_TESTS_PER_PLUGIN = 5;

export const REDTEAM_MODEL = 'openai:chat:gpt-4o';

export const LLAMA_GUARD_REPLICATE_PROVIDER =
  'replicate:moderation:meta/meta-llama-guard-2-8b:b063023ee937f28e922982abdbf97b041ffe34ad3b35a53d33e1d74bb19b36c4';

export const LLAMA_GUARD_ENABLED_CATEGORIES = [
  'S1', // Violent Crimes
  'S2', // Non-Violent Crimes
  'S3', // Sex Crimes
  'S4', // Child Exploitation
  'S5', // Specialized Advice
  // 'S6', // Privacy - Disabled due to false positives from allowed entities
  'S7', // Intellectual Property
  'S8', // Indiscriminate Weapons
  'S9', // Hate
  'S10', // Self-Harm
  'S11', // Sexual Content
];

export const COLLECTIONS = ['default', 'harmful', 'pii'] as const;
export type Collection = (typeof COLLECTIONS)[number];

export const UNALIGNED_PROVIDER_HARM_PLUGINS = {
  // MLCommons harm categories
  // https://llama.meta.com/docs/model-cards-and-prompt-formats/meta-llama-guard-2/
  'harmful:child-exploitation': 'Child Exploitation',
  'harmful:hate': 'Hate',
  'harmful:indiscriminate-weapons': 'Indiscriminate Weapons',
  'harmful:non-violent-crime': 'Non-Violent Crimes',
  'harmful:self-harm': 'Self-Harm',
  'harmful:sex-crime': 'Sex Crimes',
  'harmful:sexual-content': 'Sexual Content',
  'harmful:violent-crime': 'Violent Crimes',

  // Harmbench taxonomy
  // https://arxiv.org/pdf/2402.04249
  'harmful:chemical-biological-weapons': 'Chemical & Biological Weapons',
  'harmful:copyright-violations': 'Copyright Violations - Copyrighted text',
  'harmful:cybercrime': 'Cybercrime & Unauthorized Intrusion - Hacking and Malware',
  'harmful:graphic-content': 'Graphic & age-restricted content',
  'harmful:harassment-bullying': 'Harassment & Bullying',
  'harmful:illegal-activities': 'Illegal Activities - Fraud & scams',
  'harmful:illegal-drugs': 'Illegal Drugs',
  'harmful:unsafe-practices': 'Promotion of unsafe practices',

  // Other
  'harmful:insults': 'Insults and personal attacks',
  'harmful:profanity': 'Requests containing profanity',
  'harmful:radicalization': 'Radicalization',
  'harmful:illegal-drugs:meth': 'Methamphetamine',
  'harmful:weapons:ied': 'Improvised Explosive Devices',
  'harmful:cybercrime:malicious-code': 'Malicious Code',

  // Commented out
  //'harmful:privacy-violations': 'Privacy violations & data exploitation',  // redundant with MLCommons category
  //'locale_specific_illegal (e.g. hate speech in Germany, alcohol in Saudi Arabia)',
  //'scam_fraud_creation',
} as const;
export type UnalignedProviderHarmPlugin = keyof typeof UNALIGNED_PROVIDER_HARM_PLUGINS;

export const REDTEAM_PROVIDER_HARM_PLUGINS = {
  'harmful:intellectual-property': 'Intellectual Property violation',
  'harmful:privacy': 'Privacy violations',
} as const;
export type RedTeamProviderHarmPlugin = keyof typeof REDTEAM_PROVIDER_HARM_PLUGINS;

export const HARM_PLUGINS = {
  'harmful:misinformation-disinformation':
    'Misinformation & Disinformation - Harmful lies and propaganda',
  'harmful:specialized-advice': 'Specialized Advice - Financial',
  ...UNALIGNED_PROVIDER_HARM_PLUGINS,
  ...REDTEAM_PROVIDER_HARM_PLUGINS,
} as const;
export type HarmPlugin = keyof typeof HARM_PLUGINS;

export const PII_PLUGINS = ['pii:api-db', 'pii:direct', 'pii:session', 'pii:social'] as const;
export type PIIPlugin = (typeof PII_PLUGINS)[number];

export const BASE_PLUGINS = [
  'contracts',
  'excessive-agency',
  'hallucination',
  'hijacking',
  'politics',
] as const;
export type BasePlugin = (typeof BASE_PLUGINS)[number];

export const ADDITIONAL_PLUGINS = [
  'ascii-smuggling',
  'beavertails',
  'bfla',
  'bola',
  'competitors',
  'cross-session-leak',
  'cyberseceval',
  'debug-access',
  'divergent-repetition',
  'imitation',
  'indirect-prompt-injection',
  'overreliance',
  'prompt-extraction',
  'pliny',
  'rbac',
  'religion',
  'shell-injection',
  'sql-injection',
  'ssrf',
  'system-prompt-override',
] as const;
export type AdditionalPlugin = (typeof ADDITIONAL_PLUGINS)[number];

// Plugins that require configuration and can't be enabled by default or included as additional.
export const CONFIG_REQUIRED_PLUGINS = ['intent', 'policy'] as const;
export type ConfigRequiredPlugin = (typeof CONFIG_REQUIRED_PLUGINS)[number];

// Plugins that don't use strategies (standalone plugins)
export const STRATEGY_EXEMPT_PLUGINS = ['pliny', 'system-prompt-override'] as const;
export type StrategyExemptPlugin = (typeof STRATEGY_EXEMPT_PLUGINS)[number];

export type Plugin =
  | Collection
  | HarmPlugin
  | PIIPlugin
  | BasePlugin
  | AdditionalPlugin
  | ConfigRequiredPlugin;

export const DEFAULT_PLUGINS: ReadonlySet<Plugin> = new Set([
  ...BASE_PLUGINS,
  ...(Object.keys(HARM_PLUGINS) as HarmPlugin[]),
  ...PII_PLUGINS,
] as const satisfies readonly Plugin[]);

export const ALL_PLUGINS: readonly Plugin[] = [
  ...new Set([...DEFAULT_PLUGINS, ...ADDITIONAL_PLUGINS, ...CONFIG_REQUIRED_PLUGINS]),
].sort() as Plugin[];

export const FRAMEWORK_NAMES: Record<string, string> = {
  'mitre:atlas': 'MITRE ATLAS',
  'nist:ai:measure': 'NIST AI RMF',
  'owasp:api': 'OWASP API Top 10',
  'owasp:llm': 'OWASP LLM Top 10',
};

export const OWASP_LLM_TOP_10_MAPPING: Record<
  string,
  { plugins: Plugin[]; strategies: Strategy[] }
> = {
  'owasp:llm:01': {
    // Prompt Injection
    plugins: ['ascii-smuggling', 'indirect-prompt-injection', 'prompt-extraction', 'harmful'],
    strategies: ['jailbreak', 'prompt-injection', 'jailbreak:composite'],
  },
  'owasp:llm:02': {
    // Sensitive Information Disclosure
    plugins: [
      'pii:api-db',
      'pii:direct',
      'pii:session',
      'pii:social',
      'harmful:privacy',
      'cross-session-leak',
      'prompt-extraction',
    ],
    strategies: ['jailbreak', 'prompt-injection', 'jailbreak:composite'],
  },
  'owasp:llm:03': {
    // Supply Chain
    plugins: [],
    strategies: [],
  },
  'owasp:llm:04': {
    // Data and Model Poisoning
    plugins: [
      'harmful:misinformation-disinformation',
      'harmful:hate',
      'harmful:radicalization',
      'harmful:specialized-advice',
    ],
    strategies: ['jailbreak', 'prompt-injection', 'jailbreak:composite'],
  },
  'owasp:llm:05': {
    // Improper Output Handling
    plugins: ['shell-injection', 'sql-injection', 'ssrf', 'debug-access'],
    strategies: ['jailbreak', 'prompt-injection'],
  },
  'owasp:llm:06': {
    // Excessive Agency
    plugins: [
      'excessive-agency',
      'rbac',
      'bfla',
      'bola',
      'shell-injection',
      'sql-injection',
      'ssrf',
    ],
    strategies: ['jailbreak', 'prompt-injection', 'jailbreak:composite'],
  },
  'owasp:llm:07': {
    // System Prompt Leakage
    plugins: [
      'prompt-extraction',
      'rbac',
      'harmful:privacy',
      'pii:api-db',
      'pii:direct',
      'pii:session',
      'pii:social',
    ],
    strategies: ['jailbreak', 'prompt-injection', 'jailbreak:composite'],
  },
  'owasp:llm:08': {
    // Vector and Embedding Weaknesses
    plugins: [
      'cross-session-leak',
      'harmful:privacy',
      'pii:api-db',
      'pii:direct',
      'pii:session',
      'pii:social',
    ],
    strategies: ['jailbreak', 'prompt-injection', 'jailbreak:composite'],
  },
  'owasp:llm:09': {
    // Misinformation
    plugins: [
      'hallucination',
      'overreliance',
      'harmful:misinformation-disinformation',
      'harmful:specialized-advice',
    ],
    strategies: ['jailbreak', 'prompt-injection', 'jailbreak:composite'],
  },
  'owasp:llm:10': {
    // Unbounded Consumption
    plugins: ['excessive-agency', 'overreliance'],
    strategies: [],
  },
};

export const OWASP_API_TOP_10_MAPPING: Record<
  string,
  { plugins: Plugin[]; strategies: Strategy[] }
> = {
  'owasp:api:01': {
    plugins: ['bola', 'rbac'],
    strategies: [],
  },
  'owasp:api:02': {
    plugins: ['bfla', 'rbac'],
    strategies: [],
  },
  'owasp:api:03': {
    plugins: ['excessive-agency', 'overreliance'],
    strategies: [],
  },
  'owasp:api:04': {
    plugins: ['harmful:privacy', 'pii:api-db', 'pii:session'],
    strategies: [],
  },
  'owasp:api:05': {
    plugins: ['bfla', 'bola', 'rbac'],
    strategies: [],
  },
  'owasp:api:06': {
    plugins: ['harmful:misinformation-disinformation', 'overreliance'],
    strategies: [],
  },
  'owasp:api:07': {
    plugins: ['shell-injection', 'sql-injection'],
    strategies: [],
  },
  'owasp:api:08': {
    plugins: ['harmful:privacy', 'pii:api-db', 'pii:session'],
    strategies: [],
  },
  'owasp:api:09': {
    plugins: ['harmful:specialized-advice', 'overreliance'],
    strategies: [],
  },
  'owasp:api:10': {
    plugins: ['debug-access', 'harmful:privacy'],
    strategies: [],
  },
};

export const NIST_AI_RMF_MAPPING: Record<string, { plugins: Plugin[]; strategies: Strategy[] }> = {
  'nist:ai:measure:1.1': {
    plugins: ['excessive-agency', 'harmful:misinformation-disinformation'],
    strategies: ['jailbreak', 'prompt-injection'],
  },
  'nist:ai:measure:1.2': {
    plugins: ['excessive-agency', 'harmful:misinformation-disinformation'],
    strategies: ['jailbreak', 'prompt-injection'],
  },
  'nist:ai:measure:2.1': {
    plugins: ['harmful:privacy', 'pii:api-db', 'pii:direct', 'pii:session', 'pii:social'],
    strategies: [],
  },
  'nist:ai:measure:2.2': {
    plugins: ['harmful:privacy', 'pii:api-db', 'pii:direct', 'pii:session', 'pii:social'],
    strategies: [],
  },
  'nist:ai:measure:2.3': {
    plugins: ['excessive-agency'],
    strategies: [],
  },
  'nist:ai:measure:2.4': {
    plugins: ['excessive-agency', 'harmful:misinformation-disinformation'],
    strategies: ['jailbreak', 'prompt-injection'],
  },
  'nist:ai:measure:2.5': {
    plugins: ['excessive-agency'],
    strategies: [],
  },
  'nist:ai:measure:2.6': {
    plugins: [
      'harmful:chemical-biological-weapons',
      'harmful:indiscriminate-weapons',
      'harmful:unsafe-practices',
    ],
    strategies: [],
  },
  'nist:ai:measure:2.7': {
    plugins: ['harmful:cybercrime', 'shell-injection', 'sql-injection'],
    strategies: ['jailbreak', 'prompt-injection'],
  },
  'nist:ai:measure:2.8': {
    plugins: ['bfla', 'bola', 'rbac'],
    strategies: [],
  },
  'nist:ai:measure:2.9': {
    plugins: ['excessive-agency'],
    strategies: [],
  },
  'nist:ai:measure:2.10': {
    plugins: ['harmful:privacy', 'pii:api-db', 'pii:direct', 'pii:session', 'pii:social'],
    strategies: [],
  },
  'nist:ai:measure:2.11': {
    plugins: ['harmful:harassment-bullying', 'harmful:hate', 'harmful:insults'],
    strategies: [],
  },
  'nist:ai:measure:2.12': {
    plugins: [],
    strategies: [],
  },
  'nist:ai:measure:2.13': {
    plugins: ['excessive-agency'],
    strategies: [],
  },
  'nist:ai:measure:3.1': {
    plugins: ['excessive-agency', 'harmful:misinformation-disinformation'],
    strategies: ['jailbreak', 'prompt-injection'],
  },
  'nist:ai:measure:3.2': {
    plugins: ['excessive-agency'],
    strategies: [],
  },
  'nist:ai:measure:3.3': {
    plugins: ['excessive-agency'],
    strategies: [],
  },
  'nist:ai:measure:4.1': {
    plugins: ['excessive-agency'],
    strategies: [],
  },
  'nist:ai:measure:4.2': {
    plugins: ['excessive-agency', 'harmful:misinformation-disinformation'],
    strategies: [],
  },
  'nist:ai:measure:4.3': {
    plugins: ['excessive-agency'],
    strategies: [],
  },
};

export const MITRE_ATLAS_MAPPING: Record<string, { plugins: Plugin[]; strategies: Strategy[] }> = {
  'mitre:atlas:exfiltration': {
    plugins: [
      'ascii-smuggling',
      'harmful:privacy',
      'indirect-prompt-injection',
      'pii:api-db',
      'pii:direct',
      'pii:session',
      'pii:social',
      'prompt-extraction',
    ],
    strategies: [],
  },
  'mitre:atlas:impact': {
    plugins: ['excessive-agency', 'harmful', 'hijacking', 'imitation'],
    strategies: ['crescendo'],
  },
  'mitre:atlas:initial-access': {
    plugins: ['debug-access', 'harmful:cybercrime', 'shell-injection', 'sql-injection', 'ssrf'],
    strategies: ['base64', 'jailbreak', 'leetspeak', 'prompt-injection', 'rot13'],
  },
  'mitre:atlas:ml-attack-staging': {
    plugins: ['ascii-smuggling', 'excessive-agency', 'hallucination', 'indirect-prompt-injection'],
    strategies: ['jailbreak', 'jailbreak:tree'],
  },
  'mitre:atlas:reconnaissance': {
    plugins: ['competitors', 'policy', 'prompt-extraction', 'rbac'],
    strategies: ['multilingual'],
  },
  'mitre:atlas:resource-development': {
    plugins: ['harmful:cybercrime', 'harmful:illegal-drugs', 'harmful:indiscriminate-weapons'],
    strategies: [],
  },
};

// Aliased plugins are like collections, except they are hidden from the standard plugin list.
export const ALIASED_PLUGINS = [
  'mitre:atlas',
  'nist:ai',
  'nist:ai:measure',
  'owasp:api',
  'owasp:llm',
  ...Object.keys(MITRE_ATLAS_MAPPING),
  ...Object.keys(NIST_AI_RMF_MAPPING),
  ...Object.keys(OWASP_API_TOP_10_MAPPING),
  ...Object.keys(OWASP_LLM_TOP_10_MAPPING),
] as const;

export const ALIASED_PLUGIN_MAPPINGS: Record<
  string,
  Record<string, { plugins: string[]; strategies: string[] }>
> = {
  'mitre:atlas': MITRE_ATLAS_MAPPING,
  'nist:ai:measure': NIST_AI_RMF_MAPPING,
  'owasp:api': OWASP_API_TOP_10_MAPPING,
  'owasp:llm': OWASP_LLM_TOP_10_MAPPING,
};

export const DEFAULT_STRATEGIES = ['jailbreak', 'jailbreak:composite'] as const;
export type DefaultStrategy = (typeof DEFAULT_STRATEGIES)[number];

export const MULTI_TURN_STRATEGIES = ['crescendo', 'goat'] as const;
export type MultiTurnStrategy = (typeof MULTI_TURN_STRATEGIES)[number];

export const AGENTIC_STRATEGIES = ['jailbreak', 'jailbreak:tree', 'crescendo', 'goat'] as const;
export type AgenticStrategy = (typeof AGENTIC_STRATEGIES)[number];

export const ADDITIONAL_STRATEGIES = [
  'prompt-injection',
  'ascii-smuggling',
  'base64',
  'citation',
  'crescendo',
  'goat',
  'jailbreak:tree',
  'leetspeak',
  'math-prompt',
  'multilingual',
  'rot13',
  'best-of-n',
] as const;
export type AdditionalStrategy = (typeof ADDITIONAL_STRATEGIES)[number];

export const ALL_STRATEGIES = [
  'basic',
  'default',
  ...DEFAULT_STRATEGIES,
  ...ADDITIONAL_STRATEGIES,
] as const;
export type Strategy = (typeof ALL_STRATEGIES)[number];

export const subCategoryDescriptions: Record<Plugin | Strategy, string> = {
  default: 'Standard security testing plugins',
  'ascii-smuggling': 'Tests vulnerability to Unicode tag-based instruction smuggling attacks',
  base64: 'Tests handling of Base64-encoded malicious payloads',
  basic: 'Single-shot baseline security tests without optimization',
  beavertails: 'Tests handling of malicious prompts from the BeaverTails dataset',
  'best-of-n': 'Jailbreak technique published by Anthropic and Stanford',
  bfla: 'Tests for broken function-level authorization vulnerabilities (OWASP API 5)',
  bola: 'Tests for broken object-level authorization vulnerabilities (OWASP API 1)',
  citation: 'Exploits academic authority bias to bypass content filters',
  competitors: 'Tests for unauthorized competitor mentions and endorsements',
  contracts: 'Tests for unauthorized contractual commitments and legal exposure',
  crescendo: 'Multi-turn attack strategy that gradually escalates malicious intent',
  'cross-session-leak': 'Tests for information leakage between user sessions',
  'debug-access': 'Tests for exposed debugging interfaces and commands',
  'divergent-repetition':
    'Tests for training data leaks through repetitive pattern exploitation that causes model divergence',
  'excessive-agency': 'Tests for unauthorized actions beyond defined system boundaries',
  goat: 'Dynamic multi-turn attack generation using adversarial techniques',
  hallucination: 'Tests for fabrication of false or misleading information',
  harmful: 'Tests handling of malicious content across multiple categories',
  'harmful:chemical-biological-weapons': 'Tests handling of WMD-related content',
  'harmful:child-exploitation': 'Tests handling of child exploitation content',
  'harmful:copyright-violations': 'Tests handling of intellectual property violations',
  'harmful:cybercrime': 'Tests handling of cybercrime-related content',
  'harmful:graphic-content': 'Tests handling of graphic or violent content',
  'harmful:harassment-bullying': 'Tests handling of harassment and bullying content',
  'harmful:hate': 'Tests handling of hate speech and discriminatory content',
  'harmful:illegal-activities': 'Tests handling of general illegal activities',
  'harmful:illegal-drugs': 'Tests handling of illegal drug-related content',
  'harmful:indiscriminate-weapons': 'Tests handling of weapons-related content',
  'harmful:insults': 'Tests handling of personal attacks and insults',
  'harmful:intellectual-property': 'Tests handling of IP theft and violations',
  'harmful:misinformation-disinformation': 'Tests handling of false information campaigns',
  'harmful:non-violent-crime': 'Tests handling of non-violent criminal content',
  'harmful:privacy': 'Tests handling of privacy violation attempts',
  'harmful:profanity': 'Tests handling of profane or inappropriate language',
  'harmful:radicalization': 'Tests handling of extremist content and recruitment',
  'harmful:self-harm': 'Tests handling of self-harm and suicide content',
  'harmful:sex-crime': 'Tests handling of sexual crime content',
  'harmful:sexual-content': 'Tests handling of explicit sexual content',
  'harmful:specialized-advice': 'Tests handling of unauthorized professional advice',
  'harmful:unsafe-practices': 'Tests handling of dangerous activity instructions',
  'harmful:violent-crime': 'Tests handling of violent crime content',
  'harmful:illegal-drugs:meth': 'Tests handling of methamphetamine-related content',
  'harmful:cybercrime:malicious-code': 'Tests creation of malicious code',
  'harmful:weapons:ied': 'Tests handling of Improvised Explosive Devices',
  hijacking: 'Tests for unauthorized resource usage and purpose deviation',
  imitation: 'Tests for unauthorized impersonation of entities',
  'indirect-prompt-injection': 'Tests for injection vulnerabilities via untrusted variables',
  intent: 'Tests for manipulation of system behavior via specific prompts',
  jailbreak: 'Single-shot optimization of safety bypass techniques',
  'jailbreak:composite': 'Combines multiple jailbreak techniques for enhanced effectiveness',
  'jailbreak:tree': 'Tree-based search for optimal safety bypass vectors',
  leetspeak: 'Tests handling of leetspeak-encoded malicious content',
  'math-prompt': 'Tests handling of mathematical notation-based attacks',
  multilingual: 'Tests handling of attacks across multiple languages',
  overreliance: 'Tests for overreliance on system assumptions',
  pii: 'Tests handling of personal identifiable information',
  'pii:api-db': 'Tests for PII exposure via API/database access',
  'pii:direct': 'Tests for direct PII exposure vulnerabilities',
  'pii:session': 'Tests for PII exposure in session data',
  'pii:social': 'Tests for PII exposure via social engineering',
  pliny: 'Tests handling of common prompt injections',
  policy: 'Tests compliance with custom security policies',
  politics: 'Tests handling of political content and bias',
  'prompt-extraction': 'Tests for system prompt disclosure vulnerabilities',
  'prompt-injection': 'Tests for direct prompt injection vulnerabilities',
  rbac: 'Tests role-based access control implementation',
  religion: 'Tests handling of religious content and bias',
  rot13: 'Tests handling of ROT13-encoded malicious content',
  'shell-injection': 'Tests for command injection vulnerabilities',
  'sql-injection': 'Tests for SQL injection vulnerabilities',
  ssrf: 'Tests for server-side request forgery vulnerabilities',
<<<<<<< HEAD
  'system-prompt-override': 'Tests for system prompt override vulnerabilities',
=======
  cyberseceval: "Tests prompt injection attacks from Meta's CyberSecEval dataset",
>>>>>>> eeac2a70
};

// These names are displayed in risk cards and in the table
export const displayNameOverrides: Record<Plugin | Strategy, string> = {
  'ascii-smuggling': 'ASCII Smuggling',
  base64: 'Base64 Payload Encoding',
  basic: 'Baseline Testing',
  beavertails: 'BeaverTails Dataset',
  'best-of-n': 'Best-of-N',
  bfla: 'Function-Level Authorization Bypass',
  bola: 'Object-Level Authorization Bypass',
  competitors: 'Competitors',
  contracts: 'Unauthorized Commitments',
  citation: 'Authority Bias Exploitation',
  crescendo: 'Multi-Turn Crescendo',
  'cross-session-leak': 'Cross-Session Data Leakage',
  'debug-access': 'Debug Interface Exposure',
  default: 'Standard Security Suite',
  'divergent-repetition': 'Divergent Repetition',
  'excessive-agency': 'Excessive Agency',
  goat: 'Generative Offensive Agent Tester',
  hallucination: 'False Information (Hallucination)',
  harmful: 'Malicious Content Suite',
  'harmful:chemical-biological-weapons': 'WMD Content',
  'harmful:child-exploitation': 'Child Exploitation',
  'harmful:copyright-violations': 'IP Violations',
  'harmful:cybercrime': 'Cybercrime',
  'harmful:graphic-content': 'Graphic Content',
  'harmful:harassment-bullying': 'Harassment',
  'harmful:hate': 'Hate Speech',
  'harmful:illegal-activities': 'Illegal Activity',
  'harmful:illegal-drugs': 'Drug-Related Content',
  'harmful:indiscriminate-weapons': 'Weapons Content',
  'harmful:insults': 'Personal Attacks',
  'harmful:intellectual-property': 'IP Theft',
  'harmful:misinformation-disinformation': 'Disinformation Campaigns',
  'harmful:non-violent-crime': 'Non-Violent Crime',
  'harmful:privacy': 'Privacy Violation',
  'harmful:profanity': 'Profanity',
  'harmful:radicalization': 'Extremist Content',
  'harmful:self-harm': 'Self-Harm',
  'harmful:sex-crime': 'Sexual Crime Content',
  'harmful:sexual-content': 'Explicit Content',
  'harmful:specialized-advice': 'Unauthorized Advice',
  'harmful:unsafe-practices': 'Dangerous Activity Content',
  'harmful:violent-crime': 'Violent Crime Content',
  'harmful:illegal-drugs:meth': 'Methamphetamine Content',
  'harmful:cybercrime:malicious-code': 'Malicious Code',
  'harmful:weapons:ied': 'Improvised Explosive Devices',
  hijacking: 'Resource Hijacking',
  imitation: 'Entity Impersonation',
  'indirect-prompt-injection': 'Indirect Prompt Injection',
  intent: 'Intent',
  jailbreak: 'Single-shot Optimization',
  'jailbreak:composite': 'Multi-Vector Safety Bypass',
  'jailbreak:tree': 'Tree-Based Attack Search',
  leetspeak: 'Leetspeak Payload Encoding',
  'math-prompt': 'Mathematical Notation Attack',
  multilingual: 'Cross-Language Attack',
  overreliance: 'Overreliance',
  pii: 'PII Protection Suite',
  'pii:api-db': 'PII via API/Database',
  'pii:direct': 'PII via Direct Exposure',
  'pii:session': 'PII via Session Data',
  'pii:social': 'PII via Social Engineering',
  pliny: 'Common Prompt Injections',
  policy: 'Policy Compliance',
  politics: 'Political Bias',
  'prompt-extraction': 'System Prompt Disclosure',
  'prompt-injection': 'Direct Prompt Injection',
  rbac: 'RBAC Implementation',
  religion: 'Religious Bias',
  rot13: 'ROT13 Payload Encoding',
  'shell-injection': 'Command Injection',
  'sql-injection': 'SQL Injection',
  ssrf: 'SSRF Vulnerability',
<<<<<<< HEAD
  'system-prompt-override': 'System Prompt Override',
=======
  'divergent-repetition': 'Divergent Repetition',
  cyberseceval: 'CyberSecEval Dataset',
>>>>>>> eeac2a70
};

export enum Severity {
  Critical = 'critical',
  High = 'high',
  Medium = 'medium',
  Low = 'low',
}

export const severityDisplayNames: Record<Severity, string> = {
  [Severity.Critical]: 'Critical',
  [Severity.High]: 'High',
  [Severity.Medium]: 'Medium',
  [Severity.Low]: 'Low',
};

/*
 * Default severity values for each plugin.
 * Use getRiskCategorySeverityMap() whenever possible to respect the user's severity settings.
 */
export const riskCategorySeverityMap: Record<Plugin, Severity> = {
  'ascii-smuggling': Severity.Low,
  beavertails: Severity.Low,
  bfla: Severity.High,
  bola: Severity.High,
  competitors: Severity.Low,
  contracts: Severity.Medium,
  'cross-session-leak': Severity.Medium,
  'debug-access': Severity.High,
  default: Severity.Low,
  'divergent-repetition': Severity.Medium,
  'excessive-agency': Severity.Medium,
  hallucination: Severity.Medium,
  harmful: Severity.Medium,
  'harmful:chemical-biological-weapons': Severity.High,
  'harmful:child-exploitation': Severity.Critical,
  'harmful:copyright-violations': Severity.Low,
  'harmful:cybercrime': Severity.Low,
  'harmful:graphic-content': Severity.Medium,
  'harmful:harassment-bullying': Severity.Low,
  'harmful:hate': Severity.Critical,
  'harmful:illegal-activities': Severity.Medium,
  'harmful:illegal-drugs': Severity.Medium,
  'harmful:indiscriminate-weapons': Severity.Medium,
  'harmful:insults': Severity.Low,
  'harmful:intellectual-property': Severity.Medium,
  'harmful:misinformation-disinformation': Severity.Medium,
  'harmful:non-violent-crime': Severity.Medium,
  'harmful:privacy': Severity.High,
  'harmful:profanity': Severity.Low,
  'harmful:radicalization': Severity.Low,
  'harmful:self-harm': Severity.Critical,
  'harmful:sex-crime': Severity.High,
  'harmful:sexual-content': Severity.Medium,
  'harmful:specialized-advice': Severity.Medium,
  'harmful:unsafe-practices': Severity.Low,
  'harmful:violent-crime': Severity.High,
  'harmful:illegal-drugs:meth': Severity.Low,
  'harmful:cybercrime:malicious-code': Severity.Low,
  'harmful:weapons:ied': Severity.Low,
  hijacking: Severity.High,
  imitation: Severity.Low,
  'indirect-prompt-injection': Severity.High,
  intent: Severity.High,
  overreliance: Severity.Low,
  pii: Severity.High,
  'pii:api-db': Severity.High,
  'pii:direct': Severity.High,
  'pii:session': Severity.High,
  'pii:social': Severity.High,
  pliny: Severity.Medium,
  policy: Severity.High,
  politics: Severity.Low,
  'prompt-extraction': Severity.Medium,
  rbac: Severity.High,
  religion: Severity.Low,
  'shell-injection': Severity.High,
  'sql-injection': Severity.High,
  ssrf: Severity.High,
<<<<<<< HEAD
  'system-prompt-override': Severity.High,
=======
  'divergent-repetition': Severity.Medium,
  cyberseceval: Severity.Medium,
>>>>>>> eeac2a70
};

export const riskCategories: Record<string, Plugin[]> = {
  'Security & Access Control': [
    // System security
    'bola',
    'bfla',
    'rbac',
    'debug-access',
    'shell-injection',
    'sql-injection',
    'ssrf',
    'indirect-prompt-injection',
    'ascii-smuggling',
    'hijacking',

    // Data protection
    'pii',
    'pii:api-db',
    'pii:direct',
    'pii:session',
    'pii:social',
    'cross-session-leak',
    'harmful:privacy',
    'prompt-extraction',
    'divergent-repetition',
  ],

  'Compliance & Legal': [
    'harmful:intellectual-property',
    'harmful:copyright-violations',
    'contracts',
    'harmful:specialized-advice',
    'harmful:violent-crime',
    'harmful:non-violent-crime',
    'harmful:sex-crime',
    'harmful:cybercrime',
    'harmful:cybercrime:malicious-code',
    'harmful:illegal-activities',
    'harmful:illegal-drugs',
    'harmful:illegal-drugs:meth',
    'harmful:chemical-biological-weapons',
    'harmful:indiscriminate-weapons',
    'harmful:weapons:ied',
    'harmful:unsafe-practices',
  ],

  'Trust & Safety': [
    'hijacking',
    'harmful:child-exploitation',
    'harmful:graphic-content',
    'harmful:hate',
    'harmful:sexual-content',
    'harmful:self-harm',
    'harmful:profanity',
    'harmful:harassment-bullying',
    'harmful:insults',
    'harmful:radicalization',
    'politics',
    'religion',
    'pliny',
    'beavertails',
    'cyberseceval',
  ],

  Brand: [
    'policy',
    'intent',
    'competitors',
    'harmful:misinformation-disinformation',
    'hallucination',
    'overreliance',
    'excessive-agency',
    'imitation',
  ],
};

export const categoryDescriptions = {
  'Security & Access Control': 'Data protection, access control, and system security risks.',
  'Content Safety & Moderation': 'Harmful, inappropriate, or offensive content generation risks.',
  'Compliance & Legal': 'Regulatory compliance, legal, and policy violation risks.',
  'Output Quality & Trust': 'Output reliability, accuracy, and brand reputation risks.',
};

export type TopLevelCategory = keyof typeof riskCategories;

export const categoryMapReverse = Object.entries(riskCategories).reduce(
  (acc, [category, harms]) => {
    harms.forEach((harm) => {
      acc[harm] = category;
    });
    return acc;
  },
  {} as Record<string, string>,
);

export const categoryLabels = Object.keys(categoryMapReverse);

// Map from plugin name to metric name or harm category
export const categoryAliases: Record<Plugin, string> = {
  'ascii-smuggling': 'AsciiSmuggling',
  beavertails: 'BeaverTails',
  bfla: 'BFLAEnforcement',
  bola: 'BOLAEnforcement',
  competitors: 'CompetitorEndorsement',
  contracts: 'ContractualCommitment',
  'cross-session-leak': 'CrossSessionLeak',
  'debug-access': 'DebugAccess',
  default: 'Default',
  'divergent-repetition': 'DivergentRepetition',
  'excessive-agency': 'ExcessiveAgency',
  hallucination: 'Hallucination',
  harmful: 'Harmful',
  'harmful:child-exploitation': 'Child Exploitation',
  'harmful:chemical-biological-weapons': 'Chemical & Biological Weapons',
  'harmful:copyright-violations': 'Copyright Violations - Copyrighted text',
  'harmful:cybercrime': 'Cybercrime & Unauthorized Intrusion - Hacking and Malware',
  'harmful:graphic-content': 'Graphic & age-restricted content',
  'harmful:harassment-bullying': 'Harassment & Bullying',
  'harmful:hate': 'Hate',
  'harmful:illegal-activities': 'Illegal Activities - Fraud & scams',
  'harmful:illegal-drugs': 'Illegal Drugs',
  'harmful:indiscriminate-weapons': 'Indiscriminate Weapons',
  'harmful:insults': 'Insults and personal attacks',
  'harmful:intellectual-property': 'Intellectual Property violation',
  'harmful:misinformation-disinformation':
    'Misinformation & Disinformation - Harmful lies and propaganda',
  'harmful:non-violent-crime': 'Non-Violent Crimes',
  'harmful:privacy': 'Privacy violations',
  'harmful:profanity': 'Requests containing profanity',
  'harmful:radicalization': 'Radicalization',
  'harmful:self-harm': 'Self-Harm',
  'harmful:sex-crime': 'Sex Crimes',
  'harmful:sexual-content': 'Sexual Content',
  'harmful:specialized-advice': 'Specialized Advice - Financial',
  'harmful:unsafe-practices': 'Promotion of unsafe practices',
  'harmful:violent-crime': 'Violent Crimes',
  'harmful:illegal-drugs:meth': 'Methamphetamine',
  'harmful:cybercrime:malicious-code': 'Malicious Code',
  'harmful:weapons:ied': 'Improvised Explosive Devices',
  hijacking: 'Hijacking',
  imitation: 'Imitation',
  'indirect-prompt-injection': 'Indirect Prompt Injection',
  intent: 'Intent',
  overreliance: 'Overreliance',
  pii: 'PIILeak',
  'pii:api-db': 'PIILeak',
  'pii:direct': 'PIILeak',
  'pii:session': 'PIILeak',
  'pii:social': 'PIILeak',
  pliny: 'Pliny',
  policy: 'PolicyViolation',
  politics: 'PoliticalStatement',
  'prompt-extraction': 'PromptExtraction',
  rbac: 'RbacEnforcement',
  religion: 'Religion',
  'shell-injection': 'ShellInjection',
  'sql-injection': 'SqlInjection',
  ssrf: 'SSRFEnforcement',
<<<<<<< HEAD
  'system-prompt-override': 'System Prompt Override',
=======
  cyberseceval: 'CyberSecEval',
>>>>>>> eeac2a70
};

export const categoryAliasesReverse = Object.entries(categoryAliases).reduce(
  (acc, [key, value]) => {
    acc[value] = key;
    return acc;
  },
  {} as Record<string, string>,
);

export const pluginDescriptions: Record<Plugin, string> = {
  'ascii-smuggling':
    'Tests system resilience against Unicode tag-based instruction smuggling attacks that can bypass content filters and security controls',
  beavertails: 'Tests handling of malicious prompts from the BeaverTails dataset',
  bfla: 'Evaluates function-level authorization controls to identify privilege escalation vulnerabilities (OWASP API Security Top 10 #5)',
  bola: 'Tests object-level authorization mechanisms to detect unauthorized data access vulnerabilities (OWASP API Security Top 10 #1)',
  competitors:
    'Assesses system protection against unauthorized competitor endorsements and brand security risks',
  contracts: 'Evaluates safeguards against unauthorized contractual commitments and legal exposure',
  'cross-session-leak':
    'Tests for information leakage vulnerabilities between different user sessions',
  'debug-access':
    'Identifies exposed debugging interfaces and unauthorized command execution vectors',
  default: 'Executes comprehensive baseline security testing across multiple risk categories',
  'excessive-agency': 'Evaluates system boundary enforcement and unauthorized action prevention',
  'divergent-repetition':
    'Tests repetitive patterns that can cause the model to diverge from normal behavior and leak training data',
  hallucination: 'Tests system resilience against false information generation and propagation',
  harmful: 'Comprehensive suite for testing handling of various categories of malicious content',
  hijacking: 'Assesses protection against unauthorized resource usage and purpose deviation',
  imitation: 'Tests safeguards against unauthorized entity impersonation attempts',
  'indirect-prompt-injection':
    'Evaluates vulnerability to injection attacks via untrusted variables',
  intent: 'Tests system resilience against specific manipulation attempts',
  overreliance: 'Assesses overreliance on system assumptions',
  pii: 'Comprehensive evaluation of personal identifiable information protection',
  'pii:api-db': 'Tests for PII exposure through API and database access vectors',
  'pii:direct': 'Evaluates direct PII exposure vulnerabilities',
  'pii:session': 'Tests for PII leakage in session data',
  'pii:social': 'Assesses PII exposure through social engineering vectors',
  pliny: 'Tests handling of common prompt injections',
  policy: 'Validates compliance with custom security policies and controls',
  politics: 'Tests handling of political content and bias mitigation',
  'prompt-extraction': 'Evaluates protection against system prompt disclosure attempts',
  rbac: 'Tests implementation of role-based access control mechanisms',
  religion: 'Assesses handling of religious content and bias mitigation',
  'shell-injection': 'Tests protection against command injection vulnerabilities',
  'sql-injection': 'Evaluates resilience against SQL injection attacks',
  ssrf: 'Tests for server-side request forgery vulnerabilities',
  'system-prompt-override': 'Tests for system prompt override vulnerabilities',
  'harmful:chemical-biological-weapons': 'Tests detection and response to WMD-related content',
  'harmful:child-exploitation': 'Tests handling of child exploitation content',
  'harmful:copyright-violations': 'Tests handling of intellectual property violations',
  'harmful:cybercrime': 'Tests detection of cybercrime-related content',
  'harmful:graphic-content': 'Tests handling of graphic or violent content',
  'harmful:harassment-bullying': 'Tests handling of harassment and bullying content',
  'harmful:hate': 'Tests handling of hate speech and discriminatory content',
  'harmful:illegal-activities': 'Tests handling of illegal activity content',
  'harmful:illegal-drugs': 'Tests handling of drug-related content',
  'harmful:illegal-drugs:meth': 'Tests handling of methamphetamine-related content',
  'harmful:cybercrime:malicious-code': 'Tests creation of malicious code',
  'harmful:indiscriminate-weapons': 'Tests handling of weapons-related content',
  'harmful:weapons:ied': 'Tests handling of Improvised Explosive Devices',
  'harmful:insults': 'Tests handling of personal attacks and insults',
  'harmful:intellectual-property': 'Tests handling of IP theft attempts',
  'harmful:misinformation-disinformation': 'Tests handling of disinformation campaigns',
  'harmful:non-violent-crime': 'Tests handling of non-violent criminal content',
  'harmful:privacy': 'Tests handling of privacy violation attempts',
  'harmful:profanity': 'Tests handling of profane content',
  'harmful:radicalization': 'Tests handling of extremist content',
  'harmful:self-harm': 'Tests handling of self-harm content',
  'harmful:sex-crime': 'Tests handling of sexual crime content',
  'harmful:sexual-content': 'Tests handling of explicit sexual content',
  'harmful:specialized-advice': 'Tests handling of unauthorized professional advice',
  'harmful:unsafe-practices': 'Tests handling of dangerous activity instructions',
  'harmful:violent-crime': 'Tests handling of violent crime content',
  cyberseceval: "Tests prompt injection attacks from Meta's CyberSecEval dataset",
};

export const strategyDescriptions: Record<Strategy, string> = {
  'ascii-smuggling': 'Evaluates system resilience against Unicode tag-based instruction smuggling',
  base64: 'Tests detection and handling of Base64-encoded malicious payloads',
  basic: 'Establishes baseline security posture through fundamental test cases',
  'best-of-n': 'Jailbreak technique published by Anthropic and Stanford',
  citation: 'Exploits academic authority bias to circumvent content filtering mechanisms',
  crescendo: 'Executes progressive multi-turn attacks with escalating malicious intent',
  default: 'Applies standard security testing methodology',
  goat: 'Deploys dynamic attack generation using advanced adversarial techniques',
  jailbreak: 'Optimizes single-turn attacks to bypass security controls',
  'jailbreak:composite': 'Chains multiple attack vectors for enhanced effectiveness',
  'jailbreak:tree': 'Implements tree-based search for optimal attack paths',
  leetspeak: 'Assesses handling of leetspeak-encoded malicious content',
  'math-prompt': 'Tests resilience against mathematical notation-based attacks',
  multilingual: 'Evaluates cross-language attack vector handling',
  'prompt-injection': 'Tests direct prompt injection vulnerability detection',
  rot13: 'Assesses handling of ROT13-encoded malicious payloads',
};

export const strategyDisplayNames: Record<Strategy, string> = {
  'ascii-smuggling': 'ASCII Smuggling',
  base64: 'Base64 Encoding',
  basic: 'Basic',
  'best-of-n': 'Best-of-N',
  citation: 'Authority Bias',
  crescendo: 'Multi-turn Crescendo',
  default: 'Basic',
  goat: 'Generative Offensive Agent Tester',
  'jailbreak:composite': 'Composite Jailbreaks',
  'jailbreak:tree': 'Tree-based Optimization',
  jailbreak: 'Single-shot Optimization',
  leetspeak: 'Leetspeak Encoding',
  'math-prompt': 'Mathematical Encoding',
  multilingual: 'Multilingual Encoding',
  'prompt-injection': 'Prompt Injection',
  rot13: 'ROT13 Encoding',
};

export const PLUGIN_PRESET_DESCRIPTIONS: Record<string, string> = {
  Default: 'Promptfoo recommended',
  NIST: 'NIST AI Risk Management Framework',
  'OWASP LLM': 'OWASP LLM Top 10',
  'OWASP API': 'OWASP API Top 10',
  MITRE: 'MITRE ATLAS framework',
  Custom: 'Choose your own plugins',
} as const;<|MERGE_RESOLUTION|>--- conflicted
+++ resolved
@@ -484,6 +484,7 @@
   contracts: 'Tests for unauthorized contractual commitments and legal exposure',
   crescendo: 'Multi-turn attack strategy that gradually escalates malicious intent',
   'cross-session-leak': 'Tests for information leakage between user sessions',
+  cyberseceval: "Tests prompt injection attacks from Meta's CyberSecEval dataset",
   'debug-access': 'Tests for exposed debugging interfaces and commands',
   'divergent-repetition':
     'Tests for training data leaks through repetitive pattern exploitation that causes model divergence',
@@ -544,11 +545,7 @@
   'shell-injection': 'Tests for command injection vulnerabilities',
   'sql-injection': 'Tests for SQL injection vulnerabilities',
   ssrf: 'Tests for server-side request forgery vulnerabilities',
-<<<<<<< HEAD
   'system-prompt-override': 'Tests for system prompt override vulnerabilities',
-=======
-  cyberseceval: "Tests prompt injection attacks from Meta's CyberSecEval dataset",
->>>>>>> eeac2a70
 };
 
 // These names are displayed in risk cards and in the table
@@ -565,6 +562,7 @@
   citation: 'Authority Bias Exploitation',
   crescendo: 'Multi-Turn Crescendo',
   'cross-session-leak': 'Cross-Session Data Leakage',
+  cyberseceval: 'CyberSecEval Dataset',
   'debug-access': 'Debug Interface Exposure',
   default: 'Standard Security Suite',
   'divergent-repetition': 'Divergent Repetition',
@@ -625,12 +623,7 @@
   'shell-injection': 'Command Injection',
   'sql-injection': 'SQL Injection',
   ssrf: 'SSRF Vulnerability',
-<<<<<<< HEAD
   'system-prompt-override': 'System Prompt Override',
-=======
-  'divergent-repetition': 'Divergent Repetition',
-  cyberseceval: 'CyberSecEval Dataset',
->>>>>>> eeac2a70
 };
 
 export enum Severity {
@@ -659,6 +652,7 @@
   competitors: Severity.Low,
   contracts: Severity.Medium,
   'cross-session-leak': Severity.Medium,
+  cyberseceval: Severity.Medium,
   'debug-access': Severity.High,
   default: Severity.Low,
   'divergent-repetition': Severity.Medium,
@@ -710,12 +704,7 @@
   'shell-injection': Severity.High,
   'sql-injection': Severity.High,
   ssrf: Severity.High,
-<<<<<<< HEAD
   'system-prompt-override': Severity.High,
-=======
-  'divergent-repetition': Severity.Medium,
-  cyberseceval: Severity.Medium,
->>>>>>> eeac2a70
 };
 
 export const riskCategories: Record<string, Plugin[]> = {
@@ -823,6 +812,7 @@
   competitors: 'CompetitorEndorsement',
   contracts: 'ContractualCommitment',
   'cross-session-leak': 'CrossSessionLeak',
+  cyberseceval: 'CyberSecEval',
   'debug-access': 'DebugAccess',
   default: 'Default',
   'divergent-repetition': 'DivergentRepetition',
@@ -875,11 +865,7 @@
   'shell-injection': 'ShellInjection',
   'sql-injection': 'SqlInjection',
   ssrf: 'SSRFEnforcement',
-<<<<<<< HEAD
   'system-prompt-override': 'System Prompt Override',
-=======
-  cyberseceval: 'CyberSecEval',
->>>>>>> eeac2a70
 };
 
 export const categoryAliasesReverse = Object.entries(categoryAliases).reduce(
