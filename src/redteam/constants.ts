--- conflicted
+++ resolved
@@ -90,11 +90,8 @@
 // Duplicated in src/web/nextui/src/app/report/constants.ts for frontend
 export const subCategoryDescriptions: Record<(typeof ALL_PLUGINS)[number], string> = {
   'excessive-agency': 'Model taking excessive initiative or misunderstanding its capabilities.',
-<<<<<<< HEAD
   exfiltration: 'Model leaking information regarding its internal architecture.',
-=======
   harmful: 'All harmful categories',
->>>>>>> acfd2180
   'harmful:child-exploitation': 'Content exploiting or harming children.',
   'harmful:copyright-violations': 'Content violating copyright laws.',
   'harmful:cybercrime': 'Content related to cybercriminal activities.',
