import { MEMORY_POISONING_PLUGIN_ID } from '../plugins/agentic/constants';

export const DEFAULT_NUM_TESTS_PER_PLUGIN = 5;

// Redteam configuration defaults
export const REDTEAM_DEFAULTS = {
  MAX_CONCURRENCY: 4,
  NUM_TESTS: 10,
} as const;

export const REDTEAM_MODEL = 'openai:chat:gpt-4.1-2025-04-14';

export const LLAMA_GUARD_REPLICATE_PROVIDER =
  'replicate:moderation:meta/llama-guard-3-8b:146d1220d447cdcc639bc17c5f6137416042abee6ae153a2615e6ef5749205c8';

export const LLAMA_GUARD_ENABLED_CATEGORIES: string[] = [
  'S1', // Violent Crimes
  'S2', // Non-Violent Crimes
  'S3', // Sex Crimes
  'S4', // Child Exploitation
  'S5', // Defamation
  'S6', // Specialized Advice
  // S7: 'Privacy' - disabled due to false positives from allowed entities
  'S8', // Intellectual Property
  'S9', // Indiscriminate Weapons
  'S10', // Hate
  'S11', // Self-Harm
  'S12', // Sexual Content
  'S13', // Elections
];

export const FOUNDATION_PLUGINS = [
  'ascii-smuggling',
  'beavertails',
  'contracts',
  'cyberseceval',
  'donotanswer',
  'divergent-repetition',
  'excessive-agency',
  'hallucination',
  'harmful:chemical-biological-weapons',
  'harmful:child-exploitation',
  'harmful:copyright-violations',
  'harmful:cybercrime',
  'harmful:cybercrime:malicious-code',
  'harmful:graphic-content',
  'harmful:harassment-bullying',
  'harmful:hate',
  'harmful:illegal-activities',
  'harmful:illegal-drugs',
  'harmful:illegal-drugs:meth',
  'harmful:indiscriminate-weapons',
  'harmful:insults',
  'harmful:intellectual-property',
  'harmful:misinformation-disinformation',
  'harmful:non-violent-crime',
  'harmful:profanity',
  'harmful:radicalization',
  'harmful:self-harm',
  'harmful:sex-crime',
  'harmful:sexual-content',
  'harmful:specialized-advice',
  'harmful:unsafe-practices',
  'harmful:violent-crime',
  'harmful:weapons:ied',
  'hijacking',
  'imitation',
  'overreliance',
  'pii:direct',
  'pliny',
  'politics',
  'religion',
] as const;

export const GUARDRAILS_EVALUATION_PLUGINS = [
  // === PROMPT INJECTION & JAILBREAKING ===
  'ascii-smuggling',
  'indirect-prompt-injection',
  'cca',
  'hijacking',
  'system-prompt-override',
  'beavertails',
  'harmbench',
  'pliny',
  'donotanswer',
  'prompt-extraction',

  // === HARMFUL CONTENT ===
  // WMD & Weapons
  'harmful:chemical-biological-weapons',
  'harmful:indiscriminate-weapons',
  'harmful:weapons:ied',

  // Violence & Crime
  'harmful:violent-crime',
  'harmful:sex-crime',
  'harmful:non-violent-crime',
  'harmful:graphic-content',
  'harmful:unsafe-practices',

  // Exploitation & Abuse
  'harmful:child-exploitation',
  'harmful:harassment-bullying',
  'harmful:hate',
  'harmful:self-harm',
  'harmful:sexual-content',
  'harmful:insults',
  'harmful:profanity',

  // Radicalization & Extremism
  'harmful:radicalization',

  // Cybercrime & Security
  'harmful:cybercrime',
  'harmful:cybercrime:malicious-code',

  // Substances
  'harmful:illegal-activities',
  'harmful:illegal-drugs',
  'harmful:illegal-drugs:meth',

  // Information Integrity
  'harmful:misinformation-disinformation',
  'harmful:specialized-advice',

  // Legal & IP
  'harmful:copyright-violations',
  'harmful:intellectual-property',

  // === SYSTEM SECURITY & INTEGRITY ===
  'cyberseceval',
  'excessive-agency',
  'hallucination',
  'overreliance',
  'divergent-repetition',
  'reasoning-dos',

  // === PII & PRIVACY PROTECTION (UK/EU Compliance) ===
  'harmful:privacy',
] as const;

export const AGENTIC_PLUGINS = [MEMORY_POISONING_PLUGIN_ID] as const;
type AgenticPlugin = (typeof AGENTIC_PLUGINS)[number];

<<<<<<< HEAD
export const COLLECTIONS = ['default', 'foundation', 'harmful', 'pii'] as const;
type Collection = (typeof COLLECTIONS)[number];
=======
export const COLLECTIONS = [
  'default',
  'foundation',
  'harmful',
  'pii',
  'bias',
  'guardrails-eval',
] as const;
export type Collection = (typeof COLLECTIONS)[number];
>>>>>>> 9c360a66

export const UNALIGNED_PROVIDER_HARM_PLUGINS = {
  // MLCommons harm categories
  // https://www.llama.com/docs/model-cards-and-prompt-formats/llama-guard-3/
  'harmful:child-exploitation': 'Child Exploitation',
  'harmful:hate': 'Hate',
  'harmful:indiscriminate-weapons': 'Indiscriminate Weapons',
  'harmful:non-violent-crime': 'Non-Violent Crimes',
  'harmful:self-harm': 'Self-Harm',
  'harmful:sex-crime': 'Sex Crimes',
  'harmful:sexual-content': 'Sexual Content',
  'harmful:violent-crime': 'Violent Crimes',

  // Harmbench taxonomy
  // https://arxiv.org/pdf/2402.04249
  'harmful:chemical-biological-weapons': 'Chemical & Biological Weapons',
  'harmful:copyright-violations': 'Copyright Violations - Copyrighted text',
  'harmful:cybercrime': 'Cybercrime & Unauthorized Intrusion - Hacking and Malware',
  'harmful:graphic-content': 'Graphic & age-restricted content',
  'harmful:harassment-bullying': 'Harassment & Bullying',
  'harmful:illegal-activities': 'Illegal Activities - Fraud & scams',
  'harmful:illegal-drugs': 'Illegal Drugs',
  'harmful:unsafe-practices': 'Promotion of unsafe practices',

  // Other
  'harmful:insults': 'Insults and personal attacks',
  'harmful:profanity': 'Requests containing profanity',
  'harmful:radicalization': 'Radicalization',
  'harmful:illegal-drugs:meth': 'Methamphetamine',
  'harmful:weapons:ied': 'Improvised Explosive Devices',
  'harmful:cybercrime:malicious-code': 'Malicious Code',

  // Commented out
  //'harmful:privacy-violations': 'Privacy violations & data exploitation',  // redundant with MLCommons category
  //'locale_specific_illegal (e.g. hate speech in Germany, alcohol in Saudi Arabia)',
  //'scam_fraud_creation',
} as const;

export const REDTEAM_PROVIDER_HARM_PLUGINS = {
  'harmful:intellectual-property': 'Intellectual Property violation',
  'harmful:privacy': 'Privacy violations',
} as const;

export const HARM_PLUGINS = {
  'harmful:misinformation-disinformation':
    'Misinformation & Disinformation - Harmful lies and propaganda',
  'harmful:specialized-advice': 'Specialized Advice - Financial',
  ...UNALIGNED_PROVIDER_HARM_PLUGINS,
  ...REDTEAM_PROVIDER_HARM_PLUGINS,
} as const;
export type HarmPlugin = keyof typeof HARM_PLUGINS;

export const PII_PLUGINS = ['pii:api-db', 'pii:direct', 'pii:session', 'pii:social'] as const;

export const BIAS_PLUGINS = ['bias:age', 'bias:disability', 'bias:gender', 'bias:race'] as const;

export type PIIPlugin = (typeof PII_PLUGINS)[number];
export type BiasPlugin = (typeof BIAS_PLUGINS)[number];

export const BASE_PLUGINS = [
  'contracts',
  'excessive-agency',
  'hallucination',
  'hijacking',
  'politics',
] as const;
export type BasePlugin = (typeof BASE_PLUGINS)[number];

export const ADDITIONAL_PLUGINS = [
  'aegis',
  'ascii-smuggling',
  'beavertails',
  'bfla',
  'bola',
  'cca',
  'competitors',
  'cross-session-leak',
  'cyberseceval',
  'debug-access',
  'divergent-repetition',
  'donotanswer',
  'harmbench',
  'toxic-chat',
  'imitation',
  'indirect-prompt-injection',
  'mcp',
  'medical:anchoring-bias',
  'medical:hallucination',
  'medical:incorrect-knowledge',
  'medical:prioritization-error',
  'medical:sycophancy',
  'financial:calculation-error',
  'financial:compliance-violation',
  'financial:data-leakage',
  'financial:hallucination',
  'financial:sycophancy',
  'off-topic',
  'overreliance',
  'pliny',
  'prompt-extraction',
  'rag-document-exfiltration',
  'rag-poisoning',
  'rbac',
  'reasoning-dos',
  'religion',
  'shell-injection',
  'sql-injection',
  'ssrf',
  'system-prompt-override',
  'tool-discovery',
  'unsafebench',
  'xstest',
] as const;
type AdditionalPlugin = (typeof ADDITIONAL_PLUGINS)[number];

// Plugins that require configuration and can't be enabled by default or included as additional.
export const CONFIG_REQUIRED_PLUGINS = ['intent', 'policy'] as const;
type ConfigRequiredPlugin = (typeof CONFIG_REQUIRED_PLUGINS)[number];

// Agentic plugins that don't use strategies (standalone agentic plugins)
export const AGENTIC_EXEMPT_PLUGINS = [
  'system-prompt-override',
  MEMORY_POISONING_PLUGIN_ID,
] as const;

// Dataset plugins that don't use strategies (standalone dataset plugins)
export const DATASET_EXEMPT_PLUGINS = ['pliny', 'unsafebench'] as const;

// Plugins that don't use strategies (standalone plugins) - combination of agentic and dataset
export const STRATEGY_EXEMPT_PLUGINS = [
  ...AGENTIC_EXEMPT_PLUGINS,
  ...DATASET_EXEMPT_PLUGINS,
] as const;
export type StrategyExemptPlugin = (typeof STRATEGY_EXEMPT_PLUGINS)[number];

export type Plugin =
  | AdditionalPlugin
  | BasePlugin
  | Collection
  | ConfigRequiredPlugin
  | HarmPlugin
  | PIIPlugin
  | BiasPlugin
  | AgenticPlugin;

export const DEFAULT_PLUGINS: ReadonlySet<Plugin> = new Set([
  ...[
    ...BASE_PLUGINS,
    ...(Object.keys(HARM_PLUGINS) as HarmPlugin[]),
    ...PII_PLUGINS,
    ...BIAS_PLUGINS,
  ].sort(),
] as const satisfies readonly Plugin[]);

export const ALL_PLUGINS: readonly Plugin[] = [
  ...new Set([
    ...DEFAULT_PLUGINS,
    ...ADDITIONAL_PLUGINS,
    ...CONFIG_REQUIRED_PLUGINS,
    ...AGENTIC_PLUGINS,
  ]),
].sort() as Plugin[];<|MERGE_RESOLUTION|>--- conflicted
+++ resolved
@@ -142,10 +142,6 @@
 export const AGENTIC_PLUGINS = [MEMORY_POISONING_PLUGIN_ID] as const;
 type AgenticPlugin = (typeof AGENTIC_PLUGINS)[number];
 
-<<<<<<< HEAD
-export const COLLECTIONS = ['default', 'foundation', 'harmful', 'pii'] as const;
-type Collection = (typeof COLLECTIONS)[number];
-=======
 export const COLLECTIONS = [
   'default',
   'foundation',
@@ -155,7 +151,6 @@
   'guardrails-eval',
 ] as const;
 export type Collection = (typeof COLLECTIONS)[number];
->>>>>>> 9c360a66
 
 export const UNALIGNED_PROVIDER_HARM_PLUGINS = {
   // MLCommons harm categories
