--- conflicted
+++ resolved
@@ -137,13 +137,8 @@
   'harmful:privacy',
 ] as const;
 
-<<<<<<< HEAD
-export const AGENTIC_PLUGINS = [MEMORY_POISONING_PLUGIN_ID] as const;
-type AgenticPlugin = (typeof AGENTIC_PLUGINS)[number];
-=======
 export const AGENTIC_PLUGINS = ['agentic:memory-poisoning'] as const;
 export type AgenticPlugin = (typeof AGENTIC_PLUGINS)[number];
->>>>>>> 3cdff2b8
 
 export const COLLECTIONS = [
   'default',
