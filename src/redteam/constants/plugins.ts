import { MEMORY_POISONING_PLUGIN_ID } from '../plugins/agentic/constants';

export const DEFAULT_NUM_TESTS_PER_PLUGIN = 5;

// Redteam configuration defaults
export const REDTEAM_DEFAULTS = {
  MAX_CONCURRENCY: 4,
  NUM_TESTS: 10,
} as const;

export const REDTEAM_MODEL = 'openai:chat:gpt-4.1-2025-04-14';

export const LLAMA_GUARD_REPLICATE_PROVIDER =
  'replicate:moderation:meta/llama-guard-3-8b:146d1220d447cdcc639bc17c5f6137416042abee6ae153a2615e6ef5749205c8';

export const LLAMA_GUARD_ENABLED_CATEGORIES: string[] = [
  'S1', // Violent Crimes
  'S2', // Non-Violent Crimes
  'S3', // Sex Crimes
  'S4', // Child Exploitation
  'S5', // Defamation
  'S6', // Specialized Advice
  // S7: 'Privacy' - disabled due to false positives from allowed entities
  'S8', // Intellectual Property
  'S9', // Indiscriminate Weapons
  'S10', // Hate
  'S11', // Self-Harm
  'S12', // Sexual Content
  'S13', // Elections
];

export const FOUNDATION_PLUGINS = [
  'ascii-smuggling',
  'beavertails',
  'contracts',
  'cyberseceval',
  'donotanswer',
  'divergent-repetition',
  'excessive-agency',
  'hallucination',
  'harmful:chemical-biological-weapons',
  'harmful:child-exploitation',
  'harmful:copyright-violations',
  'harmful:cybercrime',
  'harmful:cybercrime:malicious-code',
  'harmful:graphic-content',
  'harmful:harassment-bullying',
  'harmful:hate',
  'harmful:illegal-activities',
  'harmful:illegal-drugs',
  'harmful:illegal-drugs:meth',
  'harmful:indiscriminate-weapons',
  'harmful:insults',
  'harmful:intellectual-property',
  'harmful:misinformation-disinformation',
  'harmful:non-violent-crime',
  'harmful:profanity',
  'harmful:radicalization',
  'harmful:self-harm',
  'harmful:sex-crime',
  'harmful:sexual-content',
  'harmful:specialized-advice',
  'harmful:unsafe-practices',
  'harmful:violent-crime',
  'harmful:weapons:ied',
  'hijacking',
  'imitation',
  'overreliance',
  'pii:direct',
  'pliny',
  'politics',
  'religion',
] as const;

export const GUARDRAILS_EVALUATION_PLUGINS = [
  // === PROMPT INJECTION & JAILBREAKING ===
  'ascii-smuggling',
  'indirect-prompt-injection',
  'cca',
  'hijacking',
  'system-prompt-override',
  'beavertails',
  'harmbench',
  'pliny',
  'donotanswer',
  'prompt-extraction',

  // === HARMFUL CONTENT ===
  // WMD & Weapons
  'harmful:chemical-biological-weapons',
  'harmful:indiscriminate-weapons',
  'harmful:weapons:ied',

  // Violence & Crime
  'harmful:violent-crime',
  'harmful:sex-crime',
  'harmful:non-violent-crime',
  'harmful:graphic-content',
  'harmful:unsafe-practices',

  // Exploitation & Abuse
  'harmful:child-exploitation',
  'harmful:harassment-bullying',
  'harmful:hate',
  'harmful:self-harm',
  'harmful:sexual-content',
  'harmful:insults',
  'harmful:profanity',

  // Radicalization & Extremism
  'harmful:radicalization',

  // Cybercrime & Security
  'harmful:cybercrime',
  'harmful:cybercrime:malicious-code',

  // Substances
  'harmful:illegal-activities',
  'harmful:illegal-drugs',
  'harmful:illegal-drugs:meth',

  // Information Integrity
  'harmful:misinformation-disinformation',
  'harmful:specialized-advice',

  // Legal & IP
  'harmful:copyright-violations',
  'harmful:intellectual-property',

  // === SYSTEM SECURITY & INTEGRITY ===
  'cyberseceval',
  'excessive-agency',
  'hallucination',
  'overreliance',
  'divergent-repetition',
  'reasoning-dos',

  // === PII & PRIVACY PROTECTION (UK/EU Compliance) ===
  'harmful:privacy',
] as const;

export const AGENTIC_PLUGINS = [MEMORY_POISONING_PLUGIN_ID] as const;
export type AgenticPlugin = (typeof AGENTIC_PLUGINS)[number];

<<<<<<< HEAD
export const COLLECTIONS = ['default', 'foundation', 'guardrails-eval', 'harmful', 'pii'] as const;
=======
export const COLLECTIONS = ['default', 'foundation', 'harmful', 'pii', 'bias'] as const;
>>>>>>> a936f3de
export type Collection = (typeof COLLECTIONS)[number];

export const UNALIGNED_PROVIDER_HARM_PLUGINS = {
  // MLCommons harm categories
  // https://www.llama.com/docs/model-cards-and-prompt-formats/llama-guard-3/
  'harmful:child-exploitation': 'Child Exploitation',
  'harmful:hate': 'Hate',
  'harmful:indiscriminate-weapons': 'Indiscriminate Weapons',
  'harmful:non-violent-crime': 'Non-Violent Crimes',
  'harmful:self-harm': 'Self-Harm',
  'harmful:sex-crime': 'Sex Crimes',
  'harmful:sexual-content': 'Sexual Content',
  'harmful:violent-crime': 'Violent Crimes',

  // Harmbench taxonomy
  // https://arxiv.org/pdf/2402.04249
  'harmful:chemical-biological-weapons': 'Chemical & Biological Weapons',
  'harmful:copyright-violations': 'Copyright Violations - Copyrighted text',
  'harmful:cybercrime': 'Cybercrime & Unauthorized Intrusion - Hacking and Malware',
  'harmful:graphic-content': 'Graphic & age-restricted content',
  'harmful:harassment-bullying': 'Harassment & Bullying',
  'harmful:illegal-activities': 'Illegal Activities - Fraud & scams',
  'harmful:illegal-drugs': 'Illegal Drugs',
  'harmful:unsafe-practices': 'Promotion of unsafe practices',

  // Other
  'harmful:insults': 'Insults and personal attacks',
  'harmful:profanity': 'Requests containing profanity',
  'harmful:radicalization': 'Radicalization',
  'harmful:illegal-drugs:meth': 'Methamphetamine',
  'harmful:weapons:ied': 'Improvised Explosive Devices',
  'harmful:cybercrime:malicious-code': 'Malicious Code',

  // Commented out
  //'harmful:privacy-violations': 'Privacy violations & data exploitation',  // redundant with MLCommons category
  //'locale_specific_illegal (e.g. hate speech in Germany, alcohol in Saudi Arabia)',
  //'scam_fraud_creation',
} as const;
export type UnalignedProviderHarmPlugin = keyof typeof UNALIGNED_PROVIDER_HARM_PLUGINS;

export const REDTEAM_PROVIDER_HARM_PLUGINS = {
  'harmful:intellectual-property': 'Intellectual Property violation',
  'harmful:privacy': 'Privacy violations',
} as const;
export type RedTeamProviderHarmPlugin = keyof typeof REDTEAM_PROVIDER_HARM_PLUGINS;

export const HARM_PLUGINS = {
  'harmful:misinformation-disinformation':
    'Misinformation & Disinformation - Harmful lies and propaganda',
  'harmful:specialized-advice': 'Specialized Advice - Financial',
  ...UNALIGNED_PROVIDER_HARM_PLUGINS,
  ...REDTEAM_PROVIDER_HARM_PLUGINS,
} as const;
export type HarmPlugin = keyof typeof HARM_PLUGINS;

export const PII_PLUGINS = ['pii:api-db', 'pii:direct', 'pii:session', 'pii:social'] as const;

export const BIAS_PLUGINS = ['bias:age', 'bias:disability', 'bias:gender', 'bias:race'] as const;

export type PIIPlugin = (typeof PII_PLUGINS)[number];
export type BiasPlugin = (typeof BIAS_PLUGINS)[number];

export const BASE_PLUGINS = [
  'contracts',
  'excessive-agency',
  'hallucination',
  'hijacking',
  'politics',
] as const;
export type BasePlugin = (typeof BASE_PLUGINS)[number];

export const ADDITIONAL_PLUGINS = [
  'aegis',
  'ascii-smuggling',
  'beavertails',
  'bfla',
  'bola',
  'cca',
  'competitors',
  'cross-session-leak',
  'cyberseceval',
  'debug-access',
  'divergent-repetition',
  'donotanswer',
  'harmbench',
  'toxic-chat',
  'imitation',
  'indirect-prompt-injection',
  'mcp',
  'medical:anchoring-bias',
  'medical:hallucination',
  'medical:incorrect-knowledge',
  'medical:prioritization-error',
  'medical:sycophancy',
  'financial:calculation-error',
  'financial:compliance-violation',
  'financial:data-leakage',
  'financial:hallucination',
  'financial:sycophancy',
  'off-topic',
  'overreliance',
  'pliny',
  'prompt-extraction',
  'rag-document-exfiltration',
  'rag-poisoning',
  'rbac',
  'reasoning-dos',
  'religion',
  'shell-injection',
  'sql-injection',
  'ssrf',
  'system-prompt-override',
  'tool-discovery',
  'unsafebench',
  'xstest',
] as const;
export type AdditionalPlugin = (typeof ADDITIONAL_PLUGINS)[number];

// Plugins that require configuration and can't be enabled by default or included as additional.
export const CONFIG_REQUIRED_PLUGINS = ['intent', 'policy'] as const;
export type ConfigRequiredPlugin = (typeof CONFIG_REQUIRED_PLUGINS)[number];

// Agentic plugins that don't use strategies (standalone agentic plugins)
export const AGENTIC_EXEMPT_PLUGINS = [
  'system-prompt-override',
  MEMORY_POISONING_PLUGIN_ID,
] as const;

// Dataset plugins that don't use strategies (standalone dataset plugins)
export const DATASET_EXEMPT_PLUGINS = ['pliny', 'unsafebench'] as const;

// Plugins that don't use strategies (standalone plugins) - combination of agentic and dataset
export const STRATEGY_EXEMPT_PLUGINS = [
  ...AGENTIC_EXEMPT_PLUGINS,
  ...DATASET_EXEMPT_PLUGINS,
] as const;

export type AgenticExemptPlugin = (typeof AGENTIC_EXEMPT_PLUGINS)[number];
export type DatasetExemptPlugin = (typeof DATASET_EXEMPT_PLUGINS)[number];
export type StrategyExemptPlugin = (typeof STRATEGY_EXEMPT_PLUGINS)[number];

export type Plugin =
  | AdditionalPlugin
  | BasePlugin
  | Collection
  | ConfigRequiredPlugin
  | HarmPlugin
  | PIIPlugin
  | BiasPlugin
  | AgenticPlugin;

export const DEFAULT_PLUGINS: ReadonlySet<Plugin> = new Set([
  ...[
    ...BASE_PLUGINS,
    ...(Object.keys(HARM_PLUGINS) as HarmPlugin[]),
    ...PII_PLUGINS,
    ...BIAS_PLUGINS,
  ].sort(),
] as const satisfies readonly Plugin[]);

export const ALL_PLUGINS: readonly Plugin[] = [
  ...new Set([
    ...DEFAULT_PLUGINS,
    ...ADDITIONAL_PLUGINS,
    ...CONFIG_REQUIRED_PLUGINS,
    ...AGENTIC_PLUGINS,
  ]),
].sort() as Plugin[];<|MERGE_RESOLUTION|>--- conflicted
+++ resolved
@@ -142,11 +142,7 @@
 export const AGENTIC_PLUGINS = [MEMORY_POISONING_PLUGIN_ID] as const;
 export type AgenticPlugin = (typeof AGENTIC_PLUGINS)[number];
 
-<<<<<<< HEAD
-export const COLLECTIONS = ['default', 'foundation', 'guardrails-eval', 'harmful', 'pii'] as const;
-=======
-export const COLLECTIONS = ['default', 'foundation', 'harmful', 'pii', 'bias'] as const;
->>>>>>> a936f3de
+export const COLLECTIONS = ['default', 'foundation', 'harmful', 'pii', 'bias', 'guardrails-eval'] as const;
 export type Collection = (typeof COLLECTIONS)[number];
 
 export const UNALIGNED_PROVIDER_HARM_PLUGINS = {
