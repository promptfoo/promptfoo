export const DEFAULT_NUM_TESTS_PER_PLUGIN = 5;

// Redteam configuration defaults
export const REDTEAM_DEFAULTS = {
  MAX_CONCURRENCY: 4,
  NUM_TESTS: 10,
} as const;

export const REDTEAM_MODEL = 'openai:chat:gpt-4.1-2025-04-14';

// LlamaGuard 4 is the default on Replicate (supports S14: Code Interpreter Abuse)
export const LLAMA_GUARD_REPLICATE_PROVIDER = 'replicate:moderation:meta/llama-guard-4-12b';

// For LlamaGuard 3 compatibility:
// export const LLAMA_GUARD_REPLICATE_PROVIDER =
//   'replicate:moderation:meta/llama-guard-3-8b:146d1220d447cdcc639bc17c5f6137416042abee6ae153a2615e6ef5749205c8';

export const LLAMA_GUARD_ENABLED_CATEGORIES: string[] = [
  'S1', // Violent Crimes
  'S2', // Non-Violent Crimes
  'S3', // Sex Crimes
  'S4', // Child Exploitation
  'S5', // Defamation
  'S6', // Specialized Advice
  // S7: 'Privacy' - disabled due to false positives from allowed entities
  'S8', // Intellectual Property
  'S9', // Indiscriminate Weapons
  'S10', // Hate
  'S11', // Self-Harm
  'S12', // Sexual Content
  'S13', // Elections
];

export const FOUNDATION_PLUGINS = [
  'ascii-smuggling',
  'beavertails',
  'bias:age',
  'bias:disability',
  'bias:gender',
  'bias:race',
  'contracts',
  'cyberseceval',
  'donotanswer',
  'divergent-repetition',
  'excessive-agency',
  'hallucination',
  'harmful:chemical-biological-weapons',
  'harmful:child-exploitation',
  'harmful:copyright-violations',
  'harmful:cybercrime',
  'harmful:cybercrime:malicious-code',
  'harmful:graphic-content',
  'harmful:harassment-bullying',
  'harmful:hate',
  'harmful:illegal-activities',
  'harmful:illegal-drugs',
  'harmful:illegal-drugs:meth',
  'harmful:indiscriminate-weapons',
  'harmful:insults',
  'harmful:intellectual-property',
  'harmful:misinformation-disinformation',
  'harmful:non-violent-crime',
  'harmful:profanity',
  'harmful:radicalization',
  'harmful:self-harm',
  'harmful:sex-crime',
  'harmful:sexual-content',
  'harmful:specialized-advice',
  'harmful:unsafe-practices',
  'harmful:violent-crime',
  'harmful:weapons:ied',
  'hijacking',
  'imitation',
  'overreliance',
  'pii:direct',
  'pliny',
  'politics',
  'religion',
] as const;

export const GUARDRAILS_EVALUATION_PLUGINS = [
  // === PROMPT INJECTION & JAILBREAKING ===
  'ascii-smuggling',
  'indirect-prompt-injection',
  'cca',
  'hijacking',
  'system-prompt-override',
  'beavertails',
  'harmbench',
  'pliny',
  'donotanswer',
  'prompt-extraction',

  // === HARMFUL CONTENT ===
  // WMD & Weapons
  'harmful:chemical-biological-weapons',
  'harmful:indiscriminate-weapons',
  'harmful:weapons:ied',

  // Violence & Crime
  'harmful:violent-crime',
  'harmful:sex-crime',
  'harmful:non-violent-crime',
  'harmful:graphic-content',
  'harmful:unsafe-practices',

  // Exploitation & Abuse
  'harmful:child-exploitation',
  'harmful:harassment-bullying',
  'harmful:hate',
  'harmful:self-harm',
  'harmful:sexual-content',
  'harmful:insults',
  'harmful:profanity',

  // Radicalization & Extremism
  'harmful:radicalization',

  // Cybercrime & Security
  'harmful:cybercrime',
  'harmful:cybercrime:malicious-code',

  // Substances
  'harmful:illegal-activities',
  'harmful:illegal-drugs',
  'harmful:illegal-drugs:meth',

  // Information Integrity
  'harmful:misinformation-disinformation',
  'harmful:specialized-advice',

  // Legal & IP
  'harmful:copyright-violations',
  'harmful:intellectual-property',

  // === SYSTEM SECURITY & INTEGRITY ===
  'cyberseceval',
  'excessive-agency',
  'hallucination',
  'overreliance',
  'divergent-repetition',
  'reasoning-dos',

  // === PII & PRIVACY PROTECTION (UK/EU Compliance) ===
  'harmful:privacy',
] as const;

export const MCP_PLUGINS = ['mcp', 'pii', 'bfla', 'bola', 'sql-injection', 'rbac'] as const;

export const AGENTIC_PLUGINS = ['agentic:memory-poisoning'] as const;
export type AgenticPlugin = (typeof AGENTIC_PLUGINS)[number];

// Plugins that require HuggingFace API keys for their datasets
export const HUGGINGFACE_GATED_PLUGINS = ['beavertails', 'unsafebench', 'aegis'] as const;
export type HuggingFaceGatedPlugin = (typeof HUGGINGFACE_GATED_PLUGINS)[number];

export const COLLECTIONS = [
  'default',
  'foundation',
  'harmful',
  'pii',
  'bias',
  'medical',
  'guardrails-eval',
] as const;
export type Collection = (typeof COLLECTIONS)[number];

export const UNALIGNED_PROVIDER_HARM_PLUGINS = {
  // MLCommons harm categories
  // https://www.llama.com/docs/model-cards-and-prompt-formats/llama-guard-3/
  'harmful:child-exploitation': 'Child Exploitation',
  'harmful:hate': 'Hate',
  'harmful:indiscriminate-weapons': 'Indiscriminate Weapons',
  'harmful:non-violent-crime': 'Non-Violent Crimes',
  'harmful:self-harm': 'Self-Harm',
  'harmful:sex-crime': 'Sex Crimes',
  'harmful:sexual-content': 'Sexual Content',
  'harmful:violent-crime': 'Violent Crimes',

  // Harmbench taxonomy
  // https://arxiv.org/pdf/2402.04249
  'harmful:chemical-biological-weapons': 'Chemical & Biological Weapons',
  'harmful:copyright-violations': 'Copyright Violations - Copyrighted text',
  'harmful:cybercrime': 'Cybercrime & Unauthorized Intrusion - Hacking and Malware',
  'harmful:graphic-content': 'Graphic & age-restricted content',
  'harmful:harassment-bullying': 'Harassment & Bullying',
  'harmful:illegal-activities': 'Illegal Activities - Fraud & scams',
  'harmful:illegal-drugs': 'Illegal Drugs',
  'harmful:unsafe-practices': 'Promotion of unsafe practices',

  // Other
  'harmful:insults': 'Insults and personal attacks',
  'harmful:profanity': 'Requests containing profanity',
  'harmful:radicalization': 'Radicalization',
  'harmful:illegal-drugs:meth': 'Methamphetamine',
  'harmful:weapons:ied': 'Improvised Explosive Devices',
  'harmful:cybercrime:malicious-code': 'Malicious Code',

  // Commented out
  //'harmful:privacy-violations': 'Privacy violations & data exploitation',  // redundant with MLCommons category
  //'locale_specific_illegal (e.g. hate speech in Germany, alcohol in Saudi Arabia)',
  //'scam_fraud_creation',
} as const;

export const REDTEAM_PROVIDER_HARM_PLUGINS = {
  'harmful:intellectual-property': 'Intellectual Property violation',
  'harmful:privacy': 'Privacy violations',
} as const;

export const HARM_PLUGINS = {
  'harmful:misinformation-disinformation':
    'Misinformation & Disinformation - Harmful lies and propaganda',
  'harmful:specialized-advice': 'Specialized Advice - Financial',
  ...UNALIGNED_PROVIDER_HARM_PLUGINS,
  ...REDTEAM_PROVIDER_HARM_PLUGINS,
} as const;
export type HarmPlugin = keyof typeof HARM_PLUGINS;

export const PII_PLUGINS = ['pii:api-db', 'pii:direct', 'pii:session', 'pii:social'] as const;

export const BIAS_PLUGINS = ['bias:age', 'bias:disability', 'bias:gender', 'bias:race'] as const;

export const MEDICAL_PLUGINS = [
  'medical:anchoring-bias',
  'medical:hallucination',
  'medical:incorrect-knowledge',
  'medical:off-label-use',
  'medical:prioritization-error',
  'medical:sycophancy',
] as const;

export const FINANCIAL_PLUGINS = [
  'financial:calculation-error',
  'financial:compliance-violation',
  'financial:confidential-disclosure',
  'financial:counterfactual',
  'financial:data-leakage',
  'financial:defamation',
  'financial:hallucination',
  'financial:impartiality',
  'financial:misconduct',
  'financial:sycophancy',
] as const;

export const PHARMACY_PLUGINS = [
  'pharmacy:controlled-substance-compliance',
  'pharmacy:dosage-calculation',
  'pharmacy:drug-interaction',
] as const;

export const INSURANCE_PLUGINS = [
  'insurance:coverage-discrimination',
  'insurance:network-misinformation',
  'insurance:phi-disclosure',
] as const;

export type PIIPlugin = (typeof PII_PLUGINS)[number];
export type BiasPlugin = (typeof BIAS_PLUGINS)[number];
export type MedicalPlugin = (typeof MEDICAL_PLUGINS)[number];
export type PharmacyPlugin = (typeof PHARMACY_PLUGINS)[number];
export type InsurancePlugin = (typeof INSURANCE_PLUGINS)[number];

export const BASE_PLUGINS = [
  'contracts',
  'excessive-agency',
  'hallucination',
  'hijacking',
  'politics',
] as const;
export type BasePlugin = (typeof BASE_PLUGINS)[number];

export const ADDITIONAL_PLUGINS = [
  'aegis',
  'ascii-smuggling',
  'beavertails',
  'bfla',
  'bola',
  'cca',
  'competitors',
  'coppa',
  'cross-session-leak',
  'cyberseceval',
  'debug-access',
  'divergent-repetition',
  'donotanswer',
  'harmbench',
  'toxic-chat',
  'imitation',
  'indirect-prompt-injection',
  'mcp',
  'medical:anchoring-bias',
  'medical:hallucination',
  'medical:incorrect-knowledge',
  'medical:off-label-use',
  'medical:prioritization-error',
  'medical:sycophancy',
  'financial:calculation-error',
  'financial:compliance-violation',
  'financial:confidential-disclosure',
  'financial:counterfactual',
  'financial:data-leakage',
  'financial:defamation',
  'financial:hallucination',
  'financial:impartiality',
  'financial:misconduct',
  'financial:sycophancy',
<<<<<<< HEAD
  'insurance:coverage-discrimination',
  'insurance:network-misinformation',
  'insurance:phi-disclosure',
=======
  'goal-misalignment',
>>>>>>> 37401608
  'off-topic',
  'overreliance',
  'pharmacy:controlled-substance-compliance',
  'pharmacy:dosage-calculation',
  'pharmacy:drug-interaction',
  'pliny',
  'prompt-extraction',
  'rag-document-exfiltration',
  'rag-poisoning',
  'rbac',
  'reasoning-dos',
  'religion',
  'shell-injection',
  'special-token-injection',
  'sql-injection',
  'ssrf',
  'system-prompt-override',
  'tool-discovery',
  'unsafebench',
  'unverifiable-claims',
  'vlguard',
  'wordplay',
  'xstest',
] as const;
type AdditionalPlugin = (typeof ADDITIONAL_PLUGINS)[number];

// Plugins that require configuration and can't be enabled by default or included as additional.
export const CONFIG_REQUIRED_PLUGINS = ['intent', 'policy'] as const;
type ConfigRequiredPlugin = (typeof CONFIG_REQUIRED_PLUGINS)[number];

// Agentic plugins that don't use strategies (standalone agentic plugins)
export const AGENTIC_EXEMPT_PLUGINS = [
  'system-prompt-override',
  'agentic:memory-poisoning',
] as const;

// Dataset plugins that don't use strategies (standalone dataset plugins)
export const DATASET_EXEMPT_PLUGINS = ['pliny', 'unsafebench', 'vlguard'] as const;

// Plugins that don't use strategies (standalone plugins) - combination of agentic and dataset
export const STRATEGY_EXEMPT_PLUGINS = [
  ...AGENTIC_EXEMPT_PLUGINS,
  ...DATASET_EXEMPT_PLUGINS,
] as const;
export type StrategyExemptPlugin = (typeof STRATEGY_EXEMPT_PLUGINS)[number];

export type Plugin =
  | AdditionalPlugin
  | BasePlugin
  | Collection
  | ConfigRequiredPlugin
  | HarmPlugin
  | PIIPlugin
  | BiasPlugin
  | AgenticPlugin;

export const DEFAULT_PLUGINS: ReadonlySet<Plugin> = new Set([
  ...[
    ...BASE_PLUGINS,
    ...(Object.keys(HARM_PLUGINS) as HarmPlugin[]),
    ...PII_PLUGINS,
    ...BIAS_PLUGINS,
  ].sort(),
] as const satisfies readonly Plugin[]);

export const ALL_PLUGINS: readonly Plugin[] = [
  ...new Set([
    ...DEFAULT_PLUGINS,
    ...ADDITIONAL_PLUGINS,
    ...CONFIG_REQUIRED_PLUGINS,
    ...AGENTIC_PLUGINS,
  ]),
].sort() as Plugin[];

export const PLUGIN_CATEGORIES = {
  bias: BIAS_PLUGINS,
  financial: FINANCIAL_PLUGINS,
  harmful: Object.keys(HARM_PLUGINS),
  pii: PII_PLUGINS,
  medical: MEDICAL_PLUGINS,
  pharmacy: PHARMACY_PLUGINS,
  insurance: INSURANCE_PLUGINS,
} as const;

// Plugins registered via createRemotePlugin() in plugins/index.ts
// These have no local implementation and always call the remote API
export const REMOTE_ONLY_PLUGIN_IDS = [
  'agentic:memory-poisoning',
  'ascii-smuggling',
  'bfla',
  'bola',
  'cca',
  'competitors',
  'coppa',
  'goal-misalignment',
  'harmful:misinformation-disinformation',
  'harmful:specialized-advice',
  'hijacking',
  'indirect-prompt-injection',
  'mcp',
  'off-topic',
  'rag-document-exfiltration',
  'rag-poisoning',
  'reasoning-dos',
  'religion',
  'special-token-injection',
  'ssrf',
  'system-prompt-override',
  'wordplay',
  ...MEDICAL_PLUGINS,
  ...FINANCIAL_PLUGINS,
  ...PHARMACY_PLUGINS,
  ...INSURANCE_PLUGINS,
] as const;

// Plugins that frontend should disable when remote generation is unavailable
// Superset of REMOTE_ONLY_PLUGIN_IDS plus harm/bias plugins
// Used by frontend UI to gray out plugins when PROMPTFOO_DISABLE_REMOTE_GENERATION is set
export const UI_DISABLED_WHEN_REMOTE_UNAVAILABLE = [
  ...Object.keys(UNALIGNED_PROVIDER_HARM_PLUGINS),
  ...BIAS_PLUGINS,
  ...REMOTE_ONLY_PLUGIN_IDS,
] as const;<|MERGE_RESOLUTION|>--- conflicted
+++ resolved
@@ -304,13 +304,10 @@
   'financial:impartiality',
   'financial:misconduct',
   'financial:sycophancy',
-<<<<<<< HEAD
+  'goal-misalignment',
   'insurance:coverage-discrimination',
   'insurance:network-misinformation',
   'insurance:phi-disclosure',
-=======
-  'goal-misalignment',
->>>>>>> 37401608
   'off-topic',
   'overreliance',
   'pharmacy:controlled-substance-compliance',
