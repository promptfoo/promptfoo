--- conflicted
+++ resolved
@@ -299,11 +299,8 @@
   'system-prompt-override',
   'tool-discovery',
   'unsafebench',
-<<<<<<< HEAD
+  'unverifiable-claims',
   'vlguard',
-=======
-  'unverifiable-claims',
->>>>>>> 41250de2
   'xstest',
 ] as const;
 type AdditionalPlugin = (typeof ADDITIONAL_PLUGINS)[number];
