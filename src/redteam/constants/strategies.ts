// These are exposed on the frontend under the framework compliance section
export const FRAMEWORK_COMPLIANCE_IDS = [
  'mitre:atlas',
  'nist:ai:measure',
  'owasp:api',
  'owasp:llm',
  'eu:ai-act',
  'iso:42001',
] as const;
export type FrameworkComplianceId = (typeof FRAMEWORK_COMPLIANCE_IDS)[number];

export const DEFAULT_STRATEGIES = ['basic', 'jailbreak:meta', 'jailbreak:composite'] as const;
export type DefaultStrategy = (typeof DEFAULT_STRATEGIES)[number];

export const MULTI_TURN_STRATEGIES = [
  'crescendo',
  'goat',
  'jailbreak:hydra',
  'custom',
  'mischievous-user',
  'simba',
] as const;

// Helper function to check if a strategy is a custom variant
export const isCustomStrategy = (strategyId: string): boolean => {
  return strategyId === 'custom' || strategyId.startsWith('custom:');
};
export type MultiTurnStrategy = (typeof MULTI_TURN_STRATEGIES)[number];

export const MULTI_MODAL_STRATEGIES = ['audio', 'image', 'video'] as const;
export type MultiModalStrategy = (typeof MULTI_MODAL_STRATEGIES)[number];

export const AGENTIC_STRATEGIES = [
  'crescendo',
  'goat',
  'custom',
  'jailbreak',
  'jailbreak:hydra',
  'jailbreak:meta',
  'jailbreak:tree',
  'mischievous-user',
  'simba',
] as const;
export type AgenticStrategy = (typeof AGENTIC_STRATEGIES)[number];

export const DATASET_PLUGINS = [
  'beavertails',
  'cyberseceval',
  'donotanswer',
  'harmbench',
  'toxic-chat',
  'aegis',
  'pliny',
  'unsafebench',
  'xstest',
] as const;
export type DatasetPlugin = (typeof DATASET_PLUGINS)[number];

export const ADDITIONAL_STRATEGIES = [
  'audio',
  'authoritative-markup-injection',
  'base64',
  'best-of-n',
  'camelcase',
  'citation',
  'crescendo',
  'custom',
  'emoji',
  'gcg',
  'goat',
  'hex',
  'homoglyph',
  'image',
<<<<<<< HEAD
  'jailbreak:hydra',
=======
  'jailbreak',
>>>>>>> ce1d1329
  'jailbreak:likert',
  'jailbreak:tree',
  'layer',
  'leetspeak',
  'math-prompt',
  'mischievous-user',
  'morse',
  'multilingual', // Deprecated: Use top-level language config instead
  'piglatin',
  'prompt-injection',
  'retry',
  'rot13',
  'simba',
  'video',
] as const;
export type AdditionalStrategy = (typeof ADDITIONAL_STRATEGIES)[number];

export const STRATEGY_COLLECTIONS = ['other-encodings'] as const;
export type StrategyCollection = (typeof STRATEGY_COLLECTIONS)[number];

export const STRATEGY_COLLECTION_MAPPINGS: Record<StrategyCollection, string[]> = {
  'other-encodings': ['camelcase', 'morse', 'piglatin', 'emoji'],
};

const _ALL_STRATEGIES = [
  'default',
  ...DEFAULT_STRATEGIES,
  ...ADDITIONAL_STRATEGIES,
  ...STRATEGY_COLLECTIONS,
  ...AGENTIC_STRATEGIES,
] as const;
export const ALL_STRATEGIES = Array.from(new Set(_ALL_STRATEGIES)).sort();
export type Strategy = (typeof ALL_STRATEGIES)[number];

export const CONFIGURABLE_STRATEGIES = [
  'layer',
  'best-of-n',
  'goat',
  'crescendo',
  'jailbreak',
  'jailbreak:hydra',
  'jailbreak:meta',
  'jailbreak:tree',
  'gcg',
  'citation',
  'custom',
  'mischievous-user',
  'simba',
] as const;

export type ConfigurableStrategy = (typeof CONFIGURABLE_STRATEGIES)[number];

/**
 * Set of strategy IDs that represent encoding transformations where originalText should be shown
 */
export const ENCODING_STRATEGIES = new Set([
  'base64',
  'hex',
  'rot13',
  'leetspeak',
  'homoglyph',
  'morse',
  'atbash',
  'piglatin',
  'camelcase',
  'emoji',
  'reverse',
  'binary',
  'octal',
  'audio',
  'image',
  'video',
]);

/**
 * Determines if a strategy represents an encoding where we should show the original text
 */
export function isEncodingStrategy(strategyId: string | undefined): boolean {
  return strategyId ? ENCODING_STRATEGIES.has(strategyId) : false;
}

/**
 * Strategies that should not have language configuration applied to them.
 */
export const LANGUAGE_DISALLOWED_STRATEGIES = new Set(['audio', 'video', 'image', 'math-prompt']);

/**
 * Determines if a strategy should not use language configuration
 */
export function isLanguageDisallowedStrategy(strategyId: string | undefined): boolean {
  return strategyId ? LANGUAGE_DISALLOWED_STRATEGIES.has(strategyId) : false;
}

/**
 * Default 'n' fan out for strategies that can add additional test cases during generation
 */
const DEFAULT_N_FAN_OUT_BY_STRATEGY = {
  'jailbreak:composite': 5,
  gcg: 1,
} as const;

for (const strategyId in DEFAULT_N_FAN_OUT_BY_STRATEGY) {
  if (!ALL_STRATEGIES.includes(strategyId as Strategy)) {
    throw new Error(`Default fan out strategy ${strategyId} is not in ALL_STRATEGIES`);
  }
}

type FanOutStrategy = keyof typeof DEFAULT_N_FAN_OUT_BY_STRATEGY;

export function getDefaultNFanout(strategyId: FanOutStrategy): number {
  return DEFAULT_N_FAN_OUT_BY_STRATEGY[strategyId] ?? 1;
}

export function isFanoutStrategy(strategyId: string): strategyId is FanOutStrategy {
  return strategyId in DEFAULT_N_FAN_OUT_BY_STRATEGY;
}

// Strategies that require remote generation to function
// These strategies will be disabled in the UI when PROMPTFOO_DISABLE_REMOTE_GENERATION is set
export const STRATEGIES_REQUIRING_REMOTE = [
  'audio',
  'citation',
  'gcg',
  'goat',
  'jailbreak:composite',
  'jailbreak:hydra',
  'jailbreak:likert',
  'jailbreak:meta',
] as const;<|MERGE_RESOLUTION|>--- conflicted
+++ resolved
@@ -71,12 +71,10 @@
   'hex',
   'homoglyph',
   'image',
-<<<<<<< HEAD
-  'jailbreak:hydra',
-=======
+  'jailbreak:hydra',
   'jailbreak',
->>>>>>> ce1d1329
   'jailbreak:likert',
+  'jailbreak:meta',
   'jailbreak:tree',
   'layer',
   'leetspeak',
@@ -160,7 +158,13 @@
 /**
  * Strategies that should not have language configuration applied to them.
  */
-export const LANGUAGE_DISALLOWED_STRATEGIES = new Set(['audio', 'video', 'image', 'math-prompt']);
+export const LANGUAGE_DISALLOWED_STRATEGIES = new Set([
+  'audio',
+  'video',
+  'image',
+  'layer',
+  'math-prompt',
+]);
 
 /**
  * Determines if a strategy should not use language configuration
