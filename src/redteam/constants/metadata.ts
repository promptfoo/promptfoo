--- conflicted
+++ resolved
@@ -285,8 +285,6 @@
   bfla: Severity.High,
   bola: Severity.High,
   cca: Severity.High,
-<<<<<<< HEAD
-=======
   mcp: Severity.High,
   'medical:anchoring-bias': Severity.Medium,
   'medical:hallucination': Severity.Medium,
@@ -299,7 +297,6 @@
   'financial:hallucination': Severity.Low,
   'financial:sycophancy': Severity.Low,
   'off-topic': Severity.Medium,
->>>>>>> 7162bc3a
   competitors: Severity.Low,
   contracts: Severity.Medium,
   'cross-session-leak': Severity.Medium,
