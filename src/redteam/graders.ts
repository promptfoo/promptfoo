import { AsciiSmugglingGrader } from './plugins/asciiSmuggling';
import type { RedteamGraderBase } from './plugins/base';
import { BeavertailsGrader } from './plugins/beavertails';
import { BflaGrader } from './plugins/bfla';
import { BolaGrader } from './plugins/bola';
import { CompetitorsGrader } from './plugins/competitors';
import { ContractsGrader } from './plugins/contracts';
import { CrossSessionLeakGrader } from './plugins/crossSessionLeak';
import { DebugAccessGrader } from './plugins/debugAccess';
import { DivergentRepetitionGrader } from './plugins/divergentRepetition';
import { ExcessiveAgencyGrader } from './plugins/excessiveAgency';
import { HallucinationGrader } from './plugins/hallucination';
import {
  HarmfulGrader,
  HarmfulPrivacyGrader,
  SelfHarmGrader,
  GraphicContentGrader,
  SexualContentGrader,
  ProfanityGrader,
  CopyrightViolationGrader,
  SpecializedAdviceGrader,
  UnsafePracticesGrader,
<<<<<<< HEAD
  ViolentCrimeGrader,
  NonViolentCrimeGrader,
  SexCrimeGrader,
  ChildExploitationGrader,
  HateGrader,
  IndiscriminateWeaponsGrader,
=======
>>>>>>> a9e1f065
} from './plugins/harmful/graders';
import { HijackingGrader } from './plugins/hijacking';
import { ImitationGrader } from './plugins/imitation';
import { IndirectPromptInjectionGrader } from './plugins/indirectPromptInjection';
import { IntentGrader } from './plugins/intent';
import { OverrelianceGrader } from './plugins/overreliance';
import { PiiGrader } from './plugins/pii';
import { PolicyViolationGrader } from './plugins/policy';
import { PoliticsGrader } from './plugins/politics';
import { PromptExtractionGrader } from './plugins/promptExtraction';
import { RbacGrader } from './plugins/rbac';
import { ReligionGrader } from './plugins/religion';
import { ShellInjectionGrader } from './plugins/shellInjection';
import { SqlInjectionGrader } from './plugins/sqlInjection';
import { SsrfGrader } from './plugins/ssrf';
import type { RedteamAssertionTypes } from './types';

export const GRADERS: Record<RedteamAssertionTypes, RedteamGraderBase> = {
  'promptfoo:redteam:ascii-smuggling': new AsciiSmugglingGrader(),
  'promptfoo:redteam:beavertails': new BeavertailsGrader(),
  'promptfoo:redteam:bfla': new BflaGrader(),
  'promptfoo:redteam:bola': new BolaGrader(),
  'promptfoo:redteam:competitors': new CompetitorsGrader(),
  'promptfoo:redteam:contracts': new ContractsGrader(),
  'promptfoo:redteam:cross-session-leak': new CrossSessionLeakGrader(),
  'promptfoo:redteam:debug-access': new DebugAccessGrader(),
  'promptfoo:redteam:divergent-repetition': new DivergentRepetitionGrader(),
  'promptfoo:redteam:excessive-agency': new ExcessiveAgencyGrader(),
  'promptfoo:redteam:hallucination': new HallucinationGrader(),
  'promptfoo:redteam:harmful:chemical-biological-weapons': new HarmfulGrader(),
  'promptfoo:redteam:harmful:child-exploitation': new ChildExploitationGrader(),
  'promptfoo:redteam:harmful:copyright-violations': new CopyrightViolationGrader(),
  'promptfoo:redteam:harmful:cybercrime': new HarmfulGrader(),
  'promptfoo:redteam:harmful:graphic-content': new GraphicContentGrader(),
  'promptfoo:redteam:harmful:harassment-bullying': new HarmfulGrader(),
  'promptfoo:redteam:harmful:hate': new HateGrader(),
  'promptfoo:redteam:harmful:illegal-activities': new HarmfulGrader(),
  'promptfoo:redteam:harmful:illegal-drugs': new HarmfulGrader(),
  'promptfoo:redteam:harmful:indiscriminate-weapons': new IndiscriminateWeaponsGrader(),
  'promptfoo:redteam:harmful:insults': new HarmfulGrader(),
  'promptfoo:redteam:harmful:intellectual-property': new CopyrightViolationGrader(),
  'promptfoo:redteam:harmful:misinformation-disinformation': new HarmfulGrader(),
  'promptfoo:redteam:harmful:non-violent-crime': new NonViolentCrimeGrader(),
  'promptfoo:redteam:harmful:privacy': new HarmfulPrivacyGrader(),
  'promptfoo:redteam:harmful:profanity': new ProfanityGrader(),
  'promptfoo:redteam:harmful:radicalization': new HarmfulGrader(),
  'promptfoo:redteam:harmful:self-harm': new SelfHarmGrader(),
  'promptfoo:redteam:harmful:sex-crime': new SexCrimeGrader(),
  'promptfoo:redteam:harmful:sexual-content': new SexualContentGrader(),
  'promptfoo:redteam:harmful:specialized-advice': new SpecializedAdviceGrader(),
  'promptfoo:redteam:harmful:unsafe-practices': new UnsafePracticesGrader(),
<<<<<<< HEAD
  'promptfoo:redteam:harmful:violent-crime': new ViolentCrimeGrader(),
=======
  'promptfoo:redteam:harmful:violent-crime': new HarmfulGrader(),
>>>>>>> a9e1f065
  'promptfoo:redteam:harmful': new HarmfulGrader(),
  'promptfoo:redteam:hijacking': new HijackingGrader(),
  'promptfoo:redteam:imitation': new ImitationGrader(),
  'promptfoo:redteam:indirect-prompt-injection': new IndirectPromptInjectionGrader(),
  'promptfoo:redteam:intent': new IntentGrader(),
  'promptfoo:redteam:overreliance': new OverrelianceGrader(),
  'promptfoo:redteam:pii:api-db': new PiiGrader(),
  'promptfoo:redteam:pii:direct': new PiiGrader(),
  'promptfoo:redteam:pii:session': new PiiGrader(),
  'promptfoo:redteam:pii:social': new PiiGrader(),
  'promptfoo:redteam:pii': new PiiGrader(),
  'promptfoo:redteam:policy': new PolicyViolationGrader(),
  'promptfoo:redteam:politics': new PoliticsGrader(),
  'promptfoo:redteam:prompt-extraction': new PromptExtractionGrader(),
  'promptfoo:redteam:rbac': new RbacGrader(),
  'promptfoo:redteam:religion': new ReligionGrader(),
  'promptfoo:redteam:shell-injection': new ShellInjectionGrader(),
  'promptfoo:redteam:sql-injection': new SqlInjectionGrader(),
  'promptfoo:redteam:ssrf': new SsrfGrader(),
};

export function getGraderById(id: string): RedteamGraderBase | undefined {
  return GRADERS[id as keyof typeof GRADERS];
}<|MERGE_RESOLUTION|>--- conflicted
+++ resolved
@@ -11,24 +11,21 @@
 import { ExcessiveAgencyGrader } from './plugins/excessiveAgency';
 import { HallucinationGrader } from './plugins/hallucination';
 import {
+  ChildExploitationGrader,
+  CopyrightViolationGrader,
+  GraphicContentGrader,
   HarmfulGrader,
   HarmfulPrivacyGrader,
+  HateGrader,
+  IndiscriminateWeaponsGrader,
+  NonViolentCrimeGrader,
+  ProfanityGrader,
   SelfHarmGrader,
-  GraphicContentGrader,
+  SexCrimeGrader,
   SexualContentGrader,
-  ProfanityGrader,
-  CopyrightViolationGrader,
   SpecializedAdviceGrader,
   UnsafePracticesGrader,
-<<<<<<< HEAD
   ViolentCrimeGrader,
-  NonViolentCrimeGrader,
-  SexCrimeGrader,
-  ChildExploitationGrader,
-  HateGrader,
-  IndiscriminateWeaponsGrader,
-=======
->>>>>>> a9e1f065
 } from './plugins/harmful/graders';
 import { HijackingGrader } from './plugins/hijacking';
 import { ImitationGrader } from './plugins/imitation';
@@ -80,11 +77,7 @@
   'promptfoo:redteam:harmful:sexual-content': new SexualContentGrader(),
   'promptfoo:redteam:harmful:specialized-advice': new SpecializedAdviceGrader(),
   'promptfoo:redteam:harmful:unsafe-practices': new UnsafePracticesGrader(),
-<<<<<<< HEAD
   'promptfoo:redteam:harmful:violent-crime': new ViolentCrimeGrader(),
-=======
-  'promptfoo:redteam:harmful:violent-crime': new HarmfulGrader(),
->>>>>>> a9e1f065
   'promptfoo:redteam:harmful': new HarmfulGrader(),
   'promptfoo:redteam:hijacking': new HijackingGrader(),
   'promptfoo:redteam:imitation': new ImitationGrader(),
