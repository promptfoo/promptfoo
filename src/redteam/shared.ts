import chalk from 'chalk';
import * as fs from 'fs';
import yaml from 'js-yaml';
import * as os from 'os';
import * as path from 'path';
import { doEval } from '../commands/eval';
import logger, { setLogCallback, setLogLevel } from '../logger';
import type Eval from '../models/eval';
import { createShareableUrl } from '../share';
import { isRunningUnderNpx } from '../util';
import { checkRemoteHealth } from '../util/apiHealth';
import { loadDefaultConfig } from '../util/config/default';
import { doGenerateRedteam } from './commands/generate';
import { getRemoteHealthUrl } from './remoteGeneration';
import type { RedteamRunOptions } from './types';

export async function doRedteamRun(options: RedteamRunOptions): Promise<Eval | undefined> {
  if (options.verbose) {
    setLogLevel('debug');
  }
  if (options.logCallback) {
    setLogCallback(options.logCallback);
  }

<<<<<<< HEAD
  let configPath: string = options.config ?? 'promptfooconfig.yaml';

  // If output filepath is not provided, locate the out file in the same directory as the config file:
  let redteamPath;
  if (options.output) {
    redteamPath = options.output;
  } else {
    const configDir = path.dirname(configPath);
    redteamPath = path.join(configDir, 'redteam.yaml');
  }
=======
  // Check API health before proceeding
  try {
    const healthUrl = getRemoteHealthUrl();
    if (healthUrl) {
      logger.debug(`Checking Promptfoo API health at ${healthUrl}...`);
      const healthResult = await checkRemoteHealth(healthUrl);
      if (healthResult.status !== 'OK') {
        throw new Error(
          `Unable to proceed with redteam: ${healthResult.message}\n` +
            'Please check your API configuration or try again later.',
        );
      }
      logger.debug('API health check passed');
    }
  } catch (error) {
    logger.warn(
      `API health check failed with error: ${error}.\nPlease check your API configuration or try again later.`,
    );
  }

  let configPath: string | undefined = options.config || 'promptfooconfig.yaml';
  let redteamPath = options.output || 'redteam.yaml';
>>>>>>> eac3e181

  if (options.liveRedteamConfig) {
    // Write liveRedteamConfig to a temporary file
    const tmpFile = path.join(os.tmpdir(), `redteam-${Date.now()}`) + '/redteam.yaml';
    fs.mkdirSync(path.dirname(tmpFile), { recursive: true });
    fs.writeFileSync(tmpFile, yaml.dump(options.liveRedteamConfig));
    redteamPath = tmpFile;
    // Do not use default config.
    configPath = tmpFile;
    logger.debug(`Using live config from ${tmpFile}`);
    logger.debug(`Live config: ${JSON.stringify(options.liveRedteamConfig, null, 2)}`);
  }

  // Generate new test cases
  logger.info('Generating test cases...');
  const redteamConfig = await doGenerateRedteam({
    ...options,
    config: configPath,
    output: redteamPath,
    force: options.force,
    verbose: options.verbose,
    delay: options.delay,
    inRedteamRun: true,
    abortSignal: options.abortSignal,
    progressBar: options.progressBar,
  });

  // Check if redteam.yaml exists before running evaluation
  if (!redteamConfig || !fs.existsSync(redteamPath)) {
    logger.info('No test cases generated. Skipping scan.');
    return;
  }

  // Run evaluation
  logger.info('Running scan...');
  const { defaultConfig } = await loadDefaultConfig();
  const evalResult = await doEval(
    {
      ...options,
      config: [redteamPath],
      output: options.output ? [options.output] : undefined,
      cache: true,
      write: true,
      filterProviders: options.filterProviders,
      filterTargets: options.filterTargets,
    },
    defaultConfig,
    redteamPath,
    {
      showProgressBar: options.progressBar,
      abortSignal: options.abortSignal,
      progressCallback: options.progressCallback,
    },
  );

  logger.info(chalk.green('\nRed team scan complete!'));
  const command = isRunningUnderNpx() ? 'npx promptfoo' : 'promptfoo';
  if (options.loadedFromCloud) {
    const url = await createShareableUrl(evalResult, false);
    logger.info(`View results: ${chalk.greenBright.bold(url)}`);
  } else {
    if (options.liveRedteamConfig) {
      logger.info(
        chalk.blue(
          `To view the results, click the ${chalk.bold('View Report')} button or run ${chalk.bold(`${command} redteam report`)} on the command line.`,
        ),
      );
    } else {
      logger.info(
        chalk.blue(`To view the results, run ${chalk.bold(`${command} redteam report`)}`),
      );
    }
  }

  // Clear the callback when done
  setLogCallback(null);
  return evalResult;
}<|MERGE_RESOLUTION|>--- conflicted
+++ resolved
@@ -22,7 +22,6 @@
     setLogCallback(options.logCallback);
   }
 
-<<<<<<< HEAD
   let configPath: string = options.config ?? 'promptfooconfig.yaml';
 
   // If output filepath is not provided, locate the out file in the same directory as the config file:
@@ -33,7 +32,7 @@
     const configDir = path.dirname(configPath);
     redteamPath = path.join(configDir, 'redteam.yaml');
   }
-=======
+
   // Check API health before proceeding
   try {
     const healthUrl = getRemoteHealthUrl();
@@ -53,10 +52,6 @@
       `API health check failed with error: ${error}.\nPlease check your API configuration or try again later.`,
     );
   }
-
-  let configPath: string | undefined = options.config || 'promptfooconfig.yaml';
-  let redteamPath = options.output || 'redteam.yaml';
->>>>>>> eac3e181
 
   if (options.liveRedteamConfig) {
     // Write liveRedteamConfig to a temporary file
