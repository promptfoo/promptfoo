import * as fs from 'fs';
import * as os from 'os';
import * as path from 'path';
import * as readline from 'readline';

import chalk from 'chalk';
import yaml from 'js-yaml';
import { doEval } from '../commands/eval';
import logger, { setLogCallback, setLogLevel } from '../logger';
import { checkRemoteHealth } from '../util/apiHealth';
import { loadDefaultConfig } from '../util/config/default';
import { promptfooCommand } from '../util/promptfooCommand';
import { initVerboseToggle } from '../util/verboseToggle';
import { doGenerateRedteam } from './commands/generate';
import { getRemoteHealthUrl } from './remoteGeneration';

import type Eval from '../models/eval';
import type { RedteamRunOptions } from './types';

/**
 * Checks for generation errors and prompts user for confirmation
 */
async function checkGenerationErrorsAndConfirm(
  pluginResults: Record<string, { requested: number; generated: number }>,
  strategyResults: Record<string, { requested: number; generated: number }>,
  forceYes: boolean = false,
): Promise<boolean> {
  const hasErrors = [...Object.entries(pluginResults), ...Object.entries(strategyResults)].some(
    ([_, { requested, generated }]) => generated === 0 || generated < requested,
  );

  if (!hasErrors) {
    return true;
  }

  logger.warn(chalk.yellow('\nGeneration completed with errors:'));

  // Show failed plugins
  const failedPlugins = Object.entries(pluginResults).filter(
    ([_, { generated }]) => generated === 0,
  );
  if (failedPlugins.length > 0) {
    logger.warn(chalk.red('  Failed plugins (0 tests generated):'));
    failedPlugins.forEach(([id]) => logger.warn(chalk.red(`    - ${id}`)));
  }

  // Show partial plugins
  const partialPlugins = Object.entries(pluginResults).filter(
    ([_, { requested, generated }]) => generated > 0 && generated < requested,
  );
  if (partialPlugins.length > 0) {
    logger.warn(chalk.yellow('  Partial plugins (fewer tests than requested):'));
    partialPlugins.forEach(([id, { requested, generated }]) =>
      logger.warn(chalk.yellow(`    - ${id}: ${generated}/${requested} tests`)),
    );
  }

  // Show failed strategies
  const failedStrategies = Object.entries(strategyResults).filter(
    ([_, { generated }]) => generated === 0,
  );
  if (failedStrategies.length > 0) {
    logger.warn(chalk.red('  Failed strategies (0 tests generated):'));
    failedStrategies.forEach(([id]) => logger.warn(chalk.red(`    - ${id}`)));
  }

  // Show partial strategies
  const partialStrategies = Object.entries(strategyResults).filter(
    ([_, { requested, generated }]) => generated > 0 && generated < requested,
  );
  if (partialStrategies.length > 0) {
    logger.warn(chalk.yellow('  Partial strategies (fewer tests than requested):'));
    partialStrategies.forEach(([id, { requested, generated }]) =>
      logger.warn(chalk.yellow(`    - ${id}: ${generated}/${requested} tests`)),
    );
  }

  // Skip prompt if --yes flag is set
  if (forceYes) {
    logger.info(chalk.cyan('Continuing with scan (--yes flag provided)...'));
    return true;
  }

  // Prompt for confirmation
  const rl = readline.createInterface({
    input: process.stdin,
    output: process.stdout,
  });

  return new Promise((resolve) => {
    rl.question(
      chalk.cyan(
        '\nGeneration step contains errors. Do you want to continue with the scan? (y/N): ',
      ),
      (answer) => {
        rl.close();
        resolve(answer.toLowerCase() === 'y' || answer.toLowerCase() === 'yes');
      },
    );
  });
}

export async function doRedteamRun(options: RedteamRunOptions): Promise<Eval | undefined> {
  if (options.verbose) {
    setLogLevel('debug');
  }
  if (options.logCallback) {
    setLogCallback(options.logCallback);
  }

  // Enable live verbose toggle (press 'v' to toggle debug logs)
  // Only works in interactive TTY mode, not in CI or web UI
  const verboseToggleCleanup = options.logCallback ? null : initVerboseToggle();

  let configPath: string = options.config ?? 'promptfooconfig.yaml';

  // If output filepath is not provided, locate the out file in the same directory as the config file:
  let redteamPath;
  if (options.output) {
    redteamPath = options.output;
  } else {
    const configDir = path.dirname(configPath);
    redteamPath = path.join(configDir, 'redteam.yaml');
  }

  // Check API health before proceeding
  try {
    const healthUrl = getRemoteHealthUrl();
    if (healthUrl) {
      logger.debug(`Checking Promptfoo API health at ${healthUrl}...`);
      const healthResult = await checkRemoteHealth(healthUrl);
      if (healthResult.status !== 'OK') {
        throw new Error(
          `Unable to proceed with redteam: ${healthResult.message}\n` +
            'Please check your API configuration or try again later.',
        );
      }
      logger.debug('API health check passed');
    }
  } catch (error) {
    logger.warn(
      `API health check failed with error: ${error}.\nPlease check your API configuration or try again later.`,
    );
  }

  if (options.liveRedteamConfig) {
    // Write liveRedteamConfig to a temporary file
    const filename = `redteam-${Date.now()}.yaml`;
    const tmpDir = options.loadedFromCloud ? '' : os.tmpdir();
    const tmpFile = path.join(tmpDir, filename);
    fs.mkdirSync(path.dirname(tmpFile), { recursive: true });
    fs.writeFileSync(tmpFile, yaml.dump(options.liveRedteamConfig));
    redteamPath = tmpFile;
    // Do not use default config.
    configPath = tmpFile;
    logger.debug(`Using live config from ${tmpFile}`);
    logger.debug(`Live config: ${JSON.stringify(options.liveRedteamConfig, null, 2)}`);
  }

  // Generate new test cases
  logger.info('Generating test cases...');
<<<<<<< HEAD
  const {
    config: redteamConfig,
    pluginResults,
    strategyResults,
  } = await doGenerateRedteam({
    ...options,
=======
  const { maxConcurrency, ...passThroughOptions } = options;

  const redteamConfig = await doGenerateRedteam({
    ...passThroughOptions,
>>>>>>> bcd4db3f
    ...(options.liveRedteamConfig?.commandLineOptions || {}),
    ...(maxConcurrency !== undefined ? { maxConcurrency } : {}),
    config: configPath,
    output: redteamPath,
    force: options.force,
    verbose: options.verbose,
    delay: options.delay,
    inRedteamRun: true,
    abortSignal: options.abortSignal,
    progressBar: options.progressBar,
  });

  // Check if redteam.yaml exists before running evaluation
  if (!redteamConfig || !fs.existsSync(redteamPath)) {
    logger.info('No test cases generated. Skipping scan.');
    if (verboseToggleCleanup) {
      verboseToggleCleanup();
    }
    return;
  }

  // Check for generation errors and prompt for confirmation
  if (pluginResults && strategyResults) {
    const shouldContinue = await checkGenerationErrorsAndConfirm(
      pluginResults,
      strategyResults,
      options.yes,
    );
    if (!shouldContinue) {
      logger.info('Scan cancelled by user.');
      return;
    }
  }

  // Run evaluation
  logger.info('Running scan...');
  const { defaultConfig } = await loadDefaultConfig();
  // Exclude 'description' from options to avoid conflict with Commander's description method
  const { description: _description, ...evalOptions } = options;
  const evalResult = await doEval(
    {
      ...evalOptions,
      config: [redteamPath],
      output: options.output ? [options.output] : undefined,
      cache: true,
      write: true,
      filterProviders: options.filterProviders,
      filterTargets: options.filterTargets,
    },
    defaultConfig,
    redteamPath,
    {
      showProgressBar: options.progressBar,
      abortSignal: options.abortSignal,
      progressCallback: options.progressCallback,
    },
  );

  logger.info(chalk.green('\nRed team scan complete!'));
  if (!evalResult?.shared) {
    if (options.liveRedteamConfig) {
      logger.info(
        chalk.blue(
          `To view the results, click the ${chalk.bold('View Report')} button or run ${chalk.bold(promptfooCommand('redteam report'))} on the command line.`,
        ),
      );
    } else {
      logger.info(
        chalk.blue(`To view the results, run ${chalk.bold(promptfooCommand('redteam report'))}`),
      );
    }
  }

  // Cleanup
  setLogCallback(null);
  if (verboseToggleCleanup) {
    verboseToggleCleanup();
  }
  return evalResult;
}

/**
 * Custom error class for target permission-related failures.
 * Thrown when users lack necessary permissions to access or create targets.
 */
export class TargetPermissionError extends Error {
  constructor(message: string) {
    super(message);
    this.name = 'TargetPermissionError';
  }
}<|MERGE_RESOLUTION|>--- conflicted
+++ resolved
@@ -159,19 +159,14 @@
 
   // Generate new test cases
   logger.info('Generating test cases...');
-<<<<<<< HEAD
+  const { maxConcurrency, ...passThroughOptions } = options;
+
   const {
     config: redteamConfig,
     pluginResults,
     strategyResults,
   } = await doGenerateRedteam({
-    ...options,
-=======
-  const { maxConcurrency, ...passThroughOptions } = options;
-
-  const redteamConfig = await doGenerateRedteam({
     ...passThroughOptions,
->>>>>>> bcd4db3f
     ...(options.liveRedteamConfig?.commandLineOptions || {}),
     ...(maxConcurrency !== undefined ? { maxConcurrency } : {}),
     config: configPath,
