--- conflicted
+++ resolved
@@ -9,7 +9,7 @@
 import logger from '../../logger';
 import { REQUEST_TIMEOUT_MS } from '../../providers/shared';
 import invariant from '../../util/invariant';
-import { getRedteamProvider } from '../providers/shared';
+import { redteamProviderManager } from '../providers/shared';
 import { getRemoteGenerationUrl, shouldGenerateRemote } from '../remoteGeneration';
 
 import type { TestCase } from '../../types/index';
@@ -345,12 +345,6 @@
   text: string,
   languages: string[],
 ): Promise<Record<string, string>> {
-<<<<<<< HEAD
-  const redteamProvider = await getRedteamProvider({
-    enforceJson: true,
-    preferSmall: true,
-  });
-=======
   // Prefer a preconfigured multilingual provider if available (set by the server at boot).
   const cachedMultilingual = await redteamProviderManager.getMultilingualProvider();
   const redteamProvider =
@@ -359,7 +353,6 @@
       jsonOnly: true,
       preferSmallModel: true,
     }));
->>>>>>> origin/main
 
   const languagesFormatted = languages.map((lang) => `- ${lang}`).join('\n');
 
