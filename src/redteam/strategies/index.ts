import chalk from 'chalk';
import dedent from 'dedent';
import logger from '../../logger';
import type { TestCase, TestCaseWithPlugin } from '../../types';
import { addBase64Encoding } from './base64';
import { addCrescendo } from './crescendo';
import { addIterativeJailbreaks } from './iterative';
import { addLeetspeak } from './leetspeak';
<<<<<<< HEAD
import { addInjections } from './promptInjections';
=======
import { addMultilingual } from './multilingual';
>>>>>>> 7101cda8
import { addRot13 } from './rot13';

interface Strategy {
  key: string;
  action: (
    testCases: TestCaseWithPlugin[],
    injectVar: string,
    config: Record<string, any>,
  ) => Promise<TestCase[]>;
}

export const Strategies: Strategy[] = [
  {
    key: 'jailbreak',
    action: async (testCases, injectVar) => {
      logger.debug('Adding experimental jailbreaks to all test cases');
      const newTestCases = addIterativeJailbreaks(testCases, injectVar, 'iterative');
      logger.debug(`Added ${newTestCases.length} experimental jailbreak test cases`);
      return newTestCases;
    },
  },
  {
    key: 'prompt-injection',
    action: async (testCases, injectVar) => {
      const harmfulPrompts = testCases.filter((t) => t.metadata.pluginId.startsWith('harmful:'));
      logger.debug('Adding prompt injections to `harmful` plugin test cases');
      const newTestCases = addInjections(harmfulPrompts, injectVar);
      logger.debug(`Added ${newTestCases.length} prompt injection test cases`);
      return newTestCases;
    },
  },
  {
    key: 'jailbreak:tree',
    action: async (testCases, injectVar) => {
      logger.debug('Adding experimental tree jailbreaks to all test cases');
      const newTestCases = addIterativeJailbreaks(testCases, injectVar, 'iterative:tree');
      logger.debug(`Added ${newTestCases.length} experimental tree jailbreak test cases`);
      return newTestCases;
    },
  },
  {
    key: 'rot13',
    action: async (testCases, injectVar) => {
      logger.debug('Adding ROT13 encoding to all test cases');
      const newTestCases = addRot13(testCases, injectVar);
      logger.debug(`Added ${newTestCases.length} ROT13 encoded test cases`);
      return newTestCases;
    },
  },
  {
    key: 'leetspeak',
    action: async (testCases, injectVar) => {
      logger.debug('Adding leetspeak encoding to all test cases');
      const newTestCases = addLeetspeak(testCases, injectVar);
      logger.debug(`Added ${newTestCases.length} leetspeak encoded test cases`);
      return newTestCases;
    },
  },
  {
    key: 'base64',
    action: async (testCases, injectVar) => {
      logger.debug('Adding Base64 encoding to all test cases');
      const newTestCases = addBase64Encoding(testCases, injectVar);
      logger.debug(`Added ${newTestCases.length} Base64 encoded test cases`);
      return newTestCases;
    },
  },
  {
    key: 'crescendo',
    action: async (testCases, injectVar) => {
      logger.debug('Adding Crescendo to all test cases');
      const newTestCases = addCrescendo(testCases, injectVar);
      logger.debug(`Added ${newTestCases.length} Crescendo test cases`);
      return newTestCases;
    },
  },
  {
    key: 'multilingual',
    action: async (testCases, injectVar, config) => {
      logger.debug('Adding multilingual test cases');
      const newTestCases = await addMultilingual(testCases, injectVar, config);
      logger.debug(`Added ${newTestCases.length} multilingual test cases`);
      return newTestCases;
    },
  },
];

export function validateStrategies(strategies: { id: string }[]): void {
  const invalidStrategies = strategies.filter(
    (strategy) => !Strategies.map((s) => s.key).includes(strategy.id),
  );
  if (invalidStrategies.length > 0) {
    const validStrategiesString = Strategies.map((s) => s.key).join(', ');
    const invalidStrategiesString = invalidStrategies.map((s) => s.id).join(', ');
    logger.error(
      dedent`Invalid strategy(s): ${invalidStrategiesString}. 
        
        ${chalk.green(`Valid strategies are: ${validStrategiesString}`)}`,
    );
    process.exit(1);
  }
}<|MERGE_RESOLUTION|>--- conflicted
+++ resolved
@@ -6,11 +6,8 @@
 import { addCrescendo } from './crescendo';
 import { addIterativeJailbreaks } from './iterative';
 import { addLeetspeak } from './leetspeak';
-<<<<<<< HEAD
+import { addMultilingual } from './multilingual';
 import { addInjections } from './promptInjections';
-=======
-import { addMultilingual } from './multilingual';
->>>>>>> 7101cda8
 import { addRot13 } from './rot13';
 
 interface Strategy {
