import * as fs from 'fs';

import async from 'async';
import chalk from 'chalk';
import cliProgress from 'cli-progress';
import Table from 'cli-table3';
import yaml from 'js-yaml';
import cliState from '../cliState';
import { getEnvString } from '../envars';
import logger, { getLogLevel } from '../logger';
import { checkRemoteHealth } from '../util/apiHealth';
import invariant from '../util/invariant';
import { extractVariablesFromTemplates } from '../util/templates';
import {
  ALIASED_PLUGIN_MAPPINGS,
  BIAS_PLUGINS,
  FINANCIAL_PLUGINS,
  FOUNDATION_PLUGINS,
  getDefaultNFanout,
  HARM_PLUGINS,
  INSURANCE_PLUGINS,
  isFanoutStrategy,
  isLanguageDisallowedStrategy,
  MEDICAL_PLUGINS,
  PHARMACY_PLUGINS,
  PII_PLUGINS,
  riskCategorySeverityMap,
  Severity,
  STRATEGY_COLLECTION_MAPPINGS,
  STRATEGY_COLLECTIONS,
} from './constants';
import { extractEntities } from './extraction/entities';
import { extractSystemPurpose } from './extraction/purpose';
import { CustomPlugin } from './plugins/custom';
<<<<<<< HEAD
import { getRedteamProvider } from './providers/shared';
=======
import { Plugins } from './plugins/index';
import { redteamProviderManager } from './providers/shared';
>>>>>>> origin/main
import { getRemoteHealthUrl, shouldGenerateRemote } from './remoteGeneration';
import { loadStrategy, Strategies, validateStrategies } from './strategies/index';
import { pluginMatchesStrategyTargets } from './strategies/util';
import { extractGoalFromPrompt, getShortPluginId } from './util';

import type { TestCase, TestCaseWithPlugin } from '../types/index';
import type { RedteamPluginObject, RedteamStrategyObject, SynthesizeOptions } from './types';

function getPolicyText(metadata: TestCase['metadata'] | undefined): string | undefined {
  if (!metadata || metadata.policy === undefined || metadata.policy === null) {
    return undefined;
  }

  const policyValue = metadata.policy as unknown;

  if (typeof policyValue === 'string') {
    return policyValue;
  }

  if (typeof policyValue === 'object') {
    const policyObject = policyValue as { text?: string };
    return typeof policyObject.text === 'string' && policyObject.text.length > 0
      ? policyObject.text
      : undefined;
  }

  return undefined;
}

const MAX_MAX_CONCURRENCY = 20;

/**
 * Gets the severity level for a plugin based on its ID and configuration.
 * @param pluginId - The ID of the plugin.
 * @param pluginConfig - Optional configuration for the plugin.
 * @returns The severity level.
 */
function getPluginSeverity(pluginId: string, pluginConfig?: Record<string, any>): Severity {
  if (pluginConfig?.severity) {
    return pluginConfig.severity;
  }

  const shortId = getShortPluginId(pluginId);
  return shortId in riskCategorySeverityMap
    ? riskCategorySeverityMap[shortId as keyof typeof riskCategorySeverityMap]
    : Severity.Low;
}

/**
 * Determines the status of test generation based on requested and generated counts.
 * @param requested - The number of requested tests.
 * @param generated - The number of generated tests.
 * @returns A colored string indicating the status.
 */
function getStatus(requested: number, generated: number): string {
  if (requested === 0 && generated === 0) {
    return chalk.gray('Skipped');
  }
  if (generated === 0) {
    return chalk.red('Failed');
  }
  if (generated < requested) {
    return chalk.yellow('Partial');
  }
  return chalk.green('Success');
}

/**
 * Generates a report of plugin and strategy results.
 * @param pluginResults - Results from plugin executions.
 * @param strategyResults - Results from strategy executions.
 * @returns A formatted string containing the report.
 */
function generateReport(
  pluginResults: Record<string, { requested: number; generated: number }>,
  strategyResults: Record<string, { requested: number; generated: number }>,
): string {
  const table = new Table({
    head: ['#', 'Type', 'ID', 'Requested', 'Generated', 'Status'].map((h) =>
      chalk.dim(chalk.white(h)),
    ),
    colWidths: [5, 10, 40, 12, 12, 14],
  });

  let rowIndex = 1;

  Object.entries(pluginResults)
    .sort((a, b) => a[0].localeCompare(b[0]))
    .forEach(([id, { requested, generated }]) => {
      table.push([rowIndex++, 'Plugin', id, requested, generated, getStatus(requested, generated)]);
    });

  Object.entries(strategyResults)
    .sort((a, b) => a[0].localeCompare(b[0]))
    .forEach(([id, { requested, generated }]) => {
      table.push([
        rowIndex++,
        'Strategy',
        id,
        requested,
        generated,
        getStatus(requested, generated),
      ]);
    });

  return `\nTest Generation Report:\n${table.toString()}`;
}

/**
 * Resolves top-level file paths in the plugin configuration.
 * @param config - The plugin configuration to resolve.
 * @returns The resolved plugin configuration.
 */
export function resolvePluginConfig(config: Record<string, any> | undefined): Record<string, any> {
  if (!config) {
    return {};
  }

  for (const key in config) {
    const value = config[key];
    if (typeof value === 'string' && value.startsWith('file://')) {
      const filePath = value.slice('file://'.length);

      if (!fs.existsSync(filePath)) {
        throw new Error(`File not found: ${filePath}`);
      }

      if (filePath.endsWith('.yaml')) {
        config[key] = yaml.load(fs.readFileSync(filePath, 'utf8'));
      } else if (filePath.endsWith('.json')) {
        config[key] = JSON.parse(fs.readFileSync(filePath, 'utf8'));
      } else {
        config[key] = fs.readFileSync(filePath, 'utf8');
      }
    }
  }
  return config;
}

const categories = {
  foundation: FOUNDATION_PLUGINS,
  harmful: Object.keys(HARM_PLUGINS),
  bias: BIAS_PLUGINS,
  pii: PII_PLUGINS,
  medical: MEDICAL_PLUGINS,
  pharmacy: PHARMACY_PLUGINS,
  insurance: INSURANCE_PLUGINS,
  financial: FINANCIAL_PLUGINS,
} as const;

/**
 * Formats the test count for display.
 * @param numTests - The number of tests.
 * @param strategy - Whether the test count is for a strategy.
 * @returns A formatted string representing the test count.
 */
const formatTestCount = (numTests: number, strategy: boolean): string =>
  numTests === 1
    ? `1 ${strategy ? 'additional ' : ''}test`
    : `${numTests} ${strategy ? 'additional ' : ''}tests`;

/**
 * Gets the language from a test case's metadata.
 * Checks both metadata.language and metadata.modifiers.language.
 * @param test - The test case to get language from.
 * @returns The language string or undefined if not found.
 */
function getLanguageForTestCase(test: TestCase | undefined): string | undefined {
  if (!test) {
    return undefined;
  }
  return test.metadata?.language || test.metadata?.modifiers?.language;
}

/**
 * Adds comprehensive metadata to plugin test cases including language, plugin info, and severity.
 * @param test - The test case to add metadata to.
 * @param lang - The language for this test.
 * @param plugin - The plugin configuration.
 * @param testGenerationInstructions - Optional test generation instructions.
 * @returns Test case with complete metadata.
 */
function addLanguageToPluginMetadata(
  test: TestCase,
  lang: string | undefined,
  plugin: RedteamPluginObject,
  testGenerationInstructions?: string,
): TestCase {
  const existingLanguage = getLanguageForTestCase(test);
  const languageToAdd = lang && !existingLanguage ? { language: lang } : {};

  return {
    ...test,
    metadata: {
      pluginId: plugin.id,
      pluginConfig: resolvePluginConfig(plugin.config),
      severity: plugin.severity ?? getPluginSeverity(plugin.id, resolvePluginConfig(plugin.config)),
      modifiers: {
        ...(testGenerationInstructions ? { testGenerationInstructions } : {}),
        ...(plugin.config?.modifiers || {}),
        ...test.metadata?.modifiers,
        // Add language to modifiers if not already present (respect existing)
        ...languageToAdd,
      },
      ...test.metadata,
      // Hoist language to top-level metadata for backward compatibility and easier access
      ...languageToAdd,
    },
  };
}

/**
 * Determines whether a strategy should be applied to a test case based on plugin targeting rules.
 *
 * This function evaluates multiple criteria to decide if a strategy matches a test case:
 * - Excludes strategy-exempt plugins (defined in STRATEGY_EXEMPT_PLUGINS)
 * - Excludes sequence providers (which are verbatim and don't support strategies)
 * - Respects plugin-level strategy exclusions via excludeStrategies config
 * - Matches against target plugins through direct ID match or category prefixes
 *
 * @param testCase - The test case containing plugin metadata to evaluate
 * @param strategyId - The ID of the strategy being considered for application
 * @param targetPlugins - Optional array of plugin IDs or categories that the strategy targets.
 *                       If undefined or empty, strategy applies to all non-exempt plugins.
 *                       Supports both exact matches and category prefixes (e.g., 'harmful' matches 'harmful:hate')
 * @returns True if the strategy should be applied to this test case, false otherwise
 */

/**
 * Applies strategies to the test cases.
 * @param testCases - The initial test cases generated by plugins.
 * @param strategies - The strategies to apply.
 * @param injectVar - The variable to inject.
 * @returns An array of new test cases generated by strategies.
 */
async function applyStrategies(
  testCases: TestCaseWithPlugin[],
  strategies: RedteamStrategyObject[],
  injectVar: string,
  excludeTargetOutputFromAgenticAttackGeneration?: boolean,
): Promise<{
  testCases: TestCaseWithPlugin[];
  strategyResults: Record<string, { requested: number; generated: number }>;
}> {
  const newTestCases: TestCaseWithPlugin[] = [];
  const strategyResults: Record<string, { requested: number; generated: number }> = {};

  for (const strategy of strategies) {
    logger.debug(`Generating ${strategy.id} tests`);

    let strategyAction;
    if (strategy.id.startsWith('file://')) {
      const loadedStrategy = await loadStrategy(strategy.id);
      strategyAction = loadedStrategy.action;
    } else {
      // First try to find the exact strategy ID (e.g., jailbreak:composite)
      let builtinStrategy = Strategies.find((s) => s.id === strategy.id);

      // If not found, handle custom strategy variants (e.g., custom:aggressive)
      if (!builtinStrategy && strategy.id.includes(':')) {
        const baseStrategyId = strategy.id.split(':')[0];
        builtinStrategy = Strategies.find((s) => s.id === baseStrategyId);
      }

      if (!builtinStrategy) {
        logger.warn(`Strategy ${strategy.id} not registered, skipping`);
        continue;
      }
      strategyAction = builtinStrategy.action;
    }

    const targetPlugins = strategy.config?.plugins;
    const applicableTestCases = testCases.filter((t) =>
      pluginMatchesStrategyTargets(t, strategy.id, targetPlugins),
    );

    const strategyTestCases: (TestCase | undefined)[] = await strategyAction(
      applicableTestCases,
      injectVar,
      {
        ...(strategy.config || {}),
        excludeTargetOutputFromAgenticAttackGeneration,
      },
      strategy.id,
    );

    newTestCases.push(
      ...strategyTestCases
        .filter((t): t is NonNullable<typeof t> => t !== null && t !== undefined)
        .map((t) => ({
          ...t,
          metadata: {
            ...(t?.metadata || {}),
            strategyId: t?.metadata?.strategyId || strategy.id,
            ...(t?.metadata?.pluginId && { pluginId: t.metadata.pluginId }),
            ...(t?.metadata?.pluginConfig && {
              pluginConfig: t.metadata.pluginConfig,
            }),
            ...(strategy.config && {
              strategyConfig: {
                ...strategy.config,
                ...(t?.metadata?.strategyConfig || {}),
              },
            }),
          },
        })),
    );

    // Compute a display id for reporting (helpful for layered strategies)
    const displayId =
      strategy.id === 'layer' && Array.isArray(strategy.config?.steps)
        ? `layer(${(strategy.config!.steps as any[])
            .map((st) => (typeof st === 'string' ? st : st.id))
            .join('→')})`
        : strategy.id;

    // Check if strategy generated tests across multiple languages
    // Language can be in metadata.language or metadata.modifiers.language
    // Note: Language is passed to strategies via test metadata.modifiers.language from plugin generation
    const languagesInResults = new Set(
      strategyTestCases
        .map((t) => getLanguageForTestCase(t))
        .filter((lang): lang is string => lang !== undefined),
    );

    if (languagesInResults.size > 1) {
      // Strategy was applied to multilingual tests - break down by language
      // Don't show language suffix for English (en) - it's the default
      const resultsByLanguage: Record<string, { requested: number; generated: number }> = {};

      for (const lang of languagesInResults) {
        const testsForLang = strategyTestCases.filter((t) => getLanguageForTestCase(t) === lang);
        const applicableForLang = applicableTestCases.filter(
          (t) => getLanguageForTestCase(t) === lang,
        );

        let n = 1;
        if (typeof strategy.config?.n === 'number') {
          n = strategy.config.n;
        } else if (isFanoutStrategy(strategy.id)) {
          n = getDefaultNFanout(strategy.id);
        }

        resultsByLanguage[lang] = {
          requested: applicableForLang.length * n,
          generated: testsForLang.length,
        };
      }

      for (const [lang, result] of Object.entries(resultsByLanguage)) {
        const strategyDisplayId = lang === 'en' ? displayId : `${displayId} (${lang})`;
        strategyResults[strategyDisplayId] = result;
      }
    } else if (strategy.id === 'layer') {
      // Layer strategy: requested count is same as applicable test cases
      strategyResults[displayId] = {
        requested: applicableTestCases.length,
        generated: strategyTestCases.length,
      };
    } else {
      // get an accurate 'Requested' count for strategies that add additional tests during generation
      let n = 1;
      if (typeof strategy.config?.n === 'number') {
        n = strategy.config.n;
      } else if (isFanoutStrategy(strategy.id)) {
        n = getDefaultNFanout(strategy.id);
      }

      strategyResults[displayId] = {
        requested: applicableTestCases.length * n,
        generated: strategyTestCases.length,
      };
    }
  }

  return { testCases: newTestCases, strategyResults };
}

/**
 * Helper function to get the test count based on strategy configuration.
 * @param strategy - The strategy object to evaluate.
 * @param totalPluginTests - The total number of plugin tests.
 * @param strategies - The array of strategies.
 * @returns The calculated test count.
 */
export function getTestCount(
  strategy: RedteamStrategyObject,
  totalPluginTests: number,
  _strategies: RedteamStrategyObject[],
): number {
  // Basic strategy either keeps original count or removes all tests
  if (strategy.id === 'basic') {
    return strategy.config?.enabled === false ? 0 : totalPluginTests;
  }

  // Layer strategy: returns the same count as plugin tests
  // (plugins already account for language multipliers)
  if (strategy.id === 'layer') {
    return totalPluginTests;
  }

  // Retry strategy doubles the plugin tests
  if (strategy.id === 'retry') {
    const configuredNumTests = strategy.config?.numTests as number | undefined;
    const additionalTests = configuredNumTests ?? totalPluginTests;
    return totalPluginTests + additionalTests;
  }

  // Apply fan-out multiplier if this is a fan-out strategy
  let n = 1;
  if (typeof strategy.config?.n === 'number') {
    n = strategy.config.n;
  } else if (isFanoutStrategy(strategy.id)) {
    n = getDefaultNFanout(strategy.id);
  }
  return totalPluginTests * n;
}

/**
 * Calculates the total number of tests to be generated based on plugins and strategies.
 * @param plugins - The array of plugins to generate tests for
 * @param strategies - The array of strategies to apply
 * @returns Object containing total tests and intermediate calculations
 */
export function calculateTotalTests(
  plugins: SynthesizeOptions['plugins'],
  strategies: RedteamStrategyObject[],
  language?: string | string[],
): {
  effectiveStrategyCount: number;
  includeBasicTests: boolean;
  totalPluginTests: number;
  totalTests: number;
} {
  const retryStrategy = strategies.find((s) => s.id === 'retry');
  const basicStrategy = strategies.find((s) => s.id === 'basic');

  const basicStrategyExists = basicStrategy !== undefined;
  const includeBasicTests = basicStrategy?.config?.enabled ?? true;

  const effectiveStrategyCount =
    basicStrategyExists && !includeBasicTests ? strategies.length - 1 : strategies.length;

  // Calculate total plugin tests accounting for multiple languages
  // Each plugin's tests are multiplied by the number of languages when multiple languages are configured
  const totalPluginTests = plugins.reduce((sum, p) => {
    const pluginLanguageConfig = p.config?.language ?? language;
    const pluginLanguageCount = Array.isArray(pluginLanguageConfig)
      ? pluginLanguageConfig.length
      : 1;
    return sum + (p.numTests || 0) * pluginLanguageCount;
  }, 0);

  // When there are no strategies, or only a disabled basic strategy
  if (
    strategies.length === 0 ||
    (strategies.length === 1 && basicStrategyExists && !includeBasicTests)
  ) {
    return {
      effectiveStrategyCount: 0,
      includeBasicTests: strategies.length === 0 ? true : includeBasicTests,
      totalPluginTests,
      totalTests: includeBasicTests ? totalPluginTests : 0,
    };
  }

  // Start with base test count from basic strategy
  let totalTests = includeBasicTests ? totalPluginTests : 0;

  // Apply retry strategy first if present
  if (retryStrategy) {
    totalTests = getTestCount(retryStrategy, totalTests, strategies);
  }

  // Apply other non-basic, non-retry strategies
  for (const strategy of strategies) {
    if (['basic', 'retry'].includes(strategy.id)) {
      continue;
    }
    // Add the tests from this strategy to the total, not replace the total
    totalTests += getTestCount(strategy, totalPluginTests, strategies);
  }

  return {
    effectiveStrategyCount,
    includeBasicTests,
    totalPluginTests,
    totalTests,
  };
}

/**
 * Type guard to check if a strategy ID is a strategy collection
 */
function isStrategyCollection(id: string): id is keyof typeof STRATEGY_COLLECTION_MAPPINGS {
  return STRATEGY_COLLECTIONS.includes(id as keyof typeof STRATEGY_COLLECTION_MAPPINGS);
}

/**
 * Synthesizes test cases based on provided options.
 * @param options - The options for test case synthesis.
 * @returns A promise that resolves to an object containing the purpose, entities, and test cases.
 */
export async function synthesize({
  abortSignal,
  delay,
  entities: entitiesOverride,
  injectVar,
  language,
  maxConcurrency = 1,
  plugins,
  prompts,
  provider,
  purpose: purposeOverride,
  strategies,
  targetLabels,
  showProgressBar: showProgressBarOverride,
  excludeTargetOutputFromAgenticAttackGeneration,
  testGenerationInstructions,
}: SynthesizeOptions): Promise<{
  purpose: string;
  entities: string[];
  testCases: TestCaseWithPlugin[];
  injectVar: string;
}> {
  // Add abort check helper
  const checkAbort = () => {
    if (abortSignal?.aborted) {
      throw new Error('Operation cancelled');
    }
  };

  // Add abort checks at key points
  checkAbort();

  if (prompts.length === 0) {
    throw new Error('Prompts array cannot be empty');
  }
  if (delay && maxConcurrency > 1) {
    maxConcurrency = 1;
    logger.warn('Delay is enabled, setting max concurrency to 1.');
  }

  if (maxConcurrency > MAX_MAX_CONCURRENCY) {
    maxConcurrency = MAX_MAX_CONCURRENCY;
    logger.info(`Max concurrency for test generation is capped at ${MAX_MAX_CONCURRENCY}.`);
  }

  const expandedStrategies: typeof strategies = [];
  strategies.forEach((strategy) => {
    if (isStrategyCollection(strategy.id)) {
      const aliasedStrategies = STRATEGY_COLLECTION_MAPPINGS[strategy.id];
      if (aliasedStrategies) {
        aliasedStrategies.forEach((strategyId) => {
          expandedStrategies.push({
            ...strategy,
            id: strategyId,
          });
        });
      } else {
        logger.warn(`Strategy collection ${strategy.id} has no mappings, skipping`);
      }
    } else {
      expandedStrategies.push(strategy);
    }
  });

  // Deduplicate strategies by a key. For most strategies, the key is the id.
  // For 'layer', use label if provided, otherwise include the ordered step ids.
  const seen = new Set<string>();
  const keyForStrategy = (s: (typeof strategies)[number]): string => {
    if (s.id === 'layer' && s.config) {
      const config = s.config as Record<string, unknown>;
      // If label is provided, use it for uniqueness (allows multiple layer strategies)
      if (typeof config.label === 'string' && config.label.trim()) {
        return `layer/${config.label}`;
      }
      // Otherwise use steps for uniqueness
      if (Array.isArray(config.steps)) {
        const steps = (config.steps as Array<string | { id?: string }>).map((st) =>
          typeof st === 'string' ? st : (st?.id ?? 'unknown'),
        );
        return `layer:${steps.join('->')}`;
      }
    }
    return s.id;
  };
  strategies = expandedStrategies.filter((strategy) => {
    const key = keyForStrategy(strategy);
    if (seen.has(key)) {
      logger.debug(`[Synthesize] Skipping duplicate strategy: ${key}`);
      return false;
    }
    seen.add(key);
    return true;
  });

  validateStrategies(strategies);

<<<<<<< HEAD
  const redteamProvider = await getRedteamProvider({ provider, enforceJson: false });
=======
  // If any language-disallowed strategies are present, force language to English only
  const hasLanguageDisallowedStrategy = strategies.some((s) => isLanguageDisallowedStrategy(s.id));
  if (hasLanguageDisallowedStrategy && language) {
    const originalLanguage = Array.isArray(language) ? language.join(', ') : language;
    language = 'en';
    logger.info(
      `[Language Override] Detected language-disallowed strategy (audio/video/image/layer/math-prompt). Forcing language to 'en' (was: ${originalLanguage})`,
    );
  }
>>>>>>> origin/main

  const redteamProvider = await redteamProviderManager.getProvider({
    provider,
  });

  const { effectiveStrategyCount, includeBasicTests, totalPluginTests, totalTests } =
    calculateTotalTests(plugins, strategies, language);

  logger.info(
    `Synthesizing test cases for ${prompts.length} ${
      prompts.length === 1 ? 'prompt' : 'prompts'
    }...\nUsing plugins:\n\n${chalk.yellow(
      plugins
        .map((p) => {
          // Calculate actual test count accounting for multiple languages
          const pluginLanguageConfig = p.config?.language ?? language;
          const pluginLanguageCount = Array.isArray(pluginLanguageConfig)
            ? pluginLanguageConfig.length
            : 1;
          const actualTestCount = (p.numTests || 0) * pluginLanguageCount;
          return `${p.id} (${formatTestCount(actualTestCount, false)})${p.config ? ` (${JSON.stringify(p.config)})` : ''}`;
        })
        .sort()
        .join('\n'),
    )}\n`,
  );
  if (strategies.length > 0) {
    logger.info(
      `Using strategies:\n\n${chalk.yellow(
        strategies
          .filter((s) => !['basic', 'retry'].includes(s.id))
          .map((s) => {
            // For non-basic strategies, we want to show the additional tests they generate
            let testCount = totalPluginTests;
            // Apply fan-out multiplier if this is a fan-out strategy
            let n = 1;
            if (typeof s.config?.n === 'number') {
              n = s.config.n;
            } else if (isFanoutStrategy(s.id)) {
              n = getDefaultNFanout(s.id);
            }
            testCount = totalPluginTests * n;
            return `${s.id} (${formatTestCount(testCount, true)})`;
          })
          .sort()
          .join('\n'),
      )}\n`,
    );
  }

  logger.info(
    chalk.bold(`Test Generation Summary:`) +
      `\n• Total tests: ${chalk.cyan(totalTests)}` +
      `\n• Plugin tests: ${chalk.cyan(totalPluginTests)}` +
      `\n• Plugins: ${chalk.cyan(plugins.length)}` +
      `\n• Strategies: ${chalk.cyan(effectiveStrategyCount)}` +
      `\n• Max concurrency: ${chalk.cyan(maxConcurrency)}\n` +
      (delay ? `• Delay: ${chalk.cyan(delay)}\n` : ''),
  );

  if (typeof injectVar !== 'string') {
    const parsedVars = extractVariablesFromTemplates(prompts);
    if (parsedVars.length > 1) {
      logger.warn(
        `\nMultiple variables found in prompts: ${parsedVars.join(', ')}. Using the last one "${parsedVars[parsedVars.length - 1]}". Override this selection with --injectVar`,
      );
    } else if (parsedVars.length === 0) {
      logger.warn('No variables found in prompts. Using "query" as the inject variable.');
    }
    // Odds are that the last variable is the user input since the user input usually goes at the end of the prompt
    injectVar = parsedVars[parsedVars.length - 1] || 'query';
    invariant(typeof injectVar === 'string', `Inject var must be a string, got ${injectVar}`);
  }

  // Expand plugins first
  for (const [category, categoryPlugins] of Object.entries(categories)) {
    const plugin = plugins.find((p) => p.id === category);
    if (plugin) {
      plugins.push(...categoryPlugins.map((p) => ({ id: p, numTests: plugin.numTests })));
    }
  }

  const expandedPlugins: typeof plugins = [];
  const expandPlugin = (
    plugin: (typeof plugins)[0],
    mapping: { plugins: string[]; strategies: string[] },
  ) => {
    mapping.plugins.forEach((p: string) =>
      expandedPlugins.push({ id: p, numTests: plugin.numTests }),
    );
    strategies.push(...mapping.strategies.map((s: string) => ({ id: s })));
  };

  plugins.forEach((plugin) => {
    // First check if this is a direct plugin that should not be expanded
    // This is for plugins like bias:gender that have a prefix matching an alias
    const isDirectPlugin = Plugins.some((p) => p.key === plugin.id);

    if (isDirectPlugin) {
      expandedPlugins.push(plugin);
      return;
    }

    const mappingKey = Object.keys(ALIASED_PLUGIN_MAPPINGS).find(
      (key) => plugin.id === key || plugin.id.startsWith(`${key}:`),
    );

    if (mappingKey) {
      const mapping =
        ALIASED_PLUGIN_MAPPINGS[mappingKey][plugin.id] ||
        Object.values(ALIASED_PLUGIN_MAPPINGS[mappingKey]).find((_m) =>
          plugin.id.startsWith(`${mappingKey}:`),
        );
      if (mapping) {
        expandPlugin(plugin, mapping);
      }
    } else {
      expandedPlugins.push(plugin);
    }
  });

  const validatePlugin: (plugin: (typeof plugins)[0]) => boolean = (plugin) => {
    if (Object.keys(categories).includes(plugin.id)) {
      return false;
    }
    const registeredPlugin = Plugins.find((p) => p.key === plugin.id);

    if (!registeredPlugin) {
      if (!plugin.id.startsWith('file://')) {
        logger.debug(`Plugin ${plugin.id} not registered, skipping validation`);
      }
    } else if (registeredPlugin.validate) {
      try {
        registeredPlugin.validate({
          language,
          modifiers: {
            ...(testGenerationInstructions ? { testGenerationInstructions } : {}),
            ...(plugin.config?.modifiers || {}),
          },
          ...resolvePluginConfig(plugin.config),
        });
      } catch (error) {
        logger.warn(`Validation failed for plugin ${plugin.id}: ${error}, skipping plugin.`);
        return false;
      }
    }

    return true;
  };

  // Validate all plugins upfront
  logger.debug('Validating plugins...');
  plugins = [...new Set(expandedPlugins)].filter(validatePlugin).sort();

  // Check API health before proceeding
  if (shouldGenerateRemote()) {
    const healthUrl = getRemoteHealthUrl();
    if (healthUrl) {
      logger.debug(`Checking Promptfoo API health at ${healthUrl}...`);
      const healthResult = await checkRemoteHealth(healthUrl);
      if (healthResult.status !== 'OK') {
        throw new Error(
          `Unable to proceed with test generation: ${healthResult.message}\n` +
            'Please check your API configuration or try again later.',
        );
      }
      logger.debug('API health check passed');
    }
  }

  // Start the progress bar
  let progressBar: cliProgress.SingleBar | null = null;
  const isWebUI = Boolean(cliState.webUI);

  const showProgressBar =
    !isWebUI &&
    getEnvString('LOG_LEVEL') !== 'debug' &&
    getLogLevel() !== 'debug' &&
    showProgressBarOverride !== false;
  if (showProgressBar) {
    progressBar = new cliProgress.SingleBar(
      {
        format: 'Generating | {bar} | {percentage}% | {value}/{total} | {task}',
        gracefulExit: true,
      },
      cliProgress.Presets.shades_classic,
    );
    progressBar.start(totalPluginTests + 2, 0, { task: 'Initializing' });
  }

  // Replace progress bar updates with logger calls when in web UI
  if (showProgressBar) {
    progressBar?.increment(1, { task: 'Extracting system purpose' });
  } else {
    logger.info('Extracting system purpose...');
  }
  const purpose = purposeOverride || (await extractSystemPurpose(redteamProvider, prompts));

  if (showProgressBar) {
    progressBar?.increment(1, { task: 'Extracting entities' });
  } else {
    logger.info('Extracting entities...');
  }
  const entities: string[] = Array.isArray(entitiesOverride)
    ? entitiesOverride
    : await extractEntities(redteamProvider, prompts);

  logger.debug(`System purpose: ${purpose}`);

  const pluginResults: Record<string, { requested: number; generated: number }> = {};
  const testCases: TestCaseWithPlugin[] = [];
  await async.forEachLimit(plugins, maxConcurrency, async (plugin) => {
    // Check for abort signal before generating tests
    checkAbort();

    if (showProgressBar) {
      progressBar?.update({ task: plugin.id });
    } else {
      logger.info(`Generating tests for ${plugin.id}...`);
    }
    const { action } = Plugins.find((p) => p.key === plugin.id) || {};

    if (action) {
      logger.debug(`Generating tests for ${plugin.id}...`);

      // If plugin has its own language, use that; otherwise use global language
      const languageConfig = plugin.config?.language ?? language;
      const languages = Array.isArray(languageConfig)
        ? languageConfig
        : languageConfig
          ? [languageConfig]
          : [undefined];

      logger.debug(
        `[Language Processing] Plugin: ${plugin.id}, Languages: ${JSON.stringify(languages)}, NumTests per language: ${plugin.numTests}${plugin.config?.language ? ' (plugin override)' : ''}`,
      );

      // Generate tests for each language in parallel using Promise.allSettled
      const allPluginTests: TestCase[] = [];
      const resultsPerLanguage: Record<string, { requested: number; generated: number }> = {};

      const languagePromises = languages.map(async (lang) => {
        const pluginTests = await action({
          provider: redteamProvider,
          purpose,
          injectVar,
          n: plugin.numTests,
          delayMs: delay || 0,
          config: {
            ...resolvePluginConfig(plugin.config),
            ...(lang ? { language: lang } : {}),
            modifiers: {
              ...(testGenerationInstructions ? { testGenerationInstructions } : {}),
              ...(plugin.config?.modifiers || {}),
            },
          },
        });
        {
          const langKey = lang;

          if (Array.isArray(pluginTests) && pluginTests.length > 0) {
            // Add all metadata (language + plugin info) so strategies can access it
            const testsWithMetadata = pluginTests.map((test) =>
              addLanguageToPluginMetadata(test, lang, plugin, testGenerationInstructions),
            );

            return {
              lang: langKey,
              tests: testsWithMetadata,
              requested: plugin.numTests,
              generated: pluginTests.length,
            };
          }

          logger.warn(
            `[Language Processing] No tests generated for ${plugin.id} in language: ${lang || 'default'}`,
          );

          return {
            lang: langKey,
            tests: [],
            requested: plugin.numTests,
            generated: 0,
          };
        }
      });

      const languageResults = await Promise.allSettled(languagePromises);

      for (const result of languageResults) {
        if (result.status === 'fulfilled') {
          const { lang, tests, requested, generated } = result.value;

          allPluginTests.push(...tests);
          resultsPerLanguage[lang || 'default'] = { requested, generated };
        } else {
          // Handle rejected promise
          logger.warn(
            `[Language Processing] Error generating tests for ${plugin.id}: ${result.reason}`,
          );
        }
      }

      logger.debug(
        `[Language Processing] Total tests generated for ${plugin.id}: ${allPluginTests.length} (across ${languages.length} language(s))`,
      );

      if (!Array.isArray(allPluginTests) || allPluginTests.length === 0) {
        logger.warn(`Failed to generate tests for ${plugin.id}`);
      } else {
        // Metadata already added in promise resolution above (including pluginId)
        const testCasesWithMetadata = allPluginTests as TestCaseWithPlugin[];

        // Extract goal for this plugin's tests
        logger.debug(
          `Extracting goal for ${testCasesWithMetadata.length} tests from ${plugin.id}...`,
        );
        for (const testCase of testCasesWithMetadata) {
          // Get the prompt from the specific inject variable
          const promptVar = testCase.vars?.[injectVar];
          const prompt = Array.isArray(promptVar) ? promptVar[0] : String(promptVar);

          // For policy plugin, pass the policy text to improve intent extraction
          const policy = getPolicyText(testCase.metadata);
          const extractedGoal = await extractGoalFromPrompt(prompt, purpose, plugin.id, policy);

          (testCase.metadata as any).goal = extractedGoal;
        }

        // Add the results to main test cases array
        testCases.push(...testCasesWithMetadata);
      }

      if (showProgressBar) {
        progressBar?.increment(plugin.numTests * languages.length);
      } else {
        logger.info(`Generated ${allPluginTests.length} tests for ${plugin.id}`);
      }
      logger.debug(`Added ${allPluginTests.length} ${plugin.id} test cases`);

      // If multiple defined languages were used, create separate report entries for each language
      // Otherwise, use the aggregated result for the plugin
      const definedLanguages = languages.filter((lang) => lang !== undefined);
      if (definedLanguages.length > 1) {
        // Multiple languages - create separate entries for each
        // Don't show language suffix for English (en) - it's the default
        for (const [langKey, result] of Object.entries(resultsPerLanguage)) {
          const displayId = langKey === 'en' ? plugin.id : `${plugin.id} (${langKey})`;
          pluginResults[displayId] = result;
        }
      } else {
        // Single language or no language - use aggregated result
        pluginResults[plugin.id] = {
          requested:
            plugin.id === 'intent' ? allPluginTests.length : plugin.numTests * languages.length,
          generated: allPluginTests.length,
        };
      }
    } else if (plugin.id.startsWith('file://')) {
      try {
        const customPlugin = new CustomPlugin(redteamProvider, purpose, injectVar, plugin.id);
        const customTests = await customPlugin.generateTests(plugin.numTests, delay);

        // Add metadata to each test case
        const testCasesWithMetadata = customTests.map((t) => ({
          ...t,
          metadata: {
            pluginId: plugin.id,
            pluginConfig: resolvePluginConfig(plugin.config),
            severity:
              plugin.severity || getPluginSeverity(plugin.id, resolvePluginConfig(plugin.config)),
            modifiers: {
              ...(testGenerationInstructions ? { testGenerationInstructions } : {}),
              ...(plugin.config?.modifiers || {}),
            },
            ...(t.metadata || {}),
          },
        }));

        // Extract goal for this plugin's tests
        logger.debug(
          `Extracting goal for ${testCasesWithMetadata.length} custom tests from ${plugin.id}...`,
        );
        for (const testCase of testCasesWithMetadata) {
          // Get the prompt from the specific inject variable
          const promptVar = testCase.vars?.[injectVar];
          const prompt = Array.isArray(promptVar) ? promptVar[0] : String(promptVar);

          // For policy plugin, pass the policy text to improve intent extraction
          const policy = getPolicyText(testCase.metadata);
          const extractedGoal = await extractGoalFromPrompt(prompt, purpose, plugin.id, policy);

          (testCase.metadata as any).goal = extractedGoal;
        }

        // Add the results to main test cases array
        testCases.push(...testCasesWithMetadata);

        logger.debug(`Added ${customTests.length} custom test cases from ${plugin.id}`);
        pluginResults[plugin.id] = {
          requested: plugin.numTests,
          generated: customTests.length,
        };
      } catch (e) {
        logger.error(`Error generating tests for custom plugin ${plugin.id}: ${e}`);
        pluginResults[plugin.id] = { requested: plugin.numTests, generated: 0 };
      }
    } else {
      logger.warn(`Plugin ${plugin.id} not registered, skipping`);
      pluginResults[plugin.id] = { requested: plugin.numTests, generated: 0 };
      progressBar?.increment(plugin.numTests);
    }
  });

  // After generating plugin test cases but before applying strategies:
  const pluginTestCases = testCases;

  // Initialize strategy results
  const strategyResults: Record<string, { requested: number; generated: number }> = {};

  // Apply retry strategy first if it exists
  const retryStrategy = strategies.find((s) => s.id === 'retry');
  if (retryStrategy) {
    logger.debug('Applying retry strategy first');
    retryStrategy.config = {
      targetLabels,
      ...retryStrategy.config,
    };
    const { testCases: retryTestCases, strategyResults: retryResults } = await applyStrategies(
      pluginTestCases,
      [retryStrategy],
      injectVar,
    );
    pluginTestCases.push(...retryTestCases);
    Object.assign(strategyResults, retryResults);
  }

  // Check for abort signal or apply non-basic strategies
  checkAbort();
  const { testCases: strategyTestCases, strategyResults: otherStrategyResults } =
    await applyStrategies(
      pluginTestCases,
      strategies.filter((s) => !['basic', 'retry'].includes(s.id)),
      injectVar,
      excludeTargetOutputFromAgenticAttackGeneration,
    );

  Object.assign(strategyResults, otherStrategyResults);

  // Combine test cases based on basic strategy setting
  const finalTestCases = [...(includeBasicTests ? pluginTestCases : []), ...strategyTestCases];

  // Check for abort signal
  checkAbort();

  progressBar?.update({ task: 'Done.' });
  progressBar?.stop();
  if (progressBar) {
    // Newline after progress bar to avoid overlap
    logger.info('');
  }

  logger.info(generateReport(pluginResults, strategyResults));

  return { purpose, entities, testCases: finalTestCases, injectVar };
}<|MERGE_RESOLUTION|>--- conflicted
+++ resolved
@@ -32,12 +32,8 @@
 import { extractEntities } from './extraction/entities';
 import { extractSystemPurpose } from './extraction/purpose';
 import { CustomPlugin } from './plugins/custom';
-<<<<<<< HEAD
-import { getRedteamProvider } from './providers/shared';
-=======
 import { Plugins } from './plugins/index';
 import { redteamProviderManager } from './providers/shared';
->>>>>>> origin/main
 import { getRemoteHealthUrl, shouldGenerateRemote } from './remoteGeneration';
 import { loadStrategy, Strategies, validateStrategies } from './strategies/index';
 import { pluginMatchesStrategyTargets } from './strategies/util';
@@ -637,9 +633,6 @@
 
   validateStrategies(strategies);
 
-<<<<<<< HEAD
-  const redteamProvider = await getRedteamProvider({ provider, enforceJson: false });
-=======
   // If any language-disallowed strategies are present, force language to English only
   const hasLanguageDisallowedStrategy = strategies.some((s) => isLanguageDisallowedStrategy(s.id));
   if (hasLanguageDisallowedStrategy && language) {
@@ -649,7 +642,6 @@
       `[Language Override] Detected language-disallowed strategy (audio/video/image/layer/math-prompt). Forcing language to 'en' (was: ${originalLanguage})`,
     );
   }
->>>>>>> origin/main
 
   const redteamProvider = await redteamProviderManager.getProvider({
     provider,
