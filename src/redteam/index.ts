--- conflicted
+++ resolved
@@ -282,11 +282,13 @@
     if (plugin) {
       updateProgress();
       logger.debug(`Generating ${key} tests`);
-<<<<<<< HEAD
-      const pluginTests = await action(redteamProvider, purpose, injectVar, numTests, prompts);
-      testCases.push(...pluginTests.map((t) => ({ ...t, plugin: key })));
-=======
-      const pluginTests = await action(redteamProvider, purpose, injectVar, plugin.numTests);
+      const pluginTests = await action(
+        redteamProvider,
+        purpose,
+        injectVar,
+        plugin.numTests,
+        prompts,
+      );
       testCases.push(
         ...pluginTests.map((t) => ({
           ...t,
@@ -297,7 +299,6 @@
           },
         })),
       );
->>>>>>> 76c7baa4
       logger.debug(`Added ${pluginTests.length} ${key} test cases`);
     }
   }
