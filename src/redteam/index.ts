import chalk from 'chalk';
import dedent from 'dedent';
import cliProgress from 'cli-progress';
import invariant from 'tiny-invariant';

import logger from '../logger';
import { OpenAiChatCompletionProvider } from '../providers/openai';
import {
  getHarmfulTests,
  addInjections,
  addIterativeJailbreaks,
  HARM_CATEGORIES,
} from './getHarmfulTests';
import { getCompetitorTests } from './getCompetitorTests';
import { getContractTests } from './getUnintendedContracts';
import { getHallucinationTests } from './getHallucinationTests';
import { getHijackingTests } from './getHijackingTests';
import { getOverconfidenceTests } from './getOverconfidenceTests';
import { getPiiTests } from './getPiiTests';
import { getPoliticalStatementsTests } from './getPoliticalStatementsTests';
import { getUnderconfidenceTests } from './getUnderconfidenceTests';
import { SYNTHESIS_MODEL } from './constants';
<<<<<<< HEAD
import { getContractTests } from './getUnintendedContractTests';
=======
>>>>>>> a8cac0b6
import type { ApiProvider, TestCase, TestSuite } from '../types';

interface SynthesizeOptions {
  prompts: string[];
  injectVar?: string;
  purpose?: string;
  plugins: string[];
}

const ALL_PLUGINS = new Set(
  [
    'competitors',
    'contracts',
    'excessive-agency',
    'hallucination',
    'harmful',
    'hijacking',
    'jailbreak',
    'overreliance',
    'pii',
    'politics',
    'prompt-injection',
  ].concat(Object.keys(HARM_CATEGORIES)),
);

const DEFAULT_PLUGINS = new Set(
  [
    'contracts',
    'excessive-agency',
    'hallucination',
    'harmful',
    'hijacking',
    'jailbreak',
    'overreliance',
    'pii',
    'politics',
    'prompt-injection',
  ].concat(Object.keys(HARM_CATEGORIES)),
);

function validatePlugins(plugins: string[]) {
  for (const plugin of plugins) {
    if (!ALL_PLUGINS.has(plugin)) {
      throw new Error(
        `Invalid plugin: ${plugin}. Must be one of: ${Array.from(ALL_PLUGINS).join(', ')}`,
      );
    }
  }
}

export async function synthesizeFromTestSuite(
  testSuite: TestSuite,
  options: Partial<SynthesizeOptions>,
) {
  return synthesize({
    ...options,
    plugins:
      options.plugins && options.plugins.length > 0 ? options.plugins : Array.from(DEFAULT_PLUGINS),
    prompts: testSuite.prompts.map((prompt) => prompt.raw),
  });
}

export async function synthesize({
  prompts,
  injectVar,
  purpose: purposeOverride,
  plugins,
}: SynthesizeOptions) {
  validatePlugins(plugins);
  const reasoningProvider = new OpenAiChatCompletionProvider(SYNTHESIS_MODEL);

  logger.info(
    `Synthesizing test cases for ${prompts.length} ${
      prompts.length === 1 ? 'prompt' : 'prompts'
    }...\nPlugins: ${chalk.yellow(plugins.join(', '))}`,
  );

  // Initialize progress bar
  const progressBar = new cliProgress.SingleBar({}, cliProgress.Presets.shades_classic);
  const totalSteps = plugins.length + 2; // +2 for initial setup steps
  let currentStep = 0;

  if (process.env.LOG_LEVEL !== 'debug') {
    progressBar.start(100, 0);
  }

  const updateProgress = () => {
    currentStep += 1;
    const progress = Math.floor((currentStep / totalSteps) * 100);
    progressBar.update(progress);
  };

  // Get vars
  injectVar = injectVar || 'query';

  // Get purpose
  updateProgress();
  const purpose = purposeOverride || (await getPurpose(prompts, reasoningProvider));
  updateProgress();

  logger.debug(`System purpose: ${purpose}`);

  // Get adversarial test cases
  const testCases: TestCase[] = [];
  const adversarialPrompts: TestCase[] = [];

  if (
    plugins.includes('prompt-injection') ||
    plugins.includes('jailbreak') ||
    plugins.some((p) => p.startsWith('harmful'))
  ) {
    logger.debug('Generating harmful test cases');
    const harmfulPrompts = await getHarmfulTests(
      purpose,
      injectVar,
      plugins.filter((p) => p.startsWith('harmful:')),
    );
    testCases.push(...harmfulPrompts);
    adversarialPrompts.push(...harmfulPrompts);
    logger.debug(`Added ${harmfulPrompts.length} harmful test cases`);
  }

  const pluginActions: {
    [key: string]: (purpose: string, injectVar: string) => Promise<TestCase[]>;
  } = {
    competitors: getCompetitorTests,
    contracts: getContractTests,
    'excessive-agency': getOverconfidenceTests,
    hallucination: getHallucinationTests,
    hijacking: getHijackingTests,
    jailbreak: addIterativeJailbreaks.bind(null, adversarialPrompts),
    overreliance: getUnderconfidenceTests,
    pii: getPiiTests,
    politics: getPoliticalStatementsTests,
    'prompt-injection': addInjections.bind(null, adversarialPrompts),
  };

  for (const plugin of plugins) {
    if (pluginActions[plugin]) {
      updateProgress();
      logger.debug(`Generating ${plugin} tests`);
      const pluginTests = await pluginActions[plugin](purpose, injectVar);
      testCases.push(...pluginTests);
      logger.debug(`Added ${pluginTests.length} ${plugin} test cases`);
    }
  }

  // Finish progress bar
  if (process.env.LOG_LEVEL !== 'debug') {
    progressBar.update(100);
    progressBar.stop();
  }

  return testCases;
}

async function getPurpose(prompts: string[], reasoningProvider: ApiProvider): Promise<string> {
  const { output: purpose } = await reasoningProvider.callApi(dedent`
    The following are prompts that are being used to test an LLM application:
    
    ${prompts
      .map(
        (prompt) => dedent`
      <prompt>
      ${prompt}
      </prompt>`,
      )
      .join('\n')}
    
    Given the above prompts, output the "system purpose" of the application in a single sentence.
    
    Example outputs:
    - Provide users a way to manage finances
    - Executive assistant that helps with scheduling and reminders
    - Ecommerce chatbot that sells shoes
  `);

  invariant(typeof purpose === 'string', 'Expected purpose to be a string');
  return purpose;
}<|MERGE_RESOLUTION|>--- conflicted
+++ resolved
@@ -20,10 +20,7 @@
 import { getPoliticalStatementsTests } from './getPoliticalStatementsTests';
 import { getUnderconfidenceTests } from './getUnderconfidenceTests';
 import { SYNTHESIS_MODEL } from './constants';
-<<<<<<< HEAD
 import { getContractTests } from './getUnintendedContractTests';
-=======
->>>>>>> a8cac0b6
 import type { ApiProvider, TestCase, TestSuite } from '../types';
 
 interface SynthesizeOptions {
