--- conflicted
+++ resolved
@@ -5,10 +5,7 @@
 import logger from '../logger';
 import { loadApiProvider } from '../providers';
 import { isApiProvider, isProviderOptions, type ApiProvider, type TestCase } from '../types';
-<<<<<<< HEAD
-=======
 import type { SynthesizeOptions } from '../types/redteam';
->>>>>>> d08c6097
 import { extractVariablesFromTemplates } from '../util/templates';
 import { REDTEAM_MODEL, HARM_PLUGINS, PII_PLUGINS, INCLUDE_ENTITY_METADATA } from './constants';
 import { extractEntities } from './extraction/entities';
