import chalk from 'chalk';
import cliProgress from 'cli-progress';
import invariant from 'tiny-invariant';
import logger from '../logger';
import { loadApiProvider } from '../providers';
import type { ApiProvider, TestCase } from '../types';
import { extractVariablesFromTemplates } from '../util/templates';
import { REDTEAM_MODEL, ALL_PLUGINS } from './constants';
import { addInjections } from './methods/injections';
import { addIterativeJailbreaks } from './methods/iterative';
import CompetitorPlugin from './plugins/competitors';
import ContractPlugin from './plugins/contracts';
import ExcessiveAgencyPlugin from './plugins/excessiveAgency';
import HallucinationPlugin from './plugins/hallucination';
import { HARM_CATEGORIES, getHarmfulTests } from './plugins/harmful';
import HijackingPlugin from './plugins/hijacking';
import OverreliancePlugin from './plugins/overreliance';
import { PII_REQUEST_CATEGORIES, getPiiLeakTestsForCategory } from './plugins/pii';
import PoliticsPlugin from './plugins/politics';
import { getPurpose } from './purpose';

interface SynthesizeOptions {
  injectVar?: string;
  plugins: { name: string; numTests: number }[];
  prompts: string[];
  provider?: string;
  purpose?: string;
}

interface Plugin {
  key: string;
  action: (
    provider: ApiProvider,
    purpose: string,
    injectVar: string,
    n: number,
  ) => Promise<TestCase[]>;
}

interface Method {
  key: string;
  action: (testCases: (TestCase & { plugin: string })[], injectVar: string) => TestCase[];
  requiredPlugins?: string[];
}

const Plugins: Plugin[] = [
  {
    key: 'competitors',
    action: (provider, purpose, injectVar, n) =>
      new CompetitorPlugin(provider, purpose, injectVar).generateTests(n),
  },
  {
    key: 'contracts',
    action: (provider, purpose, injectVar, n) =>
      new ContractPlugin(provider, purpose, injectVar).generateTests(n),
  },
  {
    key: 'excessive-agency',
    action: (provider, purpose, injectVar, n) =>
      new ExcessiveAgencyPlugin(provider, purpose, injectVar).generateTests(n),
  },
  {
    key: 'hallucination',
    action: (provider, purpose, injectVar, n) =>
      new HallucinationPlugin(provider, purpose, injectVar).generateTests(n),
  },
  ...(Object.keys(HARM_CATEGORIES).map((category) => ({
    key: category,
    action: (provider, purpose, injectVar, n) =>
      getHarmfulTests(provider, purpose, injectVar, [category], n),
  })) as Plugin[]),
  {
    key: 'hijacking',
    action: (provider, purpose, injectVar, n) =>
      new HijackingPlugin(provider, purpose, injectVar).generateTests(n),
  },
  {
    key: 'overreliance',
    action: (provider, purpose, injectVar, n) =>
      new OverreliancePlugin(provider, purpose, injectVar).generateTests(n),
  },
  ...(PII_REQUEST_CATEGORIES.map((category) => ({
    key: category,
    action: (provider, purpose, injectVar, n) =>
      getPiiLeakTestsForCategory(provider, purpose, injectVar, category, n),
  })) as Plugin[]),
  {
    key: 'politics',
    action: (provider, purpose, injectVar, n) =>
      new PoliticsPlugin(provider, purpose, injectVar).generateTests(n),
  },
];

// These plugins refer to a collection of tests.
const categories = {
  harmful: Object.keys(HARM_CATEGORIES),
  pii: PII_REQUEST_CATEGORIES,
} as const;

const Methods: Method[] = [
  {
    key: 'experimental-jailbreak',
    action: (testCases) => {
      logger.debug('Adding experimental jailbreaks to all test cases');
      const experimentalJailbreaks = addIterativeJailbreaks(testCases);
      logger.debug(`Added ${experimentalJailbreaks.length} experimental jailbreak test cases`);
      return experimentalJailbreaks;
    },
  },
  {
    key: 'jailbreak',
    action: (testCases) => {
      const harmfulPrompts = testCases.filter((t) => t.plugin.startsWith('harmful:'));
      logger.debug('Adding jailbreaks to harmful prompts');
      const jailbreaks = addIterativeJailbreaks(harmfulPrompts);
      logger.debug(`Added ${jailbreaks.length} jailbreak test cases`);
      return jailbreaks;
    },
    requiredPlugins: Object.keys(HARM_CATEGORIES),
  },
  {
    key: 'prompt-injection',
    action: (testCases, injectVar) => {
      const harmfulPrompts = testCases.filter((t) => t.plugin.startsWith('harmful:'));
      logger.debug('Adding prompt injections');
      const injections = addInjections(harmfulPrompts, injectVar);
      logger.debug(`Added ${injections.length} prompt injection test cases`);
      return injections;
    },
    requiredPlugins: Object.keys(HARM_CATEGORIES),
  },
];

function validatePlugins(plugins: string[]): void {
  const invalidPlugins = plugins.filter((plugin) => !ALL_PLUGINS.includes(plugin));
  if (invalidPlugins.length > 0) {
    const validPluginsString = Array.from(ALL_PLUGINS).join(', ');
    const invalidPluginsString = invalidPlugins.join(', ');
    throw new Error(
      `Invalid plugin(s): ${invalidPluginsString}. Valid plugins are: ${validPluginsString}`,
    );
  }
}

const formatTestCount = (numTests: number) => {
  if (numTests === 1) {
    return '1 test';
  }
  return `${numTests} tests`;
};

export async function synthesize({
  prompts,
  provider,
  injectVar,
  purpose: purposeOverride,
  plugins,
}: SynthesizeOptions) {
  validatePlugins(plugins.map((p) => p.name));
  const redteamProvider: ApiProvider = await loadApiProvider(provider || REDTEAM_MODEL, {
    options: {
      config: { temperature: 0.5 },
    },
  });

  logger.info(
    `Synthesizing test cases for ${prompts.length} ${
      prompts.length === 1 ? 'prompt' : 'prompts'
    }...\nUsing plugins:\n\n${chalk.yellow(
      plugins
        .map((p) => `${p.name} (${formatTestCount(p.numTests)})`)
        .sort()
        .join('\n'),
    )}\n`,
  );
  logger.info('Generating...');

  // Get vars
  if (typeof injectVar !== 'string') {
    const parsedVars = extractVariablesFromTemplates(prompts);
    if (parsedVars.length > 1) {
      logger.warn(
        `Multiple variables found in prompts: ${parsedVars.join(', ')}. Using the first one.`,
      );
    } else if (parsedVars.length === 0) {
      logger.warn('No variables found in prompts. Using "query" as the inject variable.');
    }
    injectVar = parsedVars[0] || 'query';
    invariant(typeof injectVar === 'string', `Inject var must be a string, got ${injectVar}`);
  }

  // if a category is included in the user selected plugins, add all of its plugins
  for (const [category, categoryPlugins] of Object.entries(categories)) {
    if (plugins.includes(category)) {
      plugins.push(...categoryPlugins);
    }
  }

  // if a method is included in the user selected plugins, add all of its required plugins
  for (const { key, requiredPlugins } of Methods) {
    if (plugins.includes(key) && requiredPlugins) {
      plugins.push(...requiredPlugins);
    }
  }

  // Deduplicate, filter out the category names, and sort
  plugins = [...new Set(plugins)].filter((p) => !Object.keys(categories).includes(p)).sort();

  // Initialize progress bar
  const progressBar = new cliProgress.SingleBar({}, cliProgress.Presets.shades_classic);
  const totalSteps = plugins.length + 2; // +2 for initial setup steps
  let currentStep = 0;

  if (process.env.LOG_LEVEL !== 'debug') {
    progressBar.start(100, 0);
  }

  const updateProgress = () => {
    currentStep += 1;
    const progress = Math.floor((currentStep / totalSteps) * 100);
    progressBar.update(progress);
  };

  // Get purpose
  updateProgress();
  const purpose = purposeOverride || (await getPurpose(redteamProvider, prompts));
  updateProgress();

  logger.debug(`System purpose: ${purpose}`);

<<<<<<< HEAD
  // Get adversarial test cases
  const testCases: TestCase[] = [];
  const harmfulPrompts: TestCase[] = [];

  const addHarmfulCases = plugins.some((p) => p.name.startsWith('harmful'));
  if (
    plugins.map((p) => p.name).includes('prompt-injection') ||
    plugins.map((p) => p.name).includes('jailbreak') ||
    addHarmfulCases
  ) {
    logger.debug('Generating harmful test cases');
    for (const plugin of plugins.filter((p) => p.name.startsWith('harmful:'))) {
      const newHarmfulPrompts = await getHarmfulTests(
        redteamProvider,
        purpose,
        injectVar,
        [plugin.name],
        plugin.numTests,
      );
      harmfulPrompts.push(...newHarmfulPrompts);
    }

    if (addHarmfulCases) {
      testCases.push(...harmfulPrompts);
      logger.debug(`Added ${harmfulPrompts.length} harmful test cases`);
    } else {
      logger.debug(`Generated ${harmfulPrompts.length} harmful test cases`);
    }
  }

=======
  const testCases: (TestCase & { plugin: string })[] = [];
>>>>>>> a71a987a
  for (const { key, action } of Plugins) {
    const plugin = plugins.find((p) => p.name === key);
    if (plugin) {
      updateProgress();
      logger.debug(`Generating ${key} tests`);
<<<<<<< HEAD
      const pluginTests = await action(redteamProvider, purpose, injectVar, plugin.numTests);
      testCases.push(...pluginTests);
=======
      const pluginTests = await action(redteamProvider, purpose, injectVar, numTests);
      testCases.push(...pluginTests.map((t) => ({ ...t, plugin: key })));
>>>>>>> a71a987a
      logger.debug(`Added ${pluginTests.length} ${key} test cases`);
    }
  }

  for (const { key, action } of Methods) {
<<<<<<< HEAD
    const plugin = plugins.find((p) => p.name === key);
    if (plugin) {
      const newTestCases = action(testCases, harmfulPrompts, injectVar);
      testCases.push(...newTestCases);
=======
    if (plugins.includes(key)) {
      const newTestCases = action(testCases, injectVar);
      testCases.push(...newTestCases.map((t) => ({ ...t, plugin: key })));
>>>>>>> a71a987a
    }
  }

  // Finish progress bar
  if (process.env.LOG_LEVEL !== 'debug') {
    progressBar.update(100);
    progressBar.stop();
  }

  return testCases;
}<|MERGE_RESOLUTION|>--- conflicted
+++ resolved
@@ -191,20 +191,22 @@
 
   // if a category is included in the user selected plugins, add all of its plugins
   for (const [category, categoryPlugins] of Object.entries(categories)) {
-    if (plugins.includes(category)) {
-      plugins.push(...categoryPlugins);
+    const plugin = plugins.find((p) => p.name === category);
+    if (plugin) {
+      plugins.push(...categoryPlugins.map((p) => ({ name: p, numTests: plugin.numTests })));
     }
   }
 
   // if a method is included in the user selected plugins, add all of its required plugins
   for (const { key, requiredPlugins } of Methods) {
-    if (plugins.includes(key) && requiredPlugins) {
-      plugins.push(...requiredPlugins);
+    const plugin = plugins.find((p) => p.name === key);
+    if (plugin && requiredPlugins) {
+      plugins.push(...requiredPlugins.map((p) => ({ name: p, numTests: plugin.numTests })));
     }
   }
 
   // Deduplicate, filter out the category names, and sort
-  plugins = [...new Set(plugins)].filter((p) => !Object.keys(categories).includes(p)).sort();
+  plugins = [...new Set(plugins)].filter((p) => !Object.keys(categories).includes(p.name)).sort();
 
   // Initialize progress bar
   const progressBar = new cliProgress.SingleBar({}, cliProgress.Presets.shades_classic);
@@ -228,67 +230,25 @@
 
   logger.debug(`System purpose: ${purpose}`);
 
-<<<<<<< HEAD
-  // Get adversarial test cases
-  const testCases: TestCase[] = [];
-  const harmfulPrompts: TestCase[] = [];
-
-  const addHarmfulCases = plugins.some((p) => p.name.startsWith('harmful'));
-  if (
-    plugins.map((p) => p.name).includes('prompt-injection') ||
-    plugins.map((p) => p.name).includes('jailbreak') ||
-    addHarmfulCases
-  ) {
-    logger.debug('Generating harmful test cases');
-    for (const plugin of plugins.filter((p) => p.name.startsWith('harmful:'))) {
-      const newHarmfulPrompts = await getHarmfulTests(
-        redteamProvider,
-        purpose,
-        injectVar,
-        [plugin.name],
-        plugin.numTests,
-      );
-      harmfulPrompts.push(...newHarmfulPrompts);
-    }
-
-    if (addHarmfulCases) {
-      testCases.push(...harmfulPrompts);
-      logger.debug(`Added ${harmfulPrompts.length} harmful test cases`);
-    } else {
-      logger.debug(`Generated ${harmfulPrompts.length} harmful test cases`);
-    }
-  }
-
-=======
   const testCases: (TestCase & { plugin: string })[] = [];
->>>>>>> a71a987a
   for (const { key, action } of Plugins) {
     const plugin = plugins.find((p) => p.name === key);
     if (plugin) {
       updateProgress();
       logger.debug(`Generating ${key} tests`);
-<<<<<<< HEAD
       const pluginTests = await action(redteamProvider, purpose, injectVar, plugin.numTests);
-      testCases.push(...pluginTests);
-=======
-      const pluginTests = await action(redteamProvider, purpose, injectVar, numTests);
       testCases.push(...pluginTests.map((t) => ({ ...t, plugin: key })));
->>>>>>> a71a987a
       logger.debug(`Added ${pluginTests.length} ${key} test cases`);
     }
   }
 
   for (const { key, action } of Methods) {
-<<<<<<< HEAD
     const plugin = plugins.find((p) => p.name === key);
     if (plugin) {
-      const newTestCases = action(testCases, harmfulPrompts, injectVar);
-      testCases.push(...newTestCases);
-=======
-    if (plugins.includes(key)) {
+      updateProgress();
+      logger.debug(`Generating ${key} tests`);
       const newTestCases = action(testCases, injectVar);
       testCases.push(...newTestCases.map((t) => ({ ...t, plugin: key })));
->>>>>>> a71a987a
     }
   }
 
