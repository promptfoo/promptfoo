import * as fs from 'fs';

import async from 'async';
import chalk from 'chalk';
import cliProgress from 'cli-progress';
import Table from 'cli-table3';
import yaml from 'js-yaml';
import cliState from '../cliState';
import { getEnvString } from '../envars';
import logger, { getLogLevel } from '../logger';
<<<<<<< HEAD
import { type TestCase, type TestCaseWithPlugin } from '../types';
=======
import { isProviderOptions, type TestCase, type TestCaseWithPlugin } from '../types/index';
>>>>>>> 927b9158
import { checkRemoteHealth } from '../util/apiHealth';
import invariant from '../util/invariant';
import { extractVariablesFromTemplates } from '../util/templates';
import {
  ALIASED_PLUGIN_MAPPINGS,
  BIAS_PLUGINS,
  FOUNDATION_PLUGINS,
  HARM_PLUGINS,
  PII_PLUGINS,
  riskCategorySeverityMap,
  Severity,
  STRATEGY_COLLECTION_MAPPINGS,
  STRATEGY_COLLECTIONS,
} from './constants';
import { extractEntities } from './extraction/entities';
import { extractSystemPurpose } from './extraction/purpose';
import { Plugins } from './plugins';
import { CustomPlugin } from './plugins/custom';
import { redteamProviderManager } from './providers/shared';
import { getRemoteHealthUrl, shouldGenerateRemote } from './remoteGeneration';
import { loadStrategy, Strategies, validateStrategies } from './strategies';
import { DEFAULT_LANGUAGES } from './strategies/multilingual';
import { extractGoalFromPrompt, getShortPluginId } from './util';

import { pluginMatchesStrategyTargets } from './strategies/util';
import type { RedteamStrategyObject, SynthesizeOptions } from './types';

const MAX_MAX_CONCURRENCY = 20;

/**
 * Gets the severity level for a plugin based on its ID and configuration.
 * @param pluginId - The ID of the plugin.
 * @param pluginConfig - Optional configuration for the plugin.
 * @returns The severity level.
 */
function getPluginSeverity(pluginId: string, pluginConfig?: Record<string, any>): Severity {
  if (pluginConfig?.severity) {
    return pluginConfig.severity;
  }

  const shortId = getShortPluginId(pluginId);
  return shortId in riskCategorySeverityMap
    ? riskCategorySeverityMap[shortId as keyof typeof riskCategorySeverityMap]
    : Severity.Low;
}

/**
 * Determines the status of test generation based on requested and generated counts.
 * @param requested - The number of requested tests.
 * @param generated - The number of generated tests.
 * @returns A colored string indicating the status.
 */
function getStatus(requested: number, generated: number): string {
  if (requested === 0 && generated === 0) {
    return chalk.gray('Skipped');
  }
  if (generated === 0) {
    return chalk.red('Failed');
  }
  if (generated < requested) {
    return chalk.yellow('Partial');
  }
  return chalk.green('Success');
}

/**
 * Generates a report of plugin and strategy results.
 * @param pluginResults - Results from plugin executions.
 * @param strategyResults - Results from strategy executions.
 * @returns A formatted string containing the report.
 */
function generateReport(
  pluginResults: Record<string, { requested: number; generated: number }>,
  strategyResults: Record<string, { requested: number; generated: number }>,
): string {
  const table = new Table({
    head: ['#', 'Type', 'ID', 'Requested', 'Generated', 'Status'].map((h) =>
      chalk.dim(chalk.white(h)),
    ),
    colWidths: [5, 10, 40, 12, 12, 14],
  });

  let rowIndex = 1;

  Object.entries(pluginResults)
    .sort((a, b) => a[0].localeCompare(b[0]))
    .forEach(([id, { requested, generated }]) => {
      table.push([rowIndex++, 'Plugin', id, requested, generated, getStatus(requested, generated)]);
    });

  Object.entries(strategyResults)
    .sort((a, b) => a[0].localeCompare(b[0]))
    .forEach(([id, { requested, generated }]) => {
      table.push([
        rowIndex++,
        'Strategy',
        id,
        requested,
        generated,
        getStatus(requested, generated),
      ]);
    });

  return `\nTest Generation Report:\n${table.toString()}`;
}

/**
 * Resolves top-level file paths in the plugin configuration.
 * @param config - The plugin configuration to resolve.
 * @returns The resolved plugin configuration.
 */
export function resolvePluginConfig(config: Record<string, any> | undefined): Record<string, any> {
  if (!config) {
    return {};
  }

  for (const key in config) {
    const value = config[key];
    if (typeof value === 'string' && value.startsWith('file://')) {
      const filePath = value.slice('file://'.length);

      if (!fs.existsSync(filePath)) {
        throw new Error(`File not found: ${filePath}`);
      }

      if (filePath.endsWith('.yaml')) {
        config[key] = yaml.load(fs.readFileSync(filePath, 'utf8'));
      } else if (filePath.endsWith('.json')) {
        config[key] = JSON.parse(fs.readFileSync(filePath, 'utf8'));
      } else {
        config[key] = fs.readFileSync(filePath, 'utf8');
      }
    }
  }
  return config;
}

const categories = {
  foundation: FOUNDATION_PLUGINS,
  harmful: Object.keys(HARM_PLUGINS),
  bias: BIAS_PLUGINS,
  pii: PII_PLUGINS,
} as const;

/**
 * Formats the test count for display.
 * @param numTests - The number of tests.
 * @param strategy - Whether the test count is for a strategy.
 * @returns A formatted string representing the test count.
 */
const formatTestCount = (numTests: number, strategy: boolean): string =>
  numTests === 1
    ? `1 ${strategy ? 'additional' : ''} test`
    : `${numTests} ${strategy ? 'additional' : ''} tests`;

/**
 * Determines whether a strategy should be applied to a test case based on plugin targeting rules.
 *
 * This function evaluates multiple criteria to decide if a strategy matches a test case:
 * - Excludes strategy-exempt plugins (defined in STRATEGY_EXEMPT_PLUGINS)
 * - Excludes sequence providers (which are verbatim and don't support strategies)
 * - Respects plugin-level strategy exclusions via excludeStrategies config
 * - Matches against target plugins through direct ID match or category prefixes
 *
 * @param testCase - The test case containing plugin metadata to evaluate
 * @param strategyId - The ID of the strategy being considered for application
 * @param targetPlugins - Optional array of plugin IDs or categories that the strategy targets.
 *                       If undefined or empty, strategy applies to all non-exempt plugins.
 *                       Supports both exact matches and category prefixes (e.g., 'harmful' matches 'harmful:hate')
 * @returns True if the strategy should be applied to this test case, false otherwise
 */

/**
 * Helper function to calculate the number of expected test cases for the multilingual strategy.
 */
export function getMultilingualRequestedCount(
  testCases: TestCaseWithPlugin[],
  strategy: RedteamStrategyObject,
): number {
  // If languages is an empty array, return 0
  if (Array.isArray(strategy.config?.languages) && strategy.config.languages.length === 0) {
    return 0;
  }

  const numLanguages = Array.isArray(strategy.config?.languages)
    ? strategy.config.languages.length
    : DEFAULT_LANGUAGES.length;
  return testCases.length * numLanguages;
}

/**
 * Applies strategies to the test cases.
 * @param testCases - The initial test cases generated by plugins.
 * @param strategies - The strategies to apply.
 * @param injectVar - The variable to inject.
 * @returns An array of new test cases generated by strategies.
 */
async function applyStrategies(
  testCases: TestCaseWithPlugin[],
  strategies: RedteamStrategyObject[],
  injectVar: string,
  excludeTargetOutputFromAgenticAttackGeneration?: boolean,
): Promise<{
  testCases: TestCaseWithPlugin[];
  strategyResults: Record<string, { requested: number; generated: number }>;
}> {
  const newTestCases: TestCaseWithPlugin[] = [];
  const strategyResults: Record<string, { requested: number; generated: number }> = {};

  for (const strategy of strategies) {
    logger.debug(`Generating ${strategy.id} tests`);

    let strategyAction;
    if (strategy.id.startsWith('file://')) {
      const loadedStrategy = await loadStrategy(strategy.id);
      strategyAction = loadedStrategy.action;
    } else {
      // First try to find the exact strategy ID (e.g., jailbreak:composite)
      let builtinStrategy = Strategies.find((s) => s.id === strategy.id);

      // If not found, handle custom strategy variants (e.g., custom:aggressive)
      if (!builtinStrategy && strategy.id.includes(':')) {
        const baseStrategyId = strategy.id.split(':')[0];
        builtinStrategy = Strategies.find((s) => s.id === baseStrategyId);
      }

      if (!builtinStrategy) {
        logger.warn(`Strategy ${strategy.id} not registered, skipping`);
        continue;
      }
      strategyAction = builtinStrategy.action;
    }

    const targetPlugins = strategy.config?.plugins;
    const applicableTestCases = testCases.filter((t) =>
      pluginMatchesStrategyTargets(t, strategy.id, targetPlugins),
    );

    const strategyTestCases: TestCase[] = await strategyAction(
      applicableTestCases,
      injectVar,
      {
        ...(strategy.config || {}),
        excludeTargetOutputFromAgenticAttackGeneration,
      },
      strategy.id,
    );

    newTestCases.push(
      ...strategyTestCases
        .filter((t): t is NonNullable<typeof t> => t !== null && t !== undefined)
        .map((t) => ({
          ...t,
          metadata: {
            ...(t?.metadata || {}),
            strategyId: t?.metadata?.strategyId || strategy.id,
            ...(t?.metadata?.pluginId && { pluginId: t.metadata.pluginId }),
            ...(t?.metadata?.pluginConfig && { pluginConfig: t.metadata.pluginConfig }),
            ...(strategy.config && {
              strategyConfig: { ...strategy.config, ...(t?.metadata?.strategyConfig || {}) },
            }),
          },
        })),
    );

    // Compute a display id for reporting (helpful for layered strategies)
    const displayId =
      strategy.id === 'layer' && Array.isArray(strategy.config?.steps)
        ? `layer(${(strategy.config!.steps as any[])
            .map((st) => (typeof st === 'string' ? st : st.id))
            .join('→')})`
        : strategy.id;

    // Special case for multilingual strategy to account for languages multiplier
    if (strategy.id === 'multilingual') {
      const requestedCount = getMultilingualRequestedCount(applicableTestCases, strategy);
      strategyResults[displayId] = {
        requested: requestedCount,
        generated: strategyTestCases.length,
      };
    } else if (strategy.id === 'layer') {
      // Estimate requested count for layer: multiply by language factors of any multilingual steps
      let multiplier = 1;
      const steps: any[] = Array.isArray(strategy.config?.steps)
        ? (strategy.config!.steps as any[])
        : [];
      for (const st of steps) {
        const stepId = typeof st === 'string' ? st : st.id;
        if (stepId === 'multilingual') {
          const stepCfg = (typeof st === 'string' ? {} : st.config) || {};
          const numLangs =
            Array.isArray(stepCfg.languages) && stepCfg.languages.length > 0
              ? stepCfg.languages.length
              : DEFAULT_LANGUAGES.length;
          multiplier *= numLangs;
        }
      }
      const requestedCount = applicableTestCases.length * multiplier;
      strategyResults[displayId] = {
        requested: requestedCount,
        generated: strategyTestCases.length,
      };
    } else {
      strategyResults[displayId] = {
        requested: applicableTestCases.length,
        generated: strategyTestCases.length,
      };
    }
  }

  return { testCases: newTestCases, strategyResults };
}

/**
 * Helper function to get the test count based on strategy configuration.
 * @param strategy - The strategy object to evaluate.
 * @param totalPluginTests - The total number of plugin tests.
 * @param strategies - The array of strategies.
 * @returns The calculated test count.
 */
export function getTestCount(
  strategy: RedteamStrategyObject,
  totalPluginTests: number,
  strategies: RedteamStrategyObject[],
): number {
  // Basic strategy either keeps original count or removes all tests
  if (strategy.id === 'basic') {
    return strategy.config?.enabled === false ? 0 : totalPluginTests;
  }

  // Multilingual strategy doubles the total count
  if (strategy.id === 'multilingual') {
    // If languages is an empty array, return 0
    if (Array.isArray(strategy.config?.languages) && strategy.config.languages.length === 0) {
      return 0;
    }
    const numLanguages =
      Object.keys(strategy.config?.languages ?? {}).length || DEFAULT_LANGUAGES.length;
    return totalPluginTests * numLanguages;
  }

  // Sequence strategy: approximate by multiplying plugin tests by language multipliers of any multilingual steps
  if (strategy.id === 'layer') {
    const steps: any[] = Array.isArray(strategy.config?.steps)
      ? (strategy.config!.steps as any[])
      : [];
    let multiplier = 1;
    for (const st of steps) {
      const stepId = typeof st === 'string' ? st : st.id;
      if (stepId === 'multilingual') {
        const stepCfg = (typeof st === 'string' ? {} : st.config) || {};
        if (Array.isArray(stepCfg.languages) && stepCfg.languages.length === 0) {
          continue; // no additional tests
        }
        const numLangs =
          Array.isArray(stepCfg.languages) && stepCfg.languages.length > 0
            ? stepCfg.languages.length
            : DEFAULT_LANGUAGES.length;
        multiplier *= numLangs;
      }
    }
    return totalPluginTests * multiplier;
  }

  // Retry strategy doubles the plugin tests
  if (strategy.id === 'retry') {
    const configuredNumTests = strategy.config?.numTests as number | undefined;
    const additionalTests = configuredNumTests ?? totalPluginTests;
    return totalPluginTests + additionalTests;
  }

  // Return the number of additional tests (equal to totalPluginTests) for these strategies
  return totalPluginTests;
}

/**
 * Calculates the total number of tests to be generated based on plugins and strategies.
 * @param plugins - The array of plugins to generate tests for
 * @param strategies - The array of strategies to apply
 * @returns Object containing total tests and intermediate calculations
 */
export function calculateTotalTests(
  plugins: SynthesizeOptions['plugins'],
  strategies: RedteamStrategyObject[],
): {
  effectiveStrategyCount: number;
  includeBasicTests: boolean;
  multilingualStrategy: RedteamStrategyObject | undefined;
  totalPluginTests: number;
  totalTests: number;
} {
  const multilingualStrategy = strategies.find((s) => s.id === 'multilingual');
  const retryStrategy = strategies.find((s) => s.id === 'retry');
  const basicStrategy = strategies.find((s) => s.id === 'basic');

  const basicStrategyExists = basicStrategy !== undefined;
  const includeBasicTests = basicStrategy?.config?.enabled ?? true;

  const effectiveStrategyCount =
    basicStrategyExists && !includeBasicTests ? strategies.length - 1 : strategies.length;

  const totalPluginTests = plugins.reduce((sum, p) => sum + (p.numTests || 0), 0);

  // When there are no strategies, or only a disabled basic strategy
  if (
    strategies.length === 0 ||
    (strategies.length === 1 && basicStrategyExists && !includeBasicTests)
  ) {
    return {
      effectiveStrategyCount: 0,
      includeBasicTests: strategies.length === 0 ? true : includeBasicTests,
      multilingualStrategy: undefined,
      totalPluginTests,
      totalTests: includeBasicTests ? totalPluginTests : 0,
    };
  }

  // Start with base test count from basic strategy
  let totalTests = includeBasicTests ? totalPluginTests : 0;

  // Apply retry strategy first if present
  if (retryStrategy) {
    totalTests = getTestCount(retryStrategy, totalTests, strategies);
  }

  // Apply other non-basic, non-multilingual, non-retry strategies
  for (const strategy of strategies) {
    if (['basic', 'multilingual', 'retry'].includes(strategy.id)) {
      continue;
    }
    // Add the tests from this strategy to the total, not replace the total
    totalTests += getTestCount(strategy, totalPluginTests, strategies);
  }

  // Apply multilingual strategy last if present
  if (multilingualStrategy) {
    totalTests = getTestCount(multilingualStrategy, totalTests, strategies);
  }

  return {
    effectiveStrategyCount,
    includeBasicTests,
    multilingualStrategy,
    totalPluginTests,
    totalTests,
  };
}

/**
 * Type guard to check if a strategy ID is a strategy collection
 */
function isStrategyCollection(id: string): id is keyof typeof STRATEGY_COLLECTION_MAPPINGS {
  return STRATEGY_COLLECTIONS.includes(id as keyof typeof STRATEGY_COLLECTION_MAPPINGS);
}

/**
 * Synthesizes test cases based on provided options.
 * @param options - The options for test case synthesis.
 * @returns A promise that resolves to an object containing the purpose, entities, and test cases.
 */
export async function synthesize({
  abortSignal,
  delay,
  entities: entitiesOverride,
  injectVar,
  language,
  maxConcurrency = 1,
  plugins,
  prompts,
  provider,
  purpose: purposeOverride,
  strategies,
  targetLabels,
  showProgressBar: showProgressBarOverride,
  excludeTargetOutputFromAgenticAttackGeneration,
  testGenerationInstructions,
}: SynthesizeOptions): Promise<{
  purpose: string;
  entities: string[];
  testCases: TestCaseWithPlugin[];
  injectVar: string;
}> {
  // Add abort check helper
  const checkAbort = () => {
    if (abortSignal?.aborted) {
      throw new Error('Operation cancelled');
    }
  };

  // Add abort checks at key points
  checkAbort();

  if (prompts.length === 0) {
    throw new Error('Prompts array cannot be empty');
  }
  if (delay && maxConcurrency > 1) {
    maxConcurrency = 1;
    logger.warn('Delay is enabled, setting max concurrency to 1.');
  }

  if (maxConcurrency > MAX_MAX_CONCURRENCY) {
    maxConcurrency = MAX_MAX_CONCURRENCY;
    logger.info(`Max concurrency for test generation is capped at ${MAX_MAX_CONCURRENCY}.`);
  }

  const expandedStrategies: typeof strategies = [];
  strategies.forEach((strategy) => {
    if (isStrategyCollection(strategy.id)) {
      const aliasedStrategies = STRATEGY_COLLECTION_MAPPINGS[strategy.id];
      if (aliasedStrategies) {
        aliasedStrategies.forEach((strategyId) => {
          expandedStrategies.push({
            ...strategy,
            id: strategyId,
          });
        });
      } else {
        logger.warn(`Strategy collection ${strategy.id} has no mappings, skipping`);
      }
    } else {
      expandedStrategies.push(strategy);
    }
  });

  // Deduplicate strategies by a key. For most strategies, the key is the id.
  // For 'layer', include the ordered step ids in the key so different layers are preserved.
  const seen = new Set<string>();
  const keyForStrategy = (s: (typeof strategies)[number]): string => {
    if (s.id === 'layer' && s.config && Array.isArray((s as any).config.steps)) {
      const steps = ((s as any).config.steps as any[]).map((st) =>
        typeof st === 'string' ? st : st?.id,
      );
      return `layer:${steps.join('->')}`;
    }
    return s.id;
  };
  strategies = expandedStrategies.filter((strategy) => {
    const key = keyForStrategy(strategy);
    if (seen.has(key)) {
      return false;
    }
    seen.add(key);
    return true;
  });

  validateStrategies(strategies);

  const redteamProvider = await redteamProviderManager.getProvider({ provider });

  const {
    effectiveStrategyCount,
    includeBasicTests,
    multilingualStrategy,
    totalPluginTests,
    totalTests,
  } = calculateTotalTests(plugins, strategies);

  logger.info(
    `Synthesizing test cases for ${prompts.length} ${
      prompts.length === 1 ? 'prompt' : 'prompts'
    }...\nUsing plugins:\n\n${chalk.yellow(
      plugins
        .map(
          (p) =>
            `${p.id} (${formatTestCount(p.numTests, false)})${p.config ? ` (${JSON.stringify(p.config)})` : ''}`,
        )
        .sort()
        .join('\n'),
    )}\n`,
  );
  if (strategies.length > 0) {
    logger.info(
      `Using strategies:\n\n${chalk.yellow(
        strategies
          .filter((s) => !['basic', 'retry'].includes(s.id))
          .map((s) => {
            // For non-basic, non-multilingual strategies, we want to show the additional tests they generate
            const testCount =
              s.id === 'multilingual'
                ? getTestCount(s, totalPluginTests, strategies)
                : totalPluginTests;
            return `${s.id} (${formatTestCount(testCount, true)})`;
          })
          .sort()
          .join('\n'),
      )}\n`,
    );
  }

  logger.info(
    chalk.bold(`Test Generation Summary:`) +
      `\n• Total tests: ${chalk.cyan(totalTests)}` +
      `\n• Plugin tests: ${chalk.cyan(totalPluginTests)}` +
      `\n• Plugins: ${chalk.cyan(plugins.length)}` +
      `\n• Strategies: ${chalk.cyan(effectiveStrategyCount)}` +
      `\n• Max concurrency: ${chalk.cyan(maxConcurrency)}\n` +
      (delay ? `• Delay: ${chalk.cyan(delay)}\n` : ''),
  );

  if (typeof injectVar !== 'string') {
    const parsedVars = extractVariablesFromTemplates(prompts);
    if (parsedVars.length > 1) {
      logger.warn(
        `\nMultiple variables found in prompts: ${parsedVars.join(', ')}. Using the last one "${parsedVars[parsedVars.length - 1]}". Override this selection with --injectVar`,
      );
    } else if (parsedVars.length === 0) {
      logger.warn('No variables found in prompts. Using "query" as the inject variable.');
    }
    // Odds are that the last variable is the user input since the user input usually goes at the end of the prompt
    injectVar = parsedVars[parsedVars.length - 1] || 'query';
    invariant(typeof injectVar === 'string', `Inject var must be a string, got ${injectVar}`);
  }

  // Expand plugins first
  for (const [category, categoryPlugins] of Object.entries(categories)) {
    const plugin = plugins.find((p) => p.id === category);
    if (plugin) {
      plugins.push(...categoryPlugins.map((p) => ({ id: p, numTests: plugin.numTests })));
    }
  }

  const expandedPlugins: typeof plugins = [];
  const expandPlugin = (
    plugin: (typeof plugins)[0],
    mapping: { plugins: string[]; strategies: string[] },
  ) => {
    mapping.plugins.forEach((p: string) =>
      expandedPlugins.push({ id: p, numTests: plugin.numTests }),
    );
    strategies.push(...mapping.strategies.map((s: string) => ({ id: s })));
  };

  plugins.forEach((plugin) => {
    // First check if this is a direct plugin that should not be expanded
    // This is for plugins like bias:gender that have a prefix matching an alias
    const isDirectPlugin = Plugins.some((p) => p.key === plugin.id);

    if (isDirectPlugin) {
      expandedPlugins.push(plugin);
      return;
    }

    const mappingKey = Object.keys(ALIASED_PLUGIN_MAPPINGS).find(
      (key) => plugin.id === key || plugin.id.startsWith(`${key}:`),
    );

    if (mappingKey) {
      const mapping =
        ALIASED_PLUGIN_MAPPINGS[mappingKey][plugin.id] ||
        Object.values(ALIASED_PLUGIN_MAPPINGS[mappingKey]).find((m) =>
          plugin.id.startsWith(`${mappingKey}:`),
        );
      if (mapping) {
        expandPlugin(plugin, mapping);
      }
    } else {
      expandedPlugins.push(plugin);
    }
  });

  const validatePlugin: (plugin: (typeof plugins)[0]) => boolean = (plugin) => {
    if (Object.keys(categories).includes(plugin.id)) {
      return false;
    }
    const registeredPlugin = Plugins.find((p) => p.key === plugin.id);

    if (!registeredPlugin) {
      if (!plugin.id.startsWith('file://')) {
        logger.debug(`Plugin ${plugin.id} not registered, skipping validation`);
      }
    } else if (registeredPlugin.validate) {
      try {
        registeredPlugin.validate({
          language,
          modifiers: {
            ...(testGenerationInstructions ? { testGenerationInstructions } : {}),
            ...(plugin.config?.modifiers || {}),
          },
          ...resolvePluginConfig(plugin.config),
        });
      } catch (error) {
        logger.warn(`Validation failed for plugin ${plugin.id}: ${error}, skipping plugin.`);
        return false;
      }
    }

    return true;
  };

  // Validate all plugins upfront
  logger.debug('Validating plugins...');
  plugins = [...new Set(expandedPlugins)].filter(validatePlugin).sort();

  // Check API health before proceeding
  if (shouldGenerateRemote()) {
    const healthUrl = getRemoteHealthUrl();
    if (healthUrl) {
      logger.debug(`Checking Promptfoo API health at ${healthUrl}...`);
      const healthResult = await checkRemoteHealth(healthUrl);
      if (healthResult.status !== 'OK') {
        throw new Error(
          `Unable to proceed with test generation: ${healthResult.message}\n` +
            'Please check your API configuration or try again later.',
        );
      }
      logger.debug('API health check passed');
    }
  }

  // Start the progress bar
  let progressBar: cliProgress.SingleBar | null = null;
  const isWebUI = Boolean(cliState.webUI);

  const showProgressBar =
    !isWebUI &&
    getEnvString('LOG_LEVEL') !== 'debug' &&
    getLogLevel() !== 'debug' &&
    showProgressBarOverride !== false;
  if (showProgressBar) {
    progressBar = new cliProgress.SingleBar(
      {
        format: 'Generating | {bar} | {percentage}% | {value}/{total} | {task}',
        gracefulExit: true,
      },
      cliProgress.Presets.shades_classic,
    );
    progressBar.start(totalPluginTests + 2, 0, { task: 'Initializing' });
  }

  // Replace progress bar updates with logger calls when in web UI
  if (showProgressBar) {
    progressBar?.increment(1, { task: 'Extracting system purpose' });
  } else {
    logger.info('Extracting system purpose...');
  }
  const purpose = purposeOverride || (await extractSystemPurpose(redteamProvider, prompts));

  if (showProgressBar) {
    progressBar?.increment(1, { task: 'Extracting entities' });
  } else {
    logger.info('Extracting entities...');
  }
  const entities: string[] = Array.isArray(entitiesOverride)
    ? entitiesOverride
    : await extractEntities(redteamProvider, prompts);

  logger.debug(`System purpose: ${purpose}`);

  const pluginResults: Record<string, { requested: number; generated: number }> = {};
  const testCases: TestCaseWithPlugin[] = [];
  await async.forEachLimit(plugins, maxConcurrency, async (plugin) => {
    // Check for abort signal before generating tests
    checkAbort();

    if (showProgressBar) {
      progressBar?.update({ task: plugin.id });
    } else {
      logger.info(`Generating tests for ${plugin.id}...`);
    }
    const { action } = Plugins.find((p) => p.key === plugin.id) || {};

    if (action) {
      logger.debug(`Generating tests for ${plugin.id}...`);
      let pluginTests = await action({
        provider: redteamProvider,
        purpose,
        injectVar,
        n: plugin.numTests,
        delayMs: delay || 0,
        config: {
          language,
          modifiers: {
            ...(testGenerationInstructions ? { testGenerationInstructions } : {}),
            ...(plugin.config?.modifiers || {}),
          },
          ...resolvePluginConfig(plugin.config),
        },
      });

      if (!Array.isArray(pluginTests) || pluginTests.length === 0) {
        logger.warn(`Failed to generate tests for ${plugin.id}`);
        pluginTests = [];
      } else {
        // Add metadata to each test case
        const testCasesWithMetadata = pluginTests.map((t) => ({
          ...t,
          metadata: {
            pluginId: plugin.id,
            pluginConfig: resolvePluginConfig(plugin.config),
            severity:
              plugin.severity ?? getPluginSeverity(plugin.id, resolvePluginConfig(plugin.config)),
            modifiers: {
              ...(testGenerationInstructions ? { testGenerationInstructions } : {}),
              ...(plugin.config?.modifiers || {}),
            },
            ...(t?.metadata || {}),
          },
        }));

        // Extract goal for this plugin's tests
        logger.debug(
          `Extracting goal for ${testCasesWithMetadata.length} tests from ${plugin.id}...`,
        );
        for (const testCase of testCasesWithMetadata) {
          // Get the prompt from the specific inject variable
          const promptVar = testCase.vars?.[injectVar];
          const prompt = Array.isArray(promptVar) ? promptVar[0] : String(promptVar);

          const extractedGoal = await extractGoalFromPrompt(prompt, purpose, plugin.id);

          (testCase.metadata as any).goal = extractedGoal;
        }

        // Add the results to main test cases array
        testCases.push(...testCasesWithMetadata);
      }

      pluginTests = Array.isArray(pluginTests) ? pluginTests : [];
      if (showProgressBar) {
        progressBar?.increment(plugin.numTests);
      } else {
        logger.info(`Generated ${pluginTests.length} tests for ${plugin.id}`);
      }
      logger.debug(`Added ${pluginTests.length} ${plugin.id} test cases`);
      pluginResults[plugin.id] = {
        requested: plugin.id === 'intent' ? pluginTests.length : plugin.numTests,
        generated: pluginTests.length,
      };
    } else if (plugin.id.startsWith('file://')) {
      try {
        const customPlugin = new CustomPlugin(redteamProvider, purpose, injectVar, plugin.id);
        const customTests = await customPlugin.generateTests(plugin.numTests, delay);

        // Add metadata to each test case
        const testCasesWithMetadata = customTests.map((t) => ({
          ...t,
          metadata: {
            pluginId: plugin.id,
            pluginConfig: resolvePluginConfig(plugin.config),
            severity:
              plugin.severity || getPluginSeverity(plugin.id, resolvePluginConfig(plugin.config)),
            modifiers: {
              ...(testGenerationInstructions ? { testGenerationInstructions } : {}),
              ...(plugin.config?.modifiers || {}),
            },
            ...(t.metadata || {}),
          },
        }));

        // Extract goal for this plugin's tests
        logger.debug(
          `Extracting goal for ${testCasesWithMetadata.length} custom tests from ${plugin.id}...`,
        );
        for (const testCase of testCasesWithMetadata) {
          // Get the prompt from the specific inject variable
          const promptVar = testCase.vars?.[injectVar];
          const prompt = Array.isArray(promptVar) ? promptVar[0] : String(promptVar);

          const extractedGoal = await extractGoalFromPrompt(prompt, purpose, plugin.id);

          (testCase.metadata as any).goal = extractedGoal;
        }

        // Add the results to main test cases array
        testCases.push(...testCasesWithMetadata);

        logger.debug(`Added ${customTests.length} custom test cases from ${plugin.id}`);
        pluginResults[plugin.id] = { requested: plugin.numTests, generated: customTests.length };
      } catch (e) {
        logger.error(`Error generating tests for custom plugin ${plugin.id}: ${e}`);
        pluginResults[plugin.id] = { requested: plugin.numTests, generated: 0 };
      }
    } else {
      logger.warn(`Plugin ${plugin.id} not registered, skipping`);
      pluginResults[plugin.id] = { requested: plugin.numTests, generated: 0 };
      progressBar?.increment(plugin.numTests);
    }
  });

  // After generating plugin test cases but before applying strategies:
  const pluginTestCases = testCases;

  // Initialize strategy results
  const strategyResults: Record<string, { requested: number; generated: number }> = {};

  // Apply retry strategy first if it exists
  const retryStrategy = strategies.find((s) => s.id === 'retry');
  if (retryStrategy) {
    logger.debug('Applying retry strategy first');
    retryStrategy.config = {
      targetLabels,
      ...retryStrategy.config,
    };
    const { testCases: retryTestCases, strategyResults: retryResults } = await applyStrategies(
      pluginTestCases,
      [retryStrategy],
      injectVar,
    );
    pluginTestCases.push(...retryTestCases);
    Object.assign(strategyResults, retryResults);
  }

  // Check for abort signal or apply non-basic, non-multilingual strategies
  checkAbort();
  const { testCases: strategyTestCases, strategyResults: otherStrategyResults } =
    await applyStrategies(
      pluginTestCases,
      strategies.filter((s) => !['basic', 'multilingual', 'retry'].includes(s.id)),
      injectVar,
      excludeTargetOutputFromAgenticAttackGeneration,
    );

  Object.assign(strategyResults, otherStrategyResults);

  // Combine test cases based on basic strategy setting
  const finalTestCases = [...(includeBasicTests ? pluginTestCases : []), ...strategyTestCases];

  // Check for abort signal or apply multilingual strategy to all test cases
  checkAbort();
  if (multilingualStrategy) {
    const { testCases: multiLingualTestCases, strategyResults: multiLingualResults } =
      await applyStrategies(finalTestCases, [multilingualStrategy], injectVar);
    finalTestCases.push(...multiLingualTestCases);
    Object.assign(strategyResults, multiLingualResults);
  }

  progressBar?.update({ task: 'Done.' });
  progressBar?.stop();
  if (progressBar) {
    // Newline after progress bar to avoid overlap
    logger.info('');
  }

  logger.info(generateReport(pluginResults, strategyResults));

  return { purpose, entities, testCases: finalTestCases, injectVar };
}<|MERGE_RESOLUTION|>--- conflicted
+++ resolved
@@ -8,11 +8,7 @@
 import cliState from '../cliState';
 import { getEnvString } from '../envars';
 import logger, { getLogLevel } from '../logger';
-<<<<<<< HEAD
-import { type TestCase, type TestCaseWithPlugin } from '../types';
-=======
-import { isProviderOptions, type TestCase, type TestCaseWithPlugin } from '../types/index';
->>>>>>> 927b9158
+import { type TestCase, type TestCaseWithPlugin } from '../types/index';
 import { checkRemoteHealth } from '../util/apiHealth';
 import invariant from '../util/invariant';
 import { extractVariablesFromTemplates } from '../util/templates';
