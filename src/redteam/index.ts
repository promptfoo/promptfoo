--- conflicted
+++ resolved
@@ -12,23 +12,20 @@
 import { checkRemoteHealth } from '../util/apiHealth';
 import invariant from '../util/invariant';
 import { extractVariablesFromTemplates } from '../util/templates';
-<<<<<<< HEAD
 import { ALIASED_PLUGIN_MAPPINGS } from './constants/frameworks';
 import { riskCategorySeverityMap, Severity } from './constants/metadata';
-import type { StrategyExemptPlugin } from './constants/plugins';
-=======
->>>>>>> 63164274
 import {
+  BIAS_PLUGINS,
   FOUNDATION_PLUGINS,
   HARM_PLUGINS,
   PII_PLUGINS,
   STRATEGY_EXEMPT_PLUGINS,
-  BIAS_PLUGINS,
+  type StrategyExemptPlugin,
 } from './constants/plugins';
 import { STRATEGY_COLLECTION_MAPPINGS, STRATEGY_COLLECTIONS } from './constants/strategies';
 import { extractEntities } from './extraction/entities';
 import { extractSystemPurpose } from './extraction/purpose';
-import { Plugins } from './plugins';
+import { normalizePluginName, Plugins } from './plugins';
 import { CustomPlugin } from './plugins/custom';
 import { redteamProviderManager } from './providers/shared';
 import { getRemoteHealthUrl, shouldGenerateRemote } from './remoteGeneration';
@@ -36,7 +33,6 @@
 import { DEFAULT_LANGUAGES } from './strategies/multilingual';
 import { extractGoalFromPrompt, getShortPluginId } from './util';
 
-import type { StrategyExemptPlugin } from './constants';
 import type { RedteamStrategyObject, SynthesizeOptions } from './types';
 
 /**
@@ -645,7 +641,8 @@
     if (Object.keys(categories).includes(plugin.id)) {
       return false;
     }
-    const registeredPlugin = Plugins.find((p) => p.key === plugin.id);
+    const normalizedPluginId = normalizePluginName(plugin.id);
+    const registeredPlugin = Plugins.find((p) => p.key === normalizedPluginId);
 
     if (!registeredPlugin) {
       if (!plugin.id.startsWith('file://')) {
@@ -740,7 +737,8 @@
     } else {
       logger.info(`Generating tests for ${plugin.id}...`);
     }
-    const { action } = Plugins.find((p) => p.key === plugin.id) || {};
+    const normalizedPluginId = normalizePluginName(plugin.id);
+    const { action } = Plugins.find((p) => p.key === normalizedPluginId) || {};
 
     if (action) {
       logger.debug(`Generating tests for ${plugin.id}...`);
