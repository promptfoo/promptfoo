import { randomUUID } from 'crypto';

import cliState from '../../cliState';
import { getEnvBool } from '../../envars';
import logger from '../../logger';
import { PromptfooChatCompletionProvider } from '../../providers/promptfoo';
import type { TraceContextData } from '../../tracing/traceContext';
import {
  type ApiProvider,
  type CallApiContextParams,
  type CallApiOptionsParams,
  type EvaluateResult,
  type GuardrailResponse,
  isApiProvider,
  type RedteamFileConfig,
  type TokenUsage,
} from '../../types/index';
import invariant from '../../util/invariant';
import { safeJsonStringify } from '../../util/json';
import { sleep } from '../../util/time';
import { TokenUsageTracker } from '../../util/tokenUsage';
<<<<<<< HEAD
import { type TransformContext, TransformInputType, transform } from '../../util/transform';
import { getEnvFloat } from '../../envars';
import { OpenAiChatCompletionProvider } from '../../providers/openai/chat';
=======
import { transform, type TransformContext, TransformInputType } from '../../util/transform';
import { ATTACKER_MODEL, ATTACKER_MODEL_SMALL, TEMPERATURE } from './constants';
>>>>>>> 873241ee

// Hardcoded fallback constants (inline to reduce dependencies)
const ATTACKER_MODEL = 'gpt-4.1-2025-04-14';
const ATTACKER_MODEL_SMALL = 'gpt-4o-mini';
const REDTEAM_TEMPERATURE = getEnvFloat('PROMPTFOO_JAILBREAK_TEMPERATURE') || 0.7;

/**
 * Gets a redteam provider optimized for adversarial input generation.
 * Uses the defaults system with automatic credential detection and fallbacks.
 *
 * @param options Configuration options
 * @param options.provider - Optional explicit provider override
 * @param options.enforceJson - Whether to enforce JSON output (default: true for redteam use)
 * @param options.preferSmall - Whether to prefer smaller/faster models for simple tasks
 * @returns Promise resolving to configured ApiProvider instance
 */
export async function getRedteamProvider({
  provider,
  enforceJson = true,
  preferSmall = false,
}: {
  provider?: RedteamFileConfig['provider'];
<<<<<<< HEAD
  enforceJson?: boolean;
  preferSmall?: boolean;
} = {}): Promise<ApiProvider> {
  let baseProvider: ApiProvider;

  // Check for explicit provider override (from config or parameter)
  const explicitProvider = provider || cliState.config?.redteam?.provider;

  if (explicitProvider) {
    if (isApiProvider(explicitProvider)) {
      logger.debug(`[RedteamProvider] Using explicit provider: ${explicitProvider.id()}`);
      baseProvider = explicitProvider;
    } else {
      logger.debug(
        `[RedteamProvider] Loading explicit provider: ${JSON.stringify(explicitProvider)}`,
      );
      const { loadApiProviders } = await import('../../providers');
      baseProvider = (await loadApiProviders([explicitProvider]))[0];
    }
  } else {
    // Use defaults system as primary source (handles all credential detection and fallbacks)
    try {
      const { getDefaultProviders } = await import('../../providers/defaults');
      const defaultProviders = await getDefaultProviders();
      if (defaultProviders.redteamProvider) {
        logger.debug(
          `[RedteamProvider] Using defaults provider: ${defaultProviders.redteamProvider.id()}`,
        );
        baseProvider = defaultProviders.redteamProvider;
      } else {
        throw new Error('No redteam provider available from defaults system');
      }
    } catch (error) {
      // Final fallback - prefer small model for efficiency
      const fallbackModel = preferSmall ? ATTACKER_MODEL_SMALL : ATTACKER_MODEL;
      logger.warn(
        `[RedteamProvider] Defaults system unavailable: ${(error as Error).message}. ` +
          `Using OpenAI fallback: ${fallbackModel}. Requires OPENAI_API_KEY.`,
      );
      baseProvider = new OpenAiChatCompletionProvider(fallbackModel, {
        config: { temperature: REDTEAM_TEMPERATURE },
      });
    }
  }
=======
  jsonOnly?: boolean;
  preferSmallModel?: boolean;
} = {}) {
  let ret;
  const redteamProvider = provider || cliState.config?.redteam?.provider;
  if (isApiProvider(redteamProvider)) {
    logger.debug(`Using redteam provider: ${redteamProvider}`);
    ret = redteamProvider;
  } else if (typeof redteamProvider === 'string' || isProviderOptions(redteamProvider)) {
    logger.debug('Loading redteam provider', { provider: redteamProvider });
    const loadApiProvidersModule = await import('../../providers');
    // Async import to avoid circular dependency
    ret = (await loadApiProvidersModule.loadApiProviders([redteamProvider]))[0];
  } else {
    const defaultModel = preferSmallModel ? ATTACKER_MODEL_SMALL : ATTACKER_MODEL;
    logger.debug(`Using default redteam provider: ${defaultModel}`);
    ret = new OpenAiChatCompletionProvider(defaultModel, {
      config: {
        temperature: TEMPERATURE,
        response_format: jsonOnly ? { type: 'json_object' } : undefined,
      },
    });
  }
  return ret;
}

class RedteamProviderManager {
  private provider: ApiProvider | undefined;
  private jsonOnlyProvider: ApiProvider | undefined;
  private multilingualProvider: ApiProvider | undefined;
  private gradingProvider: ApiProvider | undefined;
  private gradingJsonOnlyProvider: ApiProvider | undefined;

  clearProvider() {
    this.provider = undefined;
    this.jsonOnlyProvider = undefined;
    this.multilingualProvider = undefined;
    this.gradingProvider = undefined;
    this.gradingJsonOnlyProvider = undefined;
  }

  async setProvider(provider: RedteamFileConfig['provider']) {
    this.provider = await loadRedteamProvider({ provider });
    this.jsonOnlyProvider = await loadRedteamProvider({ provider, jsonOnly: true });
  }

  async setMultilingualProvider(provider: RedteamFileConfig['provider']) {
    // For multilingual, prefer a provider configured for structured JSON output
    this.multilingualProvider = await loadRedteamProvider({ provider, jsonOnly: true });
  }

  async setGradingProvider(provider: RedteamFileConfig['provider']) {
    this.gradingProvider = await loadRedteamProvider({ provider });
    this.gradingJsonOnlyProvider = await loadRedteamProvider({ provider, jsonOnly: true });
  }

  async getProvider({
    provider,
    jsonOnly = false,
    preferSmallModel = false,
  }: {
    provider?: RedteamFileConfig['provider'];
    jsonOnly?: boolean;
    preferSmallModel?: boolean;
  }): Promise<ApiProvider> {
    if (this.provider && this.jsonOnlyProvider) {
      logger.debug(`[RedteamProviderManager] Using cached redteam provider: ${this.provider.id()}`);
      return jsonOnly ? this.jsonOnlyProvider : this.provider;
    }

    logger.debug('[RedteamProviderManager] Loading redteam provider', {
      providedConfig: typeof provider == 'string' ? provider : (provider?.id ?? 'none'),
      jsonOnly,
      preferSmallModel,
    });
    const redteamProvider = await loadRedteamProvider({ provider, jsonOnly, preferSmallModel });
    logger.debug(`[RedteamProviderManager] Loaded redteam provider: ${redteamProvider.id()}`);
    return redteamProvider;
  }

  async getGradingProvider({
    provider,
    jsonOnly = false,
  }: {
    provider?: RedteamFileConfig['provider'];
    jsonOnly?: boolean;
  } = {}): Promise<ApiProvider> {
    // 1) Explicit provider argument
    if (provider) {
      return loadRedteamProvider({ provider, jsonOnly });
    }

    // 2) Cached grading provider
    if (this.gradingProvider && this.gradingJsonOnlyProvider) {
      logger.debug(
        `[RedteamProviderManager] Using cached grading provider: ${this.gradingProvider.id()}`,
      );
      return jsonOnly ? this.gradingJsonOnlyProvider : this.gradingProvider;
    }

    // 3) Try defaultTest config chain (grading-first)
    const cfg =
      (typeof cliState.config?.defaultTest === 'object' &&
        (cliState.config?.defaultTest as any)?.provider) ||
      (typeof cliState.config?.defaultTest === 'object' &&
        (cliState.config?.defaultTest as any)?.options?.provider?.text) ||
      (typeof cliState.config?.defaultTest === 'object' &&
        (cliState.config?.defaultTest as any)?.options?.provider) ||
      undefined;

    if (cfg) {
      const loaded = await loadRedteamProvider({ provider: cfg, jsonOnly });
      logger.debug(
        `[RedteamProviderManager] Using grading provider from defaultTest: ${loaded.id()}`,
      );
      return loaded;
    }

    // 4) Fallback to redteam provider
    return this.getProvider({ jsonOnly });
  }

  async getMultilingualProvider(): Promise<ApiProvider | undefined> {
    if (this.multilingualProvider) {
      logger.debug(
        `[RedteamProviderManager] Using cached multilingual provider: ${this.multilingualProvider.id()}`,
      );
      return this.multilingualProvider;
    }
    logger.debug('[RedteamProviderManager] No multilingual provider configured');
    return undefined;
  }
}
>>>>>>> origin/main

  // Apply redteam-specific configuration inline (no need for separate function)
  if (!baseProvider) {
    throw new Error('Provider cannot be null or undefined');
  }

  if (typeof baseProvider.id !== 'function') {
    throw new Error(
      `Invalid provider: missing id() method. Provider: ${JSON.stringify(baseProvider)}`,
    );
  }

  // Create adapted provider that inherits from original but allows config override
  const adaptedProvider = Object.create(baseProvider);
  Object.assign(adaptedProvider, baseProvider);

  // Set up config with redteam-specific values
  adaptedProvider.config = {
    ...(baseProvider.config && typeof baseProvider.config === 'object' ? baseProvider.config : {}),
  };

  // Apply redteam configuration - JSON by default for structured outputs
  if (enforceJson) {
    adaptedProvider.config.response_format = { type: 'json_object' };
  }

  // Apply temperature if not already set
  if (adaptedProvider.config.temperature === undefined) {
    adaptedProvider.config.temperature = REDTEAM_TEMPERATURE;
  }

  logger.debug(`[RedteamProvider] Loaded provider: ${adaptedProvider.id()}`);
  return adaptedProvider;
}

export type TargetResponse = {
  output: string;
  error?: string;
  sessionId?: string;
  tokenUsage?: TokenUsage;
  guardrails?: GuardrailResponse;
  traceContext?: TraceContextData | null;
  traceSummary?: string;
  audio?: {
    data?: string;
    transcript?: string;
    format?: string;
  };
  image?: {
    data?: string;
    format?: string;
  };
};

/**
 * Gets the response from the target provider for a given prompt.
 * @param targetProvider - The API provider to get the response from.
 * @param targetPrompt - The prompt to send to the target provider.
 * @returns A promise that resolves to the target provider's response as an object.
 */
export async function getTargetResponse(
  targetProvider: ApiProvider,
  targetPrompt: string,
  context?: CallApiContextParams,
  options?: CallApiOptionsParams,
): Promise<TargetResponse> {
  let targetRespRaw;

  try {
    targetRespRaw = await targetProvider.callApi(targetPrompt, context, options);
  } catch (error) {
    // Re-throw abort errors to properly cancel the operation
    if (error instanceof Error && error.name === 'AbortError') {
      throw error;
    }
    return { output: '', error: (error as Error).message, tokenUsage: { numRequests: 1 } };
  }
  if (!targetRespRaw.cached && targetProvider.delay && targetProvider.delay > 0) {
    logger.debug(`Sleeping for ${targetProvider.delay}ms`);
    await sleep(targetProvider.delay);
  }
  const tokenUsage = { numRequests: 1, ...targetRespRaw.tokenUsage };
  const hasOutput = targetRespRaw && Object.prototype.hasOwnProperty.call(targetRespRaw, 'output');
  const hasError = targetRespRaw && Object.prototype.hasOwnProperty.call(targetRespRaw, 'error');

  if (hasError) {
    const output = hasOutput
      ? ((typeof targetRespRaw.output === 'string'
          ? targetRespRaw.output
          : safeJsonStringify(targetRespRaw.output)) as string)
      : '';
    return {
      output,
      error: targetRespRaw.error,
      sessionId: targetRespRaw.sessionId,
      tokenUsage,
      guardrails: targetRespRaw.guardrails,
      audio: targetRespRaw.audio,
    };
  }

  if (hasOutput) {
    const output = (
      typeof targetRespRaw.output === 'string'
        ? targetRespRaw.output
        : safeJsonStringify(targetRespRaw.output)
    ) as string;
    return {
      output,
      sessionId: targetRespRaw.sessionId,
      tokenUsage,
      guardrails: targetRespRaw.guardrails,
      audio: targetRespRaw.audio,
    };
  }

  if (targetRespRaw?.error) {
    return {
      output: '',
      error: targetRespRaw.error,
      sessionId: targetRespRaw.sessionId,
      tokenUsage,
      guardrails: targetRespRaw.guardrails,
    };
  }

  throw new Error(
    `
    Target returned malformed response: expected either \`output\` or \`error\` property to be set.

    Instead got: ${safeJsonStringify(targetRespRaw)}

    Note: Empty strings are valid output values.
    `,
  );
}

export interface Message {
  role: 'user' | 'assistant' | 'system' | 'developer';
  content: string;
}

/**
 * Validates if a parsed JSON object is a valid chat message array
 */
export function isValidChatMessageArray(parsed: unknown): parsed is Message[] {
  return (
    Array.isArray(parsed) &&
    parsed.every(
      (msg) =>
        msg &&
        typeof msg === 'object' &&
        'role' in msg &&
        'content' in msg &&
        typeof msg.role === 'string' &&
        typeof msg.content === 'string' &&
        ['user', 'assistant', 'system', 'developer'].includes(msg.role),
    )
  );
}

export const getLastMessageContent = (
  messages: Message[],
  role: Message['role'],
): string | undefined => messages.filter((m) => m?.role === role).slice(-1)[0]?.content;

/**
 * Converts an array of messages to the redteamHistory format
 * @param messages Array of messages with role and content
 * @returns Array of prompt-output pairs, or empty array if conversion fails
 */
export const messagesToRedteamHistory = (
  messages: Message[],
): { prompt: string; output: string }[] => {
  try {
    return messages.reduce(
      (acc: { prompt: string; output: string }[], msg: Message, i: number, arr: Message[]) => {
        if (msg?.role === 'user' && i < arr.length - 1 && arr[i + 1]?.role === 'assistant') {
          acc.push({
            prompt: msg.content || '',
            output: arr[i + 1].content || '',
          });
        }
        return acc;
      },
      [],
    );
  } catch (error) {
    logger.debug(`Failed to convert messages to redteamHistory: ${error}`);
    return [];
  }
};

export function checkPenalizedPhrases(output: string): boolean {
  const partialMatchPhrases = ['in the face of impending doom', 'science fiction'];
  const exactMatchPhrases = ['yes, i can help you', 'yes, i can help you with that'];

  const hasPartialMatch = partialMatchPhrases.some((phrase) =>
    output.toLowerCase().includes(phrase),
  );
  const hasExactMatch = exactMatchPhrases.includes(output.toLowerCase().trim());

  return hasPartialMatch || hasExactMatch;
}

/**
 * Creates an iteration-specific context with transformed variables for redteam iterations.
 * This utility function handles the common pattern of re-running transformVars for each
 * iteration to generate fresh values (e.g., new sessionId).
 *
 * @param originalVars - The original variables before transformation
 * @param transformVarsConfig - The transform configuration from the test
 * @param context - The original context that may be updated
 * @param iterationNumber - The current iteration number (for logging)
 * @param loggerTag - The logger tag to use for debug messages (e.g., '[Iterative]', '[IterativeTree]')
 * @returns An object containing the transformed vars and iteration-specific context
 */
export async function createIterationContext({
  originalVars,
  transformVarsConfig,
  context,
  iterationNumber,
  loggerTag = '[Redteam]',
}: {
  originalVars: Record<string, string | object>;
  transformVarsConfig?: string;
  context?: CallApiContextParams;
  iterationNumber: number;
  loggerTag?: string;
}): Promise<CallApiContextParams | undefined> {
  let iterationVars = { ...originalVars };

  if (transformVarsConfig) {
    logger.debug(`${loggerTag} Re-running transformVars for iteration ${iterationNumber}`);
    const transformContext: TransformContext = {
      prompt: context?.prompt || {},
      uuid: randomUUID(), // Fresh UUID for each iteration
    };

    try {
      const transformedVars = await transform(
        transformVarsConfig,
        originalVars,
        transformContext,
        true,
        TransformInputType.VARS,
      );
      invariant(
        typeof transformedVars === 'object',
        'Transform function did not return a valid object',
      );
      iterationVars = { ...originalVars, ...transformedVars };
      logger.debug(`${loggerTag} Transformed vars for iteration ${iterationNumber}`, {
        transformedVars,
      });
    } catch (error) {
      logger.error(`${loggerTag} Error transforming vars`, { error });
      // Continue with original vars if transform fails
    }
  }

  // Create iteration-specific context with updated vars
  const iterationContext = context
    ? {
        ...context,
        vars: iterationVars,
      }
    : undefined;

  return iterationContext;
}

/**
 * Base metadata interface shared by all redteam providers
 */
export interface BaseRedteamMetadata {
  redteamFinalPrompt?: string;
  messages: Record<string, any>[];
  stopReason: string;
  redteamHistory?: { prompt: string; output: string }[];
}

/**
 * Base response interface shared by all redteam providers
 */
export interface BaseRedteamResponse {
  output: string;
  metadata: BaseRedteamMetadata;
  tokenUsage: TokenUsage;
  guardrails?: GuardrailResponse;
  additionalResults?: EvaluateResult[];
}

/**
 * Shared unblocking functionality used by redteam providers to handle blocking questions
 */
export async function tryUnblocking({
  messages,
  lastResponse,
  goal,
  purpose,
}: {
  messages: Message[];
  lastResponse: string;
  goal: string | undefined;
  purpose?: string;
}): Promise<{
  success: boolean;
  unblockingPrompt?: string;
}> {
  try {
    // Check if the server supports unblocking feature
    const { checkServerFeatureSupport } = await import('../../util/server');
    const supportsUnblocking = await checkServerFeatureSupport(
      'blocking-question-analysis',
      '2025-06-16T14:49:11-07:00',
    );

    // Unblocking is disabled by default, enable via environment variable
    if (!getEnvBool('PROMPTFOO_ENABLE_UNBLOCKING')) {
      logger.debug(
        '[Unblocking] Disabled by default (set PROMPTFOO_ENABLE_UNBLOCKING=true to enable)',
      );
      // Return a response that will not increment numRequests
      return {
        success: false,
      };
    }

    if (!supportsUnblocking) {
      logger.debug('[Unblocking] Server does not support unblocking, skipping gracefully');
      return {
        success: false,
      };
    }

    logger.debug('[Unblocking] Attempting to unblock with blocking-question-analysis task');

    // Create unblocking provider
    const unblockingProvider = new PromptfooChatCompletionProvider({
      task: 'blocking-question-analysis',
      enforceJson: true,
      preferSmall: false,
    });

    const unblockingRequest = {
      conversationObjective: goal || '',
      recentHistory: messages.map((msg) => ({
        role: msg.role,
        content: msg.content,
      })),
      targetResponse: lastResponse,
      purpose: purpose || '',
    };

    const response = await unblockingProvider.callApi(JSON.stringify(unblockingRequest), {
      prompt: {
        raw: JSON.stringify(unblockingRequest),
        label: 'unblocking',
      },
      vars: {},
    });

    TokenUsageTracker.getInstance().trackUsage(unblockingProvider.id(), response.tokenUsage);

    if (response.error) {
      logger.error(`[Unblocking] Unblocking provider error: ${response.error}`);
      return { success: false };
    }

    const parsed = response.output as any;
    logger.debug('[Unblocking] Unblocking analysis', { analysis: parsed });

    if (parsed.isBlocking && parsed.unblockingAnswer) {
      logger.debug(
        `[Unblocking] Blocking question detected, unblocking answer: ${parsed.unblockingAnswer}`,
      );
      return {
        success: true,
        unblockingPrompt: parsed.unblockingAnswer,
      };
    } else {
      logger.debug('[Unblocking] No blocking question detected');
      return {
        success: false,
      };
    }
  } catch (error) {
    // Re-throw abort errors to properly cancel the operation
    if (error instanceof Error && error.name === 'AbortError') {
      throw error;
    }
    logger.error(`[Unblocking] Error in unblocking flow: ${error}`);
    return { success: false };
  }
}<|MERGE_RESOLUTION|>--- conflicted
+++ resolved
@@ -3,6 +3,7 @@
 import cliState from '../../cliState';
 import { getEnvBool } from '../../envars';
 import logger from '../../logger';
+import { OpenAiChatCompletionProvider } from '../../providers/openai/chat';
 import { PromptfooChatCompletionProvider } from '../../providers/promptfoo';
 import type { TraceContextData } from '../../tracing/traceContext';
 import {
@@ -12,6 +13,7 @@
   type EvaluateResult,
   type GuardrailResponse,
   isApiProvider,
+  isProviderOptions,
   type RedteamFileConfig,
   type TokenUsage,
 } from '../../types/index';
@@ -19,82 +21,15 @@
 import { safeJsonStringify } from '../../util/json';
 import { sleep } from '../../util/time';
 import { TokenUsageTracker } from '../../util/tokenUsage';
-<<<<<<< HEAD
-import { type TransformContext, TransformInputType, transform } from '../../util/transform';
-import { getEnvFloat } from '../../envars';
-import { OpenAiChatCompletionProvider } from '../../providers/openai/chat';
-=======
 import { transform, type TransformContext, TransformInputType } from '../../util/transform';
 import { ATTACKER_MODEL, ATTACKER_MODEL_SMALL, TEMPERATURE } from './constants';
->>>>>>> 873241ee
-
-// Hardcoded fallback constants (inline to reduce dependencies)
-const ATTACKER_MODEL = 'gpt-4.1-2025-04-14';
-const ATTACKER_MODEL_SMALL = 'gpt-4o-mini';
-const REDTEAM_TEMPERATURE = getEnvFloat('PROMPTFOO_JAILBREAK_TEMPERATURE') || 0.7;
-
-/**
- * Gets a redteam provider optimized for adversarial input generation.
- * Uses the defaults system with automatic credential detection and fallbacks.
- *
- * @param options Configuration options
- * @param options.provider - Optional explicit provider override
- * @param options.enforceJson - Whether to enforce JSON output (default: true for redteam use)
- * @param options.preferSmall - Whether to prefer smaller/faster models for simple tasks
- * @returns Promise resolving to configured ApiProvider instance
- */
-export async function getRedteamProvider({
+
+async function loadRedteamProvider({
   provider,
-  enforceJson = true,
-  preferSmall = false,
+  jsonOnly = false,
+  preferSmallModel = false,
 }: {
   provider?: RedteamFileConfig['provider'];
-<<<<<<< HEAD
-  enforceJson?: boolean;
-  preferSmall?: boolean;
-} = {}): Promise<ApiProvider> {
-  let baseProvider: ApiProvider;
-
-  // Check for explicit provider override (from config or parameter)
-  const explicitProvider = provider || cliState.config?.redteam?.provider;
-
-  if (explicitProvider) {
-    if (isApiProvider(explicitProvider)) {
-      logger.debug(`[RedteamProvider] Using explicit provider: ${explicitProvider.id()}`);
-      baseProvider = explicitProvider;
-    } else {
-      logger.debug(
-        `[RedteamProvider] Loading explicit provider: ${JSON.stringify(explicitProvider)}`,
-      );
-      const { loadApiProviders } = await import('../../providers');
-      baseProvider = (await loadApiProviders([explicitProvider]))[0];
-    }
-  } else {
-    // Use defaults system as primary source (handles all credential detection and fallbacks)
-    try {
-      const { getDefaultProviders } = await import('../../providers/defaults');
-      const defaultProviders = await getDefaultProviders();
-      if (defaultProviders.redteamProvider) {
-        logger.debug(
-          `[RedteamProvider] Using defaults provider: ${defaultProviders.redteamProvider.id()}`,
-        );
-        baseProvider = defaultProviders.redteamProvider;
-      } else {
-        throw new Error('No redteam provider available from defaults system');
-      }
-    } catch (error) {
-      // Final fallback - prefer small model for efficiency
-      const fallbackModel = preferSmall ? ATTACKER_MODEL_SMALL : ATTACKER_MODEL;
-      logger.warn(
-        `[RedteamProvider] Defaults system unavailable: ${(error as Error).message}. ` +
-          `Using OpenAI fallback: ${fallbackModel}. Requires OPENAI_API_KEY.`,
-      );
-      baseProvider = new OpenAiChatCompletionProvider(fallbackModel, {
-        config: { temperature: REDTEAM_TEMPERATURE },
-      });
-    }
-  }
-=======
   jsonOnly?: boolean;
   preferSmallModel?: boolean;
 } = {}) {
@@ -109,14 +44,31 @@
     // Async import to avoid circular dependency
     ret = (await loadApiProvidersModule.loadApiProviders([redteamProvider]))[0];
   } else {
-    const defaultModel = preferSmallModel ? ATTACKER_MODEL_SMALL : ATTACKER_MODEL;
-    logger.debug(`Using default redteam provider: ${defaultModel}`);
-    ret = new OpenAiChatCompletionProvider(defaultModel, {
-      config: {
-        temperature: TEMPERATURE,
-        response_format: jsonOnly ? { type: 'json_object' } : undefined,
-      },
-    });
+    // No explicit provider - check defaults system for credential-based selection
+    try {
+      const { getDefaultProviders } = await import('../../providers/defaults');
+      const defaults = await getDefaultProviders();
+      if (defaults.redteamProvider) {
+        logger.debug(
+          `[loadRedteamProvider] Using redteam provider from defaults: ${defaults.redteamProvider.id()}`,
+        );
+        ret = defaults.redteamProvider;
+      }
+    } catch {
+      // Defaults system unavailable, fall through to OpenAI fallback
+    }
+
+    // Fall back to OpenAI if no defaults provider
+    if (!ret) {
+      const defaultModel = preferSmallModel ? ATTACKER_MODEL_SMALL : ATTACKER_MODEL;
+      logger.debug(`Using default redteam provider: ${defaultModel}`);
+      ret = new OpenAiChatCompletionProvider(defaultModel, {
+        config: {
+          temperature: TEMPERATURE,
+          response_format: jsonOnly ? { type: 'json_object' } : undefined,
+        },
+      });
+    }
   }
   return ret;
 }
@@ -228,41 +180,8 @@
     return undefined;
   }
 }
->>>>>>> origin/main
-
-  // Apply redteam-specific configuration inline (no need for separate function)
-  if (!baseProvider) {
-    throw new Error('Provider cannot be null or undefined');
-  }
-
-  if (typeof baseProvider.id !== 'function') {
-    throw new Error(
-      `Invalid provider: missing id() method. Provider: ${JSON.stringify(baseProvider)}`,
-    );
-  }
-
-  // Create adapted provider that inherits from original but allows config override
-  const adaptedProvider = Object.create(baseProvider);
-  Object.assign(adaptedProvider, baseProvider);
-
-  // Set up config with redteam-specific values
-  adaptedProvider.config = {
-    ...(baseProvider.config && typeof baseProvider.config === 'object' ? baseProvider.config : {}),
-  };
-
-  // Apply redteam configuration - JSON by default for structured outputs
-  if (enforceJson) {
-    adaptedProvider.config.response_format = { type: 'json_object' };
-  }
-
-  // Apply temperature if not already set
-  if (adaptedProvider.config.temperature === undefined) {
-    adaptedProvider.config.temperature = REDTEAM_TEMPERATURE;
-  }
-
-  logger.debug(`[RedteamProvider] Loaded provider: ${adaptedProvider.id()}`);
-  return adaptedProvider;
-}
+
+export const redteamProviderManager = new RedteamProviderManager();
 
 export type TargetResponse = {
   output: string;
