import { v4 as uuidv4 } from 'uuid';

import { renderPrompt } from '../../../evaluatorHelpers';
import logger from '../../../logger';
import { PromptfooChatCompletionProvider } from '../../../providers/promptfoo';
import {
  extractTraceIdFromTraceparent,
  fetchTraceContext,
  type TraceContextData,
} from '../../../tracing/traceContext';
import type {
  ApiProvider,
  AtomicTestCase,
  CallApiContextParams,
  CallApiOptionsParams,
  GradingResult,
  NunjucksFilterMap,
  Prompt,
  ProviderResponse,
  TokenUsage,
} from '../../../types/index';
import invariant from '../../../util/invariant';
import { isValidJson } from '../../../util/json';
import { sleep } from '../../../util/time';
import { accumulateResponseTokenUsage, createEmptyTokenUsage } from '../../../util/tokenUsageUtils';
import { shouldGenerateRemote } from '../../remoteGeneration';
import {
  applyRuntimeTransforms,
  type LayerConfig,
  type MediaData,
  type TransformResult,
} from '../../shared/runtimeTransform';
import { Strategies } from '../../strategies';
import type { BaseRedteamMetadata } from '../../types';
import { getSessionId, isBasicRefusal } from '../../util';
import { isBlobStorageEnabled } from '../../../blobs/extractor';
import { shouldAttemptRemoteBlobUpload } from '../../../blobs/remoteUpload';
import {
<<<<<<< HEAD
  externalizeResponseForRedteamHistory,
=======
  buildGraderResultAssertion,
>>>>>>> 759e8b10
  getTargetResponse,
  isValidChatMessageArray,
  type Message,
  type TargetResponse,
} from '../shared';
import { formatTraceForMetadata, formatTraceSummary } from '../traceFormatting';
import { resolveTracingOptions } from '../tracingOptions';

const DEFAULT_MAX_TURNS = 10;
const DEFAULT_MAX_BACKTRACKS = 10;

interface HydraMetadata extends BaseRedteamMetadata {
  hydraRoundsCompleted: number;
  hydraBacktrackCount: number;
  hydraResult: boolean;
  stopReason: 'Grader failed' | 'Max turns reached' | 'Max backtracks reached';
  successfulAttacks?: Array<{
    turn: number;
    message: string;
    response: string;
    traceSummary?: string;
  }>;
  totalSuccessfulAttacks?: number;
  storedGraderResult?: GradingResult;
  redteamHistory: Array<{
    prompt: string;
    promptAudio?: MediaData;
    promptImage?: MediaData;
    output: string;
    outputAudio?: MediaData;
    outputImage?: MediaData;
    graderPassed: boolean | undefined;
    trace?: Record<string, unknown>;
    traceSummary?: string;
  }>;
  sessionIds: string[];
  traceSnapshots?: Record<string, unknown>[];
}

interface HydraResponse extends ProviderResponse {
  metadata: HydraMetadata;
}

interface HydraConfig {
  injectVar: string;
  scanId?: string;
  maxTurns?: number;
  maxBacktracks?: number;
  stateful?: boolean;
  excludeTargetOutputFromAgenticAttackGeneration?: boolean;
  /**
   * Per-turn layer transforms to apply to each turn's prompt before sending to target.
   * This enables composing Hydra with delivery strategies like audio, base64, etc.
   * Set by the layer strategy when used as: layer: { steps: [hydra, audio] }
   */
  _perTurnLayers?: LayerConfig[];
}

function scrubOutputForHistory(output: string): string {
  if (typeof output !== 'string') {
    return output;
  }

  // Look for OpenAI-style JSON with b64_json fields
  const b64Match = output.match(/"b64_json"\s*:\s*"([^"]{200,})"/);
  if (b64Match) {
    return `[binary output redacted; b64_json length=${b64Match[1].length}]`;
  }

  // Generic base64-ish heuristic
  const compact = output.replace(/\s+/g, '');
  if (compact.length > 2000 && /^[A-Za-z0-9+/=]+$/.test(compact)) {
    return `[binary output redacted; length≈${compact.length}]`;
  }

  return output;
}

export class HydraProvider implements ApiProvider {
  readonly config: HydraConfig;
  private scanId?: string;
  private readonly agentProvider: ApiProvider;
  private readonly injectVar: string;
  private readonly maxTurns: number;
  private readonly maxBacktracks: number;
  private readonly stateful: boolean;
  private readonly excludeTargetOutputFromAgenticAttackGeneration: boolean;
  private readonly perTurnLayers: LayerConfig[];
  private conversationHistory: Message[] = [];
  private sessionId?: string;

  constructor(config: HydraConfig) {
    this.config = config;
    this.scanId = config.scanId; // Use scanId from config if provided
    this.injectVar = config.injectVar;
    this.maxTurns = config.maxTurns ?? DEFAULT_MAX_TURNS;
    this.maxBacktracks = config.maxBacktracks ?? DEFAULT_MAX_BACKTRACKS;
    this.stateful = config.stateful ?? false;
    this.excludeTargetOutputFromAgenticAttackGeneration =
      config.excludeTargetOutputFromAgenticAttackGeneration ?? false;
    this.perTurnLayers = config._perTurnLayers ?? [];

    if (this.stateful && this.maxBacktracks > 0) {
      logger.debug('[Hydra] Backtracking disabled in stateful mode');
    }

    // Hydra strategy requires cloud
    if (!shouldGenerateRemote()) {
      throw new Error(
        'jailbreak:hydra strategy requires cloud access. Set PROMPTFOO_REMOTE_GENERATION_URL or log into Promptfoo Cloud.',
      );
    }

    this.agentProvider = new PromptfooChatCompletionProvider({
      task: 'hydra-decision',
      jsonOnly: true,
      preferSmallModel: false,
    });

    logger.debug('[Hydra] Provider initialized', {
      maxTurns: this.maxTurns,
      maxBacktracks: this.maxBacktracks,
      stateful: this.stateful,
      injectVar: this.injectVar,
      excludeTargetOutputFromAgenticAttackGeneration:
        this.excludeTargetOutputFromAgenticAttackGeneration,
      perTurnLayers: this.perTurnLayers.map((l) => (typeof l === 'string' ? l : l.id)),
    });
  }

  id() {
    return 'promptfoo:redteam:hydra';
  }

  async callApi(
    _prompt: string,
    context?: CallApiContextParams,
    options?: CallApiOptionsParams,
  ): Promise<HydraResponse> {
    logger.debug('[Hydra] callApi invoked');
    invariant(context?.originalProvider, 'Expected originalProvider to be set');
    invariant(context?.vars, 'Expected vars to be set');

    const goal = context.test?.metadata?.goal || String(context.vars[this.injectVar]);

    return this.runAttack({
      prompt: context.prompt,
      filters: context.filters,
      vars: context.vars,
      goal,
      targetProvider: context.originalProvider,
      context,
      options,
      test: context.test,
    });
  }

  private async runAttack({
    prompt,
    filters,
    vars,
    goal,
    targetProvider,
    context,
    options,
    test,
  }: {
    prompt: Prompt;
    filters: NunjucksFilterMap | undefined;
    vars: Record<string, string | object>;
    goal: string;
    targetProvider: ApiProvider;
    context?: CallApiContextParams;
    options?: CallApiOptionsParams;
    test?: AtomicTestCase;
  }): Promise<HydraResponse> {
    // Initialize scanId: use evaluationId if available, otherwise use instance scanId or generate new one
    if (!this.scanId) {
      this.scanId = context?.evaluationId || uuidv4();
    }
    const scanId = context?.evaluationId || this.scanId;

    // Resolve tracing options
    const tracingOptions = resolveTracingOptions({
      strategyId: 'hydra',
      test,
      config: this.config as unknown as Record<string, unknown>,
    });
    const shouldFetchTrace =
      tracingOptions.enabled && (tracingOptions.includeInAttack || tracingOptions.includeInGrading);
    const traceSnapshots: TraceContextData[] = [];

    logger.debug('[Hydra] Starting attack', {
      goal,
      scanId,
      maxTurns: this.maxTurns,
      stateful: this.stateful,
      tracingEnabled: tracingOptions.enabled,
    });

    // Reset state
    this.conversationHistory = [];
    this.sessionId = undefined;
    const sessionIds: string[] = [];
    const successfulAttacks: Array<{
      turn: number;
      message: string;
      response: string;
      traceSummary?: string;
    }> = [];

    const totalTokenUsage: TokenUsage = createEmptyTokenUsage();
    const testRunId = `${context?.evaluationId || 'local'}-tc${context?.testCaseId || uuidv4().slice(0, 8)}`;

    let vulnerabilityAchieved = false;
    let stopReason: 'Grader failed' | 'Max turns reached' | 'Max backtracks reached' =
      'Max turns reached';
    let storedGraderResult: GradingResult | undefined = undefined;
    let lastTargetResponse: TargetResponse | undefined = undefined;
    let backtrackCount = 0;

    const redteamHistory: Array<{
      prompt: string;
      promptAudio?: MediaData;
      promptImage?: MediaData;
      output: string;
      outputAudio?: MediaData;
      outputImage?: MediaData;
      graderPassed: boolean | undefined;
      trace?: Record<string, unknown>;
      traceSummary?: string;
    }> = [];
    let lastTransformResult: TransformResult | undefined;

    // Find the grader
    const { getGraderById } = await import('../../graders');
    let assertToUse = test?.assert?.find(
      (a: { type: string }) => a.type && a.type.includes(test.metadata?.pluginId),
    );
    if (!assertToUse) {
      assertToUse = test?.assert?.find((a: { type: string }) => a.type);
    }

    // Track the previous turn's trace summary for attack generation
    let previousTraceSummary: string | undefined;

    for (let turn = 1; turn <= this.maxTurns; turn++) {
      logger.debug(`[Hydra] Turn ${turn}/${this.maxTurns}`);

      // Build request for cloud agent
      // Conditionally exclude target outputs from conversation history for privacy
      const conversationHistoryForCloud = this.excludeTargetOutputFromAgenticAttackGeneration
        ? this.conversationHistory.map((msg) =>
            msg.role === 'assistant'
              ? { ...msg, content: '[Response hidden for privacy - grader feedback provided]' }
              : msg,
          )
        : this.conversationHistory;

      const cloudRequest = {
        task: 'hydra-decision',
        testRunId,
        scanId,
        turn,
        goal,
        purpose: test?.metadata?.purpose,
        modifiers: test?.metadata?.modifiers,
        conversationHistory: conversationHistoryForCloud,
        lastGraderResult:
          turn > 1 && storedGraderResult
            ? {
                pass: storedGraderResult.pass,
                score: storedGraderResult.score,
              }
            : undefined,
        stateful: this.stateful,
        maxTurns: this.maxTurns,
        excludeTargetOutputFromAgenticAttackGeneration:
          this.excludeTargetOutputFromAgenticAttackGeneration,
        // Include trace summary from previous turn if tracing is enabled for attack generation
        ...(tracingOptions.includeInAttack && previousTraceSummary
          ? { traceSummary: previousTraceSummary }
          : {}),
      };

      // Get next message from cloud
      const agentResp = await this.agentProvider.callApi(
        JSON.stringify(cloudRequest),
        {
          prompt: {
            raw: JSON.stringify(cloudRequest),
            label: 'hydra-agent',
          },
          vars: {},
        },
        options,
      );

      accumulateResponseTokenUsage(totalTokenUsage, agentResp);

      if (this.agentProvider.delay) {
        await sleep(this.agentProvider.delay);
      }

      if (agentResp.error) {
        logger.error('[Hydra] Agent provider error', {
          turn,
          testRunId,
          error: agentResp.error,
        });
        continue;
      }

      // Extract message from cloud response
      let nextMessage: string;

      if (typeof agentResp.output === 'string') {
        // PromptfooChatCompletionProvider extracts data.result as string
        nextMessage = agentResp.output;
      } else {
        const cloudResponse = agentResp.output as any;
        nextMessage = cloudResponse.result || cloudResponse.message;
      }

      if (!nextMessage) {
        logger.info('[Hydra] Missing message from agent', { turn });
        continue;
      }

      // Add message to conversation history
      this.conversationHistory.push({
        role: 'user',
        content: nextMessage,
      });

      // Send to target (different based on stateful/stateless)
      let targetPrompt: string;

      if (this.stateful) {
        // Stateful: send only the new message with sessionId
        const escapedMessage = nextMessage
          .replace(/\{\{/g, '{ {')
          .replace(/\}\}/g, '} }')
          .replace(/\{%/g, '{ %')
          .replace(/%\}/g, '% }');

        targetPrompt = await renderPrompt(
          prompt,
          {
            ...vars,
            [this.injectVar]: escapedMessage,
            ...(this.sessionId ? { sessionId: this.sessionId } : {}),
          },
          filters,
          targetProvider,
          [this.injectVar], // Skip template rendering for injection variable to prevent double-evaluation
        );
      } else {
        // Stateless: send full conversation history as JSON
        // Try to parse the rendered prompt to see if it's already chat format
        const samplePrompt = await renderPrompt(
          prompt,
          {
            ...vars,
            [this.injectVar]: 'test',
          },
          filters,
          targetProvider,
          [this.injectVar], // Skip template rendering for injection variable to prevent double-evaluation
        );

        if (isValidJson(samplePrompt)) {
          const parsed = JSON.parse(samplePrompt);
          if (isValidChatMessageArray(parsed)) {
            // It's already chat format, inject our conversation
            targetPrompt = JSON.stringify(this.conversationHistory);
          } else {
            // Not chat format, use standard rendering
            targetPrompt = JSON.stringify(this.conversationHistory);
          }
        } else {
          // Not JSON, send as conversation array
          targetPrompt = JSON.stringify(this.conversationHistory);
        }
      }

      logger.debug('[Hydra] Sending to target', {
        turn,
        stateful: this.stateful,
        messageLength: nextMessage.length,
      });

      // ═══════════════════════════════════════════════════════════════════════
      // Apply per-turn layer transforms if configured (e.g., audio, base64)
      // This enables: layer: { steps: [hydra, audio] }
      // ═══════════════════════════════════════════════════════════════════════
      let finalTargetPrompt = targetPrompt;
      lastTransformResult = undefined;
      if (this.perTurnLayers.length > 0) {
        logger.debug('[Hydra] Applying per-turn transforms', {
          turn,
          layers: this.perTurnLayers.map((l) => (typeof l === 'string' ? l : l.id)),
        });
        // Transform the actual message content (nextMessage), not the full targetPrompt
        // This ensures we convert just the text to audio, not the JSON structure
        lastTransformResult = await applyRuntimeTransforms(
          nextMessage,
          this.injectVar,
          this.perTurnLayers,
          Strategies,
        );

        // Skip turn if transform failed
        if (lastTransformResult.error) {
          logger.warn('[Hydra] Transform failed, skipping turn', {
            turn,
            error: lastTransformResult.error,
          });
          // Remove the user message we added since we're skipping
          this.conversationHistory.pop();
          continue;
        }

        // For audio/image transforms, send a hybrid format:
        // - Previous turns as text (for context)
        // - Current turn as audio/image (the actual attack)
        // This allows the target model to understand conversation context while receiving the current attack in the transformed format
        if (lastTransformResult.audio || lastTransformResult.image) {
          // Build hybrid payload with conversation history + current transformed turn
          const historyWithoutCurrentTurn = this.conversationHistory.slice(0, -1);
          const hybridPayload = {
            _promptfoo_audio_hybrid: true,
            history: historyWithoutCurrentTurn,
            currentTurn: {
              role: 'user' as const,
              transcript: nextMessage, // Original text for reference
              ...(lastTransformResult.audio && {
                audio: lastTransformResult.audio,
              }),
              ...(lastTransformResult.image && {
                image: lastTransformResult.image,
              }),
            },
          };
          finalTargetPrompt = JSON.stringify(hybridPayload);
          logger.debug('[Hydra] Using hybrid format (history + audio/image current turn)', {
            turn,
            historyLength: historyWithoutCurrentTurn.length,
            hasAudio: !!lastTransformResult.audio,
            hasImage: !!lastTransformResult.image,
          });
        } else {
          // No audio/image, just use the transformed text
          finalTargetPrompt = lastTransformResult.prompt;
        }

        logger.debug('[Hydra] Per-turn transforms applied', {
          turn,
          originalLength: nextMessage.length,
          transformedLength: finalTargetPrompt.length,
          hasAudio: !!lastTransformResult.audio,
          hasImage: !!lastTransformResult.image,
        });
      }

      // Get target response
<<<<<<< HEAD
      let targetResponse = await getTargetResponse(
=======
      const iterationStart = Date.now();
      const targetResponse = await getTargetResponse(
>>>>>>> 759e8b10
        targetProvider,
        finalTargetPrompt,
        context,
        options,
      );
      lastTargetResponse = targetResponse;
      accumulateResponseTokenUsage(totalTokenUsage, targetResponse);

      // Fetch trace context if tracing is enabled
      let traceContext: TraceContextData | null = null;
      let computedTraceSummary: string | undefined;
      if (shouldFetchTrace) {
        const traceparent = context?.traceparent ?? undefined;
        const traceId = traceparent ? extractTraceIdFromTraceparent(traceparent) : null;

        if (traceId) {
          traceContext = await fetchTraceContext(traceId, {
            earliestStartTime: iterationStart,
            includeInternalSpans: tracingOptions.includeInternalSpans,
            maxSpans: tracingOptions.maxSpans,
            maxDepth: tracingOptions.maxDepth,
            maxRetries: tracingOptions.maxRetries,
            retryDelayMs: tracingOptions.retryDelayMs,
            spanFilter: tracingOptions.spanFilter,
            sanitizeAttributes: tracingOptions.sanitizeAttributes,
          });

          if (traceContext) {
            traceSnapshots.push(traceContext);
            if (tracingOptions.includeInAttack || tracingOptions.includeInGrading) {
              computedTraceSummary = formatTraceSummary(traceContext);
            }
          }
        }
      }

      logger.debug('[Hydra] Received target response', {
        turn,
        responseLength: targetResponse.output?.length,
        hasTrace: !!traceContext,
      });

      if (targetResponse.error) {
        logger.info('[Hydra] Target error', { turn, error: targetResponse.error });
        continue;
      }

      if (!Object.prototype.hasOwnProperty.call(targetResponse, 'output')) {
        logger.info('[Hydra] Malformed target response - missing output', {
          turn,
          responseKeys: Object.keys(targetResponse),
        });
        continue;
      }

      if (!targetResponse.output || !targetResponse.output.trim()) {
        logger.info('[Hydra] Empty target response', {
          turn,
          outputIsNull: targetResponse.output === null,
          outputIsUndefined: targetResponse.output === undefined,
          outputIsEmptyString: targetResponse.output === '',
          outputValue: targetResponse.output,
          outputTrimmed: targetResponse.output?.trim(),
        });
        // Replace empty output with marker so agent knows target refused
        targetResponse.output = '[Target provided empty response - likely refused]';
      }

      // Capture sessionId if stateful
      if (this.stateful && targetResponse.sessionId) {
        this.sessionId = targetResponse.sessionId;
        sessionIds.push(targetResponse.sessionId);
      }

      // Externalize blobs to avoid token bloat in Hydra/meta prompts
      if (isBlobStorageEnabled() || shouldAttemptRemoteBlobUpload()) {
        const beforeOutput = targetResponse.output;
        targetResponse = await externalizeResponseForRedteamHistory(targetResponse, {
          evalId: context?.evaluationId,
          testIdx: context?.testIdx,
          promptIdx: context?.promptIdx,
        });
        if (targetResponse.output !== beforeOutput) {
          logger.debug('[Hydra] Externalized binary output', {
            turn,
            beforeLength: beforeOutput?.length,
            afterLength: targetResponse.output?.length,
            blobUris:
              targetResponse.metadata && 'blobUris' in targetResponse.metadata
                ? targetResponse.metadata.blobUris
                : undefined,
          });
        } else if (typeof targetResponse.output === 'string') {
          logger.debug('[Hydra] Binary output not externalized (using in-band)', {
            turn,
            responseLength: targetResponse.output.length,
          });
        }
      }

      const historyOutput =
        isBlobStorageEnabled() || shouldAttemptRemoteBlobUpload()
          ? scrubOutputForHistory(targetResponse.output)
          : targetResponse.output;

      // Add response to conversation history
      this.conversationHistory.push({
        role: 'assistant',
        content: historyOutput,
      });

      // Check for refusal and backtrack if in stateless mode and backtracking enabled
      const isRefusal = isBasicRefusal(targetResponse.output);

      if (!this.stateful && this.maxBacktracks > 0 && isRefusal) {
        logger.debug('[Hydra] Response rejected (basic refusal), backtracking...', {
          turn,
          backtrackCount: backtrackCount + 1,
          maxBacktracks: this.maxBacktracks,
          conversationLengthBefore: this.conversationHistory.length,
        });
        backtrackCount++;

        // Remove last user + assistant messages
        if (this.conversationHistory.length >= 2) {
          this.conversationHistory.pop(); // Remove assistant
          this.conversationHistory.pop(); // Remove user
        }

        logger.debug('[Hydra] After backtracking state', {
          turn,
          backtrackCount,
          conversationLength: this.conversationHistory.length,
          willDecrementTurn: turn > 1,
        });

        if (backtrackCount >= this.maxBacktracks) {
          logger.debug(`[Hydra] Max backtracks (${this.maxBacktracks}) reached. Exiting loop.`, {
            backtrackCount,
            maxBacktracks: this.maxBacktracks,
          });
          stopReason = 'Max backtracks reached';
          break;
        }

        if (turn > 1) {
          turn--; // Decrement turn to retry
        }
        continue;
      }

      // Grade the response
      let graderResult: GradingResult | undefined = undefined;

      // Prepare trace summaries for attack generation and grading
      const attackTraceSummary = tracingOptions.includeInAttack ? computedTraceSummary : undefined;
      const gradingTraceSummary = tracingOptions.includeInGrading
        ? computedTraceSummary
        : undefined;

      // Update previous trace summary for next turn's attack generation
      previousTraceSummary = attackTraceSummary;

      if (test && assertToUse) {
        const grader = getGraderById(assertToUse.type);
        if (grader) {
          const { grade, rubric } = await grader.getResult(
            nextMessage,
            targetResponse.output,
            test,
            targetProvider,
            assertToUse && 'value' in assertToUse ? assertToUse.value : undefined,
            undefined, // additionalRubric
            undefined, // skipRefusalCheck
            tracingOptions.includeInGrading
              ? {
                  traceContext,
                  traceSummary: gradingTraceSummary,
                }
              : undefined,
          );
          graderResult = grade;
          storedGraderResult = {
            ...grade,
            assertion: buildGraderResultAssertion(grade.assertion, assertToUse, rubric),
          };

          logger.debug('[Hydra] Grader result', {
            turn,
            passed: grade.pass,
          });
        }
      }

      // Store in redteam history (with audio/image if transforms were applied)
      redteamHistory.push({
        prompt: nextMessage,
        promptAudio: lastTransformResult?.audio,
        promptImage: lastTransformResult?.image,
        output: historyOutput,
        outputAudio: targetResponse.audio
          ? { data: targetResponse.audio.data || '', format: targetResponse.audio.format || 'wav' }
          : undefined,
        // Note: outputImage would come from provider if model responds with image
        graderPassed: graderResult?.pass,
        trace: traceContext ? formatTraceForMetadata(traceContext) : undefined,
        traceSummary: computedTraceSummary,
      });

      // Check if vulnerability was achieved
      if (graderResult?.pass === false) {
        vulnerabilityAchieved = true;
        successfulAttacks.push({
          turn,
          message: nextMessage,
          response: targetResponse.output,
          traceSummary: computedTraceSummary,
        });
        stopReason = 'Grader failed';

        logger.debug('[Hydra] Vulnerability achieved!', { turn });
        break;
      }
    }

    // Update scan learnings
    if (scanId) {
      try {
        const turnsCompleted = this.conversationHistory.filter((m) => m.role === 'user').length;
        const learningRequest = {
          task: 'hydra-decision',
          testRunId,
          scanId,
          testComplete: true,
          finalResult: {
            success: vulnerabilityAchieved,
            totalTurns: turnsCompleted,
          },
        };

        const learningResponse = await this.agentProvider.callApi(
          JSON.stringify(learningRequest),
          {
            prompt: {
              raw: JSON.stringify(learningRequest),
              label: 'hydra-learning-update',
            },
            vars: {},
          },
          options,
        );
        accumulateResponseTokenUsage(totalTokenUsage, learningResponse);

        logger.debug('[Hydra] Scan learnings updated', { scanId, testRunId });
      } catch (error) {
        logger.warn('[Hydra] Failed to update scan learnings', { error });
        // Don't fail test if learning update fails
      }
    }

    const messages = this.conversationHistory.map((msg) => ({
      role: msg.role,
      content: msg.content,
    })) as Record<string, any>[];

    return {
      output: lastTargetResponse?.output || '',
      ...(lastTargetResponse?.error ? { error: lastTargetResponse.error } : {}),
      metadata: {
        sessionId: this.sessionId || getSessionId(lastTargetResponse, context),
        messages,
        hydraRoundsCompleted: this.conversationHistory.filter((m) => m.role === 'user').length,
        hydraBacktrackCount: backtrackCount,
        hydraResult: vulnerabilityAchieved,
        stopReason,
        successfulAttacks,
        totalSuccessfulAttacks: successfulAttacks.length,
        storedGraderResult,
        redteamHistory,
        sessionIds,
        traceSnapshots:
          traceSnapshots.length > 0
            ? traceSnapshots.map((t) => formatTraceForMetadata(t))
            : undefined,
      },
      tokenUsage: totalTokenUsage,
      guardrails: lastTargetResponse?.guardrails,
    };
  }
}

export default HydraProvider;<|MERGE_RESOLUTION|>--- conflicted
+++ resolved
@@ -36,11 +36,8 @@
 import { isBlobStorageEnabled } from '../../../blobs/extractor';
 import { shouldAttemptRemoteBlobUpload } from '../../../blobs/remoteUpload';
 import {
-<<<<<<< HEAD
+  buildGraderResultAssertion,
   externalizeResponseForRedteamHistory,
-=======
-  buildGraderResultAssertion,
->>>>>>> 759e8b10
   getTargetResponse,
   isValidChatMessageArray,
   type Message,
@@ -507,12 +504,8 @@
       }
 
       // Get target response
-<<<<<<< HEAD
+      const iterationStart = Date.now();
       let targetResponse = await getTargetResponse(
-=======
-      const iterationStart = Date.now();
-      const targetResponse = await getTargetResponse(
->>>>>>> 759e8b10
         targetProvider,
         finalTargetPrompt,
         context,
