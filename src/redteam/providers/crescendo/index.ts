--- conflicted
+++ resolved
@@ -428,19 +428,8 @@
             );
 
             graderPassed = grade.pass;
-<<<<<<< HEAD
+            storedGraderResult = grade;
             accumulateGraderTokenUsage(totalTokenUsage, grade);
-=======
-            storedGraderResult = grade;
-            if (grade.tokensUsed) {
-              totalTokenUsage.total += grade.tokensUsed.total || 0;
-              totalTokenUsage.prompt += grade.tokensUsed.prompt || 0;
-              totalTokenUsage.completion += grade.tokensUsed.completion || 0;
-              totalTokenUsage.cached += grade.tokensUsed.cached || 0;
-            } else {
-              totalTokenUsage.numRequests = (totalTokenUsage.numRequests || 0) + 1;
-            }
->>>>>>> c870aa13
           }
         }
 
