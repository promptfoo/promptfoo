--- conflicted
+++ resolved
@@ -41,14 +41,9 @@
 import type { Message } from '../shared';
 import {
   getLastMessageContent,
-  getRedteamProvider,
   getTargetResponse,
   isValidChatMessageArray,
-<<<<<<< HEAD
-  messagesToRedteamHistory,
-=======
   redteamProviderManager,
->>>>>>> 873241ee
   type TargetResponse,
   tryUnblocking,
 } from '../shared';
@@ -188,10 +183,10 @@
           preferSmall: false,
         });
       } else {
-        this.redTeamProvider = await getRedteamProvider({
+        this.redTeamProvider = await redteamProviderManager.getProvider({
           provider: this.config.redteamProvider,
-          preferSmall: false,
-          enforceJson: true,
+          preferSmallModel: false,
+          jsonOnly: true,
         });
       }
     }
@@ -207,10 +202,10 @@
           preferSmall: false,
         });
       } else {
-        this.scoringProvider = await getRedteamProvider({
+        this.scoringProvider = await redteamProviderManager.getProvider({
           provider: this.config.redteamProvider,
-          preferSmall: false,
-          enforceJson: false,
+          preferSmallModel: false,
+          jsonOnly: false,
         });
       }
     }
