--- conflicted
+++ resolved
@@ -1,5 +1,6 @@
 import dedent from 'dedent';
 import { v4 as uuidv4 } from 'uuid';
+
 import { renderPrompt } from '../../../evaluatorHelpers';
 import logger from '../../../logger';
 import { PromptfooChatCompletionProvider } from '../../../providers/promptfoo';
@@ -8,6 +9,18 @@
   fetchTraceContext,
   type TraceContextData,
 } from '../../../tracing/traceContext';
+import type {
+  ApiProvider,
+  AtomicTestCase,
+  CallApiContextParams,
+  CallApiOptionsParams,
+  GradingResult,
+  NunjucksFilterMap,
+  Prompt,
+  ProviderResponse,
+  RedteamFileConfig,
+  TokenUsage,
+} from '../../../types/index';
 import invariant from '../../../util/invariant';
 import { extractFirstJsonObject, isValidJson } from '../../../util/json';
 import { getNunjucksEngine } from '../../../util/templates';
@@ -15,8 +28,10 @@
 import { TokenUsageTracker } from '../../../util/tokenUsage';
 import { accumulateResponseTokenUsage, createEmptyTokenUsage } from '../../../util/tokenUsageUtils';
 import { shouldGenerateRemote } from '../../remoteGeneration';
+import type { BaseRedteamMetadata } from '../../types';
 import { getSessionId, isBasicRefusal } from '../../util';
 import { getGoalRubric } from '../prompts';
+import type { Message } from '../shared';
 import {
   getLastMessageContent,
   getTargetResponse,
@@ -33,21 +48,6 @@
   resolveTracingOptions,
 } from '../tracingOptions';
 import { CRESCENDO_SYSTEM_PROMPT, EVAL_SYSTEM_PROMPT, REFUSAL_SYSTEM_PROMPT } from './prompts';
-
-import type {
-  ApiProvider,
-  AtomicTestCase,
-  CallApiContextParams,
-  CallApiOptionsParams,
-  GradingResult,
-  NunjucksFilterMap,
-  Prompt,
-  ProviderResponse,
-  RedteamFileConfig,
-  TokenUsage,
-} from '../../../types/index';
-import type { BaseRedteamMetadata } from '../../types';
-import type { Message } from '../shared';
 
 const DEFAULT_MAX_TURNS = 10;
 const DEFAULT_MAX_BACKTRACKS = 10;
@@ -524,18 +524,12 @@
         }
         logger.debug(`[Crescendo] Continuing to round ${roundNum + 1}`);
       } catch (error) {
-<<<<<<< HEAD
         // Re-throw abort errors to properly cancel the operation
         if (error instanceof Error && error.name === 'AbortError') {
           logger.debug('[Crescendo] Operation aborted');
           throw error;
         }
         logger.error(`[Crescendo] Error Running crescendo step`, { error });
-=======
-        logger.error(`[Crescendo] Error Running crescendo step`, {
-          error: (error as Error).message,
-        });
->>>>>>> b00bc473
       }
     }
 
