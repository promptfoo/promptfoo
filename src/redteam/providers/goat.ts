--- conflicted
+++ resolved
@@ -57,19 +57,16 @@
 
 export default class GoatProvider implements ApiProvider {
   readonly config: GoatConfig;
-<<<<<<< HEAD
   private readonly unblockingProvider = new PromptfooChatCompletionProvider({
     task: 'blocking-question-analysis',
     jsonOnly: true,
     preferSmallModel: false,
   });
-=======
   private successfulAttacks: Array<{
     turn: number;
     prompt: string;
     response: string;
   }> = [];
->>>>>>> a7965272
 
   id() {
     return 'promptfoo:redteam:goat';
