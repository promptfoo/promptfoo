--- conflicted
+++ resolved
@@ -5,7 +5,11 @@
 import { renderPrompt } from '../../evaluatorHelpers';
 import { getUserEmail } from '../../globalConfig/accounts';
 import logger from '../../logger';
-<<<<<<< HEAD
+import {
+  extractTraceIdFromTraceparent,
+  fetchTraceContext,
+  type TraceContextData,
+} from '../../tracing/traceContext';
 import { fetchWithProxy } from '../../util/fetch/index';
 import invariant from '../../util/invariant';
 import { safeJsonStringify } from '../../util/json';
@@ -16,15 +20,7 @@
 import { getGoalRubric } from './prompts';
 import { getLastMessageContent, messagesToRedteamHistory, tryUnblocking } from './shared';
 
-import type { Assertion, AssertionSet, AtomicTestCase, GradingResult } from '../../types/index';
-=======
-import {
-  extractTraceIdFromTraceparent,
-  fetchTraceContext,
-  type TraceContextData,
-} from '../../tracing/traceContext';
 import type { Assertion, AssertionSet, AtomicTestCase, GradingResult } from '../../types';
->>>>>>> e0a0b520
 import type {
   ApiProvider,
   CallApiContextParams,
@@ -33,18 +29,9 @@
   ProviderResponse,
   TokenUsage,
 } from '../../types/providers';
-import { fetchWithProxy } from '../../util/fetch/index';
-import invariant from '../../util/invariant';
-import { safeJsonStringify } from '../../util/json';
-import { getNunjucksEngine } from '../../util/templates';
-import { sleep } from '../../util/time';
-import { accumulateResponseTokenUsage, createEmptyTokenUsage } from '../../util/tokenUsageUtils';
-import { getRemoteGenerationUrl, neverGenerateRemote } from '../remoteGeneration';
 import type { BaseRedteamMetadata } from '../types';
 import { getSessionId } from '../util';
-import { getGoalRubric } from './prompts';
 import type { Message } from './shared';
-import { getLastMessageContent, messagesToRedteamHistory, tryUnblocking } from './shared';
 import { formatTraceForMetadata, formatTraceSummary } from './traceFormatting';
 import { type RawTracingConfig, resolveTracingOptions } from './tracingOptions';
 
