--- conflicted
+++ resolved
@@ -1,4 +1,5 @@
 import dedent from 'dedent';
+
 import { renderPrompt } from '../../evaluatorHelpers';
 import logger from '../../logger';
 import { PromptfooChatCompletionProvider } from '../../providers/promptfoo';
@@ -7,23 +8,30 @@
   type AtomicTestCase,
   type CallApiContextParams,
   type CallApiOptionsParams,
-<<<<<<< HEAD
-  type Guardrails,
-=======
   type GuardrailResponse,
->>>>>>> 8d13ba18
   type NunjucksFilterMap,
   type Prompt,
   type RedteamFileConfig,
 } from '../../types';
 import invariant from '../../util/invariant';
-import { extractFirstJsonObject, safeJsonStringify } from '../../util/json';
+import {
+  extractFirstJsonObject,
+  safeJsonStringify,
+} from '../../util/json';
 import { getNunjucksEngine } from '../../util/templates';
 import { sleep } from '../../util/time';
 import { shouldGenerateRemote } from '../remoteGeneration';
-import { ATTACKER_SYSTEM_PROMPT, JUDGE_SYSTEM_PROMPT, ON_TOPIC_SYSTEM_PROMPT } from './prompts';
+import {
+  ATTACKER_SYSTEM_PROMPT,
+  JUDGE_SYSTEM_PROMPT,
+  ON_TOPIC_SYSTEM_PROMPT,
+} from './prompts';
 import type { TargetResponse } from './shared';
-import { checkPenalizedPhrases, getTargetResponse, redteamProviderManager } from './shared';
+import {
+  checkPenalizedPhrases,
+  getTargetResponse,
+  redteamProviderManager,
+} from './shared';
 
 // Based on: https://arxiv.org/abs/2312.02119
 
@@ -86,11 +94,7 @@
     score: number;
     isOnTopic: boolean;
     graderPassed: boolean | undefined;
-<<<<<<< HEAD
-    guardrails: Guardrails | undefined;
-=======
     guardrails: GuardrailResponse | undefined;
->>>>>>> 8d13ba18
   }[] = [];
 
   for (let i = 0; i < numIterations; i++) {
