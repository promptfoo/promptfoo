--- conflicted
+++ resolved
@@ -38,13 +38,8 @@
   redteamProvider: ApiProvider;
   targetProvider: ApiProvider;
   injectVar: string;
-<<<<<<< HEAD
-  context: CallApiContextParams;
-  options: CallApiOptionsParams;
-=======
   context?: CallApiContextParams;
   options?: CallApiOptionsParams;
->>>>>>> 83b5a7f9
 }) {
   const nunjucks = getNunjucksEngine();
   const goal = vars[injectVar];
@@ -78,6 +73,7 @@
           raw: redteamBody,
           label: 'history',
         },
+        vars: context?.vars || {},
       },
       options,
     );
@@ -124,6 +120,7 @@
           raw: isOnTopicBody,
           label: 'on-topic',
         },
+        vars: context?.vars || {},
       },
       options,
     );
@@ -242,11 +239,7 @@
       targetProvider: context.originalProvider,
       injectVar: this.injectVar,
       context,
-<<<<<<< HEAD
-      options: options || {},
-=======
       options,
->>>>>>> 83b5a7f9
     });
   }
 }
