--- conflicted
+++ resolved
@@ -4,38 +4,11 @@
 import { renderPrompt } from '../../evaluatorHelpers';
 import logger from '../../logger';
 import { PromptfooChatCompletionProvider } from '../../providers/promptfoo';
-<<<<<<< HEAD
-<<<<<<< HEAD
-import invariant from '../../util/invariant';
-import { extractFirstJsonObject, safeJsonStringify } from '../../util/json';
-import { getNunjucksEngine } from '../../util/templates';
-import { sleep } from '../../util/time';
-import { TokenUsageTracker } from '../../util/tokenUsage';
-import { accumulateResponseTokenUsage, createEmptyTokenUsage } from '../../util/tokenUsageUtils';
-import { shouldGenerateRemote } from '../remoteGeneration';
-import {
-  ATTACKER_SYSTEM_PROMPT,
-  CLOUD_ATTACKER_SYSTEM_PROMPT,
-  JUDGE_SYSTEM_PROMPT,
-  ON_TOPIC_SYSTEM_PROMPT,
-} from './prompts';
-import {
-  checkPenalizedPhrases,
-  createIterationContext,
-  getRedteamProvider,
-  getTargetResponse,
-  type TargetResponse,
-} from './shared';
-
-=======
->>>>>>> origin/main
-=======
 import {
   extractTraceIdFromTraceparent,
   fetchTraceContext,
   type TraceContextData,
 } from '../../tracing/traceContext';
->>>>>>> 873241ee
 import type {
   ApiProvider,
   AtomicTestCase,
@@ -737,13 +710,13 @@
       prompt: context.prompt,
       filters: context.filters,
       vars: context.vars,
-      redteamProvider: await getRedteamProvider({
+      redteamProvider: await redteamProviderManager.getProvider({
         provider: this.redteamProvider,
-        enforceJson: true,
+        jsonOnly: true,
       }),
-      gradingProvider: await getRedteamProvider({
+      gradingProvider: await redteamProviderManager.getProvider({
         provider: this.gradingProvider,
-        enforceJson: true,
+        jsonOnly: true,
       }),
       targetProvider: context.originalProvider,
       injectVar: this.injectVar,
