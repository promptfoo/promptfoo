--- conflicted
+++ resolved
@@ -56,13 +56,9 @@
 import {
   checkPenalizedPhrases,
   createIterationContext,
-  getRedteamProvider,
   getTargetResponse,
-<<<<<<< HEAD
-=======
   redteamProviderManager,
   type TargetResponse,
->>>>>>> origin/main
 } from './shared';
 
 // Based on: https://arxiv.org/abs/2312.02119
@@ -1006,9 +1002,9 @@
         preferSmall: false,
       });
     } else {
-      redteamProvider = await getRedteamProvider({
+      redteamProvider = await redteamProviderManager.getProvider({
         provider: this.config.redteamProvider,
-        enforceJson: true,
+        jsonOnly: true,
       });
       gradingProvider = redteamProvider; // Default to using same provider
     }
