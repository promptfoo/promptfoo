--- conflicted
+++ resolved
@@ -18,21 +18,6 @@
 import { renderPrompt } from '../../evaluatorHelpers';
 import logger from '../../logger';
 import { PromptfooChatCompletionProvider } from '../../providers/promptfoo';
-<<<<<<< HEAD
-import type {
-  ApiProvider,
-  AtomicTestCase,
-  CallApiContextParams,
-  CallApiOptionsParams,
-  GradingResult,
-  GuardrailResponse,
-  NunjucksFilterMap,
-  Prompt,
-  ProviderResponse,
-  TokenUsage,
-} from '../../types';
-=======
->>>>>>> ddf17aaa
 import invariant from '../../util/invariant';
 import { extractFirstJsonObject, safeJsonStringify } from '../../util/json';
 import { getNunjucksEngine } from '../../util/templates';
@@ -52,6 +37,7 @@
   AtomicTestCase,
   CallApiContextParams,
   CallApiOptionsParams,
+  GradingResult,
   GuardrailResponse,
   NunjucksFilterMap,
   Prompt,
