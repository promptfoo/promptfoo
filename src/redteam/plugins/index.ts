--- conflicted
+++ resolved
@@ -279,15 +279,12 @@
   'harmful:misinformation-disinformation',
   'harmful:specialized-advice',
   'hijacking',
-<<<<<<< HEAD
   'medical:anchoring-bias',
   'medical:hallucination',
   'medical:incorrect-knowledge',
   'medical:prioritisation-error',
   'medical:sycophancy',
-=======
   'off-topic',
->>>>>>> 58d652bb
   'rag-document-exfiltration',
   'rag-poisoning',
   'reasoning-dos',
