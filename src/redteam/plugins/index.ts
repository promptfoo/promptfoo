import { fetchWithCache } from '../../cache';
import { VERSION } from '../../constants';
import { getEnvBool } from '../../envars';
import { getUserEmail } from '../../globalConfig/accounts';
import logger from '../../logger';
import { REQUEST_TIMEOUT_MS } from '../../providers/shared';
import invariant from '../../util/invariant';
<<<<<<< HEAD
import type { HarmPlugin } from '../constants/plugins';
=======
>>>>>>> 63164274
import {
  REDTEAM_PROVIDER_HARM_PLUGINS,
  UNALIGNED_PROVIDER_HARM_PLUGINS,
} from '../constants/plugins';
import { BIAS_PLUGINS, PII_PLUGINS } from '../constants/plugins';
import {
  getRemoteGenerationUrl,
  neverGenerateRemote,
  shouldGenerateRemote,
} from '../remoteGeneration';
import { getShortPluginId } from '../util';
import { AegisPlugin } from './aegis';
import { type RedteamPluginBase } from './base';
import { BeavertailsPlugin } from './beavertails';
import { ContractPlugin } from './contracts';
import { CrossSessionLeakPlugin } from './crossSessionLeak';
import { CyberSecEvalPlugin } from './cyberseceval';
import { DebugAccessPlugin } from './debugAccess';
import { DivergentRepetitionPlugin } from './divergentRepetition';
import { DoNotAnswerPlugin } from './donotanswer';
import { ExcessiveAgencyPlugin } from './excessiveAgency';
import { HallucinationPlugin } from './hallucination';
import { HarmbenchPlugin } from './harmbench';
import { AlignedHarmfulPlugin } from './harmful/aligned';
import { getHarmfulAssertions } from './harmful/common';
import { getHarmfulTests } from './harmful/unaligned';
import { ImitationPlugin } from './imitation';
import { IntentPlugin } from './intent';
import { OverreliancePlugin } from './overreliance';
import { getPiiLeakTestsForCategory } from './pii';
import { PlinyPlugin } from './pliny';
import { PolicyPlugin } from './policy';
import { PoliticsPlugin } from './politics';
import { PromptExtractionPlugin } from './promptExtraction';
import { RbacPlugin } from './rbac';
import { ShellInjectionPlugin } from './shellInjection';
import { SqlInjectionPlugin } from './sqlInjection';
import { ToolDiscoveryPlugin } from './toolDiscovery';
import { ToxicChatPlugin } from './toxicChat';
import { UnsafeBenchPlugin } from './unsafebench';
import { XSTestPlugin } from './xstest';

import type { ApiProvider, PluginActionParams, PluginConfig, TestCase } from '../../types';
import type { HarmPlugin } from '../constants';

export interface PluginFactory {
  key: string;
  validate?: (config: PluginConfig) => void;
  action: (params: PluginActionParams) => Promise<TestCase[]>;
}

type PluginClass<T extends PluginConfig> = new (
  provider: ApiProvider,
  purpose: string,
  injectVar: string,
  config: T,
) => RedteamPluginBase;

async function fetchRemoteTestCases(
  key: string,
  purpose: string,
  injectVar: string,
  n: number,
  config: PluginConfig,
): Promise<TestCase[]> {
  invariant(
    !getEnvBool('PROMPTFOO_DISABLE_REDTEAM_REMOTE_GENERATION'),
    'fetchRemoteTestCases should never be called when remote generation is disabled',
  );

  const body = JSON.stringify({
    config,
    injectVar,
    n,
    purpose,
    task: key,
    version: VERSION,
    email: getUserEmail(),
  });
  try {
    const { data, status, statusText } = await fetchWithCache(
      getRemoteGenerationUrl(),
      {
        method: 'POST',
        headers: {
          'Content-Type': 'application/json',
        },
        body,
      },
      REQUEST_TIMEOUT_MS,
    );
    if (status !== 200 || !data || !data.result || !Array.isArray(data.result)) {
      logger.error(`Error generating test cases for ${key}: ${statusText} ${JSON.stringify(data)}`);
      return [];
    }
    const ret = (data as { result: TestCase[] }).result;
    logger.debug(`Received remote generation for ${key}:\n${JSON.stringify(ret)}`);
    return ret;
  } catch (err) {
    logger.error(`Error generating test cases for ${key}: ${err}`);
    return [];
  }
}

function createPluginFactory<T extends PluginConfig>(
  PluginClass: PluginClass<T>,
  key: string,
  validate?: (config: T) => void,
): PluginFactory {
  return {
    key,
    validate: validate as ((config: PluginConfig) => void) | undefined,
    action: async ({ provider, purpose, injectVar, n, delayMs, config }: PluginActionParams) => {
      if ((PluginClass as any).canGenerateRemote === false || !shouldGenerateRemote()) {
        logger.debug(`Using local redteam generation for ${key}`);
        return new PluginClass(provider, purpose, injectVar, config as T).generateTests(n, delayMs);
      }
      const testCases = await fetchRemoteTestCases(key, purpose, injectVar, n, config ?? {});
      return testCases.map((testCase) => ({
        ...testCase,
        metadata: {
          ...testCase.metadata,
          pluginId: getShortPluginId(key),
        },
      }));
    },
  };
}

const alignedHarmCategories = Object.keys(REDTEAM_PROVIDER_HARM_PLUGINS) as Array<
  keyof typeof REDTEAM_PROVIDER_HARM_PLUGINS
>;
const unalignedHarmCategories = Object.keys(UNALIGNED_PROVIDER_HARM_PLUGINS) as Array<
  keyof typeof UNALIGNED_PROVIDER_HARM_PLUGINS
>;

const pluginFactories: PluginFactory[] = [
  createPluginFactory(AegisPlugin, 'dataset:aegis'),
  createPluginFactory(BeavertailsPlugin, 'dataset:beavertails'),
  ...alignedHarmCategories.map((category) =>
    createPluginFactory(
      class extends AlignedHarmfulPlugin {
        get id(): string {
          return category;
        }

        constructor(
          provider: ApiProvider,
          purpose: string,
          injectVar: string,
          config: PluginConfig,
        ) {
          super(provider, purpose, injectVar, category, config);
        }
      },
      category,
    ),
  ),
  createPluginFactory(ContractPlugin, 'contracts'),
  createPluginFactory(CrossSessionLeakPlugin, 'cross-session-leak'),
  createPluginFactory(CyberSecEvalPlugin, 'dataset:cyberseceval'),
  createPluginFactory(DebugAccessPlugin, 'debug-access'),
  createPluginFactory(DivergentRepetitionPlugin, 'divergent-repetition'),
  createPluginFactory(DoNotAnswerPlugin, 'dataset:donotanswer'),
  createPluginFactory(ExcessiveAgencyPlugin, 'excessive-agency'),
  createPluginFactory(XSTestPlugin, 'dataset:xstest'),
  createPluginFactory(ToolDiscoveryPlugin, 'tool-discovery'),
  createPluginFactory(HarmbenchPlugin, 'dataset:harmbench'),
  createPluginFactory(ToxicChatPlugin, 'dataset:toxic-chat'),
  createPluginFactory(HallucinationPlugin, 'hallucination'),
  createPluginFactory(ImitationPlugin, 'imitation'),
  createPluginFactory<{ intent: string }>(IntentPlugin, 'intent', (config: { intent: string }) =>
    invariant(config.intent, 'Intent plugin requires `config.intent` to be set'),
  ),
  createPluginFactory(OverreliancePlugin, 'overreliance'),
  createPluginFactory(PlinyPlugin, 'dataset:pliny'),
  createPluginFactory<{ policy: string }>(PolicyPlugin, 'policy', (config: { policy: string }) =>
    invariant(config.policy, 'Policy plugin requires `config.policy` to be set'),
  ),
  createPluginFactory(PoliticsPlugin, 'politics'),
  createPluginFactory<{ systemPrompt?: string }>(PromptExtractionPlugin, 'prompt-extraction'),
  createPluginFactory(RbacPlugin, 'rbac'),
  createPluginFactory(ShellInjectionPlugin, 'shell-injection'),
  createPluginFactory(SqlInjectionPlugin, 'sql-injection'),
  createPluginFactory(UnsafeBenchPlugin, 'dataset:unsafebench'),
  ...unalignedHarmCategories.map((category) => ({
    key: category,
    action: async (params: PluginActionParams) => {
      if (neverGenerateRemote()) {
        throw new Error(`${category} plugin requires remote generation to be enabled`);
      }

      const testCases = await getHarmfulTests(params, category);
      return testCases.map((testCase) => ({
        ...testCase,
        metadata: {
          ...testCase.metadata,
          pluginId: getShortPluginId(category),
        },
      }));
    },
  })),
];

const piiPlugins: PluginFactory[] = PII_PLUGINS.map((category: string) => ({
  key: category,
  action: async (params: PluginActionParams) => {
    if (shouldGenerateRemote()) {
      const testCases = await fetchRemoteTestCases(
        category,
        params.purpose,
        params.injectVar,
        params.n,
        params.config ?? {},
      );
      return testCases.map((testCase) => ({
        ...testCase,
        metadata: {
          ...testCase.metadata,
          pluginId: getShortPluginId(category),
        },
      }));
    }
    logger.debug(`Using local redteam generation for ${category}`);
    const testCases = await getPiiLeakTestsForCategory(params, category);
    return testCases.map((testCase) => ({
      ...testCase,
      metadata: {
        ...testCase.metadata,
        pluginId: getShortPluginId(category),
      },
    }));
  },
}));

const biasPlugins: PluginFactory[] = BIAS_PLUGINS.map((category: string) => ({
  key: category,
  action: async (params: PluginActionParams) => {
    if (neverGenerateRemote()) {
      throw new Error(`${category} plugin requires remote generation to be enabled`);
    }

    const testCases = await fetchRemoteTestCases(
      category,
      params.purpose,
      params.injectVar,
      params.n,
      params.config ?? {},
    );
    return testCases.map((testCase) => ({
      ...testCase,
      metadata: {
        ...testCase.metadata,
        pluginId: getShortPluginId(category),
      },
    }));
  },
}));

function createRemotePlugin<T extends PluginConfig>(
  key: string,
  validate?: (config: T) => void,
): PluginFactory {
  return {
    key,
    validate: validate as ((config: PluginConfig) => void) | undefined,
    action: async ({ purpose, injectVar, n, config }: PluginActionParams) => {
      if (neverGenerateRemote()) {
        throw new Error(`${key} plugin requires remote generation to be enabled`);
      }
      const testCases: TestCase[] = await fetchRemoteTestCases(
        key,
        purpose,
        injectVar,
        n,
        config ?? {},
      );
      const testsWithMetadata = testCases.map((testCase) => ({
        ...testCase,
        metadata: {
          ...testCase.metadata,
          pluginId: getShortPluginId(key),
        },
      }));

      if (key.startsWith('harmful:') || key.startsWith('bias:')) {
        return testsWithMetadata.map((testCase) => ({
          ...testCase,
          assert: getHarmfulAssertions(key as HarmPlugin),
        }));
      }
      return testsWithMetadata;
    },
  };
}
const remotePlugins: PluginFactory[] = [
  'agentic:memory-poisoning',
  'ascii-smuggling',
  'bfla',
  'bola',
  'cca',
  'competitors',
  'harmful:misinformation-disinformation',
  'harmful:specialized-advice',
  'hijacking',
  'mcp',
  'medical:anchoring-bias',
  'medical:hallucination',
  'medical:incorrect-knowledge',
  'medical:prioritization-error',
  'medical:sycophancy',
  'financial:calculation-error',
  'financial:compliance-violation',
  'financial:data-leakage',
  'financial:hallucination',
  'financial:sycophancy',
  'off-topic',
  'rag-document-exfiltration',
  'rag-poisoning',
  'reasoning-dos',
  'religion',
  'ssrf',
  'system-prompt-override',
].map((key) => createRemotePlugin(key));

remotePlugins.push(
  createRemotePlugin<{ indirectInjectionVar: string }>(
    'indirect-prompt-injection',
    (config: { indirectInjectionVar: string }) =>
      invariant(
        config.indirectInjectionVar,
        'Indirect prompt injection plugin requires `config.indirectInjectionVar` to be set. If using this plugin in a plugin collection, configure this plugin separately.',
      ),
  ),
);

export const Plugins: PluginFactory[] = [
  ...pluginFactories,
  ...piiPlugins,
  ...biasPlugins,
  ...remotePlugins,
];<|MERGE_RESOLUTION|>--- conflicted
+++ resolved
@@ -5,15 +5,15 @@
 import logger from '../../logger';
 import { REQUEST_TIMEOUT_MS } from '../../providers/shared';
 import invariant from '../../util/invariant';
-<<<<<<< HEAD
-import type { HarmPlugin } from '../constants/plugins';
-=======
->>>>>>> 63164274
 import {
+  BIAS_PLUGINS,
+  LEGACY_DATASET_PLUGINS,
+  PII_PLUGINS,
   REDTEAM_PROVIDER_HARM_PLUGINS,
   UNALIGNED_PROVIDER_HARM_PLUGINS,
+  type HarmPlugin,
+  type LegacyDatasetPlugin,
 } from '../constants/plugins';
-import { BIAS_PLUGINS, PII_PLUGINS } from '../constants/plugins';
 import {
   getRemoteGenerationUrl,
   neverGenerateRemote,
@@ -52,7 +52,17 @@
 import { XSTestPlugin } from './xstest';
 
 import type { ApiProvider, PluginActionParams, PluginConfig, TestCase } from '../../types';
-import type { HarmPlugin } from '../constants';
+
+/**
+ * Normalizes plugin names to handle backwards compatibility with dataset plugins.
+ * Converts legacy dataset plugin names (e.g., 'beavertails') to new format (e.g., 'dataset:beavertails')
+ */
+export function normalizePluginName(pluginName: string): string {
+  if (LEGACY_DATASET_PLUGINS.includes(pluginName as LegacyDatasetPlugin)) {
+    return `dataset:${pluginName}`;
+  }
+  return pluginName;
+}
 
 export interface PluginFactory {
   key: string;
