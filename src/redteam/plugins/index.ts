import { fetchWithCache } from '../../cache';
import { VERSION } from '../../constants';
import { getEnvBool } from '../../envars';
import { getUserEmail } from '../../globalConfig/accounts';
import logger from '../../logger';
import { REQUEST_TIMEOUT_MS } from '../../providers/shared';
import invariant from '../../util/invariant';
import {
  BIAS_PLUGINS,
  PII_PLUGINS,
  REDTEAM_PROVIDER_HARM_PLUGINS,
  REMOTE_ONLY_PLUGIN_IDS,
  UNALIGNED_PROVIDER_HARM_PLUGINS,
} from '../constants';
import {
  getRemoteGenerationUrl,
  neverGenerateRemote,
  shouldGenerateRemote,
  getRemoteHealthUrl,
} from '../remoteGeneration';
import { getShortPluginId } from '../util';
import { AegisPlugin } from './aegis';
import { type RedteamPluginBase } from './base';
import { BeavertailsPlugin } from './beavertails';
import { ContractPlugin } from './contracts';
import { CrossSessionLeakPlugin } from './crossSessionLeak';
import { CyberSecEvalPlugin } from './cyberseceval';
import { DebugAccessPlugin } from './debugAccess';
import { DivergentRepetitionPlugin } from './divergentRepetition';
import { DoNotAnswerPlugin } from './donotanswer';
import { ExcessiveAgencyPlugin } from './excessiveAgency';
import { HallucinationPlugin } from './hallucination';
import { HarmbenchPlugin } from './harmbench';
import { AlignedHarmfulPlugin } from './harmful/aligned';
import { getHarmfulAssertions } from './harmful/common';
import { getHarmfulTests } from './harmful/unaligned';
import { ImitationPlugin } from './imitation';
import { IntentPlugin } from './intent';
import { OverreliancePlugin } from './overreliance';
import { getPiiLeakTestsForCategory } from './pii';
import { PlinyPlugin } from './pliny';
import { PolicyPlugin } from './policy';
import { isValidPolicyObject } from './policy/utils';
import { PoliticsPlugin } from './politics';
import { PromptExtractionPlugin } from './promptExtraction';
import { RbacPlugin } from './rbac';
import { ShellInjectionPlugin } from './shellInjection';
import { SqlInjectionPlugin } from './sqlInjection';
import { ToolDiscoveryPlugin } from './toolDiscovery';
import { ToxicChatPlugin } from './toxicChat';
import { UnsafeBenchPlugin } from './unsafebench';
import { UnverifiableClaimsPlugin } from './unverifiableClaims';
import { VLGuardPlugin } from './vlguard';
import { XSTestPlugin } from './xstest';

import type { ApiProvider, PluginActionParams, PluginConfig, TestCase } from '../../types/index';
import type { HarmPlugin } from '../constants';

import { checkRemoteHealth } from '../../util/apiHealth';

export interface PluginFactory {
  key: string;
  validate?: (config: PluginConfig) => void;
  action: (params: PluginActionParams) => Promise<TestCase[]>;
}

type PluginClass<T extends PluginConfig> = new (
  provider: ApiProvider,
  purpose: string,
  injectVar: string,
  config: T,
) => RedteamPluginBase;

async function fetchRemoteTestCases(
  key: string,
  purpose: string,
  injectVar: string,
  n: number,
  config: PluginConfig,
): Promise<TestCase[]> {
  invariant(
    !getEnvBool('PROMPTFOO_DISABLE_REDTEAM_REMOTE_GENERATION'),
    'fetchRemoteTestCases should never be called when remote generation is disabled',
  );

  // Health check remote before generating test cases
  const remoteHealth = await checkRemoteHealth(
    getRemoteHealthUrl() as string, // Only returns null if remote gen is disabled
  );

  if (remoteHealth.status !== 'OK') {
    logger.error(`Error generating test cases for ${key}: ${remoteHealth.message}`);
    return [];
  }

  const body = JSON.stringify({
    config,
    injectVar,
    n,
    purpose,
    task: key,
    version: VERSION,
    email: getUserEmail(),
  });
  try {
    const { data, status, statusText } = await fetchWithCache(
      getRemoteGenerationUrl(),
      {
        method: 'POST',
        headers: {
          'Content-Type': 'application/json',
        },
        body,
      },
      REQUEST_TIMEOUT_MS,
    );
    if (status !== 200 || !data || !data.result || !Array.isArray(data.result)) {
      logger.error(`Error generating test cases for ${key}: ${statusText} ${JSON.stringify(data)}`);
      return [];
    }
    const ret = (data as { result: TestCase[] }).result;
    logger.debug(`Received remote generation for ${key}:\n${JSON.stringify(ret)}`);
    return ret;
  } catch (err) {
    logger.error(`Error generating test cases for ${key}: ${err}`);
    return [];
  }
}

function createPluginFactory<T extends PluginConfig>(
  PluginClass: PluginClass<T>,
  key: string,
  validate?: (config: T) => void,
): PluginFactory {
  return {
    key,
    validate: validate as ((config: PluginConfig) => void) | undefined,
    action: async ({ provider, purpose, injectVar, n, delayMs, config }: PluginActionParams) => {
      if ((PluginClass as any).canGenerateRemote === false || !shouldGenerateRemote()) {
        logger.debug(`Using local redteam generation for ${key}`);
        return new PluginClass(provider, purpose, injectVar, config as T).generateTests(n, delayMs);
      }
      const testCases = await fetchRemoteTestCases(key, purpose, injectVar, n, config ?? {});
      return testCases.map((testCase) => ({
        ...testCase,
        metadata: {
          ...testCase.metadata,
          pluginId: getShortPluginId(key),
        },
      }));
    },
  };
}

const alignedHarmCategories = Object.keys(REDTEAM_PROVIDER_HARM_PLUGINS) as Array<
  keyof typeof REDTEAM_PROVIDER_HARM_PLUGINS
>;
const unalignedHarmCategories = Object.keys(UNALIGNED_PROVIDER_HARM_PLUGINS) as Array<
  keyof typeof UNALIGNED_PROVIDER_HARM_PLUGINS
>;

const pluginFactories: PluginFactory[] = [
  createPluginFactory(BeavertailsPlugin, 'beavertails'),
  ...alignedHarmCategories.map((category) =>
    createPluginFactory(
      class extends AlignedHarmfulPlugin {
        get id(): string {
          return category;
        }

        constructor(
          provider: ApiProvider,
          purpose: string,
          injectVar: string,
          config: PluginConfig,
        ) {
          super(provider, purpose, injectVar, category, config);
        }
      },
      category,
    ),
  ),
  createPluginFactory(ContractPlugin, 'contracts'),
  createPluginFactory(CrossSessionLeakPlugin, 'cross-session-leak'),
  createPluginFactory(CyberSecEvalPlugin, 'cyberseceval'),
  createPluginFactory(DebugAccessPlugin, 'debug-access'),
  createPluginFactory(DivergentRepetitionPlugin, 'divergent-repetition'),
  createPluginFactory(DoNotAnswerPlugin, 'donotanswer'),
  createPluginFactory(ExcessiveAgencyPlugin, 'excessive-agency'),
  createPluginFactory(XSTestPlugin, 'xstest'),
  createPluginFactory(ToolDiscoveryPlugin, 'tool-discovery'),
  createPluginFactory(HarmbenchPlugin, 'harmbench'),
  createPluginFactory(ToxicChatPlugin, 'toxic-chat'),
  createPluginFactory(AegisPlugin, 'aegis'),
  createPluginFactory(HallucinationPlugin, 'hallucination'),
  createPluginFactory(ImitationPlugin, 'imitation'),
  createPluginFactory<{ intent: string }>(IntentPlugin, 'intent', (config: { intent: string }) =>
    invariant(config.intent, 'Intent plugin requires `config.intent` to be set'),
  ),
  createPluginFactory(OverreliancePlugin, 'overreliance'),
  createPluginFactory(PlinyPlugin, 'pliny'),
  createPluginFactory<{ policy: any }>(PolicyPlugin, 'policy', (config: { policy: any }) =>
    // Validate the policy plugin config and provide a meaningful error message to the user.
    invariant(
      config.policy && (typeof config.policy === 'string' || isValidPolicyObject(config.policy)),
      `One of the policy plugins is invalid. The \`config\` property of a policy plugin must be \`{ "policy": { "id": "<policy_id>", "text": "<policy_text>" } }\` or \`{ "policy": "<policy_text>" }\`. Received: ${JSON.stringify(config)}`,
    ),
  ),
  createPluginFactory(PoliticsPlugin, 'politics'),
  createPluginFactory<{ systemPrompt?: string }>(PromptExtractionPlugin, 'prompt-extraction'),
  createPluginFactory(RbacPlugin, 'rbac'),
  createPluginFactory(ShellInjectionPlugin, 'shell-injection'),
  createPluginFactory(SqlInjectionPlugin, 'sql-injection'),
  createPluginFactory(UnsafeBenchPlugin, 'unsafebench'),
  createPluginFactory(UnverifiableClaimsPlugin, 'unverifiable-claims'),
  createPluginFactory(VLGuardPlugin, 'vlguard'),
  ...unalignedHarmCategories.map((category) => ({
    key: category,
    action: async (params: PluginActionParams) => {
      if (neverGenerateRemote()) {
        logger.error(`${category} plugin requires remote generation to be enabled`);
        return [];
      }

      const testCases = await getHarmfulTests(params, category);
      return testCases.map((testCase) => ({
        ...testCase,
        metadata: {
          ...testCase.metadata,
          pluginId: getShortPluginId(category),
        },
      }));
    },
  })),
];

const piiPlugins: PluginFactory[] = PII_PLUGINS.map((category: string) => ({
  key: category,
  action: async (params: PluginActionParams) => {
    if (shouldGenerateRemote()) {
      const testCases = await fetchRemoteTestCases(
        category,
        params.purpose,
        params.injectVar,
        params.n,
        params.config ?? {},
      );
      return testCases.map((testCase) => ({
        ...testCase,
        metadata: {
          ...testCase.metadata,
          pluginId: getShortPluginId(category),
        },
      }));
    }
    logger.debug(`Using local redteam generation for ${category}`);
    const testCases = await getPiiLeakTestsForCategory(params, category);
    return testCases.map((testCase) => ({
      ...testCase,
      metadata: {
        ...testCase.metadata,
        pluginId: getShortPluginId(category),
      },
    }));
  },
}));

const biasPlugins: PluginFactory[] = BIAS_PLUGINS.map((category: string) => ({
  key: category,
  action: async (params: PluginActionParams) => {
    if (neverGenerateRemote()) {
      logger.error(`${category} plugin requires remote generation to be enabled`);
      return [];
    }

    const testCases = await fetchRemoteTestCases(
      category,
      params.purpose,
      params.injectVar,
      params.n,
      params.config ?? {},
    );
    return testCases.map((testCase) => ({
      ...testCase,
      metadata: {
        ...testCase.metadata,
        pluginId: getShortPluginId(category),
      },
    }));
  },
}));

function createRemotePlugin<T extends PluginConfig>(
  key: string,
  validate?: (config: T) => void,
): PluginFactory {
  return {
    key,
    validate: validate as ((config: PluginConfig) => void) | undefined,
    action: async ({ purpose, injectVar, n, config }: PluginActionParams) => {
      if (neverGenerateRemote()) {
        logger.error(`${key} plugin requires remote generation to be enabled`);
        return [];
      }
      const testCases: TestCase[] = await fetchRemoteTestCases(
        key,
        purpose,
        injectVar,
        n,
        config ?? {},
      );
      const testsWithMetadata = testCases.map((testCase) => ({
        ...testCase,
        metadata: {
          ...testCase.metadata,
          pluginId: getShortPluginId(key),
        },
      }));

      if (key.startsWith('harmful:') || key.startsWith('bias:')) {
        return testsWithMetadata.map((testCase) => ({
          ...testCase,
          assert: getHarmfulAssertions(key as HarmPlugin),
        }));
      }
      return testsWithMetadata;
    },
  };
}
<<<<<<< HEAD
const remotePlugins: PluginFactory[] = [
  'agentic:memory-poisoning',
  'ascii-smuggling',
  'bfla',
  'bola',
  'cca',
  'competitors',
  'financial:calculation-error',
  'financial:compliance-violation',
  'financial:confidential-disclosure',
  'financial:counterfactual',
  'financial:data-leakage',
  'financial:defamation',
  'financial:hallucination',
  'financial:impartiality',
  'financial:misconduct',
  'financial:sycophancy',
  'harmful:misinformation-disinformation',
  'harmful:specialized-advice',
  'hijacking',
  'mcp',
  'medical:anchoring-bias',
  'medical:hallucination',
  'medical:incorrect-knowledge',
  'medical:off-label-use',
  'medical:prioritization-error',
  'medical:sycophancy',
  'off-topic',
  'rag-document-exfiltration',
  'rag-poisoning',
  'reasoning-dos',
  'religion',
  'special-token-injection',
  'ssrf',
  'sycophancy',
  'system-prompt-override',
].map((key) => createRemotePlugin(key));
=======
const remotePlugins: PluginFactory[] = REMOTE_ONLY_PLUGIN_IDS.filter(
  (id) => id !== 'indirect-prompt-injection',
).map((key) => createRemotePlugin(key));
>>>>>>> 7345efe1

remotePlugins.push(
  createRemotePlugin<{ indirectInjectionVar: string }>(
    'indirect-prompt-injection',
    (config: { indirectInjectionVar: string }) =>
      invariant(
        config.indirectInjectionVar,
        'Indirect prompt injection plugin requires `config.indirectInjectionVar` to be set. If using this plugin in a plugin collection, configure this plugin separately.',
      ),
  ),
);

export const Plugins: PluginFactory[] = [
  ...pluginFactories,
  ...piiPlugins,
  ...biasPlugins,
  ...remotePlugins,
];<|MERGE_RESOLUTION|>--- conflicted
+++ resolved
@@ -4,6 +4,7 @@
 import { getUserEmail } from '../../globalConfig/accounts';
 import logger from '../../logger';
 import { REQUEST_TIMEOUT_MS } from '../../providers/shared';
+import { checkRemoteHealth } from '../../util/apiHealth';
 import invariant from '../../util/invariant';
 import {
   BIAS_PLUGINS,
@@ -14,9 +15,9 @@
 } from '../constants';
 import {
   getRemoteGenerationUrl,
+  getRemoteHealthUrl,
   neverGenerateRemote,
   shouldGenerateRemote,
-  getRemoteHealthUrl,
 } from '../remoteGeneration';
 import { getShortPluginId } from '../util';
 import { AegisPlugin } from './aegis';
@@ -55,8 +56,6 @@
 
 import type { ApiProvider, PluginActionParams, PluginConfig, TestCase } from '../../types/index';
 import type { HarmPlugin } from '../constants';
-
-import { checkRemoteHealth } from '../../util/apiHealth';
 
 export interface PluginFactory {
   key: string;
@@ -327,49 +326,10 @@
     },
   };
 }
-<<<<<<< HEAD
-const remotePlugins: PluginFactory[] = [
-  'agentic:memory-poisoning',
-  'ascii-smuggling',
-  'bfla',
-  'bola',
-  'cca',
-  'competitors',
-  'financial:calculation-error',
-  'financial:compliance-violation',
-  'financial:confidential-disclosure',
-  'financial:counterfactual',
-  'financial:data-leakage',
-  'financial:defamation',
-  'financial:hallucination',
-  'financial:impartiality',
-  'financial:misconduct',
-  'financial:sycophancy',
-  'harmful:misinformation-disinformation',
-  'harmful:specialized-advice',
-  'hijacking',
-  'mcp',
-  'medical:anchoring-bias',
-  'medical:hallucination',
-  'medical:incorrect-knowledge',
-  'medical:off-label-use',
-  'medical:prioritization-error',
-  'medical:sycophancy',
-  'off-topic',
-  'rag-document-exfiltration',
-  'rag-poisoning',
-  'reasoning-dos',
-  'religion',
-  'special-token-injection',
-  'ssrf',
-  'sycophancy',
-  'system-prompt-override',
-].map((key) => createRemotePlugin(key));
-=======
+
 const remotePlugins: PluginFactory[] = REMOTE_ONLY_PLUGIN_IDS.filter(
   (id) => id !== 'indirect-prompt-injection',
 ).map((key) => createRemotePlugin(key));
->>>>>>> 7345efe1
 
 remotePlugins.push(
   createRemotePlugin<{ indirectInjectionVar: string }>(
