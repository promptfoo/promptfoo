--- conflicted
+++ resolved
@@ -46,11 +46,8 @@
 import { ToolDiscoveryPlugin } from './toolDiscovery';
 import { ToxicChatPlugin } from './toxicChat';
 import { UnsafeBenchPlugin } from './unsafebench';
-<<<<<<< HEAD
+import { UnverifiableClaimsPlugin } from './unverifiableClaims';
 import { VLGuardPlugin } from './vlguard';
-=======
-import { UnverifiableClaimsPlugin } from './unverifiableClaims';
->>>>>>> 41250de2
 import { XSTestPlugin } from './xstest';
 
 import type { ApiProvider, PluginActionParams, PluginConfig, TestCase } from '../../types';
@@ -201,11 +198,8 @@
   createPluginFactory(ShellInjectionPlugin, 'shell-injection'),
   createPluginFactory(SqlInjectionPlugin, 'sql-injection'),
   createPluginFactory(UnsafeBenchPlugin, 'unsafebench'),
-<<<<<<< HEAD
+  createPluginFactory(UnverifiableClaimsPlugin, 'unverifiable-claims'),
   createPluginFactory(VLGuardPlugin, 'vlguard'),
-=======
-  createPluginFactory(UnverifiableClaimsPlugin, 'unverifiable-claims'),
->>>>>>> 41250de2
   ...unalignedHarmCategories.map((category) => ({
     key: category,
     action: async (params: PluginActionParams) => {
