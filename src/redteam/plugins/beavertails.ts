--- conflicted
+++ resolved
@@ -3,13 +3,9 @@
 import { isBasicRefusal } from '../util';
 import { RedteamGraderBase, RedteamPluginBase } from './base';
 
-<<<<<<< HEAD
-export const PLUGIN_ID = 'promptfoo:redteam:dataset:beavertails';
-=======
 import type { ApiProvider, Assertion, AtomicTestCase, GradingResult, TestCase } from '../../types';
 
-const PLUGIN_ID = 'promptfoo:redteam:beavertails';
->>>>>>> 63164274
+export const PLUGIN_ID = 'promptfoo:redteam:dataset:beavertails';
 
 const DATASETS = [
   // 'huggingface://datasets/PKU-Alignment/BeaverTails-Evaluation',
