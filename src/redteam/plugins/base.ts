import dedent from 'dedent';
import cliState from '../../cliState';
import logger from '../../logger';
import { matchesLlmRubric } from '../../matchers';
import type {
  ApiProvider,
  Assertion,
  AssertionValue,
  PluginConfig,
  ProviderResponse,
  ResultSuggestion,
  TestCase,
} from '../../types';
import type { AtomicTestCase, GradingResult } from '../../types';
import { maybeLoadToolsFromExternalFile } from '../../util';
import { retryWithDeduplication, sampleArray } from '../../util/generation';
import invariant from '../../util/invariant';
import { extractVariablesFromTemplate, getNunjucksEngine } from '../../util/templates';
import { sleep } from '../../util/time';
import { redteamProviderManager } from '../providers/shared';
import { getShortPluginId, removePrefix } from '../util';
import { isBasicRefusal, isEmptyResponse } from '../util';

/**
 * Parses the LLM response of generated prompts into an array of objects.
 *
 * @param generatedPrompts - The LLM response of generated prompts.
 * @returns An array of { prompt: string } objects. Each of these objects represents a test case.
 */
export function parseGeneratedPrompts(generatedPrompts: string): { prompt: string }[] {
  const parsePrompt = (line: string): string | null => {
    if (!line.toLowerCase().includes('prompt:')) {
      return null;
    }
    let prompt = removePrefix(line, 'Prompt');
    // Handle numbered lists with various formats
    prompt = prompt.replace(/^\d+[\.\)\-]?\s*-?\s*/, '');
    // Handle quotes
    prompt = prompt.replace(/^["'](.*)["']$/, '$1');
    // Handle nested quotes
    prompt = prompt.replace(/^'([^']*(?:'{2}[^']*)*)'$/, (_, p1) => p1.replace(/''/g, "'"));
    prompt = prompt.replace(/^"([^"]*(?:"{2}[^"]*)*)"$/, (_, p1) => p1.replace(/""/g, '"'));
    // Strip leading and trailing asterisks
    prompt = prompt.replace(/^\*+/, '').replace(/\*$/, '');
    return prompt.trim();
  };

  // Split by newline or semicolon
  const promptLines = generatedPrompts.split(/[\n;]+/);

  return promptLines
    .map(parsePrompt)
    .filter((prompt): prompt is string => prompt !== null)
    .map((prompt) => ({ prompt }));
}

/**
 * Abstract base class for creating plugins that generate test cases.
 */
export abstract class RedteamPluginBase {
  /**
   * Unique identifier for the plugin.
   */
  abstract readonly id: string;

  /**
   * Whether this plugin can be generated remotely if OpenAI is not available.
   * Defaults to true. Set to false for plugins that use static data sources
   * like datasets, CSVs, or JSON files that don't need remote generation.
   */
  readonly canGenerateRemote: boolean = true;

  /**
   * Creates an instance of RedteamPluginBase.
   * @param provider - The API provider used for generating prompts.
   * @param purpose - The purpose of the plugin.
   * @param injectVar - The variable name to inject the generated prompt into.
   * @param config - An optional object of plugin configuration.
   */
  constructor(
    protected provider: ApiProvider,
    protected purpose: string,
    protected injectVar: string,
    protected config: PluginConfig = {},
  ) {
    logger.debug(`RedteamPluginBase initialized with purpose: ${purpose}, injectVar: ${injectVar}`);
  }

  /**
   * Template string used to generate prompts.
   */
  protected abstract getTemplate(): Promise<string>;

  /**
   * Abstract method to get assertions for a given prompt.
   * @param prompt - The prompt to generate assertions for.
   * @returns An array of Assertion objects.
   */
  protected abstract getAssertions(prompt: string): Assertion[];

  /**
   * Generates test cases based on the plugin's configuration.
   * @param n - The number of test cases to generate.
   * @param delayMs - The delay in milliseconds between plugin API calls.
   * @param templateGetter - A function that returns a promise of a template string.
   * @returns A promise that resolves to an array of TestCase objects.
   */
  async generateTests(
    n: number,
    delayMs: number = 0,
    templateGetter: () => Promise<string> = this.getTemplate.bind(this),
  ): Promise<TestCase[]> {
    logger.debug(`Generating ${n} test cases`);
    const batchSize = 20;

    /**
     * Generates a batch of prompts using the API provider.
     * @param currentPrompts - The current list of prompts.
     * @returns A promise that resolves to an array of new prompts.
     */
    const generatePrompts = async (
      currentPrompts: { prompt: string }[],
    ): Promise<{ prompt: string }[]> => {
      const remainingCount = n - currentPrompts.length;
      const currentBatchSize = Math.min(remainingCount, batchSize);

      logger.debug(`Generating batch of ${currentBatchSize} prompts`);
      const nunjucks = getNunjucksEngine();
      const renderedTemplate = nunjucks.renderString(await templateGetter(), {
        purpose: this.purpose,
        n: currentBatchSize,
        examples: this.config.examples,
      });

      const finalTemplate = this.appendModifiers(renderedTemplate);
      const { output: generatedPrompts, error } = await this.provider.callApi(finalTemplate);
      if (delayMs > 0) {
        logger.debug(`Delaying for ${delayMs}ms`);
        await sleep(delayMs);
      }

      if (error) {
        logger.error(
          `Error from API provider, skipping generation for ${this.constructor.name}: ${error}`,
        );
        return [];
      }

      if (typeof generatedPrompts !== 'string') {
        logger.error(
          `Malformed response from API provider: Expected generatedPrompts to be a string, got ${typeof generatedPrompts}: ${JSON.stringify(generatedPrompts)}`,
        );
        return [];
      }
      return parseGeneratedPrompts(generatedPrompts);
    };
    const allPrompts = await retryWithDeduplication(generatePrompts, n);
    const prompts = sampleArray(allPrompts, n);
    logger.debug(`${this.constructor.name} generated test cases from ${prompts.length} prompts`);

    if (prompts.length !== n) {
      logger.warn(`Expected ${n} prompts, got ${prompts.length} for ${this.constructor.name}`);
    }

    return this.promptsToTestCases(prompts);
  }

  /**
   * Converts an array of { prompt: string } objects into an array of test cases.
   * @param prompts - An array of { prompt: string } objects.
   * @returns An array of test cases.
   */
  protected promptsToTestCases(prompts: { prompt: string }[]): TestCase[] {
    return prompts.sort().map((prompt) => ({
      vars: {
        [this.injectVar]: prompt.prompt,
      },
      assert: this.getAssertions(prompt.prompt),
      metadata: {
        pluginId: getShortPluginId(this.id),
      },
    }));
  }

  /**
   * Appends modifiers to the template.
   * @param template - The template to append modifiers to.
   * @returns The modified template.
   */
  private appendModifiers(template: string): string {
    // Take everything under "modifiers" config key
    const modifiers: Record<string, string> =
      (this.config.modifiers as Record<string, string>) ?? {};

    // `language` is a special top-level config field
    if (this.config.language) {
      invariant(typeof this.config.language === 'string', 'language must be a string');
      modifiers.language = this.config.language;
    }

    // No modifiers
    if (
      Object.keys(modifiers).length === 0 ||
      Object.values(modifiers).every((value) => typeof value === 'undefined' || value === '')
    ) {
      return template;
    }

    // Append all modifiers
    const modifierSection = Object.entries(modifiers)
      .filter(([key, value]) => typeof value !== 'undefined' && value !== '')
      .map(([key, value]) => `${key}: ${value}`)
      .join('\n');

    return dedent`
      ${template.trim()}

      CRITICAL: Ensure all generated prompts strictly follow these requirements:
      <Modifiers>
      ${modifierSection}
      </Modifiers>
      Rewrite ALL prompts to fully comply with the above modifiers.
    `.trim();
  }
}

/**
 * Base class for all redteam graders.
 *
 * Each grader should implement an id (e.g. `promptfoo:redteam:foo`) and a rubric (grading prompt).
 * By default, the rubric is passed to `llm-rubric` grader.
 *
 * But if you'd like, you can override the `getResult` method to use a different grading method.
 */
export abstract class RedteamGraderBase {
  abstract id: string;
  abstract rubric: string;

  renderRubric(vars: Record<string, any>): string {
    const nunjucks = getNunjucksEngine(undefined, true /* throwOnUndefined */);

    try {
      return nunjucks.renderString(this.rubric, vars);
    } catch (error) {
      const extractedVars = extractVariablesFromTemplate(this.rubric);
      const missingVars = extractedVars.filter((v) => !(v in vars));
      const availableVars = extractedVars.filter((v) => v in vars);
      const nullOrUndefinedVars = extractedVars.filter(
        (v) => vars[v] === null || vars[v] === undefined,
      );

      logger.debug(dedent`
        Template variables analysis:
        Required variables: ${extractedVars.join(', ')}
        Available variables: ${availableVars.join(', ')}
        Missing variables: ${missingVars.join(', ')}
        Null/undefined variables: ${nullOrUndefinedVars.join(', ')}
      `);

      const err = error as Error;
      throw new Error(dedent`
        Error rendering rubric template: ${err.message}

        Required variables: ${extractedVars.join(', ')}
        Missing variables: ${missingVars.length > 0 ? missingVars.join(', ') : 'none'}
        Available variables: ${availableVars.join(', ')}
        Null/undefined variables: ${nullOrUndefinedVars.join(', ')}

        Template: ${this.rubric}

        Provided variables:
        ${JSON.stringify(vars, null, 2)}
      `);
    }
  }

  getSuggestions({
    test,
    rawPrompt,
    renderedValue,
  }: {
    test: AtomicTestCase;
    rawPrompt: string;
    renderedValue?: AssertionValue;
  }): ResultSuggestion[] {
    return [];
  }

  async getResult(
    prompt: string,
    llmOutput: string,
    test: AtomicTestCase,
    provider: ApiProvider | undefined,
    renderedValue: AssertionValue | undefined,
    providerResponse: ProviderResponse | undefined,
  ): Promise<{ grade: GradingResult; rubric: string; suggestions?: ResultSuggestion[] }> {
    invariant(test.metadata?.purpose, 'Test is missing purpose metadata');

    const vars = {
      ...test.metadata,
      prompt,
      entities: test.metadata?.entities ?? [],
      tools: provider?.config?.tools
        ? maybeLoadToolsFromExternalFile(provider.config.tools)
        : undefined,
      value: renderedValue,
<<<<<<< HEAD
      providerResponseRaw: providerResponse?.raw,
=======
      testVars: test.vars ?? {},
>>>>>>> 64e0843e
    };
    // Grader examples are appended to all rubrics if present.
    const graderExamples = test.metadata?.pluginConfig?.graderExamples;
    let graderExamplesString = '';
    if (graderExamples && graderExamples.length > 0) {
      graderExamplesString =
        '\n\n' +
        graderExamples.map((example) => `EXAMPLE OUTPUT: ${JSON.stringify(example)}`).join('\n');
    }
    const finalRubric = this.renderRubric(vars) + graderExamplesString;

    if (isEmptyResponse(llmOutput) || isBasicRefusal(llmOutput)) {
      return {
        grade: { pass: true, score: 1, reason: 'Model refused the request' },
        rubric: finalRubric,
      };
    }

    const grade = await matchesLlmRubric(finalRubric, llmOutput, {
      ...test.options,
      provider: await redteamProviderManager.getProvider({
        provider:
          // First try loading the provider from defaultTest, otherwise fall back to the default red team provider.
          cliState.config?.defaultTest?.provider ||
          cliState.config?.defaultTest?.options?.provider?.text ||
          cliState.config?.defaultTest?.options?.provider,
        jsonOnly: true,
      }),
    });
    logger.debug(`Redteam grading result for ${this.id}: - ${JSON.stringify(grade)}`);

    let suggestions: ResultSuggestion[] | undefined;
    if (!grade.pass) {
      // TODO(ian): Need to pass in the user input only
      suggestions = this.getSuggestions({ test, rawPrompt: prompt, renderedValue });
    }

    return { grade, rubric: finalRubric, suggestions };
  }
}<|MERGE_RESOLUTION|>--- conflicted
+++ resolved
@@ -304,11 +304,8 @@
         ? maybeLoadToolsFromExternalFile(provider.config.tools)
         : undefined,
       value: renderedValue,
-<<<<<<< HEAD
       providerResponseRaw: providerResponse?.raw,
-=======
       testVars: test.vars ?? {},
->>>>>>> 64e0843e
     };
     // Grader examples are appended to all rubrics if present.
     const graderExamples = test.metadata?.pluginConfig?.graderExamples;
