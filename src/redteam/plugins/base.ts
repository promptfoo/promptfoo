--- conflicted
+++ resolved
@@ -1,9 +1,6 @@
 import invariant from 'tiny-invariant';
-<<<<<<< HEAD
 import type { SynthesizeOptions } from '..';
-=======
 import logger from '../../logger';
->>>>>>> 76c7baa4
 import type { ApiProvider, Assertion, TestCase } from '../../types';
 import { getNunjucksEngine } from '../../util/templates';
 import { retryWithDeduplication, sampleArray } from '../util';
@@ -18,32 +15,20 @@
   protected abstract template: string;
 
   /**
-<<<<<<< HEAD
-   * Constructs a new PluginBase instance.
-   *
-   * @param provider - The API provider used to call the API.
-   * @param purpose - The purpose of the system being tested.
-   * @param injectVar - The variable to inject into the test cases.
-   * @param prompts - The user-provided prompts for validation.
-=======
    * Creates an instance of PluginBase.
    * @param provider - The API provider used for generating prompts.
    * @param purpose - The purpose of the plugin.
    * @param injectVar - The variable name to inject the generated prompt into.
->>>>>>> 76c7baa4
+   * @param prompts - The user-provided prompts for validation.
    */
   constructor(
     protected provider: ApiProvider,
     protected purpose: string,
     protected injectVar: string,
-<<<<<<< HEAD
     protected prompts: SynthesizeOptions['prompts'],
-  ) {}
-=======
   ) {
     logger.debug(`PluginBase initialized with purpose: ${purpose}, injectVar: ${injectVar}`);
   }
->>>>>>> 76c7baa4
 
   /**
    * Abstract method to get assertions for a given prompt.
