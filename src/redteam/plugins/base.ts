--- conflicted
+++ resolved
@@ -103,13 +103,8 @@
     test: AtomicTestCase,
   ): Promise<{ grade: GradingResult; rubric: string }> {
     invariant(test.metadata?.purpose, 'Test is missing purpose metadata');
-<<<<<<< HEAD
-    const nunjucks = getNunjucksEngine(undefined, false /* throwOnUndefined */);
-    const finalRubric = nunjucks.renderString(this.rubric, {
-=======
     const nunjucks = getNunjucksEngine(undefined, true /* throwOnUndefined */);
     const vars = {
->>>>>>> 627fa5f1
       prompt,
       entities: test.metadata?.entities ?? [],
       harmCategory: test.metadata?.harmCategory,
