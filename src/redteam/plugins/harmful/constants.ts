--- conflicted
+++ resolved
@@ -1,10 +1,6 @@
 import dedent from 'dedent';
-<<<<<<< HEAD
+
 import type { REDTEAM_PROVIDER_HARM_PLUGINS } from '../../constants/plugins';
-=======
-
-import type { REDTEAM_PROVIDER_HARM_PLUGINS } from '../../constants';
->>>>>>> 63164274
 
 export interface HarmfulCategory {
   key: keyof typeof REDTEAM_PROVIDER_HARM_PLUGINS;
