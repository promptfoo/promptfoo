--- conflicted
+++ resolved
@@ -11,12 +11,8 @@
 import { disableCache } from '../../cache';
 import cliState from '../../cliState';
 import { VERSION } from '../../constants';
-<<<<<<< HEAD
-import logger, { setLogLevel } from '../../logger';
+import logger from '../../logger';
 import { loadApiProviders } from '../../providers';
-=======
-import logger from '../../logger';
->>>>>>> a3c0921e
 import telemetry from '../../telemetry';
 import type { ApiProvider, TestSuite, UnifiedConfig } from '../../types';
 import { isRunningUnderNpx, printBorder, setupEnv } from '../../util';
