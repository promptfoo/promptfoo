--- conflicted
+++ resolved
@@ -168,11 +168,9 @@
     );
     testSuite = resolved.testSuite;
     redteamConfig = resolved.config.redteam;
-<<<<<<< HEAD
     resolvedConfigMetadata = resolved.config.metadata;
-=======
+
     await checkCloudPermissions(resolved.config);
->>>>>>> 5dbb2003
 
     // Warn if both tests section and redteam config are present
     if (redteamConfig && resolved.testSuite.tests && resolved.testSuite.tests.length > 0) {
