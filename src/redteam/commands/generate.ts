import { createHash } from 'crypto';
import * as fs from 'fs';
import path from 'path';

import chalk from 'chalk';
import dedent from 'dedent';
import yaml from 'js-yaml';
import { z } from 'zod';
import { fromError } from 'zod-validation-error';
import { disableCache } from '../../cache';
import cliState from '../../cliState';
import { CLOUD_PROVIDER_PREFIX, DEFAULT_MAX_CONCURRENCY, VERSION } from '../../constants';
import { getAuthor, getUserEmail } from '../../globalConfig/accounts';
import { cloudConfig } from '../../globalConfig/cloud';
import logger from '../../logger';
import { getProviderIds } from '../../providers/index';
import { isPromptfooSampleTarget } from '../../providers/shared';
import telemetry from '../../telemetry';
import {
  checkCloudPermissions,
  getCloudDatabaseId,
  getConfigFromCloud,
  getPluginSeverityOverridesFromCloud,
  isCloudProvider,
  resolveTeamId,
} from '../../util/cloud';
import { resolveConfigs } from '../../util/config/load';
import { writePromptfooConfig } from '../../util/config/writer';
import { getCustomPolicies } from '../../util/generation';
import { printBorder, setupEnv } from '../../util/index';
import invariant from '../../util/invariant';
import { promptfooCommand } from '../../util/promptfooCommand';
import { isUuid } from '../../util/uuid';
import { RedteamConfigSchema, RedteamGenerateOptionsSchema } from '../../validators/redteam';
import {
  ADDITIONAL_STRATEGIES,
  DEFAULT_STRATEGIES,
  type Plugin,
  ADDITIONAL_PLUGINS as REDTEAM_ADDITIONAL_PLUGINS,
  DEFAULT_PLUGINS as REDTEAM_DEFAULT_PLUGINS,
  REDTEAM_MODEL,
  type Severity,
} from '../constants';
import { extractMcpToolsInfo } from '../extraction/mcpTools';
import { synthesize } from '../index';
import { isValidPolicyObject } from '../plugins/policy/utils';
import { shouldGenerateRemote } from '../remoteGeneration';
import type { Command } from 'commander';

import type { ApiProvider, TestSuite, UnifiedConfig } from '../../types/index';
import type {
  PolicyObject,
  RedteamCliGenerateOptions,
  RedteamFileConfig,
  RedteamPluginObject,
  RedteamStrategyObject,
  SynthesizeOptions,
} from '../types';

function getConfigHash(configPath: string): string {
  const content = fs.readFileSync(configPath, 'utf8');
  return createHash('md5').update(`${VERSION}:${content}`).digest('hex');
}

function createHeaderComments({
  title,
  timestampLabel,
  author,
  cloudHost,
  testCasesCount,
  plugins,
  strategies,
  isUpdate = false,
}: {
  title: string;
  timestampLabel: string;
  author: string | null;
  cloudHost: string | null;
  testCasesCount: number;
  plugins: Array<{ id: string }>;
  strategies: Array<{ id: string }>;
  isUpdate?: boolean;
}): string[] {
  const sectionLabel = isUpdate ? 'Changes:' : 'Test Configuration:';
  const countLabel = isUpdate
    ? `Added ${testCasesCount} new test cases`
    : `Total cases: ${testCasesCount}`;

  return [
    `===================================================================`,
    title,
    `===================================================================`,
    `${timestampLabel} ${new Date().toISOString()}`,
    author ? `Author:    ${author}` : undefined,
    cloudHost ? `Cloud:     ${cloudHost}` : `Cloud:     Not logged in`,
    ``,
    sectionLabel,
    `  ${countLabel}`,
    `  Plugins:     ${plugins.map((p) => p.id).join(', ')}`,
    `  Strategies:  ${strategies.map((s) => s.id).join(', ')}`,
    `===================================================================`,
  ].filter(Boolean) as string[];
}

export async function doGenerateRedteam(options: Partial<RedteamCliGenerateOptions>): Promise<{
  config: Partial<UnifiedConfig> | null;
  pluginResults?: Record<string, { requested: number; generated: number }>;
  strategyResults?: Record<string, { requested: number; generated: number }>;
}> {
  setupEnv(options.envFile);
  if (!options.cache) {
    logger.info('Cache is disabled');
    disableCache();
  }

  let testSuite: TestSuite;
  let redteamConfig: RedteamFileConfig | undefined;
  let configPath = options.config || options.defaultConfigPath;
  const outputPath = options.output || 'redteam.yaml';
  let resolvedConfigMetadata: Record<string, any> | undefined;
  let commandLineOptions: Record<string, any> | undefined;
  let resolvedConfig: Partial<UnifiedConfig> | undefined;

  // Write a remote config to a temporary file
  if (options.configFromCloud) {
    // Write configFromCloud to a temporary file
    const filename = `redteam-generate-${Date.now()}.yaml`;
    const tmpFile = path.join('', filename);
    fs.mkdirSync(path.dirname(tmpFile), { recursive: true });
    fs.writeFileSync(tmpFile, yaml.dump(options.configFromCloud));
    configPath = tmpFile;
    logger.debug(`Using Promptfoo Cloud-originated config at ${tmpFile}`);
  }

  // Check for updates to the config file and decide whether to generate
  let shouldGenerate = options.force || options.configFromCloud; // Always generate for live configs
  if (
    !options.force &&
    !options.configFromCloud &&
    fs.existsSync(outputPath) &&
    configPath &&
    fs.existsSync(configPath)
  ) {
    // Skip hash check for .burp files since they're not YAML
    if (!outputPath.endsWith('.burp')) {
      const redteamContent = yaml.load(
        fs.readFileSync(outputPath, 'utf8'),
      ) as Partial<UnifiedConfig>;
      const storedHash = redteamContent.metadata?.configHash;
      const currentHash = getConfigHash(configPath);

      shouldGenerate = storedHash !== currentHash;
      if (!shouldGenerate) {
        logger.warn(
          'No changes detected in redteam configuration. Skipping generation (use --force to generate anyway)',
        );
        return { config: redteamContent };
      }
    }
  } else {
    shouldGenerate = true;
  }

  let pluginSeverityOverrides: Map<Plugin, Severity> = new Map();
  let pluginSeverityOverridesId: string | undefined;

  if (configPath) {
    const resolved = await resolveConfigs(
      {
        config: [configPath],
      },
      options.defaultConfig || {},
    );
    testSuite = resolved.testSuite;
    redteamConfig = resolved.config.redteam;
    resolvedConfigMetadata = resolved.config.metadata;
    commandLineOptions = resolved.commandLineOptions;
    resolvedConfig = resolved.config;

    await checkCloudPermissions(resolved.config);

    // Warn if both tests section and redteam config are present
    if (redteamConfig && resolved.testSuite.tests && resolved.testSuite.tests.length > 0) {
      logger.warn(
        chalk.yellow(
          dedent`
            ⚠️  Warning: Found both 'tests' section and 'redteam' configuration in your config file.

            The 'tests' section is ignored when generating red team tests. Red team automatically
            generates its own test cases based on the plugins and strategies you've configured.

            If you want to use custom test variables with red team, consider:
            1. Using the \`defaultTest\` key to set your vars
            2. Using environment variables with {{env.VAR_NAME}} syntax
            3. Using a transformRequest function in your target config
            4. Using multiple target configurations
          `,
        ),
      );
    }

    try {
      // If the provider is a cloud provider, check for plugin severity overrides:
      const providerId = getProviderIds(resolved.config.providers!)[0];
      if (isCloudProvider(providerId)) {
        const cloudId = getCloudDatabaseId(providerId);
        const overrides = await getPluginSeverityOverridesFromCloud(cloudId);
        if (overrides) {
          pluginSeverityOverrides = new Map(
            Object.entries(overrides.severities) as [Plugin, Severity][],
          );
          pluginSeverityOverridesId = overrides.id;
        }
      }
    } catch (error) {
      logger.error(
        `Plugin severity override check failed: ${error instanceof Error ? error.message : String(error)}`,
      );
    }
  } else if (options.purpose) {
    // There is a purpose, so we can just have a dummy test suite for standalone invocation
    testSuite = {
      prompts: [],
      providers: [],
      tests: [],
    };
  } else {
    logger.info(
      chalk.red(
        `\nCan't generate without configuration - run ${chalk.yellow.bold(
          promptfooCommand('redteam init'),
        )} first`,
      ),
    );
    return { config: null };
  }

  const startTime = Date.now();
  telemetry.record('command_used', {
    name: 'generate redteam - started',
    numPrompts: testSuite.prompts.length,
    numTestsExisting: (testSuite.tests || []).length,
    plugins: redteamConfig?.plugins?.map((p) => (typeof p === 'string' ? p : p.id)) || [],
    strategies: redteamConfig?.strategies?.map((s) => (typeof s === 'string' ? s : s.id)) || [],
    isPromptfooSampleTarget: testSuite.providers.some(isPromptfooSampleTarget),
  });
  telemetry.record('redteam generate', {
    phase: 'started',
    numPrompts: testSuite.prompts.length,
    numTestsExisting: (testSuite.tests || []).length,
    plugins: redteamConfig?.plugins?.map((p) => (typeof p === 'string' ? p : p.id)) || [],
    strategies: redteamConfig?.strategies?.map((s) => (typeof s === 'string' ? s : s.id)) || [],
    isPromptfooSampleTarget: testSuite.providers.some(isPromptfooSampleTarget),
  });

  let plugins: RedteamPluginObject[] = [];

  // If plugins are defined in the config file
  if (redteamConfig?.plugins && redteamConfig.plugins.length > 0) {
    plugins = redteamConfig.plugins.map((plugin) => {
      // Base configuration that all plugins will have
      const pluginConfig: {
        id: string;
        numTests: number | undefined;
        config?: Record<string, any>;
        severity?: Severity;
      } = {
        // Handle both string-style ('pluginName') and object-style ({ id: 'pluginName' }) plugins
        id: typeof plugin === 'string' ? plugin : plugin.id,
        // Use plugin-specific numTests if available, otherwise fall back to global settings
        numTests:
          (typeof plugin === 'object' && plugin.numTests) ||
          options.numTests ||
          redteamConfig?.numTests,
      };

      // If plugin has additional config options, include them
      if (typeof plugin === 'object') {
        if (plugin.config) {
          pluginConfig.config = plugin.config;
        }
        if (plugin.severity) {
          pluginConfig.severity = plugin.severity;
        }
      }

      return pluginConfig;
    });
  } else {
    // If no plugins specified, use default plugins
    plugins = Array.from(REDTEAM_DEFAULT_PLUGINS).map((plugin) => ({
      id: plugin,
      numTests: options.numTests ?? redteamConfig?.numTests,
    }));
  }

  // override plugins with command line options
  if (Array.isArray(options.plugins) && options.plugins.length > 0) {
    plugins = options.plugins.map((plugin) => {
      const pluginConfig = {
        id: plugin.id,
        numTests: plugin.numTests || options.numTests || redteamConfig?.numTests,
        ...(plugin.config && { config: plugin.config }),
      };
      return pluginConfig;
    });
  }
  invariant(plugins && Array.isArray(plugins) && plugins.length > 0, 'No plugins found');

  // Apply plugin severity overrides
  if (pluginSeverityOverrides.size > 0) {
    let intersectionCount = 0;
    plugins = plugins.map((plugin) => {
      if (pluginSeverityOverrides.has(plugin.id as Plugin)) {
        intersectionCount++;
        return {
          ...plugin,
          severity: pluginSeverityOverrides.get(plugin.id as Plugin),
        };
      }
      return plugin;
    });

    logger.info(`Applied ${intersectionCount} custom plugin severity levels`);
  }

  // Resolve policy references.
  // Each reference is an id of the policy record stored in Promptfoo Cloud; load their respective texts.
  const policyPluginsWithRefs = plugins.filter(
    (plugin) => plugin.config?.policy && isValidPolicyObject(plugin.config?.policy),
  );
  if (policyPluginsWithRefs.length > 0) {
    // Load the calling user's team id; all policies must belong to the same team.
    const teamId =
      resolvedConfigMetadata?.teamId ??
      (options?.liveRedteamConfig?.metadata as Record<string, unknown>)?.teamId ??
      (await resolveTeamId()).id;

    const policiesById = await getCustomPolicies(policyPluginsWithRefs, teamId);

    // Assign, in-place, the policy texts and severities to the plugins
    for (const policyPlugin of policyPluginsWithRefs) {
      const policyId = (policyPlugin.config!.policy! as PolicyObject).id;
      const policyData = policiesById.get(policyId);
      if (policyData) {
        // Set the policy details
        policyPlugin.config!.policy = {
          id: policyId,
          name: policyData.name,
          text: policyData.text,
        } as PolicyObject;
        // Set the plugin severity if it hasn't been set already; this allows the user to override the severity
        // on a per-config basis if necessary.
        if (policyPlugin.severity == null) {
          policyPlugin.severity = policyData.severity;
        }
      }
    }
  }

  let strategies: (string | { id: string })[] =
    redteamConfig?.strategies ?? DEFAULT_STRATEGIES.map((s) => ({ id: s }));
  if (options.strategies) {
    strategies = options.strategies;
  }
  const strategyObjs: RedteamStrategyObject[] = strategies.map((s) =>
    typeof s === 'string' ? { id: s } : s,
  );

  try {
    logger.debug(`plugins: ${plugins.map((p) => p.id).join(', ')}`);
    logger.debug(`strategies: ${strategyObjs.map((s) => s.id ?? s).join(', ')}`);
  } catch (error) {
    logger.error('Error logging plugins and strategies. One did not have a valid id.');
    logger.error(`Error details: ${error instanceof Error ? error.message : String(error)}`);
  }

  const config = {
    injectVar: redteamConfig?.injectVar || options.injectVar,
    language: redteamConfig?.language || options.language,
    maxConcurrency:
      options.maxConcurrency ?? commandLineOptions?.maxConcurrency ?? DEFAULT_MAX_CONCURRENCY,
    numTests: redteamConfig?.numTests ?? options.numTests,
    entities: redteamConfig?.entities,
    plugins,
    provider: redteamConfig?.provider || options.provider,
    purpose: redteamConfig?.purpose ?? options.purpose,
    strategies: strategyObjs,
    delay: redteamConfig?.delay || options.delay || commandLineOptions?.delay,
    sharing: redteamConfig?.sharing || options.sharing,
    excludeTargetOutputFromAgenticAttackGeneration:
      redteamConfig?.excludeTargetOutputFromAgenticAttackGeneration,
    ...(redteamConfig?.testGenerationInstructions
      ? { testGenerationInstructions: redteamConfig.testGenerationInstructions }
      : {}),
  };
  const parsedConfig = RedteamConfigSchema.safeParse(config);
  if (!parsedConfig.success) {
    const errorMessage = fromError(parsedConfig.error).toString();
    throw new Error(`Invalid redteam configuration:\n${errorMessage}`);
  }

  // Extract target IDs from the config providers (targets get rewritten to providers)
  // IDs are used for retry strategy to match failed tests by target ID
  const targetIds: string[] =
    (Array.isArray(resolvedConfig?.providers)
      ? resolvedConfig.providers
          .filter((target) => typeof target !== 'function')
          .map((target) => {
            if (typeof target === 'string') {
              return target; // Use the provider string as ID
            }
            const providerObj = target as { id?: string };
            return providerObj.id;
          })
          .filter((id): id is string => typeof id === 'string')
      : []) ?? [];

  logger.debug(
    `Extracted ${targetIds.length} target IDs from config providers: ${JSON.stringify(targetIds)}`,
  );

  // Extract MCP tools information and add to purpose
  let enhancedPurpose = parsedConfig.data.purpose || '';
  let augmentedTestGenerationInstructions = config.testGenerationInstructions ?? '';
  try {
    const mcpToolsInfo = await extractMcpToolsInfo(testSuite.providers);
    if (mcpToolsInfo) {
      enhancedPurpose = enhancedPurpose
        ? `${enhancedPurpose}\n\n${mcpToolsInfo}\n\n`
        : mcpToolsInfo;
      logger.info('Added MCP tools information to red team purpose');
      augmentedTestGenerationInstructions += `\nGenerate every test case prompt as a json string encoding the tool call and parameters, and choose a specific function to call. The specific format should be: {"tool": "function_name", "args": {...}}.`;
    }
  } catch (error) {
    logger.warn(
      `Failed to extract MCP tools information: ${error instanceof Error ? error.message : String(error)}`,
    );
  }

<<<<<<< HEAD
  const {
    testCases: redteamTests,
    purpose,
    entities,
    injectVar: finalInjectVar,
    pluginResults,
    strategyResults,
  } = await synthesize({
    ...parsedConfig.data,
    purpose: enhancedPurpose,
    language: config.language,
    numTests: config.numTests,
    prompts: testSuite.prompts.map((prompt) => prompt.raw),
    maxConcurrency: config.maxConcurrency,
    delay: config.delay,
    abortSignal: options.abortSignal,
    targetLabels,
    showProgressBar: options.progressBar !== false,
    testGenerationInstructions: augmentedTestGenerationInstructions,
  } as SynthesizeOptions);
=======
  // Check for contexts - if present, generate tests for each context
  const contexts = redteamConfig?.contexts;
  let redteamTests: any[] = [];
  let purpose: string = enhancedPurpose;
  let entities: string[] = [];
  let finalInjectVar: string = '';

  if (contexts && contexts.length > 0) {
    // Multi-context mode: generate tests for each context
    logger.info(`Generating tests for ${contexts.length} contexts...`);

    for (const context of contexts) {
      logger.info(`  Generating tests for context: ${context.id}`);

      const contextPurpose = context.purpose + (enhancedPurpose ? `\n\n${enhancedPurpose}` : '');

      const contextResult = await synthesize({
        ...parsedConfig.data,
        purpose: contextPurpose,
        numTests: config.numTests,
        prompts: testSuite.prompts.map((prompt) => prompt.raw),
        maxConcurrency: config.maxConcurrency,
        delay: config.delay,
        abortSignal: options.abortSignal,
        targetIds,
        showProgressBar: options.progressBar !== false,
        testGenerationInstructions: augmentedTestGenerationInstructions,
      } as SynthesizeOptions);

      // Tag each test with context metadata and merge context vars
      // IMPORTANT: Set metadata.purpose so graders and strategies use the correct context purpose
      const taggedTests = contextResult.testCases.map((test: any) => ({
        ...test,
        vars: {
          ...test.vars,
          ...(context.vars || {}),
        },
        metadata: {
          ...test.metadata,
          purpose: context.purpose, // Override purpose for graders/strategies
          contextId: context.id,
          contextVars: context.vars,
        },
      }));

      redteamTests = redteamTests.concat(taggedTests);

      // Keep track of entities and injectVar from first context
      if (!entities.length) {
        entities = contextResult.entities;
      }
      if (!finalInjectVar) {
        finalInjectVar = contextResult.injectVar;
      }
    }

    // Use first context's purpose for backward compatibility in output
    purpose = contexts[0].purpose;
    logger.info(
      `Generated ${redteamTests.length} total test cases across ${contexts.length} contexts`,
    );
  } else {
    // Single purpose mode (existing behavior)
    const result = await synthesize({
      ...parsedConfig.data,
      purpose: enhancedPurpose,
      numTests: config.numTests,
      prompts: testSuite.prompts.map((prompt) => prompt.raw),
      maxConcurrency: config.maxConcurrency,
      delay: config.delay,
      abortSignal: options.abortSignal,
      targetIds,
      showProgressBar: options.progressBar !== false,
      testGenerationInstructions: augmentedTestGenerationInstructions,
    } as SynthesizeOptions);

    redteamTests = result.testCases;
    purpose = result.purpose;
    entities = result.entities;
    finalInjectVar = result.injectVar;
  }
>>>>>>> bcd4db3f

  if (redteamTests.length === 0) {
    logger.warn('No test cases generated. Please check for errors and try again.');
    return { config: null, pluginResults, strategyResults };
  }

  const updatedRedteamConfig = {
    purpose,
    entities,
    strategies: strategyObjs || [],
    plugins: plugins || [],
    sharing: config.sharing,
    ...(contexts && contexts.length > 0 ? { contexts } : {}),
  };

  let ret: Partial<UnifiedConfig> | undefined;
  if (options.output && options.output.endsWith('.burp')) {
    // Write in Burp Intruder compatible format
    const outputLines = redteamTests
      .map((test) => {
        const value = String(test.vars?.[finalInjectVar] ?? '');
        if (options.burpEscapeJson) {
          return encodeURIComponent(JSON.stringify(value).slice(1, -1));
        }
        return encodeURIComponent(value);
      })
      .filter((line) => line.length > 0)
      .join('\n');
    fs.writeFileSync(options.output, outputLines);
    logger.info(
      chalk.green(`Wrote ${redteamTests.length} test cases to ${chalk.bold(options.output)}`),
    );
    // No need to return anything, Burp outputs are only invoked via command line.
    return { config: {}, pluginResults, strategyResults };
  } else if (options.output) {
    const existingYaml = configPath
      ? (yaml.load(fs.readFileSync(configPath, 'utf8')) as Partial<UnifiedConfig>)
      : {};
    const existingDefaultTest =
      typeof existingYaml.defaultTest === 'object' ? existingYaml.defaultTest : {};
    const updatedYaml: Partial<UnifiedConfig> = {
      ...existingYaml,
      defaultTest: {
        ...existingDefaultTest,
        metadata: {
          ...(existingDefaultTest?.metadata || {}),
          purpose,
          entities,
        },
      },
      tests: redteamTests,
      redteam: { ...(existingYaml.redteam || {}), ...updatedRedteamConfig },
      metadata: {
        ...(existingYaml.metadata || {}),
        ...(configPath && redteamTests.length > 0
          ? { configHash: getConfigHash(configPath) }
          : { configHash: 'force-regenerate' }),
        ...(pluginSeverityOverridesId ? { pluginSeverityOverridesId } : {}),
      },
    };
    const author = getAuthor();
    const userEmail = getUserEmail();
    const cloudHost = userEmail ? cloudConfig.getApiHost() : null;
    const headerComments = createHeaderComments({
      title: 'REDTEAM CONFIGURATION',
      timestampLabel: 'Generated:',
      author,
      cloudHost,
      testCasesCount: redteamTests.length,
      plugins,
      strategies: strategyObjs,
    });

    ret = writePromptfooConfig(updatedYaml, options.output, headerComments);
    printBorder();
    const relativeOutputPath = path.relative(process.cwd(), options.output);
    logger.info(`Wrote ${redteamTests.length} test cases to ${relativeOutputPath}`);

    // Provider cleanup step. Note that this should always be run,
    // since the providers are re-initialized when running the red team,
    // hence it's safe and necessary to clean-up, particularly for MCP servers
    try {
      logger.debug('Cleaning up provider');
      const provider = testSuite.providers[0] as ApiProvider;
      if (provider && typeof provider.cleanup === 'function') {
        const cleanupResult = provider.cleanup();
        if (cleanupResult instanceof Promise) {
          await cleanupResult;
        }
      }
    } catch (cleanupErr) {
      logger.warn(`Error during provider cleanup: ${cleanupErr}`);
    }

    if (!options.inRedteamRun) {
      logger.info(
        '\n' +
          chalk.green(
            `Run ${chalk.bold(
              relativeOutputPath === 'redteam.yaml'
                ? promptfooCommand('redteam eval')
                : promptfooCommand(`redteam eval -c ${relativeOutputPath}`),
            )} to run the red team!`,
          ),
      );
    }
    printBorder();
  } else if (options.write && configPath) {
    const existingConfig = yaml.load(fs.readFileSync(configPath, 'utf8')) as Partial<UnifiedConfig>;
    const existingTests = existingConfig.tests;
    let testsArray: any[] = [];
    if (Array.isArray(existingTests)) {
      testsArray = existingTests;
    } else if (existingTests) {
      testsArray = [existingTests];
    }
    const existingConfigDefaultTest =
      typeof existingConfig.defaultTest === 'object' ? existingConfig.defaultTest : {};
    existingConfig.defaultTest = {
      ...existingConfigDefaultTest,
      metadata: {
        ...(existingConfigDefaultTest?.metadata || {}),
        purpose,
        entities,
      },
    };
    existingConfig.tests = [...testsArray, ...redteamTests];
    existingConfig.redteam = { ...(existingConfig.redteam || {}), ...updatedRedteamConfig };
    // Add the config hash to metadata
    existingConfig.metadata = {
      ...(existingConfig.metadata || {}),
      configHash: getConfigHash(configPath),
    };
    const author = getAuthor();
    const userEmail = getUserEmail();
    const cloudHost = userEmail ? cloudConfig.getApiHost() : null;
    const headerComments = createHeaderComments({
      title: 'REDTEAM CONFIGURATION UPDATE',
      timestampLabel: 'Updated:',
      author,
      cloudHost,
      testCasesCount: redteamTests.length,
      plugins,
      strategies: strategyObjs,
      isUpdate: true,
    });

    ret = writePromptfooConfig(existingConfig, configPath, headerComments);
    logger.info(
      `\nWrote ${redteamTests.length} new test cases to ${path.relative(process.cwd(), configPath)}`,
    );
    const command = configPath.endsWith('promptfooconfig.yaml')
      ? promptfooCommand('eval')
      : promptfooCommand(`eval -c ${path.relative(process.cwd(), configPath)}`);
    logger.info('\n' + chalk.green(`Run ${chalk.bold(`${command}`)} to run the red team!`));
  } else {
    const author = getAuthor();
    const userEmail = getUserEmail();
    const cloudHost = userEmail ? cloudConfig.getApiHost() : null;
    const headerComments = createHeaderComments({
      title: 'REDTEAM CONFIGURATION',
      timestampLabel: 'Generated:',
      author,
      cloudHost,
      testCasesCount: redteamTests.length,
      plugins,
      strategies: strategyObjs,
    });

    ret = writePromptfooConfig({ tests: redteamTests }, 'redteam.yaml', headerComments);
  }

  telemetry.record('command_used', {
    duration: Math.round((Date.now() - startTime) / 1000),
    name: 'generate redteam',
    numPrompts: testSuite.prompts.length,
    numTestsExisting: (testSuite.tests || []).length,
    numTestsGenerated: redteamTests.length,
    plugins: plugins.map((p) => p.id),
    strategies: strategies.map((s) => (typeof s === 'string' ? s : s.id)),
    isPromptfooSampleTarget: testSuite.providers.some(isPromptfooSampleTarget),
  });
  telemetry.record('redteam generate', {
    phase: 'completed',
    duration: Math.round((Date.now() - startTime) / 1000),
    numPrompts: testSuite.prompts.length,
    numTestsExisting: (testSuite.tests || []).length,
    numTestsGenerated: redteamTests.length,
    plugins: plugins.map((p) => p.id),
    strategies: strategies.map((s) => (typeof s === 'string' ? s : s.id)),
    isPromptfooSampleTarget: testSuite.providers.some(isPromptfooSampleTarget),
  });

  return { config: ret, pluginResults, strategyResults };
}

export function redteamGenerateCommand(
  program: Command,
  command: 'redteam' | 'generate',
  defaultConfig: Partial<UnifiedConfig>,
  defaultConfigPath: string | undefined,
) {
  program
    .command(command) // generate or redteam depending on if called from redteam or generate
    .description('Generate adversarial test cases')
    .option(
      '-c, --config [path]',
      'Path to configuration file or cloud config UUID. Defaults to promptfooconfig.yaml',
    )
    .option('-o, --output [path]', 'Path to output file')
    .option('-w, --write', 'Write results to promptfoo configuration file', false)
    .option('-t, --target <id>', 'Cloud provider target ID to run the scan on')
    .option(
      '--purpose <purpose>',
      'Set the system purpose. If not set, the system purpose will be inferred from the config file',
    )
    .option(
      '--provider <provider>',
      `Provider to use for generating adversarial tests. Defaults to: ${REDTEAM_MODEL}`,
    )
    .option(
      '--injectVar <varname>',
      'Override the {{variable}} that represents user input in the prompt. Default value is inferred from your prompts',
    )
    .option(
      '--plugins <plugins>',
      dedent`Comma-separated list of plugins to use. Use 'default' to include default plugins.

        Defaults to:
        - default (includes: ${Array.from(REDTEAM_DEFAULT_PLUGINS).sort().join(', ')})

        Optional:
        - ${Array.from(REDTEAM_ADDITIONAL_PLUGINS).sort().join(', ')}
      `,
      (val) => val.split(',').map((x) => x.trim()),
    )
    .option(
      '--strategies <strategies>',
      dedent`Comma-separated list of strategies to use. Use 'default' to include default strategies.

        Defaults to:
        - default (includes: ${Array.from(DEFAULT_STRATEGIES).sort().join(', ')})

        Optional:
        - ${Array.from(ADDITIONAL_STRATEGIES).sort().join(', ')}
      `,
      (val) => val.split(',').map((x) => x.trim()),
    )
    .option(
      '-n, --num-tests <number>',
      'Number of test cases to generate per plugin',
      (val) => (Number.isInteger(val) ? val : Number.parseInt(val, 10)),
      undefined,
    )
    .option(
      '--language <language>',
      'Specify the language for generated tests. Defaults to English',
    )
    .option('--no-cache', 'Do not read or write results to disk cache', false)
    .option('-j, --max-concurrency <number>', 'Maximum number of concurrent API calls', (val) =>
      Number.parseInt(val, 10),
    )
    .option('--delay <number>', 'Delay in milliseconds between plugin API calls', (val) =>
      Number.parseInt(val, 10),
    )
    .option('--remote', 'Force remote inference wherever possible', false)
    .option('--force', 'Force generation even if no changes are detected', false)
    .option('--no-progress-bar', 'Do not show progress bar')
    .option('--burp-escape-json', 'Escape quotes in Burp payloads', false)
    .action(async (opts: Partial<RedteamCliGenerateOptions>): Promise<void> => {
      // Handle cloud config with target
      if (opts.config && isUuid(opts.config)) {
        // If target is provided, it must be a valid UUID. This check is nested because the target flag is mutually inclusive with a config that's set to a
        // Cloud-defined config UUID i.e. a cloud target cannot be used with a local config.
        if (opts.target && !isUuid(opts.target)) {
          throw new Error('Invalid target ID, it must be a valid UUID');
        }
        const configObj = await getConfigFromCloud(opts.config, opts.target);

        // backwards compatible for old cloud servers
        if (
          opts.target &&
          isUuid(opts.target) &&
          (!configObj.targets || configObj.targets?.length === 0)
        ) {
          configObj.targets = [{ id: `${CLOUD_PROVIDER_PREFIX}${opts.target}`, config: {} }];
        }
        opts.configFromCloud = configObj;
        opts.config = undefined;
      } else if (opts.target) {
        logger.error(
          `Target ID (-t) can only be used when -c is used with a cloud config UUID. To use a cloud target inside of a config set the id of the target to ${CLOUD_PROVIDER_PREFIX}${opts.target}.`,
        );
        process.exitCode = 1;
        return;
      }

      if (opts.remote) {
        cliState.remote = true;
      }
      if (shouldGenerateRemote()) {
        logger.debug('Remote generation enabled');
      } else {
        logger.debug('Remote generation disabled');
      }

      try {
        let overrides: Partial<RedteamFileConfig> = {};
        if (opts.plugins && opts.plugins.length > 0) {
          const parsed = RedteamConfigSchema.safeParse({
            plugins: opts.plugins,
            strategies: opts.strategies,
            numTests: opts.numTests,
          });
          if (!parsed.success) {
            logger.error('Invalid options:');
            parsed.error.errors.forEach((err: z.ZodIssue) => {
              logger.error(`  ${err.path.join('.')}: ${err.message}`);
            });
            process.exit(1);
          }
          overrides = parsed.data;
        }
        if (!opts.write && !opts.output) {
          logger.info('No output file specified, writing to redteam.yaml in the current directory');
          opts.output = 'redteam.yaml';
        }
        const validatedOpts = RedteamGenerateOptionsSchema.parse({
          ...opts,
          ...overrides,
          defaultConfig,
          defaultConfigPath,
        });
        await doGenerateRedteam(validatedOpts);
      } catch (error) {
        if (error instanceof z.ZodError) {
          logger.error('Invalid options:');
          error.errors.forEach((err: z.ZodIssue) => {
            logger.error(`  ${err.path.join('.')}: ${err.message}`);
          });
        } else {
          // Log the stack trace, which already includes the error message
          logger.error(
            error instanceof Error && error.stack
              ? error.stack
              : `An unexpected error occurred during generation: ${error instanceof Error ? error.message : String(error)}`,
          );
        }
        process.exit(1);
      }
    });
}<|MERGE_RESOLUTION|>--- conflicted
+++ resolved
@@ -438,34 +438,14 @@
     );
   }
 
-<<<<<<< HEAD
-  const {
-    testCases: redteamTests,
-    purpose,
-    entities,
-    injectVar: finalInjectVar,
-    pluginResults,
-    strategyResults,
-  } = await synthesize({
-    ...parsedConfig.data,
-    purpose: enhancedPurpose,
-    language: config.language,
-    numTests: config.numTests,
-    prompts: testSuite.prompts.map((prompt) => prompt.raw),
-    maxConcurrency: config.maxConcurrency,
-    delay: config.delay,
-    abortSignal: options.abortSignal,
-    targetLabels,
-    showProgressBar: options.progressBar !== false,
-    testGenerationInstructions: augmentedTestGenerationInstructions,
-  } as SynthesizeOptions);
-=======
   // Check for contexts - if present, generate tests for each context
   const contexts = redteamConfig?.contexts;
   let redteamTests: any[] = [];
   let purpose: string = enhancedPurpose;
   let entities: string[] = [];
   let finalInjectVar: string = '';
+  let pluginResults: Record<string, { requested: number; generated: number }> = {};
+  let strategyResults: Record<string, { requested: number; generated: number }> = {};
 
   if (contexts && contexts.length > 0) {
     // Multi-context mode: generate tests for each context
@@ -506,6 +486,23 @@
       }));
 
       redteamTests = redteamTests.concat(taggedTests);
+
+      // Merge plugin and strategy results from all contexts
+      Object.entries(contextResult.pluginResults).forEach(([key, value]) => {
+        if (!pluginResults[key]) {
+          pluginResults[key] = { requested: 0, generated: 0 };
+        }
+        pluginResults[key].requested += value.requested;
+        pluginResults[key].generated += value.generated;
+      });
+
+      Object.entries(contextResult.strategyResults).forEach(([key, value]) => {
+        if (!strategyResults[key]) {
+          strategyResults[key] = { requested: 0, generated: 0 };
+        }
+        strategyResults[key].requested += value.requested;
+        strategyResults[key].generated += value.generated;
+      });
 
       // Keep track of entities and injectVar from first context
       if (!entities.length) {
@@ -540,8 +537,9 @@
     purpose = result.purpose;
     entities = result.entities;
     finalInjectVar = result.injectVar;
-  }
->>>>>>> bcd4db3f
+    pluginResults = result.pluginResults;
+    strategyResults = result.strategyResults;
+  }
 
   if (redteamTests.length === 0) {
     logger.warn('No test cases generated. Please check for errors and try again.');
