--- conflicted
+++ resolved
@@ -1,15 +1,10 @@
 import { randomUUID } from 'crypto';
-import * as fs from 'fs';
+import { existsSync } from 'node:fs';
 
 import chalk from 'chalk';
 import cliProgress from 'cli-progress';
 import { type Command } from 'commander';
 import dedent from 'dedent';
-<<<<<<< HEAD
-import dotenv from 'dotenv';
-import { existsSync } from 'node:fs';
-=======
->>>>>>> 63164274
 import { z } from 'zod';
 import { VERSION } from '../../constants';
 import { renderPrompt } from '../../evaluatorHelpers';
