import chalk from 'chalk';
import dedent from 'dedent';
import { z } from 'zod';
import cliState from '../../cliState';
import { CLOUD_PROVIDER_PREFIX } from '../../constants';
import logger from '../../logger';
import telemetry from '../../telemetry';
import { setupEnv } from '../../util/index';
import { getConfigFromCloud } from '../../util/cloud';
import { doRedteamRun } from '../shared';
import { poisonCommand } from './poison';
import type { Command } from 'commander';

import type { RedteamRunOptions } from '../types';

const UUID_REGEX = /^[A-Fa-f0-9]{8}-[A-Fa-f0-9]{4}-[A-Fa-f0-9]{4}-[A-Fa-f0-9]{4}-[A-Fa-f0-9]{12}$/;

export function redteamRunCommand(program: Command) {
  program
    .command('run')
    .description(
      dedent`
        ${chalk.red('Red team')} a target application, a two-step process:

        1. Generates dynamic attack probes (i.e. test cases) tailored to your target application using specialized uncensored models.
        2. Evaluates the generated probes against your target application.
      `,
    )
    .option(
      '-c, --config [path]',
      'Path to configuration file or cloud config UUID. Defaults to promptfooconfig.yaml',
    )
    .option(
      '-o, --output [path]',
      'Path to output file for generated tests. Defaults to redteam.yaml in the same directory as the configuration file.',
    )
    .option('--no-cache', 'Do not read or write results to disk cache', false)
    .option('-j, --max-concurrency <number>', 'Maximum number of concurrent API calls', (val) =>
      Number.parseInt(val, 10),
    )
    .option('--delay <number>', 'Delay in milliseconds between API calls', (val) =>
      Number.parseInt(val, 10),
    )
    .option('--remote', 'Force remote inference wherever possible', false)
    .option('--force', 'Force generation even if no changes are detected', false)
    .option('--no-progress-bar', 'Do not show progress bar')
    .option(
      '--filter-providers, --filter-targets <providers>',
      'Only run tests with these providers (regex match)',
    )
    .option('-t, --target <id>', 'Cloud provider target ID to run the scan on')
    .action(async (opts: RedteamRunOptions) => {
      setupEnv(opts.envPath);
<<<<<<< HEAD
      telemetry.record('command_used', {
        name: 'redteam run',
      });
      // Record initial redteam run event with available info
      // Full config details recorded in shared.ts after config is loaded
      telemetry.record('redteam run', {
        phase: 'started',
        fromCloud: opts.config ? UUID_REGEX.test(opts.config) : false,
        hasTarget: Boolean(opts.target),
      });
=======
      telemetry.record('redteam run', {});
>>>>>>> d6d7e2b5

      if (opts.config && UUID_REGEX.test(opts.config)) {
        if (opts.target && !UUID_REGEX.test(opts.target)) {
          throw new Error('Invalid target ID, it must be a valid UUID');
        }
        const configObj = await getConfigFromCloud(opts.config, opts.target);

        // backwards compatible for old cloud servers
        if (
          opts.target &&
          UUID_REGEX.test(opts.target) &&
          (!configObj.targets || configObj.targets?.length === 0)
        ) {
          configObj.targets = [{ id: `${CLOUD_PROVIDER_PREFIX}${opts.target}`, config: {} }];
        }
        opts.liveRedteamConfig = configObj;
        opts.config = undefined;

        opts.loadedFromCloud = true;
      } else if (opts.target) {
        logger.error(
          `Target ID (-t) can only be used when -c is used. To use a cloud target inside of a config set the id of the target to ${CLOUD_PROVIDER_PREFIX}${opts.target}. `,
        );
        process.exitCode = 1;
        return;
      }

      try {
        if (opts.remote) {
          cliState.remote = true;
        }
        await doRedteamRun(opts);
      } catch (error) {
        if (error instanceof z.ZodError) {
          logger.error('Invalid options:');
          error.errors.forEach((err: z.ZodIssue) => {
            logger.error(`  ${err.path.join('.')}: ${err.message}`);
          });
        } else {
          logger.error(
            `An unexpected error occurred during red team run: ${error instanceof Error ? error.message : String(error)}\n${
              error instanceof Error ? error.stack : ''
            }`,
          );
        }
        process.exitCode = 1;
      }
    });

  poisonCommand(program);
}<|MERGE_RESOLUTION|>--- conflicted
+++ resolved
@@ -51,7 +51,6 @@
     .option('-t, --target <id>', 'Cloud provider target ID to run the scan on')
     .action(async (opts: RedteamRunOptions) => {
       setupEnv(opts.envPath);
-<<<<<<< HEAD
       telemetry.record('command_used', {
         name: 'redteam run',
       });
@@ -62,9 +61,6 @@
         fromCloud: opts.config ? UUID_REGEX.test(opts.config) : false,
         hasTarget: Boolean(opts.target),
       });
-=======
-      telemetry.record('redteam run', {});
->>>>>>> d6d7e2b5
 
       if (opts.config && UUID_REGEX.test(opts.config)) {
         if (opts.target && !UUID_REGEX.test(opts.target)) {
