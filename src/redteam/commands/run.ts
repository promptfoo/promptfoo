--- conflicted
+++ resolved
@@ -4,15 +4,9 @@
 import logger, { setLogLevel } from '../../logger';
 import telemetry from '../../telemetry';
 import { setupEnv } from '../../util';
-import { getConfigFromCloud, getProviderModelFromCloud } from '../../util/cloud';
-import { MULTI_TURN_STRATEGIES } from '../constants';
+import { getConfigFromCloud } from '../../util/cloud';
 import { doRedteamRun } from '../shared';
-<<<<<<< HEAD
-import { getUnifiedConfig } from '../sharedFrontend';
-import type { RedteamRunOptions, StrategyConfig } from '../types';
-=======
 import type { RedteamRunOptions } from '../types';
->>>>>>> 0111ef55
 import { poisonCommand } from './poison';
 
 const UUID_REGEX = /^[A-Fa-f0-9]{8}-[A-Fa-f0-9]{4}-[A-Fa-f0-9]{4}-[A-Fa-f0-9]{4}-[A-Fa-f0-9]{12}$/;
@@ -58,33 +52,8 @@
 
       if (opts.config && UUID_REGEX.test(opts.config)) {
         const configObj = await getConfigFromCloud(opts.config);
-<<<<<<< HEAD
-        const provider = await getProviderModelFromCloud(configObj.provider);
-
-        // if the provider is stateful, mark all the multi-turn strategies as stateful
-        configObj.config.strategies.forEach((strategy: StrategyConfig) => {
-          if (MULTI_TURN_STRATEGIES.includes(strategy.id as any)) {
-            strategy.config = { ...(strategy.config || {}), stateful: provider.stateful };
-          }
-        });
-
-        opts.liveRedteamConfig = getUnifiedConfig(configObj.config);
-
-        // If the session source is client, we need to generate a session id for the test
-        if (provider.sessionSource === 'client') {
-          opts.liveRedteamConfig.defaultTest = {
-            options: {
-              transformVars: '{ ...vars, sessionId: context.uuid }',
-            },
-          };
-        }
-        if (provider.extensions) {
-          opts.liveRedteamConfig.extensions = provider.extensions;
-        }
-=======
 
         opts.liveRedteamConfig = configObj;
->>>>>>> 0111ef55
 
         opts.config = undefined;
 
