import * as path from 'path';
import * as fs from 'fs';

import yaml from 'js-yaml';
import { parse as parsePath } from 'path';
import { parse as parseCsv } from 'csv-parse/sync';
import { globSync } from 'glob';

import logger from './logger';
import { fetchCsvFromGoogleSheet } from './fetch';
import { OpenAiChatCompletionProvider } from './providers/openai';
import { testCaseFromCsvRow } from './csv';

import type {
  Assertion,
  CsvRow,
  TestCase,
  TestSuite,
  TestSuiteConfig,
  UnifiedConfig,
  VarMapping,
} from './types';

function parseJson(json: string): any | undefined {
  try {
    return JSON.parse(json);
  } catch (err) {
    return undefined;
  }
}

export async function readVarsFiles(
  pathOrGlobs: string | string[],
  basePath: string = '',
): Promise<Record<string, string | string[] | object>> {
  if (typeof pathOrGlobs === 'string') {
    pathOrGlobs = [pathOrGlobs];
  }

  const ret: Record<string, string | string[] | object> = {};
  for (const pathOrGlob of pathOrGlobs) {
    const resolvedPath = path.resolve(basePath, pathOrGlob);
    const paths = globSync(resolvedPath);

    for (const p of paths) {
      const yamlData = yaml.load(fs.readFileSync(p, 'utf-8'));
      Object.assign(ret, yamlData);
    }
  }

  return ret;
}

export async function readStandaloneTestsFile(
  varsPath: string,
  basePath: string = '',
): Promise<TestCase[]> {
  // This function is confusingly named - it reads a CSV, JSON, or YAML file of
  // TESTS or test equivalents.
  const resolvedVarsPath = path.resolve(basePath, varsPath);
  const fileExtension = parsePath(varsPath).ext.slice(1);
  let rows: CsvRow[] = [];

  if (varsPath.startsWith('https://docs.google.com/spreadsheets/')) {
    const csvData = await fetchCsvFromGoogleSheet(varsPath);
    rows = parseCsv(csvData, { columns: true });
  } else if (fileExtension === 'csv') {
    rows = parseCsv(fs.readFileSync(resolvedVarsPath, 'utf-8'), { columns: true });
  } else if (fileExtension === 'json') {
    rows = parseJson(fs.readFileSync(resolvedVarsPath, 'utf-8'));
  } else if (fileExtension === 'yaml' || fileExtension === 'yml') {
    rows = yaml.load(fs.readFileSync(resolvedVarsPath, 'utf-8')) as unknown as any;
  }

  return rows.map((row, idx) => {
    const test = testCaseFromCsvRow(row);
    test.description = `Row #${idx + 1}`;
    return test;
  });
}

type TestCaseWithVarsFile = TestCase<
  Record<string, string | string[] | object> | string | string[]
>;
export async function readTest(
  test: string | TestCaseWithVarsFile,
  basePath: string = '',
): Promise<TestCase> {
  const loadTestWithVars = async (
    testCase: TestCaseWithVarsFile,
    testBasePath: string,
  ): Promise<TestCase> => {
    const ret: TestCase = { ...testCase, vars: undefined };
    if (typeof testCase.vars === 'string' || Array.isArray(testCase.vars)) {
      ret.vars = await readVarsFiles(testCase.vars, testBasePath);
    } else {
      ret.vars = testCase.vars;
    }/*else if (typeof testCase.vars === 'object') {
      const vars: Record<string, string | string[] | object> = {};
      for (const [key, value] of Object.entries(testCase.vars)) {
        if (typeof value === 'string' && value.startsWith('file://')) {
          // Load file from disk.
          const filePath = path.resolve(testBasePath, value.slice('file://'.length));
          if (filePath.endsWith('.yaml') || filePath.endsWith('.yml')) {
            vars[key] = (yaml.load(fs.readFileSync(filePath, 'utf-8')) as string).trim();
          } else {
            vars[key] = fs.readFileSync(filePath, 'utf-8').trim();
          }
        } else {
          // This is a normal key:value.
          vars[key] = value;
        }
      }
      ret.vars = vars;
    }*/
    return ret;
  };

  let testCase: TestCase;

  if (typeof test === 'string') {
    const testFilePath = path.resolve(basePath, test);
    const testBasePath = path.dirname(testFilePath);
    const rawTestCase = yaml.load(fs.readFileSync(testFilePath, 'utf-8')) as TestCaseWithVarsFile;
    testCase = await loadTestWithVars(rawTestCase, testBasePath);
  } else {
    testCase = await loadTestWithVars(test, basePath);
  }

  // Validation of the shape of test
  if (!testCase.assert && !testCase.vars && !testCase.options) {
    throw new Error(
      `Test case must have either assert, vars, or options property. Instead got ${JSON.stringify(
        testCase,
        null,
        2,
      )}`,
    );
  }

  return testCase;
}

export async function readTests(
  tests: TestSuiteConfig['tests'],
  basePath: string = '',
): Promise<TestCase[]> {
  const ret: TestCase[] = [];

  const loadTestsFromGlob = async (loadTestsGlob: string) => {
    const resolvedPath = path.resolve(basePath, loadTestsGlob);
    const testFiles = globSync(resolvedPath);
    const ret = [];
    for (const testFile of testFiles) {
      let testCases: TestCase[] | undefined;
      if (testFile.endsWith('.csv')) {
        testCases = await readStandaloneTestsFile(testFile, basePath);
      } else if (testFile.endsWith('.yaml') || testFile.endsWith('.yml')) {
        testCases = yaml.load(fs.readFileSync(testFile, 'utf-8')) as TestCase[];
      } else if (testFile.endsWith('.json')) {
        testCases = require(testFile);
      } else {
        throw new Error(`Unsupported file type for test file: ${testFile}`);
      }
      if (testCases) {
        for (const testCase of testCases) {
          ret.push(await readTest(testCase, path.dirname(testFile)));
        }
      }
    }
    return ret;
  };

  if (typeof tests === 'string') {
    if (tests.endsWith('yaml') || tests.endsWith('yml')) {
      // Points to a tests file with multiple test cases
      return loadTestsFromGlob(tests);
    } else {
<<<<<<< HEAD
      // Points to tests.csv
      const vars = await readTestsFile(tests, basePath);
      return vars.map((row, idx) => {
        const test = testCaseFromCsvRow(row);
        test.description = `Row #${idx + 1}`;
        return test;
      });
=======
      // Points to a legacy vars.csv
      return readStandaloneTestsFile(tests, basePath);
>>>>>>> bb065da5
    }
  } else if (Array.isArray(tests)) {
    for (const globOrTest of tests) {
      if (typeof globOrTest === 'string') {
        // Resolve globs
        ret.push(...(await loadTestsFromGlob(globOrTest)));
      } else {
        // It's just a TestCase
        ret.push(await readTest(globOrTest, basePath));
      }
    }
  }

  return ret;
}

interface SynthesizeOptions {
  prompts: string[];
  instructions?: string;
  tests: TestCase[];
  numPersonas?: number;
  numTestCasesPerPersona?: number;
}

export async function synthesizeFromTestSuite(
  testSuite: TestSuite,
  options: Partial<SynthesizeOptions>,
) {
  return synthesize({
    ...options,
    prompts: testSuite.prompts.map((prompt) => prompt.raw),
    tests: testSuite.tests || [],
  });
}

export async function synthesize({
  prompts,
  instructions,
  tests,
  numPersonas,
  numTestCasesPerPersona,
}: SynthesizeOptions) {
  if (prompts.length < 1) {
    throw new Error('Dataset synthesis requires at least one prompt.');
  }

  numPersonas = numPersonas || 5;
  numTestCasesPerPersona = numTestCasesPerPersona || 3;

  logger.info(
    `Starting dataset synthesis. We'll begin by generating up to ${numPersonas} personas. Each persona will be used to generate ${numTestCasesPerPersona} test cases.`,
  );

  // Consider the following prompt for an LLM application: {{prompt}}. List up to 5 user personas that would send this prompt.
  logger.info(`\nGenerating user personas from ${prompts.length} prompts...`);
  const provider = new OpenAiChatCompletionProvider('gpt-4-1106-preview', {
    config: {
      temperature: 1.0,
      response_format: {
        type: 'json_object',
      },
    },
  });
  const promptsString = `<Prompts>
${prompts.map((prompt) => `<Prompt>\n${prompt}\n</Prompt>`).join('\n')}
</Prompts>`;
  const resp = await provider.callApi(
    `Consider the following prompt${prompts.length > 1 ? 's' : ''} for an LLM application:
${promptsString}

List up to ${numPersonas} user personas that would send ${
      prompts.length > 1 ? 'these prompts' : 'this prompt'
    }. Your response should be JSON of the form {personas: string[]}`,
  );

  const personas = (JSON.parse(resp.output as string) as { personas: string[] }).personas;
  logger.info(
    `\nGenerated ${personas.length} personas:\n${personas.map((p) => `  - ${p}`).join('\n')}`,
  );

  // Extract variable names from the nunjucks template in the prompts
  const variableRegex = /{{\s*(\w+)\s*}}/g;
  const variables = new Set();
  for (const prompt of prompts) {
    let match;
    while ((match = variableRegex.exec(prompt)) !== null) {
      variables.add(match[1]);
    }
  }
  logger.info(
    `\nExtracted ${variables.size} variables from prompts:\n${Array.from(variables)
      .map((v) => `  - ${v}`)
      .join('\n')}`,
  );

  const existingTests =
    `Here are some existing tests:` +
    tests
      .map((test) => {
        if (!test.vars) {
          return;
        }
        return `<Test>
${JSON.stringify(test.vars, null, 2)}
</Test>
    `;
      })
      .filter(Boolean)
      .slice(0, 100)
      .join('\n');

  // For each user persona, we will generate a map of variable names to values
  const testCaseVars: VarMapping[] = [];
  for (let i = 0; i < personas.length; i++) {
    const persona = personas[i];
    logger.info(`\nGenerating test cases for persona ${i + 1}...`);
    // Construct the prompt for the LLM to generate variable values
    const personaPrompt = `Consider ${
      prompts.length > 1 ? 'these prompts' : 'this prompt'
    }, which contains some {{variables}}: 
${promptsString}

This is your persona:
<Persona>
${persona}
</Persona>

${existingTests}

Fully embody this persona and determine a value for each variable, such that the prompt would be sent by this persona.

You are a tester, so try to think of ${numTestCasesPerPersona} sets of values that would be interesting or unusual to test. ${
      instructions || ''
    }

Your response should contain a JSON map of variable names to values, of the form {vars: {${Array.from(
      variables,
    )
      .map((varName) => `${varName}: string`)
      .join(', ')}}[]}`;
    // Call the LLM API with the constructed prompt
    const personaResponse = await provider.callApi(personaPrompt);
    const parsed = JSON.parse(personaResponse.output as string) as {
      vars: VarMapping[];
    };
    for (const vars of parsed.vars) {
      logger.info(`${JSON.stringify(vars, null, 2)}`);
      testCaseVars.push(vars);
    }
  }

  // Dedup testCaseVars
  const uniqueTestCaseStrings = new Set(testCaseVars.map((testCase) => JSON.stringify(testCase)));
  const dedupedTestCaseVars: VarMapping[] = Array.from(uniqueTestCaseStrings).map((testCase) =>
    JSON.parse(testCase),
  );
  return dedupedTestCaseVars;
}<|MERGE_RESOLUTION|>--- conflicted
+++ resolved
@@ -176,18 +176,8 @@
       // Points to a tests file with multiple test cases
       return loadTestsFromGlob(tests);
     } else {
-<<<<<<< HEAD
-      // Points to tests.csv
-      const vars = await readTestsFile(tests, basePath);
-      return vars.map((row, idx) => {
-        const test = testCaseFromCsvRow(row);
-        test.description = `Row #${idx + 1}`;
-        return test;
-      });
-=======
       // Points to a legacy vars.csv
       return readStandaloneTestsFile(tests, basePath);
->>>>>>> bb065da5
     }
   } else if (Array.isArray(tests)) {
     for (const globOrTest of tests) {
