--- conflicted
+++ resolved
@@ -79,18 +79,10 @@
     telemetry.recordAndSendOnce('feature_used', {
       feature: 'csv tests file - local',
     });
-<<<<<<< HEAD
     rows = parseCsv(fs.readFileSync(resolvedVarsPath, 'utf-8'), {
       columns: true,
       bom: true,
       delimiter: getEnvString('PROMPTFOO_CSV_DELIMITER', ','),
-=======
-    const delimiter = getEnvString('PROMPTFOO_CSV_DELIMITER', ',');
-    rows = parseCsv(fs.readFileSync(resolvedVarsPath, 'utf-8'), {
-      columns: true,
-      bom: true,
-      delimiter,
->>>>>>> baad65ec
     });
   } else if (fileExtension === 'json') {
     telemetry.recordAndSendOnce('feature_used', {
