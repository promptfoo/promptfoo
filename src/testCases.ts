import * as path from 'path';
import * as fs from 'fs';

import yaml from 'js-yaml';
import { parse as parsePath } from 'path';
import { parse as parseCsv } from 'csv-parse/sync';
import { globSync } from 'glob';

import { fetchCsvFromGoogleSheet } from './fetch';

import type { Assertion, CsvRow, TestCase } from './types';

function parseJson(json: string): any | undefined {
  try {
    return JSON.parse(json);
  } catch (err) {
    return undefined;
  }
}

export async function readVarsFiles(
  pathOrGlobs: string | string[],
  basePath: string = '',
): Promise<Record<string, string | string[] | object>> {
  if (typeof pathOrGlobs === 'string') {
    pathOrGlobs = [pathOrGlobs];
  }

  const ret: Record<string, string | string[] | object> = {};
  for (const pathOrGlob of pathOrGlobs) {
    const resolvedPath = path.resolve(basePath, pathOrGlob);
    const paths = globSync(resolvedPath);

    for (const p of paths) {
      const yamlData = yaml.load(fs.readFileSync(p, 'utf-8'));
      Object.assign(ret, yamlData);
    }
  }

  return ret;
}

export async function readTestsFile(varsPath: string, basePath: string = ''): Promise<CsvRow[]> {
  // This function is confusingly named - it reads a CSV, JSON, or YAML file of
  // TESTS or test equivalents.
  const resolvedVarsPath = path.resolve(basePath, varsPath);
  const fileExtension = parsePath(varsPath).ext.slice(1);
  let rows: CsvRow[] = [];

  if (fileExtension === 'csv') {
    if (varsPath.startsWith('https://docs.google.com/spreadsheets/')) {
      const csvData = await fetchCsvFromGoogleSheet(varsPath);
      rows = parseCsv(csvData, { columns: true });
    } else {
      rows = parseCsv(fs.readFileSync(resolvedVarsPath, 'utf-8'), { columns: true });
    }
  } else if (fileExtension === 'json') {
    rows = parseJson(fs.readFileSync(resolvedVarsPath, 'utf-8'));
  } else if (fileExtension === 'yaml' || fileExtension === 'yml') {
    rows = yaml.load(fs.readFileSync(resolvedVarsPath, 'utf-8')) as unknown as any;
  }

  return rows;
}

type TestCaseWithVarsFile = TestCase<
  Record<string, string | string[] | object> | string | string[]
>;
export async function readTest(
  test: string | TestCaseWithVarsFile,
  basePath: string = '',
): Promise<TestCase> {
  const loadTestWithVars = async (
    testCase: TestCaseWithVarsFile,
    testBasePath: string,
  ): Promise<TestCase> => {
    const ret: TestCase = { ...testCase, vars: undefined };
    if (typeof testCase.vars === 'string' || Array.isArray(testCase.vars)) {
      ret.vars = await readVarsFiles(testCase.vars, testBasePath);
    } else if (typeof testCase.vars === 'object') {
      const vars: Record<string, string | string[] | object> = {};
      for (const [key, value] of Object.entries(testCase.vars)) {
        if (typeof value === 'string' && value.startsWith('file://')) {
          // Load file from disk.
          if (value.endsWith('.yaml') || value.endsWith('.yml')) {
<<<<<<< HEAD
            vars[key] = yaml.load(
              fs.readFileSync(value.slice('file://'.length), 'utf-8'),
            ) as string;
=======
            vars[key] = (
              yaml.load(fs.readFileSync(value.slice('file://'.length), 'utf-8')) as string
            ).trim();
>>>>>>> 409c10d9
          } else {
            vars[key] = fs.readFileSync(value.slice('file://'.length), 'utf-8').trim();
          }
        } else {
          // This is a normal key:value.
          vars[key] = value;
        }
      }
      ret.vars = vars;
    }
    return ret;
  };

  let testCase: TestCase;

  if (typeof test === 'string') {
    const testFilePath = path.resolve(basePath, test);
    const testBasePath = path.dirname(testFilePath);
    const rawTestCase = yaml.load(fs.readFileSync(testFilePath, 'utf-8')) as TestCaseWithVarsFile;
    testCase = await loadTestWithVars(rawTestCase, testBasePath);
  } else {
    testCase = await loadTestWithVars(test, basePath);
  }

  // Validation of the shape of test
  if (!testCase.assert && !testCase.vars && !testCase.options) {
    throw new Error(
      `Test case must have either assert, vars, or options property. Instead got ${JSON.stringify(
        testCase,
        null,
        2,
      )}`,
    );
  }

  return testCase;
}

export async function readTests(
  tests: string | string[] | TestCase[] | undefined,
  basePath: string = '',
): Promise<TestCase[]> {
  const ret: TestCase[] = [];

  const loadTestsFromGlob = async (loadTestsGlob: string) => {
    const resolvedPath = path.resolve(basePath, loadTestsGlob);
    const testFiles = globSync(resolvedPath);
    const ret = [];
    for (const testFile of testFiles) {
      const testFileContent = yaml.load(fs.readFileSync(testFile, 'utf-8')) as TestCase[];
      for (const testCase of testFileContent) {
        ret.push(await readTest(testCase, path.dirname(testFile)));
      }
    }
    return ret;
  };

  if (typeof tests === 'string') {
    if (tests.endsWith('yaml') || tests.endsWith('yml')) {
      // Points to a tests file with multiple test cases
      return loadTestsFromGlob(tests);
    } else {
      // Points to a legacy vars.csv
      const vars = await readTestsFile(tests, basePath);
      return vars.map((row, idx) => {
        const test = testCaseFromCsvRow(row);
        test.description = `Row #${idx + 1}`;
        return test;
      });
    }
  } else if (Array.isArray(tests)) {
    for (const globOrTest of tests) {
      if (typeof globOrTest === 'string') {
        // Resolve globs
        ret.push(...(await loadTestsFromGlob(globOrTest)));
      } else {
        // It's just a TestCase
        ret.push(await readTest(globOrTest, basePath));
      }
    }
  }

  return ret;
}

export function testCaseFromCsvRow(row: CsvRow): TestCase {
  const vars: Record<string, string> = {};
  const asserts: Assertion[] = [];
  for (const [key, value] of Object.entries(row)) {
    if (key === '__expected') {
      if (value.trim() !== '') {
        const { assertionFromString } = require('./assertions');
        asserts.push(assertionFromString(value));
      }
    } else {
      vars[key] = value;
    }
  }

  return {
    vars,
    assert: asserts,
  };
}<|MERGE_RESOLUTION|>--- conflicted
+++ resolved
@@ -83,15 +83,9 @@
         if (typeof value === 'string' && value.startsWith('file://')) {
           // Load file from disk.
           if (value.endsWith('.yaml') || value.endsWith('.yml')) {
-<<<<<<< HEAD
-            vars[key] = yaml.load(
-              fs.readFileSync(value.slice('file://'.length), 'utf-8'),
-            ) as string;
-=======
             vars[key] = (
               yaml.load(fs.readFileSync(value.slice('file://'.length), 'utf-8')) as string
             ).trim();
->>>>>>> 409c10d9
           } else {
             vars[key] = fs.readFileSync(value.slice('file://'.length), 'utf-8').trim();
           }
