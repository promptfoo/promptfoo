import { pathToFileURL } from 'node:url';
import { fileURLToPath } from 'node:url';
import path from 'node:path';

import logger from './logger';
<<<<<<< HEAD
import { safeResolve } from './util/fileNode';
=======
import { safeResolve } from './util/pathUtils';
>>>>>>> 3ec084cb

// Global variable defined by build system
declare const BUILD_FORMAT: string | undefined;

/**
 * ESM replacement for __dirname - guarded for dual CJS/ESM builds
 */
export function getDirectory(): string {
  // Guard import.meta usage for CJS builds
  if (process.env.BUILD_FORMAT === 'esm') {
    return path.dirname(fileURLToPath(import.meta.url));
  }
  return __dirname;
}

/**
 * ESM-only module loader - simplified without eval() or CommonJS fallback
 * Uses Node.js native ESM import with proper URL resolution
 */
export async function importModule(modulePath: string, functionName?: string) {
  logger.debug(
    `Attempting to import module: ${JSON.stringify({ resolvedPath: safeResolve(modulePath), moduleId: modulePath })}`,
  );

  try {
    if (modulePath.endsWith('.ts') || modulePath.endsWith('.mjs')) {
      logger.debug('TypeScript/ESM module detected, importing tsx/cjs');
      // @ts-ignore: It actually works
      await import('tsx/cjs');
    }

    const resolvedPath = pathToFileURL(safeResolve(modulePath));
    const resolvedPathStr = resolvedPath.toString();
    logger.debug(`Attempting ESM import from: ${resolvedPathStr}`);

    // Native dynamic import - no eval() needed in ESM-only environment
    const importedModule = await import(resolvedPathStr);

    const mod = importedModule?.default?.default || importedModule?.default || importedModule;
    logger.debug(
      `Successfully imported module: ${JSON.stringify({ resolvedPath, moduleId: modulePath })}`,
    );

    if (functionName) {
      logger.debug(`Returning named export: ${functionName}`);
      return mod[functionName];
    }
    return mod;
  } catch (err) {
    logger.error(`ESM import failed: ${err}`);

    // If error has a callstack, log it:
    if ((err as any).stack) {
      logger.debug((err as any).stack);
    }

    throw err;
  }
}<|MERGE_RESOLUTION|>--- conflicted
+++ resolved
@@ -3,11 +3,7 @@
 import path from 'node:path';
 
 import logger from './logger';
-<<<<<<< HEAD
-import { safeResolve } from './util/fileNode';
-=======
 import { safeResolve } from './util/pathUtils';
->>>>>>> 3ec084cb
 
 // Global variable defined by build system
 declare const BUILD_FORMAT: string | undefined;
