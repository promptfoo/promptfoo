--- conflicted
+++ resolved
@@ -96,24 +96,6 @@
  * }
  * ```
  *
-<<<<<<< HEAD
- * This causes two problems with Node.js's `require.resolve()`:
- *
- * 1. **No CommonJS entry point**: `require.resolve('@openai/codex-sdk')` fails with
- *    "No exports main defined" because there's no `"require"` or `"default"` condition.
- *
- * 2. **Blocked package.json access**: `require.resolve('@openai/codex-sdk/package.json')`
- *    fails with "Package subpath './package.json' is not defined by exports" because
- *    the exports field doesn't expose it.
- *
- * ## Solution
- *
- * This function works around these limitations by:
- * 1. First trying standard `require.resolve()` (works for CommonJS and dual-mode packages)
- * 2. If that fails, manually constructing the path to `node_modules/{package}/package.json`
- * 3. Reading the package.json directly from the filesystem (bypassing exports restrictions)
- * 4. Parsing the exports field to find the ESM entry point
-=======
  * This causes problems with Node.js's `require.resolve()`:
  * - `require.resolve('@openai/codex-sdk')` fails with "No exports main defined"
  *   because there's no `"require"` or `"default"` condition.
@@ -126,7 +108,6 @@
  * - Shorthand object: `"exports": { ".": "./index.js" }`
  * - Conditional exports: `"exports": { ".": { "import": "./index.js" } }`
  * - Nested conditionals, array fallbacks, pattern exports, etc.
->>>>>>> fbc0eca0
  *
  * @param packageName - The npm package name (e.g., '@openai/codex-sdk')
  * @param baseDir - The directory to resolve from (should contain node_modules)
@@ -142,68 +123,6 @@
  * ```
  */
 export function resolvePackageEntryPoint(packageName: string, baseDir: string): string | null {
-<<<<<<< HEAD
-  // Try standard require.resolve() first - works for packages with CommonJS exports
-  try {
-    const require = createRequire(path.join(baseDir, 'package.json'));
-    return require.resolve(packageName, { paths: [baseDir] });
-  } catch {
-    // Package either doesn't exist or is ESM-only
-  }
-
-  // For ESM-only packages, resolve package.json directly by path construction
-  // This bypasses the exports field which may block access to package.json
-  const packageJsonPath = path.join(
-    baseDir,
-    'node_modules',
-    ...packageName.split('/'),
-    'package.json',
-  );
-
-  if (!fs.existsSync(packageJsonPath)) {
-    return null;
-  }
-
-  try {
-    const packageJson = JSON.parse(fs.readFileSync(packageJsonPath, 'utf-8'));
-    const packageDir = path.dirname(packageJsonPath);
-
-    // Check exports field for ESM entry point
-    const exports = packageJson.exports;
-    if (exports?.['.']?.import) {
-      const entryPoint = path.join(packageDir, exports['.'].import);
-      if (fs.existsSync(entryPoint)) {
-        return entryPoint;
-      }
-    }
-
-    // Fall back to "module" field (older ESM convention)
-    if (packageJson.module) {
-      const entryPoint = path.join(packageDir, packageJson.module);
-      if (fs.existsSync(entryPoint)) {
-        return entryPoint;
-      }
-    }
-
-    // Fall back to "main" field
-    if (packageJson.main) {
-      const entryPoint = path.join(packageDir, packageJson.main);
-      if (fs.existsSync(entryPoint)) {
-        return entryPoint;
-      }
-    }
-
-    // Default to index.js if nothing specified
-    const defaultEntry = path.join(packageDir, 'index.js');
-    if (fs.existsSync(defaultEntry)) {
-      return defaultEntry;
-    }
-  } catch {
-    // Failed to parse package.json
-  }
-
-  return null;
-=======
   // Use exsolve which implements Node's ESM resolution algorithm
   // The `from` URL tells exsolve where to start looking for node_modules
   const from = pathToFileURL(path.join(baseDir, 'package.json')).href;
@@ -218,7 +137,6 @@
 
   // Normalize the path to use platform-specific separators (forward slashes on Unix, backslashes on Windows)
   return resolved ? path.normalize(resolved) : null;
->>>>>>> fbc0eca0
 }
 
 // Global variable defined by tsup at build time
