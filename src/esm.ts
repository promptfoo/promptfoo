import { pathToFileURL } from 'node:url';
import { fileURLToPath } from 'node:url';
import path from 'node:path';

import logger from './logger';
import { safeResolve } from './util/pathUtils';

// Global variable defined by tsup at build time
// undefined in development (tsx) and Jest tests
declare const BUILD_FORMAT: 'esm' | 'cjs' | undefined;

/**
 * ESM replacement for __dirname - guarded for dual CJS/ESM builds.
 *
 * This is the canonical way to get the current directory in dual ESM/CJS code.
 * Use this instead of implementing the try-catch pattern in each file.
 *
 * Build contexts:
 * - ESM (production/bundled): BUILD_FORMAT='esm', import.meta.url is valid
 * - CJS (library build): BUILD_FORMAT='cjs', import.meta.url may be empty, __dirname available
 * - Development (tsx): BUILD_FORMAT=undefined, import.meta.url is valid
 * - Jest tests: BUILD_FORMAT=undefined, import.meta is syntax error, __dirname available
 *
 * The try-catch is necessary because `import.meta` syntax itself causes a SyntaxError
 * in CJS environments (Jest, Node require), not just an undefined value.
 */
export function getDirectory(): string {
  // In bundled CJS builds, skip the ESM path entirely - import.meta.url will be empty
  if (typeof BUILD_FORMAT !== 'undefined' && BUILD_FORMAT === 'cjs') {
    // @ts-ignore - __dirname exists in CJS builds
    return __dirname;
  }

  try {
    // Try ESM approach - import.meta.url is available in ESM and tsx
    // This will throw SyntaxError in CJS environments (Jest) where import.meta is invalid syntax
    const url = import.meta.url;
    if (url && url !== '') {
      return path.dirname(fileURLToPath(url));
    }
  } catch {
    // Expected in CJS environments where import.meta syntax is invalid
    // Fall through to __dirname fallback
  }

  // Fall back to CJS __dirname (available in Jest tests and CJS builds)
  // @ts-ignore - __dirname exists in CJS but not in ESM types
  if (typeof __dirname !== 'undefined') {
    // @ts-ignore
    return __dirname;
  }

<<<<<<< HEAD
  // This should never happen in normal operation
  throw new Error(
    'Unable to determine directory: neither import.meta.url nor __dirname available. ' +
      'This indicates an unsupported module environment.',
  );
=======
export function getDirectory(): string {
  // Note: import.meta.url approach is commented out due to CommonJS compatibility
  // const __filename = fileURLToPath(import.meta.url);
  // return path.dirname(__filename);
  return __dirname;
>>>>>>> 35995699
}

/**
 * ESM-only module loader - simplified without eval() or CommonJS fallback
 * Uses Node.js native ESM import with proper URL resolution
 */
export async function importModule(modulePath: string, functionName?: string) {
  logger.debug(
    `Attempting to import module: ${JSON.stringify({ resolvedPath: safeResolve(modulePath), moduleId: modulePath })}`,
  );

  try {
    if (modulePath.endsWith('.ts') || modulePath.endsWith('.mjs')) {
      logger.debug('TypeScript/ESM module detected, importing tsx/cjs');
      // @ts-ignore: It actually works
      await import('tsx/cjs');
    }

    const resolvedPath = pathToFileURL(safeResolve(modulePath));
    const resolvedPathStr = resolvedPath.toString();
    logger.debug(`Attempting ESM import from: ${resolvedPathStr}`);

    // Native dynamic import - no eval() needed in ESM-only environment
    const importedModule = await import(resolvedPathStr);

    const mod = importedModule?.default?.default || importedModule?.default || importedModule;
    logger.debug(
      `Successfully imported module: ${JSON.stringify({ resolvedPath, moduleId: modulePath })}`,
    );

    if (functionName) {
      logger.debug(`Returning named export: ${functionName}`);
      return mod[functionName];
    }
    return mod;
  } catch (err) {
    const errorMessage = err instanceof Error ? err.message : String(err);

    // Provide helpful guidance for common CJS-in-ESM-context errors
    if (modulePath.endsWith('.js') && isCjsInEsmError(errorMessage)) {
      logger.error(`ESM import failed for ${modulePath}: ${errorMessage}`);
      logger.warn(
        `This .js file appears to use CommonJS syntax (require/module.exports). ` +
          `Since promptfoo v0.120.0, .js files are treated as ESM modules by default. ` +
          `To fix this, either:\n` +
          `  1. Rename the file to .cjs (e.g., ${modulePath.replace(/\.js$/, '.cjs')})\n` +
          `  2. Convert the file to use ESM syntax (import/export)\n` +
          `See: https://promptfoo.dev/docs/configuration/guide/#custom-providers`,
      );
    } else {
      logger.error(`ESM import failed: ${err}`);
    }

    // Log stack trace for debugging
    if ((err as any).stack) {
      logger.debug((err as any).stack);
    }

    throw err;
  }
}

/**
 * Detects if an error message indicates a CommonJS module being loaded in ESM context.
 */
function isCjsInEsmError(message: string): boolean {
  const cjsPatterns = [
    'require is not defined', // Direct require() call
    'module is not defined', // module.exports usage
    'exports is not defined', // exports.x usage
    '__dirname is not defined', // CJS global
    '__filename is not defined', // CJS global
    'Cannot use import statement', // Sometimes appears in mixed scenarios
    'ERR_REQUIRE_ESM', // Node error for requiring ESM
  ];
  return cjsPatterns.some((pattern) => message.includes(pattern));
}<|MERGE_RESOLUTION|>--- conflicted
+++ resolved
@@ -19,10 +19,10 @@
  * - ESM (production/bundled): BUILD_FORMAT='esm', import.meta.url is valid
  * - CJS (library build): BUILD_FORMAT='cjs', import.meta.url may be empty, __dirname available
  * - Development (tsx): BUILD_FORMAT=undefined, import.meta.url is valid
- * - Jest tests: BUILD_FORMAT=undefined, import.meta is syntax error, __dirname available
+ * - Vitest tests: BUILD_FORMAT=undefined, import.meta is valid in ESM mode
  *
  * The try-catch is necessary because `import.meta` syntax itself causes a SyntaxError
- * in CJS environments (Jest, Node require), not just an undefined value.
+ * in CJS environments (Node require), not just an undefined value.
  */
 export function getDirectory(): string {
   // In bundled CJS builds, skip the ESM path entirely - import.meta.url will be empty
@@ -33,7 +33,7 @@
 
   try {
     // Try ESM approach - import.meta.url is available in ESM and tsx
-    // This will throw SyntaxError in CJS environments (Jest) where import.meta is invalid syntax
+    // This will throw SyntaxError in CJS environments where import.meta is invalid syntax
     const url = import.meta.url;
     if (url && url !== '') {
       return path.dirname(fileURLToPath(url));
@@ -43,26 +43,18 @@
     // Fall through to __dirname fallback
   }
 
-  // Fall back to CJS __dirname (available in Jest tests and CJS builds)
+  // Fall back to CJS __dirname (available in CJS builds)
   // @ts-ignore - __dirname exists in CJS but not in ESM types
   if (typeof __dirname !== 'undefined') {
     // @ts-ignore
     return __dirname;
   }
 
-<<<<<<< HEAD
   // This should never happen in normal operation
   throw new Error(
     'Unable to determine directory: neither import.meta.url nor __dirname available. ' +
       'This indicates an unsupported module environment.',
   );
-=======
-export function getDirectory(): string {
-  // Note: import.meta.url approach is commented out due to CommonJS compatibility
-  // const __filename = fileURLToPath(import.meta.url);
-  // return path.dirname(__filename);
-  return __dirname;
->>>>>>> 35995699
 }
 
 /**
