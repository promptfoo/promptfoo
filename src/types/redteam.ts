--- conflicted
+++ resolved
@@ -35,10 +35,7 @@
 export type RedteamConfig = {
   entities?: string[];
   injectVar?: string;
-<<<<<<< HEAD
-=======
   numTests?: number;
->>>>>>> fdc86ea3
   plugins: RedteamPluginObject[];
   provider?: string | ProviderOptions | ApiProvider;
   purpose?: string;
