import type { ApiProvider, ProviderOptions } from '../types/providers';

export type RedteamPluginObject = {
  id: string;
  numTests?: number;
  config?: Record<string, unknown>;
};

export type RedteamPlugin = string | RedteamPluginObject;

export type RedteamStrategyObject = {
  id: string;
};

export type RedteamStrategy = string | RedteamStrategyObject;

export type RedteamGenerateOptions = {
  cache: boolean;
  config?: string;
  defaultConfig: Record<string, unknown>;
  defaultConfigPath?: string;
  envFile?: string;
  injectVar?: string;
<<<<<<< HEAD
  language?: string;
  numTests: number;
=======
  numTests?: number;
>>>>>>> db5a5e8a
  output?: string;
  plugins?: RedteamPluginObject[];
  provider?: string;
  purpose?: string;
  strategies?: RedteamStrategy[];
  write: boolean;
};

export type RedteamConfig = {
  entities?: string[];
  injectVar?: string;
  numTests?: number;
  language?: string;
  plugins: RedteamPluginObject[];
  provider?: string | ProviderOptions | ApiProvider;
  purpose?: string;
  strategies: RedteamStrategyObject[];
};

export type RedteamAssertionTypes = `promptfoo:redteam:${string}`;

export interface SynthesizeOptions {
  entities?: string[];
  injectVar?: string;
  numTests: number;
  language: string;
  plugins: { id: string; numTests: number; config?: Record<string, any> }[];
  prompts: string[];
  provider?: ApiProvider | ProviderOptions | string;
  purpose?: string;
  strategies: { id: string }[];
}<|MERGE_RESOLUTION|>--- conflicted
+++ resolved
@@ -21,12 +21,8 @@
   defaultConfigPath?: string;
   envFile?: string;
   injectVar?: string;
-<<<<<<< HEAD
   language?: string;
-  numTests: number;
-=======
   numTests?: number;
->>>>>>> db5a5e8a
   output?: string;
   plugins?: RedteamPluginObject[];
   provider?: string;
