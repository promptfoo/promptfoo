// Note: This file is in the process of being deconstructed into `types/` and `validators/`
// Right now Zod and pure types are mixed together!
import { z } from 'zod';
import type {
  PluginConfig,
  RedteamAssertionTypes,
  RedteamFileConfig,
  StrategyConfig,
} from '../redteam/types';
import { isJavascriptFile } from '../util/file';
import { PromptConfigSchema, PromptSchema } from '../validators/prompts';
import {
  ApiProviderSchema,
  ProviderEnvOverridesSchema,
  ProviderOptionsSchema,
  ProvidersSchema,
} from '../validators/providers';
import { RedteamConfigSchema } from '../validators/redteam';
import { NunjucksFilterMapSchema, TokenUsageSchema } from '../validators/shared';
import type { EnvOverrides } from './env';
import type { Prompt, PromptFunction } from './prompts';
import type { ApiProvider, ProviderOptions, ProviderResponse } from './providers';
import type { NunjucksFilterMap, TokenUsage } from './shared';

export * from './prompts';
export * from './providers';
export * from '../redteam/types';
export * from './shared';

export type { EnvOverrides } from './env';

export const CommandLineOptionsSchema = z.object({
  // Shared with TestSuite
  description: z.string().optional(),
  prompts: z.array(z.string()).optional(),
  providers: z.array(z.string()),
  output: z.array(z.string()),

  // Shared with EvaluateOptions
  maxConcurrency: z.coerce.number().int().positive().optional(),
  repeat: z.coerce.number().int().positive().optional(),
  delay: z.coerce.number().int().nonnegative().default(0),

  // Command line only
  vars: z.string().optional(),
  tests: z.string().optional(),
  config: z.array(z.string()).optional(),
  assertions: z.string().optional(),
  modelOutputs: z.string().optional(),
  verbose: z.boolean().optional(),
  grader: z.string().optional(),
  tableCellMaxLength: z.coerce.number().int().positive().optional(),
  write: z.boolean().optional(),
  cache: z.boolean().optional(),
  table: z.boolean().optional(),
  share: z.boolean().optional(),
  progressBar: z.boolean().optional(),
  watch: z.boolean().optional(),
  filterFailing: z.string().optional(),
  filterFirstN: z.coerce.number().int().positive().optional(),
  filterMetadata: z.string().optional(),
  filterPattern: z.string().optional(),
  filterProviders: z.string().optional(),
  filterSample: z.coerce.number().int().positive().optional(),
  filterTargets: z.string().optional(),
  var: z.record(z.string()).optional(),

  generateSuggestions: z.boolean().optional(),
  promptPrefix: z.string().optional(),
  promptSuffix: z.string().optional(),

  envPath: z.string().optional(),
});

export type CommandLineOptions = z.infer<typeof CommandLineOptionsSchema>;

export interface CsvRow {
  [key: string]: string;
}

export type VarMapping = Record<string, string>;

const GradingConfigSchema = z.object({
  rubricPrompt: z
    .union([
      z.string(),
      z.array(z.string()),
      z.array(
        z.object({
          role: z.string(),
          content: z.string(),
        }),
      ),
    ])
    .optional(),
  provider: z
    .union([z.string(), z.any(), z.record(z.string(), z.union([z.string(), z.any()])).optional()])
    .optional(),
  factuality: z
    .object({
      subset: z.number().optional(),
      superset: z.number().optional(),
      agree: z.number().optional(),
      disagree: z.number().optional(),
      differButFactual: z.number().optional(),
    })
    .optional(),
});

export type GradingConfig = z.infer<typeof GradingConfigSchema>;

export const OutputConfigSchema = z.object({
  /**
   * @deprecated in > 0.38.0. Use `transform` instead.
   */
  postprocess: z.string().optional(),
  transform: z.string().optional(),
  transformVars: z.string().optional(),

  // The name of the variable to store the output of this test case
  storeOutputAs: z.string().optional(),
});

export type OutputConfig = z.infer<typeof OutputConfigSchema>;

export interface RunEvalOptions {
  provider: ApiProvider;
  prompt: Prompt;
  delay: number;

  test: AtomicTestCase;
  nunjucksFilters?: NunjucksFilterMap;
  evaluateOptions: EvaluateOptions;

  testIdx: number;
  promptIdx: number;
  repeatIndex: number;
}

const EvaluateOptionsSchema = z.object({
  cache: z.boolean().optional(),
  delay: z.number().optional(),
  eventSource: z.string().optional(),
  generateSuggestions: z.boolean().optional(),
  /**
   * @deprecated This option has been removed as of 2024-08-21.
   * @description Use `maxConcurrency: 1` or the CLI option `-j 1` instead to run evaluations serially.
   * @author mldangelo
   */
  interactiveProviders: z.boolean().optional(),
  maxConcurrency: z.number().optional(),
  progressCallback: z
    .function(z.tuple([z.number(), z.number(), z.number(), z.custom<RunEvalOptions>()]), z.void())
    .optional(),
  repeat: z.number().optional(),
  showProgressBar: z.boolean().optional(),
});
export type EvaluateOptions = z.infer<typeof EvaluateOptionsSchema> & { abortSignal?: AbortSignal };

const PromptMetricsSchema = z.object({
  score: z.number(),
  testPassCount: z.number(),
  testFailCount: z.number(),
  testErrorCount: z.number(),
  assertPassCount: z.number(),
  assertFailCount: z.number(),
  totalLatencyMs: z.number(),
  tokenUsage: TokenUsageSchema,
  namedScores: z.record(z.string(), z.number()),
  namedScoresCount: z.record(z.string(), z.number()),
  redteam: z
    .object({
      pluginPassCount: z.record(z.string(), z.number()),
      pluginFailCount: z.record(z.string(), z.number()),
      strategyPassCount: z.record(z.string(), z.number()),
      strategyFailCount: z.record(z.string(), z.number()),
    })
    .optional(),
  cost: z.number(),
});
export type PromptMetrics = z.infer<typeof PromptMetricsSchema>;

// Used for final prompt display
export const CompletedPromptSchema = PromptSchema.extend({
  provider: z.string(),
  metrics: PromptMetricsSchema.optional(),
});

export type CompletedPrompt = z.infer<typeof CompletedPromptSchema>;

// Used when building prompts index from files.
export interface PromptWithMetadata {
  id: string;
  prompt: Prompt;
  recentEvalDate: Date;
  recentEvalId: string;
  evals: {
    id: string;
    datasetId: string;
    metrics: CompletedPrompt['metrics'];
  }[];
  count: number;
}

export enum ResultFailureReason {
  // The test passed, or we don't know exactly why the test case failed.
  NONE = 0,
  // The test case failed because an assertion rejected it.
  ASSERT = 1,
  // Test case failed due to some other error.
  ERROR = 2,
}

export interface EvaluateResult {
  id?: string; // on the new version 2, this is stored per-result
  description?: string; // on the new version 2, this is stored per-result // FIXME(ian): The EvalResult model doesn't pass this through, but that's ok since we can use testCase.description?
  promptIdx: number; // on the new version 2, this is stored per-result
  testIdx: number; // on the new version 2, this is stored per-result
  testCase: AtomicTestCase; // on the new version 2, this is stored per-result
  promptId: string; // on the new version 2, this is stored per-result
  provider: Pick<ProviderOptions, 'id' | 'label'>;
  prompt: Prompt;
  vars: Record<string, string | object>;
  response?: ProviderResponse;
  error?: string | null;
  failureReason: ResultFailureReason;
  success: boolean;
  score: number;
  latencyMs: number;
  gradingResult?: GradingResult | null;
  namedScores: Record<string, number>;
  cost?: number;
  metadata?: Record<string, any>;
}

export interface EvaluateTableOutput {
  cost: number;
  failureReason: ResultFailureReason;
  gradingResult?: GradingResult | null;
  id: string;
  latencyMs: number;
  metadata?: Record<string, any>;
  namedScores: Record<string, number>;
  pass: boolean;
  prompt: string;
  provider?: string;
  response?: ProviderResponse;
  score: number;
  testCase: AtomicTestCase;
  text: string;
  tokenUsage?: Partial<TokenUsage>;
}

export interface EvaluateTableRow {
  description?: string;
  outputs: EvaluateTableOutput[];
  vars: string[];
  test: AtomicTestCase;
}

export interface EvaluateTable {
  head: {
    prompts: CompletedPrompt[];
    vars: string[];
  };
  body: EvaluateTableRow[];
}

export interface EvaluateStats {
  successes: number;
  failures: number;
  errors: number;
  tokenUsage: Required<TokenUsage>;
}

export interface EvaluateSummaryV3 {
  version: 3;
  timestamp: string;
  results: EvaluateResult[];
  prompts: CompletedPrompt[];
  stats: EvaluateStats;
}

export interface EvaluateSummaryV2 {
  version: number;
  timestamp: string;
  results: EvaluateResult[];
  table: EvaluateTable;
  stats: EvaluateStats;
}

export interface ResultSuggestion {
  type: string;
  action: 'replace-prompt' | 'pre-filter' | 'post-filter' | 'note';
  value: string;
}

export interface GradingResult {
  // Whether the test passed or failed
  pass: boolean;

  // Test score, typically between 0 and 1
  score: number;

  // Plain text reason for the result
  reason: string;

  // Map of labeled metrics to values
  namedScores?: Record<string, number>;

  // Record of tokens usage for this assertion
  tokensUsed?: TokenUsage;

  // List of results for each component of the assertion
  componentResults?: GradingResult[];

  // The assertion that was evaluated
  assertion?: Assertion | null;

  // User comment
  comment?: string;

  // Actions for the user to take
  suggestions?: ResultSuggestion[];

  // Additional info
  metadata?: {
    pluginId?: string;
    strategyId?: string;
    [key: string]: any;
  };
}

export function isGradingResult(result: any): result is GradingResult {
  return (
    typeof result === 'object' &&
    result !== null &&
    typeof result.pass === 'boolean' &&
    typeof result.score === 'number' &&
    typeof result.reason === 'string' &&
    (typeof result.namedScores === 'undefined' || typeof result.namedScores === 'object') &&
    (typeof result.tokensUsed === 'undefined' || typeof result.tokensUsed === 'object') &&
    (typeof result.componentResults === 'undefined' || Array.isArray(result.componentResults)) &&
    (typeof result.assertion === 'undefined' ||
      result.assertion === null ||
      typeof result.assertion === 'object') &&
    (typeof result.comment === 'undefined' || typeof result.comment === 'string')
  );
}

export const BaseAssertionTypesSchema = z.enum([
  'answer-relevance',
  'bleu',
  'classifier',
  'contains-all',
  'contains-any',
  'contains-json',
  'contains-sql',
  'contains-xml',
  'contains',
  'context-faithfulness',
  'context-recall',
  'context-relevance',
  'cost',
  'equals',
  'factuality',
  'g-eval',
<<<<<<< HEAD
  'guardrail',
=======
  'guardrails',
>>>>>>> 8d13ba18
  'icontains-all',
  'icontains-any',
  'icontains',
  'is-json',
  'is-refusal',
  'is-sql',
  'is-valid-openai-function-call',
  'is-valid-openai-tools-call',
  'is-xml',
  'javascript',
  'latency',
  'levenshtein',
  'llm-rubric',
  'model-graded-closedqa',
  'model-graded-factuality',
  'moderation',
  'perplexity-score',
  'perplexity',
  'python',
  'regex',
  'rouge-n',
  'similar',
  'starts-with',
  'webhook',
]);

export type BaseAssertionTypes = z.infer<typeof BaseAssertionTypesSchema>;

type NotPrefixed<T extends string> = `not-${T}`;

// The 'human' assertion type is added via the web UI to allow manual grading.
// The 'select-best' assertion type compares all variations for a given test case
// and selects the highest scoring one after all other assertions have completed.
export type SpecialAssertionTypes = 'select-best' | 'human';

export const SpecialAssertionTypesSchema = z.enum(['select-best', 'human']);

export const NotPrefixedAssertionTypesSchema = BaseAssertionTypesSchema.transform(
  (baseType) => `not-${baseType}` as NotPrefixed<BaseAssertionTypes>,
);

export const AssertionTypeSchema = z.union([
  BaseAssertionTypesSchema,
  NotPrefixedAssertionTypesSchema,
  SpecialAssertionTypesSchema,
  z.custom<RedteamAssertionTypes>(),
]);

export type AssertionType = z.infer<typeof AssertionTypeSchema>;

const AssertionSetSchema = z.object({
  type: z.literal('assert-set'),
  // Sub assertions to be run for this assertion set
  assert: z.array(z.lazy(() => AssertionSchema)), // eslint-disable-line @typescript-eslint/no-use-before-define
  // The weight of this assertion compared to other assertions in the test case. Defaults to 1.
  weight: z.number().optional(),
  // Tag this assertion result as a named metric
  metric: z.string().optional(),
  // The required score for this assert set. If not provided, the test case is graded pass/fail.
  threshold: z.number().optional(),

  // An external mapping of arbitrary strings to values that is defined
  // for every assertion in the set and passed into each assert
  config: z.record(z.string(), z.any()).optional(),
});

export type AssertionSet = z.infer<typeof AssertionSetSchema>;

// TODO(ian): maybe Assertion should support {type: config} to make the yaml cleaner
export const AssertionSchema = z.object({
  // Type of assertion
  type: AssertionTypeSchema,

  // The expected value, if applicable
  value: z.custom<AssertionValue>().optional(),

  // An external mapping of arbitrary strings to values that is passed
  // to the assertion for custom asserts
  config: z.record(z.string(), z.any()).optional(),

  // The threshold value, only applicable for similarity (cosine distance)
  threshold: z.number().optional(),

  // The weight of this assertion compared to other assertions in the test case. Defaults to 1.
  weight: z.number().optional(),

  // Some assertions (similarity, llm-rubric) require an LLM provider
  provider: z.custom<GradingConfig['provider']>().optional(),

  // Override the grading rubric
  rubricPrompt: z.custom<GradingConfig['rubricPrompt']>().optional(),

  // Tag this assertion result as a named metric
  metric: z.string().optional(),

  // Process the output before running the assertion
  transform: z.string().optional(),

  // Purpose of the assertion
  purpose: z.string().optional(),
});

export type Assertion = z.infer<typeof AssertionSchema>;

export interface AssertionValueFunctionContext {
  prompt: string | undefined;
  vars: Record<string, string | object>;
  test: AtomicTestCase<Record<string, string | object>>;
  logProbs: number[] | undefined;
  config?: Record<string, any>;
  provider: ApiProvider | undefined;
  providerResponse: ProviderResponse | undefined;
}

export type AssertionValueFunction = (
  output: string,
  context: AssertionValueFunctionContext,
) => AssertionValueFunctionResult | Promise<AssertionValueFunctionResult>;

export type AssertionValue = string | string[] | object | AssertionValueFunction;

export type AssertionValueFunctionResult = boolean | number | GradingResult;

export interface AssertionParams {
  assertion: Assertion;
  baseType: AssertionType;
  context: AssertionValueFunctionContext;
  cost?: number;
  inverse: boolean;
  logProbs?: number[];
  latencyMs?: number;
  output: string | object;
  outputString: string;
  prompt?: string;
  provider?: ApiProvider;
  providerResponse: ProviderResponse;
  renderedValue?: AssertionValue;
  test: AtomicTestCase;
  valueFromScript?: string | boolean | number | GradingResult | object;
}

// Used when building prompts index from files.
export const TestCasesWithMetadataPromptSchema = z.object({
  prompt: CompletedPromptSchema,
  id: z.string(),
  evalId: z.string(),
});

export type TestCasesWithMetadataPrompt = z.infer<typeof TestCasesWithMetadataPromptSchema>;

const ProviderPromptMapSchema = z.record(
  z.string(),
  z.union([z.string().transform((value) => [value]), z.array(z.string())]),
);

// Metadata is a key-value store for arbitrary data
const MetadataSchema = z.record(z.string(), z.any());

export const VarsSchema = z.record(
  z.union([
    z.string(),
    z.number().transform(String),
    z.boolean().transform(String),
    z.array(z.union([z.string(), z.number().transform(String), z.boolean().transform(String)])),
    z.object({}),
    z.array(z.any()),
  ]),
);

export type Vars = z.infer<typeof VarsSchema>;

// Each test case is graded pass/fail with a score.  A test case represents a unique input to the LLM after substituting `vars` in the prompt.
// HEADS UP: When you add a property here, you probably need to load it from `defaultTest` in evaluator.ts.
export const TestCaseSchema = z.object({
  // Optional description of what you're testing
  description: z.string().optional(),

  // Key-value pairs to substitute in the prompt
  vars: VarsSchema.optional(),

  // Override the provider.
  provider: z.union([z.string(), ProviderOptionsSchema, ApiProviderSchema]).optional(),

  // Output related from running values in Vars with provider. Having this value would skip running the prompt through the provider, and go straight to the assertions
  providerOutput: z.union([z.string(), z.object({})]).optional(),

  // Optional list of automatic checks to run on the LLM output
  assert: z.array(z.union([AssertionSetSchema, AssertionSchema])).optional(),

  // Additional configuration settings for the prompt
  options: z
    .intersection(
      z.intersection(PromptConfigSchema, OutputConfigSchema),
      z.intersection(
        GradingConfigSchema,
        z.object({
          // If true, do not expand arrays of variables into multiple eval cases.
          disableVarExpansion: z.boolean().optional(),
          // If true, do not include an implicit `_conversation` variable in the prompt.
          disableConversationVar: z.boolean().optional(),
          // If true, run this without concurrency no matter what
          runSerially: z.boolean().optional(),
        }),
      ),
    )
    .optional(),

  // The required score for this test case.  If not provided, the test case is graded pass/fail.
  threshold: z.number().optional(),

  metadata: z
    .intersection(
      MetadataSchema,
      z.object({
        pluginConfig: z.custom<PluginConfig>().optional(),
        strategyConfig: z.custom<StrategyConfig>().optional(),
      }),
    )
    .optional(),
});

// eslint-disable-next-line @typescript-eslint/no-unused-vars
export type TestCase<vars = Record<string, string | string[] | object>> = z.infer<
  typeof TestCaseSchema
>;

export type TestCaseWithPlugin = TestCase & { metadata: { pluginId: string } };

export const TestCaseWithVarsFileSchema = TestCaseSchema.extend({
  vars: z.union([VarsSchema, z.string(), z.array(z.string())]).optional(),
});

export type TestCaseWithVarsFile = z.infer<typeof TestCaseWithVarsFileSchema>;

export const TestCasesWithMetadataSchema = z.object({
  id: z.string(),
  testCases: z.union([z.string(), z.array(z.union([z.string(), TestCaseSchema]))]),
  recentEvalDate: z.date(),
  recentEvalId: z.string(),
  count: z.number(),
  prompts: z.array(TestCasesWithMetadataPromptSchema),
});

export type TestCasesWithMetadata = z.infer<typeof TestCasesWithMetadataSchema>;

export const ScenarioSchema = z.object({
  // Optional description of what you're testing
  description: z.string().optional(),

  // Default test case config
  config: z.array(TestCaseSchema.partial()),

  // Optional list of automatic checks to run on the LLM output
  tests: z.array(TestCaseSchema),
});

export type Scenario = z.infer<typeof ScenarioSchema>;

// Same as a TestCase, except the `vars` object has been flattened into its final form.
export const AtomicTestCaseSchema = TestCaseSchema.extend({
  vars: z.record(z.union([z.string(), z.object({})])).optional(),
}).strict();

// eslint-disable-next-line @typescript-eslint/no-unused-vars
export type AtomicTestCase<vars = Record<string, string | object>> = z.infer<
  typeof AtomicTestCaseSchema
>;

export const DerivedMetricSchema = z.object({
  // The name of this metric
  name: z.string(),

  // The function to calculate the metric - either a mathematical expression or a function that takes the scores and returns a number
  value: z.union([
    z.string(),
    z
      .function()
      .args(z.record(z.string(), z.number()), z.custom<RunEvalOptions>())
      .returns(z.number()),
  ]),
});
export type DerivedMetric = z.infer<typeof DerivedMetricSchema>;

// The test suite defines the "knobs" that we are tuning in prompt engineering: providers and prompts
export const TestSuiteSchema = z.object({
  // Optional tags to describe the test suite
  tags: z.record(z.string(), z.string()).optional(),

  // Optional description of what your LLM is trying to do
  description: z.string().optional(),

  // One or more LLM APIs to use
  providers: z.array(ApiProviderSchema),

  // One or more prompt strings
  prompts: z.array(PromptSchema),

  // Optional mapping of provider to prompt display strings.  If not provided,
  // all prompts are used for all providers.
  providerPromptMap: ProviderPromptMapSchema.optional(),
  // Test cases
  tests: z.array(TestCaseSchema).optional(),

  // scenarios
  scenarios: z.array(ScenarioSchema).optional(),

  // Default test case config
  defaultTest: TestCaseSchema.partial().optional(),

  // Nunjucks filters
  nunjucksFilters: NunjucksFilterMapSchema.optional(),

  // Envar overrides
  env: ProviderEnvOverridesSchema.optional(),

  // Metrics to calculate after the eval has been completed
  derivedMetrics: z.array(DerivedMetricSchema).optional(),

  // Extensions that are called at various plugin points
  extensions: z
    .array(
      z
        .string()
        .refine((value) => value.startsWith('file://'), {
          message: 'Extension must start with file://',
        })
        .refine(
          (value) => {
            const parts = value.split(':');
            return parts.length === 3 && parts.every((part) => part.trim() !== '');
          },
          {
            message: 'Extension must be of the form file://path/to/file.py:function_name',
          },
        )
        .refine(
          (value) => {
            const parts = value.split(':');
            return (
              (parts[1].endsWith('.py') || isJavascriptFile(parts[1])) &&
              (parts.length === 3 || parts.length === 2)
            );
          },
          {
            message:
              'Extension must be a python (.py) or javascript (.js, .ts, .mjs, .cjs, etc.) file followed by a colon and function name',
          },
        ),
    )
    .optional(),

  // Redteam configuration - used only when generating redteam tests
  redteam: z.custom<RedteamFileConfig>().optional(),
});

export type TestSuite = z.infer<typeof TestSuiteSchema>;

// TestSuiteConfig = Test Suite, but before everything is parsed and resolved.  Providers are just strings, prompts are filepaths, tests can be filepath or inline.
export const TestSuiteConfigSchema = z.object({
  // Optional tags to describe the test suite
  tags: z.record(z.string(), z.string()).optional(),

  // Optional description of what you're trying to test
  description: z.string().optional(),

  // One or more LLM APIs to use, for example: openai:gpt-4o-mini, openai:gpt-4o, localai:chat:vicuna
  providers: ProvidersSchema,

  // One or more prompt files to load
  prompts: z.union([
    z.string(),
    z.array(
      z.union([
        z.string(),
        z.object({
          id: z.string(),
          label: z.string().optional(),
          raw: z.string().optional(),
        }),
        PromptSchema,
      ]),
    ),
    z.record(z.string(), z.string()),
  ]),

  // Path to a test file, OR list of LLM prompt variations (aka "test case")
  tests: z.union([z.string(), z.array(z.union([z.string(), TestCaseSchema]))]).optional(),

  // Scenarios, groupings of data and tests to be evaluated
  scenarios: z.array(z.union([z.string(), ScenarioSchema])).optional(),

  // Sets the default properties for each test case. Useful for setting an assertion, on all test cases, for example.
  defaultTest: TestCaseSchema.partial().omit({ description: true }).optional(),

  // Path to write output. Writes to console/web viewer if not set.
  outputPath: z.union([z.string(), z.array(z.string())]).optional(),

  // Determines whether or not sharing is enabled.
  sharing: z
    .union([
      z.boolean(),
      z.object({
        apiBaseUrl: z.string().optional(),
        appBaseUrl: z.string().optional(),
      }),
    ])
    .optional(),

  // Nunjucks filters
  nunjucksFilters: z.record(z.string(), z.string()).optional(),

  // Envvar overrides
  env: ProviderEnvOverridesSchema.optional(),

  // Metrics to calculate after the eval has been completed
  derivedMetrics: z.array(DerivedMetricSchema).optional(),

  // Extension that is called at various plugin points
  extensions: z.array(z.string()).optional(),

  // Any other information about this configuration.
  metadata: MetadataSchema.optional(),

  // Redteam configuration - used only when generating redteam tests
  redteam: RedteamConfigSchema.optional(),

  // Write results to disk so they can be viewed in web viewer
  writeLatestResults: z.boolean().optional(),
});

export type TestSuiteConfig = z.infer<typeof TestSuiteConfigSchema>;
export const UnifiedConfigSchema = TestSuiteConfigSchema.extend({
  evaluateOptions: EvaluateOptionsSchema.optional(),
  commandLineOptions: CommandLineOptionsSchema.partial().optional(),
  providers: ProvidersSchema.optional(),
  targets: ProvidersSchema.optional(),
})
  .refine(
    (data) => {
      const hasTargets = Boolean(data.targets);
      const hasProviders = Boolean(data.providers);
      return (hasTargets && !hasProviders) || (!hasTargets && hasProviders);
    },
    {
      message: "Exactly one of 'targets' or 'providers' must be provided, but not both",
    },
  )
  .transform((data) => {
    if (data.targets && !data.providers) {
      data.providers = data.targets;
      delete data.targets;
    }
    return data;
  });

export type UnifiedConfig = z.infer<typeof UnifiedConfigSchema>;

export interface EvalWithMetadata {
  id: string;
  date: Date;
  config: Partial<UnifiedConfig>;
  results: EvaluateSummaryV3;
  description?: string;
}

// node.js package interface
export type EvaluateTestSuite = {
  prompts: (string | object | PromptFunction)[];
  writeLatestResults?: boolean;
} & Omit<TestSuiteConfig, 'prompts'>;

export type EvaluateTestSuiteWithEvaluateOptions = EvaluateTestSuite & {
  evaluateOptions: EvaluateOptions;
};

export interface SharedResults {
  data: ResultsFile;
}

// promptfoo's internal results format
export interface ResultsFile {
  version: number;
  createdAt: string;
  results: EvaluateSummaryV3 | EvaluateSummaryV2;
  config: Partial<UnifiedConfig>;
  author: string | null;
  prompts?: CompletedPrompt[];
  // Included by readResult() in util.
  datasetId?: string | null;
}

// The eval results list returned by the server and used for the eval picker
export interface ResultLightweight {
  evalId: string;
  datasetId: string | null;
  createdAt: number;
  description: string | null;
  numTests: number;
  isRedteam?: boolean;
}

export type ResultLightweightWithLabel = ResultLightweight & { label: string };

// File exported as --output option
export interface OutputFile {
  evalId: string | null;
  results: EvaluateSummaryV3 | EvaluateSummaryV2;
  config: Partial<UnifiedConfig>;
  shareableUrl: string | null;
}

// Live eval job state
export interface Job {
  evalId: string | null;
  status: 'in-progress' | 'complete' | 'error';
  progress: number;
  total: number;
  result: EvaluateSummaryV3 | EvaluateSummaryV2 | null;
  logs: string[];
}

// used for writing eval results
export const OutputFileExtension = z.enum(['csv', 'html', 'json', 'jsonl', 'txt', 'yaml', 'yml']);
export type OutputFileExtension = z.infer<typeof OutputFileExtension>;

export interface LoadApiProviderContext {
  options?: ProviderOptions;
  basePath?: string;
  env?: EnvOverrides;
}<|MERGE_RESOLUTION|>--- conflicted
+++ resolved
@@ -365,11 +365,7 @@
   'equals',
   'factuality',
   'g-eval',
-<<<<<<< HEAD
-  'guardrail',
-=======
   'guardrails',
->>>>>>> 8d13ba18
   'icontains-all',
   'icontains-any',
   'icontains',
