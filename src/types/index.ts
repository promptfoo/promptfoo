// Note: This file is in the process of being deconstructed into `types/` and `validators/`
// Right now Zod and pure types are mixed together!
import { z } from 'zod';
import type {
  PluginConfig,
  RedteamAssertionTypes,
  RedteamFileConfig,
  StrategyConfig,
} from '../redteam/types';
import type { EnvOverrides } from '../types/env';
import { ProviderEnvOverridesSchema } from '../types/env';
import { TokenUsageSchema } from '../types/shared';
import { isJavascriptFile, JAVASCRIPT_EXTENSIONS } from '../util/fileExtensions';
import { PromptConfigSchema, PromptSchema } from '../validators/prompts';
import { ApiProviderSchema, ProviderOptionsSchema, ProvidersSchema } from '../validators/providers';
import { RedteamConfigSchema } from '../validators/redteam';
import { NunjucksFilterMapSchema } from '../validators/shared';
import type { Prompt, PromptFunction } from './prompts';
import type { ApiProvider, ProviderOptions, ProviderResponse } from './providers';
import type { NunjucksFilterMap, TokenUsage } from './shared';

export * from './prompts';
export * from './providers';
export * from '../redteam/types';
export * from './shared';

export type { EnvOverrides };

export const CommandLineOptionsSchema = z.object({
  // Shared with TestSuite
  description: z.string().optional(),
  prompts: z.array(z.string()).optional(),
  providers: z.array(z.string()),
  output: z.array(z.string()),

  // Shared with EvaluateOptions
  maxConcurrency: z.coerce.number().int().positive().optional(),
  repeat: z.coerce.number().int().positive().optional(),
  delay: z.coerce.number().int().nonnegative().default(0),

  // Command line only
  vars: z.string().optional(),
  tests: z.string().optional(),
  config: z.array(z.string()).optional(),
  assertions: z.string().optional(),
  modelOutputs: z.string().optional(),
  verbose: z.boolean().optional(),
  grader: z.string().optional(),
  tableCellMaxLength: z.coerce.number().int().positive().optional(),
  write: z.boolean().optional(),
  cache: z.boolean().optional(),
  table: z.boolean().optional(),
  share: z.boolean().optional(),
  progressBar: z.boolean().optional(),
  watch: z.boolean().optional(),
  filterErrorsOnly: z.string().optional(),
  filterFailing: z.string().optional(),
  filterFirstN: z.coerce.number().int().positive().optional(),
  filterMetadata: z.string().optional(),
  filterPattern: z.string().optional(),
  filterProviders: z.string().optional(),
  filterSample: z.coerce.number().int().positive().optional(),
  filterTargets: z.string().optional(),
  var: z.record(z.string()).optional(),

  generateSuggestions: z.boolean().optional(),
  promptPrefix: z.string().optional(),
  promptSuffix: z.string().optional(),

  envPath: z.string().optional(),
});

export type CommandLineOptions = z.infer<typeof CommandLineOptionsSchema>;

export interface CsvRow {
  [key: string]: string;
}

export type VarMapping = Record<string, string>;

const GradingConfigSchema = z.object({
  rubricPrompt: z
    .union([
      z.string(),
      z.array(z.string()),
      z.array(
        z.object({
          role: z.string(),
          content: z.string(),
        }),
      ),
    ])
    .optional(),
  provider: z
    .union([z.string(), z.any(), z.record(z.string(), z.union([z.string(), z.any()])).optional()])
    .optional(),
  factuality: z
    .object({
      subset: z.number().optional(),
      superset: z.number().optional(),
      agree: z.number().optional(),
      disagree: z.number().optional(),
      differButFactual: z.number().optional(),
    })
    .optional(),
});

export type GradingConfig = z.infer<typeof GradingConfigSchema>;

export const OutputConfigSchema = z.object({
  /**
   * @deprecated in > 0.38.0. Use `transform` instead.
   */
  postprocess: z.string().optional(),
  transform: z.string().optional(),
  transformVars: z.string().optional(),

  // The name of the variable to store the output of this test case
  storeOutputAs: z.string().optional(),
});

export type OutputConfig = z.infer<typeof OutputConfigSchema>;

export type EvalConversations = Record<
  string,
  { prompt: string | object; input: string; output: string | object; metadata?: object }[]
>;

export type EvalRegisters = Record<string, string | object>;

export interface RunEvalOptions {
  provider: ApiProvider;
  prompt: Prompt;
  delay: number;

  test: AtomicTestCase;
  nunjucksFilters?: NunjucksFilterMap;
  evaluateOptions?: EvaluateOptions;

  testIdx: number;
  promptIdx: number;
  repeatIndex: number;

  conversations?: EvalConversations;
  registers?: EvalRegisters;
  isRedteam: boolean;

  // Used by pandamonium, this should never be passed to callApi, it could be a massive object that will break the stack
  allTests?: RunEvalOptions[];
  concurrency?: number;

  /**
   * AbortSignal that can be used to cancel the evaluation
   * This is passed to the provider's callApi function
   */
  abortSignal?: AbortSignal;
}

const EvaluateOptionsSchema = z.object({
  cache: z.boolean().optional(),
  delay: z.number().optional(),
  eventSource: z.string().optional(),
  generateSuggestions: z.boolean().optional(),
  /**
   * @deprecated This option has been removed as of 2024-08-21.
   * @description Use `maxConcurrency: 1` or the CLI option `-j 1` instead to run evaluations serially.
   * @author mldangelo
   */
  interactiveProviders: z.boolean().optional(),
  maxConcurrency: z.number().optional(),
  progressCallback: z
    .function(
      z.tuple([
        z.number(),
        z.number(),
        z.number(),
        z.custom<RunEvalOptions>(),
        z.custom<PromptMetrics>(),
      ]),
      z.void(),
    )
    .optional(),
  repeat: z.number().optional(),
  showProgressBar: z.boolean().optional(),
  /**
   * Timeout in milliseconds for each evaluation step. Default is 0 (no timeout).
   */
  timeoutMs: z.number().optional(),
});
export type EvaluateOptions = z.infer<typeof EvaluateOptionsSchema> & { abortSignal?: AbortSignal };

const PromptMetricsSchema = z.object({
  score: z.number(),
  testPassCount: z.number(),
  testFailCount: z.number(),
  testErrorCount: z.number(),
  assertPassCount: z.number(),
  assertFailCount: z.number(),
  totalLatencyMs: z.number(),
  tokenUsage: TokenUsageSchema,
  namedScores: z.record(z.string(), z.number()),
  namedScoresCount: z.record(z.string(), z.number()),
  redteam: z
    .object({
      pluginPassCount: z.record(z.string(), z.number()),
      pluginFailCount: z.record(z.string(), z.number()),
      strategyPassCount: z.record(z.string(), z.number()),
      strategyFailCount: z.record(z.string(), z.number()),
    })
    .optional(),
  cost: z.number(),
});
export type PromptMetrics = z.infer<typeof PromptMetricsSchema>;

// Used for final prompt display
export const CompletedPromptSchema = PromptSchema.extend({
  provider: z.string(),
  metrics: PromptMetricsSchema.optional(),
});

export type CompletedPrompt = z.infer<typeof CompletedPromptSchema>;

// Used when building prompts index from files.
export interface PromptWithMetadata {
  id: string;
  prompt: Prompt;
  recentEvalDate: Date;
  recentEvalId: string;
  evals: {
    id: string;
    datasetId: string;
    metrics: CompletedPrompt['metrics'];
  }[];
  count: number;
}

// The server returns ISO formatted strings for dates, so we need to adjust the type here
export type ServerPromptWithMetadata = Omit<PromptWithMetadata, 'recentEvalDate'> & {
  recentEvalDate: string;
};

export enum ResultFailureReason {
  // The test passed, or we don't know exactly why the test case failed.
  NONE = 0,
  // The test case failed because an assertion rejected it.
  ASSERT = 1,
  // Test case failed due to some other error.
  ERROR = 2,
}

export interface EvaluateResult {
  id?: string; // on the new version 2, this is stored per-result
  description?: string; // on the new version 2, this is stored per-result // FIXME(ian): The EvalResult model doesn't pass this through, but that's ok since we can use testCase.description?
  promptIdx: number; // on the new version 2, this is stored per-result
  testIdx: number; // on the new version 2, this is stored per-result
  testCase: AtomicTestCase; // on the new version 2, this is stored per-result
  promptId: string; // on the new version 2, this is stored per-result
  provider: Pick<ProviderOptions, 'id' | 'label'>;
  prompt: Prompt;
  vars: Vars;
  response?: ProviderResponse;
  error?: string | null;
  failureReason: ResultFailureReason;
  success: boolean;
  score: number;
  latencyMs: number;
  gradingResult?: GradingResult | null;
  namedScores: Record<string, number>;
  cost?: number;
  metadata?: Record<string, any>;
  tokenUsage?: Required<TokenUsage>;
}

export interface EvaluateTableOutput {
  cost: number;
  failureReason: ResultFailureReason;
  gradingResult?: GradingResult | null;
  id: string;
  latencyMs: number;
  metadata?: Record<string, any>;
  namedScores: Record<string, number>;
  pass: boolean;
  prompt: string;
  provider?: string;
  response?: ProviderResponse;
  score: number;
  testCase: AtomicTestCase;
  text: string;
  tokenUsage?: Partial<TokenUsage>;
  audio?: {
    id?: string;
    expiresAt?: number;
    data?: string; // base64 encoded audio data
    transcript?: string;
    format?: string;
  };
}

export interface EvaluateTableRow {
  description?: string;
  outputs: EvaluateTableOutput[];
  vars: string[];
  test: AtomicTestCase;
  testIdx: number;
}

export interface EvaluateTable {
  head: {
    prompts: CompletedPrompt[];
    vars: string[];
  };
  body: EvaluateTableRow[];
}

export interface EvaluateStats {
  successes: number;
  failures: number;
  errors: number;
  tokenUsage: Required<TokenUsage>;
}

export interface EvaluateSummaryV3 {
  version: 3;
  timestamp: string;
  results: EvaluateResult[];
  prompts: CompletedPrompt[];
  stats: EvaluateStats;
}

export interface EvaluateSummaryV2 {
  version: number;
  timestamp: string;
  results: EvaluateResult[];
  table: EvaluateTable;
  stats: EvaluateStats;
}

export interface ResultSuggestion {
  type: string;
  action: 'replace-prompt' | 'pre-filter' | 'post-filter' | 'note';
  value: string;
}

export interface GradingResult {
  // Whether the test passed or failed
  pass: boolean;

  // Test score, typically between 0 and 1
  score: number;

  // Plain text reason for the result
  reason: string;

  // Map of labeled metrics to values
  namedScores?: Record<string, number>;

  // Record of tokens usage for this assertion
  tokensUsed?: TokenUsage;

  // List of results for each component of the assertion
  componentResults?: GradingResult[];

  // The assertion that was evaluated
  assertion?: Assertion | null;

  // User comment
  comment?: string;

  // Actions for the user to take
  suggestions?: ResultSuggestion[];

  // Additional info
  metadata?: {
    pluginId?: string;
    strategyId?: string;
    [key: string]: any;
  };
}

export function isGradingResult(result: any): result is GradingResult {
  return (
    typeof result === 'object' &&
    result !== null &&
    typeof result.pass === 'boolean' &&
    typeof result.score === 'number' &&
    typeof result.reason === 'string' &&
    (typeof result.namedScores === 'undefined' || typeof result.namedScores === 'object') &&
    (typeof result.tokensUsed === 'undefined' || typeof result.tokensUsed === 'object') &&
    (typeof result.componentResults === 'undefined' || Array.isArray(result.componentResults)) &&
    (typeof result.assertion === 'undefined' ||
      result.assertion === null ||
      typeof result.assertion === 'object') &&
    (typeof result.comment === 'undefined' || typeof result.comment === 'string')
  );
}

export const BaseAssertionTypesSchema = z.enum([
  'answer-relevance',
  'bleu',
  'classifier',
  'contains',
  'contains-all',
  'contains-any',
  'contains-json',
  'contains-sql',
  'contains-xml',
  'context-faithfulness',
  'context-recall',
  'context-relevance',
  'cost',
  'equals',
  'factuality',
  'g-eval',
  'gleu',
  'guardrails',
  'icontains',
  'icontains-all',
  'icontains-any',
  'is-json',
  'is-refusal',
  'is-sql',
  'is-valid-function-call',
  'is-valid-openai-function-call',
  'is-valid-openai-tools-call',
  'is-xml',
  'javascript',
  'latency',
  'levenshtein',
  'llm-rubric',
<<<<<<< HEAD
  'pi',
=======
  'meteor',
>>>>>>> 2312c69e
  'model-graded-closedqa',
  'model-graded-factuality',
  'moderation',
  'perplexity',
  'perplexity-score',
  'python',
  'regex',
  'rouge-n',
  'similar',
  'starts-with',
  'webhook',
]);

export type BaseAssertionTypes = z.infer<typeof BaseAssertionTypesSchema>;

type NotPrefixed<T extends string> = `not-${T}`;

// The 'human' assertion type is added via the web UI to allow manual grading.
// The 'select-best' assertion type compares all variations for a given test case
// and selects the highest scoring one after all other assertions have completed.
export type SpecialAssertionTypes = 'select-best' | 'human';

export const SpecialAssertionTypesSchema = z.enum(['select-best', 'human']);

export const NotPrefixedAssertionTypesSchema = BaseAssertionTypesSchema.transform(
  (baseType) => `not-${baseType}` as NotPrefixed<BaseAssertionTypes>,
);

export const AssertionTypeSchema = z.union([
  BaseAssertionTypesSchema,
  NotPrefixedAssertionTypesSchema,
  SpecialAssertionTypesSchema,
  z.custom<RedteamAssertionTypes>(),
]);

export type AssertionType = z.infer<typeof AssertionTypeSchema>;

const AssertionSetSchema = z.object({
  type: z.literal('assert-set'),
  // Sub assertions to be run for this assertion set
  assert: z.array(z.lazy(() => AssertionSchema)), // eslint-disable-line @typescript-eslint/no-use-before-define
  // The weight of this assertion compared to other assertions in the test case. Defaults to 1.
  weight: z.number().optional(),
  // Tag this assertion result as a named metric
  metric: z.string().optional(),
  // The required score for this assert set. If not provided, the test case is graded pass/fail.
  threshold: z.number().optional(),

  // An external mapping of arbitrary strings to values that is defined
  // for every assertion in the set and passed into each assert
  config: z.record(z.string(), z.any()).optional(),
});

export type AssertionSet = z.infer<typeof AssertionSetSchema>;

// TODO(ian): maybe Assertion should support {type: config} to make the yaml cleaner
export const AssertionSchema = z.object({
  // Type of assertion
  type: AssertionTypeSchema,

  // The expected value, if applicable
  value: z.custom<AssertionValue>().optional(),

  // An external mapping of arbitrary strings to values that is passed
  // to the assertion for custom asserts
  config: z.record(z.string(), z.any()).optional(),

  // The threshold value, only applicable for similarity (cosine distance)
  threshold: z.number().optional(),

  // The weight of this assertion compared to other assertions in the test case. Defaults to 1.
  weight: z.number().optional(),

  // Some assertions (similarity, llm-rubric) require an LLM provider
  provider: z.custom<GradingConfig['provider']>().optional(),

  // Override the grading rubric
  rubricPrompt: z.custom<GradingConfig['rubricPrompt']>().optional(),

  // Tag this assertion result as a named metric
  metric: z.string().optional(),

  // Process the output before running the assertion
  transform: z.string().optional(),
});

export type Assertion = z.infer<typeof AssertionSchema>;

export interface AssertionValueFunctionContext {
  prompt: string | undefined;
  vars: Record<string, string | object>;
  test: AtomicTestCase<Record<string, string | object>>;
  logProbs: number[] | undefined;
  config?: Record<string, any>;
  provider: ApiProvider | undefined;
  providerResponse: ProviderResponse | undefined;
}

export type AssertionValueFunction = (
  output: string,
  context: AssertionValueFunctionContext,
) => AssertionValueFunctionResult | Promise<AssertionValueFunctionResult>;

export type AssertionValue = string | string[] | object | AssertionValueFunction;

export type AssertionValueFunctionResult = boolean | number | GradingResult;

export interface AssertionParams {
  assertion: Assertion;
  baseType: AssertionType;
  context: AssertionValueFunctionContext;
  cost?: number;
  inverse: boolean;
  logProbs?: number[];
  latencyMs?: number;
  output: string | object;
  outputString: string;
  prompt?: string;
  provider?: ApiProvider;
  providerResponse: ProviderResponse;
  renderedValue?: AssertionValue;
  test: AtomicTestCase;
  valueFromScript?: string | boolean | number | GradingResult | object;
}

// Used when building prompts index from files.
export const TestCasesWithMetadataPromptSchema = z.object({
  prompt: CompletedPromptSchema,
  id: z.string(),
  evalId: z.string(),
});

export type TestCasesWithMetadataPrompt = z.infer<typeof TestCasesWithMetadataPromptSchema>;

const ProviderPromptMapSchema = z.record(
  z.string(),
  z.union([z.string().transform((value) => [value]), z.array(z.string())]),
);

// Metadata is a key-value store for arbitrary data
const MetadataSchema = z.record(z.string(), z.any());

export const VarsSchema = z.record(
  z.union([
    z.string(),
    z.number(),
    z.boolean(),
    z.array(z.union([z.string(), z.number(), z.boolean()])),
    z.record(z.string(), z.any()),
    z.array(z.any()),
  ]),
);

export type Vars = z.infer<typeof VarsSchema>;

export type ScoringFunction = (
  namedScores: Record<string, number>,
  context?: {
    threshold?: number;
    parentAssertionSet?: {
      index: number;
      assertionSet: AssertionSet;
    };
    componentResults?: GradingResult[];
    tokensUsed?: {
      total: number;
      prompt: number;
      completion: number;
    };
  },
) => Promise<GradingResult> | GradingResult;

// Each test case is graded pass/fail with a score.  A test case represents a unique input to the LLM after substituting `vars` in the prompt.
// HEADS UP: When you add a property here, you probably need to load it from `defaultTest` in evaluator.ts.
export const TestCaseSchema = z.object({
  // Optional description of what you're testing
  description: z.string().optional(),

  // Key-value pairs to substitute in the prompt
  vars: VarsSchema.optional(),

  // Override the provider.
  provider: z.union([z.string(), ProviderOptionsSchema, ApiProviderSchema]).optional(),

  // Output related from running values in Vars with provider. Having this value would skip running the prompt through the provider, and go straight to the assertions
  providerOutput: z.union([z.string(), z.object({})]).optional(),

  // Optional list of automatic checks to run on the LLM output
  assert: z.array(z.union([AssertionSetSchema, AssertionSchema])).optional(),

  // Optional scoring function to run on the LLM output
  assertScoringFunction: z
    .union([
      z
        .string()
        .regex(new RegExp(`^file://.*\\.(${JAVASCRIPT_EXTENSIONS.join('|')}|py)(?::[\\w.]+)?$`)),
      z.custom<ScoringFunction>(),
    ])
    .optional(),

  // Additional configuration settings for the prompt
  options: z
    .intersection(
      z.intersection(PromptConfigSchema, OutputConfigSchema),
      z.intersection(
        GradingConfigSchema,
        z.object({
          // If true, do not expand arrays of variables into multiple eval cases.
          disableVarExpansion: z.boolean().optional(),
          // If true, do not include an implicit `_conversation` variable in the prompt.
          disableConversationVar: z.boolean().optional(),
          // If true, run this without concurrency no matter what
          runSerially: z.boolean().optional(),
        }),
      ),
    )
    .optional(),

  // The required score for this test case.  If not provided, the test case is graded pass/fail.
  threshold: z.number().optional(),

  metadata: z
    .intersection(
      MetadataSchema,
      z.object({
        pluginConfig: z.custom<PluginConfig>().optional(),
        strategyConfig: z.custom<StrategyConfig>().optional(),
      }),
    )
    .optional(),
});

// eslint-disable-next-line @typescript-eslint/no-unused-vars
export type TestCase<vars = Record<string, string | string[] | object>> = z.infer<
  typeof TestCaseSchema
>;

export type TestCaseWithPlugin = TestCase & { metadata: { pluginId: string } };

export const TestCaseWithVarsFileSchema = TestCaseSchema.extend({
  vars: z.union([VarsSchema, z.string(), z.array(z.string())]).optional(),
});

export type TestCaseWithVarsFile = z.infer<typeof TestCaseWithVarsFileSchema>;

export const TestCasesWithMetadataSchema = z.object({
  id: z.string(),
  testCases: z.union([z.string(), z.array(z.union([z.string(), TestCaseSchema]))]),
  recentEvalDate: z.date(),
  recentEvalId: z.string(),
  count: z.number(),
  prompts: z.array(TestCasesWithMetadataPromptSchema),
});

export type TestCasesWithMetadata = z.infer<typeof TestCasesWithMetadataSchema>;

export const ScenarioSchema = z.object({
  // Optional description of what you're testing
  description: z.string().optional(),

  // Default test case config
  config: z.array(TestCaseSchema.partial()),

  // Optional list of automatic checks to run on the LLM output
  tests: z.array(TestCaseSchema),
});

export type Scenario = z.infer<typeof ScenarioSchema>;

// Same as a TestCase, except the `vars` object has been flattened into its final form.
export const AtomicTestCaseSchema = TestCaseSchema.extend({
  vars: z.record(z.union([z.string(), z.object({})])).optional(),
}).strict();

// eslint-disable-next-line @typescript-eslint/no-unused-vars
export type AtomicTestCase<vars = Record<string, string | object>> = z.infer<
  typeof AtomicTestCaseSchema
>;

export const DerivedMetricSchema = z.object({
  // The name of this metric
  name: z.string(),

  // The function to calculate the metric - either a mathematical expression or a function that takes the scores and returns a number
  value: z.union([
    z.string(),
    z
      .function()
      .args(z.record(z.string(), z.number()), z.custom<RunEvalOptions>())
      .returns(z.number()),
  ]),
});
export type DerivedMetric = z.infer<typeof DerivedMetricSchema>;

// The test suite defines the "knobs" that we are tuning in prompt engineering: providers and prompts
export const TestSuiteSchema = z.object({
  // Optional tags to describe the test suite
  tags: z.record(z.string(), z.string()).optional(),

  // Optional description of what your LLM is trying to do
  description: z.string().optional(),

  // One or more LLM APIs to use
  providers: z.array(ApiProviderSchema),

  // One or more prompt strings
  prompts: z.array(PromptSchema),

  // Optional mapping of provider to prompt display strings.  If not provided,
  // all prompts are used for all providers.
  providerPromptMap: ProviderPromptMapSchema.optional(),
  // Test cases
  tests: z.array(TestCaseSchema).optional(),

  // scenarios
  scenarios: z.array(ScenarioSchema).optional(),

  // Default test case config
  defaultTest: TestCaseSchema.partial().optional(),

  // Nunjucks filters
  nunjucksFilters: NunjucksFilterMapSchema.optional(),

  // Envar overrides
  env: ProviderEnvOverridesSchema.optional(),

  // Metrics to calculate after the eval has been completed
  derivedMetrics: z.array(DerivedMetricSchema).optional(),

  // Extensions that are called at various plugin points
  extensions: z
    .array(
      z
        .string()
        .refine((value) => value.startsWith('file://'), {
          message: 'Extension must start with file://',
        })
        .refine(
          (value) => {
            const parts = value.split(':');
            return parts.length === 3 && parts.every((part) => part.trim() !== '');
          },
          {
            message: 'Extension must be of the form file://path/to/file.py:function_name',
          },
        )
        .refine(
          (value) => {
            const parts = value.split(':');
            return (
              (parts[1].endsWith('.py') || isJavascriptFile(parts[1])) &&
              (parts.length === 3 || parts.length === 2)
            );
          },
          {
            message:
              'Extension must be a python (.py) or javascript (.js, .ts, .mjs, .cjs, etc.) file followed by a colon and function name',
          },
        ),
    )
    .nullable()
    .optional(),

  // Redteam configuration - used only when generating redteam tests
  redteam: z.custom<RedteamFileConfig>().optional(),
});

export type TestSuite = z.infer<typeof TestSuiteSchema>;

// TestSuiteConfig = Test Suite, but before everything is parsed and resolved.  Providers are just strings, prompts are filepaths, tests can be filepath or inline.
export const TestSuiteConfigSchema = z.object({
  // Optional tags to describe the test suite
  tags: z.record(z.string(), z.string()).optional(),

  // Optional description of what you're trying to test
  description: z.string().optional(),

  // One or more LLM APIs to use, for example: openai:gpt-4o-mini, openai:gpt-4o, localai:chat:vicuna
  providers: ProvidersSchema,

  // One or more prompt files to load
  prompts: z.union([
    z.string(),
    z.array(
      z.union([
        z.string(),
        z.object({
          id: z.string(),
          label: z.string().optional(),
          raw: z.string().optional(),
        }),
        PromptSchema,
      ]),
    ),
    z.record(z.string(), z.string()),
  ]),

  // Path to a test file, OR list of LLM prompt variations (aka "test case")
  tests: z.union([z.string(), z.array(z.union([z.string(), TestCaseSchema]))]).optional(),

  // Scenarios, groupings of data and tests to be evaluated
  scenarios: z.array(z.union([z.string(), ScenarioSchema])).optional(),

  // Sets the default properties for each test case. Useful for setting an assertion, on all test cases, for example.
  defaultTest: TestCaseSchema.partial().omit({ description: true }).optional(),

  // Path to write output. Writes to console/web viewer if not set.
  outputPath: z.union([z.string(), z.array(z.string())]).optional(),

  // Determines whether or not sharing is enabled.
  sharing: z
    .union([
      z.boolean(),
      z.object({
        apiBaseUrl: z.string().optional(),
        appBaseUrl: z.string().optional(),
      }),
    ])
    .optional(),

  // Nunjucks filters
  nunjucksFilters: z.record(z.string(), z.string()).optional(),

  // Envvar overrides
  env: z
    .union([
      ProviderEnvOverridesSchema,
      z.record(
        z.string(),
        z.union([
          z.string(),
          z.number().transform((n) => String(n)),
          z.boolean().transform((b) => String(b)),
        ]),
      ),
    ])
    .optional(),

  // Metrics to calculate after the eval has been completed
  derivedMetrics: z.array(DerivedMetricSchema).optional(),

  // Extension that is called at various plugin points
  extensions: z.array(z.string()).nullable().optional(),

  // Any other information about this configuration.
  metadata: MetadataSchema.optional(),

  // Redteam configuration - used only when generating redteam tests
  redteam: RedteamConfigSchema.optional(),

  // Write results to disk so they can be viewed in web viewer
  writeLatestResults: z.boolean().optional(),
});

export type TestSuiteConfig = z.infer<typeof TestSuiteConfigSchema>;

export const UnifiedConfigSchema = TestSuiteConfigSchema.extend({
  evaluateOptions: EvaluateOptionsSchema.optional(),
  commandLineOptions: CommandLineOptionsSchema.partial().optional(),
  providers: ProvidersSchema.optional(),
  targets: ProvidersSchema.optional(),
})
  .refine(
    (data) => {
      const hasTargets = Boolean(data.targets);
      const hasProviders = Boolean(data.providers);
      return (hasTargets && !hasProviders) || (!hasTargets && hasProviders);
    },
    {
      message: "Exactly one of 'targets' or 'providers' must be provided, but not both",
    },
  )
  .transform((data) => {
    if (data.targets && !data.providers) {
      data.providers = data.targets;
      delete data.targets;
    }

    // Handle null extensions, undefined extensions, or empty arrays by deleting the field
    if (
      data.extensions === null ||
      data.extensions === undefined ||
      (Array.isArray(data.extensions) && data.extensions.length === 0)
    ) {
      delete data.extensions;
    }

    return data;
  });

export type UnifiedConfig = z.infer<typeof UnifiedConfigSchema>;

export interface EvalWithMetadata {
  id: string;
  date: Date;
  config: Partial<UnifiedConfig>;
  results: EvaluateSummaryV3;
  description?: string;
}

// node.js package interface
export type EvaluateTestSuite = {
  prompts: (string | object | PromptFunction)[];
  writeLatestResults?: boolean;
} & Omit<TestSuiteConfig, 'prompts'>;

export type EvaluateTestSuiteWithEvaluateOptions = EvaluateTestSuite & {
  evaluateOptions: EvaluateOptions;
};

export interface SharedResults {
  data: ResultsFile;
}

// promptfoo's internal results format
export interface ResultsFile {
  version: number;
  createdAt: string;
  results: EvaluateSummaryV3 | EvaluateSummaryV2;
  config: Partial<UnifiedConfig>;
  author: string | null;
  prompts?: CompletedPrompt[];
  // Included by readResult() in util.
  datasetId?: string | null;
}

// The eval results list returned by the server and used for the eval picker
export interface ResultLightweight {
  evalId: string;
  datasetId: string | null;
  createdAt: number;
  description: string | null;
  numTests: number;
  isRedteam?: boolean;
}

export type ResultLightweightWithLabel = ResultLightweight & { label: string };

export type EvalSummary = ResultLightweightWithLabel & { passRate: number };

// File exported as --output option
export interface OutputFile {
  evalId: string | null;
  results: EvaluateSummaryV3 | EvaluateSummaryV2;
  config: Partial<UnifiedConfig>;
  shareableUrl: string | null;
}

// Live eval job state
export interface Job {
  evalId: string | null;
  status: 'in-progress' | 'complete' | 'error';
  progress: number;
  total: number;
  result: EvaluateSummaryV3 | EvaluateSummaryV2 | null;
  logs: string[];
}

// used for writing eval results
export const OutputFileExtension = z.enum(['csv', 'html', 'json', 'jsonl', 'txt', 'yaml', 'yml']);
export type OutputFileExtension = z.infer<typeof OutputFileExtension>;

export interface LoadApiProviderContext {
  options?: ProviderOptions;
  basePath?: string;
  env?: EnvOverrides;
}<|MERGE_RESOLUTION|>--- conflicted
+++ resolved
@@ -427,11 +427,8 @@
   'latency',
   'levenshtein',
   'llm-rubric',
-<<<<<<< HEAD
   'pi',
-=======
   'meteor',
->>>>>>> 2312c69e
   'model-graded-closedqa',
   'model-graded-factuality',
   'moderation',
