--- conflicted
+++ resolved
@@ -1,6 +1,7 @@
 // Note: This file is in the process of being deconstructed into `types/` and `validators/`
 // Right now Zod and pure types are mixed together!
 import { z } from 'zod';
+
 import type {
   PluginConfig,
   RedteamAssertionTypes,
@@ -8,7 +9,10 @@
   StrategyConfig,
 } from '../redteam/types';
 import { isJavascriptFile } from '../util/file';
-import { PromptConfigSchema, PromptSchema } from '../validators/prompts';
+import {
+  PromptConfigSchema,
+  PromptSchema,
+} from '../validators/prompts';
 import {
   ApiProviderSchema,
   ProviderEnvOverridesSchema,
@@ -16,11 +20,24 @@
   ProvidersSchema,
 } from '../validators/providers';
 import { RedteamConfigSchema } from '../validators/redteam';
-import { NunjucksFilterMapSchema, TokenUsageSchema } from '../validators/shared';
+import {
+  NunjucksFilterMapSchema,
+  TokenUsageSchema,
+} from '../validators/shared';
 import type { EnvOverrides } from './env';
-import type { Prompt, PromptFunction } from './prompts';
-import type { ApiProvider, ProviderOptions, ProviderResponse } from './providers';
-import type { NunjucksFilterMap, TokenUsage } from './shared';
+import type {
+  Prompt,
+  PromptFunction,
+} from './prompts';
+import type {
+  ApiProvider,
+  ProviderOptions,
+  ProviderResponse,
+} from './providers';
+import type {
+  NunjucksFilterMap,
+  TokenUsage,
+} from './shared';
 
 export * from './prompts';
 export * from './providers';
@@ -365,11 +382,7 @@
   'equals',
   'factuality',
   'g-eval',
-<<<<<<< HEAD
-  'guardrail',
-=======
   'guardrails',
->>>>>>> 8d13ba18
   'icontains-all',
   'icontains-any',
   'icontains',
