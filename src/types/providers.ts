import type winston from 'winston';

import type { EnvOverrides } from './env';
import type { Prompt } from './prompts';
import type { NunjucksFilterMap, TokenUsage } from './shared';

export type { TokenUsage } from './shared';
export type ProviderId = string;
export type ProviderLabel = string;
export type ProviderFunction = ApiProvider['callApi'];
export type ProviderOptionsMap = Record<ProviderId, ProviderOptions>;

export type ProviderType = 'embedding' | 'classification' | 'text' | 'moderation';

export type ProviderTypeMap = Partial<Record<ProviderType, string | ProviderOptions | ApiProvider>>;

// Local interface to avoid circular dependency with src/types/index.ts
interface AtomicTestCase {
  description?: string;
  vars?: Record<string, string | object>;
  providerResponse?: ProviderResponse;
  tokenUsage?: TokenUsage;
  success?: boolean;
  score?: number;
  failureReason?: string;
  metadata?: Record<string, any>;
  options?: Record<string, any>;
}
export interface ProviderModerationResponse {
  error?: string;
  flags?: ModerationFlag[];
}

export interface ModerationFlag {
  code: string;
  description: string;
  confidence: number;
}

export interface ProviderOptions {
  id?: ProviderId;
  label?: ProviderLabel;
  config?: any;
  prompts?: string[];
  transform?: string;
  delay?: number;
  env?: EnvOverrides;
}

export interface CallApiContextParams {
  filters?: NunjucksFilterMap;
  getCache?: any;
  logger?: winston.Logger;
  originalProvider?: ApiProvider;
  prompt: Prompt;
  vars: Record<string, string | object>;
  debug?: boolean;
  // This was added so we have access to the grader inside the provider.
  // Vars and prompts should be access using the arguments above.
  test?: AtomicTestCase;
  bustCache?: boolean;

  // W3C Trace Context headers
  traceparent?: string; // Format: version-trace-id-parent-id-trace-flags
  tracestate?: string; // Optional vendor-specific trace state

  // Evaluation metadata (for manual correlation if needed)
  evaluationId?: string;
  testCaseId?: string;
  repeatIndex?: number;
}

export interface CallApiOptionsParams {
  includeLogProbs?: boolean;
  /**
   * Signal that can be used to abort the request
   */
  abortSignal?: AbortSignal;
}

export interface ApiProvider {
  id: () => string;
  callApi: CallApiFunction;
  callClassificationApi?: (prompt: string) => Promise<ProviderClassificationResponse>;
  callEmbeddingApi?: (input: string) => Promise<ProviderEmbeddingResponse>;
  config?: any;
  delay?: number;
  getSessionId?: () => string;
  label?: ProviderLabel;
  transform?: string;
  toJSON?: () => any;
  /**
   * Cleanup method called when a provider call is aborted (e.g., due to timeout)
   * Providers should implement this to clean up any resources they might have
   * allocated, such as file handles, network connections, etc.
   */
  cleanup?: () => void | Promise<void>;
}

export interface ApiEmbeddingProvider extends ApiProvider {
  callEmbeddingApi: (input: string) => Promise<ProviderEmbeddingResponse>;
}

export interface ApiSimilarityProvider extends ApiProvider {
  callSimilarityApi: (reference: string, input: string) => Promise<ProviderSimilarityResponse>;
}

export interface ApiClassificationProvider extends ApiProvider {
  callClassificationApi: (prompt: string) => Promise<ProviderClassificationResponse>;
}

export interface ApiModerationProvider extends ApiProvider {
  callModerationApi: (prompt: string, response: string) => Promise<ProviderModerationResponse>;
}

export interface GuardrailResponse {
  flaggedInput?: boolean;
  flaggedOutput?: boolean;
  flagged?: boolean;
  reason?: string;
}

export interface ProviderResponse {
  cached?: boolean;
  cost?: number;
  error?: string;
  logProbs?: number[];
  latencyMs?: number;
  metadata?: {
    redteamFinalPrompt?: string;
    http?: {
      status: number;
      statusText: string;
      headers: Record<string, string>;
      requestHeaders?: Record<string, string>;
    };
    [key: string]: any;
  };
  raw?: string | any;
  output?: string | any;
  /**
   * Output after provider-level transform. Used by contextTransform to ensure
   * it operates on provider-normalized output, independent of test transforms.
   */
  providerTransformedOutput?: string | any;
  tokenUsage?: TokenUsage;
  isRefusal?: boolean;
  sessionId?: string;
  guardrails?: GuardrailResponse;
  finishReason?: string;
  audio?: {
    id?: string;
    expiresAt?: number;
    data?: string; // base64 encoded audio data
    transcript?: string;
    format?: string;
  };
}

export interface ProviderEmbeddingResponse {
  cost?: number;
  error?: string;
  embedding?: number[];
  latencyMs?: number;
  tokenUsage?: Partial<TokenUsage>;
  metadata?: {
    transformed?: boolean;
    originalText?: string;
    [key: string]: any;
  };
}

export interface ProviderSimilarityResponse {
  error?: string;
  similarity?: number;
  tokenUsage?: Partial<TokenUsage>;
}

export interface ProviderClassificationResponse {
  error?: string;
  classification?: Record<string, number>;
}

export type FilePath = string;

export type CallApiFunction = {
  (
    prompt: string,
    context?: CallApiContextParams,
    options?: CallApiOptionsParams,
  ): Promise<ProviderResponse>;
  label?: string;
};

export function isApiProvider(provider: any): provider is ApiProvider {
  return (
    typeof provider === 'object' &&
    provider != null &&
    'id' in provider &&
    typeof provider.id === 'function'
  );
}

export function isProviderOptions(provider: any): provider is ProviderOptions {
  return (
    typeof provider === 'object' &&
    provider != null &&
    'id' in provider &&
    typeof provider.id === 'string'
  );
}

export interface ProviderTestResponse {
  testResult: {
    message?: string;
    error?: string;
    changes_needed?: boolean;
    changes_needed_reason?: string;
    changes_needed_suggestions?: string[];
  };
  providerResponse: ProviderResponse;
  unalignedProviderResult?: ProviderResponse;
  redteamProviderResult?: ProviderResponse;
  transformedRequest?: any;
}

/**
 * Interface defining the default providers used by the application
 */
export interface DefaultProviders {
  embeddingProvider: ApiProvider;
  gradingJsonProvider: ApiProvider;
  gradingProvider: ApiProvider;
  llmRubricProvider?: ApiProvider;
  moderationProvider: ApiProvider;
  suggestionsProvider: ApiProvider;
  synthesizeProvider: ApiProvider;
<<<<<<< HEAD
  /**
   * Default provider used to generate adversarial inputs for red teaming.
   * Do not mutate this instance directly at call sites; use the redteam adapter
   * (e.g., getRedteamProvider) to derive per-request variants such as enforceJson.
   */
  redteamProvider?: ApiProvider;
=======
  webSearchProvider?: ApiProvider;
>>>>>>> 873241ee
}<|MERGE_RESOLUTION|>--- conflicted
+++ resolved
@@ -235,14 +235,11 @@
   moderationProvider: ApiProvider;
   suggestionsProvider: ApiProvider;
   synthesizeProvider: ApiProvider;
-<<<<<<< HEAD
+  webSearchProvider?: ApiProvider;
   /**
    * Default provider used to generate adversarial inputs for red teaming.
    * Do not mutate this instance directly at call sites; use the redteam adapter
    * (e.g., getRedteamProvider) to derive per-request variants such as enforceJson.
    */
   redteamProvider?: ApiProvider;
-=======
-  webSearchProvider?: ApiProvider;
->>>>>>> 873241ee
 }