import type winston from 'winston';
import type { EnvOverrides } from './env';
import type { Prompt } from './prompts';
import type { NunjucksFilterMap, TokenUsage } from './shared';

export type ProviderId = string;
export type ProviderLabel = string;
export type ProviderFunction = ApiProvider['callApi'];
export type ProviderOptionsMap = Record<ProviderId, ProviderOptions>;

export type ProviderType = 'embedding' | 'classification' | 'text' | 'moderation';

export type ProviderTypeMap = Partial<Record<ProviderType, string | ProviderOptions | ApiProvider>>;

// Local interface to avoid circular dependency with src/types/index.ts
interface AtomicTestCase {
  description?: string;
  vars?: Record<string, string | object>;
  providerResponse?: ProviderResponse;
  tokenUsage?: TokenUsage;
  success?: boolean;
  score?: number;
  failureReason?: string;
  metadata?: Record<string, any>;
}
export interface ProviderModerationResponse {
  error?: string;
  flags?: ModerationFlag[];
}

export interface ModerationFlag {
  code: string;
  description: string;
  confidence: number;
}

export interface ProviderOptions {
  id?: ProviderId;
  label?: ProviderLabel;
  config?: any;
  prompts?: string[];
  transform?: string;
  delay?: number;
  env?: EnvOverrides;
}

export interface CallApiContextParams {
  filters?: NunjucksFilterMap;
  getCache?: any;
  logger?: winston.Logger;
  originalProvider?: ApiProvider;
  prompt: Prompt;
  vars: Record<string, string | object>;
  debug?: boolean;
  // This was added so we have access to the grader inside the provider.
  // Vars and prompts should be access using the arguments above.
  test?: AtomicTestCase;
<<<<<<< HEAD
  ignoreCache?: boolean;
=======
  bustCache?: boolean;
>>>>>>> 9922840e
}

export interface CallApiOptionsParams {
  includeLogProbs?: boolean;
  /**
   * Signal that can be used to abort the request
   */
  abortSignal?: AbortSignal;
}

export interface ApiProvider {
  id: () => string;
  callApi: CallApiFunction;
  callClassificationApi?: (prompt: string) => Promise<ProviderClassificationResponse>;
  callEmbeddingApi?: (input: string) => Promise<ProviderEmbeddingResponse>;
  config?: any;
  delay?: number;
  getSessionId?: () => string;
  label?: ProviderLabel;
  transform?: string;
  toJSON?: () => any;
  /**
   * Cleanup method called when a provider call is aborted (e.g., due to timeout)
   * Providers should implement this to clean up any resources they might have
   * allocated, such as file handles, network connections, etc.
   */
  cleanup?: () => void | Promise<void>;
}

export interface ApiEmbeddingProvider extends ApiProvider {
  callEmbeddingApi: (input: string) => Promise<ProviderEmbeddingResponse>;
}

export interface ApiSimilarityProvider extends ApiProvider {
  callSimilarityApi: (reference: string, input: string) => Promise<ProviderSimilarityResponse>;
}

export interface ApiClassificationProvider extends ApiProvider {
  callClassificationApi: (prompt: string) => Promise<ProviderClassificationResponse>;
}

export interface ApiModerationProvider extends ApiProvider {
  callModerationApi: (prompt: string, response: string) => Promise<ProviderModerationResponse>;
}

export interface GuardrailResponse {
  flaggedInput?: boolean;
  flaggedOutput?: boolean;
  flagged?: boolean;
}

export interface ProviderResponse {
  cached?: boolean;
  cost?: number;
  error?: string;
  logProbs?: number[];
  metadata?: {
    redteamFinalPrompt?: string;
    http?: {
      status: number;
      statusText: string;
      headers: Record<string, string>;
    };
    [key: string]: any;
  };
  raw?: string | any;
  output?: string | any;
  tokenUsage?: TokenUsage;
  isRefusal?: boolean;
  sessionId?: string;
  guardrails?: GuardrailResponse;
  audio?: {
    id?: string;
    expiresAt?: number;
    data?: string; // base64 encoded audio data
    transcript?: string;
    format?: string;
  };
}

export interface ProviderEmbeddingResponse {
  cost?: number;
  error?: string;
  embedding?: number[];
  tokenUsage?: Partial<TokenUsage>;
  metadata?: {
    transformed?: boolean;
    originalText?: string;
    [key: string]: any;
  };
}

export interface ProviderSimilarityResponse {
  error?: string;
  similarity?: number;
  tokenUsage?: Partial<TokenUsage>;
}

export interface ProviderClassificationResponse {
  error?: string;
  classification?: Record<string, number>;
}

export type FilePath = string;

export type CallApiFunction = {
  (
    prompt: string,
    context?: CallApiContextParams,
    options?: CallApiOptionsParams,
  ): Promise<ProviderResponse>;
  label?: string;
};

export function isApiProvider(provider: any): provider is ApiProvider {
  return (
    typeof provider === 'object' &&
    provider != null &&
    'id' in provider &&
    typeof provider.id === 'function'
  );
}

export function isProviderOptions(provider: any): provider is ProviderOptions {
  return (
    typeof provider === 'object' &&
    provider != null &&
    'id' in provider &&
    typeof provider.id === 'string'
  );
}

export interface ProviderTestResponse {
  testResult: {
    error?: string;
    changes_needed?: boolean;
    changes_needed_reason?: string;
    changes_needed_suggestions?: string[];
  };
  providerResponse: ProviderResponse;
  unalignedProviderResult?: ProviderResponse;
  redteamProviderResult?: ProviderResponse;
}

/**
 * Interface defining the default providers used by the application
 */
export interface DefaultProviders {
  embeddingProvider: ApiProvider;
  gradingJsonProvider: ApiProvider;
  gradingProvider: ApiProvider;
  llmRubricProvider?: ApiProvider;
  moderationProvider: ApiProvider;
  suggestionsProvider: ApiProvider;
  synthesizeProvider: ApiProvider;
}<|MERGE_RESOLUTION|>--- conflicted
+++ resolved
@@ -55,11 +55,7 @@
   // This was added so we have access to the grader inside the provider.
   // Vars and prompts should be access using the arguments above.
   test?: AtomicTestCase;
-<<<<<<< HEAD
-  ignoreCache?: boolean;
-=======
   bustCache?: boolean;
->>>>>>> 9922840e
 }
 
 export interface CallApiOptionsParams {
