import Database from 'better-sqlite3';
import crypto from 'crypto';
import dedent from 'dedent';
<<<<<<< HEAD
import fs from 'fs';
import os from 'os';
import path from 'path';
=======
>>>>>>> b23fdcf7
import { getEnvString } from '../envars';
import { fetchWithProxy } from '../fetch';
import logger from '../logger';
import type { TestCase } from '../types';

interface HuggingFaceResponse {
  num_rows_total: number;
  num_rows_per_page: number;
  features: Array<{
    name: string;
    type: {
      dtype: string;
      _type: string;
    };
  }>;
  rows: Array<{
    row: Record<string, string>;
  }>;
}

<<<<<<< HEAD
function getTempDatabasePath(owner: string, repo: string, split: string): string {
  const hash = crypto
    .createHash('sha256')
    .update(`${owner}/${repo}/${split}`)
    .digest('hex')
    .slice(0, 8);

  return path.join(os.tmpdir(), `promptfoo-dataset-${hash}.sqlite`);
}

function parseDatasetPath(path: string): {
=======
export function parseDatasetPath(path: string): {
>>>>>>> b23fdcf7
  owner: string;
  repo: string;
  queryParams: URLSearchParams;
} {
  // Remove the huggingface://datasets/ prefix and split into path and query
  const [pathPart, queryPart] = path.replace('huggingface://datasets/', '').split('?');
  const [owner, repo] = pathPart.split('/');

  // Start with default parameters
  const defaultParams = new URLSearchParams({
    split: 'test',
    config: 'default',
  });

  // Parse user query parameters
  const userParams = new URLSearchParams(queryPart || '');

  // Merge user params into defaults (user params override defaults)
  const queryParams = new URLSearchParams();
  for (const [key, value] of defaultParams) {
    queryParams.set(key, value);
  }
  for (const [key, value] of userParams) {
    queryParams.set(key, value);
  }

  return { owner, repo, queryParams };
}

function createDatabase(
  dbPath: string,
  features: HuggingFaceResponse['features'],
): Database.Database {
  const db = new Database(dbPath);

  // Enable WAL mode for better concurrency
  db.pragma('journal_mode = WAL');

  // Create table with dynamic columns based on dataset features
  const columnDefs = features
    .map((feature) => {
      // Map HuggingFace types to SQLite types
      let sqlType = 'TEXT'; // Default to TEXT
      if (feature.type.dtype === 'int64' || feature.type.dtype === 'int32') {
        sqlType = 'INTEGER';
      } else if (feature.type.dtype === 'float64' || feature.type.dtype === 'float32') {
        sqlType = 'REAL';
      } else if (feature.type.dtype === 'bool') {
        sqlType = 'INTEGER'; // SQLite doesn't have boolean, use INTEGER
      }

      return `"${feature.name}" ${sqlType}`;
    })
    .join(', ');

  // Drop existing table to ensure clean state
  db.exec('DROP TABLE IF EXISTS dataset');

  const createTableSql = `CREATE TABLE dataset (${columnDefs})`;
  logger.debug(`[Huggingface Dataset] Creating table with SQL: ${createTableSql}`);
  db.exec(createTableSql);
  return db;
}

function insertRows(db: Database.Database, rows: Array<Record<string, any>>) {
  if (rows.length === 0) {
    return;
  }

  // Get all possible column names from all rows to handle sparse data
  const columnSet = new Set<string>();
  rows.forEach((row) => {
    Object.keys(row).forEach((key) => columnSet.add(key));
  });
  const columns = Array.from(columnSet);

  logger.debug(`[Huggingface Dataset] Columns found in data: ${columns.join(', ')}`);
  logger.debug(`[Huggingface Dataset] Sample row data: ${JSON.stringify(rows[0], null, 2)}`);

  // Create the insert statement with all possible columns
  const placeholders = columns.map(() => '?').join(', ');
  const insertSql = `INSERT INTO dataset (${columns.map((c) => `"${c}"`).join(', ')}) VALUES (${placeholders})`;
  logger.debug(`[Huggingface Dataset] Insert SQL: ${insertSql}`);

  // Prepare statement outside transaction for better performance
  const stmt = db.prepare(insertSql);

  // Begin transaction
  const insertMany = db.transaction(() => {
    for (const row of rows) {
      // Ensure all columns have values, use NULL for missing ones
      const values = columns.map((col) => {
        const val = row[col];
        if (val === undefined || val === '') {
          return null;
        }
        // Convert objects and arrays to JSON strings
        if (val !== null && typeof val === 'object') {
          return JSON.stringify(val);
        }
        // Handle other primitive types
        if (
          typeof val === 'number' ||
          typeof val === 'string' ||
          typeof val === 'boolean' ||
          typeof val === 'bigint'
        ) {
          return val;
        }
        // Convert anything else to string or null
        return val?.toString() ?? null;
      });
      stmt.run(values);
    }
  });

  // Execute transaction
  insertMany();

  // Verify the insert
  const count = db.prepare('SELECT COUNT(*) as count FROM dataset').get() as { count: number };
  logger.debug(`[Huggingface Dataset] Total rows in database after insert: ${count.count}`);
}

function queryDatabase(db: Database.Database, sqlQuery: string | null, limit?: number): TestCase[] {
  try {
    let query = sqlQuery || 'SELECT * FROM dataset';

    // If there's a limit in the SQL, don't add another one
    if (limit && !query.toLowerCase().includes('limit')) {
      query = `${query} LIMIT ${limit}`;
    }

    logger.debug(`[Huggingface Dataset] Executing query: ${query}`);
    const rows = db.prepare(query).all() as Record<
      string,
      string | number | boolean | any[] | Record<string, any>
    >[];
    logger.debug(`[Huggingface Dataset] Query returned ${rows.length} rows`);
    if (rows.length > 0) {
      logger.debug(`[Huggingface Dataset] Sample result row: ${JSON.stringify(rows[0], null, 2)}`);
    }

    return rows.map((row) => ({
      vars: row,
    }));
  } catch (error) {
    logger.error(`[Huggingface Dataset] SQL query error: ${error}`);
    throw error;
  }
}

export async function fetchHuggingFaceDataset(
  datasetPath: string,
  limit?: number,
): Promise<TestCase[]> {
  const { owner, repo, queryParams } = parseDatasetPath(datasetPath);
  const split = queryParams.get('split') || 'test';
  const sqlQuery = queryParams.get('sql');

  let db: Database.Database | null = null;
  const dbPath = getTempDatabasePath(owner, repo, split);

  try {
    // Check temp database first
    if (fs.existsSync(dbPath)) {
      try {
        logger.debug(`[Huggingface Dataset] Using cached database from ${dbPath}`);
        db = new Database(dbPath);
        const count = db.prepare('SELECT COUNT(*) as count FROM dataset').get() as {
          count: number;
        };
        logger.debug(`[Huggingface Dataset] Found ${count.count} rows in cached database`);
        if (count.count > 0) {
          const results = queryDatabase(db, sqlQuery, limit);
          if (results.length > 0) {
            logger.debug(`[Huggingface Dataset] First row: ${JSON.stringify(results[0], null, 2)}`);
          }
          return results;
        }
        logger.warn(`[Huggingface Dataset] Cached database is empty, fetching fresh data`);
      } catch (error) {
        logger.warn(`[Huggingface Dataset] Error reading database: ${error}. Fetching fresh data.`);
        if (db) {
          db.close();
          db = null;
        }
        try {
          fs.unlinkSync(dbPath);
        } catch {
          // Ignore deletion errors
        }
      }
    }

<<<<<<< HEAD
    const baseUrl = 'https://datasets-server.huggingface.co/rows';
    logger.info(`[Huggingface Dataset] Fetching dataset: ${owner}/${repo} ...`);

    // Get HuggingFace token from environment
    const hfToken = getEnvString('HUGGING_FACE_HUB_TOKEN');
=======
    const hfToken =
      getEnvString('HF_TOKEN') ||
      getEnvString('HF_API_TOKEN') ||
      getEnvString('HUGGING_FACE_HUB_TOKEN');
>>>>>>> b23fdcf7
    const headers: Record<string, string> = {};
    if (hfToken) {
      logger.debug('[Huggingface Dataset] Using token for authentication');
      headers.Authorization = `Bearer ${hfToken}`;
<<<<<<< HEAD
=======
    }

    const response = await fetchWithProxy(url, { headers });
    if (!response.ok) {
      const error = `[Huggingface Dataset] Failed to fetch dataset: ${response.statusText}.\nFetched ${url}`;
      logger.error(error);
      throw new Error(error);
>>>>>>> b23fdcf7
    }

    let offset = 0;
    const pageSize = 100; // Number of rows per request
    const queryParamLimit = queryParams.get('limit');
    const userLimit = limit ?? (queryParamLimit ? Number.parseInt(queryParamLimit, 10) : undefined);

    while (true) {
      // Create a new URLSearchParams for this request
      const requestParams = new URLSearchParams(queryParams);
      requestParams.set('offset', offset.toString());
      requestParams.set(
        'length',
        Math.min(pageSize, userLimit ? userLimit - offset : pageSize).toString(),
      );

      const url = `${baseUrl}?dataset=${encodeURIComponent(`${owner}/${repo}`)}&${requestParams.toString()}`;
      logger.debug(`[Huggingface Dataset] Fetching page from ${url}`);

      const response = await fetchWithProxy(url, { headers });
      if (!response.ok) {
        const responseText = await response.text();
        const error = dedent`
          [Huggingface Dataset] Failed to fetch dataset:
          Status: ${response.status} ${response.statusText}
          URL: ${url}
          Response headers: ${JSON.stringify(Object.fromEntries(response.headers.entries()), null, 2)}
          Response body: ${responseText}`;
        logger.error(error);
        throw new Error(error);
      }

      const data = (await response.json()) as HuggingFaceResponse;
      if (!data.rows) {
        logger.error(
          `[Huggingface Dataset] No rows found in dataset: ${owner}/${repo}?${requestParams.toString()}`,
        );
        logger.error(`[Huggingface Dataset] Full response: ${JSON.stringify(data, null, 2)}`);
        throw new Error('[Huggingface Dataset] No rows found in dataset');
      }

      logger.debug(
        `[Huggingface Dataset] Received ${data.rows.length} rows (total: ${data.num_rows_total})`,
      );

<<<<<<< HEAD
      // Initialize database on first batch
      if (offset === 0) {
        logger.debug(`[Huggingface Dataset] Dataset features: ${JSON.stringify(data.features)}`);
        logger.debug(
          dedent`[Huggingface Dataset] Using query parameters:
          ${Object.fromEntries(queryParams)}`,
        );
        db = createDatabase(dbPath, data.features);
      }
=======
    // Convert HuggingFace rows to test cases
    for (const { row } of data.rows) {
      const test: TestCase = {
        vars: {
          ...row,
        },
        options: {
          disableVarExpansion: true,
        },
      };

      tests.push(test);
    }
>>>>>>> b23fdcf7

      // Insert rows into database
      const rowsToInsert = data.rows.map(({ row }) => row);
      insertRows(db!, rowsToInsert);

      logger.debug(`[Huggingface Dataset] Inserted ${rowsToInsert.length} rows into database`);

      // Check if we've reached user's limit or end of dataset
      if (userLimit && offset + data.rows.length >= userLimit) {
        logger.debug(`[Huggingface Dataset] Reached user-specified limit of ${userLimit}`);
        break;
      }

      // Check if we've fetched all rows
      if (offset + data.rows.length >= data.num_rows_total) {
        logger.debug('[Huggingface Dataset] Finished fetching all rows');
        break;
      }

      offset += data.rows.length;
      logger.debug(`[Huggingface Dataset] Fetching next page starting at offset ${offset}`);
    }

    // Query the database to get results
    const results = queryDatabase(db!, sqlQuery, limit);
    logger.debug(
      `[Huggingface Dataset] Successfully loaded ${results.length} test cases after filtering`,
    );
    return results;
  } finally {
    if (db) {
      db.close();
    }
  }
}<|MERGE_RESOLUTION|>--- conflicted
+++ resolved
@@ -1,12 +1,3 @@
-import Database from 'better-sqlite3';
-import crypto from 'crypto';
-import dedent from 'dedent';
-<<<<<<< HEAD
-import fs from 'fs';
-import os from 'os';
-import path from 'path';
-=======
->>>>>>> b23fdcf7
 import { getEnvString } from '../envars';
 import { fetchWithProxy } from '../fetch';
 import logger from '../logger';
@@ -27,21 +18,7 @@
   }>;
 }
 
-<<<<<<< HEAD
-function getTempDatabasePath(owner: string, repo: string, split: string): string {
-  const hash = crypto
-    .createHash('sha256')
-    .update(`${owner}/${repo}/${split}`)
-    .digest('hex')
-    .slice(0, 8);
-
-  return path.join(os.tmpdir(), `promptfoo-dataset-${hash}.sqlite`);
-}
-
-function parseDatasetPath(path: string): {
-=======
 export function parseDatasetPath(path: string): {
->>>>>>> b23fdcf7
   owner: string;
   repo: string;
   queryParams: URLSearchParams;
@@ -71,190 +48,40 @@
   return { owner, repo, queryParams };
 }
 
-function createDatabase(
-  dbPath: string,
-  features: HuggingFaceResponse['features'],
-): Database.Database {
-  const db = new Database(dbPath);
-
-  // Enable WAL mode for better concurrency
-  db.pragma('journal_mode = WAL');
-
-  // Create table with dynamic columns based on dataset features
-  const columnDefs = features
-    .map((feature) => {
-      // Map HuggingFace types to SQLite types
-      let sqlType = 'TEXT'; // Default to TEXT
-      if (feature.type.dtype === 'int64' || feature.type.dtype === 'int32') {
-        sqlType = 'INTEGER';
-      } else if (feature.type.dtype === 'float64' || feature.type.dtype === 'float32') {
-        sqlType = 'REAL';
-      } else if (feature.type.dtype === 'bool') {
-        sqlType = 'INTEGER'; // SQLite doesn't have boolean, use INTEGER
-      }
-
-      return `"${feature.name}" ${sqlType}`;
-    })
-    .join(', ');
-
-  // Drop existing table to ensure clean state
-  db.exec('DROP TABLE IF EXISTS dataset');
-
-  const createTableSql = `CREATE TABLE dataset (${columnDefs})`;
-  logger.debug(`[Huggingface Dataset] Creating table with SQL: ${createTableSql}`);
-  db.exec(createTableSql);
-  return db;
-}
-
-function insertRows(db: Database.Database, rows: Array<Record<string, any>>) {
-  if (rows.length === 0) {
-    return;
-  }
-
-  // Get all possible column names from all rows to handle sparse data
-  const columnSet = new Set<string>();
-  rows.forEach((row) => {
-    Object.keys(row).forEach((key) => columnSet.add(key));
-  });
-  const columns = Array.from(columnSet);
-
-  logger.debug(`[Huggingface Dataset] Columns found in data: ${columns.join(', ')}`);
-  logger.debug(`[Huggingface Dataset] Sample row data: ${JSON.stringify(rows[0], null, 2)}`);
-
-  // Create the insert statement with all possible columns
-  const placeholders = columns.map(() => '?').join(', ');
-  const insertSql = `INSERT INTO dataset (${columns.map((c) => `"${c}"`).join(', ')}) VALUES (${placeholders})`;
-  logger.debug(`[Huggingface Dataset] Insert SQL: ${insertSql}`);
-
-  // Prepare statement outside transaction for better performance
-  const stmt = db.prepare(insertSql);
-
-  // Begin transaction
-  const insertMany = db.transaction(() => {
-    for (const row of rows) {
-      // Ensure all columns have values, use NULL for missing ones
-      const values = columns.map((col) => {
-        const val = row[col];
-        if (val === undefined || val === '') {
-          return null;
-        }
-        // Convert objects and arrays to JSON strings
-        if (val !== null && typeof val === 'object') {
-          return JSON.stringify(val);
-        }
-        // Handle other primitive types
-        if (
-          typeof val === 'number' ||
-          typeof val === 'string' ||
-          typeof val === 'boolean' ||
-          typeof val === 'bigint'
-        ) {
-          return val;
-        }
-        // Convert anything else to string or null
-        return val?.toString() ?? null;
-      });
-      stmt.run(values);
-    }
-  });
-
-  // Execute transaction
-  insertMany();
-
-  // Verify the insert
-  const count = db.prepare('SELECT COUNT(*) as count FROM dataset').get() as { count: number };
-  logger.debug(`[Huggingface Dataset] Total rows in database after insert: ${count.count}`);
-}
-
-function queryDatabase(db: Database.Database, sqlQuery: string | null, limit?: number): TestCase[] {
-  try {
-    let query = sqlQuery || 'SELECT * FROM dataset';
-
-    // If there's a limit in the SQL, don't add another one
-    if (limit && !query.toLowerCase().includes('limit')) {
-      query = `${query} LIMIT ${limit}`;
-    }
-
-    logger.debug(`[Huggingface Dataset] Executing query: ${query}`);
-    const rows = db.prepare(query).all() as Record<
-      string,
-      string | number | boolean | any[] | Record<string, any>
-    >[];
-    logger.debug(`[Huggingface Dataset] Query returned ${rows.length} rows`);
-    if (rows.length > 0) {
-      logger.debug(`[Huggingface Dataset] Sample result row: ${JSON.stringify(rows[0], null, 2)}`);
-    }
-
-    return rows.map((row) => ({
-      vars: row,
-    }));
-  } catch (error) {
-    logger.error(`[Huggingface Dataset] SQL query error: ${error}`);
-    throw error;
-  }
-}
-
 export async function fetchHuggingFaceDataset(
   datasetPath: string,
   limit?: number,
 ): Promise<TestCase[]> {
+  const baseUrl = 'https://datasets-server.huggingface.co/rows';
   const { owner, repo, queryParams } = parseDatasetPath(datasetPath);
-  const split = queryParams.get('split') || 'test';
-  const sqlQuery = queryParams.get('sql');
 
-  let db: Database.Database | null = null;
-  const dbPath = getTempDatabasePath(owner, repo, split);
+  logger.info(`[Huggingface Dataset] Fetching dataset: ${owner}/${repo} ...`);
 
-  try {
-    // Check temp database first
-    if (fs.existsSync(dbPath)) {
-      try {
-        logger.debug(`[Huggingface Dataset] Using cached database from ${dbPath}`);
-        db = new Database(dbPath);
-        const count = db.prepare('SELECT COUNT(*) as count FROM dataset').get() as {
-          count: number;
-        };
-        logger.debug(`[Huggingface Dataset] Found ${count.count} rows in cached database`);
-        if (count.count > 0) {
-          const results = queryDatabase(db, sqlQuery, limit);
-          if (results.length > 0) {
-            logger.debug(`[Huggingface Dataset] First row: ${JSON.stringify(results[0], null, 2)}`);
-          }
-          return results;
-        }
-        logger.warn(`[Huggingface Dataset] Cached database is empty, fetching fresh data`);
-      } catch (error) {
-        logger.warn(`[Huggingface Dataset] Error reading database: ${error}. Fetching fresh data.`);
-        if (db) {
-          db.close();
-          db = null;
-        }
-        try {
-          fs.unlinkSync(dbPath);
-        } catch {
-          // Ignore deletion errors
-        }
-      }
-    }
+  const tests: TestCase[] = [];
+  let offset = 0;
+  const pageSize = 100; // Number of rows per request
+  const queryParamLimit = queryParams.get('limit');
+  const userLimit = limit ?? (queryParamLimit ? Number.parseInt(queryParamLimit, 10) : undefined);
+  while (true) {
+    // Create a new URLSearchParams for this request
+    const requestParams = new URLSearchParams(queryParams);
+    requestParams.set('offset', offset.toString());
+    requestParams.set(
+      'length',
+      Math.min(pageSize, userLimit ? userLimit - offset : pageSize).toString(),
+    );
 
-<<<<<<< HEAD
-    const baseUrl = 'https://datasets-server.huggingface.co/rows';
-    logger.info(`[Huggingface Dataset] Fetching dataset: ${owner}/${repo} ...`);
+    const url = `${baseUrl}?dataset=${encodeURIComponent(`${owner}/${repo}`)}&${requestParams.toString()}`;
+    logger.debug(`[Huggingface Dataset] Fetching page from ${url}`);
 
-    // Get HuggingFace token from environment
-    const hfToken = getEnvString('HUGGING_FACE_HUB_TOKEN');
-=======
     const hfToken =
       getEnvString('HF_TOKEN') ||
       getEnvString('HF_API_TOKEN') ||
       getEnvString('HUGGING_FACE_HUB_TOKEN');
->>>>>>> b23fdcf7
     const headers: Record<string, string> = {};
     if (hfToken) {
       logger.debug('[Huggingface Dataset] Using token for authentication');
       headers.Authorization = `Bearer ${hfToken}`;
-<<<<<<< HEAD
-=======
     }
 
     const response = await fetchWithProxy(url, { headers });
@@ -262,63 +89,18 @@
       const error = `[Huggingface Dataset] Failed to fetch dataset: ${response.statusText}.\nFetched ${url}`;
       logger.error(error);
       throw new Error(error);
->>>>>>> b23fdcf7
     }
 
-    let offset = 0;
-    const pageSize = 100; // Number of rows per request
-    const queryParamLimit = queryParams.get('limit');
-    const userLimit = limit ?? (queryParamLimit ? Number.parseInt(queryParamLimit, 10) : undefined);
+    const data = (await response.json()) as HuggingFaceResponse;
+    logger.debug(
+      `[Huggingface Dataset] Received ${data.rows.length} rows (total: ${data.num_rows_total})`,
+    );
 
-    while (true) {
-      // Create a new URLSearchParams for this request
-      const requestParams = new URLSearchParams(queryParams);
-      requestParams.set('offset', offset.toString());
-      requestParams.set(
-        'length',
-        Math.min(pageSize, userLimit ? userLimit - offset : pageSize).toString(),
-      );
+    if (offset === 0) {
+      // Log schema information on first request
+      logger.debug(`[Huggingface Dataset] Dataset features: ${JSON.stringify(data.features)}`);
+    }
 
-      const url = `${baseUrl}?dataset=${encodeURIComponent(`${owner}/${repo}`)}&${requestParams.toString()}`;
-      logger.debug(`[Huggingface Dataset] Fetching page from ${url}`);
-
-      const response = await fetchWithProxy(url, { headers });
-      if (!response.ok) {
-        const responseText = await response.text();
-        const error = dedent`
-          [Huggingface Dataset] Failed to fetch dataset:
-          Status: ${response.status} ${response.statusText}
-          URL: ${url}
-          Response headers: ${JSON.stringify(Object.fromEntries(response.headers.entries()), null, 2)}
-          Response body: ${responseText}`;
-        logger.error(error);
-        throw new Error(error);
-      }
-
-      const data = (await response.json()) as HuggingFaceResponse;
-      if (!data.rows) {
-        logger.error(
-          `[Huggingface Dataset] No rows found in dataset: ${owner}/${repo}?${requestParams.toString()}`,
-        );
-        logger.error(`[Huggingface Dataset] Full response: ${JSON.stringify(data, null, 2)}`);
-        throw new Error('[Huggingface Dataset] No rows found in dataset');
-      }
-
-      logger.debug(
-        `[Huggingface Dataset] Received ${data.rows.length} rows (total: ${data.num_rows_total})`,
-      );
-
-<<<<<<< HEAD
-      // Initialize database on first batch
-      if (offset === 0) {
-        logger.debug(`[Huggingface Dataset] Dataset features: ${JSON.stringify(data.features)}`);
-        logger.debug(
-          dedent`[Huggingface Dataset] Using query parameters:
-          ${Object.fromEntries(queryParams)}`,
-        );
-        db = createDatabase(dbPath, data.features);
-      }
-=======
     // Convert HuggingFace rows to test cases
     for (const { row } of data.rows) {
       const test: TestCase = {
@@ -332,39 +114,28 @@
 
       tests.push(test);
     }
->>>>>>> b23fdcf7
 
-      // Insert rows into database
-      const rowsToInsert = data.rows.map(({ row }) => row);
-      insertRows(db!, rowsToInsert);
+    logger.debug(`[Huggingface Dataset] Processed ${tests.length} total test cases so far`);
 
-      logger.debug(`[Huggingface Dataset] Inserted ${rowsToInsert.length} rows into database`);
-
-      // Check if we've reached user's limit or end of dataset
-      if (userLimit && offset + data.rows.length >= userLimit) {
-        logger.debug(`[Huggingface Dataset] Reached user-specified limit of ${userLimit}`);
-        break;
-      }
-
-      // Check if we've fetched all rows
-      if (offset + data.rows.length >= data.num_rows_total) {
-        logger.debug('[Huggingface Dataset] Finished fetching all rows');
-        break;
-      }
-
-      offset += data.rows.length;
-      logger.debug(`[Huggingface Dataset] Fetching next page starting at offset ${offset}`);
+    // Check if we've reached user's limit or end of dataset
+    if (userLimit && tests.length >= userLimit) {
+      logger.debug(`[Huggingface Dataset] Reached user-specified limit of ${userLimit}`);
+      break;
     }
 
-    // Query the database to get results
-    const results = queryDatabase(db!, sqlQuery, limit);
-    logger.debug(
-      `[Huggingface Dataset] Successfully loaded ${results.length} test cases after filtering`,
-    );
-    return results;
-  } finally {
-    if (db) {
-      db.close();
+    // Check if we've fetched all rows
+    if (offset + data.rows.length >= data.num_rows_total) {
+      logger.debug('[Huggingface Dataset] Finished fetching all rows');
+      break;
     }
+
+    offset += data.rows.length;
+    logger.debug(`[Huggingface Dataset] Fetching next page starting at offset ${offset}`);
   }
+
+  // If user specified a limit, ensure we don't return more than that
+  const finalTests = userLimit ? tests.slice(0, userLimit) : tests;
+
+  logger.debug(`[Huggingface Dataset] Successfully loaded ${finalTests.length} test cases`);
+  return finalTests;
 }