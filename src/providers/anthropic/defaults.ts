import { AnthropicMessagesProvider } from './messages';

import type { DefaultProviders, ProviderResponse } from '../../types/index';
import type { EnvOverrides } from '../../types/env';

// Default model to use for all default providers
export const DEFAULT_ANTHROPIC_MODEL = 'claude-sonnet-4-5-20250929';

/**
 * Helper function to create a lazy-loaded provider. This allows the .env file to be
 * loaded first before the provider is initialized.
 * @param factory Factory function that creates provider instance with optional env
 * @returns Object with getter that lazily initializes the provider with the latest env
 */
function createLazyProvider<T>(factory: (env?: EnvOverrides) => T): {
  getInstance: (env?: EnvOverrides) => T;
} {
  const instances = new Map<string, T>();

  return {
    getInstance(env?: EnvOverrides) {
      // Use a simple cache key strategy - empty string for undefined env
      const cacheKey = env ? JSON.stringify(env) : '';

      if (!instances.has(cacheKey)) {
        instances.set(cacheKey, factory(env));
      }
      return instances.get(cacheKey)!;
    },
  };
}

// LLM Rubric Provider
export class AnthropicLlmRubricProvider extends AnthropicMessagesProvider {
  constructor(
    modelName: string,
    options: { env?: EnvOverrides; config?: Record<string, any> } = {},
  ) {
    const { env, config = {} } = options;
    super(modelName, {
      env,
      config: {
        tool_choice: { type: 'tool', name: 'grade_output' },
        tools: [
          {
            name: 'grade_output',
            description: 'Grade the given output based on specific criteria',
            input_schema: {
              type: 'object',
              properties: {
                pass: {
                  type: 'boolean',
                  description: 'Whether the output passes the criteria',
                },
                score: {
                  type: 'number',
                  description: 'The score assigned to the output',
                },
                reason: {
                  type: 'string',
                  description: 'The reason for the given grade',
                },
              },
              required: ['pass', 'score', 'reason'],
            },
          },
        ],
        ...config,
      },
    });
  }

  async callApi(prompt: string): Promise<ProviderResponse> {
    const result = await super.callApi(prompt);
    if (typeof result.output !== 'string') {
      return {
        error: `Anthropic LLM rubric grader - malformed non-string output\n\n${JSON.stringify(result.output)}`,
      };
    }
    try {
      const functionCall = JSON.parse(result.output) as {
        type: 'tool_use';
        id: string;
        name: 'grade_output';
        input: {
          pass: boolean;
          score: number;
          reason: string;
        };
      };
      return {
        output: functionCall.input,
      };
    } catch (err) {
      return {
        error: `Anthropic LLM rubric grader - invalid JSON: ${err}\n\n${result.output}`,
      };
    }
  }
}

// Private provider factories with lazy loading
const gradingProviderFactory = createLazyProvider(
  (env?: EnvOverrides) => new AnthropicMessagesProvider(DEFAULT_ANTHROPIC_MODEL, { env }),
);

const llmRubricProviderFactory = createLazyProvider(
  (env?: EnvOverrides) => new AnthropicLlmRubricProvider(DEFAULT_ANTHROPIC_MODEL, { env }),
);

<<<<<<< HEAD
const redteamProviderFactory = createLazyProvider(
  (env?: EnvOverrides) =>
    new AnthropicMessagesProvider(DEFAULT_ANTHROPIC_MODEL, {
      env,
      config: { temperature: 0.7 },
=======
// Web Search Provider with web_search tool
const webSearchProviderFactory = createLazyProvider(
  (env?: EnvOverrides) =>
    new AnthropicMessagesProvider(DEFAULT_ANTHROPIC_MODEL, {
      env,
      config: {
        tools: [
          {
            type: 'web_search_20250305',
            name: 'web_search',
            max_uses: 5,
          } as any,
        ],
      },
>>>>>>> 873241ee
    }),
);

/**
 * Gets all default Anthropic providers with the given environment overrides
 * @param env - Optional environment overrides
 * @returns Anthropic provider implementations for various functions
 */
export function getAnthropicProviders(
  env?: EnvOverrides,
): Pick<
  DefaultProviders,
  | 'gradingJsonProvider'
  | 'gradingProvider'
  | 'llmRubricProvider'
  | 'suggestionsProvider'
  | 'synthesizeProvider'
<<<<<<< HEAD
  | 'redteamProvider'
=======
  | 'webSearchProvider'
>>>>>>> 873241ee
> {
  // Get providers with the provided environment variables
  const gradingProvider = gradingProviderFactory.getInstance(env);
  const llmRubricProvider = llmRubricProviderFactory.getInstance(env);
<<<<<<< HEAD
  const redteamProvider = redteamProviderFactory.getInstance(env);
=======
  const webSearchProvider = webSearchProviderFactory.getInstance(env);
>>>>>>> 873241ee

  return {
    gradingJsonProvider: gradingProvider,
    gradingProvider,
    llmRubricProvider,
    suggestionsProvider: gradingProvider,
    synthesizeProvider: gradingProvider,
<<<<<<< HEAD
    redteamProvider,
=======
    webSearchProvider,
>>>>>>> 873241ee
  };
}<|MERGE_RESOLUTION|>--- conflicted
+++ resolved
@@ -108,13 +108,6 @@
   (env?: EnvOverrides) => new AnthropicLlmRubricProvider(DEFAULT_ANTHROPIC_MODEL, { env }),
 );
 
-<<<<<<< HEAD
-const redteamProviderFactory = createLazyProvider(
-  (env?: EnvOverrides) =>
-    new AnthropicMessagesProvider(DEFAULT_ANTHROPIC_MODEL, {
-      env,
-      config: { temperature: 0.7 },
-=======
 // Web Search Provider with web_search tool
 const webSearchProviderFactory = createLazyProvider(
   (env?: EnvOverrides) =>
@@ -129,7 +122,14 @@
           } as any,
         ],
       },
->>>>>>> 873241ee
+    }),
+);
+
+const redteamProviderFactory = createLazyProvider(
+  (env?: EnvOverrides) =>
+    new AnthropicMessagesProvider(DEFAULT_ANTHROPIC_MODEL, {
+      env,
+      config: { temperature: 0.7 },
     }),
 );
 
@@ -147,20 +147,14 @@
   | 'llmRubricProvider'
   | 'suggestionsProvider'
   | 'synthesizeProvider'
-<<<<<<< HEAD
+  | 'webSearchProvider'
   | 'redteamProvider'
-=======
-  | 'webSearchProvider'
->>>>>>> 873241ee
 > {
   // Get providers with the provided environment variables
   const gradingProvider = gradingProviderFactory.getInstance(env);
   const llmRubricProvider = llmRubricProviderFactory.getInstance(env);
-<<<<<<< HEAD
+  const webSearchProvider = webSearchProviderFactory.getInstance(env);
   const redteamProvider = redteamProviderFactory.getInstance(env);
-=======
-  const webSearchProvider = webSearchProviderFactory.getInstance(env);
->>>>>>> 873241ee
 
   return {
     gradingJsonProvider: gradingProvider,
@@ -168,10 +162,7 @@
     llmRubricProvider,
     suggestionsProvider: gradingProvider,
     synthesizeProvider: gradingProvider,
-<<<<<<< HEAD
+    webSearchProvider,
     redteamProvider,
-=======
-    webSearchProvider,
->>>>>>> 873241ee
   };
 }