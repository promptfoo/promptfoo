--- conflicted
+++ resolved
@@ -688,11 +688,7 @@
     }
 
     // Check if we should use cache - use the transformed prompt for cache key
-<<<<<<< HEAD
-    const bustCache = context?.ignoreCache ?? context?.debug === true; // If debug mode is on, bust the cache
-=======
     const bustCache = context?.bustCache ?? context?.debug === true; // If debug mode is on, bust the cache
->>>>>>> 9922840e
     if (isCacheEnabled() && !bustCache) {
       const cacheKey = this.getCacheKey(transformedPrompt);
       const cache = (await getCache)
