--- conflicted
+++ resolved
@@ -118,14 +118,12 @@
 
     // Prioritize tool calls over content and reasoning
     let output = '';
-<<<<<<< HEAD
-    if (message.function_call || message.tool_calls) {
+    const hasFunctionCall = !!(message.function_call && message.function_call.name);
+    const hasToolCalls = Array.isArray(message.tool_calls) && message.tool_calls.length > 0;
+    if (hasFunctionCall || hasToolCalls) {
       // Tool calls always take priority and never include thinking
-      output = message.function_call || message.tool_calls;
-    } else if (message.content) {
-=======
-    if (message.content && message.content.trim()) {
->>>>>>> 788676f9
+      output = hasFunctionCall ? message.function_call : message.tool_calls;
+    } else if (message.content && message.content.trim()) {
       output = message.content;
       // Add reasoning as thinking content if present and showThinking is enabled
       if (message.reasoning && (this.config.showThinking ?? true)) {
