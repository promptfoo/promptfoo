import type { TokenCredential } from '@azure/identity';
import type {
  AssistantCreationOptions,
  AssistantsClient,
  FunctionDefinition,
  RunStepMessageCreationDetails,
  RunStepToolCallDetails,
} from '@azure/openai-assistants';
import dedent from 'dedent';
import { fetchWithCache } from '../cache';
import { getEnvFloat, getEnvInt, getEnvString } from '../envars';
import logger from '../logger';
import type {
  ApiProvider,
  CallApiContextParams,
  CallApiOptionsParams,
  ProviderEmbeddingResponse,
  ProviderResponse,
} from '../types';
import type { EnvOverrides } from '../types/env';
import { maybeLoadFromExternalFile, renderVarsInObject } from '../util';
import invariant from '../util/invariant';
import { sleep } from '../util/time';
import { calculateCost, parseChatPrompt, REQUEST_TIMEOUT_MS, toTitleCase } from './shared';

export const DEFAULT_AZURE_API_VERSION = '2024-12-01-preview';

interface AzureCompletionOptions {
  // Azure identity params
  azureClientId?: string;
  azureClientSecret?: string;
  azureTenantId?: string;
  azureAuthorityHost?: string;
  azureTokenScope?: string;
  /** @deprecated Use isReasoningModel instead. Indicates if the model should be treated as a reasoning model */
  o1?: boolean;
  isReasoningModel?: boolean; // Indicates if the model should be treated as a reasoning model (o1, o3-mini, etc.)
  max_completion_tokens?: number; // Maximum number of tokens to generate for reasoning models

  // Azure cognitive services params
  deployment_id?: string;
  dataSources?: any;

  // Promptfoo supported params
  apiHost?: string;
  apiBaseUrl?: string;
  apiKey?: string;
  apiKeyEnvar?: string;
  apiVersion?: string;

  // OpenAI params
  max_tokens?: number;
  temperature?: number;
  top_p?: number;
  frequency_penalty?: number;
  presence_penalty?: number;
  best_of?: number;
  functions?: {
    name: string;
    description?: string;
    parameters: any;
  }[];
  function_call?: 'none' | 'auto' | { name: string };
  tools?: {
    type: string;
    function: {
      name: string;
      description?: string;
      parameters: any;
    };
  }[];
  tool_choice?: 'none' | 'auto' | { type: 'function'; function?: { name: string } };
  response_format?:
    | { type: 'json_object' }
    | {
        type: 'json_schema';
        json_schema: {
          name: string;
          strict: boolean;
          schema: {
            type: 'object';
            properties: Record<string, any>;
            required?: string[];
            additionalProperties: false;
            $defs?: Record<string, any>;
          };
        };
      };
  stop?: string[];
  seed?: number;
  reasoning_effort?: 'low' | 'medium' | 'high';

  passthrough?: object;
}

const AZURE_MODELS = [
  {
    id: 'gpt-4o-2024-08-06',
    cost: {
      input: 2.5 / 1000000,
      output: 10 / 1000000,
    },
  },
  {
    id: 'gpt-4o',
    cost: {
      input: 5 / 1000000,
      output: 15 / 1000000,
    },
  },
  {
    id: 'gpt-4o-mini',
    cost: {
      input: 0.15 / 1000000,
      output: 0.6 / 1000000,
    },
  },
  {
    id: 'gpt-3.5-turbo-0125',
    cost: {
      input: 0.5 / 1000000,
      output: 1.5 / 1000000,
    },
  },
  {
    id: 'gpt-3.5-turbo-instruct',
    cost: {
      input: 1.5 / 1000000,
      output: 2 / 1000000,
    },
  },
  {
    id: 'gpt-4',
    cost: {
      input: 30 / 1000000,
      output: 60 / 1000000,
    },
  },
  {
    id: 'gpt-4-32k',
    cost: {
      input: 60 / 1000000,
      output: 120 / 1000000,
    },
  },
  {
    id: 'babbage-002',
    cost: {
      input: 0.4 / 1000000,
      output: 0.4 / 1000000,
    },
  },
  {
    id: 'davinci-002',
    cost: {
      input: 2 / 1000000,
      output: 2 / 1000000,
    },
  },
  {
    id: 'text-embedding-ada-002',
    cost: {
      input: 0.1 / 1000000,
      output: 0.1 / 1000000,
    },
  },
  {
    id: 'text-embedding-3-large',
    cost: {
      input: 0.13 / 1000000,
      output: 0.13 / 1000000,
    },
  },
  {
    id: 'text-embedding-3-small',
    cost: {
      input: 0.02 / 1000000,
      output: 0.02 / 1000000,
    },
  },
  // Legacy models
  {
    id: 'gpt-3.5-turbo-0301',
    cost: {
      input: 2 / 1000000,
      output: 2 / 1000000,
    },
  },
  {
    id: 'gpt-3.5-turbo-0613',
    cost: {
      input: 1.5 / 1000000,
      output: 2 / 1000000,
    },
  },
  {
    id: 'gpt-3.5-turbo-1106',
    cost: {
      input: 1 / 1000000,
      output: 2 / 1000000,
    },
  },
];

function throwConfigurationError(message: string): never {
  throw new Error(dedent`
    ${message}

    See https://www.promptfoo.dev/docs/providers/azure/ to learn more about Azure configuration.
  `);
}

export function calculateAzureCost(
  modelName: string,
  config: AzureCompletionOptions,
  promptTokens?: number,
  completionTokens?: number,
): number | undefined {
  return calculateCost(
    modelName,
    { cost: undefined },
    promptTokens,
    completionTokens,
    AZURE_MODELS,
  );
}

export class AzureGenericProvider implements ApiProvider {
  deploymentName: string;
  apiHost?: string;
  apiBaseUrl?: string;

  config: AzureCompletionOptions;
  env?: EnvOverrides;

  authHeaders?: Record<string, string>;

  protected initializationPromise: Promise<void> | null = null;

  constructor(
    deploymentName: string,
    options: { config?: AzureCompletionOptions; id?: string; env?: EnvOverrides } = {},
  ) {
    const { config, id, env } = options;
    this.env = env;

    this.deploymentName = deploymentName;

    this.apiHost =
      config?.apiHost ||
      // These and similar OPENAI envars: Backwards compatibility for Azure rename 2024-11-09 / 0.96.0
      env?.AZURE_API_HOST ||
      env?.AZURE_OPENAI_API_HOST ||
      getEnvString('AZURE_API_HOST') ||
      getEnvString('AZURE_OPENAI_API_HOST');
    this.apiBaseUrl =
      config?.apiBaseUrl ||
      env?.AZURE_API_BASE_URL ||
      env?.AZURE_OPENAI_API_BASE_URL ||
      env?.AZURE_OPENAI_BASE_URL ||
      getEnvString('AZURE_API_BASE_URL') ||
      getEnvString('AZURE_OPENAI_API_BASE_URL') ||
      getEnvString('AZURE_OPENAI_BASE_URL');

    this.config = config || {};
    this.id = id ? () => id : this.id;

    this.initializationPromise = this.initialize();
  }

  async initialize() {
    this.authHeaders = await this.getAuthHeaders();
  }

  async ensureInitialized() {
    if (this.initializationPromise) {
      await this.initializationPromise;
    }
  }

  getApiKey(): string | undefined {
    return (
      this.config?.apiKey ||
      (this.config?.apiKeyEnvar
        ? process.env[this.config.apiKeyEnvar] ||
          this.env?.[this.config.apiKeyEnvar as keyof EnvOverrides]
        : undefined) ||
      this.env?.AZURE_API_KEY ||
      getEnvString('AZURE_API_KEY') ||
      this.env?.AZURE_OPENAI_API_KEY ||
      getEnvString('AZURE_OPENAI_API_KEY')
    );
  }

  getApiKeyOrThrow(): string {
    const apiKey = this.getApiKey();
    if (!apiKey) {
      throwConfigurationError('Azure API key must be set.');
    }
    return apiKey;
  }

  async getAzureTokenCredential(): Promise<TokenCredential> {
    const clientSecret =
      this.config?.azureClientSecret ||
      this.env?.AZURE_CLIENT_SECRET ||
      getEnvString('AZURE_CLIENT_SECRET');
    const clientId =
      this.config?.azureClientId || this.env?.AZURE_CLIENT_ID || getEnvString('AZURE_CLIENT_ID');
    const tenantId =
      this.config?.azureTenantId || this.env?.AZURE_TENANT_ID || getEnvString('AZURE_TENANT_ID');
    const authorityHost =
      this.config?.azureAuthorityHost ||
      this.env?.AZURE_AUTHORITY_HOST ||
      getEnvString('AZURE_AUTHORITY_HOST');

    const { ClientSecretCredential, AzureCliCredential } = await import('@azure/identity');

    if (clientSecret && clientId && tenantId) {
      const credential = new ClientSecretCredential(tenantId, clientId, clientSecret, {
        authorityHost: authorityHost || 'https://login.microsoftonline.com',
      });
      return credential;
    }

    // Fallback to Azure CLI
    const credential = new AzureCliCredential();
    return credential;
  }

  async getAccessToken() {
    const credential = await this.getAzureTokenCredential();
    const tokenScope =
      this.config?.azureTokenScope ||
      this.env?.AZURE_TOKEN_SCOPE ||
      getEnvString('AZURE_TOKEN_SCOPE');
    const tokenResponse = await credential.getToken(
      tokenScope || 'https://cognitiveservices.azure.com/.default',
    );
    if (!tokenResponse) {
      throwConfigurationError('Failed to retrieve access token.');
    }
    return tokenResponse.token;
  }

  async getAuthHeaders(): Promise<Record<string, string>> {
    const apiKey = this.getApiKey();
    if (apiKey) {
      return { 'api-key': apiKey };
    } else {
      try {
        const token = await this.getAccessToken();
        return { Authorization: 'Bearer ' + token };
      } catch (err) {
        logger.info(`Azure Authentication failed. Please check your credentials: ${err}`);
        throw new Error(`Azure Authentication failed. 
Please choose one of the following options:
  1. Set an API key via the AZURE_API_KEY environment variable.
  2. Provide client credentials (AZURE_CLIENT_ID, AZURE_CLIENT_SECRET, AZURE_TENANT_ID).
  3. Authenticate with Azure CLI using az login.
    `);
      }
    }
  }

  getApiBaseUrl(): string | undefined {
    if (this.apiBaseUrl) {
      return this.apiBaseUrl.replace(/\/$/, '');
    }
    const host = this.apiHost?.replace(/^(https?:\/\/)/, '').replace(/\/$/, '');
    if (!host) {
      return undefined;
    }
    return `https://${host}`;
  }

  id(): string {
    return `azure:${this.deploymentName}`;
  }

  toString(): string {
    return `[Azure Provider ${this.deploymentName}]`;
  }

  // @ts-ignore: Params are not used in this implementation
  async callApi(
    prompt: string,
    context?: CallApiContextParams,
    callApiOptions?: CallApiOptionsParams,
  ): Promise<ProviderResponse> {
    throw new Error('Not implemented');
  }
}

export class AzureEmbeddingProvider extends AzureGenericProvider {
  async callEmbeddingApi(text: string): Promise<ProviderEmbeddingResponse> {
    await this.ensureInitialized();
    invariant(this.authHeaders, 'auth headers are not initialized');
    if (!this.getApiBaseUrl()) {
      throwConfigurationError('Azure API host must be set.');
    }

    const body = {
      input: text,
      model: this.deploymentName,
    };
    let data,
      cached = false;
    try {
      ({ data, cached } = (await fetchWithCache(
        `${this.getApiBaseUrl()}/openai/deployments/${this.deploymentName}/embeddings?api-version=${
          this.config.apiVersion || DEFAULT_AZURE_API_VERSION
        }`,
        {
          method: 'POST',
          headers: {
            'Content-Type': 'application/json',
            ...this.authHeaders,
          },
          body: JSON.stringify(body),
        },
        REQUEST_TIMEOUT_MS,
      )) as unknown as any);
    } catch (err) {
      return {
        error: `API call error: ${String(err)}`,
        tokenUsage: {
          total: 0,
          prompt: 0,
          completion: 0,
        },
      };
    }
    logger.debug(`\tAzure API response (embeddings): ${JSON.stringify(data)}`);

    try {
      const embedding = data?.data?.[0]?.embedding;
      if (!embedding) {
        throw new Error('No embedding returned');
      }
      const ret = {
        embedding,
        tokenUsage: cached
          ? { cached: data.usage.total_tokens, total: data.usage.total_tokens }
          : {
              total: data.usage.total_tokens,
              prompt: data.usage.prompt_tokens,
              completion: data.usage.completion_tokens,
            },
      };
      return ret;
    } catch (err) {
      return {
        error: `API response error: ${String(err)}: ${JSON.stringify(data)}`,
        tokenUsage: cached
          ? {
              cached: data.usage.total_tokens,
              total: data.usage.total_tokens,
            }
          : {
              total: data?.usage?.total_tokens,
              prompt: data?.usage?.prompt_tokens,
              completion: data?.usage?.completion_tokens,
            },
      };
    }
  }
}

export class AzureCompletionProvider extends AzureGenericProvider {
  async callApi(
    prompt: string,
    context?: CallApiContextParams,
    callApiOptions?: CallApiOptionsParams,
  ): Promise<ProviderResponse> {
    await this.ensureInitialized();
    invariant(this.authHeaders, 'auth headers are not initialized');

    if (!this.getApiBaseUrl()) {
      throwConfigurationError('Azure API host must be set.');
    }

    let stop: string;
    try {
      const stopEnvVar = getEnvString('OPENAI_STOP');
      stop = stopEnvVar ? JSON.parse(stopEnvVar) : (this.config.stop ?? '');
    } catch (err) {
      throw new Error(`OPENAI_STOP is not a valid JSON string: ${err}`);
    }
    const body = {
      model: this.deploymentName,
      prompt,
      max_tokens: this.config.max_tokens ?? getEnvInt('OPENAI_MAX_TOKENS', 1024),
      temperature: this.config.temperature ?? getEnvFloat('OPENAI_TEMPERATURE', 0),
      top_p: this.config.top_p ?? getEnvFloat('OPENAI_TOP_P', 1),
      presence_penalty: this.config.presence_penalty ?? getEnvFloat('OPENAI_PRESENCE_PENALTY', 0),
      frequency_penalty:
        this.config.frequency_penalty ?? getEnvFloat('OPENAI_FREQUENCY_PENALTY', 0),
      best_of: this.config.best_of ?? getEnvInt('OPENAI_BEST_OF', 1),
      ...(stop ? { stop } : {}),
      ...(this.config.passthrough || {}),
    };

    logger.debug(`Calling Azure API: ${JSON.stringify(body)}`);
    let data;
    let cached = false;
    try {
      ({ data, cached } = (await fetchWithCache(
        `${this.getApiBaseUrl()}/openai/deployments/${
          this.deploymentName
        }/completions?api-version=${this.config.apiVersion || DEFAULT_AZURE_API_VERSION}`,
        {
          method: 'POST',
          headers: {
            'Content-Type': 'application/json',
            ...this.authHeaders,
          },
          body: JSON.stringify(body),
        },
        REQUEST_TIMEOUT_MS,
      )) as any);
    } catch (err) {
      return {
        error: `API call error: ${String(err)}`,
      };
    }

    logger.debug(`Azure API response: ${JSON.stringify(data)}`);
    try {
      // Check for content filter
      const choice = data.choices[0];
      let output = choice.text;
      if (output == null) {
        if (choice.finish_reason === 'content_filter') {
          output =
            "The generated content was filtered due to triggering Azure OpenAI Service's content filtering system.";
        } else {
          output = '';
        }
      }

      return {
        output,
        tokenUsage: cached
          ? { cached: data.usage.total_tokens, total: data.usage.total_tokens }
          : {
              total: data.usage.total_tokens,
              prompt: data.usage.prompt_tokens,
              completion: data.usage.completion_tokens,
            },
        cost: calculateAzureCost(
          this.deploymentName,
          this.config,
          data.usage?.prompt_tokens,
          data.usage?.completion_tokens,
        ),
      };
    } catch (err) {
      return {
        error: `API response error: ${String(err)}: ${JSON.stringify(data)}`,
        tokenUsage: cached
          ? {
              cached: data.usage.total_tokens,
              total: data.usage.total_tokens,
            }
          : {
              total: data?.usage?.total_tokens,
              prompt: data?.usage?.prompt_tokens,
              completion: data?.usage?.completion_tokens,
            },
      };
    }
  }
}

export class AzureChatCompletionProvider extends AzureGenericProvider {
<<<<<<< HEAD
  async getOpenAiBody(
=======
  /**
   * Check if the current deployment is configured as a reasoning model
   */
  protected isReasoningModel(): boolean {
    return !!this.config.isReasoningModel || !!this.config.o1;
  }

  getOpenAiBody(
>>>>>>> 753224f8
    prompt: string,
    context?: CallApiContextParams,
    callApiOptions?: CallApiOptionsParams,
  ): Promise<Record<string, any>> {
    const config = {
      ...this.config,
      ...context?.prompt?.config,
    };

    // Parse chat prompt
    const messages = parseChatPrompt(prompt, [{ role: 'user', content: prompt }]);

<<<<<<< HEAD
    // Build the body with all properties, awaiting the async ones inline
=======
    // Response format with variable rendering
    const responseFormat = config.response_format
      ? {
          response_format: maybeLoadFromExternalFile(
            renderVarsInObject(config.response_format, context?.vars),
          ),
        }
      : {};

    // Check if this is configured as a reasoning model
    const isReasoningModel = this.isReasoningModel();

    // Get max tokens based on model type
    const maxTokens = config.max_tokens ?? getEnvInt('OPENAI_MAX_TOKENS', 1024);
    const maxCompletionTokens = config.max_completion_tokens;

    // Get reasoning effort for reasoning models
    const reasoningEffort = config.reasoning_effort ?? 'medium';

    // Build the request body
>>>>>>> 753224f8
    const body = {
      model: this.deploymentName,
      messages,
      ...(isReasoningModel
        ? {
            max_completion_tokens: maxCompletionTokens ?? maxTokens,
            reasoning_effort: renderVarsInObject(reasoningEffort, context?.vars),
          }
        : {
            max_tokens: maxTokens,
            temperature: config.temperature ?? getEnvFloat('OPENAI_TEMPERATURE', 0),
          }),
<<<<<<< HEAD
      ...(config.function_call ? { function_call: config.function_call } : {}),
      ...(config.seed === undefined ? {} : { seed: config.seed }),
=======
      top_p: config.top_p ?? getEnvFloat('OPENAI_TOP_P', 1),
      presence_penalty: config.presence_penalty ?? getEnvFloat('OPENAI_PRESENCE_PENALTY', 0),
      frequency_penalty: config.frequency_penalty ?? getEnvFloat('OPENAI_FREQUENCY_PENALTY', 0),
      ...(config.seed === undefined ? {} : { seed: config.seed }),
      ...(config.functions
        ? {
            functions: maybeLoadFromExternalFile(
              renderVarsInObject(config.functions, context?.vars),
            ),
          }
        : {}),
      ...(config.function_call ? { function_call: config.function_call } : {}),
      ...(config.tools
        ? {
            tools: maybeLoadFromExternalFile(renderVarsInObject(config.tools, context?.vars)),
          }
        : {}),
>>>>>>> 753224f8
      ...(config.tool_choice ? { tool_choice: config.tool_choice } : {}),
      ...(config.deployment_id ? { deployment_id: config.deployment_id } : {}),
      ...(config.dataSources ? { dataSources: config.dataSources } : {}),
      ...(callApiOptions?.includeLogProbs ? { logprobs: callApiOptions.includeLogProbs } : {}),
      ...(config.stop ? { stop: config.stop } : {}),
      ...(config.passthrough || {}),
      ...(config.response_format 
          ? { response_format: await maybeLoadFromExternalFile(renderVarsInObject(config.response_format, context?.vars)) } 
          : {}),
      ...(config.functions 
          ? { functions: await maybeLoadFromExternalFile(renderVarsInObject(config.functions, context?.vars)) } 
          : {}),
      ...(config.tools 
          ? { tools: await maybeLoadFromExternalFile(renderVarsInObject(config.tools, context?.vars)) } 
          : {}),
    };

    logger.debug(`Azure API request body: ${JSON.stringify(body)}`);
    return { body, config };
  }

  async callApi(
    prompt: string,
    context?: CallApiContextParams,
    callApiOptions?: CallApiOptionsParams,
  ): Promise<ProviderResponse> {
    await this.ensureInitialized();
    invariant(this.authHeaders, 'auth headers are not initialized');

    if (!this.getApiBaseUrl()) {
      throwConfigurationError('Azure API host must be set.');
    }

    const { body, config } = await this.getOpenAiBody(prompt, context, callApiOptions);

    let data;
    let cached = false;
    try {
      const url = config.dataSources
        ? `${this.getApiBaseUrl()}/openai/deployments/${
            this.deploymentName
          }/extensions/chat/completions?api-version=${config.apiVersion || DEFAULT_AZURE_API_VERSION}`
        : `${this.getApiBaseUrl()}/openai/deployments/${
            this.deploymentName
          }/chat/completions?api-version=${config.apiVersion || DEFAULT_AZURE_API_VERSION}`;

      const {
        data: responseData,
        cached: isCached,
        status,
      } = await fetchWithCache(
        url,
        {
          method: 'POST',
          headers: {
            'Content-Type': 'application/json',
            ...this.authHeaders,
          },
          body: JSON.stringify(body),
        },
        REQUEST_TIMEOUT_MS,
      );

      cached = isCached;

      // Handle the response data
      if (typeof responseData === 'string') {
        try {
          data = JSON.parse(responseData);
        } catch {
          return {
            error: `API returned invalid JSON response (status ${status}): ${responseData}\n\nRequest body: ${JSON.stringify(body, null, 2)}`,
          };
        }
      } else {
        data = responseData;
      }
    } catch (err) {
      return {
        error: `API call error: ${err instanceof Error ? err.message : String(err)}`,
      };
    }

    logger.debug(`Azure API response: ${JSON.stringify(data)}`);
    try {
      if (data.error) {
        if (data.error.code === 'content_filter' && data.error.status === 400) {
          return {
            output: data.error.message,
            guardrails: {
              flagged: true,
              flaggedInput: true,
              flaggedOutput: false,
            },
          };
        }
        return {
          error: `API response error: ${data.error.code} ${data.error.message}`,
        };
      }
      const hasDataSources = !!config.dataSources;
      const choice = hasDataSources
        ? data.choices.find(
            (choice: { message: { role: string; content: string } }) =>
              choice.message.role === 'assistant',
          )
        : data.choices[0];

      const message = choice?.message;

      // Handle structured output
      let output = message.content;

      if (output == null) {
        if (choice.finish_reason === 'content_filter') {
          output =
            "The generated content was filtered due to triggering Azure OpenAI Service's content filtering system.";
        } else {
          // Restore tool_calls and function_call handling
          output = message.tool_calls ?? message.function_call;
        }
      } else if (
        config.response_format?.type === 'json_schema' ||
        config.response_format?.type === 'json_object'
      ) {
        try {
          output = JSON.parse(output);
        } catch (err) {
          logger.error(`Failed to parse JSON output: ${err}. Output was: ${output}`);
        }
      }

      const logProbs = data.choices[0].logprobs?.content?.map(
        (logProbObj: { token: string; logprob: number }) => logProbObj.logprob,
      );

      const contentFilterResults = data.choices[0]?.content_filter_results;
      const promptFilterResults = data.prompt_filter_results;

      const guardrailsTriggered = !!(
        (contentFilterResults && Object.keys(contentFilterResults).length > 0) ||
        (promptFilterResults && promptFilterResults.length > 0)
      );

      const flaggedInput =
        promptFilterResults?.some((result: any) =>
          Object.values(result.content_filter_results).some((filter: any) => filter.filtered),
        ) ?? false;

      const flaggedOutput = Object.values(contentFilterResults || {}).some(
        (filter: any) => filter.filtered,
      );

      return {
        output,
        tokenUsage: cached
          ? { cached: data.usage?.total_tokens, total: data?.usage?.total_tokens }
          : {
              total: data.usage?.total_tokens,
              prompt: data.usage?.prompt_tokens,
              completion: data.usage?.completion_tokens,
              ...(data.usage?.completion_tokens_details
                ? {
                    completionDetails: {
                      reasoning: data.usage.completion_tokens_details.reasoning_tokens,
                      acceptedPrediction:
                        data.usage.completion_tokens_details.accepted_prediction_tokens,
                      rejectedPrediction:
                        data.usage.completion_tokens_details.rejected_prediction_tokens,
                    },
                  }
                : {}),
            },
        cached,
        logProbs,
        cost: calculateAzureCost(
          this.deploymentName,
          config,
          data.usage?.prompt_tokens,
          data.usage?.completion_tokens,
        ),
        ...(guardrailsTriggered
          ? {
              guardrails: {
                flaggedInput,
                flaggedOutput,
                flagged: flaggedInput || flaggedOutput,
              },
            }
          : {}),
      };
    } catch (err) {
      return {
        error: `API response error: ${String(err)}: ${JSON.stringify(data)}`,
      };
    }
  }
}

type AzureAssistantOptions = AzureCompletionOptions &
  Partial<AssistantCreationOptions> & {
    /**
     * If set, automatically call these functions when the assistant activates
     * these function tools.
     */
    functionToolCallbacks?: Record<FunctionDefinition['name'], (arg: string) => Promise<string>>;
  };

// See https://learn.microsoft.com/en-us/javascript/api/overview/azure/openai-assistants-readme?view=azure-node-preview
export class AzureAssistantProvider extends AzureGenericProvider {
  assistantConfig: AzureAssistantOptions;
  assistantsClient: AssistantsClient | undefined;

  constructor(
    deploymentName: string,
    options: { config?: AzureAssistantOptions; id?: string; env?: EnvOverrides } = {},
  ) {
    super(deploymentName, options);
    this.assistantConfig = options.config || {};

    this.initializationPromise = this.initialize();
  }

  async initialize() {
    await super.initialize();

    const apiKey = this.getApiKey();
    if (!apiKey) {
      throwConfigurationError('Azure API key must be set.');
    }

    const { AssistantsClient, AzureKeyCredential } = await import('@azure/openai-assistants');

    const apiBaseUrl = this.getApiBaseUrl();
    if (!apiBaseUrl) {
      throwConfigurationError('Azure API host must be set.');
    }
    this.assistantsClient = new AssistantsClient(apiBaseUrl, new AzureKeyCredential(apiKey));
    this.initializationPromise = null;
  }

  async ensureInitialized() {
    if (this.initializationPromise) {
      await this.initializationPromise;
    }
  }

  async callApi(
    prompt: string,
    context?: CallApiContextParams,
    callApiOptions?: CallApiOptionsParams,
  ): Promise<ProviderResponse> {
    await this.ensureInitialized();
    invariant(this.assistantsClient, 'Assistants client not initialized');
    if (!this.getApiBaseUrl()) {
      throwConfigurationError('Azure API host must be set.');
    }

    const assistantId = this.deploymentName;

    const assistantThread = await this.assistantsClient.createThread();
    await this.assistantsClient.createMessage(assistantThread.id, 'user', prompt);

    let run = await this.assistantsClient.createRun(assistantThread.id, {
      assistantId,
    });

    logger.debug(`\tAzure thread run API response: ${JSON.stringify(run)}`);

    while (
      run.status === 'in_progress' ||
      run.status === 'queued' ||
      run.status === 'requires_action'
    ) {
      if (run.status === 'requires_action') {
        const requiredAction = run.requiredAction;
        invariant(requiredAction, 'Run requires action but no action is provided');
        if (requiredAction === null || requiredAction.type !== 'submit_tool_outputs') {
          break;
        }
        const functionCallsWithCallbacks = requiredAction.submitToolOutputs?.toolCalls.filter(
          (toolCall) => {
            return (
              toolCall.type === 'function' &&
              toolCall.function.name in (this.assistantConfig.functionToolCallbacks ?? {})
            );
          },
        );
        if (!functionCallsWithCallbacks || functionCallsWithCallbacks.length === 0) {
          break;
        }
        logger.debug(
          `Calling functionToolCallbacks for functions: ${functionCallsWithCallbacks.map(
            ({ function: { name } }) => name,
          )}`,
        );
        const toolOutputs = await Promise.all(
          functionCallsWithCallbacks.map(async (toolCall) => {
            logger.debug(
              `Calling functionToolCallbacks[${toolCall.function.name}]('${toolCall.function.arguments}')`,
            );
            const result = await this.assistantConfig.functionToolCallbacks![
              toolCall.function.name
            ](toolCall.function.arguments);
            return {
              tool_call_id: toolCall.id,
              output: result,
            };
          }),
        );
        logger.debug(
          `Calling Azure API, submitting tool outputs for ${run.threadId}: ${JSON.stringify(
            toolOutputs,
          )}`,
        );
        run = await this.assistantsClient.submitToolOutputsToRun(run.threadId, run.id, toolOutputs);
      }

      await sleep(1000);

      logger.debug(`Calling Azure API, getting thread run ${run.id} status`);
      run = await this.assistantsClient.getRun(run.threadId, run.id);
      logger.debug(`\tAzure thread run API response: ${JSON.stringify(run)}`);
    }

    if (run.status !== 'completed' && run.status !== 'requires_action') {
      if (run.lastError) {
        return {
          error: `Thread run failed: ${run.lastError.message}`,
        };
      }
      return {
        error: `Thread run failed: ${run.status}`,
      };
    }

    logger.debug(`Calling Azure API, getting thread run steps for ${run.threadId}`);
    const steps = await this.assistantsClient.listRunSteps(run.threadId, run.id, { order: 'asc' });
    logger.debug(`\tAzure thread run steps API response: ${JSON.stringify(steps)}`);

    const outputBlocks = [];
    for (const step of steps.data) {
      if (step.type === 'message_creation') {
        logger.debug(`Calling Azure API, getting message ${step.id}`);
        const stepDetails = step.stepDetails as RunStepMessageCreationDetails;
        // Bug in the API: the field is currently `message_id` even though it's documented as `messageId`
        const messageId =
          (stepDetails.messageCreation as any).message_id || stepDetails.messageCreation.messageId;
        const message = await this.assistantsClient.getMessage(run.threadId, messageId);
        logger.debug(`\tAzure thread run step message API response: ${JSON.stringify(message)}`);

        const content = message.content
          .map((content) =>
            content.type === 'text' ? content.text.value : `<${content.type} output>`,
          )
          .join('\n');
        outputBlocks.push(`[${toTitleCase(message.role)}] ${content}`);
      } else if (step.type === 'tool_calls') {
        for (const toolCall of (step.stepDetails as RunStepToolCallDetails).toolCalls) {
          if (toolCall.type === 'function') {
            outputBlocks.push(
              `[Call function ${toolCall.function.name} with arguments ${toolCall.function.arguments}]`,
            );
            outputBlocks.push(`[Function output: ${toolCall.function.output}]`);
          } else if (toolCall.type === 'retrieval') {
            outputBlocks.push(`[Ran retrieval]`);
          } else if (toolCall.type === 'code_interpreter') {
            const output = toolCall.codeInterpreter.outputs
              .map((output) => (output.type === 'logs' ? output.logs : `<${output.type} output>`))
              .join('\n');
            outputBlocks.push(`[Code interpreter input]`);
            outputBlocks.push(toolCall.codeInterpreter.input);
            outputBlocks.push(`[Code interpreter output]`);
            outputBlocks.push(output);
          } else {
            outputBlocks.push(`[Unknown tool call type: ${(toolCall as any).type}]`);
          }
        }
      } else {
        outputBlocks.push(`[Unknown step type: ${step.type}]`);
      }
    }

    return {
      output: outputBlocks.join('\n\n').trim(),
      /*
      tokenUsage: {
        total: data.usage.total_tokens,
        prompt: data.usage.prompt_tokens,
        completion: data.usage.completion_tokens,
      },
      */
    };
  }
}<|MERGE_RESOLUTION|>--- conflicted
+++ resolved
@@ -574,9 +574,6 @@
 }
 
 export class AzureChatCompletionProvider extends AzureGenericProvider {
-<<<<<<< HEAD
-  async getOpenAiBody(
-=======
   /**
    * Check if the current deployment is configured as a reasoning model
    */
@@ -584,27 +581,24 @@
     return !!this.config.isReasoningModel || !!this.config.o1;
   }
 
-  getOpenAiBody(
->>>>>>> 753224f8
+  async getOpenAiBody(
     prompt: string,
     context?: CallApiContextParams,
     callApiOptions?: CallApiOptionsParams,
-  ): Promise<Record<string, any>> {
+  ): Promise<CreateChatCompletionRequest & { tools?: any; tool_choice?: any }> {
     const config = {
       ...this.config,
+      ...context?.provider?.config,
       ...context?.prompt?.config,
     };
 
     // Parse chat prompt
     const messages = parseChatPrompt(prompt, [{ role: 'user', content: prompt }]);
 
-<<<<<<< HEAD
-    // Build the body with all properties, awaiting the async ones inline
-=======
     // Response format with variable rendering
     const responseFormat = config.response_format
       ? {
-          response_format: maybeLoadFromExternalFile(
+          response_format: await maybeLoadFromExternalFile(
             renderVarsInObject(config.response_format, context?.vars),
           ),
         }
@@ -621,7 +615,6 @@
     const reasoningEffort = config.reasoning_effort ?? 'medium';
 
     // Build the request body
->>>>>>> 753224f8
     const body = {
       model: this.deploymentName,
       messages,
@@ -634,10 +627,6 @@
             max_tokens: maxTokens,
             temperature: config.temperature ?? getEnvFloat('OPENAI_TEMPERATURE', 0),
           }),
-<<<<<<< HEAD
-      ...(config.function_call ? { function_call: config.function_call } : {}),
-      ...(config.seed === undefined ? {} : { seed: config.seed }),
-=======
       top_p: config.top_p ?? getEnvFloat('OPENAI_TOP_P', 1),
       presence_penalty: config.presence_penalty ?? getEnvFloat('OPENAI_PRESENCE_PENALTY', 0),
       frequency_penalty: config.frequency_penalty ?? getEnvFloat('OPENAI_FREQUENCY_PENALTY', 0),
@@ -655,7 +644,6 @@
             tools: maybeLoadFromExternalFile(renderVarsInObject(config.tools, context?.vars)),
           }
         : {}),
->>>>>>> 753224f8
       ...(config.tool_choice ? { tool_choice: config.tool_choice } : {}),
       ...(config.deployment_id ? { deployment_id: config.deployment_id } : {}),
       ...(config.dataSources ? { dataSources: config.dataSources } : {}),
