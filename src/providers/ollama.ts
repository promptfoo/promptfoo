import { fetchWithCache } from '../cache';
import { getEnvString } from '../envars';
import logger from '../logger';
import { maybeLoadToolsFromExternalFile } from '../util';
import { parseChatPrompt, REQUEST_TIMEOUT_MS } from './shared';

import type {
  ApiProvider,
  CallApiContextParams,
  ProviderEmbeddingResponse,
  ProviderResponse,
  TokenUsage,
} from '../types';

interface OllamaCompletionOptions {
  // From https://github.com/jmorganca/ollama/blob/v0.1.0/api/types.go#L161
  num_predict?: number;
  top_k?: number;
  top_p?: number;
  tfs_z?: number;
  seed?: number;
  useNUMA?: boolean;
  num_ctx?: number;
  num_keep?: number;
  num_batch?: number;
  num_gqa?: number;
  num_gpu?: number;
  main_gpu?: number;
  low_vram?: boolean;
  f16_kv?: boolean;
  logits_all?: boolean;
  vocab_only?: boolean;
  use_mmap?: boolean;
  use_mlock?: boolean;
  embedding_only?: boolean;
  rope_frequency_base?: number;
  rope_frequency_scale?: number;
  typical_p?: number;
  repeat_last_n?: number;
  temperature?: number;
  repeat_penalty?: number;
  presence_penalty?: number;
  frequency_penalty?: number;
  mirostat?: number;
  mirostat_tau?: number;
  mirostat_eta?: number;
  penalize_newline?: boolean;
  stop?: string[];
  num_thread?: number;
  tools?: any[]; // Support for function calling/tools
<<<<<<< HEAD
  think?: boolean;
=======
  think?: boolean; // Top-level parameter for thinking/reasoning
  passthrough?: Record<string, any>; // Pass arbitrary fields to the API
>>>>>>> f16dc0d9
}

const OllamaCompletionOptionKeys = new Set<keyof OllamaCompletionOptions>([
  'num_predict',
  'top_k',
  'top_p',
  'tfs_z',
  'seed',
  'useNUMA',
  'num_ctx',
  'num_keep',
  'num_batch',
  'num_gqa',
  'num_gpu',
  'main_gpu',
  'low_vram',
  'f16_kv',
  'logits_all',
  'vocab_only',
  'use_mmap',
  'use_mlock',
  'embedding_only',
  'rope_frequency_base',
  'rope_frequency_scale',
  'typical_p',
  'repeat_last_n',
  'temperature',
  'repeat_penalty',
  'presence_penalty',
  'frequency_penalty',
  'mirostat',
  'mirostat_tau',
  'mirostat_eta',
  'penalize_newline',
  'stop',
  'num_thread',
  'tools',
  'think',
]);

interface OllamaCompletionJsonL {
  model: string;
  created_at: string;
  response?: string;
  done: boolean;
  context?: number[];

  total_duration?: number;
  load_duration?: number;
  sample_count?: number;
  sample_duration?: number;
  prompt_eval_count?: number;
  prompt_eval_duration?: number;
  eval_count?: number;
  eval_duration?: number;
}

interface OllamaChatJsonL {
  model: string;
  created_at: string;
  message?: {
    role: string;
    content: string;
    images: null;
  };
  done: boolean;

  total_duration?: number;
  load_duration?: number;
  sample_count?: number;
  sample_duration?: number;
  prompt_eval_count?: number;
  prompt_eval_duration?: number;
  eval_count?: number;
  eval_duration?: number;
}

export class OllamaCompletionProvider implements ApiProvider {
  modelName: string;
  config: OllamaCompletionOptions;

  constructor(modelName: string, options: { id?: string; config?: OllamaCompletionOptions } = {}) {
    const { id, config } = options;
    this.modelName = modelName;
    this.id = id ? () => id : this.id;
    this.config = config || {};
  }

  id(): string {
    return `ollama:completion:${this.modelName}`;
  }

  toString(): string {
    return `[Ollama Completion Provider ${this.modelName}]`;
  }

  async callApi(prompt: string): Promise<ProviderResponse> {
    const params = {
      model: this.modelName,
      prompt,
      stream: false,
      think: false,
      options: Object.keys(this.config).reduce(
        (options, key) => {
          const optionName = key as keyof OllamaCompletionOptions;
<<<<<<< HEAD
          if (OllamaCompletionOptionKeys.has(optionName) && optionName !== 'think') {
=======
          if (OllamaCompletionOptionKeys.has(optionName) && optionName !== 'tools') {
>>>>>>> f16dc0d9
            options[optionName] = this.config[optionName];
          }
          return options;
        },
        {} as Record<string, any>,
      ),
      ...(this.config.think !== undefined ? { think: this.config.think } : {}),
      ...(this.config.passthrough || {}),
    };

    if (this.config.think !== undefined) {
      params.think = this.config.think;
    }

    logger.debug(`Calling Ollama API: ${JSON.stringify(params)}`);
    let response;
    try {
      response = await fetchWithCache(
        `${getEnvString('OLLAMA_BASE_URL') || 'http://localhost:11434'}/api/generate`,
        {
          method: 'POST',
          headers: {
            'Content-Type': 'application/json',
            ...(getEnvString('OLLAMA_API_KEY')
              ? { Authorization: `Bearer ${getEnvString('OLLAMA_API_KEY')}` }
              : {}),
          },
          body: JSON.stringify(params),
        },
        REQUEST_TIMEOUT_MS,
        'text',
      );
    } catch (err) {
      return {
        error: `API call error: ${String(err)}. Output:\n${response?.data}`,
      };
    }
    logger.debug(`\tOllama generate API response: ${response.data}`);
    if (response.data.error) {
      return {
        error: `Ollama error: ${response.data.error}`,
      };
    }

    try {
      const lines = response.data
        .split('\n')
        .filter((line: string) => line.trim() !== '')
        .map((line: string) => JSON.parse(line) as OllamaCompletionJsonL);

      const output = lines
        .map((parsed: OllamaCompletionJsonL) => {
          if (parsed.response) {
            return parsed.response;
          }
          return null;
        })
        .filter((s: string | null) => s !== null)
        .join('');

      // Extract token usage from the final chunk (where done: true)
      const finalChunk = lines.find((chunk: OllamaCompletionJsonL) => chunk.done);
      let tokenUsage: Partial<TokenUsage> | undefined;

      if (
        finalChunk &&
        (finalChunk.prompt_eval_count !== undefined || finalChunk.eval_count !== undefined)
      ) {
        const promptTokens = finalChunk.prompt_eval_count || 0;
        const completionTokens = finalChunk.eval_count || 0;
        tokenUsage = {
          prompt: promptTokens,
          completion: completionTokens,
          total: promptTokens + completionTokens,
        };
      }

      return {
        output,
        ...(tokenUsage && { tokenUsage }),
      };
    } catch (err) {
      return {
        error: `Ollama API response error: ${String(err)}: ${JSON.stringify(response.data)}`,
      };
    }
  }
}

export class OllamaChatProvider implements ApiProvider {
  modelName: string;
  config: OllamaCompletionOptions;

  constructor(modelName: string, options: { id?: string; config?: OllamaCompletionOptions } = {}) {
    const { id, config } = options;
    this.modelName = modelName;
    this.id = id ? () => id : this.id;
    this.config = config || {};
  }

  id(): string {
    return `ollama:chat:${this.modelName}`;
  }

  toString(): string {
    return `[Ollama Chat Provider ${this.modelName}]`;
  }

  async callApi(prompt: string, context?: CallApiContextParams): Promise<ProviderResponse> {
    const messages = parseChatPrompt(prompt, [{ role: 'user', content: prompt }]);

    const params: any = {
      model: this.modelName,
      messages,
      options: Object.keys(this.config).reduce(
        (options, key) => {
          const optionName = key as keyof OllamaCompletionOptions;
          if (OllamaCompletionOptionKeys.has(optionName) && optionName !== 'tools') {
            options[optionName] = this.config[optionName];
          }
          return options;
        },
        {} as Record<string, any>,
      ),
      ...(this.config.think !== undefined ? { think: this.config.think } : {}),
      ...(this.config.passthrough || {}),
    };

    // Handle tools if configured
    if (this.config.tools) {
      params.tools = maybeLoadToolsFromExternalFile(this.config.tools, context?.vars);
    }

    logger.debug(`Calling Ollama API: ${JSON.stringify(params)}`);
    let response;
    try {
      response = await fetchWithCache(
        `${getEnvString('OLLAMA_BASE_URL') || 'http://localhost:11434'}/api/chat`,
        {
          method: 'POST',
          headers: {
            'Content-Type': 'application/json',
            ...(getEnvString('OLLAMA_API_KEY')
              ? { Authorization: `Bearer ${getEnvString('OLLAMA_API_KEY')}` }
              : {}),
          },
          body: JSON.stringify(params),
        },
        REQUEST_TIMEOUT_MS,
        'text',
        context?.bustCache ?? context?.debug,
      );
    } catch (err) {
      return {
        error: `API call error: ${String(err)}. Output:\n${response?.data}`,
      };
    }
    logger.debug(`\tOllama generate API response: ${response.data}`);
    if (response.data.error) {
      return {
        error: `Ollama error: ${response.data.error}`,
      };
    }

    try {
      const lines = response.data
        .split('\n')
        .filter((line: string) => line.trim() !== '')
        .map((line: string) => JSON.parse(line) as OllamaChatJsonL);

      const output = lines
        .map((parsed: OllamaChatJsonL) => {
          if (parsed.message?.content) {
            return parsed.message.content;
          }
          return null;
        })
        .filter((s: string | null) => s !== null)
        .join('');

      // Extract token usage from the final chunk (where done: true)
      const finalChunk = lines.find((chunk: OllamaChatJsonL) => chunk.done);
      let tokenUsage: Partial<TokenUsage> | undefined;

      if (
        finalChunk &&
        (finalChunk.prompt_eval_count !== undefined || finalChunk.eval_count !== undefined)
      ) {
        const promptTokens = finalChunk.prompt_eval_count || 0;
        const completionTokens = finalChunk.eval_count || 0;
        tokenUsage = {
          prompt: promptTokens,
          completion: completionTokens,
          total: promptTokens + completionTokens,
        };
      }

      return {
        output,
        ...(tokenUsage && { tokenUsage }),
      };
    } catch (err) {
      return {
        error: `Ollama API response error: ${String(err)}: ${JSON.stringify(response.data)}`,
      };
    }
  }
}

export class OllamaEmbeddingProvider extends OllamaCompletionProvider {
  async callEmbeddingApi(text: string): Promise<ProviderEmbeddingResponse> {
    const params = {
      model: this.modelName,
      prompt: text,
    };

    logger.debug(`Calling Ollama API: ${JSON.stringify(params)}`);
    let response;
    try {
      response = await fetchWithCache(
        `${getEnvString('OLLAMA_BASE_URL') || 'http://localhost:11434'}/api/embeddings`,
        {
          method: 'POST',
          headers: {
            'Content-Type': 'application/json',
            ...(getEnvString('OLLAMA_API_KEY')
              ? { Authorization: `Bearer ${getEnvString('OLLAMA_API_KEY')}` }
              : {}),
          },
          body: JSON.stringify(params),
        },
        REQUEST_TIMEOUT_MS,
        'json',
      );
    } catch (err) {
      return {
        error: `API call error: ${String(err)}`,
      };
    }

    try {
      const embedding = response.data.embedding as number[];
      if (!embedding) {
        throw new Error('No embedding found in Ollama embeddings API response');
      }
      return {
        embedding,
      };
    } catch (err) {
      return {
        error: `API response error: ${String(err)}: ${JSON.stringify(response.data)}`,
      };
    }
  }
}<|MERGE_RESOLUTION|>--- conflicted
+++ resolved
@@ -48,12 +48,8 @@
   stop?: string[];
   num_thread?: number;
   tools?: any[]; // Support for function calling/tools
-<<<<<<< HEAD
-  think?: boolean;
-=======
   think?: boolean; // Top-level parameter for thinking/reasoning
   passthrough?: Record<string, any>; // Pass arbitrary fields to the API
->>>>>>> f16dc0d9
 }
 
 const OllamaCompletionOptionKeys = new Set<keyof OllamaCompletionOptions>([
@@ -92,6 +88,7 @@
   'num_thread',
   'tools',
   'think',
+  'passthrough',
 ]);
 
 interface OllamaCompletionJsonL {
@@ -159,11 +156,7 @@
       options: Object.keys(this.config).reduce(
         (options, key) => {
           const optionName = key as keyof OllamaCompletionOptions;
-<<<<<<< HEAD
-          if (OllamaCompletionOptionKeys.has(optionName) && optionName !== 'think') {
-=======
-          if (OllamaCompletionOptionKeys.has(optionName) && optionName !== 'tools') {
->>>>>>> f16dc0d9
+          if (OllamaCompletionOptionKeys.has(optionName) && optionName !== 'think' && optionName !== 'tools' && optionName !== 'passthrough') {
             options[optionName] = this.config[optionName];
           }
           return options;
