--- conflicted
+++ resolved
@@ -276,11 +276,7 @@
         },
         REQUEST_TIMEOUT_MS,
         'text',
-<<<<<<< HEAD
-        context?.ignoreCache ?? context?.debug,
-=======
         context?.bustCache ?? context?.debug,
->>>>>>> 9922840e
       );
     } catch (err) {
       return {
@@ -365,6 +361,4 @@
       };
     }
   }
-}
-
-export { OllamaCompletionOptionKeys };+}