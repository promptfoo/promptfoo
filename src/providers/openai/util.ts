import OpenAI from 'openai';
import { renderVarsInObject } from '../../util/index';
import { maybeLoadFromExternalFile } from '../../util/file';
import { getAjv, safeJsonStringify } from '../../util/json';
import { calculateCost } from '../shared';

import type { TokenUsage } from '../../types/index';
import type { ProviderConfig } from '../shared';

const ajv = getAjv();

// see https://platform.openai.com/docs/models
export const OPENAI_CHAT_MODELS = [
  // TTS model (text input + audio output costs)
  {
    id: 'gpt-4o-mini-tts',
    cost: {
      input: 0.6 / 1e6,
      output: 0 / 1e6,
      audioOutput: 12 / 1e6,
    },
  },
  // Search preview models
  ...['gpt-4o-search-preview', 'gpt-4o-search-preview-2025-03-11'].map((model) => ({
    id: model,
    cost: {
      input: 2.5 / 1e6,
      output: 10 / 1e6,
    },
  })),
  ...['gpt-4o-mini-search-preview', 'gpt-4o-mini-search-preview-2025-03-11'].map((model) => ({
    id: model,
    cost: {
      input: 0.15 / 1e6,
      output: 0.6 / 1e6,
    },
  })),
  // Computer use models
  ...['computer-use-preview', 'computer-use-preview-2025-03-11'].map((model) => ({
    id: model,
    cost: {
      input: 3 / 1e6,
      output: 12 / 1e6,
    },
  })),
  ...['chatgpt-4o-latest'].map((model) => ({
    id: model,
    cost: {
      input: 5 / 1e6,
      output: 15 / 1e6,
    },
  })),
  ...['gpt-4.1', 'gpt-4.1-2025-04-14'].map((model) => ({
    id: model,
    cost: {
      input: 2 / 1e6,
      output: 8 / 1e6,
    },
  })),
  ...['gpt-4.1-mini', 'gpt-4.1-mini-2025-04-14'].map((model) => ({
    id: model,
    cost: {
      input: 0.4 / 1e6,
      output: 1.6 / 1e6,
    },
  })),
  ...['gpt-4.1-nano', 'gpt-4.1-nano-2025-04-14'].map((model) => ({
    id: model,
    cost: {
      input: 0.1 / 1e6,
      output: 0.4 / 1e6,
    },
  })),
  // GPT-4.5 models deprecated as of 2025-07-14, removed from API
  ...['o1-pro', 'o1-pro-2025-03-19'].map((model) => ({
    id: model,
    cost: {
      input: 150 / 1e6,
      output: 600 / 1e6,
    },
  })),
  ...['o1', 'o1-2024-12-17', 'o1-preview', 'o1-preview-2024-09-12'].map((model) => ({
    id: model,
    cost: {
      input: 15 / 1e6,
      output: 60 / 1e6,
    },
  })),
  // o1-mini pricing per Standard tier
  ...['o1-mini', 'o1-mini-2024-09-12'].map((model) => ({
    id: model,
    cost: {
      input: 1.1 / 1e6,
      output: 4.4 / 1e6,
    },
  })),
  ...['o3', 'o3-2025-04-16'].map((model) => ({
    id: model,
    cost: {
      input: 2 / 1e6,
      output: 8 / 1e6,
    },
  })),
  ...['o3-pro', 'o3-pro-2025-06-10'].map((model) => ({
    id: model,
    cost: {
      input: 20 / 1e6,
      output: 80 / 1e6,
    },
  })),
  ...['o3-mini', 'o3-mini-2025-01-31'].map((model) => ({
    id: model,
    cost: {
      input: 1.1 / 1e6,
      output: 4.4 / 1e6,
    },
  })),
  ...[
    'gpt-4o-audio-preview',
    'gpt-4o-audio-preview-2024-12-17',
    'gpt-4o-audio-preview-2024-10-01',
    'gpt-4o-audio-preview-2025-06-03',
  ].map((model) => ({
    id: model,
    cost: {
      input: 2.5 / 1e6,
      output: 10 / 1e6,
      audioInput: 40 / 1e6,
      audioOutput: 80 / 1e6,
    },
  })),
  ...['gpt-4o-mini-audio-preview', 'gpt-4o-mini-audio-preview-2024-12-17'].map((model) => ({
    id: model,
    cost: {
      input: 0.15 / 1e6,
      output: 0.6 / 1e6,
      audioInput: 10 / 1e6,
      audioOutput: 20 / 1e6,
    },
  })),
  ...['gpt-4o', 'gpt-4o-2024-11-20', 'gpt-4o-2024-08-06'].map((model) => ({
    id: model,
    cost: {
      input: 2.5 / 1e6,
      output: 10 / 1e6,
    },
  })),
  ...['gpt-4o-2024-05-13'].map((model) => ({
    id: model,
    cost: {
      input: 5 / 1e6,
      output: 15 / 1e6,
    },
  })),
  ...['gpt-4o-mini', 'gpt-4o-mini-2024-07-18'].map((model) => ({
    id: model,
    cost: {
      input: 0.15 / 1e6,
      output: 0.6 / 1e6,
    },
  })),
  ...['gpt-4', 'gpt-4-0613', 'gpt-4-0314'].map((model) => ({
    id: model,
    cost: {
      input: 30 / 1e6,
      output: 60 / 1e6,
    },
  })),
  ...['gpt-4-32k', 'gpt-4-32k-0314', 'gpt-4-32k-0613'].map((model) => ({
    id: model,
    cost: {
      input: 60 / 1e6,
      output: 120 / 1e6,
    },
  })),
  ...[
    'gpt-4-turbo',
    'gpt-4-turbo-2024-04-09',
    'gpt-4-turbo-preview',
    'gpt-4-0125-preview',
    'gpt-4-1106-preview',
    'gpt-4-1106-vision-preview',
    'gpt-4-vision-preview',
  ].map((model) => ({
    id: model,
    cost: {
      input: 10 / 1e6,
      output: 30 / 1e6,
    },
  })),
  {
    id: 'gpt-3.5-turbo',
    cost: {
      input: 0.5 / 1e6,
      output: 1.5 / 1e6,
    },
  },
  {
    id: 'gpt-3.5-turbo-0125',
    cost: {
      input: 0.5 / 1e6,
      output: 1.5 / 1e6,
    },
  },
  {
    id: 'gpt-3.5-turbo-1106',
    cost: {
      input: 1 / 1e6,
      output: 2 / 1e6,
    },
  },
  ...['gpt-3.5-turbo-0301', 'gpt-3.5-turbo-0613'].map((model) => ({
    id: model,
    cost: {
      input: 1.5 / 1e6,
      output: 2 / 1e6,
    },
  })),
  ...['gpt-3.5-turbo-16k', 'gpt-3.5-turbo-16k-0613'].map((model) => ({
    id: model,
    cost: {
      input: 3 / 1e6,
      output: 4 / 1e6,
    },
  })),
  ...['gpt-3.5-turbo-instruct'].map((model) => ({
    id: model,
    cost: {
      input: 1.5 / 1e6,
      output: 2 / 1e6,
    },
  })),
  ...['o4-mini', 'o4-mini-2025-04-16'].map((model) => ({
    id: model,
    cost: {
      input: 1.1 / 1e6,
      output: 4.4 / 1e6,
    },
  })),
  // GPT-5 models
  ...['gpt-5', 'gpt-5-2025-08-07'].map((model) => ({
    id: model,
    cost: {
      input: 1.25 / 1e6,
      output: 10 / 1e6,
    },
  })),
  ...['gpt-5-chat-latest'].map((model) => ({
    id: model,
    cost: {
      input: 1.25 / 1e6,
      output: 10 / 1e6,
    },
  })),
  ...['gpt-5-nano', 'gpt-5-nano-2025-08-07'].map((model) => ({
    id: model,
    cost: {
      input: 0.05 / 1e6,
      output: 0.4 / 1e6,
    },
  })),
  ...['gpt-5-mini', 'gpt-5-mini-2025-08-07'].map((model) => ({
    id: model,
    cost: {
      input: 0.25 / 1e6,
      output: 2 / 1e6,
    },
  })),
  ...['codex-mini-latest'].map((model) => ({
    id: model,
    cost: {
      input: 1.5 / 1e6,
      output: 6.0 / 1e6,
    },
  })),
  ...['gpt-5-codex'].map((model) => ({
    id: model,
    cost: {
      input: 1.25 / 1e6,
      output: 10 / 1e6,
    },
  })),
  ...['gpt-5-pro', 'gpt-5-pro-2025-10-06'].map((model) => ({
    id: model,
    cost: {
      input: 15 / 1e6,
      output: 120 / 1e6,
    },
  })),
  // GPT-5.1 models
  ...['gpt-5.1'].map((model) => ({
    id: model,
    cost: {
      input: 1.25 / 1e6,
      output: 10 / 1e6,
    },
  })),
  ...['gpt-5.1-nano'].map((model) => ({
    id: model,
    cost: {
      input: 0.05 / 1e6,
      output: 0.4 / 1e6,
    },
  })),
  ...['gpt-5.1-mini'].map((model) => ({
    id: model,
    cost: {
      input: 0.25 / 1e6,
      output: 2 / 1e6,
    },
  })),
  ...['gpt-5.1-codex', 'gpt-5.1-codex-max'].map((model) => ({
    id: model,
    cost: {
      input: 1.25 / 1e6,
      output: 10 / 1e6,
    },
  })),
  // GPT-5.2 models
  ...['gpt-5.2', 'gpt-5.2-2025-12-11'].map((model) => ({
    id: model,
    cost: {
      input: 1.75 / 1e6,
      output: 14 / 1e6,
    },
  })),
  // gpt-audio models
  ...['gpt-audio', 'gpt-audio-2025-08-28'].map((model) => ({
    id: model,
    cost: {
      input: 2.5 / 1e6,
      output: 10 / 1e6,
      audioInput: 40 / 1e6,
      audioOutput: 80 / 1e6,
    },
  })),
  ...['gpt-audio-mini', 'gpt-audio-mini-2025-10-06'].map((model) => ({
    id: model,
    cost: {
      input: 0.6 / 1e6,
      output: 2.4 / 1e6,
      audioInput: 10 / 1e6,
      audioOutput: 20 / 1e6,
    },
  })),
];

// Deep research models for Responses API
export const OPENAI_DEEP_RESEARCH_MODELS = [
  ...['o3-deep-research', 'o3-deep-research-2025-06-26'].map((model) => ({
    id: model,
    cost: {
      input: 10 / 1e6,
      output: 40 / 1e6,
    },
  })),
  ...['o4-mini-deep-research', 'o4-mini-deep-research-2025-06-26'].map((model) => ({
    id: model,
    cost: {
      input: 2 / 1e6,
      output: 8 / 1e6,
    },
  })),
];

// See https://platform.openai.com/docs/models/model-endpoint-compatibility
export const OPENAI_COMPLETION_MODELS = [
  {
    id: 'gpt-3.5-turbo-instruct',
    cost: {
      input: 1.5 / 1000000,
      output: 2 / 1000000,
    },
  },
  {
    id: 'text-davinci-002',
  },
  {
    id: 'text-babbage-002',
  },
];

// Realtime models for WebSocket API
export const OPENAI_REALTIME_MODELS = [
  // gpt-realtime models (latest)
  {
    id: 'gpt-realtime',
    type: 'chat',
    cost: {
      input: 32 / 1e6,
      output: 64 / 1e6,
      audioInput: 32 / 1e6,
      audioOutput: 64 / 1e6,
    },
  },
  // gpt-4o realtime models
  {
    id: 'gpt-realtime',
    type: 'chat',
    cost: {
      input: 4 / 1e6,
      output: 16 / 1e6,
      audioInput: 40 / 1e6,
      audioOutput: 80 / 1e6,
    },
  },
  {
    id: 'gpt-4o-realtime-preview',
    type: 'chat',
    cost: {
      input: 5 / 1e6,
      output: 20 / 1e6,
      audioInput: 40 / 1e6,
      audioOutput: 80 / 1e6,
    },
  },
  {
    id: 'gpt-4o-realtime-preview-2024-12-17',
    type: 'chat',
    cost: {
      input: 5 / 1e6,
      output: 20 / 1e6,
      audioInput: 40 / 1e6,
      audioOutput: 80 / 1e6,
    },
  },
  {
    id: 'gpt-4o-realtime-preview-2024-10-01',
    type: 'chat',
    cost: {
      input: 5 / 1e6,
      output: 20 / 1e6,
      audioInput: 100 / 1e6,
      audioOutput: 200 / 1e6,
    },
  },
  // gpt-4o-mini realtime models
  {
    id: 'gpt-4o-mini-realtime-preview',
    type: 'chat',
    cost: {
      input: 0.6 / 1e6,
      output: 2.4 / 1e6,
      audioInput: 10 / 1e6,
      audioOutput: 20 / 1e6,
    },
  },
  {
    id: 'gpt-4o-mini-realtime-preview-2024-12-17',
    type: 'chat',
    cost: {
      input: 0.6 / 1e6,
      output: 2.4 / 1e6,
      audioInput: 10 / 1e6,
      audioOutput: 20 / 1e6,
    },
  },
  // gpt-realtime-mini models
  {
    id: 'gpt-realtime-mini',
    type: 'chat',
    cost: {
      input: 0.6 / 1e6,
      output: 2.4 / 1e6,
      audioInput: 10 / 1e6,
      audioOutput: 20 / 1e6,
    },
  },
  {
    id: 'gpt-realtime-mini-2025-10-06',
    type: 'chat',
    cost: {
      input: 0.6 / 1e6,
      output: 2.4 / 1e6,
      audioInput: 10 / 1e6,
      audioOutput: 20 / 1e6,
    },
  },
];

// Transcription models for /v1/audio/transcriptions endpoint
export const OPENAI_TRANSCRIPTION_MODELS = [
  {
    id: 'gpt-4o-transcribe',
    cost: {
      // Per minute costs - OpenAI charges for audio duration, not tokens
      perMinute: 0.006, // $0.006 per minute
    },
  },
  {
    id: 'gpt-4o-mini-transcribe',
    cost: {
      perMinute: 0.003, // $0.003 per minute
    },
  },
  {
    id: 'gpt-4o-transcribe-diarize',
    cost: {
      perMinute: 0.006, // $0.006 per minute (same as base gpt-4o-transcribe)
    },
  },
  {
    id: 'whisper-1',
    cost: {
      perMinute: 0.006, // $0.006 per minute
    },
  },
];

export function calculateOpenAICost(
  modelName: string,
  config: ProviderConfig,
  promptTokens?: number,
  completionTokens?: number,
  audioPromptTokens?: number,
  audioCompletionTokens?: number,
): number | undefined {
  if (!audioPromptTokens && !audioCompletionTokens) {
    return calculateCost(modelName, config, promptTokens, completionTokens, [
      ...OPENAI_CHAT_MODELS,
      ...OPENAI_COMPLETION_MODELS,
      ...OPENAI_REALTIME_MODELS,
      ...OPENAI_DEEP_RESEARCH_MODELS,
    ]);
  }

  // Calculate with audio tokens
  if (
    !Number.isFinite(promptTokens) ||
    !Number.isFinite(completionTokens) ||
    !Number.isFinite(audioPromptTokens) ||
    !Number.isFinite(audioCompletionTokens) ||
    typeof promptTokens === 'undefined' ||
    typeof completionTokens === 'undefined' ||
    typeof audioPromptTokens === 'undefined' ||
    typeof audioCompletionTokens === 'undefined'
  ) {
    return undefined;
  }

  const model = [
    ...OPENAI_CHAT_MODELS,
    ...OPENAI_COMPLETION_MODELS,
    ...OPENAI_REALTIME_MODELS,
    ...OPENAI_DEEP_RESEARCH_MODELS,
  ].find((m) => m.id === modelName);
  if (!model || !model.cost) {
    return undefined;
  }

  let totalCost = 0;

  const inputCost = config.cost ?? model.cost.input;
  const outputCost = config.cost ?? model.cost.output;
  totalCost += inputCost * promptTokens + outputCost * completionTokens;

  if ('audioInput' in model.cost || 'audioOutput' in model.cost) {
    const audioInputCost = config.audioCost ?? (model.cost as any).audioInput ?? 0;
    const audioOutputCost = config.audioCost ?? (model.cost as any).audioOutput ?? 0;
    totalCost += audioInputCost * audioPromptTokens + audioOutputCost * audioCompletionTokens;
  }

  return totalCost || undefined;
}

export function failApiCall(err: any) {
  if (err instanceof OpenAI.APIError) {
    const errorType = err.error?.type || err.type || 'unknown';
    const errorMessage = err.error?.message || err.message || 'Unknown error';
    const statusCode = err.status ? ` ${err.status}` : '';
    return {
      error: `API error: ${errorType}${statusCode} ${errorMessage}`,
    };
  }
  return {
    error: `API error: ${String(err)}`,
  };
}

export function getTokenUsage(data: any, cached: boolean): Partial<TokenUsage> {
  if (data.usage) {
    if (cached) {
<<<<<<< HEAD
      // Cached responses don't count as a new request
      return { cached: data.usage.total_tokens, total: data.usage.total_tokens };
=======
      return { cached: data.usage.total_tokens, total: data.usage.total_tokens, numRequests: 1 };
>>>>>>> f1f10c38
    } else {
      return {
        total: data.usage.total_tokens,
        prompt: data.usage.prompt_tokens || 0,
        completion: data.usage.completion_tokens || 0,
        numRequests: 1,
        ...(data.usage.completion_tokens_details
          ? {
              completionDetails: {
                reasoning: data.usage.completion_tokens_details.reasoning_tokens,
                acceptedPrediction: data.usage.completion_tokens_details.accepted_prediction_tokens,
                rejectedPrediction: data.usage.completion_tokens_details.rejected_prediction_tokens,
              },
            }
          : {}),
      };
    }
  }
  return {};
}

export interface OpenAiFunction {
  name: string;
  description?: string;
  parameters: {
    type: 'object';
    properties: Record<string, any>;
    required?: string[];
  };
}

export interface OpenAiTool {
  type: 'function';
  function: OpenAiFunction;
}

export function validateFunctionCall(
  output: string | object,
  functions?: OpenAiFunction[],
  vars?: Record<string, string | object>,
) {
  if (typeof output === 'object' && 'function_call' in output) {
    output = (output as { function_call: any }).function_call;
  }
  const functionCall = output as { arguments: string; name: string };
  if (
    typeof functionCall !== 'object' ||
    typeof functionCall.name !== 'string' ||
    typeof functionCall.arguments !== 'string'
  ) {
    throw new Error(
      `OpenAI did not return a valid-looking function call: ${JSON.stringify(functionCall)}`,
    );
  }

  // Parse function call and validate it against schema
  const interpolatedFunctions = maybeLoadFromExternalFile(
    renderVarsInObject(functions, vars),
  ) as OpenAiFunction[];
  const functionArgs = JSON.parse(functionCall.arguments);
  const functionName = functionCall.name;
  const functionSchema = interpolatedFunctions?.find((f) => f.name === functionName)?.parameters;
  if (!functionSchema) {
    throw new Error(`Called "${functionName}", but there is no function with that name`);
  }
  const validate = ajv.compile(functionSchema);
  if (!validate(functionArgs)) {
    throw new Error(
      `Call to "${functionName}" does not match schema: ${JSON.stringify(validate.errors)}`,
    );
  }
}

export function formatOpenAiError(data: {
  error: { message: string; type?: string; code?: string };
}): string {
  let errorMessage = `API error: ${data.error.message}`;
  if (data.error.type) {
    errorMessage += `, Type: ${data.error.type}`;
  }
  if (data.error.code) {
    errorMessage += `, Code: ${data.error.code}`;
  }
  errorMessage += '\n\n' + safeJsonStringify(data, true /* prettyPrint */);
  return errorMessage;
}<|MERGE_RESOLUTION|>--- conflicted
+++ resolved
@@ -580,12 +580,8 @@
 export function getTokenUsage(data: any, cached: boolean): Partial<TokenUsage> {
   if (data.usage) {
     if (cached) {
-<<<<<<< HEAD
       // Cached responses don't count as a new request
       return { cached: data.usage.total_tokens, total: data.usage.total_tokens };
-=======
-      return { cached: data.usage.total_tokens, total: data.usage.total_tokens, numRequests: 1 };
->>>>>>> f1f10c38
     } else {
       return {
         total: data.usage.total_tokens,
