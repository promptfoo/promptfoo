--- conflicted
+++ resolved
@@ -64,16 +64,9 @@
     'gpt-audio-mini-2025-10-06',
     // Computer use model
     'computer-use-preview',
-<<<<<<< HEAD
-    // NOTE: gpt-image-1 is NOT supported with the Responses API.
-    // Use openai:image:gpt-image-1 instead (which uses /images/generations endpoint)
-=======
     'computer-use-preview-2025-03-11',
-    // Image generation model
-    'gpt-image-1',
-    'gpt-image-1-2025-04-15',
-    'gpt-image-1-mini',
->>>>>>> 25f3ea6b
+    // NOTE: gpt-image-1 and gpt-image-1-mini are NOT supported with the Responses API.
+    // Use openai:image:gpt-image-1 or openai:image:gpt-image-1-mini instead (which uses /images/generations endpoint)
     // Reasoning models
     'o1',
     'o1-2024-12-17',
