import { OpenAiGenericProvider } from '.';
import { fetchWithCache } from '../../cache';
import { getEnvString, getEnvFloat, getEnvInt } from '../../envars';
import logger from '../../logger';
import type { CallApiContextParams, CallApiOptionsParams, ProviderResponse } from '../../types';
import type { EnvOverrides } from '../../types/env';
import { REQUEST_TIMEOUT_MS } from '../shared';
import type { OpenAiCompletionOptions } from './types';
import { calculateOpenAICost } from './util';
import { formatOpenAiError, getTokenUsage, OPENAI_COMPLETION_MODELS } from './util';

export class OpenAiCompletionProvider extends OpenAiGenericProvider {
  static OPENAI_COMPLETION_MODELS = OPENAI_COMPLETION_MODELS;

  static OPENAI_COMPLETION_MODEL_NAMES = OPENAI_COMPLETION_MODELS.map((model) => model.id);

  config: OpenAiCompletionOptions;

  constructor(
    modelName: string,
    options: { config?: OpenAiCompletionOptions; id?: string; env?: EnvOverrides } = {},
  ) {
    super(modelName, options);
    this.config = options.config || {};
    if (
      !OpenAiCompletionProvider.OPENAI_COMPLETION_MODEL_NAMES.includes(modelName) &&
      this.getApiUrl() === this.getApiUrlDefault()
    ) {
      logger.warn(`FYI: Using unknown OpenAI completion model: ${modelName}`);
    }
  }

  async callApi(
    prompt: string,
    context?: CallApiContextParams,
    callApiOptions?: CallApiOptionsParams,
  ): Promise<ProviderResponse> {
    if (this.requiresApiKey() && !this.getApiKey()) {
      throw new Error(
        'OpenAI API key is not set. Set the OPENAI_API_KEY environment variable or add `apiKey` to the provider config.',
      );
    }

    let stop: string;
    try {
      stop = getEnvString('OPENAI_STOP')
        ? JSON.parse(getEnvString('OPENAI_STOP') || '')
        : this.config?.stop || ['<|im_end|>', '<|endoftext|>'];
    } catch (err) {
      throw new Error(`OPENAI_STOP is not a valid JSON string: ${err}`);
    }
    const body = {
      model: this.modelName,
      prompt,
      seed: this.config.seed,
      max_tokens: this.config.max_tokens ?? getEnvInt('OPENAI_MAX_TOKENS', 1024),
      temperature: this.config.temperature ?? getEnvFloat('OPENAI_TEMPERATURE', 0),
      top_p: this.config.top_p ?? getEnvFloat('OPENAI_TOP_P', 1),
      presence_penalty: this.config.presence_penalty ?? getEnvFloat('OPENAI_PRESENCE_PENALTY', 0),
      frequency_penalty:
        this.config.frequency_penalty ?? getEnvFloat('OPENAI_FREQUENCY_PENALTY', 0),
      best_of: this.config.best_of ?? getEnvInt('OPENAI_BEST_OF', 1),
      ...(callApiOptions?.includeLogProbs ? { logprobs: callApiOptions.includeLogProbs } : {}),
      ...(stop ? { stop } : {}),
      ...(this.config.passthrough || {}),
    };

    logger.debug(`Calling OpenAI API: ${JSON.stringify(body)}`);
    let data,
      cached = false;
    try {
      ({ data, cached } = (await fetchWithCache(
        `${this.getApiUrl()}/completions`,
        {
          method: 'POST',
          headers: {
            'Content-Type': 'application/json',
            ...(this.getApiKey() ? { Authorization: `Bearer ${this.getApiKey()}` } : {}),
            ...(this.getOrganization() ? { 'OpenAI-Organization': this.getOrganization() } : {}),
            ...this.config.headers,
          },
          body: JSON.stringify(body),
        },
        REQUEST_TIMEOUT_MS,
        'json',
<<<<<<< HEAD
        context?.ignoreCache ?? context?.debug,
=======
        context?.bustCache ?? context?.debug,
>>>>>>> 9922840e
      )) as unknown as any);
    } catch (err) {
      logger.error(`API call error: ${String(err)}`);
      return {
        error: `API call error: ${String(err)}`,
      };
    }
    logger.debug(`\tOpenAI completions API response: ${JSON.stringify(data)}`);
    if (data.error) {
      return {
        error: formatOpenAiError(data),
      };
    }
    try {
      return {
        output: data.choices[0].text,
        tokenUsage: getTokenUsage(data, cached),
        cached,
        cost: calculateOpenAICost(
          this.modelName,
          this.config,
          data.usage?.prompt_tokens,
          data.usage?.completion_tokens,
        ),
      };
    } catch (err) {
      return {
        error: `API error: ${String(err)}: ${JSON.stringify(data)}`,
      };
    }
  }
}<|MERGE_RESOLUTION|>--- conflicted
+++ resolved
@@ -83,11 +83,7 @@
         },
         REQUEST_TIMEOUT_MS,
         'json',
-<<<<<<< HEAD
-        context?.ignoreCache ?? context?.debug,
-=======
         context?.bustCache ?? context?.debug,
->>>>>>> 9922840e
       )) as unknown as any);
     } catch (err) {
       logger.error(`API call error: ${String(err)}`);
