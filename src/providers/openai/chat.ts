--- conflicted
+++ resolved
@@ -9,11 +9,8 @@
 import type { EnvOverrides } from '../../types/env';
 import { maybeLoadToolsFromExternalFile, renderVarsInObject } from '../../util';
 import { maybeLoadFromExternalFile } from '../../util/file';
-<<<<<<< HEAD
+import { isJavascriptFile } from '../../util/fileExtensions';
 import { normalizeFinishReason } from '../../util/finishReason';
-=======
-import { isJavascriptFile } from '../../util/fileExtensions';
->>>>>>> 93530e6e
 import { MCPClient } from '../mcp/client';
 import { transformMCPToolsToOpenAi } from '../mcp/transform';
 import { REQUEST_TIMEOUT_MS, parseChatPrompt } from '../shared';
