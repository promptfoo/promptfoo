import { OpenAiGenericProvider } from '.';
import { fetchWithCache } from '../../cache';
import { getEnvFloat, getEnvInt } from '../../envars';
import logger from '../../logger';
import type { CallApiContextParams, CallApiOptionsParams, ProviderResponse } from '../../types';
import type { EnvOverrides } from '../../types/env';
import { renderVarsInObject } from '../../util';
import { maybeLoadFromExternalFile } from '../../util';
import { REQUEST_TIMEOUT_MS, parseChatPrompt } from '../shared';
import type { OpenAiCompletionOptions, ReasoningEffort } from './types';
import { calculateOpenAICost } from './util';
import { formatOpenAiError, getTokenUsage, OPENAI_CHAT_MODELS } from './util';

export class OpenAiChatCompletionProvider extends OpenAiGenericProvider {
  static OPENAI_CHAT_MODELS = OPENAI_CHAT_MODELS;

  static OPENAI_CHAT_MODEL_NAMES = OPENAI_CHAT_MODELS.map((model) => model.id);

  config: OpenAiCompletionOptions;

  constructor(
    modelName: string,
    options: { config?: OpenAiCompletionOptions; id?: string; env?: EnvOverrides } = {},
  ) {
    if (!OpenAiChatCompletionProvider.OPENAI_CHAT_MODEL_NAMES.includes(modelName)) {
      logger.debug(`Using unknown OpenAI chat model: ${modelName}`);
    }
    super(modelName, options);
    this.config = options.config || {};
  }

  protected isReasoningModel(): boolean {
    return this.modelName.startsWith('o1') || this.modelName.startsWith('o3');
  }

  protected supportsTemperature(): boolean {
    // OpenAI's o1 and o3 models don't support temperature but some 3rd
    // party reasoning models do.
    return !this.isReasoningModel();
  }

  async getOpenAiBody(
    prompt: string,
    context?: CallApiContextParams,
    callApiOptions?: CallApiOptionsParams,
  ) {
    // Merge configs from the provider and the prompt
    const config = {
      ...this.config,
      ...context?.prompt?.config,
    };

    const messages = parseChatPrompt(prompt, [{ role: 'user', content: prompt }]);

    const isReasoningModel = this.isReasoningModel();
    const maxCompletionTokens = isReasoningModel
      ? (config.max_completion_tokens ?? getEnvInt('OPENAI_MAX_COMPLETION_TOKENS'))
      : undefined;
    const maxTokens = isReasoningModel
      ? undefined
      : (config.max_tokens ?? getEnvInt('OPENAI_MAX_TOKENS', 1024));

    const temperature = this.supportsTemperature()
      ? (config.temperature ?? getEnvFloat('OPENAI_TEMPERATURE', 0))
      : undefined;
    const reasoningEffort = isReasoningModel
      ? (renderVarsInObject(config.reasoning_effort, context?.vars) as ReasoningEffort)
      : undefined;

    // Build the body with all properties, awaiting the async ones inline
    const body = {
      model: this.modelName,
      messages,
      seed: config.seed,
      ...(maxTokens ? { max_tokens: maxTokens } : {}),
      ...(maxCompletionTokens ? { max_completion_tokens: maxCompletionTokens } : {}),
      ...(reasoningEffort ? { reasoning_effort: reasoningEffort } : {}),
      ...(temperature ? { temperature } : {}),
      ...(config.top_p !== undefined || process.env.OPENAI_TOP_P
        ? { top_p: config.top_p ?? Number.parseFloat(process.env.OPENAI_TOP_P || '1') }
        : {}),
      ...(config.presence_penalty !== undefined || process.env.OPENAI_PRESENCE_PENALTY
        ? {
            presence_penalty:
              config.presence_penalty ??
              Number.parseFloat(process.env.OPENAI_PRESENCE_PENALTY || '0'),
          }
        : {}),
      ...(config.frequency_penalty !== undefined || process.env.OPENAI_FREQUENCY_PENALTY
        ? {
            frequency_penalty:
              config.frequency_penalty ??
              Number.parseFloat(process.env.OPENAI_FREQUENCY_PENALTY || '0'),
          }
        : {}),
      ...(config.function_call ? { function_call: config.function_call } : {}),
      ...(config.tool_choice ? { tool_choice: config.tool_choice } : {}),
      ...(config.tool_resources ? { tool_resources: config.tool_resources } : {}),
      ...(callApiOptions?.includeLogProbs ? { logprobs: callApiOptions.includeLogProbs } : {}),
      ...(config.stop ? { stop: config.stop } : {}),
      ...(config.passthrough || {}),
<<<<<<< HEAD
      ...(config.functions 
          ? { functions: await maybeLoadFromExternalFile(renderVarsInObject(config.functions, context?.vars)) } 
          : {}),
      ...(config.tools 
          ? { tools: await maybeLoadFromExternalFile(renderVarsInObject(config.tools, context?.vars)) } 
          : {}),
      ...(config.response_format 
          ? { response_format: await maybeLoadFromExternalFile(renderVarsInObject(config.response_format, context?.vars)) } 
          : {}),
=======
      ...(this.modelName.includes('audio')
        ? {
            modalities: config.modalities || ['text', 'audio'],
            audio: config.audio || { voice: 'alloy', format: 'wav' },
          }
        : {}),
>>>>>>> 753224f8
    };

    return { body, config };
  }

  async callApi(
    prompt: string,
    context?: CallApiContextParams,
    callApiOptions?: CallApiOptionsParams,
  ): Promise<ProviderResponse> {
    if (!this.getApiKey()) {
      throw new Error(
        'OpenAI API key is not set. Set the OPENAI_API_KEY environment variable or add `apiKey` to the provider config.',
      );
    }

    const { body, config } = await this.getOpenAiBody(prompt, context, callApiOptions);
    logger.debug(`Calling OpenAI API: ${JSON.stringify(body)}`);

    let data, status, statusText;
    let cached = false;
    try {
      ({ data, cached, status, statusText } = await fetchWithCache(
        `${this.getApiUrl()}/chat/completions`,
        {
          method: 'POST',
          headers: {
            'Content-Type': 'application/json',
            Authorization: `Bearer ${this.getApiKey()}`,
            ...(this.getOrganization() ? { 'OpenAI-Organization': this.getOrganization() } : {}),
            ...config.headers,
          },
          body: JSON.stringify(body),
        },
        REQUEST_TIMEOUT_MS,
      ));

      if (status < 200 || status >= 300) {
        return {
          error: `API error: ${status} ${statusText}\n${typeof data === 'string' ? data : JSON.stringify(data)}`,
        };
      }
    } catch (err) {
      logger.error(`API call error: ${String(err)}`);
      await data?.deleteFromCache?.();
      return {
        error: `API call error: ${String(err)}`,
      };
    }

    logger.debug(`\tOpenAI chat completions API response: ${JSON.stringify(data)}`);
    if (data.error) {
      await data.deleteFromCache?.();
      return {
        error: formatOpenAiError(data),
      };
    }

    try {
      const message = data.choices[0].message;
      if (message.refusal) {
        return {
          output: message.refusal,
          tokenUsage: getTokenUsage(data, cached),
          isRefusal: true,
        };
      }
      let output = '';
      if (message.reasoning) {
        output = message.reasoning;
      } else if (message.content && (message.function_call || message.tool_calls)) {
        if (Array.isArray(message.tool_calls) && message.tool_calls.length === 0) {
          output = message.content;
        } else {
          output = message;
        }
      } else if (
        message.content === null ||
        message.content === undefined ||
        (message.content === '' && message.tool_calls)
      ) {
        output = message.function_call || message.tool_calls;
      } else {
        output = message.content;
      }
      const logProbs = data.choices[0].logprobs?.content?.map(
        (logProbObj: { token: string; logprob: number }) => logProbObj.logprob,
      );

      // Handle structured output
      if (config.response_format?.type === 'json_schema' && typeof output === 'string') {
        try {
          output = JSON.parse(output);
        } catch (error) {
          logger.error(`Failed to parse JSON output: ${error}`);
        }
      }

      // Handle function tool callbacks
      const functionCalls = message.function_call ? [message.function_call] : message.tool_calls;
      if (functionCalls && config.functionToolCallbacks) {
        const results = [];
        for (const functionCall of functionCalls) {
          const functionName = functionCall.name || functionCall.function?.name;
          if (config.functionToolCallbacks[functionName]) {
            try {
              const functionResult = await config.functionToolCallbacks[functionName](
                functionCall.arguments || functionCall.function?.arguments,
              );
              results.push(functionResult);
            } catch (error) {
              logger.error(`Error executing function ${functionName}: ${error}`);
            }
          }
        }
        if (results.length > 0) {
          return {
            output: results.join('\n'),
            tokenUsage: getTokenUsage(data, cached),
            cached,
            logProbs,
            cost: calculateOpenAICost(
              this.modelName,
              config,
              data.usage?.prompt_tokens,
              data.usage?.completion_tokens,
              data.usage?.audio_prompt_tokens,
              data.usage?.audio_completion_tokens,
            ),
          };
        }
      }

      // Handle DeepSeek reasoning model's reasoning_content by prepending it to the output
      if (
        message.reasoning_content &&
        typeof message.reasoning_content === 'string' &&
        typeof output === 'string' &&
        (this.config.showThinking ?? true)
      ) {
        output = `Thinking: ${message.reasoning_content}\n\n${output}`;
      }
      if (message.audio) {
        return {
          output: message.audio.transcript || '',
          audio: {
            id: message.audio.id,
            expiresAt: message.audio.expires_at,
            data: message.audio.data,
            transcript: message.audio.transcript,
            format: message.audio.format || 'wav',
          },
          tokenUsage: getTokenUsage(data, cached),
          cached,
          logProbs,
          cost: calculateOpenAICost(
            this.modelName,
            config,
            data.usage?.prompt_tokens,
            data.usage?.completion_tokens,
            data.usage?.audio_prompt_tokens,
            data.usage?.audio_completion_tokens,
          ),
        };
      }

      return {
        output,
        tokenUsage: getTokenUsage(data, cached),
        cached,
        logProbs,
        cost: calculateOpenAICost(
          this.modelName,
          config,
          data.usage?.prompt_tokens,
          data.usage?.completion_tokens,
          data.usage?.audio_prompt_tokens,
          data.usage?.audio_completion_tokens,
        ),
      };
    } catch (err) {
      await data?.deleteFromCache?.();
      return {
        error: `API error: ${String(err)}: ${JSON.stringify(data)}`,
      };
    }
  }
}<|MERGE_RESOLUTION|>--- conflicted
+++ resolved
@@ -99,24 +99,21 @@
       ...(callApiOptions?.includeLogProbs ? { logprobs: callApiOptions.includeLogProbs } : {}),
       ...(config.stop ? { stop: config.stop } : {}),
       ...(config.passthrough || {}),
-<<<<<<< HEAD
       ...(config.functions 
-          ? { functions: await maybeLoadFromExternalFile(renderVarsInObject(config.functions, context?.vars)) } 
+          ? { functions: await maybeLoadFromExternalFile(renderVarsInObject(config.functions, context?.vars)) }
           : {}),
       ...(config.tools 
           ? { tools: await maybeLoadFromExternalFile(renderVarsInObject(config.tools, context?.vars)) } 
           : {}),
       ...(config.response_format 
-          ? { response_format: await maybeLoadFromExternalFile(renderVarsInObject(config.response_format, context?.vars)) } 
+          ? { response_format: await maybeLoadFromExternalFile(renderVarsInObject(config.response_format, context?.vars)) }
           : {}),
-=======
       ...(this.modelName.includes('audio')
         ? {
             modalities: config.modalities || ['text', 'audio'],
             audio: config.audio || { voice: 'alloy', format: 'wav' },
           }
         : {}),
->>>>>>> 753224f8
     };
 
     return { body, config };
