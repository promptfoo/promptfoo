import crypto from 'crypto';
import fs from 'fs';
import path from 'path';

import dedent from 'dedent';
import cliState from '../../cliState';
import { getEnvString } from '../../envars';
<<<<<<< HEAD
import { getDirectory, importModule, resolvePackageEntryPoint } from '../../esm';
=======
import { importModule, resolvePackageEntryPoint } from '../../esm';
>>>>>>> fbc0eca0
import logger from '../../logger';

import type {
  ApiProvider,
  CallApiContextParams,
  CallApiOptionsParams,
  ProviderResponse,
} from '../../types/index';
import type { EnvOverrides } from '../../types/env';

/**
 * OpenAI Codex SDK Provider
 *
 * This provider requires the @openai/codex-sdk package to be installed separately:
 *   npm install @openai/codex-sdk
 *
 * Key features:
 * - Thread-based conversations with persistence in ~/.codex/sessions
 * - Native JSON schema output with Zod support
 * - Git repository requirement for safety (can be disabled)
 * - Custom binary path override support
 * - Streaming events for real-time progress
 *
 * Thread Management:
 * - No persist_threads: Creates ephemeral thread per call (default)
 * - With persist_threads: Pools threads by cache key for reuse
 * - With thread_id: Resumes specific thread from ~/.codex/sessions
 */

/**
 * Sandbox mode for Codex execution.
 * Controls what level of access the agent has to the filesystem.
 */
export type SandboxMode = 'read-only' | 'workspace-write' | 'danger-full-access';

/**
 * Model reasoning effort level.
 * Controls how much reasoning the model should use.
 */
export type ModelReasoningEffort = 'low' | 'medium' | 'high' | 'xhigh';

/**
 * Approval policy for Codex operations.
 * Controls when user approval is required.
 */
export type ApprovalPolicy = 'never' | 'on-request' | 'on-failure' | 'untrusted';

export interface OpenAICodexSDKConfig {
  /**
   * OpenAI API key
   */
  apiKey?: string;

  /**
   * Custom base URL for API requests (useful for proxies or custom endpoints)
   */
  base_url?: string;

  /**
   * Working directory for Codex to operate in
   * Defaults to process.cwd()
   */
  working_dir?: string;

  /**
   * Additional directories the agent can access beyond the working directory.
   * Maps to --add-dir flag in Codex CLI.
   */
  additional_directories?: string[];

  /**
   * Skip Git repository check (Codex requires Git by default)
   */
  skip_git_repo_check?: boolean;

  /**
   * Path to custom codex binary
   */
  codex_path_override?: string;

  /**
   * Model to use (e.g., 'codex-max', 'gpt-4o', 'o3-mini')
   * The SDK uses Codex Max as the default model.
   */
  model?: string;

  /**
   * Sandbox mode for execution environment.
   * - 'read-only': Agent can only read files (safest)
   * - 'workspace-write': Agent can write to working directory (default)
   * - 'danger-full-access': Agent has full filesystem access (use with caution)
   */
  sandbox_mode?: SandboxMode;

  /**
   * Model reasoning effort level.
   * Controls how much reasoning the model should use for complex tasks.
   * - 'low': Light reasoning, faster responses
   * - 'medium': Balanced reasoning (default)
   * - 'high': Thorough reasoning for complex tasks
   * - 'xhigh': Maximum reasoning for the most complex tasks
   */
  model_reasoning_effort?: ModelReasoningEffort;

  /**
   * Enable network access for the agent.
   * When true, allows the agent to make network requests.
   */
  network_access_enabled?: boolean;

  /**
   * Enable web search capability.
   * When true, allows the agent to perform web searches.
   */
  web_search_enabled?: boolean;

  /**
   * Approval policy for operations.
   * - 'never': Never require approval
   * - 'on-request': Require approval when requested
   * - 'on-failure': Require approval after failures
   * - 'untrusted': Require approval for untrusted operations
   */
  approval_policy?: ApprovalPolicy;

  /**
   * Thread management
   */
  thread_id?: string; // Resume existing thread
  persist_threads?: boolean; // Keep threads alive between calls
  thread_pool_size?: number; // Max concurrent threads

  /**
   * Output schema for structured JSON responses
   * Supports plain JSON schema or Zod schemas converted with zod-to-json-schema
   */
  output_schema?: Record<string, any>;

  /**
   * Environment variables to pass to Codex CLI
   * By default inherits Node.js process.env
   */
  cli_env?: Record<string, string>;

  /**
   * Enable streaming events (default: false for simplicity)
   */
  enable_streaming?: boolean;
}

const CODEX_SDK_PACKAGE = '@openai/codex-sdk';

/**
<<<<<<< HEAD
 * Helper to load the OpenAI Codex SDK ESM module.
 *
 * Uses the shared resolvePackageEntryPoint utility which handles ESM-only packages
 * with restrictive exports fields.
 *
 * Resolution order:
 * 1. Promptfoo's own node_modules (for when SDK is installed with promptfoo)
 * 2. User's project node_modules (cliState.basePath)
 * 3. Current working directory
 */
async function loadCodexSDK(): Promise<any> {
  const errors: string[] = [];

  // Build list of directories to search
  const searchDirs: Array<{ name: string; path: string }> = [];

  // 1. Promptfoo's installation directory
  try {
    const promptfooDir = getDirectory();
    // getDirectory() returns the 'src' directory, go up one level to get project root
    const promptfooRoot = path.resolve(promptfooDir, '..');
    searchDirs.push({ name: 'Promptfoo installation', path: promptfooRoot });
  } catch {
    // getDirectory() may fail in unusual environments
  }

  // 2. User's project directory (cliState.basePath)
  if (cliState.basePath && path.isAbsolute(cliState.basePath)) {
    searchDirs.push({ name: `User project (${cliState.basePath})`, path: cliState.basePath });
  }

  // 3. Current working directory
  searchDirs.push({ name: 'Current directory', path: process.cwd() });

  // Try each directory in order
  for (const { name, path: dir } of searchDirs) {
    const codexPath = resolvePackageEntryPoint(CODEX_SDK_PACKAGE, dir);
    if (codexPath) {
      try {
        logger.debug(`Resolved ${CODEX_SDK_PACKAGE} from ${name}: ${codexPath}`);
        return await importModule(codexPath);
      } catch (err) {
        errors.push(`${name}: ${err instanceof Error ? err.message : String(err)}`);
        logger.debug(`Failed to load ${CODEX_SDK_PACKAGE} from ${name}: ${err}`);
      }
    } else {
      errors.push(`${name}: Package not found in node_modules`);
      logger.debug(`${CODEX_SDK_PACKAGE} not found in ${name}`);
    }
  }

  // All resolution attempts failed
  logger.error(`Failed to load OpenAI Codex SDK. Tried locations:\n${errors.join('\n')}`);
  throw new Error(
    dedent`The ${CODEX_SDK_PACKAGE} package is required but not installed.

    This package may have a proprietary license and is not installed by default.

    To use the OpenAI Codex SDK provider, install it with:
      npm install ${CODEX_SDK_PACKAGE}

    Requires Node.js 18+.

    For more information, see: https://www.promptfoo.dev/docs/providers/openai-codex-sdk/`,
  );
=======
 * Helper to load the OpenAI Codex SDK ESM module
 * Uses resolvePackageEntryPoint to handle ESM-only packages with restrictive exports
 */
async function loadCodexSDK(): Promise<any> {
  const basePath =
    cliState.basePath && path.isAbsolute(cliState.basePath) ? cliState.basePath : process.cwd();

  const codexPath = resolvePackageEntryPoint('@openai/codex-sdk', basePath);

  if (!codexPath) {
    throw new Error(
      dedent`The @openai/codex-sdk package is required but not installed.

      To use the OpenAI Codex SDK provider, install it with:
        npm install @openai/codex-sdk

      Requires Node.js 18+.

      For more information, see: https://www.promptfoo.dev/docs/providers/openai-codex-sdk/`,
    );
  }

  try {
    return await importModule(codexPath);
  } catch (err) {
    logger.error(`Failed to load OpenAI Codex SDK: ${err}`);
    if ((err as any).stack) {
      logger.error((err as any).stack);
    }
    throw new Error(
      dedent`Failed to load @openai/codex-sdk.

      The package was found but could not be loaded. This may be due to:
      - Incompatible Node.js version (requires Node.js 18+)
      - Corrupted installation

      Try reinstalling:
        npm install @openai/codex-sdk

      For more information, see: https://www.promptfoo.dev/docs/providers/openai-codex-sdk/`,
    );
  }
>>>>>>> fbc0eca0
}

// Pricing per 1M tokens (as of November 2025)
// See: https://openai.com/pricing
const CODEX_MODEL_PRICING: Record<string, { input: number; output: number }> = {
  'gpt-5.1-codex': { input: 2.0, output: 8.0 },
  'gpt-5.1-codex-max': { input: 3.0, output: 12.0 },
  'gpt-5.1-codex-mini': { input: 0.5, output: 2.0 },
  'gpt-5-codex': { input: 2.0, output: 8.0 },
  'gpt-5-codex-mini': { input: 0.5, output: 2.0 },
  'gpt-5': { input: 2.0, output: 8.0 },
  'gpt-4o': { input: 2.5, output: 10.0 },
  'gpt-4o-mini': { input: 0.15, output: 0.6 },
  'gpt-4-turbo': { input: 10.0, output: 30.0 },
  'gpt-4': { input: 30.0, output: 60.0 },
  'o3-mini': { input: 1.1, output: 4.4 },
  o1: { input: 15.0, output: 60.0 },
  'o1-mini': { input: 3.0, output: 12.0 },
};

export class OpenAICodexSDKProvider implements ApiProvider {
  static OPENAI_MODELS = [
    // GPT-5.1 Codex models (recommended for code tasks)
    'gpt-5.1-codex',
    'gpt-5.1-codex-max',
    'gpt-5.1-codex-mini',
    // GPT-5 Codex models
    'gpt-5-codex',
    'gpt-5-codex-mini',
    // GPT-5 base
    'gpt-5',
    // GPT-4 models
    'gpt-4',
    'gpt-4-turbo',
    'gpt-4o',
    'gpt-4o-mini',
    // Reasoning models
    'o1',
    'o1-mini',
    'o3-mini',
  ];

  config: OpenAICodexSDKConfig;
  env?: EnvOverrides;
  apiKey?: string;

  private providerId = 'openai:codex-sdk';
  private codexModule?: any;
  private codexInstance?: any;
  private threads: Map<string, any> = new Map();

  constructor(
    options: {
      id?: string;
      config?: OpenAICodexSDKConfig;
      env?: EnvOverrides;
    } = {},
  ) {
    const { config, env, id } = options;
    this.config = config ?? {};
    this.env = env;
    this.apiKey = this.getApiKey();
    this.providerId = id ?? this.providerId;

    if (this.config.model && !OpenAICodexSDKProvider.OPENAI_MODELS.includes(this.config.model)) {
      logger.warn(`Using unknown model for OpenAI Codex SDK: ${this.config.model}`);
    }
  }

  id(): string {
    return this.providerId;
  }

  getApiKey(): string | undefined {
    return (
      this.config?.apiKey ||
      this.env?.OPENAI_API_KEY ||
      this.env?.CODEX_API_KEY ||
      getEnvString('OPENAI_API_KEY') ||
      getEnvString('CODEX_API_KEY')
    );
  }

  toString(): string {
    return '[OpenAI Codex SDK Provider]';
  }

  async cleanup(): Promise<void> {
    this.threads.clear();
  }

  private prepareEnvironment(config: OpenAICodexSDKConfig): Record<string, string> {
    const env: Record<string, string> = config.cli_env
      ? { ...config.cli_env }
      : ({ ...process.env } as Record<string, string>);

    // Sort keys for stable cache key generation
    const sortedEnv: Record<string, string> = {};
    for (const key of Object.keys(env).sort()) {
      if (env[key] !== undefined) {
        sortedEnv[key] = env[key];
      }
    }

    // Inject API key
    if (this.apiKey) {
      sortedEnv.OPENAI_API_KEY = this.apiKey;
      sortedEnv.CODEX_API_KEY = this.apiKey;
    }

    // Inject env overrides
    if (this.env) {
      for (const key of Object.keys(this.env).sort()) {
        const value = this.env[key as keyof typeof this.env];
        if (value !== undefined) {
          sortedEnv[key] = value;
        }
      }
    }

    return sortedEnv;
  }

  private validateWorkingDirectory(workingDir: string, skipGitCheck: boolean = false): void {
    let stats: fs.Stats;
    try {
      stats = fs.statSync(workingDir);
    } catch (err: any) {
      throw new Error(
        `Working directory ${workingDir} does not exist or isn't accessible: ${err.message}`,
      );
    }

    if (!stats.isDirectory()) {
      throw new Error(`Working directory ${workingDir} is not a directory`);
    }

    if (!skipGitCheck) {
      const gitDir = path.join(workingDir, '.git');
      if (!fs.existsSync(gitDir)) {
        throw new Error(
          dedent`Working directory ${workingDir} is not a Git repository.

          Codex requires a Git repository by default to prevent unrecoverable errors.

          To bypass this check, set skip_git_repo_check: true in your provider config.`,
        );
      }
    }
  }

  private async getOrCreateThread(config: OpenAICodexSDKConfig, cacheKey?: string): Promise<any> {
    // Resume specific thread
    if (config.thread_id) {
      const cached = this.threads.get(config.thread_id);
      if (cached) {
        return cached;
      }

      const thread = this.codexInstance!.resumeThread(config.thread_id);
      if (config.persist_threads) {
        this.threads.set(config.thread_id, thread);
      }
      return thread;
    }

    // Use pooled thread
    if (config.persist_threads && cacheKey) {
      const cached = this.threads.get(cacheKey);
      if (cached) {
        return cached;
      }

      // Enforce pool size limit
      const poolSize = config.thread_pool_size ?? 1;
      if (this.threads.size >= poolSize) {
        const oldestKey = this.threads.keys().next().value;
        if (oldestKey) {
          this.threads.delete(oldestKey);
        }
      }
    }

    // Create new thread with all ThreadOptions
    const thread = this.codexInstance!.startThread({
      workingDirectory: config.working_dir,
      skipGitRepoCheck: config.skip_git_repo_check ?? false,
      ...(config.model ? { model: config.model } : {}),
      ...(config.additional_directories?.length
        ? { additionalDirectories: config.additional_directories }
        : {}),
      ...(config.sandbox_mode ? { sandboxMode: config.sandbox_mode } : {}),
      ...(config.model_reasoning_effort
        ? { modelReasoningEffort: config.model_reasoning_effort }
        : {}),
      ...(config.network_access_enabled !== undefined
        ? { networkAccessEnabled: config.network_access_enabled }
        : {}),
      ...(config.web_search_enabled !== undefined
        ? { webSearchEnabled: config.web_search_enabled }
        : {}),
      ...(config.approval_policy ? { approvalPolicy: config.approval_policy } : {}),
    });

    if (config.persist_threads && cacheKey) {
      this.threads.set(cacheKey, thread);
    }

    return thread;
  }

  private async runStreaming(
    thread: any,
    prompt: string,
    runOptions: any,
    callOptions?: CallApiOptionsParams,
  ): Promise<any> {
    const { events } = await thread.runStreamed(prompt, runOptions);
    const items: any[] = [];
    let usage: any = undefined;

    for await (const event of events) {
      // Check abort signal
      if (callOptions?.abortSignal?.aborted) {
        throw new Error('AbortError');
      }

      switch (event.type) {
        case 'item.completed':
          items.push(event.item);
          logger.debug('Codex item completed', { item: event.item });
          break;
        case 'turn.completed':
          usage = event.usage;
          logger.debug('Codex turn completed', { usage });
          break;
      }
    }

    // Extract text from agent_message items for final response
    const agentMessages = items.filter((i) => i.type === 'agent_message');
    const finalResponse =
      agentMessages.length > 0 ? agentMessages.map((i) => i.text).join('\n') : '';

    return {
      finalResponse,
      items,
      usage,
    };
  }

  private generateCacheKey(config: OpenAICodexSDKConfig, prompt: string): string {
    const keyData = {
      working_dir: config.working_dir,
      additional_directories: config.additional_directories,
      model: config.model,
      output_schema: config.output_schema,
      sandbox_mode: config.sandbox_mode,
      model_reasoning_effort: config.model_reasoning_effort,
      network_access_enabled: config.network_access_enabled,
      web_search_enabled: config.web_search_enabled,
      approval_policy: config.approval_policy,
      prompt,
    };

    const hash = crypto.createHash('sha256').update(JSON.stringify(keyData)).digest('hex');
    return `openai:codex-sdk:${hash}`;
  }

  async callApi(
    prompt: string,
    context?: CallApiContextParams,
    callOptions?: CallApiOptionsParams,
  ): Promise<ProviderResponse> {
    // Merge configs (prompt config takes precedence)
    const config: OpenAICodexSDKConfig = {
      ...this.config,
      ...context?.prompt?.config,
    };

    // Prepare environment
    const env: Record<string, string> = this.prepareEnvironment(config);

    if (!this.apiKey && !env.OPENAI_API_KEY && !env.CODEX_API_KEY) {
      throw new Error(
        'OpenAI API key is not set. Set OPENAI_API_KEY or CODEX_API_KEY environment variable or add "apiKey" to provider config.',
      );
    }

    // Validate working directory
    if (config.working_dir) {
      this.validateWorkingDirectory(config.working_dir, config.skip_git_repo_check);
    }

    // Check abort signal
    if (callOptions?.abortSignal?.aborted) {
      return { error: 'OpenAI Codex SDK call aborted before it started' };
    }

    // Load SDK module (lazy)
    if (!this.codexModule) {
      this.codexModule = await loadCodexSDK();
    }

    // Initialize Codex instance (lazy)
    if (!this.codexInstance) {
      this.codexInstance = new this.codexModule.Codex({
        env,
        ...(config.codex_path_override ? { codexPathOverride: config.codex_path_override } : {}),
        ...(config.base_url ? { baseUrl: config.base_url } : {}),
        ...(this.apiKey ? { apiKey: this.apiKey } : {}),
      });
    }

    // Get or create thread
    const cacheKey = this.generateCacheKey(config, prompt);
    const thread = await this.getOrCreateThread(config, cacheKey);

    // Prepare run options (TurnOptions)
    const runOptions: any = {};
    if (config.output_schema) {
      runOptions.outputSchema = config.output_schema;
    }
    // Pass abort signal to SDK
    if (callOptions?.abortSignal) {
      runOptions.signal = callOptions.abortSignal;
    }

    // Execute turn
    try {
      const turn = config.enable_streaming
        ? await this.runStreaming(thread, prompt, runOptions, callOptions)
        : await thread.run(prompt, runOptions);

      // Extract response
      const output = turn.finalResponse || '';
      const raw = JSON.stringify(turn);

      const tokenUsage: ProviderResponse['tokenUsage'] = turn.usage
        ? {
            prompt: turn.usage.input_tokens + (turn.usage.cached_input_tokens || 0),
            completion: turn.usage.output_tokens,
            total:
              turn.usage.input_tokens +
              (turn.usage.cached_input_tokens || 0) +
              turn.usage.output_tokens,
          }
        : undefined;

      // Calculate cost from usage
      let cost = 0;
      if (tokenUsage && config.model) {
        const pricing = CODEX_MODEL_PRICING[config.model];
        if (pricing) {
          // Pricing is per 1M tokens
          const inputCost = (tokenUsage.prompt || 0) * (pricing.input / 1_000_000);
          const outputCost = (tokenUsage.completion || 0) * (pricing.output / 1_000_000);
          cost = inputCost + outputCost;
        }
      }

      logger.debug('OpenAI Codex SDK response', { output, usage: turn.usage });

      return {
        output,
        tokenUsage,
        cost,
        raw,
        sessionId: thread.id || 'unknown',
      };
    } catch (error: any) {
      const isAbort = error?.name === 'AbortError' || callOptions?.abortSignal?.aborted;

      if (isAbort) {
        logger.warn('OpenAI Codex SDK call aborted');
        return { error: 'OpenAI Codex SDK call aborted' };
      }

      logger.error('Error calling OpenAI Codex SDK', { error: error.message });
      return {
        error: `Error calling OpenAI Codex SDK: ${error.message}`,
      };
    } finally {
      // Clean up ephemeral threads
      if (!config.persist_threads && !config.thread_id && cacheKey) {
        this.threads.delete(cacheKey);
      }
    }
  }
}<|MERGE_RESOLUTION|>--- conflicted
+++ resolved
@@ -5,11 +5,7 @@
 import dedent from 'dedent';
 import cliState from '../../cliState';
 import { getEnvString } from '../../envars';
-<<<<<<< HEAD
-import { getDirectory, importModule, resolvePackageEntryPoint } from '../../esm';
-=======
 import { importModule, resolvePackageEntryPoint } from '../../esm';
->>>>>>> fbc0eca0
 import logger from '../../logger';
 
 import type {
@@ -39,34 +35,8 @@
  * - With thread_id: Resumes specific thread from ~/.codex/sessions
  */
 
-/**
- * Sandbox mode for Codex execution.
- * Controls what level of access the agent has to the filesystem.
- */
-export type SandboxMode = 'read-only' | 'workspace-write' | 'danger-full-access';
-
-/**
- * Model reasoning effort level.
- * Controls how much reasoning the model should use.
- */
-export type ModelReasoningEffort = 'low' | 'medium' | 'high' | 'xhigh';
-
-/**
- * Approval policy for Codex operations.
- * Controls when user approval is required.
- */
-export type ApprovalPolicy = 'never' | 'on-request' | 'on-failure' | 'untrusted';
-
 export interface OpenAICodexSDKConfig {
-  /**
-   * OpenAI API key
-   */
   apiKey?: string;
-
-  /**
-   * Custom base URL for API requests (useful for proxies or custom endpoints)
-   */
-  base_url?: string;
 
   /**
    * Working directory for Codex to operate in
@@ -91,49 +61,25 @@
   codex_path_override?: string;
 
   /**
-   * Model to use (e.g., 'codex-max', 'gpt-4o', 'o3-mini')
-   * The SDK uses Codex Max as the default model.
+   * Model to use (e.g., 'gpt-5.1-codex', 'gpt-4o', 'o3-mini')
    */
   model?: string;
 
   /**
-   * Sandbox mode for execution environment.
-   * - 'read-only': Agent can only read files (safest)
-   * - 'workspace-write': Agent can write to working directory (default)
-   * - 'danger-full-access': Agent has full filesystem access (use with caution)
-   */
-  sandbox_mode?: SandboxMode;
-
-  /**
-   * Model reasoning effort level.
-   * Controls how much reasoning the model should use for complex tasks.
-   * - 'low': Light reasoning, faster responses
-   * - 'medium': Balanced reasoning (default)
-   * - 'high': Thorough reasoning for complex tasks
-   * - 'xhigh': Maximum reasoning for the most complex tasks
-   */
-  model_reasoning_effort?: ModelReasoningEffort;
-
-  /**
-   * Enable network access for the agent.
-   * When true, allows the agent to make network requests.
-   */
-  network_access_enabled?: boolean;
-
-  /**
-   * Enable web search capability.
-   * When true, allows the agent to perform web searches.
-   */
-  web_search_enabled?: boolean;
-
-  /**
-   * Approval policy for operations.
-   * - 'never': Never require approval
-   * - 'on-request': Require approval when requested
-   * - 'on-failure': Require approval after failures
-   * - 'untrusted': Require approval for untrusted operations
-   */
-  approval_policy?: ApprovalPolicy;
+   * Fallback model if primary model fails
+   */
+  fallback_model?: string;
+
+  /**
+   * Maximum tokens for response
+   */
+  max_tokens?: number;
+
+  /**
+   * Maximum tokens for tool output (default: 10000)
+   * Controls how much output from tool calls is included in the context.
+   */
+  tool_output_token_limit?: number;
 
   /**
    * Thread management
@@ -155,81 +101,17 @@
   cli_env?: Record<string, string>;
 
   /**
+   * Custom system instructions
+   */
+  system_prompt?: string;
+
+  /**
    * Enable streaming events (default: false for simplicity)
    */
   enable_streaming?: boolean;
 }
 
-const CODEX_SDK_PACKAGE = '@openai/codex-sdk';
-
 /**
-<<<<<<< HEAD
- * Helper to load the OpenAI Codex SDK ESM module.
- *
- * Uses the shared resolvePackageEntryPoint utility which handles ESM-only packages
- * with restrictive exports fields.
- *
- * Resolution order:
- * 1. Promptfoo's own node_modules (for when SDK is installed with promptfoo)
- * 2. User's project node_modules (cliState.basePath)
- * 3. Current working directory
- */
-async function loadCodexSDK(): Promise<any> {
-  const errors: string[] = [];
-
-  // Build list of directories to search
-  const searchDirs: Array<{ name: string; path: string }> = [];
-
-  // 1. Promptfoo's installation directory
-  try {
-    const promptfooDir = getDirectory();
-    // getDirectory() returns the 'src' directory, go up one level to get project root
-    const promptfooRoot = path.resolve(promptfooDir, '..');
-    searchDirs.push({ name: 'Promptfoo installation', path: promptfooRoot });
-  } catch {
-    // getDirectory() may fail in unusual environments
-  }
-
-  // 2. User's project directory (cliState.basePath)
-  if (cliState.basePath && path.isAbsolute(cliState.basePath)) {
-    searchDirs.push({ name: `User project (${cliState.basePath})`, path: cliState.basePath });
-  }
-
-  // 3. Current working directory
-  searchDirs.push({ name: 'Current directory', path: process.cwd() });
-
-  // Try each directory in order
-  for (const { name, path: dir } of searchDirs) {
-    const codexPath = resolvePackageEntryPoint(CODEX_SDK_PACKAGE, dir);
-    if (codexPath) {
-      try {
-        logger.debug(`Resolved ${CODEX_SDK_PACKAGE} from ${name}: ${codexPath}`);
-        return await importModule(codexPath);
-      } catch (err) {
-        errors.push(`${name}: ${err instanceof Error ? err.message : String(err)}`);
-        logger.debug(`Failed to load ${CODEX_SDK_PACKAGE} from ${name}: ${err}`);
-      }
-    } else {
-      errors.push(`${name}: Package not found in node_modules`);
-      logger.debug(`${CODEX_SDK_PACKAGE} not found in ${name}`);
-    }
-  }
-
-  // All resolution attempts failed
-  logger.error(`Failed to load OpenAI Codex SDK. Tried locations:\n${errors.join('\n')}`);
-  throw new Error(
-    dedent`The ${CODEX_SDK_PACKAGE} package is required but not installed.
-
-    This package may have a proprietary license and is not installed by default.
-
-    To use the OpenAI Codex SDK provider, install it with:
-      npm install ${CODEX_SDK_PACKAGE}
-
-    Requires Node.js 18+.
-
-    For more information, see: https://www.promptfoo.dev/docs/providers/openai-codex-sdk/`,
-  );
-=======
  * Helper to load the OpenAI Codex SDK ESM module
  * Uses resolvePackageEntryPoint to handle ESM-only packages with restrictive exports
  */
@@ -272,7 +154,6 @@
       For more information, see: https://www.promptfoo.dev/docs/providers/openai-codex-sdk/`,
     );
   }
->>>>>>> fbc0eca0
 }
 
 // Pricing per 1M tokens (as of November 2025)
@@ -340,6 +221,15 @@
     if (this.config.model && !OpenAICodexSDKProvider.OPENAI_MODELS.includes(this.config.model)) {
       logger.warn(`Using unknown model for OpenAI Codex SDK: ${this.config.model}`);
     }
+
+    if (
+      this.config.fallback_model &&
+      !OpenAICodexSDKProvider.OPENAI_MODELS.includes(this.config.fallback_model)
+    ) {
+      logger.warn(
+        `Using unknown model for OpenAI Codex SDK fallback: ${this.config.fallback_model}`,
+      );
+    }
   }
 
   id(): string {
@@ -456,7 +346,7 @@
       }
     }
 
-    // Create new thread with all ThreadOptions
+    // Create new thread
     const thread = this.codexInstance!.startThread({
       workingDirectory: config.working_dir,
       skipGitRepoCheck: config.skip_git_repo_check ?? false,
@@ -464,17 +354,6 @@
       ...(config.additional_directories?.length
         ? { additionalDirectories: config.additional_directories }
         : {}),
-      ...(config.sandbox_mode ? { sandboxMode: config.sandbox_mode } : {}),
-      ...(config.model_reasoning_effort
-        ? { modelReasoningEffort: config.model_reasoning_effort }
-        : {}),
-      ...(config.network_access_enabled !== undefined
-        ? { networkAccessEnabled: config.network_access_enabled }
-        : {}),
-      ...(config.web_search_enabled !== undefined
-        ? { webSearchEnabled: config.web_search_enabled }
-        : {}),
-      ...(config.approval_policy ? { approvalPolicy: config.approval_policy } : {}),
     });
 
     if (config.persist_threads && cacheKey) {
@@ -530,11 +409,7 @@
       additional_directories: config.additional_directories,
       model: config.model,
       output_schema: config.output_schema,
-      sandbox_mode: config.sandbox_mode,
-      model_reasoning_effort: config.model_reasoning_effort,
-      network_access_enabled: config.network_access_enabled,
-      web_search_enabled: config.web_search_enabled,
-      approval_policy: config.approval_policy,
+      tool_output_token_limit: config.tool_output_token_limit,
       prompt,
     };
 
@@ -582,8 +457,6 @@
       this.codexInstance = new this.codexModule.Codex({
         env,
         ...(config.codex_path_override ? { codexPathOverride: config.codex_path_override } : {}),
-        ...(config.base_url ? { baseUrl: config.base_url } : {}),
-        ...(this.apiKey ? { apiKey: this.apiKey } : {}),
       });
     }
 
@@ -591,14 +464,13 @@
     const cacheKey = this.generateCacheKey(config, prompt);
     const thread = await this.getOrCreateThread(config, cacheKey);
 
-    // Prepare run options (TurnOptions)
+    // Prepare run options
     const runOptions: any = {};
     if (config.output_schema) {
       runOptions.outputSchema = config.output_schema;
     }
-    // Pass abort signal to SDK
-    if (callOptions?.abortSignal) {
-      runOptions.signal = callOptions.abortSignal;
+    if (config.tool_output_token_limit !== undefined) {
+      runOptions.toolOutputTokenLimit = config.tool_output_token_limit;
     }
 
     // Execute turn
