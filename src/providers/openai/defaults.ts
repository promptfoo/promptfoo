import { OpenAiChatCompletionProvider } from './chat';
import { OpenAiEmbeddingProvider } from './embedding';
import { OpenAiModerationProvider } from './moderation';
import { OpenAiResponsesProvider } from './responses';

export const DefaultEmbeddingProvider = new OpenAiEmbeddingProvider('text-embedding-3-large');
export const DefaultGradingProvider = new OpenAiChatCompletionProvider('gpt-5-2025-08-07');
export const DefaultGradingJsonProvider = new OpenAiChatCompletionProvider('gpt-5-2025-08-07', {
  config: {
    response_format: { type: 'json_object' },
  },
});
<<<<<<< HEAD
export const DefaultSuggestionsProvider = new OpenAiChatCompletionProvider('gpt-5-2025-08-07');
export const DefaultModerationProvider = new OpenAiModerationProvider('omni-moderation-latest');
=======
export const DefaultSuggestionsProvider = new OpenAiChatCompletionProvider('gpt-4.1-2025-04-14');
export const DefaultModerationProvider = new OpenAiModerationProvider('omni-moderation-latest');
export const DefaultWebSearchProvider = new OpenAiResponsesProvider('gpt-5.1', {
  config: {
    tools: [{ type: 'web_search_preview' }],
  },
});
>>>>>>> 137231a7
<|MERGE_RESOLUTION|>--- conflicted
+++ resolved
@@ -10,15 +10,10 @@
     response_format: { type: 'json_object' },
   },
 });
-<<<<<<< HEAD
 export const DefaultSuggestionsProvider = new OpenAiChatCompletionProvider('gpt-5-2025-08-07');
-export const DefaultModerationProvider = new OpenAiModerationProvider('omni-moderation-latest');
-=======
-export const DefaultSuggestionsProvider = new OpenAiChatCompletionProvider('gpt-4.1-2025-04-14');
 export const DefaultModerationProvider = new OpenAiModerationProvider('omni-moderation-latest');
 export const DefaultWebSearchProvider = new OpenAiResponsesProvider('gpt-5.1', {
   config: {
     tools: [{ type: 'web_search_preview' }],
   },
-});
->>>>>>> 137231a7
+});