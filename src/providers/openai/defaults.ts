--- conflicted
+++ resolved
@@ -10,18 +10,15 @@
     response_format: { type: 'json_object' },
   },
 });
-<<<<<<< HEAD
-export const DefaultSuggestionsProvider = new OpenAiChatCompletionProvider('gpt-4.1-2025-04-14');
-export const DefaultModerationProvider = new OpenAiModerationProvider('omni-moderation-latest');
-export const DefaultRedteamProvider = new OpenAiChatCompletionProvider('gpt-4.1-2025-04-14', {
-  config: {
-    temperature: 0.7,
-=======
 export const DefaultSuggestionsProvider = new OpenAiChatCompletionProvider('gpt-5-2025-08-07');
 export const DefaultModerationProvider = new OpenAiModerationProvider('omni-moderation-latest');
 export const DefaultWebSearchProvider = new OpenAiResponsesProvider('gpt-5.1', {
   config: {
     tools: [{ type: 'web_search_preview' }],
->>>>>>> 873241ee
+  },
+});
+export const DefaultRedteamProvider = new OpenAiChatCompletionProvider('gpt-4.1-2025-04-14', {
+  config: {
+    temperature: 0.7,
   },
 });