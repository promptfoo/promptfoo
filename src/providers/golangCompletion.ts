import { execFile } from 'child_process';
import fs from 'fs';
import os from 'os';
import path from 'path';
import util from 'util';
import { fileURLToPath } from 'node:url';

// Global variable defined by build system
declare const BUILD_FORMAT: string | undefined;

// Use currentDir instead of __dirname to avoid Jest/CJS conflicts
// Guard import.meta usage for dual CJS/ESM builds
const currentDir = (() => {
  if (process.env.BUILD_FORMAT === 'esm') {
    return path.dirname(fileURLToPath(import.meta.url));
  }
  return __dirname;
})();

import { getCache, isCacheEnabled } from '../cache';
import logger from '../logger';
import { sha256 } from '../util/createHash';
import { parsePathOrGlob } from '../util/index';
import { safeJsonStringify } from '../util/json';

import type {
  ApiProvider,
  CallApiContextParams,
  ProviderClassificationResponse,
  ProviderEmbeddingResponse,
  ProviderOptions,
  ProviderResponse,
} from '../types/providers';

const execFileAsync = util.promisify(execFile);

interface GolangProviderConfig {
  goExecutable?: string;
}

export class GolangProvider implements ApiProvider {
  config: GolangProviderConfig;

  private scriptPath: string;
  private functionName: string | null;
  public label: string | undefined;

  constructor(
    runPath: string,
    private options?: ProviderOptions,
  ) {
    const { filePath: providerPath, functionName } = parsePathOrGlob(
      options?.config.basePath || '',
      runPath,
    );
    this.scriptPath = path.relative(options?.config.basePath || '', providerPath);
    this.functionName = functionName || null;
    this.id = () => options?.id ?? `golang:${this.scriptPath}:${this.functionName || 'default'}`;
    this.label = options?.label;
    this.config = options?.config ?? {};
  }

  id() {
    return `golang:${this.scriptPath}:${this.functionName || 'default'}`;
  }

  private findModuleRoot(startPath: string): string {
    let currentPath = startPath;
    while (currentPath !== path.dirname(currentPath)) {
      if (fs.existsSync(path.join(currentPath, 'go.mod'))) {
        return currentPath;
      }
      currentPath = path.dirname(currentPath);
    }
    throw new Error('Could not find go.mod file in any parent directory');
  }

  private async executeGolangScript(
    prompt: string,
    context: CallApiContextParams | undefined,
    apiType: 'call_api' | 'call_embedding_api' | 'call_classification_api',
  ): Promise<any> {
    const absPath = path.resolve(path.join(this.options?.config.basePath || '', this.scriptPath));
    const moduleRoot = this.findModuleRoot(path.dirname(absPath));
    logger.debug(`Found module root at ${moduleRoot}`);
    logger.debug(`Computing file hash for script ${absPath}`);
    const fileHash = sha256(fs.readFileSync(absPath, 'utf-8'));
    const cacheKey = `golang:${this.scriptPath}:${apiType}:${fileHash}:${prompt}:${JSON.stringify(
      this.options,
    )}:${JSON.stringify(context?.vars)}`;
    const cache = await getCache();
    let cachedResult;

    if (isCacheEnabled()) {
      cachedResult = (await cache.get(cacheKey)) as string;
    }

    if (cachedResult) {
      logger.debug(`Returning cached ${apiType} result for script ${absPath}`);
      return JSON.parse(cachedResult);
    } else {
      if (context) {
        // These are not useful in Golang
        delete context.getCache;
        delete context.logger;
      }

      const args =
        apiType === 'call_api' ? [prompt, this.options, context] : [prompt, this.options];
      logger.debug(
        `Running Golang script ${absPath} with scriptPath ${this.scriptPath} and args: ${safeJsonStringify(args)}`,
      );
      const functionName = this.functionName || apiType;

      let tempDir: string | undefined;
      try {
        // Create temp directory
        tempDir = fs.mkdtempSync(path.join(os.tmpdir(), 'golang-provider-'));

        // Helper function to copy directory recursively
        const copyDir = (src: string, dest: string) => {
          fs.mkdirSync(dest, { recursive: true });
          const entries = fs.readdirSync(src, { withFileTypes: true });
          for (const entry of entries) {
            const srcPath = path.join(src, entry.name);
            const destPath = path.join(dest, entry.name);
            if (entry.isDirectory()) {
              copyDir(srcPath, destPath);
            } else {
              fs.copyFileSync(srcPath, destPath);
            }
          }
        };

        // Copy the entire module structure
        copyDir(moduleRoot, tempDir);

        const relativeScriptPath = path.relative(moduleRoot, absPath);
        const scriptDir = path.dirname(path.join(tempDir, relativeScriptPath));

        // Copy wrapper.go to the same directory as the script
        const tempWrapperPath = path.join(scriptDir, 'wrapper.go');
        fs.mkdirSync(scriptDir, { recursive: true });
<<<<<<< HEAD
        fs.copyFileSync(path.join(currentDir, '../golang/wrapper.go'), tempWrapperPath);
=======
        fs.copyFileSync(path.join(__dirname, '..', 'golang', 'wrapper.go'), tempWrapperPath);
>>>>>>> e0a0b520

        const executablePath = path.join(tempDir, 'golang_wrapper');
        const tempScriptPath = path.join(tempDir, relativeScriptPath);

        // Build from the script directory using execFile (no shell injection)
        const goExecutable = this.config.goExecutable || 'go';
        await execFileAsync(
          goExecutable,
          ['build', '-o', executablePath, 'wrapper.go', path.basename(relativeScriptPath)],
          { cwd: scriptDir },
        );

        const jsonArgs = safeJsonStringify(args) || '[]';
        logger.debug(`Running Go executable: ${executablePath}`);

        // Execute compiled binary with args (no shell escaping needed)
        const { stdout, stderr } = await execFileAsync(executablePath, [
          tempScriptPath,
          functionName,
          jsonArgs,
        ]);
        if (stderr) {
          logger.error(`Golang script stderr: ${stderr}`);
        }
        logger.debug(`Golang script stdout: ${stdout}`);

        const result = JSON.parse(stdout);

        if (isCacheEnabled() && !('error' in result)) {
          await cache.set(cacheKey, JSON.stringify(result));
        }
        return result;
      } catch (error) {
        logger.error(`Error running Golang script: ${(error as Error).message}`);
        logger.error(`Full error object: ${JSON.stringify(error)}`);
        throw new Error(`Error running Golang script: ${(error as Error).message}`);
      } finally {
        // Clean up temporary directory
        if (tempDir) {
          fs.rmSync(tempDir, { recursive: true, force: true });
        }
      }
    }
  }

  async callApi(prompt: string, context?: CallApiContextParams): Promise<ProviderResponse> {
    return this.executeGolangScript(prompt, context, 'call_api');
  }

  async callEmbeddingApi(prompt: string): Promise<ProviderEmbeddingResponse> {
    return this.executeGolangScript(prompt, undefined, 'call_embedding_api');
  }

  async callClassificationApi(prompt: string): Promise<ProviderClassificationResponse> {
    return this.executeGolangScript(prompt, undefined, 'call_classification_api');
  }
}<|MERGE_RESOLUTION|>--- conflicted
+++ resolved
@@ -141,11 +141,7 @@
         // Copy wrapper.go to the same directory as the script
         const tempWrapperPath = path.join(scriptDir, 'wrapper.go');
         fs.mkdirSync(scriptDir, { recursive: true });
-<<<<<<< HEAD
         fs.copyFileSync(path.join(currentDir, '../golang/wrapper.go'), tempWrapperPath);
-=======
-        fs.copyFileSync(path.join(__dirname, '..', 'golang', 'wrapper.go'), tempWrapperPath);
->>>>>>> e0a0b520
 
         const executablePath = path.join(tempDir, 'golang_wrapper');
         const tempScriptPath = path.join(tempDir, relativeScriptPath);
