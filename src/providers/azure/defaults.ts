import type { AzureModelCost } from './types';

export const DEFAULT_AZURE_API_VERSION = '2024-12-01-preview';

export const AZURE_MODELS: AzureModelCost[] = [
<<<<<<< HEAD
  // GPT-5 models
  {
    id: 'gpt-5-2025-08-07',
    cost: {
      input: 1.25 / 1000000,
      output: 10 / 1000000,
    },
  },
  {
    id: 'gpt-5',
    cost: {
      input: 1.25 / 1000000,
      output: 10 / 1000000,
    },
  },
  {
    id: 'gpt-5-mini-2025-08-07',
    cost: {
      input: 0.15 / 1000000,
      output: 0.6 / 1000000,
    },
  },
  {
    id: 'gpt-5-mini',
    cost: {
      input: 0.15 / 1000000,
      output: 0.6 / 1000000,
    },
  },
  {
    id: 'gpt-5-nano-2025-08-07',
    cost: {
      input: 0.05 / 1000000,
      output: 0.2 / 1000000,
    },
  },
  {
    id: 'gpt-5-nano',
    cost: {
      input: 0.05 / 1000000,
      output: 0.2 / 1000000,
    },
  },
  // GPT-4.1 models
=======
  // =============================================================================
  // GPT-5 Series (Latest Flagship)
  // Note: Pricing is provisional/estimated based on relative model capabilities
  // =============================================================================
  {
    id: 'gpt-5',
    cost: { input: 2.5 / 1000000, output: 10 / 1000000 },
  },
  {
    id: 'gpt-5-2025-08-07',
    cost: { input: 2.5 / 1000000, output: 10 / 1000000 },
  },
  {
    id: 'gpt-5-pro',
    cost: { input: 5 / 1000000, output: 20 / 1000000 },
  },
  {
    id: 'gpt-5-pro-2025-10-06',
    cost: { input: 5 / 1000000, output: 20 / 1000000 },
  },
  {
    id: 'gpt-5-mini',
    cost: { input: 0.4 / 1000000, output: 1.6 / 1000000 },
  },
  {
    id: 'gpt-5-mini-2025-08-07',
    cost: { input: 0.4 / 1000000, output: 1.6 / 1000000 },
  },
  {
    id: 'gpt-5-nano',
    cost: { input: 0.1 / 1000000, output: 0.4 / 1000000 },
  },
  {
    id: 'gpt-5-nano-2025-08-07',
    cost: { input: 0.1 / 1000000, output: 0.4 / 1000000 },
  },
  {
    id: 'gpt-5-chat',
    cost: { input: 2.5 / 1000000, output: 10 / 1000000 },
  },
  {
    id: 'gpt-5-chat-2025-08-07',
    cost: { input: 2.5 / 1000000, output: 10 / 1000000 },
  },
  {
    id: 'gpt-5-chat-2025-10-03',
    cost: { input: 2.5 / 1000000, output: 10 / 1000000 },
  },
  {
    id: 'gpt-5-codex',
    cost: { input: 2.5 / 1000000, output: 10 / 1000000 },
  },
  {
    id: 'gpt-5-codex-2025-09-15',
    cost: { input: 2.5 / 1000000, output: 10 / 1000000 },
  },

  // =============================================================================
  // GPT-5.1 Series (Newest)
  // Note: Pricing is provisional/estimated based on relative model capabilities
  // =============================================================================
  {
    id: 'gpt-5.1',
    cost: { input: 2.5 / 1000000, output: 10 / 1000000 },
  },
  {
    id: 'gpt-5.1-2025-11-13',
    cost: { input: 2.5 / 1000000, output: 10 / 1000000 },
  },
  {
    id: 'gpt-5.1-chat',
    cost: { input: 2.5 / 1000000, output: 10 / 1000000 },
  },
  {
    id: 'gpt-5.1-chat-2025-11-13',
    cost: { input: 2.5 / 1000000, output: 10 / 1000000 },
  },
  {
    id: 'gpt-5.1-codex',
    cost: { input: 2.5 / 1000000, output: 10 / 1000000 },
  },
  {
    id: 'gpt-5.1-codex-2025-11-13',
    cost: { input: 2.5 / 1000000, output: 10 / 1000000 },
  },
  {
    id: 'gpt-5.1-codex-mini',
    cost: { input: 0.4 / 1000000, output: 1.6 / 1000000 },
  },
  {
    id: 'gpt-5.1-codex-mini-2025-11-13',
    cost: { input: 0.4 / 1000000, output: 1.6 / 1000000 },
  },

  // =============================================================================
  // GPT-4.1 Series (1M Context)
  // =============================================================================
  {
    id: 'gpt-4.1',
    cost: { input: 2 / 1000000, output: 8 / 1000000 },
  },
>>>>>>> 137231a7
  {
    id: 'gpt-4.1-2025-04-14',
    cost: { input: 2 / 1000000, output: 8 / 1000000 },
  },
  {
    id: 'gpt-4.1-mini',
    cost: { input: 0.4 / 1000000, output: 1.6 / 1000000 },
  },
  {
    id: 'gpt-4.1-mini-2025-04-14',
    cost: { input: 0.4 / 1000000, output: 1.6 / 1000000 },
  },
  {
    id: 'gpt-4.1-nano',
    cost: { input: 0.1 / 1000000, output: 0.4 / 1000000 },
  },
  {
    id: 'gpt-4.1-nano-2025-04-14',
    cost: { input: 0.1 / 1000000, output: 0.4 / 1000000 },
  },

  // =============================================================================
  // Reasoning Models (o-series)
  // =============================================================================
  {
    id: 'o4-mini',
    cost: { input: 1.1 / 1000000, output: 4.4 / 1000000 },
  },
  {
    id: 'o4-mini-2025-04-16',
    cost: { input: 1.1 / 1000000, output: 4.4 / 1000000 },
  },
  {
    id: 'o3',
    cost: { input: 10 / 1000000, output: 40 / 1000000 },
  },
  {
    id: 'o3-2025-04-16',
    cost: { input: 10 / 1000000, output: 40 / 1000000 },
  },
  {
    id: 'o3-pro',
    cost: { input: 20 / 1000000, output: 80 / 1000000 },
  },
  {
    id: 'o3-pro-2025-06-10',
    cost: { input: 20 / 1000000, output: 80 / 1000000 },
  },
  {
    id: 'o3-mini',
    cost: { input: 1.1 / 1000000, output: 4.4 / 1000000 },
  },
  {
    id: 'o3-mini-2025-01-31',
    cost: { input: 1.1 / 1000000, output: 4.4 / 1000000 },
  },
  {
    id: 'o3-deep-research',
    cost: { input: 10 / 1000000, output: 40 / 1000000 },
  },
  {
    id: 'o3-deep-research-2025-06-26',
    cost: { input: 10 / 1000000, output: 40 / 1000000 },
  },
  {
    id: 'o1',
    cost: { input: 15 / 1000000, output: 60 / 1000000 },
  },
  {
    id: 'o1-2024-12-17',
    cost: { input: 15 / 1000000, output: 60 / 1000000 },
  },
  {
    id: 'o1-preview',
    cost: { input: 15 / 1000000, output: 60 / 1000000 },
  },
  {
    id: 'o1-preview-2024-09-12',
    cost: { input: 15 / 1000000, output: 60 / 1000000 },
  },
  {
    id: 'o1-mini',
    cost: { input: 1.1 / 1000000, output: 4.4 / 1000000 },
  },
  {
    id: 'o1-mini-2024-09-12',
    cost: { input: 1.1 / 1000000, output: 4.4 / 1000000 },
  },

  // =============================================================================
  // GPT-4o Series
  // =============================================================================
  {
    id: 'gpt-4o',
    cost: { input: 2.5 / 1000000, output: 10 / 1000000 },
  },
  {
    id: 'gpt-4o-2024-11-20',
    cost: { input: 2.5 / 1000000, output: 10 / 1000000 },
  },
  {
    id: 'gpt-4o-2024-08-06',
    cost: { input: 2.5 / 1000000, output: 10 / 1000000 },
  },
  {
    id: 'gpt-4o-2024-05-13',
    cost: { input: 5 / 1000000, output: 15 / 1000000 },
  },
  {
    id: 'gpt-4o-mini',
    cost: { input: 0.15 / 1000000, output: 0.6 / 1000000 },
  },
  {
    id: 'gpt-4o-mini-2024-07-18',
    cost: { input: 0.15 / 1000000, output: 0.6 / 1000000 },
  },

  // =============================================================================
  // GPT-4o Audio & Realtime Models
  // =============================================================================
  {
    id: 'gpt-4o-realtime-preview',
    cost: { input: 5 / 1000000, output: 20 / 1000000 },
  },
  {
    id: 'gpt-4o-realtime-preview-2024-12-17',
    cost: { input: 5 / 1000000, output: 20 / 1000000 },
  },
  {
    id: 'gpt-4o-realtime-preview-2025-06-03',
    cost: { input: 5 / 1000000, output: 20 / 1000000 },
  },
  {
    id: 'gpt-4o-mini-realtime-preview',
    cost: { input: 0.6 / 1000000, output: 2.4 / 1000000 },
  },
  {
    id: 'gpt-4o-mini-realtime-preview-2024-12-17',
    cost: { input: 0.6 / 1000000, output: 2.4 / 1000000 },
  },
  {
    id: 'gpt-4o-audio-preview',
    cost: { input: 2.5 / 1000000, output: 10 / 1000000 },
  },
  {
    id: 'gpt-4o-audio-preview-2024-12-17',
    cost: { input: 2.5 / 1000000, output: 10 / 1000000 },
  },
  {
    id: 'gpt-4o-mini-audio-preview',
    cost: { input: 0.15 / 1000000, output: 0.6 / 1000000 },
  },
  {
    id: 'gpt-4o-mini-audio-preview-2024-12-17',
    cost: { input: 0.15 / 1000000, output: 0.6 / 1000000 },
  },
  {
    id: 'gpt-realtime',
    cost: { input: 5 / 1000000, output: 20 / 1000000 },
  },
  {
    id: 'gpt-realtime-2025-08-28',
    cost: { input: 5 / 1000000, output: 20 / 1000000 },
  },
  {
    id: 'gpt-realtime-mini',
    cost: { input: 0.6 / 1000000, output: 2.4 / 1000000 },
  },
  {
    id: 'gpt-realtime-mini-2025-10-06',
    cost: { input: 0.6 / 1000000, output: 2.4 / 1000000 },
  },
  {
    id: 'gpt-audio',
    cost: { input: 2.5 / 1000000, output: 10 / 1000000 },
  },
  {
    id: 'gpt-audio-2025-08-28',
    cost: { input: 2.5 / 1000000, output: 10 / 1000000 },
  },
  {
    id: 'gpt-audio-mini',
    cost: { input: 0.15 / 1000000, output: 0.6 / 1000000 },
  },
  {
    id: 'gpt-audio-mini-2025-10-06',
    cost: { input: 0.15 / 1000000, output: 0.6 / 1000000 },
  },

  // =============================================================================
  // GPT-4o Transcription Models
  // =============================================================================
  {
    id: 'gpt-4o-transcribe',
    cost: { input: 2.5 / 1000000, output: 10 / 1000000 },
  },
  {
    id: 'gpt-4o-transcribe-2025-03-20',
    cost: { input: 2.5 / 1000000, output: 10 / 1000000 },
  },
  {
    id: 'gpt-4o-mini-transcribe',
    cost: { input: 0.15 / 1000000, output: 0.6 / 1000000 },
  },
  {
    id: 'gpt-4o-mini-transcribe-2025-03-20',
    cost: { input: 0.15 / 1000000, output: 0.6 / 1000000 },
  },
  {
    id: 'gpt-4o-transcribe-diarize',
    cost: { input: 2.5 / 1000000, output: 10 / 1000000 },
  },
  {
    id: 'gpt-4o-transcribe-diarize-2025-10-15',
    cost: { input: 2.5 / 1000000, output: 10 / 1000000 },
  },
  {
    id: 'gpt-4o-mini-tts',
    cost: { input: 0.15 / 1000000, output: 0.6 / 1000000 },
  },
  {
    id: 'gpt-4o-mini-tts-2025-03-20',
    cost: { input: 0.15 / 1000000, output: 0.6 / 1000000 },
  },

  // =============================================================================
  // GPT-4 Legacy
  // =============================================================================
  {
    id: 'gpt-4',
    cost: { input: 30 / 1000000, output: 60 / 1000000 },
  },
  {
    id: 'gpt-4-32k',
    cost: { input: 60 / 1000000, output: 120 / 1000000 },
  },
  {
    id: 'gpt-4-turbo',
    cost: { input: 10 / 1000000, output: 30 / 1000000 },
  },
  {
    id: 'gpt-4-turbo-2024-04-09',
    cost: { input: 10 / 1000000, output: 30 / 1000000 },
  },
  {
    id: 'gpt-4-turbo-vision',
    cost: { input: 10 / 1000000, output: 30 / 1000000 },
  },

  // =============================================================================
  // GPT-3.5 Legacy
  // =============================================================================
  {
    id: 'gpt-35-turbo',
    cost: { input: 0.5 / 1000000, output: 1.5 / 1000000 },
  },
  {
    id: 'gpt-35-turbo-0125',
    cost: { input: 0.5 / 1000000, output: 1.5 / 1000000 },
  },
  {
    id: 'gpt-35-turbo-1106',
    cost: { input: 1 / 1000000, output: 2 / 1000000 },
  },
  {
    id: 'gpt-35-turbo-0613',
    cost: { input: 1.5 / 1000000, output: 2 / 1000000 },
  },
  {
    id: 'gpt-35-turbo-0301',
    cost: { input: 2 / 1000000, output: 2 / 1000000 },
  },
  {
    id: 'gpt-35-turbo-16k',
    cost: { input: 3 / 1000000, output: 4 / 1000000 },
  },
  {
    id: 'gpt-35-turbo-instruct',
    cost: { input: 1.5 / 1000000, output: 2 / 1000000 },
  },
  // OpenAI-style naming (for compatibility)
  {
    id: 'gpt-3.5-turbo',
    cost: { input: 0.5 / 1000000, output: 1.5 / 1000000 },
  },
  {
    id: 'gpt-3.5-turbo-0125',
    cost: { input: 0.5 / 1000000, output: 1.5 / 1000000 },
  },
  {
    id: 'gpt-3.5-turbo-instruct',
    cost: { input: 1.5 / 1000000, output: 2 / 1000000 },
  },

  // =============================================================================
  // Image Generation Models
  // =============================================================================
  {
    id: 'gpt-image-1',
    cost: { input: 5 / 1000000, output: 40 / 1000000 },
  },
  {
    id: 'gpt-image-1-2025-04-15',
    cost: { input: 5 / 1000000, output: 40 / 1000000 },
  },
  {
    id: 'gpt-image-1-mini',
    cost: { input: 1.25 / 1000000, output: 10 / 1000000 },
  },
  {
    id: 'gpt-image-1-mini-2025-10-06',
    cost: { input: 1.25 / 1000000, output: 10 / 1000000 },
  },
  {
    id: 'dall-e-3',
    cost: { input: 40 / 1000000, output: 40 / 1000000 },
  },
  {
    id: 'dall-e-2',
    cost: { input: 20 / 1000000, output: 20 / 1000000 },
  },

  // =============================================================================
  // Embedding Models
  // =============================================================================
  {
    id: 'text-embedding-3-large',
    cost: { input: 0.13 / 1000000, output: 0.13 / 1000000 },
  },
  {
    id: 'text-embedding-3-small',
    cost: { input: 0.02 / 1000000, output: 0.02 / 1000000 },
  },
  {
    id: 'text-embedding-ada-002',
    cost: { input: 0.1 / 1000000, output: 0.1 / 1000000 },
  },

  // =============================================================================
  // Base/Legacy Models
  // =============================================================================
  {
    id: 'babbage-002',
    cost: { input: 0.4 / 1000000, output: 0.4 / 1000000 },
  },
  {
    id: 'davinci-002',
    cost: { input: 2 / 1000000, output: 2 / 1000000 },
  },
  {
    id: 'codex-mini',
    cost: { input: 1.5 / 1000000, output: 6 / 1000000 },
  },
  {
    id: 'codex-mini-2025-05-16',
    cost: { input: 1.5 / 1000000, output: 6 / 1000000 },
  },

  // =============================================================================
  // Anthropic Claude Models (via Azure AI Foundry)
  // =============================================================================
  {
    id: 'claude-opus-4-5',
    cost: { input: 5 / 1000000, output: 25 / 1000000 },
  },
  {
    id: 'claude-opus-4-5-20251101',
    cost: { input: 5 / 1000000, output: 25 / 1000000 },
  },
  {
    id: 'claude-opus-4-1',
    cost: { input: 15 / 1000000, output: 75 / 1000000 },
  },
  {
    id: 'claude-opus-4-1-20250805',
    cost: { input: 15 / 1000000, output: 75 / 1000000 },
  },
  {
    id: 'claude-sonnet-4-5',
    cost: { input: 3 / 1000000, output: 15 / 1000000 },
  },
  {
    id: 'claude-sonnet-4-5-20250929',
    cost: { input: 3 / 1000000, output: 15 / 1000000 },
  },
  {
    id: 'claude-haiku-4-5',
    cost: { input: 0.8 / 1000000, output: 4 / 1000000 },
  },
  {
    id: 'claude-haiku-4-5-20251001',
    cost: { input: 0.8 / 1000000, output: 4 / 1000000 },
  },

  // =============================================================================
  // Meta Llama Models (via Azure AI Foundry)
  // =============================================================================
  {
    id: 'Llama-4-Maverick-17B-128E-Instruct-FP8',
    cost: { input: 0.22 / 1000000, output: 0.88 / 1000000 },
  },
  {
    id: 'Llama-4-Scout-17B-16E-Instruct',
    cost: { input: 0.17 / 1000000, output: 0.68 / 1000000 },
  },
  {
    id: 'Llama-3.3-70B-Instruct',
    cost: { input: 0.37 / 1000000, output: 0.37 / 1000000 },
  },
  {
    id: 'Llama-3.2-90B-Vision-Instruct',
    cost: { input: 0.99 / 1000000, output: 0.99 / 1000000 },
  },
  {
    id: 'Llama-3.2-11B-Vision-Instruct',
    cost: { input: 0.037 / 1000000, output: 0.037 / 1000000 },
  },
  {
    id: 'Meta-Llama-3.1-405B-Instruct',
    cost: { input: 2.1 / 1000000, output: 2.1 / 1000000 },
  },
  {
    id: 'Meta-Llama-3.1-70B-Instruct',
    cost: { input: 0.37 / 1000000, output: 0.37 / 1000000 },
  },
  {
    id: 'Meta-Llama-3.1-8B-Instruct',
    cost: { input: 0.03 / 1000000, output: 0.03 / 1000000 },
  },
  {
    id: 'Meta-Llama-3-70B-Instruct',
    cost: { input: 0.37 / 1000000, output: 0.37 / 1000000 },
  },
  {
    id: 'Meta-Llama-3-8B-Instruct',
    cost: { input: 0.03 / 1000000, output: 0.03 / 1000000 },
  },

  // =============================================================================
  // DeepSeek Models (via Azure AI Foundry)
  // =============================================================================
  {
    id: 'DeepSeek-R1',
    cost: { input: 0.55 / 1000000, output: 2.19 / 1000000 },
  },
  {
    id: 'DeepSeek-R1-0528',
    cost: { input: 0.55 / 1000000, output: 2.19 / 1000000 },
  },
  {
    id: 'DeepSeek-V3',
    cost: { input: 0.27 / 1000000, output: 1.1 / 1000000 },
  },
  {
    id: 'DeepSeek-V3-0324',
    cost: { input: 0.27 / 1000000, output: 1.1 / 1000000 },
  },
  {
    id: 'DeepSeek-V3.1',
    cost: { input: 0.27 / 1000000, output: 1.1 / 1000000 },
  },

  // =============================================================================
  // xAI Grok Models (via Azure AI Foundry)
  // =============================================================================
  {
    id: 'grok-4',
    cost: { input: 3 / 1000000, output: 15 / 1000000 },
  },
  {
    id: 'grok-4-fast-reasoning',
    cost: { input: 3 / 1000000, output: 15 / 1000000 },
  },
  {
    id: 'grok-4-fast-non-reasoning',
    cost: { input: 3 / 1000000, output: 15 / 1000000 },
  },
  {
    id: 'grok-3',
    cost: { input: 3 / 1000000, output: 15 / 1000000 },
  },
  {
    id: 'grok-3-mini',
    cost: { input: 0.3 / 1000000, output: 0.5 / 1000000 },
  },
  {
    id: 'grok-code-fast-1',
    cost: { input: 0.15 / 1000000, output: 0.6 / 1000000 },
  },

  // =============================================================================
  // Microsoft Phi Models (via Azure AI Foundry)
  // =============================================================================
  {
    id: 'Phi-4',
    cost: { input: 0.07 / 1000000, output: 0.14 / 1000000 },
  },
  {
    id: 'Phi-4-reasoning',
    cost: { input: 0.07 / 1000000, output: 0.14 / 1000000 },
  },
  {
    id: 'Phi-4-mini-reasoning',
    cost: { input: 0.035 / 1000000, output: 0.07 / 1000000 },
  },
  {
    id: 'Phi-4-mini-instruct',
    cost: { input: 0.035 / 1000000, output: 0.07 / 1000000 },
  },
  {
    id: 'Phi-4-multimodal-instruct',
    cost: { input: 0.07 / 1000000, output: 0.14 / 1000000 },
  },
  {
    id: 'Phi-3.5-MoE-instruct',
    cost: { input: 0.26 / 1000000, output: 0.52 / 1000000 },
  },
  {
    id: 'Phi-3.5-mini-instruct',
    cost: { input: 0.026 / 1000000, output: 0.052 / 1000000 },
  },
  {
    id: 'Phi-3.5-vision-instruct',
    cost: { input: 0.026 / 1000000, output: 0.052 / 1000000 },
  },
  {
    id: 'Phi-3-medium-128k-instruct',
    cost: { input: 0.14 / 1000000, output: 0.14 / 1000000 },
  },
  {
    id: 'Phi-3-small-128k-instruct',
    cost: { input: 0.052 / 1000000, output: 0.052 / 1000000 },
  },
  {
    id: 'Phi-3-mini-128k-instruct',
    cost: { input: 0.026 / 1000000, output: 0.026 / 1000000 },
  },

  // =============================================================================
  // Mistral Models (via Azure AI Foundry)
  // =============================================================================
  {
    id: 'Mistral-Large-2411',
    cost: { input: 2 / 1000000, output: 6 / 1000000 },
  },
  {
    id: 'Mistral-large-2407',
    cost: { input: 2 / 1000000, output: 6 / 1000000 },
  },
  {
    id: 'Mistral-large',
    cost: { input: 2 / 1000000, output: 6 / 1000000 },
  },
  {
    id: 'mistral-medium-2505',
    cost: { input: 0.4 / 1000000, output: 1.5 / 1000000 },
  },
  {
    id: 'mistral-small-2503',
    cost: { input: 0.1 / 1000000, output: 0.3 / 1000000 },
  },
  {
    id: 'Mistral-small',
    cost: { input: 0.1 / 1000000, output: 0.3 / 1000000 },
  },
  {
    id: 'Mistral-Nemo',
    cost: { input: 0.15 / 1000000, output: 0.15 / 1000000 },
  },
  {
    id: 'Ministral-3B',
    cost: { input: 0.04 / 1000000, output: 0.04 / 1000000 },
  },
  {
    id: 'Codestral-2501',
    cost: { input: 0.3 / 1000000, output: 0.9 / 1000000 },
  },
  {
    id: 'mistral-document-ai-2505',
    cost: { input: 0.5 / 1000000, output: 1 / 1000000 },
  },

  // =============================================================================
  // Cohere Models (via Azure AI Foundry)
  // =============================================================================
  {
    id: 'cohere-command-a',
    cost: { input: 2.5 / 1000000, output: 10 / 1000000 },
  },
  {
    id: 'Cohere-command-r-plus',
    cost: { input: 2.5 / 1000000, output: 10 / 1000000 },
  },
  {
    id: 'Cohere-command-r-plus-08-2024',
    cost: { input: 2.5 / 1000000, output: 10 / 1000000 },
  },
  {
    id: 'Cohere-command-r',
    cost: { input: 0.15 / 1000000, output: 0.6 / 1000000 },
  },
  {
    id: 'Cohere-command-r-08-2024',
    cost: { input: 0.15 / 1000000, output: 0.6 / 1000000 },
  },
  {
    id: 'Cohere-embed-v3-english',
    cost: { input: 0.1 / 1000000, output: 0.1 / 1000000 },
  },
  {
    id: 'Cohere-embed-v3-multilingual',
    cost: { input: 0.1 / 1000000, output: 0.1 / 1000000 },
  },
  {
    id: 'embed-v-4-0',
    cost: { input: 0.1 / 1000000, output: 0.1 / 1000000 },
  },

  // =============================================================================
  // AI21 Labs Models (via Azure AI Foundry)
  // =============================================================================
  {
    id: 'AI21-Jamba-1.5-Large',
    cost: { input: 0.2 / 1000000, output: 0.8 / 1000000 },
  },
  {
    id: 'AI21-Jamba-1.5-Mini',
    cost: { input: 0.02 / 1000000, output: 0.08 / 1000000 },
  },
  {
    id: 'AI21-Jamba-Instruct',
    cost: { input: 0.5 / 1000000, output: 0.7 / 1000000 },
  },

  // =============================================================================
  // Core42 Models (via Azure AI Foundry)
  // =============================================================================
  {
    id: 'jais-30b-chat',
    cost: { input: 0.1 / 1000000, output: 0.1 / 1000000 },
  },
  {
    id: 'JAIS-70b-chat',
    cost: { input: 0.2 / 1000000, output: 0.2 / 1000000 },
  },
  {
    id: 'Falcon3-7B-Instruct',
    cost: { input: 0.05 / 1000000, output: 0.05 / 1000000 },
  },
];<|MERGE_RESOLUTION|>--- conflicted
+++ resolved
@@ -3,52 +3,6 @@
 export const DEFAULT_AZURE_API_VERSION = '2024-12-01-preview';
 
 export const AZURE_MODELS: AzureModelCost[] = [
-<<<<<<< HEAD
-  // GPT-5 models
-  {
-    id: 'gpt-5-2025-08-07',
-    cost: {
-      input: 1.25 / 1000000,
-      output: 10 / 1000000,
-    },
-  },
-  {
-    id: 'gpt-5',
-    cost: {
-      input: 1.25 / 1000000,
-      output: 10 / 1000000,
-    },
-  },
-  {
-    id: 'gpt-5-mini-2025-08-07',
-    cost: {
-      input: 0.15 / 1000000,
-      output: 0.6 / 1000000,
-    },
-  },
-  {
-    id: 'gpt-5-mini',
-    cost: {
-      input: 0.15 / 1000000,
-      output: 0.6 / 1000000,
-    },
-  },
-  {
-    id: 'gpt-5-nano-2025-08-07',
-    cost: {
-      input: 0.05 / 1000000,
-      output: 0.2 / 1000000,
-    },
-  },
-  {
-    id: 'gpt-5-nano',
-    cost: {
-      input: 0.05 / 1000000,
-      output: 0.2 / 1000000,
-    },
-  },
-  // GPT-4.1 models
-=======
   // =============================================================================
   // GPT-5 Series (Latest Flagship)
   // Note: Pricing is provisional/estimated based on relative model capabilities
@@ -150,7 +104,6 @@
     id: 'gpt-4.1',
     cost: { input: 2 / 1000000, output: 8 / 1000000 },
   },
->>>>>>> 137231a7
   {
     id: 'gpt-4.1-2025-04-14',
     cost: { input: 2 / 1000000, output: 8 / 1000000 },
