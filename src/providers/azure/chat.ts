--- conflicted
+++ resolved
@@ -214,7 +214,6 @@
             error: `API response error: ${data.error.code} ${data.error.message}`,
           };
         }
-<<<<<<< HEAD
       } else {
         const hasDataSources = !!config.dataSources;
         const choice = hasDataSources
@@ -231,7 +230,7 @@
         finishReason = normalizeFinishReason(choice?.finish_reason) as string;
 
         // Handle structured output
-        output = message.content;
+        output = message?.content;
 
         // Check for errors indicating that the content filters did not run on the completion.
         if (choice.content_filter_results.error) {
@@ -239,29 +238,6 @@
           logger.warn(
             `Content filtering system is down or otherwise unable to complete the request in time: ${code} ${message}`,
           );
-=======
-        return {
-          error: `API response error: ${data.error.code} ${data.error.message}`,
-        };
-      }
-      const hasDataSources = !!config.dataSources;
-      const choice = hasDataSources
-        ? data.choices.find(
-            (choice: { message: { role: string; content: string } }) =>
-              choice.message.role === 'assistant',
-          )
-        : data.choices[0];
-
-      const message = choice?.message;
-
-      // Handle structured output
-      let output = message?.content;
-
-      if (output == null) {
-        if (choice.finish_reason === 'content_filter') {
-          output =
-            "The generated content was filtered due to triggering Azure OpenAI Service's content filtering system.";
->>>>>>> 7d18a573
         } else {
           // Was the completion filtered?
           flaggedOutput = finishReason === FINISH_REASON_MAP.content_filter;
@@ -281,32 +257,8 @@
           }
         }
 
-<<<<<<< HEAD
         logProbs = data.choices[0].logprobs?.content?.map(
           (logProbObj: { token: string; logprob: number }) => logProbObj.logprob,
-=======
-      const guardrailsTriggered = !!(
-        (contentFilterResults && Object.keys(contentFilterResults).length > 0) ||
-        (promptFilterResults && promptFilterResults.length > 0)
-      );
-
-      const flaggedInput =
-        promptFilterResults?.some((result: any) =>
-          Object.values(result.content_filter_results || result.content_filter_result || {}).some(
-            (filter: any) => filter.filtered,
-          ),
-        ) ?? false;
-
-      const flaggedOutput = Object.values(contentFilterResults || {}).some(
-        (filter: any) => filter.filtered,
-      );
-
-      if (flaggedOutput) {
-        logger.warn(
-          `Azure model ${this.deploymentName} output was flagged by content filter: ${JSON.stringify(
-            contentFilterResults,
-          )}`,
->>>>>>> 7d18a573
         );
       }
 
