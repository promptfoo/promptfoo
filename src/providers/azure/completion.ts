--- conflicted
+++ resolved
@@ -61,11 +61,7 @@
         },
         REQUEST_TIMEOUT_MS,
         'json',
-<<<<<<< HEAD
-        context?.ignoreCache ?? context?.debug,
-=======
         context?.bustCache ?? context?.debug,
->>>>>>> 9922840e
       )) as any);
     } catch (err) {
       return {
