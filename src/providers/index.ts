import fs from 'fs';
import path from 'path';

import chalk from 'chalk';
import dedent from 'dedent';
import yaml from 'js-yaml';
import cliState from '../cliState';
import logger from '../logger';
import {
  getCloudDatabaseId,
  getProviderFromCloud,
  isCloudProvider,
  validateLinkedTargetId,
} from '../util/cloud';
import { maybeLoadConfigFromExternalFile } from '../util/file';
import { renderEnvOnlyInObject } from '../util/index';
import invariant from '../util/invariant';
import { getNunjucksEngine } from '../util/templates';
import { providerMap } from './registry';

import type { EnvOverrides } from '../types/env';
import type { LoadApiProviderContext, TestSuiteConfig } from '../types/index';
import type { ApiProvider, ProviderOptions, ProviderOptionsMap } from '../types/providers';

// FIXME(ian): Make loadApiProvider handle all the different provider types (string, ProviderOptions, ApiProvider, etc), rather than the callers.
export async function loadApiProvider(
  providerPath: string,
  context: LoadApiProviderContext = {},
): Promise<ApiProvider> {
  const { options = {}, basePath, env } = context;

  // Render ONLY environment variable templates at load time (e.g., {{ env.AZURE_ENDPOINT }})
  // This allows constructors to access real env values while preserving runtime templates
  // like {{ vars.* }} for per-test customization at callApi() time
  const renderedConfig = options.config ? renderEnvOnlyInObject(options.config) : undefined;
  const renderedId = options.id ? renderEnvOnlyInObject(options.id) : undefined;

  const providerOptions: ProviderOptions = {
    id: renderedId,
    config: {
      ...renderedConfig,
      basePath,
    },
    env,
  };

  // Validate linkedTargetId if present (Promptfoo Cloud feature)
  if (providerOptions.config?.linkedTargetId) {
    await validateLinkedTargetId(providerOptions.config.linkedTargetId);
  }

  const renderedProviderPath = getNunjucksEngine().renderString(providerPath, {});

  if (isCloudProvider(renderedProviderPath)) {
    const cloudDatabaseId = getCloudDatabaseId(renderedProviderPath);

    const cloudProvider = await getProviderFromCloud(cloudDatabaseId);
    if (isCloudProvider(cloudProvider.id)) {
      throw new Error(
        `This cloud provider ${cloudDatabaseId} points to another cloud provider: ${cloudProvider.id}. This is not allowed. A cloud provider should point to a specific provider, not another cloud provider.`,
      );
    }

    // Merge local config overrides with cloud provider config
    // Local config takes precedence to allow per-eval customization
    const mergedOptions: ProviderOptions = {
      ...cloudProvider,
      config: {
        ...cloudProvider.config,
        ...options.config,
      },
      // Allow local overrides for these fields
      label: options.label ?? cloudProvider.label,
      transform: options.transform ?? cloudProvider.transform,
      delay: options.delay ?? cloudProvider.delay,
      prompts: options.prompts ?? cloudProvider.prompts,
      // Merge all three env sources: context (base) -> cloud -> local (highest priority)
      env: {
        ...env, // Context env (from testSuite.env - proxies, tracing IDs, etc.)
        ...cloudProvider.env, // Cloud provider env overrides context
        ...options.env, // Local env overrides everything
      },
    };

    logger.debug(
      `[Cloud Provider] Loaded ${cloudDatabaseId}, resolved to ${cloudProvider.id}${options.config ? ' with local config overrides' : ''}`,
    );

    const mergedContext = {
      ...context,
      options: mergedOptions,
      env: mergedOptions.env,
    };

    return loadApiProvider(cloudProvider.id, mergedContext);
  }

  if (
    renderedProviderPath.startsWith('file://') &&
    (renderedProviderPath.endsWith('.yaml') ||
      renderedProviderPath.endsWith('.yml') ||
      renderedProviderPath.endsWith('.json'))
  ) {
    const filePath = renderedProviderPath.slice('file://'.length);
    const modulePath = path.isAbsolute(filePath)
      ? filePath
      : path.join(basePath || process.cwd(), filePath);
    const rawContent = yaml.load(fs.readFileSync(modulePath, 'utf8'));
    const fileContent = maybeLoadConfigFromExternalFile(rawContent) as ProviderOptions;
    invariant(fileContent, `Provider config ${filePath} is undefined`);

    // If fileContent is an array, it contains multiple providers
    if (Array.isArray(fileContent)) {
      // This is handled by loadApiProviders, so we'll throw an error here
      throw new Error(
        `Multiple providers found in ${filePath}. Use loadApiProviders instead of loadApiProvider.`,
      );
    }

    invariant(fileContent.id, `Provider config ${filePath} must have an id`);
    logger.info(`Loaded provider ${fileContent.id} from ${filePath}`);
    return loadApiProvider(fileContent.id, { ...context, options: fileContent });
  }

  for (const factory of providerMap) {
    if (factory.test(renderedProviderPath)) {
      const ret = await factory.create(renderedProviderPath, providerOptions, context);
      ret.transform = options.transform;
      ret.delay = options.delay;
      ret.label ||= getNunjucksEngine().renderString(String(options.label || ''), {});
      return ret;
    }
  }

  const errorMessage = dedent`
    Could not identify provider: ${chalk.bold(providerPath)}.

    ${chalk.white(dedent`
      Please check your configuration and ensure the provider is correctly specified.

      For more information on supported providers, visit: `)} ${chalk.cyan('https://promptfoo.dev/docs/providers/')}
  `;
  logger.error(errorMessage);
  throw new Error(errorMessage);
}

/**
 * Interface for loadApiProvider options that includes both required and optional properties
 */
interface LoadApiProviderOptions {
  options?: ProviderOptions;
  env?: any;
}

/**
 * Helper function to resolve provider from various formats (string, object, function)
 * Uses providerMap for optimization and falls back to loadApiProvider with proper context
 */
export async function resolveProvider(
  provider: any,
  providerMap: Record<string, ApiProvider>,
  context: { env?: any } = {},
): Promise<ApiProvider> {
  // Guard clause for null or undefined provider values
  if (provider == null) {
    throw new Error('Provider cannot be null or undefined');
  }

  if (typeof provider === 'string') {
    // Check providerMap first for optimization, then fall back to loadApiProvider with context
    if (providerMap[provider]) {
      return providerMap[provider];
    }
    return context.env
      ? await loadApiProvider(provider, { env: context.env })
      : await loadApiProvider(provider);
  } else if (typeof provider === 'object') {
    const casted = provider as ProviderOptions;
    invariant(casted.id, 'Provider object must have an id');
    const loadOptions: LoadApiProviderOptions = { options: casted };
    if (context.env) {
      loadOptions.env = context.env;
    }
    return await loadApiProvider(casted.id, loadOptions);
  } else if (typeof provider === 'function') {
    // Handle function providers directly instead of passing to loadApiProvider
    return {
<<<<<<< HEAD
      id: provider.label ? () => provider.label! : () => 'custom-function',
=======
      id: () => provider.label ?? 'custom-function',
>>>>>>> 8e80555a
      callApi: provider,
    };
  } else {
    throw new Error('Invalid provider type');
  }
}

/**
 * Helper function to load providers from a file path.
 * This can handle both single provider and multiple providers in a file.
 */
async function loadProvidersFromFile(
  filePath: string,
  options: {
    basePath?: string;
    env?: EnvOverrides;
  } = {},
): Promise<ApiProvider[]> {
  const { basePath, env } = options;
  const relativePath = filePath.slice('file://'.length);
  const modulePath = path.isAbsolute(relativePath)
    ? relativePath
    : path.join(basePath || process.cwd(), relativePath);

  const rawContent = yaml.load(fs.readFileSync(modulePath, 'utf8'));
  const fileContent = maybeLoadConfigFromExternalFile(rawContent) as
    | ProviderOptions
    | ProviderOptions[];
  invariant(fileContent, `Provider config ${relativePath} is undefined`);

  const configs = [fileContent].flat() as ProviderOptions[];
  return Promise.all(
    configs.map((config) => {
      invariant(config.id, `Provider config in ${relativePath} must have an id`);
      return loadApiProvider(config.id, { options: config, basePath, env });
    }),
  );
}

export async function loadApiProviders(
  providerPaths: TestSuiteConfig['providers'],
  options: {
    basePath?: string;
    env?: EnvOverrides;
  } = {},
): Promise<ApiProvider[]> {
  const { basePath } = options;

  const env = {
    ...cliState.config?.env,
    ...options.env,
  };

  if (typeof providerPaths === 'string') {
    // Check if the string path points to a file
    if (
      providerPaths.startsWith('file://') &&
      (providerPaths.endsWith('.yaml') ||
        providerPaths.endsWith('.yml') ||
        providerPaths.endsWith('.json'))
    ) {
      return loadProvidersFromFile(providerPaths, { basePath, env });
    }
    return [await loadApiProvider(providerPaths, { basePath, env })];
  } else if (typeof providerPaths === 'function') {
    return [
      {
        id: () => 'custom-function',
        callApi: providerPaths,
      },
    ];
  } else if (Array.isArray(providerPaths)) {
    const providersArrays = await Promise.all(
      providerPaths.map(async (provider, idx) => {
        if (typeof provider === 'string') {
          if (
            provider.startsWith('file://') &&
            (provider.endsWith('.yaml') || provider.endsWith('.yml') || provider.endsWith('.json'))
          ) {
            return loadProvidersFromFile(provider, { basePath, env });
          }
          return [await loadApiProvider(provider, { basePath, env })];
        }
        if (typeof provider === 'function') {
          return [
            {
              id: () => provider.label ?? `custom-function-${idx}`,
              callApi: provider,
            },
          ];
        }
        if (provider.id) {
          // List of ProviderConfig objects
          return [
            await loadApiProvider((provider as ProviderOptions).id!, {
              options: provider,
              basePath,
              env,
            }),
          ];
        }
        // List of { id: string, config: ProviderConfig } objects
        const id = Object.keys(provider)[0];
        const providerObject = (provider as ProviderOptionsMap)[id];
        const context = { ...providerObject, id: providerObject.id || id };
        return [await loadApiProvider(id, { options: context, basePath, env })];
      }),
    );
    return providersArrays.flat();
  }
  throw new Error('Invalid providers list');
}

/**
 * Given a `providerPaths` object, resolves a list of provider IDs. Mimics the waterfall behavior
 * of `loadApiProviders` to ensure consistent behavior given the shape of the `providerPaths`
 * object.
 *
 * @param providerPaths - The list of providers to get the IDs of.
 * @returns The IDs of the providers in the providerPaths list.
 */
export function getProviderIds(providerPaths: TestSuiteConfig['providers']): string[] {
  if (typeof providerPaths === 'string') {
    return [providerPaths];
  } else if (typeof providerPaths === 'function') {
    return ['custom-function'];
  } else if (Array.isArray(providerPaths)) {
    return providerPaths.map((provider, idx) => {
      if (typeof provider === 'string') {
        return provider;
      }
      if (typeof provider === 'function') {
        return provider.label || `custom-function-${idx}`;
      }
      if ((provider as ProviderOptions).id) {
        return (provider as ProviderOptions).id!;
      }
      const id = Object.keys(provider)[0];
      const providerObject = (provider as ProviderOptionsMap)[id];
      return providerObject.id || id;
    });
  }
  throw new Error('Invalid providers list');
}<|MERGE_RESOLUTION|>--- conflicted
+++ resolved
@@ -185,11 +185,7 @@
   } else if (typeof provider === 'function') {
     // Handle function providers directly instead of passing to loadApiProvider
     return {
-<<<<<<< HEAD
-      id: provider.label ? () => provider.label! : () => 'custom-function',
-=======
       id: () => provider.label ?? 'custom-function',
->>>>>>> 8e80555a
       callApi: provider,
     };
   } else {
