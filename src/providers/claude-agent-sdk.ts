<<<<<<< HEAD
import crypto from 'crypto';
=======
import { createRequire } from 'node:module';
>>>>>>> 14a981f2
import fs from 'fs';
import os from 'os';
import path from 'path';

import dedent from 'dedent';
import cliState from '../cliState';
import { getEnvString } from '../envars';
import { importModule, resolvePackageEntryPoint } from '../esm';
import logger from '../logger';
import { cacheResponse, getCachedResponse, initializeAgenticCache } from './agentic-utils';
import { ANTHROPIC_MODELS } from './anthropic/util';
import { transformMCPConfigToClaudeCode } from './mcp/transform';
import { MCPConfig } from './mcp/types';
import type {
  AgentDefinition,
  HookCallbackMatcher,
  HookEvent,
  Options as QueryOptions,
  OutputFormat,
  SandboxSettings,
  SettingSource,
} from '@anthropic-ai/claude-agent-sdk';

import type {
  ApiProvider,
  CallApiContextParams,
  CallApiOptionsParams,
  ProviderResponse,
} from '../types/index';
import type { EnvOverrides } from '../types/env';

/**
 * Claude Agent SDK Provider
 *
 * This provider requires the @anthropic-ai/claude-agent-sdk package to be installed separately:
 *   npm install @anthropic-ai/claude-agent-sdk
 *
 * Two default configurations:
 * - No working_dir: Runs in temp directory with no tools - behaves like plain chat API
 * - With working_dir: Runs in specified directory with read-only file tools (Read/Grep/Glob/LS)
 *
 * User can override tool permissions with 'custom_allowed_tools', 'append_allowed_tools', 'disallowed_tools', and 'permission_mode'.
 *
 * For side effects (file writes, system calls, etc.), user can override permissions and use a custom working directory. They're then responsible for setup/teardown and security considerations.
 *
 * MCP server connection details are passed through from config. strict_mcp_config is true by default to only allow explicitly configured MCP servers.
 */

// When a working directory is provided, we allow read-only tools by default (when no working directory is provided, default to no tools)
export const FS_READONLY_ALLOWED_TOOLS = ['Read', 'Grep', 'Glob', 'LS'].sort(); // sort and export for tests

// Claude Agent SDK supports these model aliases in addition to full model names
// See: https://docs.anthropic.com/en/docs/claude-agent-sdk/model-config
export const CLAUDE_CODE_MODEL_ALIASES = [
  'default',
  'sonnet',
  'opus',
  'haiku',
  'sonnet[1m]',
  'opusplan',
];

/**
 * Helper to load the Claude Agent SDK ESM module
 * Uses resolvePackageEntryPoint to handle ESM-only packages with restrictive exports
 */
async function loadClaudeCodeSDK(): Promise<typeof import('@anthropic-ai/claude-agent-sdk')> {
  const basePath =
    cliState.basePath && path.isAbsolute(cliState.basePath) ? cliState.basePath : process.cwd();

  const claudeCodePath = resolvePackageEntryPoint('@anthropic-ai/claude-agent-sdk', basePath);

  if (!claudeCodePath) {
    throw new Error(
      dedent`The @anthropic-ai/claude-agent-sdk package is required but not installed.

      To use the Claude Agent SDK provider, install it with:
        npm install @anthropic-ai/claude-agent-sdk

      For more information, see: https://www.promptfoo.dev/docs/providers/claude-agent-sdk/`,
    );
  }

  try {
    return importModule(claudeCodePath);
  } catch (err) {
    logger.error(`Failed to load Claude Agent SDK: ${err}`);
    if ((err as any).stack) {
      logger.error((err as any).stack);
    }
    throw new Error(
      dedent`Failed to load @anthropic-ai/claude-agent-sdk.

      The package was found but could not be loaded. This may be due to:
      - Incompatible Node.js version (requires Node.js 20+)
      - Corrupted installation

      Try reinstalling:
        npm install @anthropic-ai/claude-agent-sdk

      For more information, see: https://www.promptfoo.dev/docs/providers/claude-agent-sdk/`,
    );
  }
}

export interface ClaudeCodeOptions {
  apiKey?: string;

  /**
   * 'working_dir' allows user to point to a pre-prepared directory with desired files/directories in place
   * If not supplied, we'll use an empty temp dir for isolation
   */
  working_dir?: string;

  /**
   * 'model' and 'fallback_model' are optional
   * if not supplied, Claude Agent SDK uses default models
   */
  model?: string;
  fallback_model?: string;

  max_turns?: number;
  max_thinking_tokens?: number;

  mcp?: MCPConfig;
  strict_mcp_config?: boolean; // only allow MCP servers that are explicitly configured—no discovery; true by default

  /**
   * User can set more dangerous 'acceptEdits' or 'bypassPermissions' if they know what they're doing,
   * - 'dontAsk' mode denies permissions that aren't pre-approved without prompting
   */
  permission_mode?: 'default' | 'plan' | 'acceptEdits' | 'bypassPermissions' | 'dontAsk';

  /**
   * User can set a custom system prompt, or append to the default Claude Agent SDK system prompt
   */
  custom_system_prompt?: string;
  append_system_prompt?: string;

  /**
   * Since we run CC by default with a readonly set of allowed_tools, user can either fully replace the list ('custom_allowed_tools'), append to it ('append_allowed_tools'), or allow all tools ('allow_all_tools')
   */
  custom_allowed_tools?: string[];
  append_allowed_tools?: string[];
  allow_all_tools?: boolean;

  /**
   * 'disallowed_tools' is passed through as is; it always takes precedence over 'allowed_tools'
   */
  disallowed_tools?: string[];

  /**
   * 'setting_sources' controls where the Claude Agent SDK looks for settings, CLAUDE.md, and slash commands—accepts 'user', 'project', and 'local'
   * if not supplied, it won't look for any settings, CLAUDE.md, or slash commands
   */
  setting_sources?: SettingSource[];

  /**
   * 'plugins' allows loading Claude Code plugins from local file system paths
   * Each plugin must be a directory containing .claude-plugin/plugin.json manifest
   */
  plugins?: Array<{ type: 'local'; path: string }>;

  /**
   * Maximum budget in USD for this session. When exceeded, the SDK will stop with error_max_budget_usd.
   * Useful for cost control in automated evaluations.
   */
  max_budget_usd?: number;

  /**
   * Additional directories the agent can access beyond the working directory.
   * Useful when the agent needs to read files from multiple locations.
   */
  additional_directories?: string[];

  /**
   * Session ID to resume a previous conversation. The agent will continue from where it left off.
   * Use with 'fork_session' to branch instead of continuing the same session.
   */
  resume?: string;

  /**
   * When true and 'resume' is set, creates a new session branching from the resumed point
   * instead of continuing the original session.
   */
  fork_session?: boolean;

  /**
   * When resuming, only restore messages up to this message UUID.
   * Allows resuming from a specific point in the conversation history.
   */
  resume_session_at?: string;

  /**
   * When true, continues from the previous conversation without requiring a resume session ID.
   */
  continue?: boolean;

  /**
   * Programmatic agent definitions. Allows defining custom subagents inline without filesystem dependencies.
   * Keys are agent names, values are agent definitions with description, tools, and prompt.
   */
  agents?: Record<string, AgentDefinition>;

  /**
   * Output format specification for structured outputs.
   * When set, the agent will return validated JSON matching the provided schema.
   */
  output_format?: OutputFormat;

  /**
   * Hooks for intercepting events during agent execution.
   * Allows custom logic at various points like PreToolUse, PostToolUse, etc.
   */
  hooks?: Partial<Record<HookEvent, HookCallbackMatcher[]>>;

  /**
   * When true, includes partial/streaming messages in the response.
   * Useful for debugging or when you need to see intermediate outputs.
   */
  include_partial_messages?: boolean;

  /**
   * Enable beta features. Currently supports:
   * - 'context-1m-2025-08-07' - Enable 1M token context window (Sonnet 4/4.5 only)
   *
   * @see https://docs.anthropic.com/en/api/beta-headers
   */
  betas?: 'context-1m-2025-08-07'[];

  /**
   * Sandbox settings for command execution isolation.
   * When enabled, commands are executed in a sandboxed environment that restricts
   * filesystem and network access. This provides an additional security layer.
   *
   * @example Enable sandboxing with auto-allow
   * ```yaml
   * sandbox:
   *   enabled: true
   *   autoAllowBashIfSandboxed: true
   * ```
   *
   * @example Configure network options
   * ```yaml
   * sandbox:
   *   enabled: true
   *   network:
   *     allowLocalBinding: true
   *     allowedDomains:
   *       - api.example.com
   * ```
   *
   * @see https://docs.anthropic.com/en/docs/claude-code/settings#sandbox-settings
   */
  sandbox?: SandboxSettings;

  /**
   * Must be set to true when using permission_mode: 'bypassPermissions'.
   * This is a safety measure to ensure intentional bypassing of permissions.
   */
  allow_dangerously_skip_permissions?: boolean;

  /**
   * MCP tool name to use for permission prompts. When set, permission requests
   * will be routed through this MCP tool instead of the default handler.
   */
  permission_prompt_tool_name?: string;

  /**
   * Callback for stderr output from the Claude Code process.
   * Useful for debugging and logging.
   *
   * Note: This option is only available when using the provider programmatically,
   * not via YAML config.
   */
  stderr?: (data: string) => void;

  /**
   * JavaScript runtime to use for executing Claude Code.
   * Auto-detected if not specified.
   */
  executable?: 'bun' | 'deno' | 'node';

  /**
   * Additional arguments to pass to the JavaScript runtime executable.
   */
  executable_args?: string[];

  /**
   * Additional CLI arguments to pass to Claude Code.
   * Keys are argument names (without --), values are argument values.
   * Use null for boolean flags.
   *
   * @example
   * ```yaml
   * extra_args:
   *   verbose: null  # Adds --verbose flag
   *   timeout: "30"  # Adds --timeout 30
   * ```
   */
  extra_args?: Record<string, string | null>;

  /**
   * Path to the Claude Code executable. Uses the built-in executable if not specified.
   * Useful for testing with custom builds or specific versions.
   */
  path_to_claude_code_executable?: string;
}

export class ClaudeCodeSDKProvider implements ApiProvider {
  static ANTHROPIC_MODELS = ANTHROPIC_MODELS;
  static ANTHROPIC_MODELS_NAMES = ANTHROPIC_MODELS.map((model) => model.id);

  config: ClaudeCodeOptions;
  env?: EnvOverrides;
  apiKey?: string;

  // Only SDK and Anthropic are supported for now
  // Could later potentially support Claude Agent SDK via external CLI calls, as well as Bedrock/Vertex providers
  private providerId = 'anthropic:claude-agent-sdk';
  private claudeCodeModule?: typeof import('@anthropic-ai/claude-agent-sdk');

  constructor(
    options: {
      id?: string;
      config?: ClaudeCodeOptions;
      env?: EnvOverrides;
    } = {},
  ) {
    const { config, env, id } = options;
    this.config = config ?? {};
    this.env = env;
    this.apiKey = this.getApiKey();
    this.providerId = id ?? this.providerId;

    if (
      this.config.model &&
      !ClaudeCodeSDKProvider.ANTHROPIC_MODELS_NAMES.includes(this.config.model) &&
      !CLAUDE_CODE_MODEL_ALIASES.includes(this.config.model)
    ) {
      logger.warn(`Using unknown model for Claude Agent SDK: ${this.config.model}`);
    }

    if (
      this.config.fallback_model &&
      !ClaudeCodeSDKProvider.ANTHROPIC_MODELS_NAMES.includes(this.config.fallback_model) &&
      !CLAUDE_CODE_MODEL_ALIASES.includes(this.config.fallback_model)
    ) {
      logger.warn(
        `Using unknown model for Claude Agent SDK fallback: ${this.config.fallback_model}`,
      );
    }
  }

  id(): string {
    return this.providerId;
  }

  async callApi(
    prompt: string,
    context?: CallApiContextParams,
    callOptions?: CallApiOptionsParams,
  ): Promise<ProviderResponse> {
    // Merge configs from the provider and the prompt
    const config: ClaudeCodeOptions = {
      ...this.config,
      ...context?.prompt?.config,
    };

    // Set up env for the Claude Agent SDK call
    // Pass through entire environment like claude-agent-sdk CLI does, with EnvOverrides taking precedence
    // Sort keys for stable cache key generation
    const env: Record<string, string> = {};
    for (const key of Object.keys(process.env).sort()) {
      if (process.env[key] !== undefined) {
        env[key] = process.env[key];
      }
    }

    // EnvOverrides take precedence over process.env
    if (this.env) {
      for (const key of Object.keys(this.env).sort()) {
        const value = this.env[key as keyof typeof this.env];
        if (value !== undefined) {
          env[key] = value;
        }
      }
    }

    // Ensure API key is available to Claude Agent SDK
    if (this.apiKey) {
      env.ANTHROPIC_API_KEY = this.apiKey;
    }

    // Could potentially do more to validate credentials for Bedrock/Vertex here, but Anthropic key is the main use case
    if (!this.apiKey && !(env.CLAUDE_CODE_USE_BEDROCK || env.CLAUDE_CODE_USE_VERTEX)) {
      throw new Error(
        dedent`Anthropic API key is not set. Set the ANTHROPIC_API_KEY environment variable or add "apiKey" to the provider config.

        Use CLAUDE_CODE_USE_BEDROCK or CLAUDE_CODE_USE_VERTEX environment variables to use Bedrock or Vertex instead.`,
      );
    }

    // Set up allowed tools for the Claude Agent SDK call
    // Check for conflicting config options (may want a zod schema in the future)
    if (
      config.allow_all_tools &&
      ('custom_allowed_tools' in config || 'append_allowed_tools' in config)
    ) {
      throw new Error(
        'Cannot specify both allow_all_tools and custom_allowed_tools or append_allowed_tools',
      );
    }
    if ('custom_allowed_tools' in config && 'append_allowed_tools' in config) {
      throw new Error('Cannot specify both custom_allowed_tools and append_allowed_tools');
    }

    // Validate that bypassPermissions mode requires the safety flag
    if (
      config.permission_mode === 'bypassPermissions' &&
      !config.allow_dangerously_skip_permissions
    ) {
      throw new Error(
        "permission_mode 'bypassPermissions' requires allow_dangerously_skip_permissions: true as a safety measure",
      );
    }

    // De-dupe and sort allowed/disallowed tools for cache key consistency
    const defaultAllowedTools = config.working_dir ? FS_READONLY_ALLOWED_TOOLS : [];

    let allowedTools = config.allow_all_tools ? undefined : defaultAllowedTools;
    if ('custom_allowed_tools' in config) {
      allowedTools = Array.from(new Set(config.custom_allowed_tools ?? [])).sort();
    } else if (config.append_allowed_tools) {
      allowedTools = Array.from(
        new Set([...defaultAllowedTools, ...config.append_allowed_tools]),
      ).sort();
    }

    const disallowedTools = config.disallowed_tools
      ? Array.from(new Set(config.disallowed_tools)).sort()
      : undefined;

    let isTempDir = false;
    let workingDir: string | undefined;

    if (config.working_dir) {
      workingDir = config.working_dir;
    } else {
      isTempDir = true;
    }

    // Just the keys we'll use to compute the cache key first
    // Lets us avoid unnecessary work and cleanup if there's a cache hit
    const cacheKeyQueryOptions: Omit<
      QueryOptions,
      'abortController' | 'mcpServers' | 'cwd' | 'stderr'
    > = {
      maxTurns: config.max_turns,
      model: config.model,
      fallbackModel: config.fallback_model,
      strictMcpConfig: config.strict_mcp_config ?? true, // only allow MCP servers that are explicitly configured - true by default
      permissionMode: config.permission_mode,
      systemPrompt: config.custom_system_prompt
        ? config.custom_system_prompt
        : {
            type: 'preset',
            preset: 'claude_code',
            append: config.append_system_prompt,
          },
      maxThinkingTokens: config.max_thinking_tokens,
      allowedTools,
      disallowedTools,
      plugins: config.plugins,
      maxBudgetUsd: config.max_budget_usd,
      additionalDirectories: config.additional_directories,
      resume: config.resume,
      forkSession: config.fork_session,
      resumeSessionAt: config.resume_session_at,
      continue: config.continue,
      agents: config.agents,
      outputFormat: config.output_format,
      hooks: config.hooks,
      includePartialMessages: config.include_partial_messages,
      betas: config.betas,
      // New options
      sandbox: config.sandbox,
      allowDangerouslySkipPermissions: config.allow_dangerously_skip_permissions,
      permissionPromptToolName: config.permission_prompt_tool_name,
      executable: config.executable,
      executableArgs: config.executable_args,
      extraArgs: config.extra_args,
      pathToClaudeCodeExecutable: config.path_to_claude_code_executable,
      settingSources: config.setting_sources,
      env,
    };

    // Cache handling using shared utilities
    const cacheResult = await initializeAgenticCache(
      {
        cacheKeyPrefix: 'anthropic:claude-agent-sdk',
        workingDir: config.working_dir,
        bustCache: context?.bustCache,
      },
      {
        prompt,
        cacheKeyQueryOptions,
      },
    );

    // Check cache for existing response
    const cachedResponse = await getCachedResponse(cacheResult, 'Claude Agent SDK');
    if (cachedResponse) {
      return cachedResponse;
    }

    // Transform MCP config to Claude Agent SDK MCP servers
    const mcpServers = config.mcp ? transformMCPConfigToClaudeCode(config.mcp) : {};

    if (workingDir) {
      // verify the working dir exists and is a directory
      let stats: fs.Stats;
      try {
        stats = fs.statSync(workingDir);
      } catch (err: any) {
        throw new Error(
          `Working dir ${config.working_dir} does not exist or isn't accessible: ${err.message}`,
        );
      }
      if (!stats.isDirectory()) {
        throw new Error(`Working dir ${config.working_dir} is not a directory`);
      }
    } else if (isTempDir) {
      // use a temp dir
      workingDir = fs.mkdtempSync(path.join(os.tmpdir(), 'promptfoo-claude-agent-sdk-'));
    }

    // Make sure we didn't already abort
    if (callOptions?.abortSignal?.aborted) {
      return { error: 'Claude Agent SDK call aborted before it started' };
    }

    // Propagate abort signal to the Claude Agent SDK call
    const abortController = new AbortController();
    let abortHandler: (() => void) | undefined;
    if (callOptions?.abortSignal) {
      abortHandler = () => {
        abortController.abort(callOptions.abortSignal!.reason);
      };
      callOptions.abortSignal.addEventListener('abort', abortHandler);
    }

    // Make the Claude Agent SDK call
    const options: QueryOptions = {
      ...cacheKeyQueryOptions,
      abortController,
      mcpServers,
      cwd: workingDir,
      // stderr callback is not included in cache key since it's a function
      stderr: config.stderr,
    };
    const queryParams = { prompt, options };

    // Log the query params for debugging
    logger.debug(
      `Calling Claude Agent SDK: ${JSON.stringify({
        prompt,
        options: {
          ...options,
          // overwrite with metadata instead of the full objects to avoid logging secrets
          mcpServers: options.mcpServers ? Object.keys(options.mcpServers) : undefined,
          env: Object.keys(env).length > 0 ? Object.keys(env) : undefined,
        },
      })}`,
    );

    try {
      // Dynamically import the ESM module once and cache it
      if (!this.claudeCodeModule) {
        this.claudeCodeModule = await loadClaudeCodeSDK();
      }

      const res = await this.claudeCodeModule.query(queryParams);

      for await (const msg of res) {
        if (msg.type == 'result') {
          const raw = JSON.stringify(msg);
          const tokenUsage: ProviderResponse['tokenUsage'] = {
            prompt: msg.usage?.input_tokens,
            completion: msg.usage?.output_tokens,
            total:
              msg.usage?.input_tokens && msg.usage?.output_tokens
                ? msg.usage?.input_tokens + msg.usage?.output_tokens
                : undefined,
          };
          const cost = msg.total_cost_usd ?? 0;
          const sessionId = msg.session_id;
          if (msg.subtype == 'success') {
            logger.debug(`Claude Agent SDK response: ${raw}`);
            // When structured output is enabled and available, use it as the output
            // Otherwise fall back to the text result
            const output = msg.structured_output !== undefined ? msg.structured_output : msg.result;
            const response: ProviderResponse = {
              output,
              tokenUsage,
              cost,
              raw,
              sessionId,
            };
            // Include structured output in metadata if available
            if (msg.structured_output !== undefined) {
              response.metadata = {
                ...response.metadata,
                structuredOutput: msg.structured_output,
              };
            }

            // Cache the response using shared utilities
            await cacheResponse(cacheResult, response, 'Claude Agent SDK');
            return response;
          } else {
            return {
              error: `Claude Agent SDK call failed: ${msg.subtype}`,
              tokenUsage,
              cost,
              raw,
              sessionId,
            };
          }
        }
      }

      return { error: "Claude Agent SDK call didn't return a result" };
    } catch (error: any) {
      const isAbort = error?.name === 'AbortError' || callOptions?.abortSignal?.aborted;

      if (isAbort) {
        logger.warn('Claude Agent SDK call aborted');
        return { error: 'Claude Agent SDK call aborted' };
      }

      logger.error(`Error calling Claude Agent SDK: ${error}`);
      return {
        error: `Error calling Claude Agent SDK: ${error}`,
      };
    } finally {
      if (isTempDir && workingDir) {
        // Clean up the temp dir
        fs.rmSync(workingDir, { recursive: true, force: true });
      }
      if (callOptions?.abortSignal && abortHandler) {
        callOptions.abortSignal.removeEventListener('abort', abortHandler);
      }
    }
  }

  toString(): string {
    return '[Anthropic Claude Agent SDK Provider]';
  }

  /**
   * For normal Claude Agent SDK support, just use the Anthropic API key
   * Users can also use Bedrock (with CLAUDE_CODE_USE_BEDROCK env var) or Vertex (with CLAUDE_CODE_USE_VERTEX env var)
   */
  getApiKey(): string | undefined {
    return this.config?.apiKey || this.env?.ANTHROPIC_API_KEY || getEnvString('ANTHROPIC_API_KEY');
  }

  async cleanup(): Promise<void> {
    // no cleanup needed
  }
}<|MERGE_RESOLUTION|>--- conflicted
+++ resolved
@@ -1,8 +1,3 @@
-<<<<<<< HEAD
-import crypto from 'crypto';
-=======
-import { createRequire } from 'node:module';
->>>>>>> 14a981f2
 import fs from 'fs';
 import os from 'os';
 import path from 'path';
