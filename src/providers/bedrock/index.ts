--- conflicted
+++ resolved
@@ -9,12 +9,7 @@
 import { maybeLoadToolsFromExternalFile } from '../../util/index';
 import { createEmptyTokenUsage } from '../../util/tokenUsageUtils';
 import { outputFromMessage, parseMessages } from '../anthropic/util';
-import { calculateCost, parseChatPrompt } from '../shared';
-import {
-  getPricingData,
-  calculateCostWithFetchedPricing,
-  type BedrockPricingData,
-} from './pricingFetcher';
+import { parseChatPrompt } from '../shared';
 import { novaOutputFromMessage, novaParseMessages } from './util';
 import type { BedrockRuntime, Trace } from '@aws-sdk/client-bedrock-runtime';
 import type { AwsCredentialIdentity, AwsCredentialIdentityProvider } from '@aws-sdk/types';
@@ -47,14 +42,12 @@
   | 'llama3_3'
   | 'llama4'
   | 'mistral'
-  | 'mistral_pixtral'
   | 'cohere'
   | 'ai21'
   | 'titan'
   | 'deepseek'
   | 'openai'
-  | 'qwen'
-  | 'writer';
+  | 'qwen';
 
 interface BedrockOptions {
   accessKeyId?: string;
@@ -69,7 +62,6 @@
   showThinking?: boolean;
   endpoint?: string;
   inferenceModelType?: BedrockModelFamily;
-  cost?: number | { input: number; output: number };
 }
 
 export interface TextGenerationOptions {
@@ -1526,62 +1518,6 @@
         }
       }
 
-      return responseJson.choices?.[0]?.message?.content;
-    },
-    tokenUsage: (responseJson: any, _promptText: string): TokenUsage => {
-      if (responseJson?.usage) {
-        return {
-          prompt: coerceStrToNum(responseJson.usage.prompt_tokens),
-          completion: coerceStrToNum(responseJson.usage.completion_tokens),
-          total: coerceStrToNum(responseJson.usage.total_tokens),
-          numRequests: 1,
-        };
-      }
-
-      // Return undefined values when token counts aren't provided by the API
-      return {
-        prompt: undefined,
-        completion: undefined,
-        total: undefined,
-        numRequests: 1,
-      };
-    },
-  },
-  MISTRAL_PIXTRAL: {
-    params: (
-      config: BedrockMistralGenerationOptions,
-      prompt: string,
-      _stop?: string[],
-      _modelName?: string,
-    ) => {
-      const messages = parseChatPrompt(prompt, [{ role: 'user', content: prompt }]);
-
-      const params: any = {
-        messages,
-      };
-
-      addConfigParam(
-        params,
-        'max_tokens',
-        config?.max_tokens,
-        getEnvInt('MISTRAL_MAX_TOKENS'),
-        1024,
-      );
-      addConfigParam(
-        params,
-        'temperature',
-        config?.temperature,
-        getEnvFloat('MISTRAL_TEMPERATURE'),
-        0,
-      );
-      addConfigParam(params, 'top_p', config?.top_p, getEnvFloat('MISTRAL_TOP_P'), 1);
-
-      return params;
-    },
-    output: (_config: BedrockOptions, responseJson: any) => {
-      if (responseJson.error) {
-        throw new Error(`Mistral Pixtral API error: ${responseJson.error}`);
-      }
       return responseJson.choices?.[0]?.message?.content;
     },
     tokenUsage: (responseJson: any, _promptText: string): TokenUsage => {
@@ -1739,7 +1675,7 @@
     if (!inferenceModelType) {
       throw new Error(
         'Inference profile requires inferenceModelType to be specified in config. ' +
-          'Options: claude, nova, llama (defaults to v4), llama2, llama3, llama3.1, llama3.2, llama3.3, llama4, mistral, mistral_pixtral, cohere, ai21, titan, deepseek, openai, qwen, writer',
+          'Options: claude, nova, llama (defaults to v4), llama2, llama3, llama3.1, llama3.2, llama3.3, llama4, mistral, cohere, ai21, titan, deepseek, openai, qwen',
       );
     }
 
@@ -1769,8 +1705,6 @@
         return BEDROCK_MODEL.LLAMA4;
       case 'mistral':
         return BEDROCK_MODEL.MISTRAL;
-      case 'mistral_pixtral':
-        return BEDROCK_MODEL.MISTRAL_PIXTRAL;
       case 'cohere':
         return BEDROCK_MODEL.COHERE_COMMAND_R;
       case 'ai21':
@@ -1783,8 +1717,6 @@
         return BEDROCK_MODEL.OPENAI;
       case 'qwen':
         return BEDROCK_MODEL.QWEN;
-      case 'writer':
-        return BEDROCK_MODEL.OPENAI;
       default:
         throw new Error(`Unknown inference model type: ${inferenceModelType}`);
     }
@@ -1828,9 +1760,6 @@
   if (modelName.startsWith('cohere.command')) {
     return BEDROCK_MODEL.COHERE_COMMAND;
   }
-  if (modelName.includes('mistral.pixtral')) {
-    return BEDROCK_MODEL.MISTRAL_PIXTRAL;
-  }
   if (modelName.startsWith('mistral.')) {
     return BEDROCK_MODEL.MISTRAL;
   }
@@ -1839,9 +1768,6 @@
   }
   if (modelName.startsWith('qwen.')) {
     return BEDROCK_MODEL.QWEN;
-  }
-  if (modelName.startsWith('writer.')) {
-    return BEDROCK_MODEL.OPENAI;
   }
   throw new Error(`Unknown Amazon Bedrock model: ${modelName}`);
 }
@@ -1851,7 +1777,6 @@
   env?: EnvOverrides;
   bedrock?: BedrockRuntime;
   config: BedrockOptions;
-  pricingData: BedrockPricingData | null | undefined;
 
   constructor(
     modelName: string,
@@ -1862,9 +1787,6 @@
     this.modelName = modelName;
     this.config = config || {};
     this.id = id ? () => id : this.id;
-    // Pricing data starts as undefined (not yet attempted)
-    // Will become BedrockPricingData (success) or null (failed) after first call
-    this.pricingData = undefined;
 
     if (this.config.guardrailIdentifier) {
       telemetry.record('feature_used', {
@@ -1927,39 +1849,7 @@
     return undefined;
   }
 
-  /**
-   * Lazily initializes pricing data from AWS Pricing API.
-   * Called once on the first API call. getPricingData() handles caching and
-   * coordinated fetching to prevent duplicate API calls in concurrent scenarios.
-   */
-  async initializePricingIfNeeded(): Promise<void> {
-    // Only attempt fetch once per instance (undefined means not yet attempted)
-    if (this.pricingData !== undefined) {
-      return;
-    }
-
-    const region = this.getRegion();
-    const credentials = await this.getCredentials();
-
-    // getPricingData() handles caching, concurrent fetch coordination, and API calls
-    this.pricingData = await getPricingData(region, credentials);
-
-    if (this.pricingData) {
-      logger.debug('[Bedrock Pricing]: Pricing data initialized', {
-        region,
-        modelCount: this.pricingData.models.size,
-      });
-    } else {
-      logger.debug('[Bedrock Pricing]: Pricing fetch failed, costs will not be calculated', {
-        region,
-      });
-    }
-  }
-
   async getBedrockInstance() {
-    // Initialize pricing data on first call (lazy init)
-    await this.initializePricingIfNeeded();
-
     if (!this.bedrock) {
       let handler;
       const apiKey = this.getApiKey();
@@ -2046,26 +1936,19 @@
       throw new Error(`BEDROCK_STOP is not a valid JSON string: ${err}`);
     }
 
-    // Merge provider config with per-prompt config
-    const resolvedConfig = { ...this.config, ...context?.prompt.config };
-
-    let model = getHandlerForModel(this.modelName, resolvedConfig);
+    let model = getHandlerForModel(this.modelName, { ...this.config, ...context?.prompt.config });
     if (!model) {
       logger.warn(
         `Unknown Amazon Bedrock model: ${this.modelName}. Assuming its API is Claude-like.`,
       );
       model = BEDROCK_MODEL.CLAUDE_MESSAGES;
     }
-<<<<<<< HEAD
-    const params = model.params(resolvedConfig, prompt, stop, this.modelName);
-=======
     const params = await model.params(
       { ...this.config, ...context?.prompt.config },
       prompt,
       stop,
       this.modelName,
     );
->>>>>>> 353ab118
 
     logger.debug('Calling Amazon Bedrock API', { params });
 
@@ -2078,9 +1961,8 @@
       if (cachedResponse) {
         logger.debug(`Returning cached response for ${prompt}: ${cachedResponse}`);
         return {
-          output: model.output(resolvedConfig, JSON.parse(cachedResponse as string)),
+          output: model.output(this.config, JSON.parse(cachedResponse as string)),
           tokenUsage: createEmptyTokenUsage(),
-          cost: 0, // Cache hit - no Bedrock API billing occurred
         };
       }
     }
@@ -2187,31 +2069,9 @@
         tokenUsage.numRequests = 1;
       }
 
-      // Calculate cost with priority: config.cost > fetched pricing
-      let cost: number | undefined;
-      if (resolvedConfig.cost !== undefined) {
-        // Use config override if provided (supports per-prompt cost overrides)
-        cost = calculateCost(
-          this.modelName,
-          resolvedConfig,
-          tokenUsage.prompt,
-          tokenUsage.completion,
-          [], // No static pricing table - config.cost must be set as {input, output}
-        );
-      } else {
-        // Otherwise use fetched pricing from AWS Pricing API
-        cost = calculateCostWithFetchedPricing(
-          this.modelName,
-          this.pricingData,
-          tokenUsage.prompt,
-          tokenUsage.completion,
-        );
-      }
-
       return {
-        output: model.output(resolvedConfig, output),
+        output: model.output(this.config, output),
         tokenUsage,
-        cost,
         ...(output['amazon-bedrock-guardrailAction']
           ? {
               guardrails: {
