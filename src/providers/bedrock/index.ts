--- conflicted
+++ resolved
@@ -1,11 +1,9 @@
-import type { Agent } from 'http';
+import type { Agent } from 'node:http';
 
 import Anthropic from '@anthropic-ai/sdk';
+import type { BedrockRuntime, Trace } from '@aws-sdk/client-bedrock-runtime';
+import type { AwsCredentialIdentity, AwsCredentialIdentityProvider } from '@aws-sdk/types';
 import dedent from 'dedent';
-<<<<<<< HEAD
-import type { Agent } from 'node:http';
-=======
->>>>>>> 63164274
 import { getCache, isCacheEnabled } from '../../cache';
 import { getEnvFloat, getEnvInt, getEnvString } from '../../envars';
 import logger from '../../logger';
@@ -15,8 +13,6 @@
 import { outputFromMessage, parseMessages } from '../anthropic/util';
 import { parseChatPrompt } from '../shared';
 import { novaOutputFromMessage, novaParseMessages } from './util';
-import type { BedrockRuntime, Trace } from '@aws-sdk/client-bedrock-runtime';
-import type { AwsCredentialIdentity, AwsCredentialIdentityProvider } from '@aws-sdk/types';
 
 import type { EnvOverrides } from '../../types/env';
 import type {
