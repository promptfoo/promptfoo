import type {
  AssistantsClient,
  AssistantCreationOptions,
  FunctionDefinition,
  RunStepToolCallDetails,
  RunStepMessageCreationDetails,
} from '@azure/openai-assistants';
import invariant from 'tiny-invariant';
import { fetchWithCache } from '../cache';
import { getEnvString, getEnvFloat, getEnvInt } from '../envars';
import logger from '../logger';
import type {
  ApiProvider,
  CallApiContextParams,
  CallApiOptionsParams,
  EnvOverrides,
  ProviderEmbeddingResponse,
  ProviderResponse,
} from '../types';
import { maybeLoadFromExternalFile, renderVarsInObject } from '../util';
import { REQUEST_TIMEOUT_MS, parseChatPrompt, toTitleCase } from './shared';

interface AzureOpenAiCompletionOptions {
  // Azure identity params
  azureClientId?: string;
  azureClientSecret?: string;
  azureTenantId?: string;
  azureAuthorityHost?: string;
  azureTokenScope?: string;

  // Azure cognitive services params
  deployment_id?: string;
  dataSources?: any;

  // Promptfoo supported params
  apiHost?: string;
  apiBaseUrl?: string;
  apiKey?: string;
  apiKeyEnvar?: string;
  apiVersion?: string;

  // OpenAI params
  max_tokens?: number;
  temperature?: number;
  top_p?: number;
  frequency_penalty?: number;
  presence_penalty?: number;
  best_of?: number;
  functions?: {
    name: string;
    description?: string;
    parameters: any;
  }[];
  function_call?: 'none' | 'auto' | { name: string };
  tools?: {
    type: string;
    function: {
      name: string;
      description?: string;
      parameters: any;
    };
  }[];
  tool_choice?: 'none' | 'auto' | { type: 'function'; function?: { name: string } };
  response_format?: { type: 'json_object' };
  stop?: string[];
  seed?: number;
<<<<<<< HEAD
=======

  passthrough?: object;
>>>>>>> 3695293d
}

class AzureOpenAiGenericProvider implements ApiProvider {
  deploymentName: string;
  apiHost?: string;
  apiBaseUrl?: string;

  config: AzureOpenAiCompletionOptions;
  env?: EnvOverrides;

  constructor(
    deploymentName: string,
    options: { config?: AzureOpenAiCompletionOptions; id?: string; env?: EnvOverrides } = {},
  ) {
    const { config, id, env } = options;
    this.env = env;

    this.deploymentName = deploymentName;

    this.apiHost =
      config?.apiHost || env?.AZURE_OPENAI_API_HOST || getEnvString('AZURE_OPENAI_API_HOST');
    this.apiBaseUrl =
      config?.apiBaseUrl ||
      env?.AZURE_OPENAI_API_BASE_URL ||
      env?.AZURE_OPENAI_BASE_URL ||
      getEnvString('AZURE_OPENAI_API_BASE_URL') ||
      getEnvString('AZURE_OPENAI_BASE_URL');

    this.config = config || {};
    this.id = id ? () => id : this.id;
  }

  _cachedApiKey?: string;
  async getApiKey(): Promise<string> {
    if (!this._cachedApiKey) {
      if (
        this.config?.azureClientSecret &&
        this.config?.azureClientId &&
        this.config?.azureTenantId
      ) {
        const { ClientSecretCredential } = await import('@azure/identity');
        const credential = new ClientSecretCredential(
          this.config.azureTenantId,
          this.config.azureClientId,
          this.config.azureClientSecret,
          {
            authorityHost: this.config.azureAuthorityHost || 'https://login.microsoftonline.com',
          },
        );
        this._cachedApiKey = (
          await credential.getToken(
            this.config.azureTokenScope || 'https://cognitiveservices.azure.com/.default',
          )
        ).token;
      } else {
        this._cachedApiKey =
          this.config?.apiKey ||
          (this.config?.apiKeyEnvar
            ? process.env[this.config.apiKeyEnvar] ||
              this.env?.[this.config.apiKeyEnvar as keyof EnvOverrides]
            : undefined) ||
          this.env?.AZURE_OPENAI_API_KEY ||
          getEnvString('AZURE_OPENAI_API_KEY');
        if (!this._cachedApiKey) {
          throw new Error('Azure OpenAI API key must be set');
        }
      }
    }
    return this._cachedApiKey;
  }

  getApiBaseUrl(): string {
    return this.apiBaseUrl || `https://${this.apiHost}`;
  }

  id(): string {
    return `azureopenai:${this.deploymentName}`;
  }

  toString(): string {
    return `[Azure OpenAI Provider ${this.deploymentName}]`;
  }

  // @ts-ignore: Params are not used in this implementation
  async callApi(
    prompt: string,
    context?: CallApiContextParams,
    callApiOptions?: CallApiOptionsParams,
  ): Promise<ProviderResponse> {
    throw new Error('Not implemented');
  }
}

export class AzureOpenAiEmbeddingProvider extends AzureOpenAiGenericProvider {
  async callEmbeddingApi(text: string): Promise<ProviderEmbeddingResponse> {
    const apiKey = await this.getApiKey();
    if (!apiKey) {
      throw new Error('Azure OpenAI API key must be set for similarity comparison');
    }
    if (!this.getApiBaseUrl()) {
      throw new Error('Azure OpenAI API host must be set');
    }

    const body = {
      input: text,
      model: this.deploymentName,
    };
    let data,
      cached = false;
    try {
      ({ data, cached } = (await fetchWithCache(
        `${this.getApiBaseUrl()}/openai/deployments/${this.deploymentName}/embeddings?api-version=${
          this.config.apiVersion || '2023-12-01-preview'
        }`,
        {
          method: 'POST',
          headers: {
            'Content-Type': 'application/json',
            'api-key': apiKey,
          },
          body: JSON.stringify(body),
        },
        REQUEST_TIMEOUT_MS,
      )) as unknown as any);
    } catch (err) {
      return {
        error: `API call error: ${String(err)}`,
        tokenUsage: {
          total: 0,
          prompt: 0,
          completion: 0,
        },
      };
    }
    logger.debug(`\tAzure OpenAI API response (embeddings): ${JSON.stringify(data)}`);

    try {
      const embedding = data?.data?.[0]?.embedding;
      if (!embedding) {
        throw new Error('No embedding returned');
      }
      const ret = {
        embedding,
        tokenUsage: cached
          ? { cached: data.usage.total_tokens, total: data.usage.total_tokens }
          : {
              total: data.usage.total_tokens,
              prompt: data.usage.prompt_tokens,
              completion: data.usage.completion_tokens,
            },
      };
      return ret;
    } catch (err) {
      return {
        error: `API response error: ${String(err)}: ${JSON.stringify(data)}`,
        tokenUsage: cached
          ? {
              cached: data.usage.total_tokens,
              total: data.usage.total_tokens,
            }
          : {
              total: data?.usage?.total_tokens,
              prompt: data?.usage?.prompt_tokens,
              completion: data?.usage?.completion_tokens,
            },
      };
    }
  }
}

export class AzureOpenAiCompletionProvider extends AzureOpenAiGenericProvider {
  async callApi(
    prompt: string,
    context?: CallApiContextParams,
    callApiOptions?: CallApiOptionsParams,
  ): Promise<ProviderResponse> {
    const apiKey = await this.getApiKey();
    if (!apiKey) {
      throw new Error(
        'Azure OpenAI API key is not set. Set AZURE_OPENAI_API_KEY environment variable or pass it as an argument to the constructor.',
      );
    }
    if (!this.getApiBaseUrl()) {
      throw new Error('Azure OpenAI API host must be set');
    }

    let stop: string;
    try {
      stop = getEnvString('OPENAI_STOP')
        ? JSON.parse(getEnvString('OPENAI_STOP') || '')
        : this.config?.stop || ['<|im_end|>', '<|endoftext|>'];
    } catch (err) {
      throw new Error(`OPENAI_STOP is not a valid JSON string: ${err}`);
    }
    const body = {
      model: this.deploymentName,
      prompt,
      max_tokens: this.config.max_tokens ?? getEnvInt('OPENAI_MAX_TOKENS', 1024),
      temperature: this.config.temperature ?? getEnvFloat('OPENAI_TEMPERATURE', 0),
      top_p: this.config.top_p ?? getEnvFloat('OPENAI_TOP_P', 1),
      presence_penalty: this.config.presence_penalty ?? getEnvFloat('OPENAI_PRESENCE_PENALTY', 0),
      frequency_penalty:
        this.config.frequency_penalty ?? getEnvFloat('OPENAI_FREQUENCY_PENALTY', 0),
      best_of: this.config.best_of ?? getEnvInt('OPENAI_BEST_OF', 1),
      ...(this.config.seed === undefined ? {} : { seed: this.config.seed }),
      ...(this.config.deployment_id ? { deployment_id: this.config.deployment_id } : {}),
      ...(this.config.dataSources ? { dataSources: this.config.dataSources } : {}),
      ...(this.config.response_format ? { response_format: this.config.response_format } : {}),
      ...(callApiOptions?.includeLogProbs ? { logprobs: callApiOptions.includeLogProbs } : {}),
      ...(stop ? { stop } : {}),
      ...(this.config.passthrough || {}),
    };
    logger.debug(`Calling Azure OpenAI API: ${JSON.stringify(body)}`);
    let data,
      cached = false;
    try {
      ({ data, cached } = (await fetchWithCache(
        `${this.getApiBaseUrl()}/openai/deployments/${
          this.deploymentName
        }/completions?api-version=${this.config.apiVersion || '2023-12-01-preview'}`,
        {
          method: 'POST',
          headers: {
            'Content-Type': 'application/json',
            'api-key': apiKey,
          },
          body: JSON.stringify(body),
        },
        REQUEST_TIMEOUT_MS,
      )) as unknown as any);
    } catch (err) {
      return {
        error: `API call error: ${String(err)}`,
      };
    }
    logger.debug(`\tAzure OpenAI API response: ${JSON.stringify(data)}`);
    try {
      return {
        output: data.choices[0].text,
        tokenUsage: cached
          ? { cached: data.usage.total_tokens, total: data.usage.total_tokens }
          : {
              total: data.usage.total_tokens,
              prompt: data.usage.prompt_tokens,
              completion: data.usage.completion_tokens,
            },
      };
    } catch (err) {
      return {
        error: `API response error: ${String(err)}: ${JSON.stringify(data)}`,
      };
    }
  }
}

export class AzureOpenAiChatCompletionProvider extends AzureOpenAiGenericProvider {
  async callApi(
    prompt: string,
    context?: CallApiContextParams,
    callApiOptions?: CallApiOptionsParams,
  ): Promise<ProviderResponse> {
    const apiKey = await this.getApiKey();
    if (!apiKey) {
      throw new Error(
        'Azure OpenAI API key is not set. Set the AZURE_OPENAI_API_KEY environment variable or add `apiKey` to the provider config.',
      );
    }
    if (!this.getApiBaseUrl()) {
      throw new Error('Azure OpenAI API host must be set');
    }

    const messages = parseChatPrompt(prompt, [{ role: 'user', content: prompt }]);

    let stop: string;
    try {
      stop = getEnvString('OPENAI_STOP')
        ? JSON.parse(getEnvString('OPENAI_STOP') || '')
        : this.config?.stop;
    } catch (err) {
      throw new Error(`OPENAI_STOP is not a valid JSON string: ${err}`);
    }
    const body = {
      model: this.deploymentName,
      messages: messages,
<<<<<<< HEAD
      seed: this.config.seed || 0 + (callApiOptions?.repeatIndex || 0),
      max_tokens: parseInt(process.env.OPENAI_MAX_TOKENS || '1024'),
      temperature: this.config.temperature ?? parseFloat(process.env.OPENAI_TEMPERATURE || '0'),
      top_p: this.config.top_p ?? parseFloat(process.env.OPENAI_TOP_P || '1'),
      presence_penalty:
        this.config.presence_penalty ?? parseFloat(process.env.OPENAI_PRESENCE_PENALTY || '0'),
=======
      max_tokens: this.config.max_tokens ?? getEnvInt('OPENAI_MAX_TOKENS', 1024),
      temperature: this.config.temperature ?? getEnvFloat('OPENAI_TEMPERATURE', 0),
      top_p: this.config.top_p ?? getEnvFloat('OPENAI_TOP_P', 1),
      presence_penalty: this.config.presence_penalty ?? getEnvFloat('OPENAI_PRESENCE_PENALTY', 0),
>>>>>>> 3695293d
      frequency_penalty:
        this.config.frequency_penalty ?? getEnvFloat('OPENAI_FREQUENCY_PENALTY', 0),
      ...(this.config.functions
        ? {
            functions: maybeLoadFromExternalFile(
              renderVarsInObject(this.config.functions, context?.vars),
            ),
          }
        : {}),
      ...(this.config.function_call ? { function_call: this.config.function_call } : {}),
      ...(this.config.seed === undefined ? {} : { seed: this.config.seed }),
      ...(this.config.tools
        ? { tools: maybeLoadFromExternalFile(renderVarsInObject(this.config.tools, context?.vars)) }
        : {}),
      ...(this.config.tool_choice ? { tool_choice: this.config.tool_choice } : {}),
      ...(this.config.deployment_id ? { deployment_id: this.config.deployment_id } : {}),
      ...(this.config.dataSources ? { dataSources: this.config.dataSources } : {}),
      ...(this.config.response_format ? { response_format: this.config.response_format } : {}),
      ...(callApiOptions?.includeLogProbs ? { logprobs: callApiOptions.includeLogProbs } : {}),
      ...(stop ? { stop } : {}),
      ...(this.config.passthrough || {}),
    };
    logger.debug(`Calling Azure OpenAI API: ${JSON.stringify(body)}`);

    let data,
      cached = false;
    try {
      const url = this.config.dataSources
<<<<<<< HEAD
        ? `https://${this.apiHost}/openai/deployments/${this.deploymentName}/extensions/chat/completions?api-version=2023-07-01-preview&r=${callApiOptions?.repeatIndex}`
        : `https://${this.apiHost}/openai/deployments/${this.deploymentName}/chat/completions?api-version=2023-07-01-preview&r=${callApiOptions?.repeatIndex}`;
=======
        ? `${this.getApiBaseUrl()}/openai/deployments/${
            this.deploymentName
          }/extensions/chat/completions?api-version=${
            this.config.apiVersion || '2023-12-01-preview'
          }`
        : `${this.getApiBaseUrl()}/openai/deployments/${
            this.deploymentName
          }/chat/completions?api-version=${this.config.apiVersion || '2023-12-01-preview'}`;
>>>>>>> 3695293d

      ({ data, cached } = (await fetchWithCache(
        url,
        {
          method: 'POST',
          headers: {
            'Content-Type': 'application/json',
            'api-key': apiKey,
          },
          body: JSON.stringify(body),
        },
        REQUEST_TIMEOUT_MS,
      )) as unknown as any);
    } catch (err) {
      return {
        error: `API call error: ${String(err)}`,
      };
    }

    logger.debug(`\tAzure OpenAI API response: ${JSON.stringify(data)}`);
    try {
      if (data.error) {
        return {
          error: `API response error: ${data.error.code} ${data.error.message}`,
        };
      }
      const hasDataSources = !!this.config.dataSources;
      const message = hasDataSources
        ? data.choices.find(
            (choice: { message: { role: string; content: string } }) =>
              choice.message.role === 'assistant',
          )?.message
        : data.choices[0].message;
      const output =
        message.content == null
          ? message.tool_calls == null
            ? message.function_call
            : message.tool_calls
          : message.content;
      const logProbs = data.choices[0].logprobs?.content?.map(
        (logProbObj: { token: string; logprob: number }) => logProbObj.logprob,
      );
      return {
        output,
        tokenUsage: cached
          ? { cached: data.usage?.total_tokens, total: data?.usage?.total_tokens }
          : {
              total: data.usage?.total_tokens,
              prompt: data.usage?.prompt_tokens,
              completion: data.usage?.completion_tokens,
            },
        cached,
        logProbs,
      };
    } catch (err) {
      return {
        error: `API response error: ${String(err)}: ${JSON.stringify(data)}`,
      };
    }
  }
}

type AzureOpenAiAssistantOptions = AzureOpenAiCompletionOptions &
  Partial<AssistantCreationOptions> & {
    /**
     * If set, automatically call these functions when the assistant activates
     * these function tools.
     */
    functionToolCallbacks?: Record<FunctionDefinition['name'], (arg: string) => Promise<string>>;
  };

// See https://learn.microsoft.com/en-us/javascript/api/overview/azure/openai-assistants-readme?view=azure-node-preview
export class AzureOpenAiAssistantProvider extends AzureOpenAiGenericProvider {
  assistantConfig: AzureOpenAiAssistantOptions;
  assistantsClient: AssistantsClient | undefined;
  private initializationPromise: Promise<void> | null = null;

  constructor(
    deploymentName: string,
    options: { config?: AzureOpenAiAssistantOptions; id?: string; env?: EnvOverrides } = {},
  ) {
    super(deploymentName, options);
    this.assistantConfig = options.config || {};

    this.initializationPromise = this.initialize();
  }

  async initialize() {
    const apiKey = await this.getApiKey();
    if (!apiKey) {
      throw new Error('Azure OpenAI API key must be set');
    }

    const { AssistantsClient, AzureKeyCredential } = await import('@azure/openai-assistants');

    this.assistantsClient = new AssistantsClient(
      this.getApiBaseUrl(),
      new AzureKeyCredential(apiKey),
    );
    this.initializationPromise = null;
  }

  async ensureInitialized() {
    if (this.initializationPromise) {
      await this.initializationPromise;
    }
  }

  async callApi(
    prompt: string,
    context?: CallApiContextParams,
    callApiOptions?: CallApiOptionsParams,
  ): Promise<ProviderResponse> {
    await this.ensureInitialized();
    invariant(this.assistantsClient, 'Assistants client not initialized');
    if (!this.getApiBaseUrl()) {
      throw new Error('Azure OpenAI API host must be set');
    }

    const assistantId = this.deploymentName;

    const assistantThread = await this.assistantsClient.createThread();
    await this.assistantsClient.createMessage(assistantThread.id, 'user', prompt);

    let run = await this.assistantsClient.createRun(assistantThread.id, {
      assistantId,
    });

    logger.debug(`\tAzure thread run API response: ${JSON.stringify(run)}`);

    while (
      run.status === 'in_progress' ||
      run.status === 'queued' ||
      run.status === 'requires_action'
    ) {
      if (run.status === 'requires_action') {
        const requiredAction = run.requiredAction;
        invariant(requiredAction, 'Run requires action but no action is provided');
        if (requiredAction === null || requiredAction.type !== 'submit_tool_outputs') {
          break;
        }
        const functionCallsWithCallbacks = requiredAction.submitToolOutputs?.toolCalls.filter(
          (toolCall) => {
            return (
              toolCall.type === 'function' &&
              toolCall.function.name in (this.assistantConfig.functionToolCallbacks ?? {})
            );
          },
        );
        if (!functionCallsWithCallbacks || functionCallsWithCallbacks.length === 0) {
          break;
        }
        logger.debug(
          `Calling functionToolCallbacks for functions: ${functionCallsWithCallbacks.map(
            ({ function: { name } }) => name,
          )}`,
        );
        const toolOutputs = await Promise.all(
          functionCallsWithCallbacks.map(async (toolCall) => {
            logger.debug(
              `Calling functionToolCallbacks[${toolCall.function.name}]('${toolCall.function.arguments}')`,
            );
            const result = await this.assistantConfig.functionToolCallbacks![
              toolCall.function.name
            ](toolCall.function.arguments);
            return {
              tool_call_id: toolCall.id,
              output: result,
            };
          }),
        );
        logger.debug(
          `Calling Azure API, submitting tool outputs for ${run.threadId}: ${JSON.stringify(
            toolOutputs,
          )}`,
        );
        run = await this.assistantsClient.submitToolOutputsToRun(run.threadId, run.id, toolOutputs);
      }

      await new Promise((resolve) => setTimeout(resolve, 1000));

      logger.debug(`Calling Azure API, getting thread run ${run.id} status`);
      run = await this.assistantsClient.getRun(run.threadId, run.id);
      logger.debug(`\tAzure thread run API response: ${JSON.stringify(run)}`);
    }

    if (run.status !== 'completed' && run.status !== 'requires_action') {
      if (run.lastError) {
        return {
          error: `Thread run failed: ${run.lastError.message}`,
        };
      }
      return {
        error: `Thread run failed: ${run.status}`,
      };
    }

    logger.debug(`Calling Azure API, getting thread run steps for ${run.threadId}`);
    const steps = await this.assistantsClient.listRunSteps(run.threadId, run.id, { order: 'asc' });
    logger.debug(`\tAzure thread run steps API response: ${JSON.stringify(steps)}`);

    const outputBlocks = [];
    for (const step of steps.data) {
      if (step.type === 'message_creation') {
        logger.debug(`Calling Azure API, getting message ${step.id}`);
        const stepDetails = step.stepDetails as RunStepMessageCreationDetails;
        // Bug in the API: the field is currently `message_id` even though it's documented as `messageId`
        const messageId =
          (stepDetails.messageCreation as any).message_id || stepDetails.messageCreation.messageId;
        const message = await this.assistantsClient.getMessage(run.threadId, messageId);
        logger.debug(`\tAzure thread run step message API response: ${JSON.stringify(message)}`);

        const content = message.content
          .map((content) =>
            content.type === 'text' ? content.text.value : `<${content.type} output>`,
          )
          .join('\n');
        outputBlocks.push(`[${toTitleCase(message.role)}] ${content}`);
      } else if (step.type === 'tool_calls') {
        for (const toolCall of (step.stepDetails as RunStepToolCallDetails).toolCalls) {
          if (toolCall.type === 'function') {
            outputBlocks.push(
              `[Call function ${toolCall.function.name} with arguments ${toolCall.function.arguments}]`,
            );
            outputBlocks.push(`[Function output: ${toolCall.function.output}]`);
          } else if (toolCall.type === 'retrieval') {
            outputBlocks.push(`[Ran retrieval]`);
          } else if (toolCall.type === 'code_interpreter') {
            const output = toolCall.codeInterpreter.outputs
              .map((output) => (output.type === 'logs' ? output.logs : `<${output.type} output>`))
              .join('\n');
            outputBlocks.push(`[Code interpreter input]`);
            outputBlocks.push(toolCall.codeInterpreter.input);
            outputBlocks.push(`[Code interpreter output]`);
            outputBlocks.push(output);
          } else {
            outputBlocks.push(`[Unknown tool call type: ${(toolCall as any).type}]`);
          }
        }
      } else {
        outputBlocks.push(`[Unknown step type: ${step.type}]`);
      }
    }

    return {
      output: outputBlocks.join('\n\n').trim(),
      /*
      tokenUsage: {
        total: data.usage.total_tokens,
        prompt: data.usage.prompt_tokens,
        completion: data.usage.completion_tokens,
      },
      */
    };
  }
}<|MERGE_RESOLUTION|>--- conflicted
+++ resolved
@@ -64,11 +64,7 @@
   response_format?: { type: 'json_object' };
   stop?: string[];
   seed?: number;
-<<<<<<< HEAD
-=======
-
   passthrough?: object;
->>>>>>> 3695293d
 }
 
 class AzureOpenAiGenericProvider implements ApiProvider {
@@ -353,19 +349,11 @@
     const body = {
       model: this.deploymentName,
       messages: messages,
-<<<<<<< HEAD
-      seed: this.config.seed || 0 + (callApiOptions?.repeatIndex || 0),
-      max_tokens: parseInt(process.env.OPENAI_MAX_TOKENS || '1024'),
-      temperature: this.config.temperature ?? parseFloat(process.env.OPENAI_TEMPERATURE || '0'),
-      top_p: this.config.top_p ?? parseFloat(process.env.OPENAI_TOP_P || '1'),
-      presence_penalty:
-        this.config.presence_penalty ?? parseFloat(process.env.OPENAI_PRESENCE_PENALTY || '0'),
-=======
+      seed: this.config.seed || 0,
       max_tokens: this.config.max_tokens ?? getEnvInt('OPENAI_MAX_TOKENS', 1024),
       temperature: this.config.temperature ?? getEnvFloat('OPENAI_TEMPERATURE', 0),
       top_p: this.config.top_p ?? getEnvFloat('OPENAI_TOP_P', 1),
       presence_penalty: this.config.presence_penalty ?? getEnvFloat('OPENAI_PRESENCE_PENALTY', 0),
->>>>>>> 3695293d
       frequency_penalty:
         this.config.frequency_penalty ?? getEnvFloat('OPENAI_FREQUENCY_PENALTY', 0),
       ...(this.config.functions
@@ -394,10 +382,6 @@
       cached = false;
     try {
       const url = this.config.dataSources
-<<<<<<< HEAD
-        ? `https://${this.apiHost}/openai/deployments/${this.deploymentName}/extensions/chat/completions?api-version=2023-07-01-preview&r=${callApiOptions?.repeatIndex}`
-        : `https://${this.apiHost}/openai/deployments/${this.deploymentName}/chat/completions?api-version=2023-07-01-preview&r=${callApiOptions?.repeatIndex}`;
-=======
         ? `${this.getApiBaseUrl()}/openai/deployments/${
             this.deploymentName
           }/extensions/chat/completions?api-version=${
@@ -406,7 +390,6 @@
         : `${this.getApiBaseUrl()}/openai/deployments/${
             this.deploymentName
           }/chat/completions?api-version=${this.config.apiVersion || '2023-12-01-preview'}`;
->>>>>>> 3695293d
 
       ({ data, cached } = (await fetchWithCache(
         url,
