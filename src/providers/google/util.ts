import Ajv from 'ajv';
import type { AnySchema } from 'ajv';
import type { GoogleAuth } from 'google-auth-library';
import Clone from 'rfdc';
import { z } from 'zod';
import logger from '../../logger';
import { maybeLoadFromExternalFile, maybeLoadToolsFromExternalFile } from '../../util';
import { getNunjucksEngine } from '../../util/templates';
import { parseChatPrompt } from '../shared';
import type { Content, FunctionCall, Part, Tool } from './types';

<<<<<<< HEAD
// Re-export utility functions needed by other Google provider files
export { maybeLoadToolsFromExternalFile } from '../../util';

=======
const ajv = new Ajv();
>>>>>>> b2aa20a2
const clone = Clone();

type Probability = 'NEGLIGIBLE' | 'LOW' | 'MEDIUM' | 'HIGH';

interface SafetyRating {
  category:
    | 'HARM_CATEGORY_HARASSMENT'
    | 'HARM_CATEGORY_HATE_SPEECH'
    | 'HARM_CATEGORY_SEXUALLY_EXPLICIT'
    | 'HARM_CATEGORY_DANGEROUS_CONTENT';
  probability: Probability;
  blocked: boolean;
}

interface Candidate {
  content: Content;
  finishReason?:
    | 'FINISH_REASON_UNSPECIFIED'
    | 'STOP'
    | 'MAX_TOKENS'
    | 'SAFETY'
    | 'RECITATION'
    | 'OTHER'
    | 'BLOCKLIST'
    | 'PROHIBITED_CONTENT'
    | 'SPII'
    | 'MALFORMED_FUNCTION_CALL';
  safetyRatings: SafetyRating[];
}

interface GeminiUsageMetadata {
  promptTokenCount: number;
  candidatesTokenCount?: number;
  totalTokenCount: number;
}

export interface GeminiErrorResponse {
  error: {
    code: number;
    message: string;
    status: string;
  };
}

export interface GeminiResponseData {
  candidates: Candidate[];
  usageMetadata?: GeminiUsageMetadata;
  promptFeedback?: {
    safetyRatings: Array<{ category: string; probability: string }>;
    blockReason: any;
  };
}

interface GeminiPromptFeedback {
  blockReason?: 'PROHIBITED_CONTENT';
}

interface GeminiUsageMetadata {
  promptTokenCount: number;
  totalTokenCount: number;
}

interface GeminiBlockedResponse {
  promptFeedback: GeminiPromptFeedback;
  usageMetadata: GeminiUsageMetadata;
}

export type GeminiApiResponse = (
  | GeminiResponseData
  | GeminiErrorResponse
  | GeminiBlockedResponse
)[];

export interface Palm2ApiResponse {
  error?: {
    code: string;
    message: string;
  };
  predictions?: [
    {
      candidates: [
        {
          content: string;
        },
      ];
    },
  ];
}

const PartSchema = z.object({
  text: z.string().optional(),
  inline_data: z
    .object({
      mime_type: z.string(),
      data: z.string(),
    })
    .optional(),
});

const ContentSchema = z.object({
  role: z.enum(['user', 'model']).optional(),
  parts: z.array(PartSchema),
});

const GeminiFormatSchema = z.array(ContentSchema);

export type GeminiFormat = z.infer<typeof GeminiFormatSchema>;
export type GeminiPart = z.infer<typeof PartSchema>;

export function maybeCoerceToGeminiFormat(contents: any): {
  contents: GeminiFormat;
  coerced: boolean;
  systemInstruction: { parts: [Part, ...Part[]] } | undefined;
} {
  let coerced = false;
  const parseResult = GeminiFormatSchema.safeParse(contents);

  if (parseResult.success) {
    return {
      contents: parseResult.data,
      coerced,
      systemInstruction: undefined,
    };
  }

  let coercedContents: GeminiFormat;

  if (typeof contents === 'string') {
    coercedContents = [
      {
        parts: [{ text: contents }],
      },
    ];
    coerced = true;
  } else if (
    Array.isArray(contents) &&
    contents.every((item) => typeof item.content === 'string')
  ) {
    // This looks like an OpenAI chat format
    coercedContents = contents.map((item) => ({
      role: item.role as 'user' | 'model' | undefined,
      parts: [{ text: item.content }],
    }));
    coerced = true;
  } else if (Array.isArray(contents) && contents.every((item) => item.role && item.content)) {
    // This looks like an OpenAI chat format with content that might be an array or object
    coercedContents = contents.map((item) => {
      if (Array.isArray(item.content)) {
        // Handle array content
        const parts = item.content.map((contentItem: any) => {
          if (typeof contentItem === 'string') {
            return { text: contentItem };
          } else if (contentItem.type === 'text') {
            return { text: contentItem.text };
          } else {
            // Handle other content types if needed
            return contentItem;
          }
        });
        return {
          role: item.role as 'user' | 'model' | undefined,
          parts,
        };
      } else if (typeof item.content === 'object') {
        // Handle object content
        return {
          role: item.role as 'user' | 'model' | undefined,
          parts: [item.content],
        };
      } else {
        // Handle string content
        return {
          role: item.role as 'user' | 'model' | undefined,
          parts: [{ text: item.content }],
        };
      }
    });
    coerced = true;
  } else if (typeof contents === 'object' && 'parts' in contents) {
    // This might be a single content object
    coercedContents = [contents as z.infer<typeof ContentSchema>];
    coerced = true;
  } else {
    logger.warn(`Unknown format for Gemini: ${JSON.stringify(contents)}`);
    return { contents: contents as GeminiFormat, coerced: false, systemInstruction: undefined };
  }

  const systemPromptParts: { text: string }[] = [];
  coercedContents = coercedContents.filter((message) => {
    if (message.role === ('system' as any) && message.parts.length > 0) {
      systemPromptParts.push(
        ...message.parts.filter(
          (part): part is { text: string } => 'text' in part && typeof part.text === 'string',
        ),
      );
      return false;
    }
    return true;
  });

  return {
    contents: coercedContents,
    coerced,
    systemInstruction:
      systemPromptParts.length > 0 ? { parts: systemPromptParts as [Part, ...Part[]] } : undefined,
  };
}

let cachedAuth: GoogleAuth | undefined;
export async function getGoogleClient() {
  if (!cachedAuth) {
    let GoogleAuth;
    try {
      const importedModule = await import('google-auth-library');
      GoogleAuth = importedModule.GoogleAuth;
    } catch {
      throw new Error(
        'The google-auth-library package is required as a peer dependency. Please install it in your project or globally.',
      );
    }
    cachedAuth = new GoogleAuth({
      scopes: 'https://www.googleapis.com/auth/cloud-platform',
    });
  }
  const client = await cachedAuth.getClient();
  const projectId = await cachedAuth.getProjectId();
  return { client, projectId };
}

export async function hasGoogleDefaultCredentials() {
  try {
    await getGoogleClient();
    return true;
  } catch {
    return false;
  }
}

export function stringifyCandidateContents(data: GeminiResponseData) {
  let output = '';
  for (const candidate of data.candidates) {
    if (candidate.content?.parts) {
      for (const part of candidate.content.parts) {
        if ('text' in part) {
          output += part.text;
        } else {
          output += JSON.stringify(part);
        }
      }
    }
  }
  return output;
}

export function loadFile(
  config_var: Tool[] | string | undefined,
  context_vars: Record<string, string | object> | undefined,
) {
  // Ensures that files are loaded correctly. Files may be defined in multiple ways:
  // 1. Directly in the provider:
  //    config_var will be the file path, which will be loaded here in maybeLoadFromExternalFile.
  // 2. In a test variable that is used in the provider via a nunjucks:
  //    context_vars will contain a string of the contents of the file with whitespace.
  //    This will be inserted into the nunjucks in contfig_tools and the output needs to be parsed.
  const fileContents = maybeLoadToolsFromExternalFile(config_var, context_vars);
  if (typeof fileContents === 'string') {
    try {
      return JSON.parse(fileContents);
    } catch (err) {
      logger.debug(`ERROR: failed to convert file contents to JSON:\n${JSON.stringify(err)}`);
      return fileContents;
    }
  }
  return fileContents;
}

export function geminiFormatAndSystemInstructions(
  prompt: string,
  contextVars?: Record<string, string | object>,
  configSystemInstruction?: Content | string,
): {
  contents: GeminiFormat;
  systemInstruction: Content | { parts: [Part, ...Part[]] } | undefined;
} {
  let contents: GeminiFormat = parseChatPrompt(prompt, [
    {
      parts: [
        {
          text: prompt,
        },
      ],
      role: 'user',
    },
  ]);
  const {
    contents: updatedContents,
    coerced,
    systemInstruction: parsedSystemInstruction,
  } = maybeCoerceToGeminiFormat(contents);
  if (coerced) {
    logger.debug(`Coerced JSON prompt to Gemini format: ${JSON.stringify(contents)}`);
    contents = updatedContents;
  }

  let systemInstruction: Content | string | undefined = parsedSystemInstruction;
  if (configSystemInstruction && !systemInstruction) {
    // Make a copy
    systemInstruction = clone(configSystemInstruction);

    // Load SI from file
    if (typeof configSystemInstruction === 'string') {
      // Check if this is a file path and load it
      if (configSystemInstruction.startsWith('file://')) {
        systemInstruction = maybeLoadFromExternalFile(configSystemInstruction);
      } else {
        // Handle variables in the string 
        const nunjucks = getNunjucksEngine();
        if (contextVars) {
          systemInstruction = nunjucks.renderString(configSystemInstruction, contextVars);
          // Check if the rendered string is a file path
          if (typeof systemInstruction === 'string' && systemInstruction.startsWith('file://')) {
            systemInstruction = maybeLoadFromExternalFile(systemInstruction);
          }
        } else {
          systemInstruction = configSystemInstruction;
        }
      }
    }

    // Format SI if string was not a filepath above
    if (typeof systemInstruction === 'string') {
      systemInstruction = { parts: [{ text: systemInstruction }] };
    }

    if (contextVars && systemInstruction) {
      const nunjucks = getNunjucksEngine();
      for (const part of systemInstruction.parts) {
        if (part.text) {
          try {
            part.text = nunjucks.renderString(part.text, contextVars);
          } catch (err) {
            throw new Error(`Unable to render nunjunks in systemInstruction: ${err}`);
          }
        }
      }
    }
  } else if (configSystemInstruction && systemInstruction) {
    throw new Error(`Template error: system instruction defined in prompt and config.`);
  }

  return { contents, systemInstruction };
}

/**
 * Recursively traverses a JSON schema object and converts
 * uppercase type keywords (string values) to lowercase.
 * Handles nested objects and arrays within the schema.
 * Creates a deep copy to avoid modifying the original schema.
 *
 * @param {object | any} schemaNode - The current node (object or value) being processed.
 * @returns {object | any} - The processed node with type keywords lowercased.
 */
function normalizeSchemaTypes(schemaNode: any): any {
  // Handle non-objects (including null) and arrays directly by iterating/returning
  if (typeof schemaNode !== 'object' || schemaNode === null) {
    return schemaNode;
  }

  if (Array.isArray(schemaNode)) {
    return schemaNode.map(normalizeSchemaTypes); // Recurse for array elements
  }

  // Create a new object to avoid modifying the original
  const newNode: { [key: string]: any } = {};

  for (const key in schemaNode) {
    if (Object.prototype.hasOwnProperty.call(schemaNode, key)) {
      const value = schemaNode[key];

      if (key === 'type') {
        // Convert type value(s) to lowercase
        if (typeof value === 'string') {
          newNode[key] = value.toLowerCase();
        } else if (Array.isArray(value)) {
          // Handle type arrays like ["STRING", "NULL"]
          newNode[key] = value.map((t) => (typeof t === 'string' ? t.toLowerCase() : t));
        } else {
          throw new Error(
            `Schema types must be string or array of string. Received: ${JSON.stringify(value)}`,
          );
        }
      } else {
        // Recursively process nested objects/arrays
        newNode[key] = normalizeSchemaTypes(value);
      }
    }
  }

  return newNode;
}

export function parseStringObject(input: string | object | undefined) {
  if (typeof input === 'string') {
    return JSON.parse(input);
  }
  return input;
}

export function validateFunctionCall(
  output: string | object,
  functions?: Tool[] | string,
  vars?: Record<string, string | object>,
) {
  let functionCalls: FunctionCall[];
  try {
    let parsedOutput: object = parseStringObject(output);
    if ('functionCall' in parsedOutput) {
      // Vertex and AIS Format
      functionCalls = [(parsedOutput as { functionCall: any }).functionCall];
    } else if ('toolCall' in parsedOutput) {
      // Live Format
      parsedOutput = (parsedOutput as { toolCall: any }).toolCall;
      functionCalls = (parsedOutput as { functionCalls: any }).functionCalls;
    } else {
      throw new Error();
    }
  } catch {
    throw new Error(`Google did not return a valid-looking function call: ${output}`);
  }

  const interpolatedFunctions = loadFile(functions, vars) as Tool[];

  for (const functionCall of functionCalls) {
    // Parse function call and validate it against schema
    const functionName = functionCall.name;
    const functionArgs = parseStringObject(functionCall.args);
    const functionDeclarations = interpolatedFunctions?.find((f) => 'functionDeclarations' in f);
    const functionSchema = functionDeclarations?.functionDeclarations?.find(
      (f) => f.name === functionName,
    );
    if (!functionSchema) {
      throw new Error(`Called "${functionName}", but there is no function with that name`);
    }
    if (Object.keys(functionArgs).length !== 0 && functionSchema?.parameters) {
      const parameterSchema = normalizeSchemaTypes(functionSchema.parameters);
      const validate = ajv.compile(parameterSchema as AnySchema);
      if (!validate(functionArgs)) {
        throw new Error(
          `Call to "${functionName}":\n${JSON.stringify(functionCall)}\ndoes not match schema:\n${JSON.stringify(validate.errors)}`,
        );
      }
    } else if (!(JSON.stringify(functionArgs) === '{}' && !functionSchema?.parameters)) {
      throw new Error(
        `Call to "${functionName}":\n${JSON.stringify(functionCall)}\ndoes not match schema:\n${JSON.stringify(functionSchema)}`,
      );
    }
  }
}<|MERGE_RESOLUTION|>--- conflicted
+++ resolved
@@ -9,13 +9,10 @@
 import { parseChatPrompt } from '../shared';
 import type { Content, FunctionCall, Part, Tool } from './types';
 
-<<<<<<< HEAD
 // Re-export utility functions needed by other Google provider files
 export { maybeLoadToolsFromExternalFile } from '../../util';
 
-=======
 const ajv = new Ajv();
->>>>>>> b2aa20a2
 const clone = Clone();
 
 type Probability = 'NEGLIGIBLE' | 'LOW' | 'MEDIUM' | 'HIGH';
@@ -331,7 +328,7 @@
       if (configSystemInstruction.startsWith('file://')) {
         systemInstruction = maybeLoadFromExternalFile(configSystemInstruction);
       } else {
-        // Handle variables in the string 
+        // Handle variables in the string
         const nunjucks = getNunjucksEngine();
         if (contextVars) {
           systemInstruction = nunjucks.renderString(configSystemInstruction, contextVars);
