import path from 'path';

import { getCache, isCacheEnabled } from '../../cache';
import cliState from '../../cliState';
import { getEnvString } from '../../envars';
import { importModule } from '../../esm';
import logger from '../../logger';
<<<<<<< HEAD
import {
  withGenAISpan,
  type GenAISpanContext,
  type GenAISpanResult,
} from '../../tracing/genaiTracer';
import { maybeLoadToolsFromExternalFile, renderVarsInObject } from '../../util/index';
=======
>>>>>>> 35f2e9f1
import { maybeLoadFromExternalFile } from '../../util/file';
import { isJavascriptFile } from '../../util/fileExtensions';
import { maybeLoadToolsFromExternalFile, renderVarsInObject } from '../../util/index';
import { isValidJson } from '../../util/json';
import { MCPClient } from '../mcp/client';
import { transformMCPToolsToGoogle } from '../mcp/transform';
import { parseChatPrompt, REQUEST_TIMEOUT_MS } from '../shared';
import {
  formatCandidateContents,
  geminiFormatAndSystemInstructions,
  getCandidate,
  getGoogleClient,
  loadCredentials,
  mergeParts,
  normalizeTools,
  resolveProjectId,
} from './util';

import type { EnvOverrides } from '../../types/env';
import type {
  ApiEmbeddingProvider,
  ApiProvider,
  CallApiContextParams,
  GuardrailResponse,
  ProviderEmbeddingResponse,
  ProviderResponse,
  TokenUsage,
} from '../../types/index';
import type { ClaudeRequest, ClaudeResponse, CompletionOptions } from './types';
import type {
  GeminiApiResponse,
  GeminiErrorResponse,
  GeminiFormat,
  GeminiResponseData,
  Palm2ApiResponse,
} from './util';

// Type for Google API errors - using 'any' to avoid gaxios dependency
type GaxiosError = any;

function getVertexApiHost(
  region: string,
  configApiHost?: string,
  envOverrides?: EnvOverrides,
): string {
  return (
    configApiHost ||
    envOverrides?.VERTEX_API_HOST ||
    getEnvString('VERTEX_API_HOST') ||
    (region === 'global' ? 'aiplatform.googleapis.com' : `${region}-aiplatform.googleapis.com`)
  );
}

class VertexGenericProvider implements ApiProvider {
  modelName: string;

  config: CompletionOptions;
  env?: EnvOverrides;

  constructor(
    modelName: string,
    options: { config?: CompletionOptions; id?: string; env?: EnvOverrides } = {},
  ) {
    const { config, id, env } = options;
    this.env = env;
    this.modelName = modelName;
    this.config = config || {};
    this.id = id ? () => id : this.id;
  }

  id(): string {
    return `vertex:${this.modelName}`;
  }

  toString(): string {
    return `[Google Vertex Provider ${this.modelName}]`;
  }

  getApiHost(): string {
    return getVertexApiHost(this.getRegion(), this.config.apiHost, this.env);
  }

  async getProjectId(): Promise<string> {
    return await resolveProjectId(this.config, this.env);
  }

  getApiKey(): string | undefined {
    return (
      this.config.apiKey ||
      this.env?.GEMINI_API_KEY ||
      this.env?.VERTEX_API_KEY ||
      getEnvString('GEMINI_API_KEY') ||
      getEnvString('VERTEX_API_KEY')
    );
  }

  getRegion(): string {
    return (
      this.config.region ||
      this.env?.VERTEX_REGION ||
      getEnvString('VERTEX_REGION') ||
      'us-central1'
    );
  }

  getPublisher(): string | undefined {
    return (
      this.config.publisher ||
      this.env?.VERTEX_PUBLISHER ||
      getEnvString('VERTEX_PUBLISHER') ||
      'google'
    );
  }

  getApiVersion(): string {
    return (
      this.config.apiVersion ||
      this.env?.VERTEX_API_VERSION ||
      getEnvString('VERTEX_API_VERSION') ||
      'v1'
    );
  }

  /**
   * Helper method to get Google client with credentials support
   */
  async getClientWithCredentials() {
    const credentials = loadCredentials(this.config.credentials);
    const { client } = await getGoogleClient({ credentials });
    return client;
  }

  // @ts-ignore: Prompt is not used in this implementation
  async callApi(_prompt: string): Promise<ProviderResponse> {
    throw new Error('Not implemented');
  }
}

export class VertexChatProvider extends VertexGenericProvider {
  private mcpClient: MCPClient | null = null;
  private initializationPromise: Promise<void> | null = null;
  private loadedFunctionCallbacks: Record<string, Function> = {};

  constructor(
    modelName: string,
    options: { config?: CompletionOptions; id?: string; env?: EnvOverrides } = {},
  ) {
    super(modelName, options);
    if (this.config.mcp?.enabled) {
      this.initializationPromise = this.initializeMCP();
    }
  }

  private async initializeMCP(): Promise<void> {
    this.mcpClient = new MCPClient(this.config.mcp!);
    await this.mcpClient.initialize();
  }

  async callApi(prompt: string, context?: CallApiContextParams): Promise<ProviderResponse> {
    // Determine the system based on model name
    let system = 'vertex';
    if (this.modelName.includes('claude')) {
      system = 'vertex:anthropic';
    } else if (this.modelName.includes('gemini')) {
      system = 'vertex:gemini';
    } else if (this.modelName.includes('llama')) {
      system = 'vertex:llama';
    } else {
      system = 'vertex:palm2';
    }

    // Set up tracing context
    const spanContext: GenAISpanContext = {
      system,
      operationName: 'chat',
      model: this.modelName,
      providerId: this.id(),
      temperature: this.config.temperature,
      topP: this.config.topP,
      maxTokens: this.config.maxOutputTokens || this.config.max_tokens,
      testIndex: context?.test?.vars?.__testIdx as number | undefined,
      promptLabel: context?.prompt?.label,
      // W3C Trace Context for linking to evaluation trace
      traceparent: context?.traceparent,
    };

    // Result extractor to set response attributes on the span
    const resultExtractor = (response: ProviderResponse): GenAISpanResult => {
      const result: GenAISpanResult = {};
      if (response.tokenUsage) {
        result.tokenUsage = {
          prompt: response.tokenUsage.prompt,
          completion: response.tokenUsage.completion,
          total: response.tokenUsage.total,
        };
      }
      return result;
    };

    return withGenAISpan(spanContext, () => this.callApiInternal(prompt, context), resultExtractor);
  }

  private async callApiInternal(
    prompt: string,
    context?: CallApiContextParams,
  ): Promise<ProviderResponse> {
    if (this.modelName.includes('claude')) {
      return this.callClaudeApi(prompt, context);
    } else if (this.modelName.includes('gemini')) {
      return this.callGeminiApi(prompt, context);
    } else if (this.modelName.includes('llama')) {
      return this.callLlamaApi(prompt, context);
    }
    return this.callPalm2Api(prompt);
  }

  async callClaudeApi(prompt: string, _context?: CallApiContextParams): Promise<ProviderResponse> {
    const messages = parseChatPrompt(prompt, [
      {
        role: 'user',
        content: [
          {
            type: 'text',
            text: prompt,
          },
        ],
      },
    ]);

    const body: ClaudeRequest = {
      anthropic_version:
        this.config.anthropicVersion || this.config.anthropic_version || 'vertex-2023-10-16',
      stream: false,
      max_tokens: this.config.max_tokens || this.config.maxOutputTokens || 512,
      temperature: this.config.temperature,
      top_p: this.config.top_p || this.config.topP,
      top_k: this.config.top_k || this.config.topK,
      messages,
    };

    const cache = await getCache();
    const cacheKey = `vertex:claude:${this.modelName}:${JSON.stringify(body)}`;

    let cachedResponse;
    if (isCacheEnabled()) {
      cachedResponse = await cache.get(cacheKey);
      if (cachedResponse) {
        const parsedCachedResponse = JSON.parse(cachedResponse as string);
        const tokenUsage = parsedCachedResponse.tokenUsage as TokenUsage;
        if (tokenUsage) {
          tokenUsage.cached = tokenUsage.total;
        }
        logger.debug(`Returning cached response: ${cachedResponse}`);
        return { ...parsedCachedResponse, cached: true };
      }
    }

    let data: ClaudeResponse;
    try {
      const client = await this.getClientWithCredentials();
      const projectId = await this.getProjectId();
      const url = `https://${this.getApiHost()}/v1/projects/${projectId}/locations/${this.getRegion()}/publishers/anthropic/models/${this.modelName}:rawPredict`;

      const res = await client.request({
        url,
        method: 'POST',
        headers: {
          'Content-Type': 'application/json; charset=utf-8',
        },
        data: body,
        timeout: REQUEST_TIMEOUT_MS,
      });

      data = res.data as ClaudeResponse;
    } catch (err) {
      const error = err as GaxiosError;
      if (error.response && error.response.data) {
        logger.debug(`Claude API error:\n${JSON.stringify(error.response.data)}`);
        return {
          error: `API call error: ${JSON.stringify(error.response.data)}`,
        };
      }
      logger.debug(`Claude API error:\n${JSON.stringify(err)}`);
      return {
        error: `API call error: ${String(err)}`,
      };
    }

    try {
      // Extract the text from the response
      let output = '';
      if (data.content && data.content.length > 0) {
        for (const part of data.content) {
          if (part.type === 'text') {
            output += part.text;
          }
        }
      }

      if (!output) {
        return {
          error: `No output found in Claude API response: ${JSON.stringify(data)}`,
        };
      }

      // Extract token usage information
      const tokenUsage: TokenUsage = {
        total: data.usage.input_tokens + data.usage.output_tokens || 0,
        prompt: data.usage.input_tokens || 0,
        completion: data.usage.output_tokens || 0,
      };

      const response = {
        cached: false,
        output,
        tokenUsage,
      };

      if (isCacheEnabled()) {
        await cache.set(cacheKey, JSON.stringify(response));
      }

      return response;
    } catch (err) {
      return {
        error: `Claude API response error: ${String(err)}. Response data: ${JSON.stringify(data)}`,
      };
    }
  }

  async callGeminiApi(prompt: string, context?: CallApiContextParams): Promise<ProviderResponse> {
    if (this.initializationPromise) {
      await this.initializationPromise;
    }

    // Merge configs from the provider and the prompt
    const config = {
      ...this.config,
      ...context?.prompt?.config,
    };

    // https://cloud.google.com/vertex-ai/docs/generative-ai/model-reference/gemini#gemini-pro
    const { contents, systemInstruction } = geminiFormatAndSystemInstructions(
      prompt,
      context?.vars,
      config.systemInstruction,
      { useAssistantRole: config.useAssistantRole },
    );
    // --- MCP tool injection logic ---
    const mcpTools = this.mcpClient ? transformMCPToolsToGoogle(this.mcpClient.getAllTools()) : [];
    const fileTools = config.tools
      ? await maybeLoadToolsFromExternalFile(config.tools, context?.vars)
      : [];
    const allTools = [
      ...mcpTools,
      ...(Array.isArray(fileTools) ? normalizeTools(fileTools) : fileTools ? [fileTools] : []),
    ];
    // --- End MCP tool injection logic ---
    // https://ai.google.dev/api/rest/v1/models/streamGenerateContent
    const body = {
      contents: contents as GeminiFormat,
      generationConfig: {
        context: config.context,
        examples: config.examples,
        stopSequences: config.stopSequences,
        temperature: config.temperature,
        maxOutputTokens: config.maxOutputTokens,
        topP: config.topP,
        topK: config.topK,
        ...config.generationConfig,
      },
      ...(config.safetySettings ? { safetySettings: config.safetySettings } : {}),
      ...(config.toolConfig ? { toolConfig: config.toolConfig } : {}),
      ...(allTools.length > 0 ? { tools: allTools } : {}),
      ...(systemInstruction ? { systemInstruction } : {}),
      // Model Armor integration: inject template configuration for prompt/response screening
      // See: https://cloud.google.com/security-command-center/docs/model-armor-vertex-integration
      ...(config.modelArmor &&
        (config.modelArmor.promptTemplate || config.modelArmor.responseTemplate) && {
          model_armor_config: {
            ...(config.modelArmor.promptTemplate && {
              prompt_template_name: config.modelArmor.promptTemplate,
            }),
            ...(config.modelArmor.responseTemplate && {
              response_template_name: config.modelArmor.responseTemplate,
            }),
          },
        }),
    };

    if (config.responseSchema) {
      if (body.generationConfig.response_schema) {
        throw new Error(
          '`responseSchema` provided but `generationConfig.response_schema` already set.',
        );
      }

      let schema = maybeLoadFromExternalFile(
        renderVarsInObject(config.responseSchema, context?.vars),
      );

      // Parse JSON string if it's a string (not loaded from file)
      if (typeof schema === 'string') {
        try {
          schema = JSON.parse(schema);
        } catch (error) {
          throw new Error(`Invalid JSON in responseSchema: ${error}`);
        }
      }

      // Apply variable substitution to the loaded schema
      schema = renderVarsInObject(schema, context?.vars);

      body.generationConfig.response_schema = schema;
      body.generationConfig.response_mime_type = 'application/json';
    }

    const cache = await getCache();
    const cacheKey = `vertex:${this.modelName}:${JSON.stringify(body)}`;

    let response;
    let cachedResponse;
    if (isCacheEnabled()) {
      cachedResponse = await cache.get(cacheKey);
      if (cachedResponse) {
        const parsedCachedResponse = JSON.parse(cachedResponse as string);
        const tokenUsage = parsedCachedResponse.tokenUsage as TokenUsage;
        if (tokenUsage) {
          tokenUsage.cached = tokenUsage.total;
        }
        logger.debug(`Returning cached response: ${cachedResponse}`);
        response = { ...parsedCachedResponse, cached: true };
      }
    }
    if (response === undefined) {
      let data;
      try {
        const client = await this.getClientWithCredentials();
        const projectId = await this.getProjectId();
        const url = `https://${this.getApiHost()}/${this.getApiVersion()}/projects/${projectId}/locations/${this.getRegion()}/publishers/${this.getPublisher()}/models/${
          this.modelName
        }:streamGenerateContent`;
        const res = await client.request({
          url,
          method: 'POST',
          data: body,
          timeout: REQUEST_TIMEOUT_MS,
        });
        data = res.data as GeminiApiResponse;
      } catch (err) {
        const geminiError = err as GaxiosError;
        if (
          geminiError.response &&
          geminiError.response.data &&
          geminiError.response.data[0] &&
          geminiError.response.data[0].error
        ) {
          const errorDetails = geminiError.response.data[0].error;
          const code = errorDetails.code;
          const message = errorDetails.message;
          const status = errorDetails.status;
          logger.error(`Gemini API error:\n${JSON.stringify(errorDetails)}`);
          return {
            error: `API call error: Status ${status}, Code ${code}, Message:\n\n${message}`,
          };
        }
        logger.debug(`Gemini API error:\n${JSON.stringify(err)}`);
        return {
          error: `API call error: ${String(err)}`,
        };
      }

      try {
        const dataWithError = data as GeminiErrorResponse[];
        const error = dataWithError[0]?.error;
        if (error) {
          return {
            error: `Error ${error.code}: ${error.message}`,
          };
        }
        const dataWithResponse = data as GeminiResponseData[];
        let output;
        for (const datum of dataWithResponse) {
          // Check for blockReason first (before getCandidate) since blocked responses have no candidates
          if (datum.promptFeedback?.blockReason) {
            // Handle Model Armor blocks with detailed guardrails information
            const isModelArmor = datum.promptFeedback.blockReason === 'MODEL_ARMOR';
            const blockReasonMessage =
              datum.promptFeedback.blockReasonMessage ||
              `Content was blocked due to ${isModelArmor ? 'Model Armor' : 'safety settings'}: ${datum.promptFeedback.blockReason}`;

            const tokenUsage = {
              total: datum.usageMetadata?.totalTokenCount || 0,
              prompt: datum.usageMetadata?.promptTokenCount || 0,
              completion: datum.usageMetadata?.candidatesTokenCount || 0,
            };

            // Build guardrails response with Model Armor details
            const guardrails: GuardrailResponse = {
              flagged: true,
              flaggedInput: true,
              flaggedOutput: false,
              reason: blockReasonMessage,
            };

            if (cliState.config?.redteam) {
              // Refusals are not errors during redteams, they're actually successes.
              return {
                output: blockReasonMessage,
                tokenUsage,
                guardrails,
                metadata: {
                  modelArmor: isModelArmor
                    ? {
                        blockReason: datum.promptFeedback.blockReason,
                        ...(datum.promptFeedback.blockReasonMessage && {
                          blockReasonMessage: datum.promptFeedback.blockReasonMessage,
                        }),
                      }
                    : undefined,
                },
              };
            }
            return {
              error: blockReasonMessage,
              guardrails,
              metadata: {
                modelArmor: isModelArmor
                  ? {
                      blockReason: datum.promptFeedback.blockReason,
                      ...(datum.promptFeedback.blockReasonMessage && {
                        blockReasonMessage: datum.promptFeedback.blockReasonMessage,
                      }),
                    }
                  : undefined,
              },
            };
          }

          const candidate = getCandidate(datum);
          const safetyFinishReasons = [
            'SAFETY',
            'PROHIBITED_CONTENT',
            'RECITATION',
            'BLOCKLIST',
            'SPII',
            'IMAGE_SAFETY',
          ];
          if (candidate.finishReason && safetyFinishReasons.includes(candidate.finishReason)) {
            const finishReason = `Content was blocked due to safety settings with finish reason: ${candidate.finishReason}.`;
            const tokenUsage = {
              total: datum.usageMetadata?.totalTokenCount || 0,
              prompt: datum.usageMetadata?.promptTokenCount || 0,
              completion: datum.usageMetadata?.candidatesTokenCount || 0,
            };
            // Build guardrails response for safety blocks
            const guardrails: GuardrailResponse = {
              flagged: true,
              flaggedInput: false,
              flaggedOutput: true,
              reason: finishReason,
            };
            if (cliState.config?.redteam) {
              // Refusals are not errors during redteams, they're actually successes.
              return { output: finishReason, tokenUsage, guardrails };
            }
            return { error: finishReason, guardrails };
          } else if (candidate.finishReason && candidate.finishReason === 'MAX_TOKENS') {
            // Concatenate the text generated so far before returning
            if (candidate.content?.parts) {
              output = mergeParts(output, formatCandidateContents(candidate));
            }
            const outputTokens = datum.usageMetadata?.candidatesTokenCount || 0;
            const outputStr = typeof output === 'string' ? output : JSON.stringify(output);
            const truncatedOutput =
              outputStr && outputStr.length > 500
                ? `${outputStr.slice(0, 500)}... (truncated)`
                : outputStr || '';
            logger.error(`Gemini API: MAX_TOKENS reached`, {
              finishReason: candidate.finishReason,
              outputTokens,
              totalTokens: datum.usageMetadata?.totalTokenCount || 0,
            });
            return {
              // Prompt and thinking tokens are not included in the token limit
              error: `Gemini API error due to reaching maximum token limit. ${outputTokens} output tokens used. Output generated: ${truncatedOutput}`,
            };
          } else if (candidate.finishReason && candidate.finishReason !== 'STOP') {
            logger.error(`Gemini API error due to finish reason: ${candidate.finishReason}.`);
            // e.g. MALFORMED_FUNCTION_CALL
            return {
              error: `Finish reason ${candidate.finishReason}: ${JSON.stringify(data)}`,
            };
          } else if (candidate.content?.parts) {
            output = mergeParts(output, formatCandidateContents(candidate));
          } else {
            return {
              error: `No output found in response: ${JSON.stringify(data)}`,
            };
          }
        }

        const lastData = dataWithResponse[dataWithResponse.length - 1];
        const tokenUsage = {
          total: lastData.usageMetadata?.totalTokenCount || 0,
          prompt: lastData.usageMetadata?.promptTokenCount || 0,
          completion: lastData.usageMetadata?.candidatesTokenCount || 0,
          ...(lastData.usageMetadata?.thoughtsTokenCount !== undefined && {
            completionDetails: {
              reasoning: lastData.usageMetadata.thoughtsTokenCount,
              acceptedPrediction: 0,
              rejectedPrediction: 0,
            },
          }),
        };
        response = {
          cached: false,
          output,
          tokenUsage,
          metadata: {},
        };

        // Extract search grounding metadata from candidates
        const candidateWithMetadata = dataWithResponse
          .map((datum) => getCandidate(datum))
          .find(
            (candidate) =>
              candidate.groundingMetadata ||
              candidate.groundingChunks ||
              candidate.groundingSupports ||
              candidate.webSearchQueries,
          );

        if (candidateWithMetadata) {
          response.metadata = {
            ...(candidateWithMetadata.groundingMetadata && {
              groundingMetadata: candidateWithMetadata.groundingMetadata,
            }),
            ...(candidateWithMetadata.groundingChunks && {
              groundingChunks: candidateWithMetadata.groundingChunks,
            }),
            ...(candidateWithMetadata.groundingSupports && {
              groundingSupports: candidateWithMetadata.groundingSupports,
            }),
            ...(candidateWithMetadata.webSearchQueries && {
              webSearchQueries: candidateWithMetadata.webSearchQueries,
            }),
          };
        }

        if (isCacheEnabled()) {
          await cache.set(cacheKey, JSON.stringify(response));
        }
      } catch (err) {
        return {
          error: `Gemini API response error: ${String(err)}. Response data: ${JSON.stringify(data)}`,
        };
      }
    }
    try {
      // Handle function tool callbacks
      if (config.functionToolCallbacks && isValidJson(response.output)) {
        const structured_output = JSON.parse(response.output);
        if (structured_output.functionCall) {
          const results = [];
          const functionName = structured_output.functionCall.name;
          if (config.functionToolCallbacks[functionName]) {
            try {
              const functionResult = await this.executeFunctionCallback(
                functionName,
                JSON.stringify(
                  typeof structured_output.functionCall.args === 'string'
                    ? JSON.parse(structured_output.functionCall.args)
                    : structured_output.functionCall.args,
                ),
                config,
              );
              results.push(functionResult);
            } catch (error) {
              logger.error(`Error executing function ${functionName}: ${error}`);
            }
          }
          if (results.length > 0) {
            response = {
              cached: response.cached,
              output: results.join('\n'),
              tokenUsage: response.tokenUsage,
            };
          }
        }
      }
    } catch (err) {
      return {
        error: `Tool callback error: ${String(err)}.`,
      };
    }
    return response;
  }

  async callPalm2Api(prompt: string): Promise<ProviderResponse> {
    const instances = parseChatPrompt(prompt, [
      {
        messages: [
          {
            author: 'user',
            content: prompt,
          },
        ],
      },
    ]);

    const body = {
      instances,
      parameters: {
        context: this.config.context,
        examples: this.config.examples,
        safetySettings: this.config.safetySettings,
        stopSequences: this.config.stopSequences,
        temperature: this.config.temperature,
        maxOutputTokens: this.config.maxOutputTokens,
        topP: this.config.topP,
        topK: this.config.topK,
      },
    };

    const cache = await getCache();
    const cacheKey = `vertex:palm2:${JSON.stringify(body)}`;

    let cachedResponse;
    if (isCacheEnabled()) {
      cachedResponse = await cache.get(cacheKey);
      if (cachedResponse) {
        const parsedCachedResponse = JSON.parse(cachedResponse as string);
        const tokenUsage = parsedCachedResponse.tokenUsage as TokenUsage;
        if (tokenUsage) {
          tokenUsage.cached = tokenUsage.total;
        }
        logger.debug(`Returning cached response: ${cachedResponse}`);
        return { ...parsedCachedResponse, cached: true };
      }
    }

    let data: Palm2ApiResponse;
    try {
      const client = await this.getClientWithCredentials();
      const projectId = await this.getProjectId();
      const url = `https://${this.getApiHost()}/${this.getApiVersion()}/projects/${projectId}/locations/${this.getRegion()}/publishers/${this.getPublisher()}/models/${
        this.modelName
      }:predict`;
      const res = await client.request<Palm2ApiResponse>({
        url,
        method: 'POST',
        headers: {
          'Content-Type': 'application/json',
        },
        data: body,
        timeout: REQUEST_TIMEOUT_MS,
      });
      data = res.data;
    } catch (err) {
      return {
        error: `API call error: ${JSON.stringify(err)}`,
      };
    }

    try {
      if (data.error) {
        return {
          error: `Error ${data.error.code}: ${data.error.message}`,
        };
      }
      const output = data.predictions?.[0].candidates[0].content;

      const response = {
        output,
        cached: false,
      };

      if (isCacheEnabled()) {
        await cache.set(cacheKey, JSON.stringify(response));
      }

      return response;
    } catch (err) {
      return {
        error: `API response error: ${String(err)}: ${JSON.stringify(data)}`,
      };
    }
  }

  async callLlamaApi(prompt: string, _context?: CallApiContextParams): Promise<ProviderResponse> {
    // Validate region for Llama models (only available in us-central1)
    const region = this.getRegion();
    if (region !== 'us-central1') {
      return {
        error: `Llama models are only available in the us-central1 region. Current region: ${region}. Please set region: 'us-central1' in your configuration.`,
      };
    }

    // Parse the chat prompt into Llama format
    const messages = parseChatPrompt(prompt, [
      {
        role: 'user',
        content: prompt,
      },
    ]);

    // Define proper type for Llama model safety settings
    interface LlamaModelSafetySettings {
      enabled: boolean;
      llama_guard_settings: Record<string, unknown>;
    }

    // Validate llama_guard_settings if provided
    const llamaGuardSettings = this.config.llamaConfig?.safetySettings?.llama_guard_settings;
    if (
      llamaGuardSettings !== undefined &&
      (typeof llamaGuardSettings !== 'object' || llamaGuardSettings === null)
    ) {
      return {
        error: `Invalid llama_guard_settings: must be an object, received ${typeof llamaGuardSettings}`,
      };
    }

    // Extract safety settings from config - default to enabled if not specified
    const modelSafetySettings: LlamaModelSafetySettings = {
      enabled: this.config.llamaConfig?.safetySettings?.enabled !== false, // Default to true
      llama_guard_settings: llamaGuardSettings || {},
    };

    // Prepare the request body for Llama models
    const body = {
      model: `meta/${this.modelName}`,
      messages,
      max_tokens: this.config.maxOutputTokens || 1024,
      stream: false,
      temperature: this.config.temperature,
      top_p: this.config.topP,
      top_k: this.config.topK,
      extra_body: {
        google: {
          model_safety_settings: modelSafetySettings,
        },
      },
    };

    logger.debug(`Preparing to call Llama API with body: ${JSON.stringify(body)}`);

    const cache = await getCache();
    const cacheKey = `vertex:llama:${this.modelName}:${JSON.stringify(body)}`;

    let cachedResponse;
    if (isCacheEnabled()) {
      cachedResponse = await cache.get(cacheKey);
      if (cachedResponse) {
        const parsedCachedResponse = JSON.parse(cachedResponse as string);
        const tokenUsage = parsedCachedResponse.tokenUsage as TokenUsage;
        if (tokenUsage) {
          tokenUsage.cached = tokenUsage.total;
        }
        logger.debug(`Returning cached response: ${cachedResponse}`);
        return { ...parsedCachedResponse, cached: true };
      }
    }

    // Define the expected response structure
    interface LlamaResponse {
      choices?: Array<{
        message: {
          content: string;
        };
      }>;
      usage?: {
        total_tokens: number;
        prompt_tokens: number;
        completion_tokens: number;
      };
    }

    let data: LlamaResponse;
    try {
      const client = await this.getClientWithCredentials();
      const projectId = await this.getProjectId();
      // Llama models use a different endpoint format
      const url = `https://${this.getRegion()}-aiplatform.googleapis.com/v1beta1/projects/${projectId}/locations/${this.getRegion()}/endpoints/openapi/chat/completions`;

      const res = await client.request<LlamaResponse>({
        url,
        method: 'POST',
        headers: {
          'Content-Type': 'application/json; charset=utf-8',
        },
        data: body,
        timeout: REQUEST_TIMEOUT_MS,
      });

      data = res.data;
      logger.debug(`Llama API response: ${JSON.stringify(data)}`);
    } catch (err) {
      const error = err as GaxiosError;
      if (error.response && error.response.data) {
        logger.debug(`Llama API error:\n${JSON.stringify(error.response.data)}`);
        return {
          error: `API call error: ${JSON.stringify(error.response.data)}`,
        };
      }
      logger.debug(`Llama API error:\n${JSON.stringify(err)}`);
      return {
        error: `API call error: ${String(err)}`,
      };
    }

    try {
      // Extract the completion text from the response
      let output = '';
      if (data.choices && data.choices.length > 0) {
        output = data.choices[0].message.content;
      }

      if (!output) {
        return {
          error: `No output found in Llama API response: ${JSON.stringify(data)}`,
        };
      }

      // Extract token usage information if available
      const tokenUsage: TokenUsage = {
        total: data.usage?.total_tokens || 0,
        prompt: data.usage?.prompt_tokens || 0,
        completion: data.usage?.completion_tokens || 0,
      };

      const response = {
        cached: false,
        output,
        tokenUsage,
      };

      if (isCacheEnabled()) {
        await cache.set(cacheKey, JSON.stringify(response));
      }

      return response;
    } catch (err) {
      return {
        error: `Llama API response error: ${String(err)}. Response data: ${JSON.stringify(data)}`,
      };
    }
  }

  async cleanup(): Promise<void> {
    if (this.mcpClient) {
      await this.initializationPromise;
      await this.mcpClient.cleanup();
      this.mcpClient = null;
    }
  }

  /**
   * Loads a function from an external file
   * @param fileRef The file reference in the format 'file://path/to/file:functionName'
   * @returns The loaded function
   */
  private async loadExternalFunction(fileRef: string): Promise<Function> {
    let filePath = fileRef.slice('file://'.length);
    let functionName: string | undefined;

    if (filePath.includes(':')) {
      const splits = filePath.split(':');
      if (splits[0] && isJavascriptFile(splits[0])) {
        [filePath, functionName] = splits;
      }
    }

    try {
      const resolvedPath = path.resolve(cliState.basePath || '', filePath);
      logger.debug(
        `Loading function from ${resolvedPath}${functionName ? `:${functionName}` : ''}`,
      );

      const requiredModule = await importModule(resolvedPath, functionName);

      if (typeof requiredModule === 'function') {
        return requiredModule;
      } else if (
        requiredModule &&
        typeof requiredModule === 'object' &&
        functionName &&
        functionName in requiredModule
      ) {
        const fn = requiredModule[functionName];
        if (typeof fn === 'function') {
          return fn;
        }
      }

      throw new Error(
        `Function callback malformed: ${filePath} must export ${
          functionName
            ? `a named function '${functionName}'`
            : 'a function or have a default export as a function'
        }`,
      );
    } catch (error: any) {
      throw new Error(`Error loading function from ${filePath}: ${error.message || String(error)}`);
    }
  }

  /**
   * Executes a function callback with proper error handling
   */
  private async executeFunctionCallback(
    functionName: string,
    args: string,
    config: any,
  ): Promise<any> {
    try {
      // Check if we've already loaded this function
      let callback = this.loadedFunctionCallbacks[functionName];

      // If not loaded yet, try to load it now
      if (!callback) {
        const callbackRef = config.functionToolCallbacks?.[functionName];

        if (callbackRef && typeof callbackRef === 'string') {
          const callbackStr: string = callbackRef;
          if (callbackStr.startsWith('file://')) {
            callback = await this.loadExternalFunction(callbackStr);
          } else {
            callback = new Function('return ' + callbackStr)();
          }

          // Cache for future use
          this.loadedFunctionCallbacks[functionName] = callback;
        } else if (typeof callbackRef === 'function') {
          callback = callbackRef;
          this.loadedFunctionCallbacks[functionName] = callback;
        }
      }

      if (!callback) {
        throw new Error(`No callback found for function '${functionName}'`);
      }

      // Execute the callback
      logger.debug(`Executing function '${functionName}' with args: ${args}`);
      const result = await callback(args);

      return result;
    } catch (error: any) {
      logger.error(`Error executing function '${functionName}': ${error.message || String(error)}`);
      throw error; // Re-throw so caller can handle fallback behavior
    }
  }
}

export class VertexEmbeddingProvider implements ApiEmbeddingProvider {
  modelName: string;
  config: any;
  env?: any;

  constructor(modelName: string, config: any = {}, env?: any) {
    this.modelName = modelName;
    this.config = config;
    this.env = env;
  }

  /**
   * Helper method to get Google client with credentials support
   */
  async getClientWithCredentials() {
    const credentials = loadCredentials(this.config.credentials);
    const { client } = await getGoogleClient({ credentials });
    return client;
  }

  id() {
    return `vertex:${this.modelName}`;
  }

  getRegion(): string {
    return this.config.region || 'us-central1';
  }

  getApiVersion(): string {
    return this.config.apiVersion || 'v1';
  }

  getApiHost(): string {
    return getVertexApiHost(this.getRegion(), this.config.apiHost, this.env);
  }

  async getProjectId(): Promise<string> {
    return await resolveProjectId(this.config, this.env);
  }

  async callApi(): Promise<ProviderResponse> {
    throw new Error('Vertex API does not provide text inference.');
  }

  async callEmbeddingApi(input: string): Promise<ProviderEmbeddingResponse> {
    // See https://cloud.google.com/vertex-ai/generative-ai/docs/embeddings/get-text-embeddings#get_text_embeddings_for_a_snippet_of_text
    const body = {
      instances: [{ content: input }],
      parameters: {
        autoTruncate: this.config.autoTruncate || false,
      },
    };

    let data: any;
    try {
      const client = await this.getClientWithCredentials();
      const projectId = await this.getProjectId();
      const url = `https://${this.getApiHost()}/${this.getApiVersion()}/projects/${projectId}/locations/${this.getRegion()}/publishers/google/models/${
        this.modelName
      }:predict`;
      const res = await client.request<any>({
        url,
        method: 'POST',
        data: body,
      });
      data = res.data;
    } catch (err) {
      logger.error(`Vertex API call error: ${err}`);
      throw err;
    }

    logger.debug(`Vertex embeddings API response: ${JSON.stringify(data)}`);

    try {
      const embedding = data.predictions[0].embeddings.values;
      const tokenCount = data.predictions[0].embeddings.statistics.token_count;
      return {
        embedding,
        tokenUsage: {
          total: tokenCount,
        },
      };
    } catch (err) {
      logger.error(`Error parsing Vertex embeddings API response: ${err}`);
      throw err;
    }
  }
}

export const DefaultGradingProvider = new VertexChatProvider('gemini-2.5-pro');
export const DefaultEmbeddingProvider = new VertexEmbeddingProvider('text-embedding-004');<|MERGE_RESOLUTION|>--- conflicted
+++ resolved
@@ -5,15 +5,11 @@
 import { getEnvString } from '../../envars';
 import { importModule } from '../../esm';
 import logger from '../../logger';
-<<<<<<< HEAD
 import {
   withGenAISpan,
   type GenAISpanContext,
   type GenAISpanResult,
 } from '../../tracing/genaiTracer';
-import { maybeLoadToolsFromExternalFile, renderVarsInObject } from '../../util/index';
-=======
->>>>>>> 35f2e9f1
 import { maybeLoadFromExternalFile } from '../../util/file';
 import { isJavascriptFile } from '../../util/fileExtensions';
 import { maybeLoadToolsFromExternalFile, renderVarsInObject } from '../../util/index';
