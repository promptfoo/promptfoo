import { fetchWithCache } from '../../cache';
import { getEnvString } from '../../envars';
import logger from '../../logger';
import type {
  ApiProvider,
  ProviderResponse,
  CallApiContextParams,
  GuardrailResponse,
} from '../../types';
import type { EnvOverrides } from '../../types/env';
import { renderVarsInObject } from '../../util';
import { maybeLoadFromExternalFile } from '../../util/file';
import { getNunjucksEngine } from '../../util/templates';
import { MCPClient } from '../mcp/client';
import { transformMCPToolsToGoogle } from '../mcp/transform';
import { parseChatPrompt, REQUEST_TIMEOUT_MS } from '../shared';
import { CHAT_MODELS } from './shared';
import type { CompletionOptions } from './types';
import {
  loadFile,
  formatCandidateContents,
  geminiFormatAndSystemInstructions,
  getCandidate,
} from './util';
import type { GeminiResponseData } from './util';

const DEFAULT_API_HOST = 'generativelanguage.googleapis.com';

class AIStudioGenericProvider implements ApiProvider {
  modelName: string;

  config: CompletionOptions;
  env?: EnvOverrides;

  constructor(
    modelName: string,
    options: { config?: CompletionOptions; id?: string; env?: EnvOverrides } = {},
  ) {
    const { config, id, env } = options;
    this.env = env;
    this.modelName = modelName;
    this.config = config || {};
    this.id = id ? () => id : this.id;
  }

  id(): string {
    return `google:${this.modelName}`;
  }

  toString(): string {
    return `[Google AI Studio Provider ${this.modelName}]`;
  }

  getApiHost(): string | undefined {
    const apiHost =
      this.config.apiHost ||
      this.env?.GOOGLE_API_HOST ||
      this.env?.PALM_API_HOST ||
      getEnvString('GOOGLE_API_HOST') ||
      getEnvString('PALM_API_HOST') ||
      DEFAULT_API_HOST;
    if (apiHost) {
      return getNunjucksEngine().renderString(apiHost, {});
    }
    return undefined;
  }

  getApiKey(): string | undefined {
    const apiKey =
      this.config.apiKey ||
      this.env?.GOOGLE_API_KEY ||
      this.env?.PALM_API_KEY ||
      getEnvString('GOOGLE_API_KEY') ||
      getEnvString('PALM_API_KEY');
    if (apiKey) {
      return getNunjucksEngine().renderString(apiKey, {});
    }
    return undefined;
  }

  // @ts-ignore: Prompt is not used in this implementation
  async callApi(prompt: string): Promise<ProviderResponse> {
    throw new Error('Not implemented');
  }
}

export class AIStudioChatProvider extends AIStudioGenericProvider {
  private mcpClient: MCPClient | null = null;
  private initializationPromise: Promise<void> | null = null;

  constructor(
    modelName: string,
    options: { config?: CompletionOptions; id?: string; env?: EnvOverrides } = {},
  ) {
    if (!CHAT_MODELS.includes(modelName)) {
      logger.debug(`Using unknown Google chat model: ${modelName}`);
    }
    super(modelName, options);
    if (this.config.mcp?.enabled) {
      this.initializationPromise = this.initializeMCP();
    }
  }

  private async initializeMCP(): Promise<void> {
    this.mcpClient = new MCPClient(this.config.mcp!);
    await this.mcpClient.initialize();
  }

  async callApi(prompt: string, context?: CallApiContextParams): Promise<ProviderResponse> {
    if (this.initializationPromise) {
      await this.initializationPromise;
    }
    if (!this.getApiKey()) {
      throw new Error(
        'Google API key is not set. Set the GOOGLE_API_KEY environment variable or add `apiKey` to the provider config.',
      );
    }

    const isGemini = this.modelName.startsWith('gemini');
    if (isGemini) {
      return this.callGemini(prompt, context);
    }

    // https://developers.generativeai.google/tutorials/curl_quickstart
    // https://ai.google.dev/api/rest/v1beta/models/generateMessage
    const messages = parseChatPrompt(prompt, [{ content: prompt }]);
    const body = {
      prompt: { messages },
      temperature: this.config.temperature,
      topP: this.config.topP,
      topK: this.config.topK,
      safetySettings: this.config.safetySettings,
      stopSequences: this.config.stopSequences,
      maxOutputTokens: this.config.maxOutputTokens,
    };

    logger.debug(`Calling Google API: ${JSON.stringify(body)}`);

    let data,
      cached = false;
    try {
      ({ data, cached } = (await fetchWithCache(
        `https://${this.getApiHost()}/v1beta3/models/${
          this.modelName
        }:generateMessage?key=${this.getApiKey()}`,
        {
          method: 'POST',
          headers: {
            'Content-Type': 'application/json',
          },
          body: JSON.stringify(body),
        },
        REQUEST_TIMEOUT_MS,
        'json',
        false,
      )) as unknown as any);
    } catch (err) {
      return {
        error: `API call error: ${String(err)}`,
      };
    }

    logger.debug(`\tGoogle API response: ${JSON.stringify(data)}`);

    if (!data?.candidates || data.candidates.length === 0) {
      return {
        error: `API did not return any candidate responses: ${JSON.stringify(data)}`,
      };
    }

    try {
      const output = data.candidates[0].content;
      return {
        output,
        tokenUsage: cached
          ? {
              cached: data.usageMetadata?.totalTokenCount,
              total: data.usageMetadata?.totalTokenCount,
              numRequests: 0,
            }
          : {
              prompt: data.usageMetadata?.promptTokenCount,
              completion: data.usageMetadata?.candidatesTokenCount,
              total: data.usageMetadata?.totalTokenCount,
              numRequests: 1,
            },
        raw: data,
        cached,
      };
    } catch (err) {
      return {
        error: `API response error: ${String(err)}: ${JSON.stringify(data)}`,
      };
    }
  }

  async callGemini(prompt: string, context?: CallApiContextParams): Promise<ProviderResponse> {
    if (this.initializationPromise) {
      await this.initializationPromise;
    }
    const { contents, systemInstruction } = geminiFormatAndSystemInstructions(
      prompt,
      context?.vars,
      this.config.systemInstruction,
    );

    // Determine API version based on model
    const apiVersion = this.modelName === 'gemini-2.0-flash-thinking-exp' ? 'v1alpha' : 'v1beta';

    // --- MCP tool injection logic ---
    const mcpTools = this.mcpClient ? transformMCPToolsToGoogle(this.mcpClient.getAllTools()) : [];
    const allTools = [
      ...mcpTools,
      ...(this.config.tools ? loadFile(this.config.tools, context?.vars) : []),
    ];
    // --- End MCP tool injection logic ---

    const body: Record<string, any> = {
      contents,
      generationConfig: {
        ...(this.config.temperature !== undefined && { temperature: this.config.temperature }),
        ...(this.config.topP !== undefined && { topP: this.config.topP }),
        ...(this.config.topK !== undefined && { topK: this.config.topK }),
        ...(this.config.stopSequences !== undefined && {
          stopSequences: this.config.stopSequences,
        }),
        ...(this.config.maxOutputTokens !== undefined && {
          maxOutputTokens: this.config.maxOutputTokens,
        }),
        ...this.config.generationConfig,
      },
      safetySettings: this.config.safetySettings,
      ...(this.config.toolConfig ? { toolConfig: this.config.toolConfig } : {}),
      ...(allTools.length > 0 ? { tools: allTools } : {}),
      ...(systemInstruction ? { system_instruction: systemInstruction } : {}),
    };

    if (this.config.responseSchema) {
      if (body.generationConfig.response_schema) {
        throw new Error(
          '`responseSchema` provided but `generationConfig.response_schema` already set.',
        );
      }

      const schema = maybeLoadFromExternalFile(
        renderVarsInObject(this.config.responseSchema, context?.vars),
      );

      body.generationConfig.response_schema = schema;
      body.generationConfig.response_mime_type = 'application/json';
    }

    logger.debug(`Calling Google API: ${JSON.stringify(body)}`);

    let data;
    let cached = false;
    try {
      ({ data, cached } = (await fetchWithCache(
        `https://${this.getApiHost()}/${apiVersion}/models/${
          this.modelName
        }:generateContent?key=${this.getApiKey()}`,
        {
          method: 'POST',
          headers: {
            'Content-Type': 'application/json',
          },
          body: JSON.stringify(body),
        },
        REQUEST_TIMEOUT_MS,
        'json',
        false,
      )) as {
        data: GeminiResponseData;
        cached: boolean;
      });
    } catch (err) {
      return {
        error: `API call error: ${String(err)}`,
      };
    }

    logger.debug(`\tGoogle API response: ${JSON.stringify(data)}`);
    let output, candidate;
    try {
      candidate = getCandidate(data);
      output = formatCandidateContents(candidate);
    } catch (err) {
      return {
        error: `${String(err)}`,
      };
    }

    try {
      let guardrails: GuardrailResponse | undefined;

      if (data.promptFeedback?.safetyRatings || candidate.safetyRatings) {
        const flaggedInput = data.promptFeedback?.safetyRatings?.some(
          (r) => r.probability !== 'NEGLIGIBLE',
        );
        const flaggedOutput = candidate.safetyRatings?.some((r) => r.probability !== 'NEGLIGIBLE');
        const flagged = flaggedInput || flaggedOutput;

        guardrails = {
          flaggedInput,
          flaggedOutput,
          flagged,
        };
      }

      return {
        output,
        tokenUsage: cached
          ? {
              cached: data.usageMetadata?.totalTokenCount,
              total: data.usageMetadata?.totalTokenCount,
              numRequests: 0,
            }
          : {
              prompt: data.usageMetadata?.promptTokenCount,
              completion: data.usageMetadata?.candidatesTokenCount,
              total: data.usageMetadata?.totalTokenCount,
              numRequests: 1,
            },
        raw: data,
        cached,
        ...(guardrails && { guardrails }),
        metadata: {
          ...(candidate.groundingChunks && { groundingChunks: candidate.groundingChunks }),
          ...(candidate.groundingMetadata && { groundingMetadata: candidate.groundingMetadata }),
          ...(candidate.groundingSupports && { groundingSupports: candidate.groundingSupports }),
          ...(candidate.webSearchQueries && { webSearchQueries: candidate.webSearchQueries }),
        },
      };
    } catch (err) {
      return {
        error: `API response error: ${String(err)}: ${JSON.stringify(data)}`,
      };
    }
  }
<<<<<<< HEAD
}

export class GoogleEmbeddingProvider extends GoogleGenericProvider {
  async callEmbeddingApi(text: string): Promise<ProviderEmbeddingResponse> {
    if (!this.getApiKey()) {
      throw new Error('Google API key is not set for embedding');
    }

    // Format request body according to the API spec
    const body = {
      model: `models/${this.modelName}`,
      content: {
        parts: [
          {
            text,
          },
        ],
      },
    };

    // Use embedContent endpoint
    const endpoint = 'embedContent';
    const url = `https://${this.getApiHost()}/v1/models/${this.modelName}:${endpoint}?key=${this.getApiKey()}`;

    logger.debug(`Calling Google Embedding API: ${url} with body: ${JSON.stringify(body)}`);

    let data,
      _cached = false;
    try {
      ({ data, cached: _cached } = await fetchWithCache(
        url,
        {
          method: 'POST',
          headers: { 'Content-Type': 'application/json' },
          body: JSON.stringify(body),
        },
        REQUEST_TIMEOUT_MS,
        'json',
        false,
      ));
    } catch (err) {
      logger.error(`Google Embedding API call error: ${err}`);
      throw err;
    }

    logger.debug(`Google Embedding API response: ${JSON.stringify(data)}`);

    try {
      // The embedding is returned in data.embedding.values
      const embedding = data.embedding?.values;
      if (!embedding) {
        throw new Error('No embedding values found in Google Embedding API response');
      }

      return {
        embedding,
        tokenUsage: {
          prompt: 0,
          completion: 0,
          total: 0,
          numRequests: 1,
        },
      };
    } catch (err) {
      logger.error(`Error processing Google Embedding API response: ${JSON.stringify(data)}`);
      throw err;
=======

  async cleanup(): Promise<void> {
    if (this.mcpClient) {
      await this.mcpClient.cleanup();
      this.mcpClient = null;
>>>>>>> 591f1195
    }
  }
}<|MERGE_RESOLUTION|>--- conflicted
+++ resolved
@@ -337,7 +337,13 @@
       };
     }
   }
-<<<<<<< HEAD
+
+  async cleanup(): Promise<void> {
+    if (this.mcpClient) {
+      await this.mcpClient.cleanup();
+      this.mcpClient = null;
+    }
+  }
 }
 
 export class GoogleEmbeddingProvider extends GoogleGenericProvider {
@@ -404,13 +410,6 @@
     } catch (err) {
       logger.error(`Error processing Google Embedding API response: ${JSON.stringify(data)}`);
       throw err;
-=======
-
-  async cleanup(): Promise<void> {
-    if (this.mcpClient) {
-      await this.mcpClient.cleanup();
-      this.mcpClient = null;
->>>>>>> 591f1195
     }
   }
 }