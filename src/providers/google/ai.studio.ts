--- conflicted
+++ resolved
@@ -178,11 +178,7 @@
         },
         REQUEST_TIMEOUT_MS,
         'json',
-<<<<<<< HEAD
-        context?.ignoreCache ?? context?.debug,
-=======
         context?.bustCache ?? context?.debug,
->>>>>>> 9922840e
       )) as unknown as any);
     } catch (err) {
       return {
