import Clone from 'rfdc';
import { getCache, isCacheEnabled } from '../cache';
import logger from '../logger';
import type {
  ApiProvider,
  CallApiContextParams,
  EnvOverrides,
  ProviderResponse,
  TokenUsage,
} from '../types.js';
import { getNunjucksEngine } from '../util';
import { parseChatPrompt } from './shared';
import {
  GeminiErrorResponse,
  Palm2ApiResponse,
  getGoogleClient,
  maybeCoerceToGeminiFormat,
  type GeminiApiResponse,
  type GeminiResponseData,
} from './vertexUtil';

<<<<<<< HEAD
import type {
  ApiEmbeddingProvider,
  ApiProvider,
  CallApiContextParams,
  EnvOverrides,
  ProviderEmbeddingResponse,
  ProviderResponse,
  TokenUsage,
} from '../types.js';

=======
>>>>>>> 0d1d4ca2
interface VertexCompletionOptions {
  apiKey?: string;
  apiHost?: string;
  projectId?: string;
  region?: string;
  publisher?: string;

  // https://ai.google.dev/api/rest/v1beta/models/streamGenerateContent#request-body
  context?: string;
  examples?: { input: string; output: string }[];
  safetySettings?: { category: string; probability: string }[];
  stopSequence?: string[];
  temperature?: number;
  maxOutputTokens?: number;
  topP?: number;
  topK?: number;

  generationConfig?: {
    context?: string;
    examples?: { input: string; output: string }[];
    stopSequence?: string[];
    temperature?: number;
    maxOutputTokens?: number;
    topP?: number;
    topK?: number;
  };

  toolConfig?: {
    functionCallingConfig?: {
      mode?: 'MODE_UNSPECIFIED' | 'AUTO' | 'ANY' | 'NONE';
      allowedFunctionNames?: string[];
    };
  };

  systemInstruction?: Content;
}

interface Content {
  parts: Part[];
  role?: string;
}

interface Part {
  text?: string;
  inlineData?: Blob;
  functionCall?: FunctionCall;
  functionResponse?: FunctionResponse;
  fileData?: FileData;
}

interface Blob {
  mimeType: string;
  data: string; // base64-encoded string
}

interface FunctionCall {
  name: string;
  args?: { [key: string]: any };
}

interface FunctionResponse {
  name: string;
  response: { [key: string]: any };
}

interface FileData {
  mimeType?: string;
  fileUri: string;
}

const clone = Clone();

class VertexGenericProvider implements ApiProvider {
  modelName: string;

  config: VertexCompletionOptions;
  env?: EnvOverrides;

  constructor(
    modelName: string,
    options: { config?: VertexCompletionOptions; id?: string; env?: EnvOverrides } = {},
  ) {
    const { config, id, env } = options;
    this.env = env;
    this.modelName = modelName;
    this.config = config || {};
    this.id = id ? () => id : this.id;
  }

  id(): string {
    return `vertex:${this.modelName}`;
  }

  toString(): string {
    return `[Google Vertex Provider ${this.modelName}]`;
  }

  getApiHost(): string | undefined {
    return (
      this.config.apiHost ||
      this.env?.VERTEX_API_HOST ||
      process.env.VERTEX_API_HOST ||
      `${this.getRegion()}-aiplatform.googleapis.com`
    );
  }

  async getProjectId() {
    return (
      (await getGoogleClient()).projectId ||
      this.config.projectId ||
      this.env?.VERTEX_PROJECT_ID ||
      process.env.VERTEX_PROJECT_ID
    );
  }

  getApiKey(): string | undefined {
    return this.config.apiKey || this.env?.VERTEX_API_KEY || process.env.VERTEX_API_KEY;
  }

  getRegion(): string {
    return (
      this.config.region || this.env?.VERTEX_REGION || process.env.VERTEX_REGION || 'us-central1'
    );
  }

  getPublisher(): string | undefined {
    return (
      this.config.publisher ||
      this.env?.VERTEX_PUBLISHER ||
      process.env.VERTEX_PUBLISHER ||
      'google'
    );
  }

  // @ts-ignore: Prompt is not used in this implementation
  async callApi(prompt: string): Promise<ProviderResponse> {
    throw new Error('Not implemented');
  }
}

export class VertexChatProvider extends VertexGenericProvider {
  // TODO(ian): Completion models
  // https://cloud.google.com/vertex-ai/generative-ai/docs/learn/model-versioning#gemini-model-versions
  static CHAT_MODELS = [
    'aqa',
    'chat-bison',
    'chat-bison-32k',
    'chat-bison-32k@001',
    'chat-bison-32k@002',
    'chat-bison@001',
    'chat-bison@002',
    'codechat-bison',
    'codechat-bison-32k',
    'codechat-bison-32k@001',
    'codechat-bison-32k@002',
    'codechat-bison@001',
    'codechat-bison@002',
    'gemini-1.0-pro',
    'gemini-1.0-pro-001',
    'gemini-1.0-pro-002',
    'gemini-1.0-pro-vision',
    'gemini-1.0-pro-vision-001',
    'gemini-1.0-pro-vision-001',
    'gemini-1.5-flash',
    'gemini-1.5-flash-001',
    'gemini-1.5-flash-preview-0514',
    'gemini-1.5-pro',
    'gemini-1.5-pro-001',
    'gemini-1.5-pro-latest',
    'gemini-1.5-pro-preview-0409',
    'gemini-1.5-pro-preview-0514',
    'gemini-pro',
    'gemini-pro-vision',
    'gemini-ultra',
  ];

  constructor(
    modelName: string,
    options: { config?: VertexCompletionOptions; id?: string; env?: EnvOverrides } = {},
  ) {
    super(modelName, options);
  }

  async callApi(prompt: string, context?: CallApiContextParams): Promise<ProviderResponse> {
    if (this.modelName.includes('gemini')) {
      return this.callGeminiApi(prompt, context);
    }
    return this.callPalm2Api(prompt);
  }

  async callGeminiApi(prompt: string, context?: CallApiContextParams): Promise<ProviderResponse> {
    // https://cloud.google.com/vertex-ai/docs/generative-ai/model-reference/gemini#gemini-pro
    let contents = parseChatPrompt(prompt, {
      role: 'user',
      parts: {
        text: prompt,
      },
    });
    const { contents: updatedContents, coerced } = maybeCoerceToGeminiFormat(contents);
    if (coerced) {
      logger.debug(`Coerced JSON prompt to Gemini format: ${JSON.stringify(contents)}`);
      contents = updatedContents;
    }

    let systemInstruction: Content | undefined;
    if (this.config.systemInstruction) {
      // Make a copy
      systemInstruction = clone(this.config.systemInstruction);
      if (systemInstruction && context?.vars) {
        const nunjucks = getNunjucksEngine();
        for (const part of systemInstruction.parts) {
          if (part.text) {
            part.text = nunjucks.renderString(part.text, context.vars);
          }
        }
      }
    }

    // https://ai.google.dev/api/rest/v1/models/streamGenerateContent
    const body = {
      contents,
      generationConfig: {
        context: this.config.context,
        examples: this.config.examples,
        stopSequence: this.config.stopSequence,
        temperature: this.config.temperature,
        maxOutputTokens: this.config.maxOutputTokens,
        topP: this.config.topP,
        topK: this.config.topK,
        ...this.config.generationConfig,
      },
      ...(this.config.safetySettings ? { safetySettings: this.config.safetySettings } : {}),
      ...(this.config.toolConfig ? { toolConfig: this.config.toolConfig } : {}),
      ...(systemInstruction ? { systemInstruction } : {}),
    };
    logger.debug(`Preparing to call Google Vertex API (Gemini) with body: ${JSON.stringify(body)}`);

    const cache = await getCache();
    const cacheKey = `vertex:gemini:${JSON.stringify(body)}`;

    let cachedResponse;
    if (isCacheEnabled()) {
      cachedResponse = await cache.get(cacheKey);
      if (cachedResponse) {
        logger.debug(`Returning cached response for prompt: ${prompt}`);
        const parsedCachedResponse = JSON.parse(cachedResponse as string);
        const tokenUsage = parsedCachedResponse.tokenUsage as TokenUsage;
        if (tokenUsage) {
          tokenUsage.cached = tokenUsage.total;
        }
        return { ...parsedCachedResponse, cached: true };
      }
    }

    let data;
    try {
      const { client, projectId } = await getGoogleClient();
      const url = `https://${this.getApiHost()}/v1/projects/${projectId}/locations/${this.getRegion()}/publishers/${this.getPublisher()}/models/${
        this.modelName
      }:streamGenerateContent`;
      const res = await client.request({
        url,
        method: 'POST',
        data: body,
      });
      data = res.data as GeminiApiResponse;
      logger.debug(`Gemini API response: ${JSON.stringify(data)}`);
    } catch (err) {
      const geminiError = err as any;
      logger.debug(
        `Gemini API error:\nString:\n${String(geminiError)}\nJSON:\n${JSON.stringify(geminiError)}]`,
      );
      if (
        geminiError.response &&
        geminiError.response.data &&
        geminiError.response.data[0] &&
        geminiError.response.data[0].error
      ) {
        const errorDetails = geminiError.response.data[0].error;
        const code = errorDetails.code;
        const message = errorDetails.message;
        const status = errorDetails.status;
        return {
          error: `API call error: Status ${status}, Code ${code}, Message:\n\n${message}`,
        };
      }
      return {
        error: `API call error: ${String(err)}`,
      };
    }

    logger.debug(`Gemini API response: ${JSON.stringify(data)}`);
    try {
      const dataWithError = data as GeminiErrorResponse[];
      const error = dataWithError[0].error;
      if (error) {
        return {
          error: `Error ${error.code}: ${error.message}`,
        };
      }
      const dataWithResponse = data as GeminiResponseData[];
      const output = dataWithResponse
        .map((datum: GeminiResponseData) => {
          const part = datum.candidates[0].content.parts[0];
          if ('text' in part) {
            return part.text;
          }
          return JSON.stringify(part);
        })
        .join('');
      const lastData = dataWithResponse[dataWithResponse.length - 1];
      const tokenUsage = {
        total: lastData.usageMetadata?.totalTokenCount || 0,
        prompt: lastData.usageMetadata?.promptTokenCount || 0,
        completion: lastData.usageMetadata?.candidatesTokenCount || 0,
      };
      const response = {
        cached: false,
        output,
        tokenUsage,
      };

      if (isCacheEnabled()) {
        await cache.set(cacheKey, JSON.stringify(response));
      }

      return response;
    } catch (err) {
      return {
        error: `Gemini API response error: ${String(err)}: ${JSON.stringify(data)}`,
      };
    }
  }

  async callPalm2Api(prompt: string): Promise<ProviderResponse> {
    const instances = parseChatPrompt(prompt, [
      {
        messages: [
          {
            author: 'user',
            content: prompt,
          },
        ],
      },
    ]);

    const body = {
      instances,
      parameters: {
        context: this.config.context,
        examples: this.config.examples,
        safetySettings: this.config.safetySettings,
        stopSequence: this.config.stopSequence,
        temperature: this.config.temperature,
        maxOutputTokens: this.config.maxOutputTokens,
        topP: this.config.topP,
        topK: this.config.topK,
      },
    };
    logger.debug(`Calling Vertex Palm2 API: ${JSON.stringify(body)}`);

    const cache = await getCache();
    const cacheKey = `vertex:palm2:${JSON.stringify(body)}`;

    let cachedResponse;
    if (isCacheEnabled()) {
      cachedResponse = await cache.get(cacheKey);
      if (cachedResponse) {
        logger.debug(`Returning cached response for prompt: ${prompt}`);
        const parsedCachedResponse = JSON.parse(cachedResponse as string);
        const tokenUsage = parsedCachedResponse.tokenUsage as TokenUsage;
        if (tokenUsage) {
          tokenUsage.cached = tokenUsage.total;
        }
        return { ...parsedCachedResponse, cached: true };
      }
    }

    let data: Palm2ApiResponse;
    try {
      const { client, projectId } = await getGoogleClient();
      const url = `https://${this.getApiHost()}/v1/projects/${projectId}/locations/${this.getRegion()}/publishers/${this.getPublisher()}/models/${
        this.modelName
      }:predict`;
      const res = await client.request<Palm2ApiResponse>({
        url,
        method: 'POST',
        headers: {
          'Content-Type': 'application/json',
        },
        data: body,
      });
      data = res.data;
    } catch (err) {
      return {
        error: `API call error: ${JSON.stringify(err)}`,
      };
    }

    logger.debug(`Vertex Palm2 API response: ${JSON.stringify(data)}`);
    try {
      if (data.error) {
        return {
          error: `Error ${data.error.code}: ${data.error.message}`,
        };
      }
      const output = data.predictions?.[0].candidates[0].content;

      const response = {
        output,
        cached: false,
      };

      if (isCacheEnabled()) {
        await cache.set(cacheKey, JSON.stringify(response));
      }

      return response;
    } catch (err) {
      return {
        error: `API response error: ${String(err)}: ${JSON.stringify(data)}`,
      };
    }
  }
}

export class VertexEmbeddingProvider implements ApiEmbeddingProvider {
  modelName: string;
  config: any;
  env?: any;

  constructor(modelName: string, config: any = {}, env?: any) {
    this.modelName = modelName;
    this.config = config;
    this.env = env;
  }

  id() {
    return `vertex:${this.modelName}`;
  }

  getRegion(): string {
    return this.config.region || 'us-central1';
  }

  async callApi(): Promise<ProviderResponse> {
    throw new Error('Vertex API does not provide text inference.');
  }

  async callEmbeddingApi(input: string): Promise<ProviderEmbeddingResponse> {
    // See https://cloud.google.com/vertex-ai/generative-ai/docs/embeddings/get-text-embeddings#get_text_embeddings_for_a_snippet_of_text
    const body = {
      instances: [{ content: input }],
      parameters: {
        autoTruncate: this.config.autoTruncate || false,
      },
    };

    let data: any;
    try {
      const { client, projectId } = await getGoogleClient();
      const url = `https://${this.getRegion()}-aiplatform.googleapis.com/v1/projects/${projectId}/locations/${this.getRegion()}/publishers/google/models/${
        this.modelName
      }:predict`;
      const res = await client.request<any>({
        url,
        method: 'POST',
        data: body,
      });
      data = res.data;
    } catch (err) {
      logger.error(`Vertex API call error: ${err}`);
      throw err;
    }

    logger.debug(`Vertex embeddings API response: ${JSON.stringify(data)}`);

    try {
      const embedding = data.predictions[0].embeddings.values;
      const tokenCount = data.predictions[0].embeddings.statistics.token_count;
      return {
        embedding,
        tokenUsage: {
          total: tokenCount,
        },
      };
    } catch (err) {
      logger.error(`Error parsing Vertex embeddings API response: ${err}`);
      throw err;
    }
  }
}

export const DefaultGradingProvider = new VertexChatProvider('gemini-1.5-pro');
export const DefaultEmbeddingProvider = new VertexEmbeddingProvider('text-embedding-004');<|MERGE_RESOLUTION|>--- conflicted
+++ resolved
@@ -2,10 +2,12 @@
 import { getCache, isCacheEnabled } from '../cache';
 import logger from '../logger';
 import type {
+  ApiEmbeddingProvider,
   ApiProvider,
   CallApiContextParams,
   EnvOverrides,
   ProviderResponse,
+  ProviderEmbeddingResponse,
   TokenUsage,
 } from '../types.js';
 import { getNunjucksEngine } from '../util';
@@ -19,19 +21,6 @@
   type GeminiResponseData,
 } from './vertexUtil';
 
-<<<<<<< HEAD
-import type {
-  ApiEmbeddingProvider,
-  ApiProvider,
-  CallApiContextParams,
-  EnvOverrides,
-  ProviderEmbeddingResponse,
-  ProviderResponse,
-  TokenUsage,
-} from '../types.js';
-
-=======
->>>>>>> 0d1d4ca2
 interface VertexCompletionOptions {
   apiKey?: string;
   apiHost?: string;
