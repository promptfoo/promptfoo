import type { GaxiosError } from 'gaxios';
import Clone from 'rfdc';
import { getCache, isCacheEnabled } from '../cache';
import cliState from '../cliState';
import { getEnvString } from '../envars';
import logger from '../logger';
import type {
  ApiEmbeddingProvider,
  ApiProvider,
  CallApiContextParams,
  ProviderResponse,
  ProviderEmbeddingResponse,
  TokenUsage,
} from '../types';
import type { EnvOverrides } from '../types/env';
<<<<<<< HEAD
import { renderVarsInObject, maybeLoadFromExternalFile } from '../util';
=======
import { renderVarsInObject } from '../util';
import { maybeLoadFromExternalFile } from '../util';
import { isValidJson } from '../util/json';
>>>>>>> 70adc5df
import { getNunjucksEngine } from '../util/templates';
import { parseMessages } from './anthropic';
import { formatClaudeMessages, formatClaudeResponse, type ClaudeResponse } from './claudeUtil';
import { parseChatPrompt, REQUEST_TIMEOUT_MS } from './shared';
import { calculateCost } from './shared';
import type { GeminiErrorResponse, GeminiFormat, Palm2ApiResponse } from './vertexUtil';
import {
  getGoogleClient,
  maybeCoerceToGeminiFormat,
  type GeminiApiResponse,
  type GeminiResponseData,
} from './vertexUtil';

// Simplified interfaces
interface Part {
  text?: string;
  inlineData?: { mimeType: string; data: string };
  functionCall?: { name: string; args?: Record<string, any> };
  functionResponse?: { name: string; response: Record<string, any> };
  fileData?: { mimeType?: string; fileUri: string };
}

interface Content {
  parts: Part[];
  role?: string;
}

interface Schema {
  type: 'TYPE_UNSPECIFIED' | 'STRING' | 'NUMBER' | 'INTEGER' | 'BOOLEAN' | 'ARRAY' | 'OBJECT';
  format?: string;
  description?: string;
  nullable?: boolean;
  enum?: string[];
  maxItems?: string;
  minItems?: string;
  properties?: Record<string, Schema>;
  required?: string[];
  propertyOrdering?: string[];
  items?: Schema;
}

<<<<<<< HEAD
=======
interface FunctionDeclaration {
  name: string;
  description: string;
  parameters?: Schema;
  response?: Schema;
}

export type FunctionParameters = Record<string, unknown>;

interface GoogleSearchRetrieval {
  dynamicRetrievalConfig: {
    mode?: 'MODE_UNSPECIFIED' | 'MODE_DYNAMIC';
    dynamicThreshold?: number;
  };
}

>>>>>>> 70adc5df
interface Tool {
  functionDeclarations?: Array<{
    name: string;
    description: string;
    parameters?: Schema;
    response?: Schema;
  }>;
  googleSearchRetrieval?: {
    dynamicRetrievalConfig: {
      mode?: 'MODE_UNSPECIFIED' | 'MODE_DYNAMIC';
      dynamicThreshold?: number;
    };
  };
  codeExecution?: object;
  googleSearch?: object;
}

interface VertexConfig {
  apiKey?: string;
  apiHost?: string;
  projectId?: string;
  region?: string;
  publisher?: string;
  apiVersion?: string;
<<<<<<< HEAD
  cost?: { input?: number; output?: number };
=======
  anthropicVersion?: string;

  // https://ai.google.dev/api/rest/v1beta/models/streamGenerateContent#request-body
>>>>>>> 70adc5df
  context?: string;
  examples?: Array<{ input: string; output: string }>;
  safetySettings?: Array<{ category: string; probability: string }>;
  stopSequence?: string[];
  temperature?: number;
  maxOutputTokens?: number;
  topP?: number;
  topK?: number;
  generationConfig?: {
    context?: string;
    examples?: Array<{ input: string; output: string }>;
    stopSequence?: string[];
    temperature?: number;
    maxOutputTokens?: number;
    topP?: number;
    topK?: number;
  };
  toolConfig?: {
    functionCallingConfig?: {
      mode?: 'MODE_UNSPECIFIED' | 'AUTO' | 'ANY' | 'NONE';
      allowedFunctionNames?: string[];
    };
  };
  tools?: Tool[];
<<<<<<< HEAD
=======

  /**
   * If set, automatically call these functions when the assistant activates
   * these function tools.
   */
  functionToolCallbacks?: Record<string, (arg: string) => Promise<string>>;

>>>>>>> 70adc5df
  systemInstruction?: Content;
}

// Claude API interfaces
interface ClaudeMessage {
  role: string;
  content: Array<{
    type: string;
    text: string;
  }>;
}

interface ClaudeRequest {
  anthropic_version: string;
  stream: boolean;
  max_tokens: number;
  temperature?: number;
  top_p?: number;
  top_k?: number;
  messages: ClaudeMessage[];
}

interface ClaudeResponse {
  id: string;
  type: string;
  role: string;
  model: string;
  content: Array<{
    type: string;
    text: string;
  }>;
  stop_reason: string;
  stop_sequence: string | null;
  usage: {
    input_tokens: number;
    cache_creation_input_tokens: number;
    cache_read_input_tokens: number;
    output_tokens: number;
  };
}

const clone = Clone();

// Consolidated model costs
const CLAUDE_MODEL_COSTS = {
  'claude-3-haiku': { input: 0.00025 / 1000, output: 0.00125 / 1000 },
  'claude-3-opus': { input: 0.015 / 1000, output: 0.075 / 1000 },
  'claude-3-5-haiku': { input: 1 / 1e6, output: 5 / 1e6 },
  'claude-3-sonnet': { input: 3 / 1e6, output: 15 / 1e6 },
  'claude-3-5-sonnet': { input: 3 / 1e6, output: 15 / 1e6 },
};

const VERTEX_CLAUDE_MODELS = [
  ...Object.entries(CLAUDE_MODEL_COSTS).flatMap(([baseModel, costs]) => [
    { id: `${baseModel}@20240307`, cost: costs },
    { id: `${baseModel}-latest`, cost: costs },
  ]),
];

// Base provider with common functionality
class VertexGenericProvider implements ApiProvider {
  protected modelName: string;
  public config: VertexConfig;
  protected env?: EnvOverrides;

  constructor(
    modelName: string,
    options: { config?: VertexConfig; id?: string; env?: EnvOverrides } = {},
  ) {
    const { config, id, env } = options;
    this.env = env;
    this.modelName = modelName;
    this.config = config || {};
    this.id = id ? () => id : this.id;
  }

  id(): string {
    return `vertex:${this.modelName}`;
  }

  toString(): string {
    return `[Google Vertex Provider ${this.modelName}]`;
  }

  protected getConfig(key: keyof EnvOverrides, defaultValue?: string): string {
    return (
      (this.config[key as keyof VertexConfig] as string) ||
      this.env?.[key] ||
      getEnvString(key) ||
      defaultValue ||
      ''
    );
  }

  getApiHost(): string {
    return this.getConfig('VERTEX_API_HOST') || `${this.getRegion()}-aiplatform.googleapis.com`;
  }

  async getProjectId(): Promise<string> {
    return (await getGoogleClient()).projectId || this.getConfig('VERTEX_PROJECT_ID');
  }

  getApiKey(): string | undefined {
    return this.getConfig('VERTEX_API_KEY');
  }

  getRegion(): string {
    return (
      this.config.region ||
      this.env?.VERTEX_REGION ||
      getEnvString('VERTEX_REGION') ||
      'us-central1'
    );
  }

  getPublisher(): string {
    return this.getConfig('VERTEX_PUBLISHER', 'google');
  }

  getApiVersion(): string {
    return this.getConfig('VERTEX_API_VERSION', 'v1');
  }

  async callApi(prompt: string): Promise<ProviderResponse> {
    throw new Error('Not implemented');
  }

  protected async handleCachedResponse(cacheKey: string): Promise<ProviderResponse | null> {
    if (!isCacheEnabled()) {
      return null;
    }

    const cache = await getCache();
    const cachedResponse = await cache.get(cacheKey);
    if (!cachedResponse) {
      return null;
    }

    const parsedResponse = JSON.parse(cachedResponse as string);
    const tokenUsage = parsedResponse.tokenUsage as TokenUsage;
    if (tokenUsage) {
      tokenUsage.cached = tokenUsage.total;
    }
    return { ...parsedResponse, cached: true };
  }

  protected async cacheResponse(cacheKey: string, response: ProviderResponse): Promise<void> {
    if (!isCacheEnabled()) {
      return;
    }
    const cache = await getCache();
    await cache.set(cacheKey, JSON.stringify(response));
  }
}

export class VertexChatProvider extends VertexGenericProvider {
  constructor(
    modelName: string,
    options: { config?: VertexConfig; id?: string; env?: EnvOverrides } = {},
  ) {
    super(modelName, options);
  }

  async callApi(prompt: string, context?: CallApiContextParams): Promise<ProviderResponse> {
    if (this.modelName.includes('claude')) {
<<<<<<< HEAD
      return this.#callClaudeApi(prompt, context);
    }
    if (this.modelName.includes('gemini')) {
=======
      return this.callClaudeApi(prompt, context);
    } else if (this.modelName.includes('gemini')) {
>>>>>>> 70adc5df
      return this.callGeminiApi(prompt, context);
    } else if (this.modelName.includes('llama')) {
      throw new Error('Llama on Vertex is not supported yet');
    }
    return this.callPalm2Api(prompt);
  }

  async callClaudeApi(prompt: string, context?: CallApiContextParams): Promise<ProviderResponse> {
    // Parse the chat prompt into Claude format
    const messages = parseChatPrompt(prompt, [
      {
        role: 'user',
        content: [
          {
            type: 'text',
            text: prompt,
          },
        ],
      },
    ]) as ClaudeMessage[];

    // Prepare the request body
    const body: ClaudeRequest = {
      anthropic_version: this.config.anthropicVersion || 'vertex-2023-10-16',
      stream: false,
      max_tokens: this.config.maxOutputTokens || 512,
      temperature: this.config.temperature,
      top_p: this.config.topP,
      top_k: this.config.topK,
      messages,
    };

    logger.debug(`Preparing to call Claude API with body: ${JSON.stringify(body)}`);

    const cache = await getCache();
    const cacheKey = `vertex:claude:${this.modelName}:${JSON.stringify(body)}`;

    let cachedResponse;
    if (isCacheEnabled()) {
      cachedResponse = await cache.get(cacheKey);
      if (cachedResponse) {
        const parsedCachedResponse = JSON.parse(cachedResponse as string);
        const tokenUsage = parsedCachedResponse.tokenUsage as TokenUsage;
        if (tokenUsage) {
          tokenUsage.cached = tokenUsage.total;
        }
        logger.debug(`Returning cached response: ${cachedResponse}`);
        return { ...parsedCachedResponse, cached: true };
      }
    }

    let data: ClaudeResponse;
    try {
      const { client, projectId } = await getGoogleClient();
      const url = `https://${this.getApiHost()}/v1/projects/${projectId}/locations/${this.getRegion()}/publishers/anthropic/models/${this.modelName}:rawPredict`;

      const res = await client.request({
        url,
        method: 'POST',
        headers: {
          'Content-Type': 'application/json; charset=utf-8',
        },
        data: body,
        timeout: REQUEST_TIMEOUT_MS,
      });

      data = res.data as ClaudeResponse;
      logger.debug(`Claude API response: ${JSON.stringify(data)}`);
    } catch (err) {
      const error = err as GaxiosError;
      if (error.response && error.response.data) {
        logger.debug(`Claude API error:\n${JSON.stringify(error.response.data)}`);
        return {
          error: `API call error: ${JSON.stringify(error.response.data)}`,
        };
      }
      logger.debug(`Claude API error:\n${JSON.stringify(err)}`);
      return {
        error: `API call error: ${String(err)}`,
      };
    }

    try {
      // Extract the text from the response
      let output = '';
      if (data.content && data.content.length > 0) {
        for (const part of data.content) {
          if (part.type === 'text') {
            output += part.text;
          }
        }
      }

      if (!output) {
        return {
          error: `No output found in Claude API response: ${JSON.stringify(data)}`,
        };
      }

      // Extract token usage information
      const tokenUsage: TokenUsage = {
        total: data.usage.input_tokens + data.usage.output_tokens || 0,
        prompt: data.usage.input_tokens || 0,
        completion: data.usage.output_tokens || 0,
      };

      const response = {
        cached: false,
        output,
        tokenUsage,
      };

      if (isCacheEnabled()) {
        await cache.set(cacheKey, JSON.stringify(response));
      }

      return response;
    } catch (err) {
      return {
        error: `Claude API response error: ${String(err)}. Response data: ${JSON.stringify(data)}`,
      };
    }
  }

  async callGeminiApi(prompt: string, context?: CallApiContextParams): Promise<ProviderResponse> {
    // https://cloud.google.com/vertex-ai/docs/generative-ai/model-reference/gemini#gemini-pro
    let contents: GeminiFormat | { role: string; parts: { text: string } } = parseChatPrompt(
      prompt,
      {
        role: 'user',
        parts: {
          text: prompt,
        },
      },
    );
    const {
      contents: updatedContents,
      coerced,
      systemInstruction: parsedSystemInstruction,
    } = maybeCoerceToGeminiFormat(contents);
    if (coerced) {
      logger.debug(`Coerced JSON prompt to Gemini format: ${JSON.stringify(contents)}`);
      contents = updatedContents;
    }

    let systemInstruction: Content | undefined = parsedSystemInstruction;
    if (this.config.systemInstruction && !systemInstruction) {
      // Make a copy
      systemInstruction = clone(this.config.systemInstruction);
      if (systemInstruction && context?.vars) {
        const nunjucks = getNunjucksEngine();
        for (const part of systemInstruction.parts) {
          if (part.text) {
            part.text = nunjucks.renderString(part.text, context.vars);
          }
        }
      }
    }
    // https://ai.google.dev/api/rest/v1/models/streamGenerateContent
    const body = {
      contents: contents as GeminiFormat,
      generationConfig: {
        context: this.config.context,
        examples: this.config.examples,
        stopSequence: this.config.stopSequence,
        temperature: this.config.temperature,
        maxOutputTokens: this.config.maxOutputTokens,
        topP: this.config.topP,
        topK: this.config.topK,
        ...this.config.generationConfig,
      },
      ...(this.config.safetySettings ? { safetySettings: this.config.safetySettings } : {}),
      ...(this.config.toolConfig ? { toolConfig: this.config.toolConfig } : {}),
      ...(this.config.tools
        ? { tools: maybeLoadFromExternalFile(renderVarsInObject(this.config.tools, context?.vars)) }
        : {}),
      ...(systemInstruction ? { systemInstruction } : {}),
    };
    logger.debug(`Preparing to call Google Vertex API (Gemini) with body: ${JSON.stringify(body)}`);

    const cacheKey = `vertex:${this.modelName}:${JSON.stringify(body)}`;
<<<<<<< HEAD
    const cachedResponse = await this.handleCachedResponse(cacheKey);
    if (cachedResponse) {
      return cachedResponse;
=======

    let response;
    let cachedResponse;
    if (isCacheEnabled()) {
      cachedResponse = await cache.get(cacheKey);
      if (cachedResponse) {
        const parsedCachedResponse = JSON.parse(cachedResponse as string);
        const tokenUsage = parsedCachedResponse.tokenUsage as TokenUsage;
        if (tokenUsage) {
          tokenUsage.cached = tokenUsage.total;
        }
        logger.debug(`Returning cached response: ${cachedResponse}`);
        response = { ...parsedCachedResponse, cached: true };
      }
>>>>>>> 70adc5df
    }
    if (response === undefined) {
      let data;
      try {
        const { client, projectId } = await getGoogleClient();
        const url = `https://${this.getApiHost()}/${this.getApiVersion()}/projects/${projectId}/locations/${this.getRegion()}/publishers/${this.getPublisher()}/models/${
          this.modelName
        }:streamGenerateContent`;
        const res = await client.request({
          url,
          method: 'POST',
          data: body,
          timeout: REQUEST_TIMEOUT_MS,
        });
        data = res.data as GeminiApiResponse;
        logger.debug(`Gemini API response: ${JSON.stringify(data)}`);
      } catch (err) {
        const geminiError = err as GaxiosError;
        if (
          geminiError.response &&
          geminiError.response.data &&
          geminiError.response.data[0] &&
          geminiError.response.data[0].error
        ) {
          const errorDetails = geminiError.response.data[0].error;
          const code = errorDetails.code;
          const message = errorDetails.message;
          const status = errorDetails.status;
          logger.debug(`Gemini API error:\n${JSON.stringify(errorDetails)}`);
          return {
            error: `API call error: Status ${status}, Code ${code}, Message:\n\n${message}`,
          };
        }
        logger.debug(`Gemini API error:\n${JSON.stringify(err)}`);
        return {
          error: `API call error: ${String(err)}`,
        };
      }

      logger.debug(`Gemini API response: ${JSON.stringify(data)}`);
      try {
        const dataWithError = data as GeminiErrorResponse[];
        const error = dataWithError[0]?.error;
        if (error) {
          return {
            error: `Error ${error.code}: ${error.message}`,
          };
        }
        const dataWithResponse = data as GeminiResponseData[];
        let output = '';
        for (const datum of dataWithResponse) {
          if (datum.candidates && datum.candidates[0]?.content?.parts) {
            for (const candidate of datum.candidates) {
              if (candidate.content?.parts) {
                for (const part of candidate.content.parts) {
                  if ('text' in part) {
                    output += part.text;
                  } else {
                    output += JSON.stringify(part);
                  }
                }
              }
            }
          } else if (datum.candidates && datum.candidates[0]?.finishReason === 'SAFETY') {
            if (cliState.config?.redteam) {
              // Refusals are not errors during redteams, they're actually successes.
              return {
                output: 'Content was blocked due to safety settings.',
              };
            }
            return {
              error: 'Content was blocked due to safety settings.',
            };
          }
        }

        if ('promptFeedback' in data[0] && data[0].promptFeedback?.blockReason) {
          if (cliState.config?.redteam) {
            // Refusals are not errors during redteams, they're actually successes.
            return {
              output: `Content was blocked due to safety settings: ${data[0].promptFeedback.blockReason}`,
            };
          }
          return {
            error: `Content was blocked due to safety settings: ${data[0].promptFeedback.blockReason}`,
          };
        }

        if (!output) {
          return {
            error: `No output found in response: ${JSON.stringify(data)}`,
          };
        }

        const lastData = dataWithResponse[dataWithResponse.length - 1];
        const tokenUsage = {
          total: lastData.usageMetadata?.totalTokenCount || 0,
          prompt: lastData.usageMetadata?.promptTokenCount || 0,
          completion: lastData.usageMetadata?.candidatesTokenCount || 0,
        };
        response = {
          cached: false,
          output,
          tokenUsage,
        };

        if (isCacheEnabled()) {
          await cache.set(cacheKey, JSON.stringify(response));
        }
      } catch (err) {
        return {
          error: `Gemini API response error: ${String(err)}. Response data: ${JSON.stringify(data)}`,
        };
      }
<<<<<<< HEAD

      const lastData = dataWithResponse[dataWithResponse.length - 1];
      const tokenUsage = {
        total: lastData.usageMetadata?.totalTokenCount || 0,
        prompt: lastData.usageMetadata?.promptTokenCount || 0,
        completion: lastData.usageMetadata?.candidatesTokenCount || 0,
      };
      const response = {
        cached: false,
        output,
        tokenUsage,
      };

      await this.cacheResponse(cacheKey, response);

      return response;
=======
    }
    try {
      // Handle function tool callbacks
      if (this.config.functionToolCallbacks && isValidJson(response.output)) {
        const structured_output = JSON.parse(response.output);
        if (structured_output.functionCall) {
          const results = [];
          const functionName = structured_output.functionCall.name;
          if (this.config.functionToolCallbacks[functionName]) {
            try {
              const functionResult = await this.config.functionToolCallbacks[functionName](
                JSON.stringify(
                  typeof structured_output.functionCall.args === 'string'
                    ? JSON.parse(structured_output.functionCall.args)
                    : structured_output.functionCall.args,
                ),
              );
              results.push(functionResult);
            } catch (error) {
              logger.error(`Error executing function ${functionName}: ${error}`);
            }
          }
          if (results.length > 0) {
            response = {
              cached: response.cached,
              output: results.join('\n'),
              tokenUsage: response.tokenUsage,
            };
          }
        }
      }
>>>>>>> 70adc5df
    } catch (err) {
      return {
        error: `Tool callback error: ${String(err)}.`,
      };
    }
    return response;
  }

  async callPalm2Api(prompt: string): Promise<ProviderResponse> {
    const instances = parseChatPrompt(prompt, [
      {
        messages: [
          {
            author: 'user',
            content: prompt,
          },
        ],
      },
    ]);

    const body = {
      instances,
      parameters: {
        context: this.config.context,
        examples: this.config.examples,
        safetySettings: this.config.safetySettings,
        stopSequence: this.config.stopSequence,
        temperature: this.config.temperature,
        maxOutputTokens: this.config.maxOutputTokens,
        topP: this.config.topP,
        topK: this.config.topK,
      },
    };
    logger.debug(`Calling Vertex Palm2 API: ${JSON.stringify(body)}`);

    const cacheKey = `vertex:palm2:${JSON.stringify(body)}`;
    const cachedResponse = await this.handleCachedResponse(cacheKey);
    if (cachedResponse) {
      return cachedResponse;
    }

    let data: Palm2ApiResponse;
    try {
      const { client, projectId } = await getGoogleClient();
      const url = `https://${this.getApiHost()}/${this.getApiVersion()}/projects/${projectId}/locations/${this.getRegion()}/publishers/${this.getPublisher()}/models/${
        this.modelName
      }:predict`;
      const res = await client.request<Palm2ApiResponse>({
        url,
        method: 'POST',
        headers: {
          'Content-Type': 'application/json',
        },
        data: body,
        timeout: REQUEST_TIMEOUT_MS,
      });
      data = res.data;
    } catch (err) {
      return {
        error: `API call error: ${JSON.stringify(err)}`,
      };
    }

    logger.debug(`Vertex Palm2 API response: ${JSON.stringify(data)}`);
    try {
      if (data.error) {
        return {
          error: `Error ${data.error.code}: ${data.error.message}`,
        };
      }
      const output = data.predictions?.[0].candidates[0].content;

      const response = {
        output,
        cached: false,
      };

      await this.cacheResponse(cacheKey, response);

      return response;
    } catch (err) {
      return {
        error: `API response error: ${String(err)}: ${JSON.stringify(data)}`,
      };
    }
  }

  async #callClaudeApi(prompt: string, context?: CallApiContextParams): Promise<ProviderResponse> {
    // Parse messages using the same format as Anthropic/Bedrock
    const { system, extractedMessages } = parseMessages(prompt);
    const instance = formatClaudeMessages(extractedMessages, system);

    const body = {
      instances: [
        {
          messages: instance.messages,
          context: instance.system,
        },
      ],
      parameters: {
        temperature: this.config.temperature,
        maxOutputTokens: this.config.maxOutputTokens,
        topP: this.config.topP,
        topK: this.config.topK,
        stopSequences: this.config.stopSequence,
      },
    };

    logger.debug(`Preparing to call Google Vertex API (Claude) with body: ${JSON.stringify(body)}`);

    const cacheKey = `vertex:${this.modelName}:${JSON.stringify(body)}`;
    const cachedResponse = await this.handleCachedResponse(cacheKey);
    if (cachedResponse) {
      return cachedResponse;
    }

    try {
      const { client, projectId } = await getGoogleClient();
      const url = `https://${this.getApiHost()}/${this.getApiVersion()}/projects/${projectId}/locations/${this.getRegion()}/publishers/anthropic/models/${this.modelName}:predict`;

      let apiResponse;
      let retryCount = 0;
      const maxRetries = 3;

      while (retryCount <= maxRetries) {
        try {
          apiResponse = await client.request<ClaudeResponse>({
            url,
            method: 'POST',
            data: body,
            timeout: REQUEST_TIMEOUT_MS,
          });
          break;
        } catch (err: any) {
          if (err.status === 429 || err.response?.status === 429) {
            if (retryCount === maxRetries) {
              throw err;
            }
            logger.debug(`Rate limited by Vertex API, attempt ${retryCount + 1}/${maxRetries}`);
            // Use exponential backoff with jitter
            const waitTime = Math.min(1000 * Math.pow(2, retryCount) + Math.random() * 1000, 60000);
            await new Promise((resolve) => setTimeout(resolve, waitTime));
            retryCount++;
            continue;
          }
          throw err;
        }
      }

      if (!apiResponse) {
        throw new Error('Failed to get response from Vertex API after retries');
      }

      const data = apiResponse.data;
      logger.debug(`Claude API response: ${JSON.stringify(data)}`);

      const formattedResponse = formatClaudeResponse(data);
      if ('error' in formattedResponse) {
        return formattedResponse;
      }

      const modelConfig = VERTEX_CLAUDE_MODELS.find((m) => m.id === this.modelName);
      const response = {
        ...formattedResponse,
        cached: false,
        cost:
          modelConfig && formattedResponse.tokenUsage
            ? calculateCost(
                this.modelName,
                { cost: modelConfig.cost.input },
                formattedResponse.tokenUsage.prompt,
                formattedResponse.tokenUsage.completion,
                VERTEX_CLAUDE_MODELS,
              )
            : undefined,
      };

      await this.cacheResponse(cacheKey, response);

      return response;
    } catch (err) {
      logger.error(`Claude API error: ${String(err)} ${JSON.stringify(err)}`);
      return {
        error: `API call error: ${String(err)} ${JSON.stringify(err)}`,
      };
    }
  }
}

export class VertexEmbeddingProvider implements ApiEmbeddingProvider {
  modelName: string;
  config: any;
  env?: any;

  constructor(modelName: string, config: any = {}, env?: any) {
    this.modelName = modelName;
    this.config = config;
    this.env = env;
  }

  id() {
    return `vertex:${this.modelName}`;
  }

  getRegion(): string {
    return this.config.region || 'us-central1';
  }

  getApiVersion(): string {
    return this.config.apiVersion || 'v1';
  }

  async callApi(): Promise<ProviderResponse> {
    throw new Error('Vertex API does not provide text inference.');
  }

  async callEmbeddingApi(input: string): Promise<ProviderEmbeddingResponse> {
    // See https://cloud.google.com/vertex-ai/generative-ai/docs/embeddings/get-text-embeddings#get_text_embeddings_for_a_snippet_of_text
    const body = {
      instances: [{ content: input }],
      parameters: {
        autoTruncate: this.config.autoTruncate || false,
      },
    };

    let data: any;
    try {
      const { client, projectId } = await getGoogleClient();
      const url = `https://${this.getRegion()}-aiplatform.googleapis.com/${this.getApiVersion()}/projects/${projectId}/locations/${this.getRegion()}/publishers/google/models/${
        this.modelName
      }:predict`;
      const res = await client.request<any>({
        url,
        method: 'POST',
        data: body,
      });
      data = res.data;
    } catch (err) {
      logger.error(`Vertex API call error: ${err}`);
      throw err;
    }

    logger.debug(`Vertex embeddings API response: ${JSON.stringify(data)}`);

    try {
      const embedding = data.predictions[0].embeddings.values;
      const tokenCount = data.predictions[0].embeddings.statistics.token_count;
      return {
        embedding,
        tokenUsage: {
          total: tokenCount,
        },
      };
    } catch (err) {
      logger.error(`Error parsing Vertex embeddings API response: ${err}`);
      throw err;
    }
  }
}

export const DefaultGradingProvider = new VertexChatProvider('gemini-1.5-pro');
export const DefaultEmbeddingProvider = new VertexEmbeddingProvider('text-embedding-004');<|MERGE_RESOLUTION|>--- conflicted
+++ resolved
@@ -13,18 +13,11 @@
   TokenUsage,
 } from '../types';
 import type { EnvOverrides } from '../types/env';
-<<<<<<< HEAD
-import { renderVarsInObject, maybeLoadFromExternalFile } from '../util';
-=======
 import { renderVarsInObject } from '../util';
 import { maybeLoadFromExternalFile } from '../util';
 import { isValidJson } from '../util/json';
->>>>>>> 70adc5df
 import { getNunjucksEngine } from '../util/templates';
-import { parseMessages } from './anthropic';
-import { formatClaudeMessages, formatClaudeResponse, type ClaudeResponse } from './claudeUtil';
 import { parseChatPrompt, REQUEST_TIMEOUT_MS } from './shared';
-import { calculateCost } from './shared';
 import type { GeminiErrorResponse, GeminiFormat, Palm2ApiResponse } from './vertexUtil';
 import {
   getGoogleClient,
@@ -33,13 +26,32 @@
   type GeminiResponseData,
 } from './vertexUtil';
 
-// Simplified interfaces
+interface Blob {
+  mimeType: string;
+  data: string; // base64-encoded string
+}
+
+interface FunctionCall {
+  name: string;
+  args?: { [key: string]: any };
+}
+
+interface FunctionResponse {
+  name: string;
+  response: { [key: string]: any };
+}
+
+interface FileData {
+  mimeType?: string;
+  fileUri: string;
+}
+
 interface Part {
   text?: string;
-  inlineData?: { mimeType: string; data: string };
-  functionCall?: { name: string; args?: Record<string, any> };
-  functionResponse?: { name: string; response: Record<string, any> };
-  fileData?: { mimeType?: string; fileUri: string };
+  inlineData?: Blob;
+  functionCall?: FunctionCall;
+  functionResponse?: FunctionResponse;
+  fileData?: FileData;
 }
 
 interface Content {
@@ -55,14 +67,12 @@
   enum?: string[];
   maxItems?: string;
   minItems?: string;
-  properties?: Record<string, Schema>;
+  properties?: { [key: string]: Schema };
   required?: string[];
   propertyOrdering?: string[];
   items?: Schema;
 }
 
-<<<<<<< HEAD
-=======
 interface FunctionDeclaration {
   name: string;
   description: string;
@@ -79,64 +89,50 @@
   };
 }
 
->>>>>>> 70adc5df
 interface Tool {
-  functionDeclarations?: Array<{
-    name: string;
-    description: string;
-    parameters?: Schema;
-    response?: Schema;
-  }>;
-  googleSearchRetrieval?: {
-    dynamicRetrievalConfig: {
-      mode?: 'MODE_UNSPECIFIED' | 'MODE_DYNAMIC';
-      dynamicThreshold?: number;
-    };
-  };
+  functionDeclarations?: FunctionDeclaration[];
+  googleSearchRetrieval?: GoogleSearchRetrieval;
   codeExecution?: object;
   googleSearch?: object;
 }
 
-interface VertexConfig {
+interface VertexCompletionOptions {
   apiKey?: string;
   apiHost?: string;
   projectId?: string;
   region?: string;
   publisher?: string;
   apiVersion?: string;
-<<<<<<< HEAD
-  cost?: { input?: number; output?: number };
-=======
   anthropicVersion?: string;
 
   // https://ai.google.dev/api/rest/v1beta/models/streamGenerateContent#request-body
->>>>>>> 70adc5df
   context?: string;
-  examples?: Array<{ input: string; output: string }>;
-  safetySettings?: Array<{ category: string; probability: string }>;
+  examples?: { input: string; output: string }[];
+  safetySettings?: { category: string; probability: string }[];
   stopSequence?: string[];
   temperature?: number;
   maxOutputTokens?: number;
   topP?: number;
   topK?: number;
+
   generationConfig?: {
     context?: string;
-    examples?: Array<{ input: string; output: string }>;
+    examples?: { input: string; output: string }[];
     stopSequence?: string[];
     temperature?: number;
     maxOutputTokens?: number;
     topP?: number;
     topK?: number;
   };
+
   toolConfig?: {
     functionCallingConfig?: {
       mode?: 'MODE_UNSPECIFIED' | 'AUTO' | 'ANY' | 'NONE';
       allowedFunctionNames?: string[];
     };
   };
+
   tools?: Tool[];
-<<<<<<< HEAD
-=======
 
   /**
    * If set, automatically call these functions when the assistant activates
@@ -144,7 +140,6 @@
    */
   functionToolCallbacks?: Record<string, (arg: string) => Promise<string>>;
 
->>>>>>> 70adc5df
   systemInstruction?: Content;
 }
 
@@ -188,31 +183,15 @@
 
 const clone = Clone();
 
-// Consolidated model costs
-const CLAUDE_MODEL_COSTS = {
-  'claude-3-haiku': { input: 0.00025 / 1000, output: 0.00125 / 1000 },
-  'claude-3-opus': { input: 0.015 / 1000, output: 0.075 / 1000 },
-  'claude-3-5-haiku': { input: 1 / 1e6, output: 5 / 1e6 },
-  'claude-3-sonnet': { input: 3 / 1e6, output: 15 / 1e6 },
-  'claude-3-5-sonnet': { input: 3 / 1e6, output: 15 / 1e6 },
-};
-
-const VERTEX_CLAUDE_MODELS = [
-  ...Object.entries(CLAUDE_MODEL_COSTS).flatMap(([baseModel, costs]) => [
-    { id: `${baseModel}@20240307`, cost: costs },
-    { id: `${baseModel}-latest`, cost: costs },
-  ]),
-];
-
-// Base provider with common functionality
 class VertexGenericProvider implements ApiProvider {
-  protected modelName: string;
-  public config: VertexConfig;
-  protected env?: EnvOverrides;
+  modelName: string;
+
+  config: VertexCompletionOptions;
+  env?: EnvOverrides;
 
   constructor(
     modelName: string,
-    options: { config?: VertexConfig; id?: string; env?: EnvOverrides } = {},
+    options: { config?: VertexCompletionOptions; id?: string; env?: EnvOverrides } = {},
   ) {
     const { config, id, env } = options;
     this.env = env;
@@ -229,26 +208,26 @@
     return `[Google Vertex Provider ${this.modelName}]`;
   }
 
-  protected getConfig(key: keyof EnvOverrides, defaultValue?: string): string {
+  getApiHost(): string | undefined {
     return (
-      (this.config[key as keyof VertexConfig] as string) ||
-      this.env?.[key] ||
-      getEnvString(key) ||
-      defaultValue ||
-      ''
+      this.config.apiHost ||
+      this.env?.VERTEX_API_HOST ||
+      getEnvString('VERTEX_API_HOST') ||
+      `${this.getRegion()}-aiplatform.googleapis.com`
     );
   }
 
-  getApiHost(): string {
-    return this.getConfig('VERTEX_API_HOST') || `${this.getRegion()}-aiplatform.googleapis.com`;
-  }
-
-  async getProjectId(): Promise<string> {
-    return (await getGoogleClient()).projectId || this.getConfig('VERTEX_PROJECT_ID');
+  async getProjectId() {
+    return (
+      (await getGoogleClient()).projectId ||
+      this.config.projectId ||
+      this.env?.VERTEX_PROJECT_ID ||
+      getEnvString('VERTEX_PROJECT_ID')
+    );
   }
 
   getApiKey(): string | undefined {
-    return this.getConfig('VERTEX_API_KEY');
+    return this.config.apiKey || this.env?.VERTEX_API_KEY || getEnvString('VERTEX_API_KEY');
   }
 
   getRegion(): string {
@@ -260,64 +239,44 @@
     );
   }
 
-  getPublisher(): string {
-    return this.getConfig('VERTEX_PUBLISHER', 'google');
+  getPublisher(): string | undefined {
+    return (
+      this.config.publisher ||
+      this.env?.VERTEX_PUBLISHER ||
+      getEnvString('VERTEX_PUBLISHER') ||
+      'google'
+    );
   }
 
   getApiVersion(): string {
-    return this.getConfig('VERTEX_API_VERSION', 'v1');
-  }
-
+    return (
+      this.config.apiVersion ||
+      this.env?.VERTEX_API_VERSION ||
+      getEnvString('VERTEX_API_VERSION') ||
+      'v1'
+    );
+  }
+
+  // @ts-ignore: Prompt is not used in this implementation
   async callApi(prompt: string): Promise<ProviderResponse> {
     throw new Error('Not implemented');
   }
-
-  protected async handleCachedResponse(cacheKey: string): Promise<ProviderResponse | null> {
-    if (!isCacheEnabled()) {
-      return null;
-    }
-
-    const cache = await getCache();
-    const cachedResponse = await cache.get(cacheKey);
-    if (!cachedResponse) {
-      return null;
-    }
-
-    const parsedResponse = JSON.parse(cachedResponse as string);
-    const tokenUsage = parsedResponse.tokenUsage as TokenUsage;
-    if (tokenUsage) {
-      tokenUsage.cached = tokenUsage.total;
-    }
-    return { ...parsedResponse, cached: true };
-  }
-
-  protected async cacheResponse(cacheKey: string, response: ProviderResponse): Promise<void> {
-    if (!isCacheEnabled()) {
-      return;
-    }
-    const cache = await getCache();
-    await cache.set(cacheKey, JSON.stringify(response));
-  }
 }
 
 export class VertexChatProvider extends VertexGenericProvider {
+  // TODO(ian): Completion models
+  // https://cloud.google.com/vertex-ai/generative-ai/docs/learn/model-versioning#gemini-model-versions
   constructor(
     modelName: string,
-    options: { config?: VertexConfig; id?: string; env?: EnvOverrides } = {},
+    options: { config?: VertexCompletionOptions; id?: string; env?: EnvOverrides } = {},
   ) {
     super(modelName, options);
   }
 
   async callApi(prompt: string, context?: CallApiContextParams): Promise<ProviderResponse> {
     if (this.modelName.includes('claude')) {
-<<<<<<< HEAD
-      return this.#callClaudeApi(prompt, context);
-    }
-    if (this.modelName.includes('gemini')) {
-=======
       return this.callClaudeApi(prompt, context);
     } else if (this.modelName.includes('gemini')) {
->>>>>>> 70adc5df
       return this.callGeminiApi(prompt, context);
     } else if (this.modelName.includes('llama')) {
       throw new Error('Llama on Vertex is not supported yet');
@@ -498,12 +457,8 @@
     };
     logger.debug(`Preparing to call Google Vertex API (Gemini) with body: ${JSON.stringify(body)}`);
 
+    const cache = await getCache();
     const cacheKey = `vertex:${this.modelName}:${JSON.stringify(body)}`;
-<<<<<<< HEAD
-    const cachedResponse = await this.handleCachedResponse(cacheKey);
-    if (cachedResponse) {
-      return cachedResponse;
-=======
 
     let response;
     let cachedResponse;
@@ -518,7 +473,6 @@
         logger.debug(`Returning cached response: ${cachedResponse}`);
         response = { ...parsedCachedResponse, cached: true };
       }
->>>>>>> 70adc5df
     }
     if (response === undefined) {
       let data;
@@ -633,24 +587,6 @@
           error: `Gemini API response error: ${String(err)}. Response data: ${JSON.stringify(data)}`,
         };
       }
-<<<<<<< HEAD
-
-      const lastData = dataWithResponse[dataWithResponse.length - 1];
-      const tokenUsage = {
-        total: lastData.usageMetadata?.totalTokenCount || 0,
-        prompt: lastData.usageMetadata?.promptTokenCount || 0,
-        completion: lastData.usageMetadata?.candidatesTokenCount || 0,
-      };
-      const response = {
-        cached: false,
-        output,
-        tokenUsage,
-      };
-
-      await this.cacheResponse(cacheKey, response);
-
-      return response;
-=======
     }
     try {
       // Handle function tool callbacks
@@ -682,7 +618,6 @@
           }
         }
       }
->>>>>>> 70adc5df
     } catch (err) {
       return {
         error: `Tool callback error: ${String(err)}.`,
@@ -718,10 +653,21 @@
     };
     logger.debug(`Calling Vertex Palm2 API: ${JSON.stringify(body)}`);
 
+    const cache = await getCache();
     const cacheKey = `vertex:palm2:${JSON.stringify(body)}`;
-    const cachedResponse = await this.handleCachedResponse(cacheKey);
-    if (cachedResponse) {
-      return cachedResponse;
+
+    let cachedResponse;
+    if (isCacheEnabled()) {
+      cachedResponse = await cache.get(cacheKey);
+      if (cachedResponse) {
+        const parsedCachedResponse = JSON.parse(cachedResponse as string);
+        const tokenUsage = parsedCachedResponse.tokenUsage as TokenUsage;
+        if (tokenUsage) {
+          tokenUsage.cached = tokenUsage.total;
+        }
+        logger.debug(`Returning cached response: ${cachedResponse}`);
+        return { ...parsedCachedResponse, cached: true };
+      }
     }
 
     let data: Palm2ApiResponse;
@@ -760,113 +706,14 @@
         cached: false,
       };
 
-      await this.cacheResponse(cacheKey, response);
+      if (isCacheEnabled()) {
+        await cache.set(cacheKey, JSON.stringify(response));
+      }
 
       return response;
     } catch (err) {
       return {
         error: `API response error: ${String(err)}: ${JSON.stringify(data)}`,
-      };
-    }
-  }
-
-  async #callClaudeApi(prompt: string, context?: CallApiContextParams): Promise<ProviderResponse> {
-    // Parse messages using the same format as Anthropic/Bedrock
-    const { system, extractedMessages } = parseMessages(prompt);
-    const instance = formatClaudeMessages(extractedMessages, system);
-
-    const body = {
-      instances: [
-        {
-          messages: instance.messages,
-          context: instance.system,
-        },
-      ],
-      parameters: {
-        temperature: this.config.temperature,
-        maxOutputTokens: this.config.maxOutputTokens,
-        topP: this.config.topP,
-        topK: this.config.topK,
-        stopSequences: this.config.stopSequence,
-      },
-    };
-
-    logger.debug(`Preparing to call Google Vertex API (Claude) with body: ${JSON.stringify(body)}`);
-
-    const cacheKey = `vertex:${this.modelName}:${JSON.stringify(body)}`;
-    const cachedResponse = await this.handleCachedResponse(cacheKey);
-    if (cachedResponse) {
-      return cachedResponse;
-    }
-
-    try {
-      const { client, projectId } = await getGoogleClient();
-      const url = `https://${this.getApiHost()}/${this.getApiVersion()}/projects/${projectId}/locations/${this.getRegion()}/publishers/anthropic/models/${this.modelName}:predict`;
-
-      let apiResponse;
-      let retryCount = 0;
-      const maxRetries = 3;
-
-      while (retryCount <= maxRetries) {
-        try {
-          apiResponse = await client.request<ClaudeResponse>({
-            url,
-            method: 'POST',
-            data: body,
-            timeout: REQUEST_TIMEOUT_MS,
-          });
-          break;
-        } catch (err: any) {
-          if (err.status === 429 || err.response?.status === 429) {
-            if (retryCount === maxRetries) {
-              throw err;
-            }
-            logger.debug(`Rate limited by Vertex API, attempt ${retryCount + 1}/${maxRetries}`);
-            // Use exponential backoff with jitter
-            const waitTime = Math.min(1000 * Math.pow(2, retryCount) + Math.random() * 1000, 60000);
-            await new Promise((resolve) => setTimeout(resolve, waitTime));
-            retryCount++;
-            continue;
-          }
-          throw err;
-        }
-      }
-
-      if (!apiResponse) {
-        throw new Error('Failed to get response from Vertex API after retries');
-      }
-
-      const data = apiResponse.data;
-      logger.debug(`Claude API response: ${JSON.stringify(data)}`);
-
-      const formattedResponse = formatClaudeResponse(data);
-      if ('error' in formattedResponse) {
-        return formattedResponse;
-      }
-
-      const modelConfig = VERTEX_CLAUDE_MODELS.find((m) => m.id === this.modelName);
-      const response = {
-        ...formattedResponse,
-        cached: false,
-        cost:
-          modelConfig && formattedResponse.tokenUsage
-            ? calculateCost(
-                this.modelName,
-                { cost: modelConfig.cost.input },
-                formattedResponse.tokenUsage.prompt,
-                formattedResponse.tokenUsage.completion,
-                VERTEX_CLAUDE_MODELS,
-              )
-            : undefined,
-      };
-
-      await this.cacheResponse(cacheKey, response);
-
-      return response;
-    } catch (err) {
-      logger.error(`Claude API error: ${String(err)} ${JSON.stringify(err)}`);
-      return {
-        error: `API call error: ${String(err)} ${JSON.stringify(err)}`,
       };
     }
   }
