--- conflicted
+++ resolved
@@ -12,14 +12,7 @@
   ProviderResponse,
   TokenUsage,
 } from '../types';
-<<<<<<< HEAD
-import invariant from '../util/invariant';
-import { getNunjucksEngine } from '../util/templates';
-import { sleep } from '../util/time';
 import { createEmptyTokenUsage, accumulateResponseTokenUsage } from '../util/tokenUsageUtils';
-import { PromptfooSimulatedUserProvider } from './promptfoo';
-=======
->>>>>>> c870aa13
 
 export type Message = {
   role: 'user' | 'assistant' | 'system';
