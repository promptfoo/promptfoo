import { getEnvString } from '../envars';
import logger from '../logger';
import { getAnthropicProviders } from './anthropic/defaults';
import { AzureChatCompletionProvider } from './azure/chat';
import { AzureEmbeddingProvider } from './azure/embedding';
import { AzureModerationProvider } from './azure/moderation';
import { hasGoogleDefaultCredentials } from './google/util';
import {
  DefaultGradingProvider as GoogleAiStudioGradingProvider,
  DefaultGradingJsonProvider as GoogleAiStudioGradingJsonProvider,
  DefaultLlmRubricProvider as GoogleAiStudioLlmRubricProvider,
  DefaultSuggestionsProvider as GoogleAiStudioSuggestionsProvider,
  DefaultSynthesizeProvider as GoogleAiStudioSynthesizeProvider,
} from './google/ai.studio';
import {
  DefaultEmbeddingProvider as GeminiEmbeddingProvider,
  DefaultGradingProvider as GeminiGradingProvider,
} from './google/vertex';
import {
  DefaultEmbeddingProvider as MistralEmbeddingProvider,
  DefaultGradingJsonProvider as MistralGradingJsonProvider,
  DefaultGradingProvider as MistralGradingProvider,
  DefaultSuggestionsProvider as MistralSuggestionsProvider,
  DefaultSynthesizeProvider as MistralSynthesizeProvider,
} from './mistral/defaults';
import {
  DefaultGitHubGradingProvider,
  DefaultGitHubGradingJsonProvider,
  DefaultGitHubSuggestionsProvider,
} from './github/defaults';
import {
  DefaultEmbeddingProvider as OpenAiEmbeddingProvider,
  DefaultGradingJsonProvider as OpenAiGradingJsonProvider,
  DefaultGradingProvider as OpenAiGradingProvider,
  DefaultModerationProvider as OpenAiModerationProvider,
  DefaultSuggestionsProvider as OpenAiSuggestionsProvider,
  DefaultWebSearchProvider as OpenAiWebSearchProvider,
} from './openai/defaults';

import type { ApiProvider, DefaultProviders } from '../types/index';
import type { EnvOverrides } from '../types/env';

const COMPLETION_PROVIDERS: (keyof DefaultProviders)[] = [
  'gradingJsonProvider',
  'gradingProvider',
  'llmRubricProvider',
  'suggestionsProvider',
  'synthesizeProvider',
];

const EMBEDDING_PROVIDERS: (keyof DefaultProviders)[] = ['embeddingProvider'];

let defaultCompletionProvider: ApiProvider;
let defaultEmbeddingProvider: ApiProvider;

/**
 * This will override all of the completion type providers defined in the constant COMPLETION_PROVIDERS
 * @param provider - The provider to set as the default completion provider.
 */
export async function setDefaultCompletionProviders(provider: ApiProvider) {
  defaultCompletionProvider = provider;
}

export async function setDefaultEmbeddingProviders(provider: ApiProvider) {
  defaultEmbeddingProvider = provider;
}

export async function getDefaultProviders(env?: EnvOverrides): Promise<DefaultProviders> {
  // Check for provider credentials
  const hasAnthropicCredentials = Boolean(
    getEnvString('ANTHROPIC_API_KEY') || env?.ANTHROPIC_API_KEY,
  );
  const hasOpenAiCredentials = Boolean(getEnvString('OPENAI_API_KEY') || env?.OPENAI_API_KEY);
  const hasGitHubCredentials = Boolean(getEnvString('GITHUB_TOKEN') || env?.GITHUB_TOKEN);
  const preferAnthropic = !hasOpenAiCredentials && hasAnthropicCredentials;
  const hasGoogleAiStudioCredentials = Boolean(
    getEnvString('GEMINI_API_KEY') ||
      env?.GEMINI_API_KEY ||
      getEnvString('GOOGLE_API_KEY') ||
      env?.GOOGLE_API_KEY ||
      getEnvString('PALM_API_KEY') ||
      env?.PALM_API_KEY,
  );
  // Note: preferGitHub condition is evaluated inline below due to async hasGoogleDefaultCredentials()

  const hasAzureApiKey =
    getEnvString('AZURE_OPENAI_API_KEY') ||
    env?.AZURE_OPENAI_API_KEY ||
    getEnvString('AZURE_API_KEY') ||
    env?.AZURE_API_KEY;
  const hasAzureClientCreds =
    (getEnvString('AZURE_CLIENT_ID') || env?.AZURE_CLIENT_ID) &&
    (getEnvString('AZURE_CLIENT_SECRET') || env?.AZURE_CLIENT_SECRET) &&
    (getEnvString('AZURE_TENANT_ID') || env?.AZURE_TENANT_ID);

  const preferAzure =
    !getEnvString('OPENAI_API_KEY') &&
    !env?.OPENAI_API_KEY &&
    (hasAzureApiKey || hasAzureClientCreds) &&
    (getEnvString('AZURE_DEPLOYMENT_NAME') || env?.AZURE_DEPLOYMENT_NAME) &&
    (getEnvString('AZURE_OPENAI_DEPLOYMENT_NAME') || env?.AZURE_OPENAI_DEPLOYMENT_NAME);

  let providers: Pick<DefaultProviders, keyof DefaultProviders>;

  if (preferAzure) {
    logger.debug('Using Azure OpenAI default providers');
    const deploymentName =
      getEnvString('AZURE_OPENAI_DEPLOYMENT_NAME') || env?.AZURE_OPENAI_DEPLOYMENT_NAME;
    if (!deploymentName) {
      throw new Error('AZURE_OPENAI_DEPLOYMENT_NAME must be set when using Azure OpenAI');
    }

    const embeddingDeploymentName =
      getEnvString('AZURE_OPENAI_EMBEDDING_DEPLOYMENT_NAME') ||
      env?.AZURE_OPENAI_EMBEDDING_DEPLOYMENT_NAME ||
      deploymentName;

    const azureProvider = new AzureChatCompletionProvider(deploymentName, { env });
    const azureEmbeddingProvider = new AzureEmbeddingProvider(embeddingDeploymentName, {
      env,
    });

    providers = {
      embeddingProvider: azureEmbeddingProvider,
      gradingJsonProvider: azureProvider,
      gradingProvider: azureProvider,
      moderationProvider: OpenAiModerationProvider,
      suggestionsProvider: azureProvider,
      synthesizeProvider: azureProvider,
      // Azure doesn't have web search by default
    };
  } else if (preferAnthropic) {
    logger.debug('Using Anthropic default providers');
    const anthropicProviders = getAnthropicProviders(env);

    providers = {
      embeddingProvider: OpenAiEmbeddingProvider, // TODO(ian): Voyager instead?
      gradingJsonProvider: anthropicProviders.gradingJsonProvider,
      gradingProvider: anthropicProviders.gradingProvider,
      llmRubricProvider: anthropicProviders.llmRubricProvider,
      moderationProvider: OpenAiModerationProvider,
      suggestionsProvider: anthropicProviders.suggestionsProvider,
      synthesizeProvider: anthropicProviders.synthesizeProvider,
      webSearchProvider: anthropicProviders.webSearchProvider,
    };
  } else if (!hasOpenAiCredentials && !hasAnthropicCredentials && hasGoogleAiStudioCredentials) {
    logger.debug('Using Google AI Studio default providers');
    providers = {
      embeddingProvider: GeminiEmbeddingProvider, // Google AI Studio doesn't support embeddings, fall back to Vertex
      gradingJsonProvider: GoogleAiStudioGradingJsonProvider,
      gradingProvider: GoogleAiStudioGradingProvider,
      llmRubricProvider: GoogleAiStudioLlmRubricProvider,
      moderationProvider: OpenAiModerationProvider,
      suggestionsProvider: GoogleAiStudioSuggestionsProvider,
      synthesizeProvider: GoogleAiStudioSynthesizeProvider,
    };
  } else if (
    !hasOpenAiCredentials &&
    !hasAnthropicCredentials &&
    !hasGoogleAiStudioCredentials &&
    (await hasGoogleDefaultCredentials())
  ) {
<<<<<<< HEAD
    logger.debug('Using Google default providers');

=======
    logger.debug('Using Google Vertex default providers');
>>>>>>> ff208023
    providers = {
      embeddingProvider: GeminiEmbeddingProvider,
      gradingJsonProvider: GeminiGradingProvider,
      gradingProvider: GeminiGradingProvider,
      moderationProvider: OpenAiModerationProvider,
      suggestionsProvider: GeminiGradingProvider,
      synthesizeProvider: GeminiGradingProvider,
    };
  } else if (
    !hasOpenAiCredentials &&
    !hasAnthropicCredentials &&
    !hasGoogleAiStudioCredentials &&
    !(await hasGoogleDefaultCredentials()) &&
    (getEnvString('MISTRAL_API_KEY') || env?.MISTRAL_API_KEY)
  ) {
    logger.debug('Using Mistral default providers');
    providers = {
      embeddingProvider: MistralEmbeddingProvider,
      gradingJsonProvider: MistralGradingJsonProvider,
      gradingProvider: MistralGradingProvider,
      moderationProvider: OpenAiModerationProvider,
      suggestionsProvider: MistralSuggestionsProvider,
      synthesizeProvider: MistralSynthesizeProvider,
      // Mistral doesn't have web search
    };
  } else if (
    !hasOpenAiCredentials &&
    !hasAnthropicCredentials &&
    !hasGoogleAiStudioCredentials &&
    !(await hasGoogleDefaultCredentials()) &&
    !(getEnvString('MISTRAL_API_KEY') || env?.MISTRAL_API_KEY) &&
    hasGitHubCredentials
  ) {
    logger.debug('Using GitHub Models default providers');
    providers = {
      embeddingProvider: OpenAiEmbeddingProvider, // GitHub doesn't support embeddings yet
      gradingJsonProvider: DefaultGitHubGradingJsonProvider,
      gradingProvider: DefaultGitHubGradingProvider,
      moderationProvider: OpenAiModerationProvider, // GitHub doesn't have moderation
      suggestionsProvider: DefaultGitHubSuggestionsProvider,
      synthesizeProvider: DefaultGitHubGradingJsonProvider,
    };
  } else {
    logger.debug('Using OpenAI default providers');

    providers = {
      embeddingProvider: OpenAiEmbeddingProvider,
      gradingJsonProvider: OpenAiGradingJsonProvider,
      gradingProvider: OpenAiGradingProvider,
      moderationProvider: OpenAiModerationProvider,
      suggestionsProvider: OpenAiSuggestionsProvider,
      synthesizeProvider: OpenAiGradingJsonProvider,
      webSearchProvider: OpenAiWebSearchProvider,
    };
  }

  // If Azure Content Safety endpoint is available, use it for moderation
  if (getEnvString('AZURE_CONTENT_SAFETY_ENDPOINT') || env?.AZURE_CONTENT_SAFETY_ENDPOINT) {
    providers.moderationProvider = new AzureModerationProvider('text-content-safety', { env });
  }

  if (defaultCompletionProvider) {
    logger.debug(`Overriding default completion provider: ${defaultCompletionProvider.id()}`);
    COMPLETION_PROVIDERS.forEach((provider) => {
      providers[provider] = defaultCompletionProvider;
    });
  }

  if (defaultEmbeddingProvider) {
    EMBEDDING_PROVIDERS.forEach((provider) => {
      providers[provider] = defaultEmbeddingProvider;
    });
  }
  return providers;
}<|MERGE_RESOLUTION|>--- conflicted
+++ resolved
@@ -160,12 +160,7 @@
     !hasGoogleAiStudioCredentials &&
     (await hasGoogleDefaultCredentials())
   ) {
-<<<<<<< HEAD
-    logger.debug('Using Google default providers');
-
-=======
     logger.debug('Using Google Vertex default providers');
->>>>>>> ff208023
     providers = {
       embeddingProvider: GeminiEmbeddingProvider,
       gradingJsonProvider: GeminiGradingProvider,
