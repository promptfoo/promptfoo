--- conflicted
+++ resolved
@@ -36,11 +36,8 @@
   DefaultGradingProvider as OpenAiGradingProvider,
   DefaultModerationProvider as OpenAiModerationProvider,
   DefaultSuggestionsProvider as OpenAiSuggestionsProvider,
-<<<<<<< HEAD
+  DefaultWebSearchProvider as OpenAiWebSearchProvider,
   DefaultRedteamProvider as OpenAiRedteamProvider,
-=======
-  DefaultWebSearchProvider as OpenAiWebSearchProvider,
->>>>>>> 873241ee
 } from './openai/defaults';
 
 import type { ApiProvider, DefaultProviders } from '../types/index';
@@ -155,13 +152,9 @@
       gradingProvider: azureProvider,
       moderationProvider: OpenAiModerationProvider,
       suggestionsProvider: azureProvider,
-<<<<<<< HEAD
       synthesizeProvider: azureSynthesizeProvider,
       redteamProvider: azureRedteamProvider,
-=======
-      synthesizeProvider: azureProvider,
       // Azure doesn't have web search by default
->>>>>>> 873241ee
     };
   } else if (preferAnthropic) {
     logger.debug('Using Anthropic default providers');
@@ -175,11 +168,8 @@
       moderationProvider: OpenAiModerationProvider,
       suggestionsProvider: anthropicProviders.suggestionsProvider,
       synthesizeProvider: anthropicProviders.synthesizeProvider,
-<<<<<<< HEAD
+      webSearchProvider: anthropicProviders.webSearchProvider,
       redteamProvider: anthropicProviders.redteamProvider,
-=======
-      webSearchProvider: anthropicProviders.webSearchProvider,
->>>>>>> 873241ee
     };
   } else if (!hasOpenAiCredentials && !hasAnthropicCredentials && hasGoogleAiStudioCredentials) {
     logger.debug('Using Google AI Studio default providers');
@@ -238,13 +228,9 @@
       gradingProvider: MistralGradingProvider,
       moderationProvider: OpenAiModerationProvider,
       suggestionsProvider: MistralSuggestionsProvider,
-<<<<<<< HEAD
       synthesizeProvider: MistralGradingJsonProvider,
       redteamProvider: mistralRedteamProvider,
-=======
-      synthesizeProvider: MistralSynthesizeProvider,
       // Mistral doesn't have web search
->>>>>>> 873241ee
     };
   } else if (
     !hasOpenAiCredentials &&
@@ -283,11 +269,8 @@
       moderationProvider: OpenAiModerationProvider,
       suggestionsProvider: OpenAiSuggestionsProvider,
       synthesizeProvider: OpenAiGradingJsonProvider,
-<<<<<<< HEAD
+      webSearchProvider: OpenAiWebSearchProvider,
       redteamProvider: OpenAiRedteamProvider,
-=======
-      webSearchProvider: OpenAiWebSearchProvider,
->>>>>>> 873241ee
     };
   }
 
