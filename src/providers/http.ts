--- conflicted
+++ resolved
@@ -133,9 +133,6 @@
   signatureTimestamp: number,
 ): Promise<string> {
   try {
-<<<<<<< HEAD
-    const privateKey = isPath ? readFileSync(privateKeyPathOrKey, 'utf8') : privateKeyPathOrKey;
-=======
     let privateKey: string;
 
     switch (signatureAuth.type) {
@@ -282,8 +279,6 @@
       default:
         throw new Error(`Unsupported signature auth type: ${signatureAuth.type}`);
     }
-
->>>>>>> 63164274
     const data = getNunjucksEngine()
       .renderString(signatureAuth.signatureDataTemplate, {
         signatureTimestamp,
