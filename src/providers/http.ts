--- conflicted
+++ resolved
@@ -7,7 +7,7 @@
 import httpZ from 'http-z';
 import { Agent } from 'undici';
 import { z } from 'zod';
-import { fetchWithCache } from '../cache';
+import { fetchWithCache, type FetchWithCacheResult } from '../cache';
 import cliState from '../cliState';
 import { getEnvString } from '../envars';
 import { importModule } from '../esm';
@@ -21,15 +21,12 @@
 import { sanitizeObject, sanitizeUrl } from '../util/sanitizer';
 import { getNunjucksEngine } from '../util/templates';
 import { createEmptyTokenUsage } from '../util/tokenUsageUtils';
-<<<<<<< HEAD
 import { fetchWithRetries, processStreamingResponse, type StreamingMetrics } from '../util/fetch';
-=======
 import {
   createTransformRequest,
   createTransformResponse,
   type TransformResponseContext,
 } from './httpTransforms';
->>>>>>> 5659228d
 import { REQUEST_TIMEOUT_MS } from './shared';
 
 import type {
