import yaml from 'js-yaml';
import invariant from 'tiny-invariant';
import { fetchWithCache } from '../cache';
import logger from '../logger';
import type {
  ApiProvider,
  CallApiContextParams,
  ProviderOptions,
  ProviderResponse,
} from '../types.js';
<<<<<<< HEAD
import { safeJsonStringify } from '../util';
import { getNunjucksEngine } from '../util/templates';
=======
import { getNunjucksEngine, isValidJson, safeJsonStringify } from '../util';
>>>>>>> 6802ce0a
import { REQUEST_TIMEOUT_MS } from './shared';

function createResponseParser(parser: any): (data: any) => ProviderResponse {
  if (typeof parser === 'function') {
    return parser;
  }
  if (typeof parser === 'string') {
    return new Function('json', `return ${parser}`) as (data: any) => ProviderResponse;
  }
  return (data) => ({ output: data });
}

export class HttpProvider implements ApiProvider {
  url: string;
  config: any;
  responseParser: (data: any) => ProviderResponse;

  constructor(url: string, options: ProviderOptions) {
    this.url = url;
    this.config = options.config;
    this.responseParser = createResponseParser(this.config.responseParser);
  }

  id(): string {
    return this.url;
  }

  toString(): string {
    return `[HTTP Provider ${this.url}]`;
  }

  async callApi(prompt: string, context?: CallApiContextParams): Promise<ProviderResponse> {
    // Render all nested strings
    const nunjucks = getNunjucksEngine();
    const stringifiedConfig = safeJsonStringify(this.config);
    const renderedConfigString = nunjucks.renderString(stringifiedConfig, {
      // nunjucks does not escape JSON strings, so we need to escape them manually
      prompt: isValidJson(prompt) ? JSON.stringify(prompt).slice(1, -1) : prompt,
      ...context?.vars,
    });
    // use yaml over json.parse because of trailing commas, quotes, and comments
    const renderedConfig = yaml.load(renderedConfigString) as {
      method: string;
      headers: Record<string, string>;
      body: Record<string, any>;
    };
    const method = renderedConfig.method || 'POST';
    const headers = renderedConfig.headers || { 'Content-Type': 'application/json' };
    invariant(typeof method === 'string', 'Expected method to be a string');
    invariant(typeof headers === 'object', 'Expected headers to be an object');

    logger.debug(`Calling HTTP provider: ${this.url} with config: ${stringifiedConfig}`);
    let response;
    try {
      response = await fetchWithCache(
        this.url,
        {
          method,
          headers,
          body: JSON.stringify(renderedConfig.body),
        },
        REQUEST_TIMEOUT_MS,
        'json',
      );
    } catch (err) {
      return {
        error: `HTTP call error: ${String(err)}`,
      };
    }
    logger.debug(`\tHTTP response: ${JSON.stringify(response.data)}`);

    return { output: this.responseParser(response.data) };
  }
}<|MERGE_RESOLUTION|>--- conflicted
+++ resolved
@@ -8,12 +8,8 @@
   ProviderOptions,
   ProviderResponse,
 } from '../types.js';
-<<<<<<< HEAD
-import { safeJsonStringify } from '../util';
+import { isValidJson, safeJsonStringify } from '../util';
 import { getNunjucksEngine } from '../util/templates';
-=======
-import { getNunjucksEngine, isValidJson, safeJsonStringify } from '../util';
->>>>>>> 6802ce0a
 import { REQUEST_TIMEOUT_MS } from './shared';
 
 function createResponseParser(parser: any): (data: any) => ProviderResponse {
