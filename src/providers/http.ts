--- conflicted
+++ resolved
@@ -861,11 +861,7 @@
       },
       REQUEST_TIMEOUT_MS,
       'text',
-<<<<<<< HEAD
-      context?.ignoreCache ?? context?.debug,
-=======
       context?.bustCache ?? context?.debug,
->>>>>>> 9922840e
       this.config.maxRetries,
     );
 
