import yaml from 'js-yaml';

export const REQUEST_TIMEOUT_MS = process.env.REQUEST_TIMEOUT_MS
  ? parseInt(process.env.REQUEST_TIMEOUT_MS, 10)
  : 300_000;

export function parseChatPrompt<T>(prompt: string, defaultValue: T): T {
  const trimmedPrompt = prompt.trim();
  if (trimmedPrompt.startsWith('- role:')) {
    try {
      // Try YAML - some legacy OpenAI prompts are YAML :(
      return yaml.load(prompt) as T;
    } catch (err) {
      throw new Error(`Chat Completion prompt is not a valid YAML string: ${err}\n\n${prompt}`);
    }
  } else {
    try {
      // Try JSON
      return JSON.parse(prompt) as T;
    } catch (err) {
      if (
        process.env.PROMPTFOO_REQUIRE_JSON_PROMPTS ||
        trimmedPrompt.startsWith('{') ||
        trimmedPrompt.startsWith('[')
      ) {
        throw new Error(`Chat Completion prompt is not a valid JSON string: ${err}\n\n${prompt}`);
      }
      // Fall back to the provided default value
      return defaultValue;
    }
  }
}

export function toTitleCase(str: string) {
  return str.replace(/\w\S*/g, (txt) => txt.charAt(0).toUpperCase() + txt.substr(1).toLowerCase());
<<<<<<< HEAD
}

export function maybeLoadFromExternalFile(
  filePath: string | string[] | object | Function | undefined | null,
) {
  if (Array.isArray(filePath)) {
    return filePath.map((path) => {
      const content: any = maybeLoadFromExternalFile(path);
      return content;
    });
  }

  if (typeof filePath !== 'string') {
    return filePath;
  }
  if (!filePath.startsWith('file://')) {
    return filePath;
  }

  const finalPath = path.resolve(cliState.basePath || '', filePath.slice('file://'.length));
  if (!fs.existsSync(finalPath)) {
    throw new Error(`File does not exist: ${finalPath}`);
  }

  const contents = fs.readFileSync(finalPath, 'utf8');
  if (finalPath.endsWith('.json')) {
    return JSON.parse(contents);
  }
  if (finalPath.endsWith('.yaml') || finalPath.endsWith('.yml')) {
    return yaml.load(contents);
  }
  return contents;
=======
>>>>>>> 5f6f5c8f
}<|MERGE_RESOLUTION|>--- conflicted
+++ resolved
@@ -33,39 +33,4 @@
 
 export function toTitleCase(str: string) {
   return str.replace(/\w\S*/g, (txt) => txt.charAt(0).toUpperCase() + txt.substr(1).toLowerCase());
-<<<<<<< HEAD
-}
-
-export function maybeLoadFromExternalFile(
-  filePath: string | string[] | object | Function | undefined | null,
-) {
-  if (Array.isArray(filePath)) {
-    return filePath.map((path) => {
-      const content: any = maybeLoadFromExternalFile(path);
-      return content;
-    });
-  }
-
-  if (typeof filePath !== 'string') {
-    return filePath;
-  }
-  if (!filePath.startsWith('file://')) {
-    return filePath;
-  }
-
-  const finalPath = path.resolve(cliState.basePath || '', filePath.slice('file://'.length));
-  if (!fs.existsSync(finalPath)) {
-    throw new Error(`File does not exist: ${finalPath}`);
-  }
-
-  const contents = fs.readFileSync(finalPath, 'utf8');
-  if (finalPath.endsWith('.json')) {
-    return JSON.parse(contents);
-  }
-  if (finalPath.endsWith('.yaml') || finalPath.endsWith('.yml')) {
-    return yaml.load(contents);
-  }
-  return contents;
-=======
->>>>>>> 5f6f5c8f
 }