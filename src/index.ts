--- conflicted
+++ resolved
@@ -103,37 +103,21 @@
     ...options,
   });
 
-<<<<<<< HEAD
   const unifiedConfig = { ...testSuite, prompts: constructedTestSuite.prompts };
-  if (testSuite.outputPath) {
-    if (typeof testSuite.outputPath === 'string') {
-      await writeOutput(testSuite.outputPath, ret, unifiedConfig, null);
-    } else if (Array.isArray(testSuite.outputPath)) {
-      await writeMultipleOutputs(testSuite.outputPath, ret, unifiedConfig, null);
-    }
-  }
-
-  if (testSuite.writeLatestResults) {
-    await migrateResultsFromFileSystemToDatabase();
-    await writeResultsToDatabase(ret, unifiedConfig);
-  }
-
-=======
   let evalId: string | null = null
   if (testSuite.writeLatestResults) {
     await migrateResultsFromFileSystemToDatabase();
-    evalId = await writeResultsToDatabase(ret, testSuite);
+    evalId = await writeResultsToDatabase(ret, unifiedConfig);
   }
 
   if (testSuite.outputPath) {
     if (typeof testSuite.outputPath === 'string') {
-      await writeOutput(testSuite.outputPath, evalId, ret, testSuite, null);
+      await writeOutput(testSuite.outputPath, evalId, ret, unifiedConfig, null);
     } else if (Array.isArray(testSuite.outputPath)) {
-      await writeMultipleOutputs(testSuite.outputPath, evalId, ret, testSuite, null);
+      await writeMultipleOutputs(testSuite.outputPath, evalId, ret, unifiedConfig, null);
     }
   }
 
->>>>>>> 9b10b330
   await telemetry.send();
   return ret;
 }
