import invariant from 'tiny-invariant';
import assertions from './assertions';
import * as cache from './cache';
import { evaluate as doEvaluate } from './evaluator';
import { readPrompts } from './prompts';
import providers, { loadApiProvider } from './providers';
import { loadApiProviders } from './providers';
import telemetry from './telemetry';
import { readTests } from './testCases';
<<<<<<< HEAD
import { readFilters, writeLatestResults, writeMultipleOutputs, writeOutput } from './util';
import type { EvaluateOptions, TestSuite, EvaluateTestSuite, ProviderOptions } from './types';
import { addTestsFromScenarios } from './scenarios';
=======
import type {
  EvaluateOptions,
  TestSuite,
  EvaluateTestSuite,
  ProviderOptions,
  PromptFunction,
} from './types';
import {
  readFilters,
  writeResultsToDatabase,
  writeMultipleOutputs,
  writeOutput,
  migrateResultsFromFileSystemToDatabase,
} from './util';
>>>>>>> 23458937

export * from './types';

export { generateTable } from './table';

async function evaluate(testSuite: EvaluateTestSuite, options: EvaluateOptions = {}) {
  const constructedTestSuite: TestSuite = {
    ...testSuite,
    providers: await loadApiProviders(testSuite.providers, {
      env: testSuite.env,
    }),
    tests: await readTests(testSuite.tests),

    nunjucksFilters: await readFilters(testSuite.nunjucksFilters || {}),

    // Full prompts expected (not filepaths)
    prompts: (
      await Promise.all(
        testSuite.prompts.map(async (promptInput) => {
          if (typeof promptInput === 'function') {
            return {
              raw: promptInput.toString(),
              label: promptInput.toString(),
              function: promptInput as PromptFunction,
            };
          } else if (typeof promptInput === 'string') {
            const prompts = await readPrompts(promptInput);
            return prompts.map((p) => ({
              raw: p.raw,
              label: p.label,
            }));
          } else {
            return {
              raw: JSON.stringify(promptInput),
              label: JSON.stringify(promptInput),
            };
          }
        }),
      )
    ).flat(),
  };

  // Resolve nested providers
  for (const test of constructedTestSuite.tests || []) {
    if (test.options?.provider && typeof test.options.provider === 'function') {
      test.options.provider = await loadApiProvider(test.options.provider);
    }
    if (test.assert) {
      for (const assertion of test.assert) {
        if (assertion.type === 'assert-set' || typeof assertion.provider === 'function') {
          continue;
        }

        if (assertion.provider) {
          if (typeof assertion.provider === 'object') {
            const casted = assertion.provider as ProviderOptions;
            invariant(casted.id, 'Provider object must have an id');
            assertion.provider = await loadApiProvider(casted.id, { options: casted });
          } else if (typeof assertion.provider === 'string') {
            assertion.provider = await loadApiProvider(assertion.provider);
          } else {
            throw new Error('Invalid provider type');
          }
        }
      }
    }
  }

  addTestsFromScenarios(constructedTestSuite);

  // Other settings
  if (options.cache === false || (options.repeat && options.repeat > 1)) {
    cache.disableCache();
  }
  telemetry.maybeShowNotice();

  // Run the eval!
  const ret = await doEvaluate(constructedTestSuite, {
    eventSource: 'library',
    ...options,
  });

  const unifiedConfig = { ...testSuite, prompts: constructedTestSuite.prompts };
  let evalId: string | null = null;
  if (testSuite.writeLatestResults) {
    await migrateResultsFromFileSystemToDatabase();
    evalId = await writeResultsToDatabase(ret, unifiedConfig);
  }

  if (testSuite.outputPath) {
    if (typeof testSuite.outputPath === 'string') {
      await writeOutput(testSuite.outputPath, evalId, ret, unifiedConfig, null);
    } else if (Array.isArray(testSuite.outputPath)) {
      await writeMultipleOutputs(testSuite.outputPath, evalId, ret, unifiedConfig, null);
    }
  }

  await telemetry.send();
  return ret;
}

export { evaluate, assertions, providers };

export default {
  evaluate,
  assertions,
  providers,
  cache,
};<|MERGE_RESOLUTION|>--- conflicted
+++ resolved
@@ -7,11 +7,6 @@
 import { loadApiProviders } from './providers';
 import telemetry from './telemetry';
 import { readTests } from './testCases';
-<<<<<<< HEAD
-import { readFilters, writeLatestResults, writeMultipleOutputs, writeOutput } from './util';
-import type { EvaluateOptions, TestSuite, EvaluateTestSuite, ProviderOptions } from './types';
-import { addTestsFromScenarios } from './scenarios';
-=======
 import type {
   EvaluateOptions,
   TestSuite,
@@ -26,7 +21,6 @@
   writeOutput,
   migrateResultsFromFileSystemToDatabase,
 } from './util';
->>>>>>> 23458937
 
 export * from './types';
 
@@ -95,8 +89,6 @@
     }
   }
 
-  addTestsFromScenarios(constructedTestSuite);
-
   // Other settings
   if (options.cache === false || (options.repeat && options.repeat > 1)) {
     cache.disableCache();
