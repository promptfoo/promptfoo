// Helpers for parsing CSV eval files, shared by frontend and backend. Cannot import native modules.
import logger from './logger';
<<<<<<< HEAD
import type { Assertion, AssertionType, CsvRow, TestCase } from './types';
=======
import type { Assertion, AssertionType, CsvRow, TestCase, BaseAssertionTypes } from './types';
import { BaseAssertionTypesSchema } from './types';
>>>>>>> cb5508a5

const DEFAULT_SEMANTIC_SIMILARITY_THRESHOLD = 0.8;

// Get all assertion types from the schema, join them with '|' for the regex
const assertionTypesRegex = BaseAssertionTypesSchema.options.join('|');
const assertionRegex = new RegExp(
  `^(not-)?(${assertionTypesRegex})(?:\\((\\d+(?:\\.\\d+)?)\\))?(?::([\\s\\S]*))?$`,
);

export function assertionFromString(expected: string): Assertion {
  logger.warn(`begin expected: ${expected}`);
  // Legacy options
  if (
    expected.startsWith('javascript:') ||
    expected.startsWith('fn:') ||
    expected.startsWith('eval:')
  ) {
    // TODO(1.0): delete eval: legacy option
    let sliceLength;
    if (expected.startsWith('javascript:')) {
      sliceLength = 'javascript:'.length;
    }
    if (expected.startsWith('fn:')) {
      sliceLength = 'fn:'.length;
    }
    if (expected.startsWith('eval:')) {
      sliceLength = 'eval:'.length;
    }

    const functionBody = expected.slice(sliceLength).trim();
    return {
      type: 'javascript',
      value: functionBody,
    };
  }
  if (expected.startsWith('grade:') || expected.startsWith('llm-rubric:')) {
    return {
      type: 'llm-rubric',
      value: expected.slice(expected.startsWith('grade:') ? 6 : 11),
    };
  }
  if (expected.startsWith('python:')) {
    const sliceLength = 'python:'.length;
    const functionBody = expected.slice(sliceLength).trim();
    return {
      type: 'python',
      value: functionBody,
    };
  }

  const regexMatch = expected.match(assertionRegex);
  logger.warn(`expected: ${expected}`);
  if (regexMatch) {
    const [_, notPrefix, type, thresholdStr, value] = regexMatch as [
      string,
      string,
      BaseAssertionTypes,
      string,
      string,
    ];
    const fullType: AssertionType = notPrefix ? `not-${type}` : type;
    const threshold = Number.parseFloat(thresholdStr);

    if (
      type === 'contains-all' ||
      type === 'contains-any' ||
      type === 'icontains-all' ||
      type === 'icontains-any'
    ) {
      return {
        type: fullType as AssertionType,
        value: value.split(',').map((s) => s.trim()),
      };
    } else if (type === 'contains-json' || type === 'is-json') {
      return {
        type: fullType as AssertionType,
        value,
      };
    } else if (
      type === 'answer-relevance' ||
      type === 'classifier' ||
      type === 'context-faithfulness' ||
      type === 'context-recall' ||
      type === 'context-relevance' ||
      type === 'cost' ||
      type === 'latency' ||
      type === 'levenshtein' ||
      type === 'perplexity-score' ||
      type === 'perplexity' ||
      type === 'rouge-n' ||
      type === 'similar' ||
      type === 'starts-with'
    ) {
      return {
        type: fullType as AssertionType,
        value,
        threshold: threshold || (type === 'similar' ? DEFAULT_SEMANTIC_SIMILARITY_THRESHOLD : 0.75),
      };
    } else {
      return {
        type: fullType as AssertionType,
        value,
      };
    }
  }

  // Default to equality
  return {
    type: 'equals',
    value: expected,
  };
}

const uniqueErrorMessages = new Set<string>();

export function testCaseFromCsvRow(row: CsvRow): TestCase {
  const vars: Record<string, string> = {};
  const asserts: Assertion[] = [];
  const options: TestCase['options'] = {};
  let providerOutput: string | object | undefined;
  let description: string | undefined;
  let metric: string | undefined;
  let threshold: number | undefined;

  const specialKeys = [
    'expected',
    'prefix',
    'suffix',
    'description',
    'providerOutput',
    'metric',
    'threshold',
  ].map((k) => `_${k}`);

  for (const [key, value] of Object.entries(row)) {
    // Check for single underscore usage with reserved keys
    if (
      !key.startsWith('__') &&
      specialKeys.some((k) => key.startsWith(k)) &&
      !uniqueErrorMessages.has(key)
    ) {
      const error = `You used a single underscore for the key "${key}". Did you mean to use "${key.replace('_', '__')}" instead?`;
      uniqueErrorMessages.add(key);
      logger.warn(error);
    }
    if (key.startsWith('__expected')) {
      if (value.trim() !== '') {
        asserts.push(assertionFromString(value));
      }
    } else if (key === '__prefix') {
      options.prefix = value;
    } else if (key === '__suffix') {
      options.suffix = value;
    } else if (key === '__description') {
      description = value;
    } else if (key === '__providerOutput') {
      providerOutput = value;
    } else if (key === '__metric') {
      metric = value;
    } else if (key === '__threshold') {
      threshold = Number.parseFloat(value);
    } else {
      vars[key] = value;
    }
  }

  for (const assert of asserts) {
    assert.metric = metric;
  }

  return {
    vars,
    assert: asserts,
    options,
    ...(description ? { description } : {}),
    ...(providerOutput ? { providerOutput } : {}),
    ...(threshold ? { threshold } : {}),
  };
}<|MERGE_RESOLUTION|>--- conflicted
+++ resolved
@@ -1,11 +1,7 @@
 // Helpers for parsing CSV eval files, shared by frontend and backend. Cannot import native modules.
 import logger from './logger';
-<<<<<<< HEAD
-import type { Assertion, AssertionType, CsvRow, TestCase } from './types';
-=======
 import type { Assertion, AssertionType, CsvRow, TestCase, BaseAssertionTypes } from './types';
 import { BaseAssertionTypesSchema } from './types';
->>>>>>> cb5508a5
 
 const DEFAULT_SEMANTIC_SIMILARITY_THRESHOLD = 0.8;
 
