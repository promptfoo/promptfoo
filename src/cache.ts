--- conflicted
+++ resolved
@@ -37,15 +37,9 @@
         store = require('cache-manager-fs-hash');
       } catch (err) {
         logger.warn(
-<<<<<<< HEAD
-          `Failed to load cache-manager-fs-hash (${(err as Error).message}), ` +
-            `using memory cache instead. To use disk cache on Windows, ensure compatible ` +
-            `versions of signal-exit are installed.`,
-=======
           `Failed to load disk cache module (${(err as Error).message}). ` +
             `Using memory cache instead. This is a known limitation on some systems ` +
             `due to dependency compatibility issues and does not affect functionality.`,
->>>>>>> e67b8170
         );
         store = 'memory';
       }
