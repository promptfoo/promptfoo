export interface CommandLineOptions {
  // Shared with TestSuite
  prompts: string[];
  providers: string[];
  output: string;

  // Shared with EvaluateOptions
  maxConcurrency: string;
  repeat: string;

  // Command line only
  vars?: string;
  tests?: string;
  config?: string;
  verbose?: boolean;
  grader?: string;
  view?: string;
  tableCellMaxLength?: string;
  write?: boolean;
  cache?: boolean;
  table?: boolean;
  share?: boolean;
  progressBar?: boolean;

  generateSuggestions?: boolean;
  promptPrefix?: string;
  promptSuffix?: string;
}

export interface ProviderConfig {
  id?: ProviderId;
  config?: any;
  prompts?: string[]; // List of prompt display strings
}

export interface ApiProvider {
  id: () => string;
  callApi: (prompt: string) => Promise<ProviderResponse>;
}

export interface TokenUsage {
  total: number;
  prompt: number;
  completion: number;
  cached?: number;
}

export interface ProviderResponse {
  error?: string;
  output?: string;
  tokenUsage?: Partial<TokenUsage>;
}

export interface ProviderEmbeddingResponse {
  error?: string;
  embedding?: number[];
  tokenUsage?: Partial<TokenUsage>;
}

export interface CsvRow {
  [key: string]: string;
}

export type VarMapping = Record<string, string>;

export interface GradingConfig {
  rubricPrompt?: string;
  provider?: string | ApiProvider;
}

export interface PromptConfig {
  prefix?: string;
  suffix?: string;
}

export interface OutputConfig {
  postprocess?: string;
}

export interface EvaluateOptions {
  maxConcurrency?: number;
  showProgressBar?: boolean;
  generateSuggestions?: boolean;
  repeat?: number;
}

export interface Prompt {
  raw: string;
  display: string;
}

export interface EvaluateResult {
  prompt: Prompt;
  vars: Record<string, string | object>;
  response?: ProviderResponse;
  error?: string;
  success: boolean;
  score: number;
  latencyMs: number;
}

export interface EvaluateTableOutput {
  pass: boolean;
  score: number;
  text: string;
  prompt: string;
  latencyMs: number;
  tokenUsage?: Partial<TokenUsage>;
}

export interface EvaluateTable {
  head: {
    prompts: Prompt[];
    vars: string[];
  };

  body: {
    outputs: EvaluateTableOutput[];
    vars: string[];
  }[];
}

export interface EvaluateStats {
  successes: number;
  failures: number;
  tokenUsage: Required<TokenUsage>;
}

export interface EvaluateSummary {
  version: number;
  results: EvaluateResult[];
  table: EvaluateTable;
  stats: EvaluateStats;
}

export interface GradingResult {
  pass: boolean;
  score: number;
  reason: string;
  tokensUsed?: TokenUsage;
}

type BaseAssertionTypes =
  | 'equals'
  | 'contains'
  | 'icontains'
  | 'contains-all'
  | 'contains-any'
  | 'starts-with'
  | 'regex'
  | 'is-json'
  | 'contains-json'
  | 'javascript'
  | 'python'
  | 'similar'
  | 'llm-rubric'
  | 'webhook'
  | 'rouge-n'
  | 'rouge-s'
  | 'rouge-l';

type NotPrefixed<T extends string> = `not-${T}`;

export type AssertionType = BaseAssertionTypes | NotPrefixed<BaseAssertionTypes>;

// TODO(ian): maybe Assertion should support {type: config} to make the yaml cleaner
export interface Assertion {
  // Type of assertion
  type: AssertionType;

  // The expected value, if applicable
  value?:
    | string
    | string[]
    | ((output: string, testCase: AtomicTestCase, assertion: Assertion) => Promise<GradingResult>);

  // The threshold value, only applicable for similarity (cosine distance)
  threshold?: number;

  // The weight of this assertion compared to other assertions in the test case. Defaults to 1.
  weight?: number;

  // Some assertions (similarity, llm-rubric) require an LLM provider
  provider?: ApiProvider;
}

// Each test case is graded pass/fail.  A test case represents a unique input to the LLM after substituting `vars` in the prompt.
export interface TestCase {
  // Optional description of what you're testing
  description?: string;

  // Key-value pairs to substitute in the prompt
  vars?: Record<string, string | string[] | object>;

  // Optional list of automatic checks to run on the LLM output
  assert?: Assertion[];

  // Additional configuration settings for the prompt
  options?: PromptConfig & OutputConfig & GradingConfig;
}

export interface Scenario {
  // Optional description of what you're testing
  description?: string;

  // Default test case config
  config: Partial<TestCase>[];

  // Optional list of automatic checks to run on the LLM output
  tests: TestCase[];
}

// Same as a TestCase, except the `vars` object has been flattened into its final form.
export interface AtomicTestCase extends TestCase {
  vars?: Record<string, string | object>;
}

// The test suite defines the "knobs" that we are tuning in prompt engineering: providers and prompts
export interface TestSuite {
  // Optional description of what your LLM is trying to do
  description?: string;

  // One or more LLM APIs to use
  providers: ApiProvider[];

  // One or more prompt strings
  prompts: Prompt[];

  // Optional mapping of provider to prompt display strings.  If not provided,
  // all prompts are used for all providers.
  providerPromptMap?: Record<string, string[]>;

  // Test cases
  tests?: TestCase[];

  // scenarios
  scenarios?: Scenario[];

  // Default test case config
  defaultTest?: Partial<TestCase>;
}

export type ProviderId = string;

<<<<<<< HEAD
export type RawProviderConfig = Record<ProviderId, ProviderConfig>;
=======
export type ProviderFunction = (prompt: string) => Promise<ProviderResponse>;

export type RawProviderConfig = Record<ProviderId, Omit<ProviderConfig, 'id'>>;
>>>>>>> aca08219

// TestSuiteConfig = Test Suite, but before everything is parsed and resolved.  Providers are just strings, prompts are filepaths, tests can be filepath or inline.
export interface TestSuiteConfig {
  // Optional description of what your LLM is trying to do
  description?: string;

  // One or more LLM APIs to use, for example: openai:gpt-3.5-turbo, openai:gpt-4, localai:chat:vicuna
  providers: ProviderId | ProviderId[] | RawProviderConfig[] | ProviderFunction;

  // One or more prompt files to load
  prompts: string | string[];

  // Path to a test file, OR list of LLM prompt variations (aka "test case")
  tests: string | string[] | TestCase[];

  // Scenarios, groupings of data and tests to be evaluated
  scenarios?: Scenario[];

  // Sets the default properties for each test case. Useful for setting an assertion, on all test cases, for example.
  defaultTest?: Omit<TestCase, 'description'>;

  // Path to write output. Writes to console/web viewer if not set.
  outputPath?: string;

  // Determines whether or not sharing is enabled.
  sharing?: boolean;
}

export type UnifiedConfig = TestSuiteConfig & {
  evaluateOptions: EvaluateOptions;
  commandLineOptions: Partial<CommandLineOptions>;
};<|MERGE_RESOLUTION|>--- conflicted
+++ resolved
@@ -242,13 +242,9 @@
 
 export type ProviderId = string;
 
-<<<<<<< HEAD
+export type ProviderFunction = (prompt: string) => Promise<ProviderResponse>;
+
 export type RawProviderConfig = Record<ProviderId, ProviderConfig>;
-=======
-export type ProviderFunction = (prompt: string) => Promise<ProviderResponse>;
-
-export type RawProviderConfig = Record<ProviderId, Omit<ProviderConfig, 'id'>>;
->>>>>>> aca08219
 
 // TestSuiteConfig = Test Suite, but before everything is parsed and resolved.  Providers are just strings, prompts are filepaths, tests can be filepath or inline.
 export interface TestSuiteConfig {
