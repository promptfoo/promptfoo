--- conflicted
+++ resolved
@@ -34,11 +34,6 @@
   getStandaloneEvals,
   deleteEval,
 } from '../util';
-<<<<<<< HEAD
-import { synthesizeFromTestSuite } from '../testCases';
-import { getDbSignalPath } from '../database';
-=======
->>>>>>> 4dff08e0
 
 // Running jobs
 const evalJobs = new Map<string, Job>();
