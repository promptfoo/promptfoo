--- conflicted
+++ resolved
@@ -7,14 +7,8 @@
     'debug-access',
     'hijacking',
     'pii',
+    'prompt-extraction',
     'rbac',
-<<<<<<< HEAD
-    'bola',
-    'bfla',
-    'prompt-extraction',
-    'ssrf',
-=======
->>>>>>> 58b2bff4
     'shell-injection',
     'sql-injection',
     'ssrf',
