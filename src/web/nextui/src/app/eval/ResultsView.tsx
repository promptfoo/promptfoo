--- conflicted
+++ resolved
@@ -270,183 +270,218 @@
   };
 
   return (
-<<<<<<< HEAD
     <VariablesSettingsProvider vars={head.vars} evalId={defaultEvalId}>
       <div style={{ marginLeft: '1rem', marginRight: '1rem' }}>
-        <Box mb={2} sx={{ display: 'flex', alignItems: 'center' }}>
-          <Heading variant="h5" sx={{ flexGrow: 1 }}>
-            <span className="description" onClick={handleDescriptionClick}>
-              {config?.description || evalId}
-            </span>{' '}
-            {config?.description && <span className="description-filepath">{evalId}</span>}
-          </Heading>
+        <Box mb={2} className="eval-header">
+          <Typography variant="h5" sx={{ display: 'flex', alignItems: 'center' }}>
+            <Tooltip title="Click to edit description">
+              <span className="description" onClick={handleDescriptionClick}>
+                {config?.description || evalId}
+              </span>
+            </Tooltip>
+          </Typography>
+          {config?.description && evalId && (
+            <>
+              <Tooltip title="Click to copy">
+                <Chip
+                  size="small"
+                  label={
+                    <>
+                      <strong>ID:</strong> {evalId}
+                    </>
+                  }
+                  sx={{
+                    ml: 1,
+                    opacity: 0.7,
+                    cursor: 'pointer',
+                  }}
+                  onClick={handleEvalIdCopyClick}
+                />
+              </Tooltip>
+              <Snackbar
+                open={evalIdCopied}
+                autoHideDuration={1000}
+                onClose={() => setEvalIdCopied(false)}
+                message="Eval id copied to clipboard"
+              />
+            </>
+          )}
+          <Tooltip title={!author ? 'Set eval author with `promptfoo config set email`' : ''}>
+            <Chip
+              size="small"
+              label={
+                <>
+                  <strong>Author:</strong> {author || 'Unknown'}
+                </>
+              }
+              sx={{ ml: 1, opacity: 0.7 }}
+            />
+          </Tooltip>
         </Box>
-        <Paper py="md">
-          <ResponsiveStack direction="row" spacing={4} alignItems="center">
-            <Box>
-              {recentEvals && recentEvals.length > 0 && (
-                <FormControl sx={{ m: 1, minWidth: 200 }} size="small">
-                  <Autocomplete
-                    size="small"
-                    options={recentEvals}
-                    renderOption={(props, option) => (
-                      <li {...props} key={option.id}>
-                        {option.label}
-                      </li>
-                    )}
-                    style={{ width: 350 }}
-                    renderInput={(params: AutocompleteRenderInputParams) => (
-                      <TextField {...params} label="Eval run" variant="outlined" />
-                    )}
-                    defaultValue={
-                      recentEvals.find((evl) => evl.id === defaultEvalId) || recentEvals[0]
+        <ResponsiveStack direction="row" spacing={4} alignItems="center">
+          <Box>
+            {recentEvals && recentEvals.length > 0 && (
+              <FormControl sx={{ m: 1, minWidth: 200 }} size="small">
+                <Autocomplete
+                  size="small"
+                  options={recentEvals}
+                  renderOption={(props, option) => (
+                    <li {...props} key={option.id}>
+                      {option.label}
+                    </li>
+                  )}
+                  style={{ width: 350 }}
+                  renderInput={(params: AutocompleteRenderInputParams) => (
+                    <TextField {...params} label="Eval run" variant="outlined" />
+                  )}
+                  defaultValue={recentEvals.find((evl) => evl.id === defaultEvalId) || recentEvals[0]}
+                  onChange={(event, newValue: { label: string; id?: string } | null) => {
+                    if (newValue && newValue.id) {
+                      onRecentEvalSelected(newValue.id);
+
+                      // Reset all filters and search
+                      setSearchText('');
+                      setFilterMode('all');
+                      setFailureFilter({});
                     }
-                    onChange={(event, newValue: { label: string; id?: string } | null) => {
-                      if (newValue && newValue.id) {
-                        onRecentEvalSelected(newValue.id);
-                      }
-                    }}
-                    disableClearable
-                  />
-                </FormControl>
-              )}
-            </Box>
-            <Box>
-              <FormControl sx={{ m: 1, minWidth: 200, maxWidth: 350 }} size="small">
-                <InputLabel id="visible-columns-label">Columns</InputLabel>
-                <Select
-                  labelId="visible-columns-label"
-                  id="visible-columns"
-                  multiple
-                  value={selectedColumns}
-                  onChange={handleChange}
-                  input={<OutlinedInput label="Visible columns" />}
-                  renderValue={(selected: string[]) => selected.join(', ')}
+                  }}
+                  disableClearable
+                />
+              </FormControl>
+            )}
+          </Box>
+          <Box>
+            <FormControl sx={{ m: 1, minWidth: 200, maxWidth: 350 }} size="small">
+              <InputLabel id="visible-columns-label">Columns</InputLabel>
+              <Select
+                labelId="visible-columns-label"
+                id="visible-columns"
+                multiple
+                value={selectedColumns}
+                onChange={handleChange}
+                input={<OutlinedInput label="Visible columns" />}
+                renderValue={(selected: string[]) => selected.join(', ')}
+              >
+                {columnData.map((column) => (
+                  <MenuItem dense key={column.value} value={column.value}>
+                    <Checkbox checked={selectedColumns.indexOf(column.value) > -1} />
+                    <ListItemText primary={column.label} />
+                  </MenuItem>
+                ))}
+              </Select>
+            </FormControl>
+          </Box>
+          <Box>
+            <FormControl sx={{ minWidth: 180 }} size="small">
+              <InputLabel id="failure-filter-mode-label">Display</InputLabel>
+              <Select
+                labelId="filter-mode-label"
+                id="filter-mode"
+                value={filterMode}
+                onChange={handleFilterModeChange}
+                label="Filter"
+              >
+                <MenuItem value="all">Show all results</MenuItem>
+                <MenuItem value="failures">Show failures only</MenuItem>
+                <MenuItem value="different">Show different only</MenuItem>
+                <MenuItem value="highlights">Show highlights only</MenuItem>
+              </Select>
+            </FormControl>
+          </Box>
+          <Box>
+            <TextField
+              sx={{ minWidth: 180 }}
+              size="small"
+              label="Search"
+              placeholder="Text or regex"
+              value={searchText}
+              onChange={(e) => handleSearchTextChange(e.target.value)}
+            />
+          </Box>
+          <Box flexGrow={1} />
+          <Box display="flex" justifyContent="flex-end">
+            <ResponsiveStack direction="row" spacing={2}>
+              <Button color="primary" onClick={handleOpenMenu} startIcon={<ArrowDropDownIcon />}>
+                Eval actions
+              </Button>
+              {config && (
+                <Menu
+                  id="eval-actions-menu"
+                  anchorEl={anchorEl}
+                  keepMounted
+                  open={Boolean(anchorEl)}
+                  onClose={handleMenuClose}
                 >
-                  {columnData.map((column) => (
-                    <MenuItem dense key={column.value} value={column.value}>
-                      <Checkbox checked={selectedColumns.indexOf(column.value) > -1} />
-                      <ListItemText primary={column.label} />
+                  <Tooltip title="View the configuration that defines this eval" placement="left">
+                    <MenuItem onClick={() => setConfigModalOpen(true)}>
+                      <ListItemIcon>
+                        <VisibilityIcon fontSize="small" />
+                      </ListItemIcon>
+                      View YAML
                     </MenuItem>
-                  ))}
-                </Select>
-              </FormControl>
-            </Box>
-            <Box>
-              <FormControl sx={{ minWidth: 180 }} size="small">
-                <InputLabel id="failure-filter-mode-label">Display</InputLabel>
-                <Select
-                  labelId="filter-mode-label"
-                  id="filter-mode"
-                  value={filterMode}
-                  onChange={handleFilterModeChange}
-                  label="Filter"
-                >
-                  <MenuItem value="all">Show all results</MenuItem>
-                  <MenuItem value="failures">Show failures only</MenuItem>
-                  <MenuItem value="different">Show different only</MenuItem>
-                  <MenuItem value="highlights">Show highlights only</MenuItem>
-                </Select>
-              </FormControl>
-            </Box>
-            <Box>
-              <TextField
-                sx={{ minWidth: 180 }}
-                size="small"
-                label="Search"
-                placeholder="Text or regex"
-                value={searchText}
-                onChange={(e) => handleSearchTextChange(e.target.value)}
-              />
-            </Box>
-            <Box flexGrow={1} />
-            <Box display="flex" justifyContent="flex-end">
-              <ResponsiveStack direction="row" spacing={2}>
-                <Button color="primary" onClick={handleOpenMenu} startIcon={<ArrowDropDownIcon />}>
-                  Eval actions
-                </Button>
-                {config && (
-                  <Menu
-                    id="eval-actions-menu"
-                    anchorEl={anchorEl}
-                    keepMounted
-                    open={Boolean(anchorEl)}
-                    onClose={handleMenuClose}
-                  >
-                    <Tooltip title="View the configuration that defines this eval" placement="left">
-                      <MenuItem onClick={() => setConfigModalOpen(true)}>
+                  </Tooltip>
+                  <Tooltip title="Edit this eval in the web UI" placement="left">
+                    <MenuItem
+                      onClick={() => {
+                        setStateFromConfig(config);
+                        router.push('/setup/');
+                      }}
+                    >
+                      <ListItemIcon>
+                        <EditIcon fontSize="small" />
+                      </ListItemIcon>
+                      Edit Eval
+                    </MenuItem>
+                  </Tooltip>
+                  <DownloadMenu />
+                  {config?.sharing && (
+                    <Tooltip title="Generate a unique URL that others can access" placement="left">
+                      <MenuItem onClick={handleShareButtonClick} disabled={shareLoading}>
                         <ListItemIcon>
-                          <VisibilityIcon fontSize="small" />
+                          {shareLoading ? (
+                            <CircularProgress size={16} />
+                          ) : (
+                            <ShareIcon fontSize="small" />
+                          )}
                         </ListItemIcon>
-                        View YAML
+                        Share
                       </MenuItem>
                     </Tooltip>
-                    <Tooltip title="Edit this eval in the web UI" placement="left">
-                      <MenuItem
-                        onClick={() => {
-                          setStateFromConfig(config);
-                          router.push('/setup/');
-                        }}
-                      >
-                        <ListItemIcon>
-                          <EditIcon fontSize="small" />
-                        </ListItemIcon>
-                        Edit Eval
-                      </MenuItem>
-                    </Tooltip>
-                    <DownloadMenu />
-                    {config?.sharing && (
-                      <Tooltip
-                        title="Generate a unique URL that others can access"
-                        placement="left"
-                      >
-                        <MenuItem onClick={handleShareButtonClick} disabled={shareLoading}>
-                          <ListItemIcon>
-                            {shareLoading ? (
-                              <CircularProgress size={16} />
-                            ) : (
-                              <ShareIcon fontSize="small" />
-                            )}
-                          </ListItemIcon>
-                          Share
-                        </MenuItem>
-                      </Tooltip>
-                    )}
-                    <Tooltip title="Delete this eval" placement="left">
-                      <MenuItem onClick={handleDeleteEvalClick}>
-                        <ListItemIcon>
-                          <DeleteIcon fontSize="small" />
-                        </ListItemIcon>
-                        Delete
-                      </MenuItem>
-                    </Tooltip>
-                  </Menu>
-                )}
-                <Tooltip title="Edit table view settings" placement="bottom">
+                  )}
+                  <Tooltip title="Delete this eval" placement="left">
+                    <MenuItem onClick={handleDeleteEvalClick}>
+                      <ListItemIcon>
+                        <DeleteIcon fontSize="small" />
+                      </ListItemIcon>
+                      Delete
+                    </MenuItem>
+                  </Tooltip>
+                </Menu>
+              )}
+              <Tooltip title="Edit table view settings" placement="bottom">
+                <Button
+                  color="primary"
+                  onClick={() => setViewSettingsModalOpen(true)}
+                  startIcon={<SettingsIcon />}
+                >
+                  Table Settings
+                </Button>
+              </Tooltip>
+              <VariablesSettingsTrigger />
+              {config?.metadata?.redteam && (
+                <Tooltip title="View vulnerability scan report" placement="bottom">
                   <Button
                     color="primary"
-                    onClick={() => setViewSettingsModalOpen(true)}
-                    startIcon={<SettingsIcon />}
+                    startIcon={<EyeIcon />}
+                    onClick={() => router.push(`/report/?evalId=${evalId}`)}
                   >
-                    Table Settings
+                    Vulnerability Report
                   </Button>
                 </Tooltip>
-                <VariablesSettingsTrigger />
-                {config?.metadata?.redteam && (
-                  <Tooltip title="View vulnerability scan report" placement="bottom">
-                    <Button
-                      color="primary"
-                      startIcon={<EyeIcon />}
-                      onClick={() => router.push(`/report/?evalId=${evalId}`)}
-                    >
-                      Vulnerability Report
-                    </Button>
-                  </Tooltip>
-                )}
-              </ResponsiveStack>
-            </Box>
-          </ResponsiveStack>
-        </Paper>
+              )}
+            </ResponsiveStack>
+          </Box>
+        </ResponsiveStack>
         <ResultsCharts columnVisibility={columnVisibility} />
         <ResultsTable
           maxTextLength={maxTextLength}
@@ -465,244 +500,9 @@
           onClose={() => setShareModalOpen(false)}
           shareUrl={shareUrl}
         />
-        <SettingsModal
-          open={viewSettingsModalOpen}
-          onClose={() => setViewSettingsModalOpen(false)}
-        />
+        <SettingsModal open={viewSettingsModalOpen} onClose={() => setViewSettingsModalOpen(false)} />
+        <VariablesSettingsModal />
       </div>
-      <VariablesSettingsModal />
-    </VariablesSettingsProvider>
-=======
-    <div style={{ marginLeft: '1rem', marginRight: '1rem' }}>
-      <Box mb={2} className="eval-header">
-        <Typography variant="h5" sx={{ display: 'flex', alignItems: 'center' }}>
-          <Tooltip title="Click to edit description">
-            <span className="description" onClick={handleDescriptionClick}>
-              {config?.description || evalId}
-            </span>
-          </Tooltip>
-        </Typography>
-        {config?.description && evalId && (
-          <>
-            <Tooltip title="Click to copy">
-              <Chip
-                size="small"
-                label={
-                  <>
-                    <strong>ID:</strong> {evalId}
-                  </>
-                }
-                sx={{
-                  ml: 1,
-                  opacity: 0.7,
-                  cursor: 'pointer',
-                }}
-                onClick={handleEvalIdCopyClick}
-              />
-            </Tooltip>
-            <Snackbar
-              open={evalIdCopied}
-              autoHideDuration={1000}
-              onClose={() => setEvalIdCopied(false)}
-              message="Eval id copied to clipboard"
-            />
-          </>
-        )}
-        <Tooltip title={!author ? 'Set eval author with `promptfoo config set email`' : ''}>
-          <Chip
-            size="small"
-            label={
-              <>
-                <strong>Author:</strong> {author || 'Unknown'}
-              </>
-            }
-            sx={{ ml: 1, opacity: 0.7 }}
-          />
-        </Tooltip>
-      </Box>
-      <ResponsiveStack direction="row" spacing={4} alignItems="center">
-        <Box>
-          {recentEvals && recentEvals.length > 0 && (
-            <FormControl sx={{ m: 1, minWidth: 200 }} size="small">
-              <Autocomplete
-                size="small"
-                options={recentEvals}
-                renderOption={(props, option) => (
-                  <li {...props} key={option.id}>
-                    {option.label}
-                  </li>
-                )}
-                style={{ width: 350 }}
-                renderInput={(params: AutocompleteRenderInputParams) => (
-                  <TextField {...params} label="Eval run" variant="outlined" />
-                )}
-                defaultValue={recentEvals.find((evl) => evl.id === defaultEvalId) || recentEvals[0]}
-                onChange={(event, newValue: { label: string; id?: string } | null) => {
-                  if (newValue && newValue.id) {
-                    onRecentEvalSelected(newValue.id);
-
-                    // Reset all filters and search
-                    setSearchText('');
-                    setFilterMode('all');
-                    setFailureFilter({});
-                  }
-                }}
-                disableClearable
-              />
-            </FormControl>
-          )}
-        </Box>
-        <Box>
-          <FormControl sx={{ m: 1, minWidth: 200, maxWidth: 350 }} size="small">
-            <InputLabel id="visible-columns-label">Columns</InputLabel>
-            <Select
-              labelId="visible-columns-label"
-              id="visible-columns"
-              multiple
-              value={selectedColumns}
-              onChange={handleChange}
-              input={<OutlinedInput label="Visible columns" />}
-              renderValue={(selected: string[]) => selected.join(', ')}
-            >
-              {columnData.map((column) => (
-                <MenuItem dense key={column.value} value={column.value}>
-                  <Checkbox checked={selectedColumns.indexOf(column.value) > -1} />
-                  <ListItemText primary={column.label} />
-                </MenuItem>
-              ))}
-            </Select>
-          </FormControl>
-        </Box>
-        <Box>
-          <FormControl sx={{ minWidth: 180 }} size="small">
-            <InputLabel id="failure-filter-mode-label">Display</InputLabel>
-            <Select
-              labelId="filter-mode-label"
-              id="filter-mode"
-              value={filterMode}
-              onChange={handleFilterModeChange}
-              label="Filter"
-            >
-              <MenuItem value="all">Show all results</MenuItem>
-              <MenuItem value="failures">Show failures only</MenuItem>
-              <MenuItem value="different">Show different only</MenuItem>
-              <MenuItem value="highlights">Show highlights only</MenuItem>
-            </Select>
-          </FormControl>
-        </Box>
-        <Box>
-          <TextField
-            sx={{ minWidth: 180 }}
-            size="small"
-            label="Search"
-            placeholder="Text or regex"
-            value={searchText}
-            onChange={(e) => handleSearchTextChange(e.target.value)}
-          />
-        </Box>
-        <Box flexGrow={1} />
-        <Box display="flex" justifyContent="flex-end">
-          <ResponsiveStack direction="row" spacing={2}>
-            <Button color="primary" onClick={handleOpenMenu} startIcon={<ArrowDropDownIcon />}>
-              Eval actions
-            </Button>
-            {config && (
-              <Menu
-                id="eval-actions-menu"
-                anchorEl={anchorEl}
-                keepMounted
-                open={Boolean(anchorEl)}
-                onClose={handleMenuClose}
-              >
-                <Tooltip title="View the configuration that defines this eval" placement="left">
-                  <MenuItem onClick={() => setConfigModalOpen(true)}>
-                    <ListItemIcon>
-                      <VisibilityIcon fontSize="small" />
-                    </ListItemIcon>
-                    View YAML
-                  </MenuItem>
-                </Tooltip>
-                <Tooltip title="Edit this eval in the web UI" placement="left">
-                  <MenuItem
-                    onClick={() => {
-                      setStateFromConfig(config);
-                      router.push('/setup/');
-                    }}
-                  >
-                    <ListItemIcon>
-                      <EditIcon fontSize="small" />
-                    </ListItemIcon>
-                    Edit Eval
-                  </MenuItem>
-                </Tooltip>
-                <DownloadMenu />
-                {config?.sharing && (
-                  <Tooltip title="Generate a unique URL that others can access" placement="left">
-                    <MenuItem onClick={handleShareButtonClick} disabled={shareLoading}>
-                      <ListItemIcon>
-                        {shareLoading ? (
-                          <CircularProgress size={16} />
-                        ) : (
-                          <ShareIcon fontSize="small" />
-                        )}
-                      </ListItemIcon>
-                      Share
-                    </MenuItem>
-                  </Tooltip>
-                )}
-                <Tooltip title="Delete this eval" placement="left">
-                  <MenuItem onClick={handleDeleteEvalClick}>
-                    <ListItemIcon>
-                      <DeleteIcon fontSize="small" />
-                    </ListItemIcon>
-                    Delete
-                  </MenuItem>
-                </Tooltip>
-              </Menu>
-            )}
-            <Tooltip title="Edit table view settings" placement="bottom">
-              <Button
-                color="primary"
-                onClick={() => setViewSettingsModalOpen(true)}
-                startIcon={<SettingsIcon />}
-              >
-                Table Settings
-              </Button>
-            </Tooltip>
-            {config?.metadata?.redteam && (
-              <Tooltip title="View vulnerability scan report" placement="bottom">
-                <Button
-                  color="primary"
-                  startIcon={<EyeIcon />}
-                  onClick={() => router.push(`/report/?evalId=${evalId}`)}
-                >
-                  Vulnerability Report
-                </Button>
-              </Tooltip>
-            )}
-          </ResponsiveStack>
-        </Box>
-      </ResponsiveStack>
-      <ResultsCharts columnVisibility={columnVisibility} />
-      <ResultsTable
-        maxTextLength={maxTextLength}
-        columnVisibility={columnVisibility}
-        wordBreak={wordBreak}
-        showStats={showInferenceDetails}
-        filterMode={filterMode}
-        failureFilter={failureFilter}
-        searchText={debouncedSearchText}
-        onFailureFilterToggle={handleFailureFilterToggle}
-        onSearchTextChange={handleSearchTextChange}
-      />
-      <ConfigModal open={configModalOpen} onClose={() => setConfigModalOpen(false)} />
-      <ShareModal
-        open={shareModalOpen}
-        onClose={() => setShareModalOpen(false)}
-        shareUrl={shareUrl}
-      />
-      <SettingsModal open={viewSettingsModalOpen} onClose={() => setViewSettingsModalOpen(false)} />
-    </div>
->>>>>>> 44cbcc2b
+    </VariableSettingsProvider>
   );
 }