import React from 'react';
import {
  EvaluateSummary,
  ResultLightweightWithLabel,
  SharedResults,
  UnifiedConfig,
} from '@/../../../types';
import { getApiBaseUrl } from '@/api';
import { IS_RUNNING_LOCALLY } from '@/constants';
import { getResult } from '@/database';
<<<<<<< HEAD
import { EvaluateSummary, SharedResults, UnifiedConfig } from '@/../../../types';
=======
import { createServerComponentClient } from '@supabase/auth-helpers-nextjs';
import { Metadata } from 'next';
import { cookies } from 'next/headers';
import { notFound } from 'next/navigation';
>>>>>>> 4dff08e0
import Eval from '../Eval';
import './page.css';

export const metadata: Metadata = {
  robots: 'noindex,nofollow',
};

export const dynamic = IS_RUNNING_LOCALLY ? 'auto' : 'force-dynamic';

// Don't cache database lookups.
export const revalidate = 0;

export async function generateStaticParams() {
  return [];
}

export default async function Page({ params }: { params: { id: string } }) {
  let sharedResults: SharedResults;
  let recentEvals: ResultLightweightWithLabel[] = [];
  let defaultEvalId: string | undefined;
  const decodedId = decodeURIComponent(params.id);
  if (decodedId.startsWith('local:')) {
    // Load local file and list of recent files in parallel
    const apiBaseUrl = await getApiBaseUrl();
    const [response, response2] = await Promise.all([
      fetch(`${apiBaseUrl}/api/results/${decodedId.slice(6)}`),
      fetch(`${apiBaseUrl}/api/results`),
    ]);

    if (!response.ok) {
      notFound();
    }

    [sharedResults, recentEvals] = await Promise.all([
      response.json(),
      response2.json().then((res) => res.data),
    ]);
  } else if (decodedId.startsWith('remote:')) {
    // Load this eval
    // TODO(ian): Does this also choke on large evals?
    const id = decodedId.slice('remote:'.length);
    defaultEvalId = id;

    const supabase = createServerComponentClient({ cookies });
    const result = await getResult(supabase, id);
    sharedResults = {
      data: {
        version: result.version,
        createdAt: result.createdAt,
        author: 'Remote User',
        results: result.results as unknown as EvaluateSummary,
        config: result.config as unknown as UnifiedConfig,
      },
    };

    // Fetch recent evals
    const {
      data: { user },
    } = await supabase.auth.getUser();
    if (user) {
      const { data, error } = await supabase
        .from('EvaluationResult')
        .select('id, createdAt')
        .eq('user_id', user.id)
        .order('createdAt', { ascending: false })
        .limit(100);
      if (data) {
        recentEvals = data.map((row) => ({
          evalId: row.id,
          label: row.createdAt,
          createdAt: row.createdAt,
          description: 'None',
          numTests: 0,
        }));
      }
    }
  } else {
    // Cloudflare KV
    // Next.js chokes on large evals, so the client will fetch them separately.
    return <Eval fetchId={params.id} />;
  }
  return (
    <Eval preloadedData={sharedResults} recentEvals={recentEvals} defaultEvalId={defaultEvalId} />
  );
}<|MERGE_RESOLUTION|>--- conflicted
+++ resolved
@@ -8,14 +8,10 @@
 import { getApiBaseUrl } from '@/api';
 import { IS_RUNNING_LOCALLY } from '@/constants';
 import { getResult } from '@/database';
-<<<<<<< HEAD
-import { EvaluateSummary, SharedResults, UnifiedConfig } from '@/../../../types';
-=======
 import { createServerComponentClient } from '@supabase/auth-helpers-nextjs';
 import { Metadata } from 'next';
 import { cookies } from 'next/headers';
 import { notFound } from 'next/navigation';
->>>>>>> 4dff08e0
 import Eval from '../Eval';
 import './page.css';
 
