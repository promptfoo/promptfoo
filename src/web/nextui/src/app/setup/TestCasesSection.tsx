import React from 'react';
import { testCaseFromCsvRow } from '@/../../../../dist/src/csv';
import type { CsvRow, TestCase } from '@/../../../types';
import { useStore } from '@/state/evalConfig';
import Copy from '@mui/icons-material/ContentCopy';
import Delete from '@mui/icons-material/Delete';
import Edit from '@mui/icons-material/Edit';
import Publish from '@mui/icons-material/Publish';
import Button from '@mui/material/Button';
import IconButton from '@mui/material/IconButton';
import Stack from '@mui/material/Stack';
import Table from '@mui/material/Table';
import TableBody from '@mui/material/TableBody';
import TableCell from '@mui/material/TableCell';
import TableContainer from '@mui/material/TableContainer';
import TableHead from '@mui/material/TableHead';
import TableRow from '@mui/material/TableRow';
import Tooltip from '@mui/material/Tooltip';
import Typography from '@mui/material/Typography';
import TestCaseDialog from './TestCaseDialog';
<<<<<<< HEAD
import { useStore } from '@/state/evalConfig';
import { testCaseFromCsvRow } from '../../../../../csv';

import type { CsvRow, TestCase } from '@/../../../types';
=======
>>>>>>> b17105c1

interface TestCasesSectionProps {
  varsList: string[];
}

const TestCasesSection: React.FC<TestCasesSectionProps> = ({ varsList }) => {
  const { testCases, setTestCases } = useStore();
  const [editingTestCaseIndex, setEditingTestCaseIndex] = React.useState<number | null>(null);
  const [testCaseDialogOpen, setTestCaseDialogOpen] = React.useState(false);

  const handleAddTestCase = (testCase: TestCase, shouldClose: boolean) => {
    if (editingTestCaseIndex === null) {
      setTestCases([...testCases, testCase]);
    } else {
      const updatedTestCases = testCases.map((tc, index) =>
        index === editingTestCaseIndex ? testCase : tc,
      );
      setTestCases(updatedTestCases);
      setEditingTestCaseIndex(null);
    }

    if (shouldClose) {
      setTestCaseDialogOpen(false);
    }
  };

  const handleAddTestCaseFromFile = (event: React.ChangeEvent<HTMLInputElement>) => {
    event.stopPropagation();
    event.preventDefault();

    const file = event.target.files?.[0];
    if (file) {
      const reader = new FileReader();
      reader.onload = async (e) => {
        const text = e.target?.result?.toString();
        if (text) {
          const { parse: parseCsv } = await import('csv-parse/sync');
          const rows: CsvRow[] = parseCsv(text, { columns: true });
          setTestCases([...testCases, ...rows.map((row) => testCaseFromCsvRow(row))]);
        }
      };
      reader.readAsText(file);
    }
  };

  const handleRemoveTestCase = (event: React.MouseEvent, index: number) => {
    event.stopPropagation();

    if (confirm('Are you sure you want to delete this test case?')) {
      setTestCases(testCases.filter((_, i) => i !== index));
    }
  };

  const handleDuplicateTestCase = (event: React.MouseEvent, index: number) => {
    event.stopPropagation();
    const duplicatedTestCase = JSON.parse(JSON.stringify(testCases[index]));
    setTestCases([...testCases, duplicatedTestCase]);
  };

  return (
    <>
      <Stack direction="row" spacing={2} justifyContent="space-between">
        <Typography variant="h5">Test Cases</Typography>
        <div>
          <label htmlFor={`file-input-add-test-case`}>
            <Tooltip title="Upload test cases from csv">
              <span>
                <IconButton component="span">
                  <Publish />
                </IconButton>
                <input
                  id={`file-input-add-test-case`}
                  type="file"
                  accept=".csv"
                  onChange={handleAddTestCaseFromFile}
                  style={{ display: 'none' }}
                />
              </span>
            </Tooltip>
          </label>
          <Button color="primary" onClick={() => setTestCaseDialogOpen(true)} variant="contained">
            Add Test Case
          </Button>
        </div>
      </Stack>
      <TableContainer>
        <Table>
          <TableHead>
            <TableRow>
              <TableCell>Description</TableCell>
              <TableCell>Assertions</TableCell>
              <TableCell>Variables</TableCell>
              <TableCell align="right"></TableCell>
            </TableRow>
          </TableHead>
          <TableBody>
            {testCases.length === 0 ? (
              <TableRow>
                <TableCell colSpan={4} align="center">
                  No test cases added yet.
                </TableCell>
              </TableRow>
            ) : (
              testCases.map((testCase, index) => (
                <TableRow
                  key={index}
                  sx={{
                    '&:hover': {
                      backgroundColor: 'rgba(0, 0, 0, 0.04)',
                      cursor: 'pointer',
                    },
                  }}
                  onClick={() => {
                    setEditingTestCaseIndex(index);
                    setTestCaseDialogOpen(true);
                  }}
                >
                  <TableCell>
                    <Typography variant="body2">
                      {testCase.description || `Test Case #${index + 1}`}
                    </Typography>
                  </TableCell>
                  <TableCell>{testCase.assert?.length || 0} assertions</TableCell>
                  <TableCell>
                    {Object.entries(testCase.vars || {})
                      .map(([k, v]) => k + '=' + v)
                      .join(', ')}
                  </TableCell>
                  <TableCell align="right" sx={{ minWidth: 150 }}>
                    <IconButton
                      onClick={() => {
                        setEditingTestCaseIndex(index);
                        setTestCaseDialogOpen(true);
                      }}
                      size="small"
                    >
                      <Edit />
                    </IconButton>
                    <IconButton
                      onClick={(event) => handleDuplicateTestCase(event, index)}
                      size="small"
                    >
                      <Copy />
                    </IconButton>
                    <IconButton
                      onClick={(event) => handleRemoveTestCase(event, index)}
                      size="small"
                    >
                      <Delete />
                    </IconButton>
                  </TableCell>
                </TableRow>
              ))
            )}
          </TableBody>
        </Table>
      </TableContainer>
      <TestCaseDialog
        open={testCaseDialogOpen}
        onAdd={handleAddTestCase}
        varsList={varsList}
        initialValues={editingTestCaseIndex !== null ? testCases[editingTestCaseIndex] : undefined}
        onCancel={() => {
          setEditingTestCaseIndex(null);
          setTestCaseDialogOpen(false);
        }}
      />
    </>
  );
};

export default TestCasesSection;<|MERGE_RESOLUTION|>--- conflicted
+++ resolved
@@ -1,7 +1,4 @@
 import React from 'react';
-import { testCaseFromCsvRow } from '@/../../../../dist/src/csv';
-import type { CsvRow, TestCase } from '@/../../../types';
-import { useStore } from '@/state/evalConfig';
 import Copy from '@mui/icons-material/ContentCopy';
 import Delete from '@mui/icons-material/Delete';
 import Edit from '@mui/icons-material/Edit';
@@ -18,13 +15,10 @@
 import Tooltip from '@mui/material/Tooltip';
 import Typography from '@mui/material/Typography';
 import TestCaseDialog from './TestCaseDialog';
-<<<<<<< HEAD
 import { useStore } from '@/state/evalConfig';
 import { testCaseFromCsvRow } from '../../../../../csv';
 
 import type { CsvRow, TestCase } from '@/../../../types';
-=======
->>>>>>> b17105c1
 
 interface TestCasesSectionProps {
   varsList: string[];
