'use client';

import React, { useState } from 'react';
import { NEXTJS_BASE_URL, USE_SUPABASE } from '@/constants';
import { useStore } from '@/state/evalConfig';
<<<<<<< HEAD
import { NEXTJS_BASE_URL, USE_SUPABASE } from '@/constants';
=======
import { Button, CircularProgress } from '@mui/material';
import { useRouter } from 'next/navigation';
>>>>>>> 4dff08e0

const RunTestSuiteButton: React.FC = () => {
  const router = useRouter();
  const {
    defaultTest,
    description,
    env,
    evaluateOptions,
    prompts,
    providers,
    scenarios,
    testCases,
  } = useStore();
  const [isRunning, setIsRunning] = useState(false);
  const [progressPercent, setProgressPercent] = useState(0);

  const runTestSuite = async () => {
    setIsRunning(true);

    const testSuite = {
      defaultTest,
      description,
      env,
      evaluateOptions,
      prompts,
      providers,
      scenarios,
      tests: testCases,
    };

    try {
      const response = await fetch(`${NEXTJS_BASE_URL}/api/eval/job/`, {
        method: 'POST',
        headers: {
          'Content-Type': 'application/json',
        },
        body: JSON.stringify(testSuite),
      });

      if (!response.ok) {
        throw new Error(`HTTP error! status: ${response.status}`);
      }

      const job = await response.json();

      const intervalId = setInterval(async () => {
        const progressResponse = await fetch(`${NEXTJS_BASE_URL}/api/eval/job/${job.id}/`);

        if (!progressResponse.ok) {
          clearInterval(intervalId);
          throw new Error(`HTTP error! status: ${progressResponse.status}`);
        }

        const progressData = await progressResponse.json();

        if (progressData.status === 'complete') {
          clearInterval(intervalId);
          setIsRunning(false);
          if (USE_SUPABASE) {
            router.push(`/eval/remote:${encodeURIComponent(job.id)}`);
          } else {
            // TODO(ian): This just redirects to the eval page, which shows the most recent eval.  Redirect to this specific eval to avoid race.
            router.push('/eval');
          }
        } else if (progressData.status === 'failed') {
          clearInterval(intervalId);
          setIsRunning(false);
          throw new Error('Job failed');
        } else {
          const percent =
            progressData.total === 0
              ? 0
              : Math.round((progressData.progress / progressData.total) * 100);
          setProgressPercent(percent);
        }
      }, 1000);
    } catch (error) {
      console.error(error);
      setIsRunning(false);
      alert(`An error occurred: ${(error as Error).message}`);
    }
  };

  return (
    <Button variant="contained" color="primary" onClick={runTestSuite} disabled={isRunning}>
      {isRunning ? (
        <>
          <CircularProgress size={24} sx={{ marginRight: 2 }} />
          {progressPercent.toFixed(0)}% complete
        </>
      ) : (
        'Run Evaluation'
      )}
    </Button>
  );
};

export default RunTestSuiteButton;<|MERGE_RESOLUTION|>--- conflicted
+++ resolved
@@ -3,12 +3,8 @@
 import React, { useState } from 'react';
 import { NEXTJS_BASE_URL, USE_SUPABASE } from '@/constants';
 import { useStore } from '@/state/evalConfig';
-<<<<<<< HEAD
-import { NEXTJS_BASE_URL, USE_SUPABASE } from '@/constants';
-=======
 import { Button, CircularProgress } from '@mui/material';
 import { useRouter } from 'next/navigation';
->>>>>>> 4dff08e0
 
 const RunTestSuiteButton: React.FC = () => {
   const router = useRouter();
