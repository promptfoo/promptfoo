--- conflicted
+++ resolved
@@ -1,11 +1,4 @@
 import { createContext, useCallback, useContext, useEffect, useState } from 'react';
-<<<<<<< HEAD
-
-import { createClientComponentClient, User } from '@supabase/auth-helpers-nextjs';
-
-import type { AuthTokenResponse, AuthError } from '@supabase/supabase-js';
-=======
->>>>>>> 4dff08e0
 import type { Database } from '@/types/supabase';
 import { createClientComponentClient, User } from '@supabase/auth-helpers-nextjs';
 import type { AuthTokenResponse, AuthError } from '@supabase/supabase-js';
