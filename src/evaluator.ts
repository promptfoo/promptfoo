import async from 'async';
import chalk from 'chalk';
import type { MultiBar, SingleBar } from 'cli-progress';
import { globSync } from 'glob';
import * as path from 'path';
import readline from 'readline';
import invariant from 'tiny-invariant';
import { runAssertions, runCompareAssertion } from './assertions';
import { fetchWithCache, getCache } from './cache';
import cliState from './cliState';
import { getEnvBool, getEnvInt, isCI } from './envars';
import { renderPrompt, runExtensionHook } from './evaluatorHelpers';
import logger from './logger';
import { maybeEmitAzureOpenAiWarning } from './providers/azureopenaiUtil';
import { generatePrompts } from './suggestions';
import telemetry from './telemetry';
import type {
  ApiProvider,
  CompletedPrompt,
  EvaluateOptions,
  EvaluateResult,
  EvaluateStats,
  EvaluateSummary,
  EvaluateTable,
  Prompt,
  RunEvalOptions,
  TestSuite,
  ProviderResponse,
  Assertion,
} from './types';
import { sha256 } from './util';
import { transform } from './util/transform';

export const DEFAULT_MAX_CONCURRENCY = 4;

/**
 * Validates if a given prompt is allowed based on the provided list of allowed
 * prompt labels. Providers can be configured with a `prompts` attribute, which
 * corresponds to an array of prompt labels. Labels can either refer to a group
 * (for example from a file) or to individual prompts. If the attribute is
 * present, this function validates that the prompt labels fit the matching
 * criteria of the provider. Examples:
 *
 * - `prompts: ['examplePrompt']` matches `examplePrompt` exactly
 * - `prompts: ['exampleGroup:*']` matches any prompt that starts with `exampleGroup:`
 *
 * If no `prompts` attribute is present, all prompts are allowed by default.
 *
 * @param prompt - The prompt object to check.
 * @param allowedPrompts - The list of allowed prompt labels.
 * @returns Returns true if the prompt is allowed, false otherwise.
 */
export function isAllowedPrompt(prompt: Prompt, allowedPrompts: string[] | undefined): boolean {
  return (
    !Array.isArray(allowedPrompts) ||
    allowedPrompts.includes(prompt.label) ||
    allowedPrompts.some((allowedPrompt) => prompt.label.startsWith(`${allowedPrompt}:`))
  );
}

export function generateVarCombinations(
  vars: Record<string, string | string[] | any>,
): Record<string, string | any[]>[] {
  const keys = Object.keys(vars);
  const combinations: Record<string, string | any[]>[] = [{}];

  for (const key of keys) {
    let values: any[] = [];

    if (typeof vars[key] === 'string' && vars[key].startsWith('file://')) {
      const filePath = vars[key].slice('file://'.length);
      const resolvedPath = path.resolve(cliState.basePath || '', filePath);
      const filePaths = globSync(resolvedPath.replace(/\\/g, '/'));
      values = filePaths.map((path: string) => `file://${path}`);
      if (values.length === 0) {
        throw new Error(`No files found for variable ${key} at path ${resolvedPath}`);
      }
    } else {
      values = Array.isArray(vars[key]) ? vars[key] : [vars[key]];
    }

    // Check if it's an array but not a string array
    if (Array.isArray(vars[key]) && typeof vars[key][0] !== 'string') {
      values = [vars[key]];
    }

    const newCombinations: Record<string, any>[] = [];

    for (const combination of combinations) {
      for (const value of values) {
        newCombinations.push({ ...combination, [key]: value });
      }
    }

    combinations.length = 0;
    combinations.push(...newCombinations);
  }

  return combinations;
}

class Evaluator {
  testSuite: TestSuite;
  options: EvaluateOptions;
  stats: EvaluateStats;
  conversations: Record<
    string,
    { prompt: string | object; input: string; output: string | object }[]
  >;
  registers: Record<string, string | object>;

  constructor(testSuite: TestSuite, options: EvaluateOptions) {
    this.testSuite = testSuite;
    this.options = options;
    this.stats = {
      successes: 0,
      failures: 0,
      tokenUsage: {
        total: 0,
        prompt: 0,
        completion: 0,
        cached: 0,
      },
    };
    this.conversations = {};
    this.registers = {};
  }

  async runEval({
    provider,
    prompt, // raw prompt
    test,
    delay,
    nunjucksFilters: filters,
    evaluateOptions,
  }: RunEvalOptions): Promise<EvaluateResult> {
    // Use the original prompt to set the label, not renderedPrompt
    const promptLabel = prompt.label;

    // Set up the special _conversation variable
    const vars = test.vars || {};
    const conversationKey = `${provider.label || provider.id()}:${prompt.id}`;
    const usesConversation = prompt.raw.includes('_conversation');
    if (
      !getEnvBool('PROMPTFOO_DISABLE_CONVERSATION_VAR') &&
      !test.options?.disableConversationVar &&
      usesConversation
    ) {
      vars._conversation = this.conversations[conversationKey] || [];
    }

    // Overwrite vars with any saved register values
    Object.assign(vars, this.registers);

    // Render the prompt
    const renderedPrompt = await renderPrompt(prompt, vars, filters, provider);

    let renderedJson = undefined;
    try {
      renderedJson = JSON.parse(renderedPrompt);
    } catch {}

    const setup = {
      provider: {
        id: provider.id(),
        label: provider.label,
      },
      prompt: {
        raw: renderedPrompt,
        label: promptLabel,
        config: prompt.config,
      },
      vars,
    };

    // Call the API
    let latencyMs = 0;
    try {
      const startTime = Date.now();
      let response: ProviderResponse = {
        output: '',
        tokenUsage: {},
        cost: 0,
        cached: false,
      };

      if (test.providerOutput) {
        response.output = test.providerOutput;
      } else {
        response = await ((test.provider as ApiProvider) || provider).callApi(
          renderedPrompt,
          {
            // Always included
            vars,

            // Part of these may be removed in python and script providers, but every Javascript provider gets them
            prompt,
            filters,
            originalProvider: provider,

            // All of these are removed in python and script providers, but every Javascript provider gets them
            logger,
            fetchWithCache,
            getCache,
          },
          {
            includeLogProbs: test.assert?.some((a) => a.type === 'perplexity'),
          },
        );
      }
      const endTime = Date.now();
      latencyMs = endTime - startTime;

      let conversationLastInput = undefined;
      if (renderedJson && Array.isArray(renderedJson)) {
        const lastElt = renderedJson[renderedJson.length - 1];
        // Use the `content` field if present (OpenAI chat format)
        conversationLastInput = lastElt?.content || lastElt;
      }
      this.conversations[conversationKey] = this.conversations[conversationKey] || [];
      this.conversations[conversationKey].push({
        prompt: renderedJson || renderedPrompt,
        input: conversationLastInput || renderedJson || renderedPrompt,
        output: response.output || '',
      });

      if (!response.cached) {
        let sleep = provider.delay ?? delay;
        if (!sleep) {
          sleep = getEnvInt('PROMPTFOO_DELAY_MS', 0);
        }
        if (sleep) {
          logger.debug(`Sleeping for ${sleep}ms`);
          await new Promise((resolve) => setTimeout(resolve, sleep));
        }
      }

      const ret: EvaluateResult = {
        ...setup,
        response,
        success: false,
        score: 0,
        namedScores: {},
        latencyMs,
        cost: response.cost,
        metadata: response.metadata,
      };
      if (response.error) {
        ret.error = response.error;
      } else if (response.output == null) {
        ret.success = false;
        ret.score = 0;
        ret.error = 'No output';
      } else {
        // Create a copy of response so we can potentially mutate it.
        const processedResponse = { ...response };
        const transforms: string[] = [
          provider.transform, // Apply provider transform first
          // NOTE: postprocess is deprecated. Use the first defined transform.
          [test.options?.transform, test.options?.postprocess].find((s) => s),
        ]
          .flat()
          .filter((s): s is string => typeof s === 'string');
        for (const t of transforms) {
          processedResponse.output = await transform(t, processedResponse.output, {
            vars,
            prompt,
          });
        }

        invariant(processedResponse.output != null, 'Response output should not be null');
        const checkResult = await runAssertions({
          prompt: renderedPrompt,
          provider,
          providerResponse: processedResponse,
          test,
          latencyMs: response.cached ? undefined : latencyMs,
        });
        if (!checkResult.pass) {
          ret.error = checkResult.reason;
        }
        ret.success = checkResult.pass;
        ret.score = checkResult.score;
        ret.namedScores = checkResult.namedScores || {};
        if (checkResult.tokensUsed) {
          this.stats.tokenUsage.total += checkResult.tokensUsed.total || 0;
          this.stats.tokenUsage.prompt += checkResult.tokensUsed.prompt || 0;
          this.stats.tokenUsage.completion += checkResult.tokensUsed.completion || 0;
          this.stats.tokenUsage.cached += checkResult.tokensUsed.cached || 0;
        }
        ret.response = processedResponse;
        ret.gradingResult = checkResult;
      }

      // Update token usage stats
      if (response.tokenUsage) {
        this.stats.tokenUsage.total += response.tokenUsage.total || 0;
        this.stats.tokenUsage.prompt += response.tokenUsage.prompt || 0;
        this.stats.tokenUsage.completion += response.tokenUsage.completion || 0;
        this.stats.tokenUsage.cached += response.tokenUsage.cached || 0;
      }

      if (ret.success) {
        this.stats.successes++;
      } else {
        this.stats.failures++;
      }

      if (test.options?.storeOutputAs && ret.response?.output) {
        // Save the output in a register for later use
        this.registers[test.options.storeOutputAs] = ret.response.output;
      }

      return ret;
    } catch (err) {
      this.stats.failures++;
      return {
        ...setup,
        error: String(err) + '\n\n' + (err as Error).stack,
        success: false,
        score: 0,
        namedScores: {},
        latencyMs,
      };
    }
  }

  async evaluate(): Promise<EvaluateSummary> {
    const { testSuite, options } = this;
    const prompts: CompletedPrompt[] = [];

    await runExtensionHook(testSuite.extensions, 'beforeAll', { suite: testSuite });

    if (options.generateSuggestions) {
      // TODO(ian): Move this into its own command/file
      logger.info(`Generating prompt variations...`);
      const { prompts: newPrompts, error } = await generatePrompts(testSuite.prompts[0].raw, 1);
      if (error || !newPrompts) {
        throw new Error(`Failed to generate prompts: ${error}`);
      }

      logger.info(chalk.blue('Generated prompts:'));
      let numAdded = 0;
      for (const prompt of newPrompts) {
        logger.info('--------------------------------------------------------');
        logger.info(`${prompt}`);
        logger.info('--------------------------------------------------------');

        // Ask the user if they want to continue
        await new Promise((resolve) => {
          const rl = readline.createInterface({
            input: process.stdin,
            output: process.stdout,
          });
          rl.question(
            `${chalk.blue('Do you want to test this prompt?')} (y/N): `,
            async (answer) => {
              rl.close();
              if (answer.toLowerCase().startsWith('y')) {
                testSuite.prompts.push({ raw: prompt, label: prompt });
                numAdded++;
              } else {
                logger.info('Skipping this prompt.');
              }
              resolve(true);
            },
          );
        });
      }

      if (numAdded < 1) {
        logger.info(chalk.red('No prompts selected. Aborting.'));
        process.exit(1);
      }
    }

    // Split prompts by provider
    // Order matters - keep provider in outer loop to reduce need to swap models during local inference.
    for (const provider of testSuite.providers) {
      for (const prompt of testSuite.prompts) {
        // Check if providerPromptMap exists and if it contains the current prompt's label
        const providerKey = provider.label || provider.id();
        if (!isAllowedPrompt(prompt, testSuite.providerPromptMap?.[providerKey])) {
          continue;
        }
        const completedPrompt = {
          ...prompt,
          id: sha256(typeof prompt.raw === 'object' ? JSON.stringify(prompt.raw) : prompt.raw),
          provider: providerKey,
          label: prompt.label,
          metrics: {
            score: 0,
            testPassCount: 0,
            testFailCount: 0,
            assertPassCount: 0,
            assertFailCount: 0,
            totalLatencyMs: 0,
            tokenUsage: {
              total: 0,
              prompt: 0,
              completion: 0,
              cached: 0,
            },
            namedScores: {},
            cost: 0,
          },
        };
        prompts.push(completedPrompt);
      }
    }

    // Aggregate all vars across test cases
    let tests =
      testSuite.tests && testSuite.tests.length > 0
        ? testSuite.tests
        : testSuite.scenarios
          ? []
          : [
              {
                // Dummy test for cases when we're only comparing raw prompts.
              },
            ];

    // Build scenarios and add to tests
    if (testSuite.scenarios && testSuite.scenarios.length > 0) {
      telemetry.recordAndSendOnce('feature_used', {
        feature: 'scenarios',
      });
      for (const scenario of testSuite.scenarios) {
        for (const data of scenario.config) {
          // Merge defaultTest with scenario config
          const scenarioTests = (
            scenario.tests || [
              {
                // Dummy test for cases when we're only comparing raw prompts.
              },
            ]
          ).map((test) => {
            return {
              ...testSuite.defaultTest,
              ...data,
              ...test,
              vars: {
                ...testSuite.defaultTest?.vars,
                ...data.vars,
                ...test.vars,
              },
              options: {
                ...testSuite.defaultTest?.options,
                ...test.options,
              },
              assert: [
                // defaultTest.assert is omitted because it will be added to each test case later
                ...(data.assert || []),
                ...(test.assert || []),
              ],
              metadata: {
                ...testSuite.defaultTest?.metadata,
                ...data.metadata,
                ...test.metadata,
              },
            };
          });
          // Add scenario tests to tests
          tests = tests.concat(scenarioTests);
        }
      }
    }

    maybeEmitAzureOpenAiWarning(testSuite, tests);

    // Prepare vars
    const varNames: Set<string> = new Set();
    const varsWithSpecialColsRemoved: Record<string, string | string[] | object>[] = [];
    for (const testCase of tests) {
      if (testCase.vars) {
        const varWithSpecialColsRemoved: Record<string, string | string[] | object> = {};
        for (const varName of Object.keys(testCase.vars)) {
          varNames.add(varName);
          varWithSpecialColsRemoved[varName] = testCase.vars[varName];
        }
        varsWithSpecialColsRemoved.push(varWithSpecialColsRemoved);
      }
    }

    // Set up eval cases
    const runEvalOptions: RunEvalOptions[] = [];
    let rowIndex = 0;
    for (let index = 0; index < tests.length; index++) {
      const testCase = tests[index];
      invariant(
        Array.isArray(testSuite.defaultTest?.assert || []),
        `defaultTest.assert is not an array in test case #${index + 1}`,
      );
      invariant(
        Array.isArray(testCase.assert || []),
        `testCase.assert is not an array in test case #${index + 1}`,
      );
      // Handle default properties
      testCase.vars = { ...testSuite.defaultTest?.vars, ...testCase.vars };
      testCase.assert = [...(testSuite.defaultTest?.assert || []), ...(testCase.assert || [])];
      testCase.threshold = testCase.threshold ?? testSuite.defaultTest?.threshold;
      testCase.options = { ...testSuite.defaultTest?.options, ...testCase.options };
      testCase.metadata = { ...testSuite.defaultTest?.metadata, ...testCase.metadata };

      const prependToPrompt =
        testCase.options?.prefix || testSuite.defaultTest?.options?.prefix || '';
      const appendToPrompt =
        testCase.options?.suffix || testSuite.defaultTest?.options?.suffix || '';

      // Finalize test case eval
      const varCombinations =
        getEnvBool('PROMPTFOO_DISABLE_VAR_EXPANSION') || testCase.options.disableVarExpansion
          ? [testCase.vars]
          : generateVarCombinations(testCase.vars || {});

      const numRepeat = this.options.repeat || 1;
      for (let repeatIndex = 0; repeatIndex < numRepeat; repeatIndex++) {
        for (const vars of varCombinations) {
          let colIndex = 0;
<<<<<<< HEAD
          for (const prompt of prompts) {
            for (const provider of testSuite.providers) {
              if (testSuite.providerPromptMap) {
                const allowedPrompts = testSuite.providerPromptMap[provider.id()];
                if (allowedPrompts && !allowedPrompts.includes(prompt.label)) {
                  // This prompt should not be used with this provider.
                  continue;
                }
=======
          // Order matters - keep provider in outer loop to reduce need to swap models during local inference.
          for (const provider of testSuite.providers) {
            for (const prompt of testSuite.prompts) {
              const providerKey = provider.label || provider.id();
              if (!isAllowedPrompt(prompt, testSuite.providerPromptMap?.[providerKey])) {
                continue;
>>>>>>> d1a88804
              }
              runEvalOptions.push({
                delay: options.delay || 0,
                provider,
                prompt: {
                  ...prompt,
                  raw: prependToPrompt + prompt.raw + appendToPrompt,
                },
                test: { ...testCase, vars, options: testCase.options },
                nunjucksFilters: testSuite.nunjucksFilters,
                rowIndex,
                colIndex,
                repeatIndex,
                evaluateOptions: options,
              });
              colIndex++;
            }
          }
          rowIndex++;
        }
      }
    }

    // Set up table...
    const isTest = tests.some((t) => !!t.assert);

    const table: EvaluateTable = {
      head: {
        prompts,
        vars: [
          ...Object.keys(testSuite.defaultTest?.vars || {}).sort(),
          ...Array.from(varNames).sort(),
        ],
      },
      body: [],
    };

    // Determine run parameters
    let concurrency = options.maxConcurrency || DEFAULT_MAX_CONCURRENCY;
    if (concurrency > 1) {
      const usesConversation = prompts.some((p) => p.raw.includes('_conversation'));
      const usesStoreOutputAs = tests.some((t) => t.options?.storeOutputAs);
      if (usesConversation) {
        logger.info(
          `Setting concurrency to 1 because the ${chalk.cyan('_conversation')} variable is used.`,
        );
        concurrency = 1;
      } else if (usesStoreOutputAs) {
        logger.info(`Setting concurrency to 1 because storeOutputAs is used.`);
        concurrency = 1;
      }
    }

    // Actually run the eval
    const results: EvaluateResult[] = [];
    let numComplete = 0;

    const processEvalStep = async (evalStep: RunEvalOptions, index: number | string) => {
      if (typeof index !== 'number') {
        throw new Error('Expected index to be a number');
      }

      await runExtensionHook(testSuite.extensions, 'beforeEach', {
        test: evalStep.test,
      });
      const row = await this.runEval(evalStep);

      results.push(row);

      numComplete++;
      if (options.progressCallback) {
        options.progressCallback(results.length, runEvalOptions.length, index, evalStep);
      }

      // Bookkeeping for table
      let resultText: string | undefined;
      const outputTextDisplay = (
        typeof row.response?.output === 'object'
          ? JSON.stringify(row.response.output)
          : row.response?.output || row.error || ''
      ) as string;
      if (isTest) {
        if (row.success) {
          resultText = `${outputTextDisplay || row.error || ''}`;
        } else {
          resultText = `${row.error}\n---\n${outputTextDisplay}`;
        }
      } else if (row.error) {
        resultText = `${row.error}`;
      } else {
        resultText = outputTextDisplay;
      }

      const { rowIndex, colIndex } = evalStep;
      if (!table.body[rowIndex]) {
        table.body[rowIndex] = {
          description: evalStep.test.description,
          outputs: [],
          test: evalStep.test,
          vars: table.head.vars
            .map((varName) => {
              const varValue = evalStep.test.vars?.[varName] || '';
              if (typeof varValue === 'string') {
                return varValue;
              }
              return JSON.stringify(varValue);
            })
            .flat(),
        };
      }
      table.body[rowIndex].outputs[colIndex] = {
        pass: row.success,
        score: row.score,
        namedScores: row.namedScores,
        text: resultText,
        prompt: row.prompt.raw,
        provider: row.provider.label || row.provider.id,
        latencyMs: row.latencyMs,
        tokenUsage: row.response?.tokenUsage,
        gradingResult: row.gradingResult,
        cost: row.cost || 0,
        metadata: row.metadata,
      };

      const metrics = table.head.prompts[colIndex].metrics;
      invariant(metrics, 'Expected prompt.metrics to be set');
      metrics.score += row.score;
      for (const [key, value] of Object.entries(row.namedScores)) {
        metrics.namedScores[key] = (metrics.namedScores[key] || 0) + value;
      }

      if (testSuite.derivedMetrics) {
        const math = await import('mathjs'); // TODO: move this
        for (const metric of testSuite.derivedMetrics) {
          if (metrics.namedScores[metric.name] === undefined) {
            metrics.namedScores[metric.name] = 0;
          }
          try {
            if (typeof metric.value === 'function') {
              metrics.namedScores[metric.name] = metric.value(metrics.namedScores, evalStep);
            } else {
              const evaluatedValue = math.evaluate(metric.value, metrics.namedScores);
              metrics.namedScores[metric.name] = evaluatedValue;
            }
          } catch (error) {
            logger.debug(
              `Could not evaluate derived metric '${metric.name}': ${(error as Error).message}`,
            );
          }
        }
      }
      metrics.testPassCount += row.success ? 1 : 0;
      metrics.testFailCount += row.success ? 0 : 1;
      metrics.assertPassCount +=
        row.gradingResult?.componentResults?.filter((r) => r.pass).length || 0;
      metrics.assertFailCount +=
        row.gradingResult?.componentResults?.filter((r) => !r.pass).length || 0;
      metrics.totalLatencyMs += row.latencyMs || 0;
      metrics.tokenUsage.cached =
        (metrics.tokenUsage.cached || 0) + (row.response?.tokenUsage?.cached || 0);
      metrics.tokenUsage.completion =
        (metrics.tokenUsage.completion || 0) + (row.response?.tokenUsage?.completion || 0);
      metrics.tokenUsage.prompt =
        (metrics.tokenUsage.prompt || 0) + (row.response?.tokenUsage?.prompt || 0);
      metrics.tokenUsage.total =
        (metrics.tokenUsage.total || 0) + (row.response?.tokenUsage?.total || 0);
      metrics.cost += row.cost || 0;

      await runExtensionHook(testSuite.extensions, 'afterEach', {
        test: evalStep.test,
        result: row,
      });
    };

    // Set up main progress bars
    let multibar: MultiBar | undefined;
    let multiProgressBars: SingleBar[] = [];
    const originalProgressCallback = this.options.progressCallback;
    this.options.progressCallback = (completed, total, index, evalStep) => {
      if (originalProgressCallback) {
        originalProgressCallback(completed, total, index, evalStep);
      }

      if (multibar && evalStep) {
        const threadIndex = index % concurrency;
        const progressbar = multiProgressBars[threadIndex];
        progressbar.increment({
          provider: evalStep.provider.label || evalStep.provider.id(),
          prompt: evalStep.prompt.raw.slice(0, 10).replace(/\n/g, ' '),
          vars: Object.entries(evalStep.test.vars || {})
            .map(([k, v]) => `${k}=${v}`)
            .join(' ')
            .slice(0, 10)
            .replace(/\n/g, ' '),
        });
      } else {
        logger.debug(`Eval #${index + 1} complete (${numComplete} of ${runEvalOptions.length})`);
      }
    };

    const createMultiBars = async (evalOptions: RunEvalOptions[]) => {
      const cliProgress = await import('cli-progress');
      multibar = new cliProgress.MultiBar(
        {
          format:
            '[{bar}] {percentage}% | ETA: {eta}s | {value}/{total} | {provider} "{prompt}" {vars}',
          hideCursor: true,
        },
        cliProgress.Presets.shades_classic,
      );
      const stepsPerThread = Math.floor(evalOptions.length / concurrency);
      const remainingSteps = evalOptions.length % concurrency;
      multiProgressBars = [];
      for (let i = 0; i < concurrency; i++) {
        const totalSteps = i < remainingSteps ? stepsPerThread + 1 : stepsPerThread;
        if (totalSteps > 0) {
          const progressbar = multibar.create(totalSteps, 0, {
            provider: '',
            prompt: '',
            vars: '',
          });
          multiProgressBars.push(progressbar);
        }
      }
    };

    // Run the evals
    if (this.options.showProgressBar) {
      await createMultiBars(runEvalOptions);
    }

    // Separate serial and concurrent eval options
    const serialRunEvalOptions: RunEvalOptions[] = [];
    const concurrentRunEvalOptions: RunEvalOptions[] = [];

    for (const evalOption of runEvalOptions) {
      if (evalOption.test.options?.runSerially) {
        serialRunEvalOptions.push(evalOption);
      } else {
        concurrentRunEvalOptions.push(evalOption);
      }
    }

    // Run serial evaluations first
    for (const evalStep of serialRunEvalOptions) {
      await processEvalStep(evalStep, serialRunEvalOptions.indexOf(evalStep));
    }

    // Then run concurrent evaluations
    await async.forEachOfLimit(concurrentRunEvalOptions, concurrency, processEvalStep);

    // Do we have to run comparisons between row outputs?
    const compareRowsCount = table.body.reduce(
      (count, row) => count + (row.test.assert?.some((a) => a.type === 'select-best') ? 1 : 0),
      0,
    );

    let progressBar;
    if (compareRowsCount > 0 && multibar) {
      progressBar = multibar.create(compareRowsCount, 0, {
        provider: 'Running model-graded comparisons',
        prompt: '',
        vars: '',
      });
    }

    for (let index = 0; index < table.body.length; index++) {
      const row = table.body[index];
      const compareAssertion = row.test.assert?.find((a) => a.type === 'select-best') as Assertion;
      if (compareAssertion) {
        const outputs = row.outputs.map((o) => o.text);
        const gradingResults = await runCompareAssertion(row.test, compareAssertion, outputs);
        row.outputs.forEach((output, index) => {
          const gradingResult = gradingResults[index];
          if (output.gradingResult) {
            output.gradingResult.tokensUsed = output.gradingResult.tokensUsed || {
              total: 0,
              prompt: 0,
              completion: 0,
            };
            output.gradingResult.tokensUsed = output.gradingResult.tokensUsed || {
              total: 0,
              prompt: 0,
              completion: 0,
            };
            output.gradingResult.tokensUsed.total =
              (output.gradingResult.tokensUsed.total || 0) + (gradingResult.tokensUsed?.total || 0);
            output.gradingResult.tokensUsed.prompt =
              (output.gradingResult.tokensUsed.prompt || 0) +
              (gradingResult.tokensUsed?.prompt || 0);
            output.gradingResult.tokensUsed.completion =
              (output.gradingResult.tokensUsed.completion || 0) +
              (gradingResult.tokensUsed?.completion || 0);
            output.pass = output.gradingResult.pass =
              output.gradingResult.pass && gradingResult.pass;
            if (!gradingResult.pass) {
              // Failure overrides the reason and the score
              output.gradingResult.reason = gradingResult.reason;
              output.score = output.gradingResult.score = gradingResult.score;
              output.text = `${gradingResult.reason}\n---\n${output.text}`;
            }
            if (!output.gradingResult.componentResults) {
              output.gradingResult.componentResults = [];
            }
            output.gradingResult.componentResults.push(gradingResult);
          } else {
            output.gradingResult = gradingResult;
          }
        });
        if (progressBar) {
          progressBar.increment({
            prompt: row.outputs[0].text.slice(0, 10).replace(/\n/g, ''),
          });
        } else {
          logger.debug(`Model-graded comparison #${index + 1} of ${compareRowsCount} complete`);
        }
      }
    }

    // Finish up
    if (multibar) {
      multibar.stop();
    }
    if (progressBar) {
      progressBar.stop();
    }

    await runExtensionHook(testSuite.extensions, 'afterAll', {
      results,
      suite: testSuite,
    });

    telemetry.record('eval_ran', {
      numPrompts: prompts.length,
      numTests: tests.length,
      numVars: varNames.size,
      numProviders: testSuite.providers.length,
      numRepeat: options.repeat || 1,
      providerPrefixes: Array.from(
        new Set(
          testSuite.providers.map((p) => {
            const idParts = p.id().split(':');
            return idParts.length > 1 ? idParts[0] : 'unknown';
          }),
        ),
      ).sort(),
      assertionTypes: Array.from(
        new Set(tests.flatMap((t) => t.assert || []).map((a) => a.type)),
      ).sort(),
      eventSource: options.eventSource || 'default',
      ci: isCI(),
      hasAnyPass: results.some((r) => r.success),
      isRedteam: Boolean(testSuite.redteam),
    });

    return { version: 2, timestamp: new Date().toISOString(), results, stats: this.stats, table };
  }
}

export function evaluate(testSuite: TestSuite, options: EvaluateOptions) {
  const ev = new Evaluator(testSuite, options);
  return ev.evaluate();
}<|MERGE_RESOLUTION|>--- conflicted
+++ resolved
@@ -518,23 +518,12 @@
       for (let repeatIndex = 0; repeatIndex < numRepeat; repeatIndex++) {
         for (const vars of varCombinations) {
           let colIndex = 0;
-<<<<<<< HEAD
-          for (const prompt of prompts) {
-            for (const provider of testSuite.providers) {
-              if (testSuite.providerPromptMap) {
-                const allowedPrompts = testSuite.providerPromptMap[provider.id()];
-                if (allowedPrompts && !allowedPrompts.includes(prompt.label)) {
-                  // This prompt should not be used with this provider.
-                  continue;
-                }
-=======
           // Order matters - keep provider in outer loop to reduce need to swap models during local inference.
           for (const provider of testSuite.providers) {
-            for (const prompt of testSuite.prompts) {
+            for (const prompt of prompts) {
               const providerKey = provider.label || provider.id();
               if (!isAllowedPrompt(prompt, testSuite.providerPromptMap?.[providerKey])) {
                 continue;
->>>>>>> d1a88804
               }
               runEvalOptions.push({
                 delay: options.delay || 0,
