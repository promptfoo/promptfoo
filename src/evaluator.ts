--- conflicted
+++ resolved
@@ -18,14 +18,9 @@
   TestSuite,
   Prompt,
   TestCase,
-<<<<<<< HEAD
+  AtomicTestCase,
 } from './types';
 import { generatePrompts } from './suggestions';
-=======
-  AtomicTestCase,
-} from './types.js';
-import { generatePrompts } from './suggestions.js';
->>>>>>> d6fb6610
 
 interface RunEvalOptions {
   provider: ApiProvider;
