--- conflicted
+++ resolved
@@ -28,11 +28,7 @@
   Assertion,
 } from './types';
 import { sha256 } from './util';
-<<<<<<< HEAD
-import { transformOutput } from './util/transform';
-=======
 import { transform } from './util/transform';
->>>>>>> 57ee5f37
 
 export const DEFAULT_MAX_CONCURRENCY = 4;
 
