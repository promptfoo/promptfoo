--- conflicted
+++ resolved
@@ -566,35 +566,13 @@
         logger.info('--------------------------------------------------------');
 
         // Ask the user if they want to continue
-<<<<<<< HEAD
-        await new Promise((resolve) => {
-          const rl = readline.createInterface({
-            input: process.stdin,
-            output: process.stdout,
-          });
-          rl.question(
-            `${chalk.blue('Do you want to test this prompt?')} (y/N): `,
-            async (answer) => {
-              rl.close();
-              if (answer.toLowerCase().startsWith('y')) {
-                this.testSuite.prompts.push({ raw: prompt, label: prompt });
-                numAdded++;
-              } else {
-                logger.info('Skipping this prompt.');
-              }
-              resolve(true);
-            },
-          );
-        });
-=======
         const shouldTest = await promptYesNo('Do you want to test this prompt?', false);
         if (shouldTest) {
-          testSuite.prompts.push({ raw: prompt, label: prompt });
+          this.testSuite.prompts.push({ raw: prompt, label: prompt });
           numAdded++;
         } else {
           logger.info('Skipping this prompt.');
         }
->>>>>>> 58d652bb
       }
 
       if (numAdded < 1) {
