import { randomUUID } from 'crypto';

import async from 'async';
import chalk from 'chalk';
import cliProgress from 'cli-progress';
import { globSync } from 'glob';
import {
  MODEL_GRADED_ASSERTION_TYPES,
  runAssertions,
  runCompareAssertion,
} from './assertions/index';
import { getCache } from './cache';
import cliState from './cliState';
import { DEFAULT_MAX_CONCURRENCY, FILE_METADATA_KEY } from './constants';
import { updateSignalFile } from './database/signal';
import { getEnvBool, getEnvInt, getEvalTimeoutMs, getMaxEvalTimeMs, isCI } from './envars';
import { collectFileMetadata, renderPrompt, runExtensionHook } from './evaluatorHelpers';
import logger from './logger';
import { selectMaxScore } from './matchers';
import { generateIdFromPrompt } from './models/prompt';
import { CIProgressReporter } from './progress/ciProgressReporter';
import { maybeEmitAzureOpenAiWarning } from './providers/azure/warnings';
import { providerRegistry } from './providers/providerRegistry';
import { isPromptfooSampleTarget } from './providers/shared';
import { strategyDisplayNames } from './redteam/constants';
import { getSessionId, isSimbaTestCase } from './redteam/util';
import { generatePrompts } from './suggestions';
import telemetry from './telemetry';
import {
  generateTraceContextIfNeeded,
  isOtlpReceiverStarted,
  startOtlpReceiverIfNeeded,
  stopOtlpReceiverIfNeeded,
} from './tracing/evaluatorTracing';
import {
  type Assertion,
  type AssertionType,
  type CompletedPrompt,
  type EvaluateOptions,
  type EvaluateResult,
  type EvaluateStats,
  type Prompt,
  type ProviderResponse,
  ResultFailureReason,
  type RunEvalOptions,
  type TestSuite,
} from './types/index';
import { isApiProvider } from './types/providers';
import { JsonlFileWriter } from './util/exportToFile/writeToFile';
import { loadFunction, parseFileUrl } from './util/functions/loadFunction';
import invariant from './util/invariant';
import { safeJsonStringify, summarizeEvaluateResultForLogging } from './util/json';
import { promptYesNo } from './util/readline';
import { sleep } from './util/time';
import { TokenUsageTracker } from './util/tokenUsage';
import {
  accumulateAssertionTokenUsage,
  accumulateResponseTokenUsage,
  createEmptyAssertions,
  createEmptyTokenUsage,
} from './util/tokenUsageUtils';
import { type TransformContext, TransformInputType, transform } from './util/transform';
import type { SingleBar } from 'cli-progress';
import type winston from 'winston';

import type Eval from './models/eval';
import type {
  EvalConversations,
  EvalRegisters,
  PromptMetrics,
  ProviderOptions,
  ScoringFunction,
  TokenUsage,
  Vars,
} from './types/index';

/**
 * Manages a single progress bar for the evaluation
 */
class ProgressBarManager {
  private progressBar: SingleBar | undefined;
  private isWebUI: boolean;

  // Track overall progress
  private totalCount: number = 0;
  private completedCount: number = 0;
  private concurrency: number = 1;

  constructor(isWebUI: boolean) {
    this.isWebUI = isWebUI;
  }

  /**
   * Initialize progress bar
   */
  async initialize(
    runEvalOptions: RunEvalOptions[],
    concurrency: number,
    compareRowsCount: number,
  ): Promise<void> {
    if (this.isWebUI) {
      return;
    }

    this.totalCount = runEvalOptions.length + compareRowsCount;
    this.concurrency = concurrency;

    // Create single progress bar
    this.progressBar = new cliProgress.SingleBar(
      {
        format: (options, params, payload) => {
          const barsize = options.barsize ?? 40;
          const barCompleteString = options.barCompleteString ?? '=';
          const barIncompleteString = options.barIncompleteString ?? '-';

          const bar = barCompleteString.substring(0, Math.round(params.progress * barsize));
          const spaces = barIncompleteString.substring(0, barsize - bar.length);
          const percentage = Math.round(params.progress * 100);

          // Only show errors if count > 0
          const errorsText = payload.errors > 0 ? ` (errors: ${payload.errors})` : '';

          return `Evaluating [${bar}${spaces}] ${percentage}% | ${params.value}/${params.total}${errorsText} | ${payload.provider} ${payload.prompt} ${payload.vars}`;
        },
        hideCursor: true,
        gracefulExit: true,
      },
      cliProgress.Presets.shades_classic,
    );

    // Start the progress bar
    this.progressBar.start(this.totalCount, 0, {
      provider: '',
      prompt: '',
      vars: '',
      errors: 0,
    });
  }

  /**
   * Update progress for a specific evaluation
   */
  updateProgress(
    _index: number,
    evalStep: RunEvalOptions | undefined,
    _phase: 'serial' | 'concurrent' = 'concurrent',
    metrics?: PromptMetrics,
  ): void {
    if (this.isWebUI || !evalStep || !this.progressBar) {
      return;
    }

    this.completedCount++;
    const provider = evalStep.provider.label || evalStep.provider.id();
    const prompt = `"${evalStep.prompt.raw.slice(0, 10).replace(/\n/g, ' ')}"`;
    const vars = formatVarsForDisplay(evalStep.test.vars, 10);

    this.progressBar.increment({
      provider,
      prompt: prompt || '""',
      vars: vars || '',
      errors: metrics?.testErrorCount ?? 0,
    });
  }

  /**
   * Update comparison progress
   */
  updateComparisonProgress(prompt: string): void {
    if (this.isWebUI || !this.progressBar) {
      return;
    }

    this.completedCount++;
    this.progressBar.increment({
      provider: 'Grading',
      prompt: `"${prompt.slice(0, 10).replace(/\n/g, ' ')}"`,
      vars: '',
      errors: 0,
    });
  }

  /**
   * Update total count when comparison count is determined
   */
  updateTotalCount(additionalCount: number): void {
    if (this.isWebUI || !this.progressBar || additionalCount <= 0) {
      return;
    }

    this.totalCount += additionalCount;
    this.progressBar.setTotal(this.totalCount);
  }

  /**
   * Mark evaluation as complete
   */
  complete(): void {
    if (this.isWebUI || !this.progressBar) {
      return;
    }

    // Just ensure we're at 100% - the bar will be stopped in stop()
    this.progressBar.update(this.totalCount);
  }

  /**
   * Stop the progress bar
   */
  stop(): void {
    if (this.progressBar) {
      this.progressBar.stop();
    }
  }
}

/**
 * Update token usage metrics with assertion token usage
 */
function updateAssertionMetrics(
  metrics: { tokenUsage: Partial<TokenUsage> },
  assertionTokens: Partial<TokenUsage>,
): void {
  if (metrics.tokenUsage && assertionTokens) {
    if (!metrics.tokenUsage.assertions) {
      metrics.tokenUsage.assertions = createEmptyAssertions();
    }

    // Accumulate assertion tokens using the specialized assertion function
    accumulateAssertionTokenUsage(metrics.tokenUsage.assertions, assertionTokens);
  }
}

/**
 * Validates if a given prompt is allowed based on the provided list of allowed
 * prompt labels. Providers can be configured with a `prompts` attribute, which
 * corresponds to an array of prompt labels. Labels can either refer to a group
 * (for example from a file) or to individual prompts. If the attribute is
 * present, this function validates that the prompt labels fit the matching
 * criteria of the provider. Examples:
 *
 * - `prompts: ['examplePrompt']` matches `examplePrompt` exactly
 * - `prompts: ['exampleGroup:*']` matches any prompt that starts with `exampleGroup:`
 *
 * If no `prompts` attribute is present, all prompts are allowed by default.
 *
 * @param prompt - The prompt object to check.
 * @param allowedPrompts - The list of allowed prompt labels.
 * @returns Returns true if the prompt is allowed, false otherwise.
 */
export function isAllowedPrompt(prompt: Prompt, allowedPrompts: string[] | undefined): boolean {
  return (
    !Array.isArray(allowedPrompts) ||
    allowedPrompts.includes(prompt.label) ||
    allowedPrompts.some((allowedPrompt) => prompt.label.startsWith(`${allowedPrompt}:`))
  );
}

/**
 * Runs a single test case.
 * @param options - The options for running the test case.
 * {
 *   provider - The provider to use for the test case.
 *   prompt - The raw prompt to use for the test case.
 *   test - The test case to run with assertions, etc.
 *   delay - A delay in ms to wait before any provider calls
 *   nunjucksFilters - The nunjucks filters to use for the test case.
 *   evaluateOptions - Currently unused
 *   testIdx - The index of the test case among all tests (row in the results table).
 *   promptIdx - The index of the prompt among all prompts (column in the results table).
 *   conversations - Evals can be run serially across multiple turns of a conversation. This gives access to the conversation history.
 *   registers - The registers to use for the test case to store values for later tests.
 *   isRedteam - Whether the test case is a redteam test case.
 * }
 * @returns The result of the test case.
 */
export async function runEval({
  provider,
  prompt, // raw prompt
  test,
  delay,
  nunjucksFilters: filters,
  evaluateOptions,
  testIdx,
  promptIdx,
  repeatIndex,
  conversations,
  registers,
  isRedteam,
  abortSignal,
}: RunEvalOptions): Promise<EvaluateResult[]> {
  // Use the original prompt to set the label, not renderedPrompt
  const promptLabel = prompt.label;

  provider.delay ??= delay ?? getEnvInt('PROMPTFOO_DELAY_MS', 0);
  invariant(
    typeof provider.delay === 'number',
    `Provider delay should be set for ${provider.label}`,
  );

  // Set up the special _conversation variable
  const vars = test.vars || {};

  // Collect file metadata for the test case before rendering the prompt.
  const fileMetadata = collectFileMetadata(test.vars || vars);

  const conversationKey = `${provider.label || provider.id()}:${prompt.id}${test.metadata?.conversationId ? `:${test.metadata.conversationId}` : ''}`;
  const usesConversation = prompt.raw.includes('_conversation');
  if (
    !getEnvBool('PROMPTFOO_DISABLE_CONVERSATION_VAR') &&
    !test.options?.disableConversationVar &&
    usesConversation
  ) {
    vars._conversation = conversations?.[conversationKey] || [];
  }

  // Overwrite vars with any saved register values
  Object.assign(vars, registers);

  // Initialize these outside try block so they're in scope for the catch
  const setup = {
    provider: {
      id: provider.id(),
      label: provider.label,
      config: provider.config,
    },
    prompt: {
      raw: '',
      label: promptLabel,
      config: prompt.config,
    },
    vars,
  };
  let latencyMs = 0;
  let traceContext: Awaited<ReturnType<typeof generateTraceContextIfNeeded>> = null;

  try {
    // Render the prompt
    const renderedPrompt = await renderPrompt(prompt, vars, filters, provider);
    let renderedJson = undefined;
    try {
      renderedJson = JSON.parse(renderedPrompt);
    } catch {}
    setup.prompt.raw = renderedPrompt;

    const startTime = Date.now();
    let response: ProviderResponse = {
      output: '',
      tokenUsage: createEmptyTokenUsage(),
      cost: 0,
      cached: false,
    };

    if (test.providerOutput) {
      response.output = test.providerOutput;
    } else {
      const activeProvider = isApiProvider(test.provider) ? test.provider : provider;
      logger.debug(`Provider type: ${activeProvider.id()}`);

      // Generate trace context if tracing is enabled
      traceContext = await generateTraceContextIfNeeded(test, evaluateOptions, testIdx, promptIdx);

      const callApiContext: any = {
        // Always included
        vars,

        // Part of these may be removed in python and script providers, but every Javascript provider gets them
        prompt,
        filters,
        originalProvider: provider,
        test,

        // All of these are removed in python and script providers, but every Javascript provider gets them
        logger: logger as unknown as winston.Logger,
        getCache,
        repeatIndex,
      };

      if (repeatIndex > 0) {
        callApiContext.bustCache = true;
      }

      // Only add trace context properties if tracing is enabled
      if (traceContext) {
        callApiContext.traceparent = traceContext.traceparent;
        callApiContext.evaluationId = traceContext.evaluationId;
        callApiContext.testCaseId = traceContext.testCaseId;
      }

      // Handle Simba providers specially - they use runSimba instead of callApi
      if (activeProvider.id() === 'promptfoo:redteam:simba') {
        const simbaProvider = activeProvider as any;
        if (simbaProvider.runSimba) {
          // Simba returns EvaluateResult[] directly, so we need to return early
          const simbaResults: EvaluateResult[] = await simbaProvider.runSimba({
            prompt: renderedPrompt,
            context: callApiContext,
            options: abortSignal ? { abortSignal } : undefined,
            concurrency: evaluateOptions?.maxConcurrency ?? DEFAULT_MAX_CONCURRENCY,
          });

          // Update results with proper indices for Simba
          for (const result of simbaResults) {
            result.promptIdx = promptIdx;
            result.testIdx = testIdx++;
          }

          return simbaResults;
        } else {
          throw new Error('Simba provider does not have runSimba method');
        }
      } else {
        response = await activeProvider.callApi(
          renderedPrompt,
          callApiContext,
          abortSignal ? { abortSignal } : undefined,
        );
      }

      logger.debug(`Provider response properties: ${Object.keys(response).join(', ')}`);
      logger.debug(`Provider response cached property explicitly: ${response.cached}`);
    }
    const endTime = Date.now();
    latencyMs = endTime - startTime;

    let conversationLastInput = undefined;
    if (renderedJson && Array.isArray(renderedJson)) {
      const lastElt = renderedJson[renderedJson.length - 1];
      // Use the `content` field if present (OpenAI chat format)
      conversationLastInput = lastElt?.content || lastElt;
    }
    if (conversations) {
      conversations[conversationKey] = conversations[conversationKey] || [];
      conversations[conversationKey].push({
        prompt: renderedJson || renderedPrompt,
        input: conversationLastInput || renderedJson || renderedPrompt,
        output: response.output || '',
        metadata: response.metadata,
      });
    }

    logger.debug(`Evaluator response = ${JSON.stringify(response).substring(0, 100)}...`);
    logger.debug(
      `Evaluator checking cached flag: response.cached = ${Boolean(response.cached)}, provider.delay = ${provider.delay}`,
    );

    if (!response.cached && provider.delay > 0) {
      logger.debug(`Sleeping for ${provider.delay}ms`);
      await sleep(provider.delay);
    } else if (response.cached) {
      logger.debug(`Skipping delay because response is cached`);
    }

    const ret: EvaluateResult = {
      ...setup,
      response,
      success: false,
      failureReason: ResultFailureReason.NONE,
      score: 0,
      namedScores: {},
      latencyMs,
      cost: response.cost,
      metadata: {
        ...test.metadata,
        ...response.metadata,
        [FILE_METADATA_KEY]: fileMetadata,
      },
      promptIdx,
      testIdx,
      testCase: test,
      promptId: prompt.id || '',
      tokenUsage: createEmptyTokenUsage(),
    };

    if (!ret.metadata?.sessionIds && !ret.metadata?.sessionId) {
      ret.metadata ??= {};
      ret.metadata.sessionId = getSessionId(response, { vars });
    }

    invariant(ret.tokenUsage, 'This is always defined, just doing this to shut TS up');

    // Track token usage at the provider level
    if (response.tokenUsage) {
      const providerId = provider.id();
      const trackingId = provider.constructor?.name
        ? `${providerId} (${provider.constructor.name})`
        : providerId;
      TokenUsageTracker.getInstance().trackUsage(trackingId, response.tokenUsage);
    }

    if (response.error) {
      ret.error = response.error;
      ret.failureReason = ResultFailureReason.ERROR;
      ret.success = false;
    } else if (response.output === null || response.output === undefined) {
      // NOTE: empty output often indicative of guardrails, so behavior differs for red teams.
      if (isRedteam) {
        ret.success = true;
      } else {
        ret.success = false;
        ret.score = 0;
        ret.error = 'No output';
      }
    } else {
      // Create a copy of response so we can potentially mutate it.
      const processedResponse = { ...response };

      // Apply provider transform first (if exists)
      if (provider.transform) {
        processedResponse.output = await transform(provider.transform, processedResponse.output, {
          vars,
          prompt,
        });
      }

      // Store the provider-transformed output for assertions (contextTransform)
      const providerTransformedOutput = processedResponse.output;

      // Apply test transform (if exists)
      const testTransform = test.options?.transform || test.options?.postprocess;
      if (testTransform) {
        processedResponse.output = await transform(testTransform, processedResponse.output, {
          vars,
          prompt,
          ...(response && response.metadata && { metadata: response.metadata }),
        });
      }

      invariant(processedResponse.output != null, 'Response output should not be null');

      // Extract traceId from traceparent if available
      let traceId: string | undefined;
      if (traceContext?.traceparent) {
        // traceparent format: version-traceId-spanId-flags
        const parts = traceContext.traceparent.split('-');
        if (parts.length >= 3) {
          traceId = parts[1];
        }
      }

      // Pass providerTransformedOutput for contextTransform to use
      const checkResult = await runAssertions({
        prompt: renderedPrompt,
        provider,
        providerResponse: {
          ...processedResponse,
          // Add provider-transformed output for contextTransform
          providerTransformedOutput,
        },
        test,
        latencyMs: response.latencyMs ?? latencyMs,
        assertScoringFunction: test.assertScoringFunction as ScoringFunction,
        traceId,
      });

      if (!checkResult.pass) {
        ret.error = checkResult.reason;
        ret.failureReason = ResultFailureReason.ASSERT;
      }
      ret.success = checkResult.pass;
      ret.score = checkResult.score;
      ret.namedScores = checkResult.namedScores || {};
      // Track assertion request count
      if (!ret.tokenUsage.assertions) {
        ret.tokenUsage.assertions = createEmptyAssertions();
      }
      ret.tokenUsage.assertions.numRequests = (ret.tokenUsage.assertions.numRequests ?? 0) + 1;

      // Track assertion token usage if provided
      if (checkResult.tokensUsed) {
        accumulateAssertionTokenUsage(ret.tokenUsage.assertions, checkResult.tokensUsed);
      }
      ret.response = processedResponse;
      ret.gradingResult = checkResult;
    }

    // Update token usage stats
    if (response.tokenUsage) {
      accumulateResponseTokenUsage(ret.tokenUsage, response);
    }

    if (test.options?.storeOutputAs && ret.response?.output && registers) {
      // Save the output in a register for later use
      registers[test.options.storeOutputAs] = ret.response.output;
    }

    return [ret];
  } catch (err) {
    return [
      {
        ...setup,
        error: String(err) + '\n\n' + (err as Error).stack,
        success: false,
        failureReason: ResultFailureReason.ERROR,
        score: 0,
        namedScores: {},
        latencyMs,
        promptIdx,
        testIdx,
        testCase: test,
        promptId: prompt.id || '',
      },
    ];
  }
}

/**
 * Safely formats variables for display in progress bars and logs.
 * Handles extremely large variables that could cause RangeError crashes.
 *
 * @param vars - Variables to format
 * @param maxLength - Maximum length of the final formatted string
 * @returns Formatted variables string or fallback message
 */
export function formatVarsForDisplay(
  vars: Record<string, any> | undefined,
  maxLength: number,
): string {
  if (!vars || Object.keys(vars).length === 0) {
    return '';
  }

  try {
    // Simple approach: limit individual values, then truncate the whole result
    const formatted = Object.entries(vars)
      .map(([key, value]) => {
        // Prevent memory issues by limiting individual values first
        const valueStr = String(value).slice(0, 100);
        return `${key}=${valueStr}`;
      })
      .join(' ')
      .replace(/\n/g, ' ')
      .slice(0, maxLength);

    return formatted;
  } catch {
    // Any error - return safe fallback
    return '[vars unavailable]';
  }
}

export function generateVarCombinations(
  vars: Record<string, string | string[] | any>,
): Record<string, string | any[]>[] {
  const keys = Object.keys(vars);
  const combinations: Record<string, string | any[]>[] = [{}];

  for (const key of keys) {
    let values: any[] = [];

    if (typeof vars[key] === 'string' && vars[key].startsWith('file://')) {
      const filePath = vars[key].slice('file://'.length);

      // For glob patterns, we need to resolve the base directory and use relative patterns
      const basePath = cliState.basePath || '';
      const filePaths =
        globSync(filePath, {
          cwd: basePath || process.cwd(),
          windowsPathsNoEscape: true,
        }) || [];

      values = filePaths.map((path: string) => `file://${path}`);
      if (values.length === 0) {
        throw new Error(
          `No files found for variable ${key} at path ${filePath} in directory ${basePath || process.cwd()}`,
        );
      }
    } else {
      values = Array.isArray(vars[key]) ? vars[key] : [vars[key]];
    }

    // Check if it's an array but not a string array
    if (Array.isArray(vars[key]) && typeof vars[key][0] !== 'string') {
      values = [vars[key]];
    }

    const newCombinations: Record<string, any>[] = [];

    for (const combination of combinations) {
      for (const value of values) {
        newCombinations.push({ ...combination, [key]: value });
      }
    }

    combinations.length = 0;
    combinations.push(...newCombinations);
  }

  return combinations;
}

class Evaluator {
  evalRecord: Eval;
  testSuite: TestSuite;
  options: EvaluateOptions;
  stats: EvaluateStats;
  conversations: EvalConversations;
  registers: EvalRegisters;
  fileWriters: JsonlFileWriter[];

  constructor(testSuite: TestSuite, evalRecord: Eval, options: EvaluateOptions) {
    this.testSuite = testSuite;
    this.evalRecord = evalRecord;
    this.options = options;
    this.stats = {
      successes: 0,
      failures: 0,
      errors: 0,
      tokenUsage: createEmptyTokenUsage(),
    };
    this.conversations = {};
    this.registers = {};

    const jsonlFiles = Array.isArray(evalRecord.config.outputPath)
      ? evalRecord.config.outputPath.filter((p) => p.endsWith('.jsonl'))
      : evalRecord.config.outputPath?.endsWith('.jsonl')
        ? [evalRecord.config.outputPath]
        : [];

    this.fileWriters = jsonlFiles.map((p) => new JsonlFileWriter(p));
  }

  private async _runEvaluation(): Promise<Eval> {
    const { options } = this;
    let { testSuite } = this;

    const startTime = Date.now();
    const maxEvalTimeMs = options.maxEvalTimeMs ?? getMaxEvalTimeMs();
    let evalTimedOut = false;
    let globalTimeout: NodeJS.Timeout | undefined;
    let globalAbortController: AbortController | undefined;
    const processedIndices = new Set<number>();

    // Progress reporters declared here for cleanup in finally block
    let ciProgressReporter: CIProgressReporter | null = null;
    let progressBarManager: ProgressBarManager | null = null;

    if (maxEvalTimeMs > 0) {
      globalAbortController = new AbortController();
      options.abortSignal = options.abortSignal
        ? AbortSignal.any([options.abortSignal, globalAbortController.signal])
        : globalAbortController.signal;
      globalTimeout = setTimeout(() => {
        evalTimedOut = true;
        globalAbortController?.abort();
      }, maxEvalTimeMs);
    }

    const vars = new Set<string>();
    const checkAbort = () => {
      if (options.abortSignal?.aborted) {
        throw new Error('Operation cancelled');
      }
    };

    logger.info(`Starting evaluation ${this.evalRecord.id}`);

    // Add abort checks at key points
    checkAbort();

    const prompts: CompletedPrompt[] = [];
    const assertionTypes = new Set<string>();
    const rowsWithSelectBestAssertion = new Set<number>();
    const rowsWithMaxScoreAssertion = new Set<number>();

    // Ensure defaultTest has a usable structure before extensions run.
    // This allows extensions to safely do `context.suite.defaultTest.assert.push(...)`
    // without needing defensive checks for undefined values.
    if (testSuite.extensions?.length) {
      if (!testSuite.defaultTest) {
        testSuite.defaultTest = {};
      }
      if (typeof testSuite.defaultTest !== 'string' && !testSuite.defaultTest.assert) {
        testSuite.defaultTest.assert = [];
      }
    }

    const beforeAllOut = await runExtensionHook(testSuite.extensions, 'beforeAll', {
      suite: testSuite,
    });
    testSuite = beforeAllOut.suite;

    if (options.generateSuggestions) {
      // TODO(ian): Move this into its own command/file
      logger.info(`Generating prompt variations...`);
      const { prompts: newPrompts, error } = await generatePrompts(testSuite.prompts[0].raw, 1);
      if (error || !newPrompts) {
        throw new Error(`Failed to generate prompts: ${error}`);
      }

      logger.info(chalk.blue('Generated prompts:'));
      let numAdded = 0;
      for (const prompt of newPrompts) {
        logger.info('--------------------------------------------------------');
        logger.info(`${prompt}`);
        logger.info('--------------------------------------------------------');

        // Ask the user if they want to continue
        const shouldTest = await promptYesNo('Do you want to test this prompt?', false);
        if (shouldTest) {
          testSuite.prompts.push({ raw: prompt, label: prompt });
          numAdded++;
        } else {
          logger.info('Skipping this prompt.');
        }
      }

      if (numAdded < 1) {
        logger.info(chalk.red('No prompts selected. Aborting.'));
        process.exitCode = 1;
        return this.evalRecord;
      }
    }

    // Split prompts by provider
    // Order matters - keep provider in outer loop to reduce need to swap models during local inference.

    // Create a map of existing prompts for resume support
    const existingPromptsMap = new Map<string, CompletedPrompt>();
    if (cliState.resume && this.evalRecord.persisted && this.evalRecord.prompts.length > 0) {
      logger.debug('Resuming evaluation: preserving metrics from previous run');
      for (const existingPrompt of this.evalRecord.prompts) {
        const key = `${existingPrompt.provider}:${existingPrompt.id}`;
        existingPromptsMap.set(key, existingPrompt);
      }
    }

    for (const provider of testSuite.providers) {
      for (const prompt of testSuite.prompts) {
        // Check if providerPromptMap exists and if it contains the current prompt's label
        const providerKey = provider.label || provider.id();
        if (!isAllowedPrompt(prompt, testSuite.providerPromptMap?.[providerKey])) {
          continue;
        }

        const promptId = generateIdFromPrompt(prompt);
        const existingPromptKey = `${providerKey}:${promptId}`;
        const existingPrompt = existingPromptsMap.get(existingPromptKey);

        const completedPrompt = {
          ...prompt,
          id: promptId,
          provider: providerKey,
          label: prompt.label,
          metrics: existingPrompt?.metrics || {
            score: 0,
            testPassCount: 0,
            testFailCount: 0,
            testErrorCount: 0,
            assertPassCount: 0,
            assertFailCount: 0,
            totalLatencyMs: 0,
            tokenUsage: createEmptyTokenUsage(),
            namedScores: {},
            namedScoresCount: {},
            cost: 0,
          },
        };
        prompts.push(completedPrompt);
      }
    }

    this.evalRecord.addPrompts(prompts);

    // Aggregate all vars across test cases
    let tests =
      testSuite.tests && testSuite.tests.length > 0
        ? testSuite.tests
        : testSuite.scenarios
          ? []
          : [
              {
                // Dummy test for cases when we're only comparing raw prompts.
              },
            ];

    // Build scenarios and add to tests
    if (testSuite.scenarios && testSuite.scenarios.length > 0) {
      telemetry.record('feature_used', {
        feature: 'scenarios',
      });
      let scenarioIndex = 0;
      for (const scenario of testSuite.scenarios) {
        for (const data of scenario.config) {
          // Merge defaultTest with scenario config
          const scenarioTests = (
            scenario.tests || [
              {
                // Dummy test for cases when we're only comparing raw prompts.
              },
            ]
          ).map((test) => {
            // Merge metadata from all sources
            const mergedMetadata = {
              ...(typeof testSuite.defaultTest === 'object' ? testSuite.defaultTest?.metadata : {}),
              ...data.metadata,
              ...test.metadata,
            };

            // Auto-generate scenarioConversationId if no conversationId is set
            // This ensures each scenario has isolated conversation history by default
            // Users can still override by setting their own conversationId
            if (!mergedMetadata.conversationId) {
              mergedMetadata.conversationId = `__scenario_${scenarioIndex}__`;
            }

            return {
              ...(typeof testSuite.defaultTest === 'object' ? testSuite.defaultTest : {}),
              ...data,
              ...test,
              vars: {
                ...(typeof testSuite.defaultTest === 'object' ? testSuite.defaultTest?.vars : {}),
                ...data.vars,
                ...test.vars,
              },
              options: {
                ...(typeof testSuite.defaultTest === 'object'
                  ? testSuite.defaultTest?.options
                  : {}),
                ...test.options,
              },
              assert: [
                // defaultTest.assert is omitted because it will be added to each test case later
                ...(data.assert || []),
                ...(test.assert || []),
              ],
              metadata: mergedMetadata,
            };
          });
          // Add scenario tests to tests
          tests = tests.concat(scenarioTests);
          scenarioIndex++;
        }
      }
    }

    maybeEmitAzureOpenAiWarning(testSuite, tests);

    // Prepare vars
    const varNames: Set<string> = new Set();
    const varsWithSpecialColsRemoved: Vars[] = [];
    const inputTransformDefault =
      typeof testSuite?.defaultTest === 'object'
        ? testSuite?.defaultTest?.options?.transformVars
        : undefined;
    for (const testCase of tests) {
      testCase.vars = {
        ...(typeof testSuite.defaultTest === 'object' ? testSuite.defaultTest?.vars : {}),
        ...testCase?.vars,
      };

      if (testCase.vars) {
        const varWithSpecialColsRemoved: Vars = {};
        const inputTransformForIndividualTest = testCase.options?.transformVars;
        const inputTransform = inputTransformForIndividualTest || inputTransformDefault;
        if (inputTransform) {
          const transformContext: TransformContext = {
            prompt: {},
            uuid: randomUUID(),
          };
          const transformedVars: Vars = await transform(
            inputTransform,
            testCase.vars,
            transformContext,
            true,
            TransformInputType.VARS,
          );
          invariant(
            typeof transformedVars === 'object',
            'Transform function did not return a valid object',
          );
          testCase.vars = { ...testCase.vars, ...transformedVars };
        }
        for (const varName of Object.keys(testCase.vars)) {
          varNames.add(varName);
          varWithSpecialColsRemoved[varName] = testCase.vars[varName];
        }
        varsWithSpecialColsRemoved.push(varWithSpecialColsRemoved);
      }
    }

    // Set up eval cases
    const runEvalOptions: RunEvalOptions[] = [];
    let testIdx = 0;
    let concurrency = options.maxConcurrency || DEFAULT_MAX_CONCURRENCY;
    for (let index = 0; index < tests.length; index++) {
      const testCase = tests[index];
      invariant(
        typeof testSuite.defaultTest !== 'object' ||
          Array.isArray(testSuite.defaultTest?.assert || []),
        `defaultTest.assert is not an array in test case #${index + 1}`,
      );
      invariant(
        Array.isArray(testCase.assert || []),
        `testCase.assert is not an array in test case #${index + 1}`,
      );
      // Handle default properties
      testCase.assert = [
        ...(typeof testSuite.defaultTest === 'object' ? testSuite.defaultTest?.assert || [] : []),
        ...(testCase.assert || []),
      ];
      testCase.threshold =
        testCase.threshold ??
        (typeof testSuite.defaultTest === 'object' ? testSuite.defaultTest?.threshold : undefined);
      testCase.options = {
        ...(typeof testSuite.defaultTest === 'object' ? testSuite.defaultTest?.options : {}),
        ...testCase.options,
      };
      testCase.metadata = {
        ...(typeof testSuite.defaultTest === 'object' ? testSuite.defaultTest?.metadata : {}),
        ...testCase.metadata,
      };
      // If the test case doesn't have a provider, use the one from defaultTest
      // Note: defaultTest.provider may be a raw config object that needs to be loaded
      if (
        !testCase.provider &&
        typeof testSuite.defaultTest === 'object' &&
        testSuite.defaultTest?.provider
      ) {
        const defaultProvider = testSuite.defaultTest.provider;
        if (isApiProvider(defaultProvider)) {
          // Already loaded
          testCase.provider = defaultProvider;
        } else if (typeof defaultProvider === 'object' && defaultProvider.id) {
          // Raw config object - load it
          const { loadApiProvider } = await import('./providers');
          const providerId =
            typeof defaultProvider.id === 'function' ? defaultProvider.id() : defaultProvider.id;
          testCase.provider = await loadApiProvider(providerId, {
            options: defaultProvider as ProviderOptions,
          });
        } else {
          testCase.provider = defaultProvider;
        }
      }
      testCase.assertScoringFunction =
        testCase.assertScoringFunction ||
        (typeof testSuite.defaultTest === 'object'
          ? testSuite.defaultTest?.assertScoringFunction
          : undefined);

      if (typeof testCase.assertScoringFunction === 'string') {
        const { filePath: resolvedPath, functionName } = parseFileUrl(
          testCase.assertScoringFunction,
        );
        testCase.assertScoringFunction = await loadFunction<ScoringFunction>({
          filePath: resolvedPath,
          functionName,
        });
      }
      const prependToPrompt =
        testCase.options?.prefix ||
        (typeof testSuite.defaultTest === 'object' ? testSuite.defaultTest?.options?.prefix : '') ||
        '';
      const appendToPrompt =
        testCase.options?.suffix ||
        (typeof testSuite.defaultTest === 'object' ? testSuite.defaultTest?.options?.suffix : '') ||
        '';

      // Finalize test case eval
      const varCombinations =
        getEnvBool('PROMPTFOO_DISABLE_VAR_EXPANSION') || testCase.options?.disableVarExpansion
          ? [testCase.vars]
          : generateVarCombinations(testCase.vars || {});

      const numRepeat = this.options.repeat || 1;
      for (let repeatIndex = 0; repeatIndex < numRepeat; repeatIndex++) {
        for (const vars of varCombinations) {
          let promptIdx = 0;
          // Order matters - keep provider in outer loop to reduce need to swap models during local inference.
          for (const provider of testSuite.providers) {
            for (const prompt of testSuite.prompts) {
              const providerKey = provider.label || provider.id();
              if (!isAllowedPrompt(prompt, testSuite.providerPromptMap?.[providerKey])) {
                continue;
              }
              runEvalOptions.push({
                delay: options.delay || 0,
                provider,
                prompt: {
                  ...prompt,
                  raw: prependToPrompt + prompt.raw + appendToPrompt,
                },
                test: (() => {
                  const baseTest = {
                    ...testCase,
                    vars,
                    options: testCase.options,
                  };
                  // Only add tracing metadata fields if tracing is actually enabled
                  const tracingEnabled =
                    testCase.metadata?.tracingEnabled === true ||
                    testSuite.tracing?.enabled === true;

                  logger.debug(
                    `[Evaluator] Tracing check: testCase.metadata?.tracingEnabled=${testCase.metadata?.tracingEnabled}, testSuite.tracing?.enabled=${testSuite.tracing?.enabled}, testSuite.tracing=${JSON.stringify(testSuite.tracing)}, tracingEnabled=${tracingEnabled}`,
                  );

                  if (tracingEnabled) {
                    return {
                      ...baseTest,
                      metadata: {
                        ...testCase.metadata,
                        tracingEnabled: true,
                        evaluationId: this.evalRecord.id,
                      },
                    };
                  }
                  return baseTest;
                })(),
                nunjucksFilters: testSuite.nunjucksFilters,
                testIdx,
                promptIdx,
                repeatIndex,
                evaluateOptions: options,
                conversations: this.conversations,
                registers: this.registers,
                isRedteam: testSuite.redteam != null,
                concurrency,
                abortSignal: options.abortSignal,
              });
              promptIdx++;
            }
          }
          testIdx++;
        }
      }
    }
    // Pre-mark comparison rows before any filtering (used by resume logic)
    for (const evalOption of runEvalOptions) {
      if (evalOption.test.assert?.some((a) => a.type === 'select-best')) {
        rowsWithSelectBestAssertion.add(evalOption.testIdx);
      }
      if (evalOption.test.assert?.some((a) => a.type === 'max-score')) {
        rowsWithMaxScoreAssertion.add(evalOption.testIdx);
      }
    }

    // Resume support: if CLI is in resume mode, skip already-completed (testIdx,promptIdx) pairs
    if (cliState.resume && this.evalRecord.persisted) {
      try {
        const { default: EvalResult } = await import('./models/evalResult');
        const completedPairs = await EvalResult.getCompletedIndexPairs(this.evalRecord.id);
        const originalCount = runEvalOptions.length;
        // Filter out steps that already exist in DB
        for (let i = runEvalOptions.length - 1; i >= 0; i--) {
          const step = runEvalOptions[i];
          if (completedPairs.has(`${step.testIdx}:${step.promptIdx}`)) {
            runEvalOptions.splice(i, 1);
          }
        }
        const skipped = originalCount - runEvalOptions.length;
        if (skipped > 0) {
          logger.info(`Resuming: skipping ${skipped} previously completed cases`);
        }
      } catch (err) {
        logger.warn(
          `Resume: failed to load completed results. Running full evaluation. ${String(err)}`,
        );
      }
    }

    // Determine run parameters

    if (concurrency > 1) {
      const usesConversation = prompts.some((p) => p.raw.includes('_conversation'));
      const usesStoreOutputAs = tests.some((t) => t.options?.storeOutputAs);
      if (usesConversation) {
        logger.info(
          `Setting concurrency to 1 because the ${chalk.cyan('_conversation')} variable is used.`,
        );
        concurrency = 1;
      } else if (usesStoreOutputAs) {
        logger.info(`Setting concurrency to 1 because storeOutputAs is used.`);
        concurrency = 1;
      }
    }

    // Actually run the eval
    let numComplete = 0;

    const processEvalStep = async (evalStep: RunEvalOptions, index: number | string) => {
      if (typeof index !== 'number') {
        throw new Error('Expected index to be a number');
      }

      const beforeEachOut = await runExtensionHook(testSuite.extensions, 'beforeEach', {
        test: evalStep.test,
      });
      evalStep.test = beforeEachOut.test;

      const rows = await runEval(evalStep);

      for (const row of rows) {
        for (const varName of Object.keys(row.vars)) {
          vars.add(varName);
        }
        // Print token usage for model-graded assertions and add to stats
        if (row.gradingResult?.tokensUsed && row.testCase?.assert) {
          for (const assertion of row.testCase.assert) {
            if (MODEL_GRADED_ASSERTION_TYPES.has(assertion.type as AssertionType)) {
              const tokensUsed = row.gradingResult.tokensUsed;

              if (!this.stats.tokenUsage.assertions) {
                this.stats.tokenUsage.assertions = createEmptyAssertions();
              }

              // Accumulate assertion tokens using the specialized assertion function
              accumulateAssertionTokenUsage(this.stats.tokenUsage.assertions, tokensUsed);

              break;
            }
          }
        }

        // capture metrics
        if (row.success) {
          this.stats.successes++;
        } else if (row.failureReason === ResultFailureReason.ERROR) {
          this.stats.errors++;
        } else {
          this.stats.failures++;
        }

        if (row.tokenUsage) {
          accumulateResponseTokenUsage(this.stats.tokenUsage, { tokenUsage: row.tokenUsage });
        }

        if (evalStep.test.assert?.some((a) => a.type === 'select-best')) {
          rowsWithSelectBestAssertion.add(row.testIdx);
        }
        if (evalStep.test.assert?.some((a) => a.type === 'max-score')) {
          rowsWithMaxScoreAssertion.add(row.testIdx);
        }
        for (const assert of evalStep.test.assert || []) {
          if (assert.type) {
            assertionTypes.add(assert.type);
          }
        }

        numComplete++;

        try {
          await this.evalRecord.addResult(row);
        } catch (error) {
          const resultSummary = summarizeEvaluateResultForLogging(row);
          logger.error(`Error saving result: ${error} ${safeJsonStringify(resultSummary)}`);
        }

        for (const writer of this.fileWriters) {
          await writer.write(row);
        }

        if (row.metadata?.simbaSessionId) {
          this.evalRecord.config.metadata ??= {};
          this.evalRecord.config.metadata.simbaSessionId = row.metadata.simbaSessionId;
        }

        const { promptIdx } = row;
        const metrics = prompts[promptIdx].metrics;
        invariant(metrics, 'Expected prompt.metrics to be set');
        metrics.score += row.score;
        for (const [key, value] of Object.entries(row.namedScores)) {
          // Update named score value
          metrics.namedScores[key] = (metrics.namedScores[key] || 0) + value;

          // Count assertions contributing to this named score
          let contributingAssertions = 0;
          row.gradingResult?.componentResults?.forEach((result) => {
            if (result.assertion?.metric === key) {
              contributingAssertions++;
            }
          });

          metrics.namedScoresCount[key] =
            (metrics.namedScoresCount[key] || 0) + (contributingAssertions || 1);
        }

        if (testSuite.derivedMetrics) {
          const math = await import('mathjs');
          for (const metric of testSuite.derivedMetrics) {
            if (metrics.namedScores[metric.name] === undefined) {
              metrics.namedScores[metric.name] = 0;
            }
            try {
              if (typeof metric.value === 'function') {
                metrics.namedScores[metric.name] = metric.value(metrics.namedScores, evalStep);
              } else {
                const evaluatedValue = math.evaluate(metric.value, metrics.namedScores);
                metrics.namedScores[metric.name] = evaluatedValue;
              }
            } catch (error) {
              logger.debug(
                `Could not evaluate derived metric '${metric.name}': ${(error as Error).message}`,
              );
            }
          }
        }
        metrics.testPassCount += row.success ? 1 : 0;
        if (!row.success) {
          if (row.failureReason === ResultFailureReason.ERROR) {
            metrics.testErrorCount += 1;
          } else {
            metrics.testFailCount += 1;
          }
        }
        metrics.assertPassCount +=
          row.gradingResult?.componentResults?.filter((r) => r.pass).length || 0;
        metrics.assertFailCount +=
          row.gradingResult?.componentResults?.filter((r) => !r.pass).length || 0;
        metrics.totalLatencyMs += row.latencyMs || 0;
        accumulateResponseTokenUsage(metrics.tokenUsage, row.response);

        // Add assertion token usage to the metrics
        if (row.gradingResult?.tokensUsed) {
          updateAssertionMetrics(metrics, row.gradingResult.tokensUsed);
        }

        metrics.cost += row.cost || 0;

        await runExtensionHook(testSuite.extensions, 'afterEach', {
          test: evalStep.test,
          result: row,
        });

        if (options.progressCallback) {
          options.progressCallback(numComplete, runEvalOptions.length, index, evalStep, metrics);
        }
      }
    };

    // Add a wrapper function that implements timeout
    const processEvalStepWithTimeout = async (evalStep: RunEvalOptions, index: number | string) => {
      // Get timeout value from options or environment, defaults to 0 (no timeout)
      const timeoutMs = options.timeoutMs || getEvalTimeoutMs();

      if (timeoutMs <= 0) {
        // No timeout, process normally
        return processEvalStep(evalStep, index);
      }

      // Create an AbortController to cancel the request if it times out
      const abortController = new AbortController();
      const { signal } = abortController;

      // Add the abort signal to the evalStep
      const evalStepWithSignal = {
        ...evalStep,
        abortSignal: signal,
      };

      try {
        return await Promise.race([
          processEvalStep(evalStepWithSignal, index),
          new Promise<void>((_, reject) => {
            const timeoutId = setTimeout(() => {
              // Abort any ongoing requests
              abortController.abort();

              // If the provider has a cleanup method, call it
              if (typeof evalStep.provider.cleanup === 'function') {
                try {
                  evalStep.provider.cleanup();
                } catch (cleanupErr) {
                  logger.warn(`Error during provider cleanup: ${cleanupErr}`);
                }
              }

              reject(new Error(`Evaluation timed out after ${timeoutMs}ms`));

              // Clear the timeout to prevent memory leaks
              clearTimeout(timeoutId);
            }, timeoutMs);
          }),
        ]);
      } catch (error) {
        // Create and add an error result for timeout
        const timeoutResult = {
          provider: {
            id: evalStep.provider.id(),
            label: evalStep.provider.label,
            config: evalStep.provider.config,
          },
          prompt: {
            raw: evalStep.prompt.raw,
            label: evalStep.prompt.label,
            config: evalStep.prompt.config,
          },
          vars: evalStep.test.vars || {},
          error: `Evaluation timed out after ${timeoutMs}ms: ${String(error)}`,
          success: false,
          failureReason: ResultFailureReason.ERROR, // Using ERROR for timeouts
          score: 0,
          namedScores: {},
          latencyMs: timeoutMs,
          promptIdx: evalStep.promptIdx,
          testIdx: evalStep.testIdx,
          testCase: evalStep.test,
          promptId: evalStep.prompt.id || '',
        };

        // Add the timeout result to the evaluation record
        await this.evalRecord.addResult(timeoutResult);

        // Update stats
        this.stats.errors++;

        // Update prompt metrics
        const { metrics } = prompts[evalStep.promptIdx];
        if (metrics) {
          metrics.testErrorCount += 1;
          metrics.totalLatencyMs += timeoutMs;
        }

        // Progress callback
        if (options.progressCallback) {
          options.progressCallback(
            numComplete,
            runEvalOptions.length,
            typeof index === 'number' ? index : 0,
            evalStep,
            metrics || {
              score: 0,
              testPassCount: 0,
              testFailCount: 0,
              testErrorCount: 1,
              assertPassCount: 0,
              assertFailCount: 0,
              totalLatencyMs: timeoutMs,
              tokenUsage: {
                total: 0,
                prompt: 0,
                completion: 0,
                cached: 0,
                numRequests: 0,
              },
              namedScores: {},
              namedScoresCount: {},
              cost: 0,
            },
          );
        }
      }
    };

    // Set up progress tracking
    const originalProgressCallback = this.options.progressCallback;
    const isWebUI = Boolean(cliState.webUI);

    // Choose appropriate progress reporter
    logger.debug(
      `Progress bar settings: showProgressBar=${this.options.showProgressBar}, isWebUI=${isWebUI}`,
    );

    if (isCI() && !isWebUI) {
      // Use CI-friendly progress reporter
      ciProgressReporter = new CIProgressReporter(runEvalOptions.length);
      ciProgressReporter.start();
    } else if (this.options.showProgressBar && process.stdout.isTTY) {
      // Use visual progress bars
      progressBarManager = new ProgressBarManager(isWebUI);
    }

    this.options.progressCallback = (completed, total, index, evalStep, metrics) => {
      if (originalProgressCallback) {
        originalProgressCallback(completed, total, index, evalStep, metrics);
      }

      if (isWebUI) {
        const provider = evalStep.provider.label || evalStep.provider.id();
        const vars = formatVarsForDisplay(evalStep.test.vars, 50);
        logger.info(`[${numComplete}/${total}] Running ${provider} with vars: ${vars}`);
<<<<<<< HEAD
      } else if (multibar && evalStep) {
        const numProgressBars = Math.min(concurrency, 20);

        // Calculate which progress bar to use
        const progressBarIndex = index % numProgressBars;
        const progressbar = multiProgressBars[progressBarIndex];

        // Calculate how many threads are assigned to this progress bar
        const threadsForThisBar = calculateThreadsPerBar(
          concurrency,
          numProgressBars,
          progressBarIndex,
        );

        const vars = formatVarsForDisplay(evalStep.test.vars, 40);
        progressbar.increment({
          provider: evalStep.provider.label || evalStep.provider.id(),
          prompt: evalStep.prompt.raw.slice(0, 10).replace(/\n/g, ' '),
          vars,
          activeThreads: threadsForThisBar,
        });
=======
      } else if (progressBarManager) {
        // Progress bar update is handled by the manager
        const phase = evalStep.test.options?.runSerially ? 'serial' : 'concurrent';
        progressBarManager.updateProgress(index, evalStep, phase, metrics);
      } else if (ciProgressReporter) {
        // CI progress reporter update
        ciProgressReporter.update(numComplete);
>>>>>>> 790d6b53
      } else {
        logger.debug(`Eval #${index + 1} complete (${numComplete} of ${runEvalOptions.length})`);
      }
    };

    // Separate serial, concurrent, and Simba eval options
    const serialRunEvalOptions: RunEvalOptions[] = [];
    const concurrentRunEvalOptions: RunEvalOptions[] = [];
    const simbaRunEvalOptions: RunEvalOptions[] = [];

    for (const evalOption of runEvalOptions) {
      if (isSimbaTestCase(evalOption)) {
        simbaRunEvalOptions.push(evalOption);
      } else if (evalOption.test.options?.runSerially) {
        serialRunEvalOptions.push(evalOption);
      } else {
        concurrentRunEvalOptions.push(evalOption);
      }
    }

    // Print info messages before starting progress bar
    if (serialRunEvalOptions.length > 0) {
      logger.info(`Running ${serialRunEvalOptions.length} test cases serially...`);
    }
    if (concurrentRunEvalOptions.length > 0) {
      logger.info(
        `Running ${concurrentRunEvalOptions.length} test cases (up to ${concurrency} at a time)...`,
      );
    }

    // Now start the progress bar after info messages
    if (this.options.showProgressBar && progressBarManager) {
      await progressBarManager.initialize(runEvalOptions, concurrency, 0);
    }

    try {
      if (serialRunEvalOptions.length > 0) {
        // Run serial evaluations
        for (const evalStep of serialRunEvalOptions) {
          if (isWebUI) {
            const provider = evalStep.provider.label || evalStep.provider.id();
            const vars = formatVarsForDisplay(evalStep.test.vars || {}, 50);
            logger.info(
              `[${numComplete}/${runEvalOptions.length}] Running ${provider} with vars: ${vars}`,
            );
          }
          const idx = runEvalOptions.indexOf(evalStep);
          await processEvalStepWithTimeout(evalStep, idx);
          processedIndices.add(idx);
        }

        // Serial phase complete - progress is tracked automatically by updateProgress
      }

      // Then run concurrent evaluations
      await async.forEachOfLimit(concurrentRunEvalOptions, concurrency, async (evalStep) => {
        checkAbort();
        const idx = runEvalOptions.indexOf(evalStep);
        await processEvalStepWithTimeout(evalStep, idx);
        processedIndices.add(idx);
        await this.evalRecord.addPrompts(prompts);
      });

      // Finally run Simba evaluations sequentially (they have their own internal concurrency)
      if (simbaRunEvalOptions.length > 0) {
        if (progressBarManager) {
          progressBarManager.complete();
          progressBarManager.stop();
        }

        for (const evalStep of simbaRunEvalOptions) {
          if (isWebUI) {
            const provider = evalStep.provider.label || evalStep.provider.id();
            const vars = formatVarsForDisplay(evalStep.test.vars || {}, 50);
            logger.info(
              `[${numComplete}/${runEvalOptions.length}] Running ${strategyDisplayNames.simba} ${provider} with vars: ${vars}`,
            );
          }
          checkAbort();
          const idx = runEvalOptions.indexOf(evalStep);
          await processEvalStepWithTimeout(evalStep, idx);
          processedIndices.add(idx);
        }
      }
    } catch (err) {
      if (options.abortSignal?.aborted) {
        // User interruption or max duration timeout
        evalTimedOut = evalTimedOut || maxEvalTimeMs > 0;
        if (evalTimedOut) {
          logger.warn(`Evaluation stopped after reaching max duration (${maxEvalTimeMs}ms)`);
        } else {
          logger.info('Evaluation interrupted, saving progress...');
        }
      } else {
        if (ciProgressReporter) {
          ciProgressReporter.error(`Evaluation failed: ${String(err)}`);
        }
        throw err;
      }
    }

    // Do we have to run comparisons between row outputs?
    const compareRowsCount = rowsWithSelectBestAssertion.size + rowsWithMaxScoreAssertion.size;

    // Update progress reporters based on comparison count
    if (progressBarManager) {
      if (compareRowsCount > 0) {
        progressBarManager.updateTotalCount(compareRowsCount);
      }
    } else if (ciProgressReporter && compareRowsCount > 0) {
      // Update total tests to include comparison tests for CI reporter
      ciProgressReporter.updateTotalTests(runEvalOptions.length + compareRowsCount);
    }

    let compareCount = 0;
    for (const testIdx of rowsWithSelectBestAssertion) {
      compareCount++;

      if (isWebUI) {
        logger.info(`Running model-graded comparison ${compareCount} of ${compareRowsCount}...`);
      }

      const resultsToCompare = this.evalRecord.persisted
        ? await this.evalRecord.fetchResultsByTestIdx(testIdx)
        : this.evalRecord.results.filter((r) => r.testIdx === testIdx);
      if (resultsToCompare.length === 0) {
        logger.warn(`Expected results to be found for test index ${testIdx}`);
        continue;
      }

      const compareAssertion = resultsToCompare[0].testCase.assert?.find(
        (a) => a.type === 'select-best',
      ) as Assertion;
      if (compareAssertion) {
        const outputs = resultsToCompare.map((r) => r.response?.output || '');

        // Provide context for grading providers that need originalProvider.
        // For example, simulated-user requires originalProvider to access the target provider's configuration.
        const firstResult = resultsToCompare[0];
        const providerId = firstResult.provider.id;
        const originalProvider = this.testSuite.providers.find((p) => p.id() === providerId);
        const callApiContext = originalProvider
          ? {
              originalProvider,
              prompt: firstResult.prompt,
              vars: firstResult.testCase.vars || {},
            }
          : undefined;

        const gradingResults = await runCompareAssertion(
          resultsToCompare[0].testCase,
          compareAssertion,
          outputs,
          callApiContext,
        );
        for (let index = 0; index < resultsToCompare.length; index++) {
          const result = resultsToCompare[index];
          const gradingResult = gradingResults[index];
          if (result.gradingResult) {
            result.gradingResult.tokensUsed = result.gradingResult.tokensUsed || {
              total: 0,
              prompt: 0,
              completion: 0,
            };

            // Use the helper function instead of direct updates
            if (gradingResult.tokensUsed) {
              if (!result.gradingResult.tokensUsed) {
                result.gradingResult.tokensUsed = {
                  total: 0,
                  prompt: 0,
                  completion: 0,
                };
              }

              // Update the metrics using the helper function
              updateAssertionMetrics(
                { tokenUsage: { assertions: result.gradingResult.tokensUsed } },
                gradingResult.tokensUsed,
              );

              // Also update the metrics for the eval
              if (gradingResult.tokensUsed && result.testCase?.assert) {
                for (const assertion of result.testCase.assert) {
                  if (MODEL_GRADED_ASSERTION_TYPES.has(assertion.type as AssertionType)) {
                    updateAssertionMetrics(
                      { tokenUsage: this.stats.tokenUsage },
                      gradingResult.tokensUsed,
                    );
                    break;
                  }
                }
              }
            }

            result.success = result.gradingResult.pass =
              result.gradingResult.pass && gradingResult.pass;
            if (!gradingResult.pass) {
              // Failure overrides the reason and the score
              result.gradingResult.reason = gradingResult.reason;
              result.score = result.gradingResult.score = gradingResult.score;
            }
            if (!result.gradingResult.componentResults) {
              result.gradingResult.componentResults = [];
            }
            result.gradingResult.componentResults.push(gradingResult);
          } else {
            result.gradingResult = gradingResult;
          }
          if (this.evalRecord.persisted) {
            await result.save();
          }
        }
        if (progressBarManager) {
          progressBarManager.updateComparisonProgress(resultsToCompare[0].prompt.raw);
        } else if (ciProgressReporter) {
          ciProgressReporter.update(runEvalOptions.length + compareCount);
        } else if (!isWebUI) {
          logger.debug(`Model-graded comparison #${compareCount} of ${compareRowsCount} complete`);
        }
      }
    }

    // Process max-score assertions
    const maxScoreRowsCount = rowsWithMaxScoreAssertion.size;
    if (maxScoreRowsCount > 0) {
      logger.info(`Processing ${maxScoreRowsCount} max-score assertions...`);

      for (const testIdx of rowsWithMaxScoreAssertion) {
        const resultsToCompare = this.evalRecord.persisted
          ? await this.evalRecord.fetchResultsByTestIdx(testIdx)
          : this.evalRecord.results.filter((r) => r.testIdx === testIdx);

        if (resultsToCompare.length === 0) {
          logger.warn(`Expected results to be found for test index ${testIdx}`);
          continue;
        }

        const maxScoreAssertion = resultsToCompare[0].testCase.assert?.find(
          (a) => a.type === 'max-score',
        ) as Assertion;

        if (maxScoreAssertion) {
          const outputs = resultsToCompare.map((r) => r.response?.output || '');

          // Pass the results with their grading results to selectMaxScore
          const maxScoreGradingResults = await selectMaxScore(
            outputs,
            resultsToCompare,
            maxScoreAssertion,
          );

          // Update progress bar
          if (progressBarManager) {
            progressBarManager.updateComparisonProgress(resultsToCompare[0].prompt.raw);
          } else if (ciProgressReporter) {
            // For max-score assertions, we're still in the comparison phase
            // so we add to the total completed count
            ciProgressReporter.update(runEvalOptions.length + compareCount);
          } else if (!isWebUI) {
            logger.debug(`Max-score assertion for test #${testIdx} complete`);
          }

          // Update results with max-score outcomes
          for (let index = 0; index < resultsToCompare.length; index++) {
            const result = resultsToCompare[index];
            const maxScoreGradingResult = {
              ...maxScoreGradingResults[index],
              assertion: maxScoreAssertion,
            };

            // Preserve existing gradingResult data and add max-score result to componentResults
            const existingComponentResults = result.gradingResult?.componentResults || [];
            const existingGradingResult = result.gradingResult;

            result.gradingResult = {
              pass: maxScoreGradingResult.pass,
              score: maxScoreGradingResult.score,
              reason: maxScoreGradingResult.reason,
              componentResults: [...existingComponentResults, maxScoreGradingResult],
              namedScores: {
                ...(existingGradingResult?.namedScores || {}),
                ...maxScoreGradingResult.namedScores,
              },
              tokensUsed: existingGradingResult?.tokensUsed || maxScoreGradingResult.tokensUsed,
              assertion: maxScoreAssertion,
            };

            // Don't overwrite overall success/score - max-score is just another assertion
            // The overall result should be determined by all assertions, not just max-score

            if (this.evalRecord.persisted) {
              await result.save();
            }
          }
        }
      }
    }

    await this.evalRecord.addPrompts(prompts);

    // Clean up progress reporters and timers
    try {
      if (progressBarManager) {
        progressBarManager.complete();
        progressBarManager.stop();
      } else if (ciProgressReporter) {
        ciProgressReporter.finish();
      }
    } catch (cleanupErr) {
      logger.warn(`Error during progress reporter cleanup: ${cleanupErr}`);
    }

    if (globalTimeout) {
      clearTimeout(globalTimeout);
    }

    if (evalTimedOut) {
      for (let i = 0; i < runEvalOptions.length; i++) {
        if (!processedIndices.has(i)) {
          const evalStep = runEvalOptions[i];
          const timeoutResult = {
            provider: {
              id: evalStep.provider.id(),
              label: evalStep.provider.label,
              config: evalStep.provider.config,
            },
            prompt: {
              raw: evalStep.prompt.raw,
              label: evalStep.prompt.label,
              config: evalStep.prompt.config,
            },
            vars: evalStep.test.vars || {},
            error: `Evaluation exceeded max duration of ${maxEvalTimeMs}ms`,
            success: false,
            failureReason: ResultFailureReason.ERROR,
            score: 0,
            namedScores: {},
            latencyMs: Date.now() - startTime,
            promptIdx: evalStep.promptIdx,
            testIdx: evalStep.testIdx,
            testCase: evalStep.test,
            promptId: evalStep.prompt.id || '',
          } as EvaluateResult;

          await this.evalRecord.addResult(timeoutResult);
          this.stats.errors++;
          const { metrics } = prompts[evalStep.promptIdx];
          if (metrics) {
            metrics.testErrorCount += 1;
            metrics.totalLatencyMs += timeoutResult.latencyMs;
          }
        }
      }
    }

    this.evalRecord.setVars(Array.from(vars));

    await runExtensionHook(testSuite.extensions, 'afterAll', {
      prompts: this.evalRecord.prompts,
      results: this.evalRecord.results,
      suite: testSuite,
    });

    // Calculate additional metrics for telemetry
    const endTime = Date.now();
    const totalEvalTimeMs = endTime - startTime;

    // Calculate aggregated metrics
    const totalCost = prompts.reduce((acc, p) => acc + (p.metrics?.cost || 0), 0);
    const totalRequests = this.stats.tokenUsage.numRequests;

    // Calculate efficiency metrics
    const totalTokens = this.stats.tokenUsage.total;
    const cachedTokens = this.stats.tokenUsage.cached;

    // Calculate correct average latency by summing individual request latencies
    const totalLatencyMs = this.evalRecord.results.reduce(
      (sum, result) => sum + (result.latencyMs || 0),
      0,
    );
    const avgLatencyMs =
      this.evalRecord.results.length > 0 ? totalLatencyMs / this.evalRecord.results.length : 0;

    // Detect key feature usage patterns
    const usesConversationVar = prompts.some((p) => p.raw.includes('_conversation'));
    const usesTransforms = Boolean(
      tests.some((t) => t.options?.transform || t.options?.postprocess) ||
        testSuite.providers.some((p) => Boolean(p.transform)),
    );
    const usesScenarios = Boolean(testSuite.scenarios && testSuite.scenarios.length > 0);

    // Detect if using any promptfoo.app example provider
    const usesExampleProvider = testSuite.providers.some((provider) => {
      const url = typeof provider.config?.url === 'string' ? provider.config.url : '';
      const label = provider.label || '';
      return url.includes('promptfoo.app') || label.toLowerCase().includes('example');
    });

    // Calculate assertion metrics
    const totalAssertions = prompts.reduce(
      (acc, p) => acc + (p.metrics?.assertPassCount || 0) + (p.metrics?.assertFailCount || 0),
      0,
    );
    const passedAssertions = prompts.reduce((acc, p) => acc + (p.metrics?.assertPassCount || 0), 0);

    // Count model-graded vs other assertion types
    const modelGradedCount = Array.from(assertionTypes).filter((type) =>
      MODEL_GRADED_ASSERTION_TYPES.has(type as AssertionType),
    ).length;

    // Calculate provider distribution (maintain exact compatibility)
    const providerPrefixes = Array.from(
      new Set(
        testSuite.providers.map((p) => {
          const idParts = p.id().split(':');
          return idParts.length > 1 ? idParts[0] : 'unknown';
        }),
      ),
    );

    // Detect timeout occurrences (more robust than string matching)
    const timeoutOccurred =
      evalTimedOut ||
      this.evalRecord.results.some(
        (r) => r.failureReason === ResultFailureReason.ERROR && r.error?.includes('timed out'),
      );

    telemetry.record('eval_ran', {
      // Basic metrics
      numPrompts: prompts.length,
      numTests: this.stats.successes + this.stats.failures + this.stats.errors,
      numRequests: this.stats.tokenUsage.numRequests || 0,
      numResults: this.evalRecord.results.length,
      numVars: varNames.size,
      numProviders: testSuite.providers.length,
      numRepeat: options.repeat || 1,
      providerPrefixes: providerPrefixes.sort(),
      assertionTypes: Array.from(assertionTypes).sort(),
      eventSource: options.eventSource || 'default',
      ci: isCI(),
      hasAnyPass: this.stats.successes > 0,

      // Result counts
      numPasses: this.stats.successes,
      numFails: this.stats.failures,
      numErrors: this.stats.errors,

      // Performance metrics
      totalEvalTimeMs,
      avgLatencyMs: Math.round(avgLatencyMs),
      concurrencyUsed: concurrency,
      timeoutOccurred,

      // Token and cost metrics
      totalTokens,
      promptTokens: this.stats.tokenUsage.prompt,
      completionTokens: this.stats.tokenUsage.completion,
      cachedTokens,
      totalCost,
      totalRequests,

      // Assertion metrics
      numAssertions: totalAssertions,
      passedAssertions,
      modelGradedAssertions: modelGradedCount,
      assertionPassRate: totalAssertions > 0 ? passedAssertions / totalAssertions : 0,

      // Feature usage
      usesConversationVar,
      usesTransforms,
      usesScenarios,
      usesExampleProvider,
      isPromptfooSampleTarget: testSuite.providers.some(isPromptfooSampleTarget),
      isRedteam: Boolean(options.isRedteam),
    });

    // Update database signal file after all results are written, passing the eval ID
    updateSignalFile(this.evalRecord.id);

    return this.evalRecord;
  }

  async evaluate(): Promise<Eval> {
    await startOtlpReceiverIfNeeded(this.testSuite);

    try {
      return await this._runEvaluation();
    } finally {
      if (isOtlpReceiverStarted()) {
        // Add a delay to allow providers to finish exporting spans
        logger.debug('[Evaluator] Waiting for span exports to complete...');
        await sleep(3000);
      }
      await stopOtlpReceiverIfNeeded();

      // Clean up Python worker pools to prevent resource leaks
      await providerRegistry.shutdownAll();
    }
  }
}

export function evaluate(
  testSuite: TestSuite,
  evalRecord: Eval,
  options: EvaluateOptions,
): Promise<Eval> {
  const ev = new Evaluator(testSuite, evalRecord, options);
  return ev.evaluate();
}<|MERGE_RESOLUTION|>--- conflicted
+++ resolved
@@ -153,7 +153,7 @@
     this.completedCount++;
     const provider = evalStep.provider.label || evalStep.provider.id();
     const prompt = `"${evalStep.prompt.raw.slice(0, 10).replace(/\n/g, ' ')}"`;
-    const vars = formatVarsForDisplay(evalStep.test.vars, 10);
+    const vars = formatVarsForDisplay(evalStep.test.vars, 40);
 
     this.progressBar.increment({
       provider,
@@ -1470,29 +1470,6 @@
         const provider = evalStep.provider.label || evalStep.provider.id();
         const vars = formatVarsForDisplay(evalStep.test.vars, 50);
         logger.info(`[${numComplete}/${total}] Running ${provider} with vars: ${vars}`);
-<<<<<<< HEAD
-      } else if (multibar && evalStep) {
-        const numProgressBars = Math.min(concurrency, 20);
-
-        // Calculate which progress bar to use
-        const progressBarIndex = index % numProgressBars;
-        const progressbar = multiProgressBars[progressBarIndex];
-
-        // Calculate how many threads are assigned to this progress bar
-        const threadsForThisBar = calculateThreadsPerBar(
-          concurrency,
-          numProgressBars,
-          progressBarIndex,
-        );
-
-        const vars = formatVarsForDisplay(evalStep.test.vars, 40);
-        progressbar.increment({
-          provider: evalStep.provider.label || evalStep.provider.id(),
-          prompt: evalStep.prompt.raw.slice(0, 10).replace(/\n/g, ' '),
-          vars,
-          activeThreads: threadsForThisBar,
-        });
-=======
       } else if (progressBarManager) {
         // Progress bar update is handled by the manager
         const phase = evalStep.test.options?.runSerially ? 'serial' : 'concurrent';
@@ -1500,7 +1477,6 @@
       } else if (ciProgressReporter) {
         // CI progress reporter update
         ciProgressReporter.update(numComplete);
->>>>>>> 790d6b53
       } else {
         logger.debug(`Eval #${index + 1} complete (${numComplete} of ${runEvalOptions.length})`);
       }
