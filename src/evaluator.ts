--- conflicted
+++ resolved
@@ -1326,8 +1326,10 @@
     const originalProgressCallback = this.options.progressCallback;
     const isWebUI = Boolean(cliState.webUI);
 
-<<<<<<< HEAD
     // Choose appropriate progress reporter
+    logger.debug(
+      `Progress bar settings: showProgressBar=${this.options.showProgressBar}, isWebUI=${isWebUI}`,
+    );
 
     if (isCI() && !isWebUI) {
       // Use CI-friendly progress reporter
@@ -1336,14 +1338,7 @@
     } else if (this.options.showProgressBar && process.stdout.isTTY) {
       // Use visual progress bars
       progressBarManager = new ProgressBarManager(isWebUI);
-      await progressBarManager.initialize(runEvalOptions, concurrency, 0);
-    }
-=======
-    // Initialize progress bar manager if needed
-    logger.debug(
-      `Progress bar settings: showProgressBar=${this.options.showProgressBar}, isWebUI=${isWebUI}`,
-    );
->>>>>>> d9b226bf
+    }
 
     this.options.progressCallback = (completed, total, index, evalStep, metrics) => {
       if (originalProgressCallback) {
@@ -1389,7 +1384,7 @@
     }
 
     // Now start the progress bar after info messages
-    if (this.options.showProgressBar) {
+    if (this.options.showProgressBar && progressBarManager) {
       await progressBarManager.initialize(runEvalOptions, concurrency, 0);
     }
 
@@ -1409,14 +1404,10 @@
           processedIndices.add(idx);
         }
 
-<<<<<<< HEAD
-        // Mark serial phase as complete
+        // Mark serial phase as complete if using progress bar manager
         if (progressBarManager) {
           progressBarManager.completePhase('serial');
         }
-=======
-        // Serial phase complete - no specific action needed with single bar
->>>>>>> d9b226bf
       }
 
       // Then run concurrent evaluations
@@ -1442,23 +1433,14 @@
     // Do we have to run comparisons between row outputs?
     const compareRowsCount = rowsWithSelectBestAssertion.size + rowsWithMaxScoreAssertion.size;
 
-<<<<<<< HEAD
-    // Mark concurrent phase as complete
+    // Update progress reporters based on comparison count
     if (progressBarManager) {
-      progressBarManager.completePhase('concurrent');
-
-      // Create comparison progress bar now that we know the actual count
       if (compareRowsCount > 0) {
-        progressBarManager.createComparisonBar(compareRowsCount);
+        progressBarManager.updateTotalCount(compareRowsCount);
       }
     } else if (ciProgressReporter && compareRowsCount > 0) {
-      // Update total tests to include comparison tests
+      // Update total tests to include comparison tests for CI reporter
       ciProgressReporter.updateTotalTests(runEvalOptions.length + compareRowsCount);
-=======
-    // Update total count now that we know comparison count
-    if (this.options.showProgressBar && compareRowsCount > 0) {
-      progressBarManager.updateTotalCount(compareRowsCount);
->>>>>>> d9b226bf
     }
 
     let compareCount = 0;
@@ -1633,23 +1615,16 @@
 
     await this.evalRecord.addPrompts(prompts);
 
-<<<<<<< HEAD
     // Clean up progress reporters and timers
     try {
       if (progressBarManager) {
-        progressBarManager.completePhase('comparison');
+        progressBarManager.complete();
         progressBarManager.stop();
       } else if (ciProgressReporter) {
         ciProgressReporter.finish();
       }
     } catch (cleanupErr) {
       logger.warn(`Error during progress reporter cleanup: ${cleanupErr}`);
-=======
-    // Finish up
-    if (this.options.showProgressBar) {
-      progressBarManager.complete();
-      progressBarManager.stop();
->>>>>>> d9b226bf
     }
 
     if (globalTimeout) {
