--- conflicted
+++ resolved
@@ -1743,7 +1743,6 @@
       assertionTypes: Array.from(assertionTypes).sort(),
       eventSource: options.eventSource || 'default',
       ci: isCI(),
-<<<<<<< HEAD
       hasAnyPass: this.stats.successes > 0,
 
       // Result counts
@@ -1774,26 +1773,8 @@
       usesTransforms,
       usesScenarios,
       usesExampleProvider,
-      isRedteam,
-=======
-      hasAnyPass: this.evalRecord.prompts.some(
-        (p) => p.metrics?.testPassCount && p.metrics.testPassCount > 0,
-      ),
-      numPasses: this.evalRecord.prompts.reduce(
-        (acc, p) => acc + (p.metrics?.testPassCount || 0),
-        0,
-      ),
-      numFails: this.evalRecord.prompts.reduce(
-        (acc, p) => acc + (p.metrics?.testFailCount || 0),
-        0,
-      ),
-      numErrors: this.evalRecord.prompts.reduce(
-        (acc, p) => acc + (p.metrics?.testErrorCount || 0),
-        0,
-      ),
       isPromptfooSampleTarget: testSuite.providers.some(isPromptfooSampleTarget),
       isRedteam: Boolean(options.isRedteam),
->>>>>>> 6635e1b6
     });
 
     // Update database signal file after all results are written
