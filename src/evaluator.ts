import { randomUUID } from 'crypto';
import * as path from 'path';

import async from 'async';
import chalk from 'chalk';
import cliProgress from 'cli-progress';
import { globSync } from 'glob';
import { MODEL_GRADED_ASSERTION_TYPES, runAssertions, runCompareAssertion } from './assertions';
import { getCache } from './cache';
import cliState from './cliState';
import { FILE_METADATA_KEY } from './constants';
import { updateSignalFile } from './database/signal';
import { getEnvBool, getEnvInt, getEvalTimeoutMs, getMaxEvalTimeMs, isCI } from './envars';
import { collectFileMetadata, renderPrompt, runExtensionHook } from './evaluatorHelpers';
import logger from './logger';
import { selectMaxScore } from './matchers';
import { generateIdFromPrompt } from './models/prompt';
import { maybeEmitAzureOpenAiWarning } from './providers/azure/warnings';
import { isPromptfooSampleTarget } from './providers/shared';
import { isPandamoniumProvider } from './redteam/providers/pandamonium';
import { generatePrompts } from './suggestions';
import telemetry from './telemetry';
import {
  generateTraceContextIfNeeded,
  isOtlpReceiverStarted,
  startOtlpReceiverIfNeeded,
  stopOtlpReceiverIfNeeded,
} from './tracing/evaluatorTracing';
import {
  type Assertion,
  type AssertionType,
  type CompletedPrompt,
  type EvaluateOptions,
  type EvaluateResult,
  type EvaluateStats,
  type Prompt,
  type ProviderResponse,
  ResultFailureReason,
  type RunEvalOptions,
  type TestSuite,
} from './types';
import { isApiProvider } from './types/providers';
import { JsonlFileWriter } from './util/exportToFile/writeToFile';
import { loadFunction, parseFileUrl } from './util/functions/loadFunction';
import invariant from './util/invariant';
import { safeJsonStringify, summarizeEvaluateResultForLogging } from './util/json';
import { promptYesNo } from './util/readline';
import { sleep } from './util/time';
import { TokenUsageTracker } from './util/tokenUsage';
import {
  accumulateAssertionTokenUsage,
  accumulateResponseTokenUsage,
  createEmptyAssertions,
  createEmptyTokenUsage,
} from './util/tokenUsageUtils';
import { type TransformContext, TransformInputType, transform } from './util/transform';
import type { SingleBar } from 'cli-progress';
import type winston from 'winston';

import type Eval from './models/eval';
<<<<<<< HEAD
import type { EvalConversations, EvalRegisters, ScoringFunction, TokenUsage, Vars } from './types';
=======
import type {
  EvalConversations,
  EvalRegisters,
  ProviderOptions,
  ScoringFunction,
  TokenUsage,
  Vars,
} from './types';
>>>>>>> feaa4a8f

/**
 * Manages a single progress bar for the evaluation
 */
class ProgressBarManager {
  private progressBar: SingleBar | undefined;
  private isWebUI: boolean;

  // Track overall progress
  private totalCount: number = 0;
  private completedCount: number = 0;
  private concurrency: number = 1;

  constructor(isWebUI: boolean) {
    this.isWebUI = isWebUI;
  }

  /**
   * Initialize progress bar
   */
  async initialize(
    runEvalOptions: RunEvalOptions[],
    concurrency: number,
    compareRowsCount: number,
  ): Promise<void> {
    if (this.isWebUI) {
      return;
    }

    this.totalCount = runEvalOptions.length + compareRowsCount;
    this.concurrency = concurrency;

    // Create single progress bar
    this.progressBar = new cliProgress.SingleBar(
      {
        format: 'Evaluating [{bar}] {percentage}% | {value}/{total} | {provider} {prompt} {vars}',
        hideCursor: true,
        gracefulExit: true,
      },
      cliProgress.Presets.shades_classic,
    );

    // Start the progress bar
    this.progressBar.start(this.totalCount, 0, {
      provider: '',
      prompt: '',
      vars: '',
    });
  }

  /**
   * Update progress for a specific evaluation
   */
  updateProgress(
    index: number,
    evalStep: RunEvalOptions | undefined,
    phase: 'serial' | 'concurrent' = 'concurrent',
  ): void {
    if (this.isWebUI || !evalStep || !this.progressBar) {
      return;
    }

    this.completedCount++;
    const provider = evalStep.provider.label || evalStep.provider.id();
    const prompt = `"${evalStep.prompt.raw.slice(0, 10).replace(/\n/g, ' ')}"`;
    const vars = formatVarsForDisplay(evalStep.test.vars, 10);

    this.progressBar.increment({
      provider,
      prompt: prompt || '""',
      vars: vars || '',
    });
  }

  /**
   * Update comparison progress
   */
  updateComparisonProgress(prompt: string): void {
    if (this.isWebUI || !this.progressBar) {
      return;
    }

    this.completedCount++;
    this.progressBar.increment({
      provider: 'Grading',
      prompt: `"${prompt.slice(0, 10).replace(/\n/g, ' ')}"`,
      vars: '',
    });
  }

  /**
   * Update total count when comparison count is determined
   */
  updateTotalCount(additionalCount: number): void {
    if (this.isWebUI || !this.progressBar || additionalCount <= 0) {
      return;
    }

    this.totalCount += additionalCount;
    this.progressBar.setTotal(this.totalCount);
  }

  /**
   * Mark evaluation as complete
   */
  complete(): void {
    if (this.isWebUI || !this.progressBar) {
      return;
    }

    // Just ensure we're at 100% - the bar will be stopped in stop()
    this.progressBar.update(this.totalCount);
  }

  /**
   * Stop the progress bar
   */
  stop(): void {
    if (this.progressBar) {
      this.progressBar.stop();
    }
  }
}

export const DEFAULT_MAX_CONCURRENCY = 4;

/**
 * Update token usage metrics with assertion token usage
 */
function updateAssertionMetrics(
  metrics: { tokenUsage: Partial<TokenUsage> },
  assertionTokens: Partial<TokenUsage>,
): void {
  if (metrics.tokenUsage && assertionTokens) {
    if (!metrics.tokenUsage.assertions) {
      metrics.tokenUsage.assertions = createEmptyAssertions();
    }

    // Accumulate assertion tokens using the specialized assertion function
    accumulateAssertionTokenUsage(metrics.tokenUsage.assertions, assertionTokens);
  }
}

/**
 * Validates if a given prompt is allowed based on the provided list of allowed
 * prompt labels. Providers can be configured with a `prompts` attribute, which
 * corresponds to an array of prompt labels. Labels can either refer to a group
 * (for example from a file) or to individual prompts. If the attribute is
 * present, this function validates that the prompt labels fit the matching
 * criteria of the provider. Examples:
 *
 * - `prompts: ['examplePrompt']` matches `examplePrompt` exactly
 * - `prompts: ['exampleGroup:*']` matches any prompt that starts with `exampleGroup:`
 *
 * If no `prompts` attribute is present, all prompts are allowed by default.
 *
 * @param prompt - The prompt object to check.
 * @param allowedPrompts - The list of allowed prompt labels.
 * @returns Returns true if the prompt is allowed, false otherwise.
 */
export function isAllowedPrompt(prompt: Prompt, allowedPrompts: string[] | undefined): boolean {
  return (
    !Array.isArray(allowedPrompts) ||
    allowedPrompts.includes(prompt.label) ||
    allowedPrompts.some((allowedPrompt) => prompt.label.startsWith(`${allowedPrompt}:`))
  );
}

/**
 * Runs a single test case.
 * @param options - The options for running the test case.
 * {
 *   provider - The provider to use for the test case.
 *   prompt - The raw prompt to use for the test case.
 *   test - The test case to run with assertions, etc.
 *   delay - A delay in ms to wait before any provider calls
 *   nunjucksFilters - The nunjucks filters to use for the test case.
 *   evaluateOptions - Currently unused
 *   testIdx - The index of the test case among all tests (row in the results table).
 *   promptIdx - The index of the prompt among all prompts (column in the results table).
 *   conversations - Evals can be run serially across multiple turns of a conversation. This gives access to the conversation history.
 *   registers - The registers to use for the test case to store values for later tests.
 *   isRedteam - Whether the test case is a redteam test case.
 * }
 * @returns The result of the test case.
 */
export async function runEval({
  provider,
  prompt, // raw prompt
  test,
  delay,
  nunjucksFilters: filters,
  evaluateOptions,
  testIdx,
  promptIdx,
  conversations,
  registers,
  isRedteam,
  allTests,
  concurrency,
  abortSignal,
}: RunEvalOptions): Promise<EvaluateResult[]> {
  // Use the original prompt to set the label, not renderedPrompt
  const promptLabel = prompt.label;

  provider.delay ??= delay ?? getEnvInt('PROMPTFOO_DELAY_MS', 0);
  invariant(
    typeof provider.delay === 'number',
    `Provider delay should be set for ${provider.label}`,
  );

  // Set up the special _conversation variable
  const vars = test.vars || {};

  // Collect file metadata for the test case before rendering the prompt.
  const fileMetadata = collectFileMetadata(test.vars || vars);

  const conversationKey = `${provider.label || provider.id()}:${prompt.id}${test.metadata?.conversationId ? `:${test.metadata.conversationId}` : ''}`;
  const usesConversation = prompt.raw.includes('_conversation');
  if (
    !getEnvBool('PROMPTFOO_DISABLE_CONVERSATION_VAR') &&
    !test.options?.disableConversationVar &&
    usesConversation
  ) {
    vars._conversation = conversations?.[conversationKey] || [];
  }

  // Overwrite vars with any saved register values
  Object.assign(vars, registers);

  // Initialize these outside try block so they're in scope for the catch
  const setup = {
    provider: {
      id: provider.id(),
      label: provider.label,
      config: provider.config,
    },
    prompt: {
      raw: '',
      label: promptLabel,
      config: prompt.config,
    },
    vars,
  };
  let latencyMs = 0;
  let traceContext: Awaited<ReturnType<typeof generateTraceContextIfNeeded>> = null;

  try {
    // Render the prompt
    const renderedPrompt = await renderPrompt(prompt, vars, filters, provider);
    let renderedJson = undefined;
    try {
      renderedJson = JSON.parse(renderedPrompt);
    } catch {}
    setup.prompt.raw = renderedPrompt;

    const startTime = Date.now();
    let response: ProviderResponse = {
      output: '',
      tokenUsage: createEmptyTokenUsage(),
      cost: 0,
      cached: false,
    };

    if (test.providerOutput) {
      response.output = test.providerOutput;
    } else if (
      typeof test.provider === 'object' &&
      typeof test.provider.id === 'function' &&
      test.provider.id() === 'promptfoo:redteam:pandamonium'
    ) {
      if (!isPandamoniumProvider(test.provider)) {
        throw new Error('Provider identified as pandamonium but does not have required methods');
      }

      return await test.provider.runPandamonium(provider, test, allTests || [], concurrency);
    } else {
      const activeProvider = isApiProvider(test.provider) ? test.provider : provider;
      logger.debug(`Provider type: ${activeProvider.id()}`);

      // Generate trace context if tracing is enabled
      traceContext = await generateTraceContextIfNeeded(test, evaluateOptions, testIdx, promptIdx);

      const callApiContext: any = {
        // Always included
        vars,

        // Part of these may be removed in python and script providers, but every Javascript provider gets them
        prompt,
        filters,
        originalProvider: provider,
        test,

        // All of these are removed in python and script providers, but every Javascript provider gets them
        logger: logger as unknown as winston.Logger,
        getCache,
      };

      // Only add trace context properties if tracing is enabled
      if (traceContext) {
        callApiContext.traceparent = traceContext.traceparent;
        callApiContext.evaluationId = traceContext.evaluationId;
        callApiContext.testCaseId = traceContext.testCaseId;
      }

      response = await activeProvider.callApi(
        renderedPrompt,
        callApiContext,
        abortSignal ? { abortSignal } : undefined,
      );

      logger.debug(`Provider response properties: ${Object.keys(response).join(', ')}`);
      logger.debug(`Provider response cached property explicitly: ${response.cached}`);
    }
    const endTime = Date.now();
    latencyMs = endTime - startTime;

    let conversationLastInput = undefined;
    if (renderedJson && Array.isArray(renderedJson)) {
      const lastElt = renderedJson[renderedJson.length - 1];
      // Use the `content` field if present (OpenAI chat format)
      conversationLastInput = lastElt?.content || lastElt;
    }
    if (conversations) {
      conversations[conversationKey] = conversations[conversationKey] || [];
      conversations[conversationKey].push({
        prompt: renderedJson || renderedPrompt,
        input: conversationLastInput || renderedJson || renderedPrompt,
        output: response.output || '',
        metadata: response.metadata,
      });
    }

    logger.debug(`Evaluator response = ${JSON.stringify(response).substring(0, 100)}...`);
    logger.debug(
      `Evaluator checking cached flag: response.cached = ${Boolean(response.cached)}, provider.delay = ${provider.delay}`,
    );

    if (!response.cached && provider.delay > 0) {
      logger.debug(`Sleeping for ${provider.delay}ms`);
      await sleep(provider.delay);
    } else if (response.cached) {
      logger.debug(`Skipping delay because response is cached`);
    }

    const ret: EvaluateResult = {
      ...setup,
      response,
      success: false,
      failureReason: ResultFailureReason.NONE,
      score: 0,
      namedScores: {},
      latencyMs,
      cost: response.cost,
      metadata: {
        ...test.metadata,
        ...response.metadata,
        [FILE_METADATA_KEY]: fileMetadata,
        // Add session information to metadata
        ...(() => {
          // If sessionIds array exists from iterative providers, use it
          if (test.metadata?.sessionIds) {
            return { sessionIds: test.metadata.sessionIds };
          }

          // Otherwise, use single sessionId (prioritize response over vars)
          if (response.sessionId) {
            return { sessionId: response.sessionId };
          }

          // Check if vars.sessionId is a valid string
          const varsSessionId = vars.sessionId;
          if (typeof varsSessionId === 'string' && varsSessionId.trim() !== '') {
            return { sessionId: varsSessionId };
          }

          return {};
        })(),
      },
      promptIdx,
      testIdx,
      testCase: test,
      promptId: prompt.id || '',
      tokenUsage: createEmptyTokenUsage(),
    };

    invariant(ret.tokenUsage, 'This is always defined, just doing this to shut TS up');

    // Track token usage at the provider level
    if (response.tokenUsage) {
      const providerId = provider.id();
      const trackingId = provider.constructor?.name
        ? `${providerId} (${provider.constructor.name})`
        : providerId;
      TokenUsageTracker.getInstance().trackUsage(trackingId, response.tokenUsage);
    }

    if (response.error) {
      ret.error = response.error;
      ret.failureReason = ResultFailureReason.ERROR;
      ret.success = false;
    } else if (response.output === null || response.output === undefined) {
      // NOTE: empty output often indicative of guardrails, so behavior differs for red teams.
      if (isRedteam) {
        ret.success = true;
      } else {
        ret.success = false;
        ret.score = 0;
        ret.error = 'No output';
      }
    } else {
      // Create a copy of response so we can potentially mutate it.
      const processedResponse = { ...response };
      const transforms: string[] = [
        provider.transform, // Apply provider transform first
        // NOTE: postprocess is deprecated. Use the first defined transform.
        [test.options?.transform, test.options?.postprocess].find((s) => s),
      ]
        .flat()
        .filter((s): s is string => typeof s === 'string');
      for (const t of transforms) {
        processedResponse.output = await transform(t, processedResponse.output, {
          vars,
          prompt,
          ...(response && response.metadata && { metadata: response.metadata }),
        });
      }

      invariant(processedResponse.output != null, 'Response output should not be null');

      // Extract traceId from traceparent if available
      let traceId: string | undefined;
      if (traceContext?.traceparent) {
        // traceparent format: version-traceId-spanId-flags
        const parts = traceContext.traceparent.split('-');
        if (parts.length >= 3) {
          traceId = parts[1];
        }
      }

      const checkResult = await runAssertions({
        prompt: renderedPrompt,
        provider,
        providerResponse: processedResponse,
        test,
        latencyMs: response.cached ? undefined : latencyMs,
        assertScoringFunction: test.assertScoringFunction as ScoringFunction,
        traceId,
      });

      if (!checkResult.pass) {
        ret.error = checkResult.reason;
        ret.failureReason = ResultFailureReason.ASSERT;
      }
      ret.success = checkResult.pass;
      ret.score = checkResult.score;
      ret.namedScores = checkResult.namedScores || {};
      // Track assertion request count
      if (!ret.tokenUsage.assertions) {
        ret.tokenUsage.assertions = createEmptyAssertions();
      }
      ret.tokenUsage.assertions.numRequests = (ret.tokenUsage.assertions.numRequests ?? 0) + 1;

      // Track assertion token usage if provided
      if (checkResult.tokensUsed) {
        accumulateAssertionTokenUsage(ret.tokenUsage.assertions, checkResult.tokensUsed);
      }
      ret.response = processedResponse;
      ret.gradingResult = checkResult;
    }

    // Update token usage stats
    if (response.tokenUsage) {
      accumulateResponseTokenUsage(ret.tokenUsage, response);
    }

    if (test.options?.storeOutputAs && ret.response?.output && registers) {
      // Save the output in a register for later use
      registers[test.options.storeOutputAs] = ret.response.output;
    }

    return [ret];
  } catch (err) {
    return [
      {
        ...setup,
        error: String(err) + '\n\n' + (err as Error).stack,
        success: false,
        failureReason: ResultFailureReason.ERROR,
        score: 0,
        namedScores: {},
        latencyMs,
        promptIdx,
        testIdx,
        testCase: test,
        promptId: prompt.id || '',
      },
    ];
  }
}

/**
 * Safely formats variables for display in progress bars and logs.
 * Handles extremely large variables that could cause RangeError crashes.
 *
 * @param vars - Variables to format
 * @param maxLength - Maximum length of the final formatted string
 * @returns Formatted variables string or fallback message
 */
export function formatVarsForDisplay(
  vars: Record<string, any> | undefined,
  maxLength: number,
): string {
  if (!vars || Object.keys(vars).length === 0) {
    return '';
  }

  try {
    // Simple approach: limit individual values, then truncate the whole result
    const formatted = Object.entries(vars)
      .map(([key, value]) => {
        // Prevent memory issues by limiting individual values first
        const valueStr = String(value).slice(0, 100);
        return `${key}=${valueStr}`;
      })
      .join(' ')
      .replace(/\n/g, ' ')
      .slice(0, maxLength);

    return formatted;
  } catch {
    // Any error - return safe fallback
    return '[vars unavailable]';
  }
}

export function generateVarCombinations(
  vars: Record<string, string | string[] | any>,
): Record<string, string | any[]>[] {
  const keys = Object.keys(vars);
  const combinations: Record<string, string | any[]>[] = [{}];

  for (const key of keys) {
    let values: any[] = [];

    if (typeof vars[key] === 'string' && vars[key].startsWith('file://')) {
      const filePath = vars[key].slice('file://'.length);
      const resolvedPath = path.resolve(cliState.basePath || '', filePath);
      const filePaths =
        globSync(resolvedPath.replace(/\\/g, '/'), {
          windowsPathsNoEscape: true,
        }) || [];
      values = filePaths.map((path: string) => `file://${path}`);
      if (values.length === 0) {
        throw new Error(`No files found for variable ${key} at path ${resolvedPath}`);
      }
    } else {
      values = Array.isArray(vars[key]) ? vars[key] : [vars[key]];
    }

    // Check if it's an array but not a string array
    if (Array.isArray(vars[key]) && typeof vars[key][0] !== 'string') {
      values = [vars[key]];
    }

    const newCombinations: Record<string, any>[] = [];

    for (const combination of combinations) {
      for (const value of values) {
        newCombinations.push({ ...combination, [key]: value });
      }
    }

    combinations.length = 0;
    combinations.push(...newCombinations);
  }

  return combinations;
}

class Evaluator {
  evalRecord: Eval;
  testSuite: TestSuite;
  options: EvaluateOptions;
  stats: EvaluateStats;
  conversations: EvalConversations;
  registers: EvalRegisters;
  fileWriters: JsonlFileWriter[];

  constructor(testSuite: TestSuite, evalRecord: Eval, options: EvaluateOptions) {
    this.testSuite = testSuite;
    this.evalRecord = evalRecord;
    this.options = options;
    this.stats = {
      successes: 0,
      failures: 0,
      errors: 0,
      tokenUsage: createEmptyTokenUsage(),
    };
    this.conversations = {};
    this.registers = {};

    const jsonlFiles = Array.isArray(evalRecord.config.outputPath)
      ? evalRecord.config.outputPath.filter((p) => p.endsWith('.jsonl'))
      : evalRecord.config.outputPath?.endsWith('.jsonl')
        ? [evalRecord.config.outputPath]
        : [];

    this.fileWriters = jsonlFiles.map((p) => new JsonlFileWriter(p));
  }

  private async _runEvaluation(): Promise<Eval> {
    const { options } = this;
    let { testSuite } = this;

    const startTime = Date.now();
    const maxEvalTimeMs = options.maxEvalTimeMs ?? getMaxEvalTimeMs();
    let evalTimedOut = false;
    let globalTimeout: NodeJS.Timeout | undefined;
    let globalAbortController: AbortController | undefined;
    const processedIndices = new Set<number>();

    if (maxEvalTimeMs > 0) {
      globalAbortController = new AbortController();
      options.abortSignal = options.abortSignal
        ? AbortSignal.any([options.abortSignal, globalAbortController.signal])
        : globalAbortController.signal;
      globalTimeout = setTimeout(() => {
        evalTimedOut = true;
        globalAbortController?.abort();
      }, maxEvalTimeMs);
    }

    const vars = new Set<string>();
    const checkAbort = () => {
      if (options.abortSignal?.aborted) {
        throw new Error('Operation cancelled');
      }
    };

    logger.info(`Starting evaluation ${this.evalRecord.id}`);

    // Add abort checks at key points
    checkAbort();

    const prompts: CompletedPrompt[] = [];
    const assertionTypes = new Set<string>();
    const rowsWithSelectBestAssertion = new Set<number>();
    const rowsWithMaxScoreAssertion = new Set<number>();

    const beforeAllOut = await runExtensionHook(testSuite.extensions, 'beforeAll', {
      suite: testSuite,
    });
    testSuite = beforeAllOut.suite;

    if (options.generateSuggestions) {
      // TODO(ian): Move this into its own command/file
      logger.info(`Generating prompt variations...`);
      const { prompts: newPrompts, error } = await generatePrompts(testSuite.prompts[0].raw, 1);
      if (error || !newPrompts) {
        throw new Error(`Failed to generate prompts: ${error}`);
      }

      logger.info(chalk.blue('Generated prompts:'));
      let numAdded = 0;
      for (const prompt of newPrompts) {
        logger.info('--------------------------------------------------------');
        logger.info(`${prompt}`);
        logger.info('--------------------------------------------------------');

        // Ask the user if they want to continue
        const shouldTest = await promptYesNo('Do you want to test this prompt?', false);
        if (shouldTest) {
          testSuite.prompts.push({ raw: prompt, label: prompt });
          numAdded++;
        } else {
          logger.info('Skipping this prompt.');
        }
      }

      if (numAdded < 1) {
        logger.info(chalk.red('No prompts selected. Aborting.'));
        process.exitCode = 1;
        return this.evalRecord;
      }
    }

    // Split prompts by provider
    // Order matters - keep provider in outer loop to reduce need to swap models during local inference.
    for (const provider of testSuite.providers) {
      for (const prompt of testSuite.prompts) {
        // Check if providerPromptMap exists and if it contains the current prompt's label
        const providerKey = provider.label || provider.id();
        if (!isAllowedPrompt(prompt, testSuite.providerPromptMap?.[providerKey])) {
          continue;
        }
        const completedPrompt = {
          ...prompt,
          id: generateIdFromPrompt(prompt),
          provider: providerKey,
          label: prompt.label,
          metrics: {
            score: 0,
            testPassCount: 0,
            testFailCount: 0,
            testErrorCount: 0,
            assertPassCount: 0,
            assertFailCount: 0,
            totalLatencyMs: 0,
            tokenUsage: createEmptyTokenUsage(),
            namedScores: {},
            namedScoresCount: {},
            cost: 0,
          },
        };
        prompts.push(completedPrompt);
      }
    }

    this.evalRecord.addPrompts(prompts);

    // Aggregate all vars across test cases
    let tests =
      testSuite.tests && testSuite.tests.length > 0
        ? testSuite.tests
        : testSuite.scenarios
          ? []
          : [
              {
                // Dummy test for cases when we're only comparing raw prompts.
              },
            ];

    // Build scenarios and add to tests
    if (testSuite.scenarios && testSuite.scenarios.length > 0) {
      telemetry.record('feature_used', {
        feature: 'scenarios',
      });
      for (const scenario of testSuite.scenarios) {
        for (const data of scenario.config) {
          // Merge defaultTest with scenario config
          const scenarioTests = (
            scenario.tests || [
              {
                // Dummy test for cases when we're only comparing raw prompts.
              },
            ]
          ).map((test) => {
            return {
              ...(typeof testSuite.defaultTest === 'object' ? testSuite.defaultTest : {}),
              ...data,
              ...test,
              vars: {
                ...(typeof testSuite.defaultTest === 'object' ? testSuite.defaultTest?.vars : {}),
                ...data.vars,
                ...test.vars,
              },
              options: {
                ...(typeof testSuite.defaultTest === 'object'
                  ? testSuite.defaultTest?.options
                  : {}),
                ...test.options,
              },
              assert: [
                // defaultTest.assert is omitted because it will be added to each test case later
                ...(data.assert || []),
                ...(test.assert || []),
              ],
              metadata: {
                ...(typeof testSuite.defaultTest === 'object'
                  ? testSuite.defaultTest?.metadata
                  : {}),
                ...data.metadata,
                ...test.metadata,
              },
            };
          });
          // Add scenario tests to tests
          tests = tests.concat(scenarioTests);
        }
      }
    }

    maybeEmitAzureOpenAiWarning(testSuite, tests);

    // Prepare vars
    const varNames: Set<string> = new Set();
    const varsWithSpecialColsRemoved: Vars[] = [];
    const inputTransformDefault =
      typeof testSuite?.defaultTest === 'object'
        ? testSuite?.defaultTest?.options?.transformVars
        : undefined;
    for (const testCase of tests) {
      testCase.vars = {
        ...(typeof testSuite.defaultTest === 'object' ? testSuite.defaultTest?.vars : {}),
        ...testCase?.vars,
      };

      if (testCase.vars) {
        const varWithSpecialColsRemoved: Vars = {};
        const inputTransformForIndividualTest = testCase.options?.transformVars;
        const inputTransform = inputTransformForIndividualTest || inputTransformDefault;
        if (inputTransform) {
          const transformContext: TransformContext = {
            prompt: {},
            uuid: randomUUID(),
          };
          const transformedVars: Vars = await transform(
            inputTransform,
            testCase.vars,
            transformContext,
            true,
            TransformInputType.VARS,
          );
          invariant(
            typeof transformedVars === 'object',
            'Transform function did not return a valid object',
          );
          testCase.vars = { ...testCase.vars, ...transformedVars };
        }
        for (const varName of Object.keys(testCase.vars)) {
          varNames.add(varName);
          varWithSpecialColsRemoved[varName] = testCase.vars[varName];
        }
        varsWithSpecialColsRemoved.push(varWithSpecialColsRemoved);
      }
    }

    // Set up eval cases
    const runEvalOptions: RunEvalOptions[] = [];
    let testIdx = 0;
    let concurrency = options.maxConcurrency || DEFAULT_MAX_CONCURRENCY;
    for (let index = 0; index < tests.length; index++) {
      const testCase = tests[index];
      invariant(
        typeof testSuite.defaultTest !== 'object' ||
          Array.isArray(testSuite.defaultTest?.assert || []),
        `defaultTest.assert is not an array in test case #${index + 1}`,
      );
      invariant(
        Array.isArray(testCase.assert || []),
        `testCase.assert is not an array in test case #${index + 1}`,
      );
      // Handle default properties
      testCase.assert = [
        ...(typeof testSuite.defaultTest === 'object' ? testSuite.defaultTest?.assert || [] : []),
        ...(testCase.assert || []),
      ];
      testCase.threshold =
        testCase.threshold ??
        (typeof testSuite.defaultTest === 'object' ? testSuite.defaultTest?.threshold : undefined);
      testCase.options = {
        ...(typeof testSuite.defaultTest === 'object' ? testSuite.defaultTest?.options : {}),
        ...testCase.options,
      };
      testCase.metadata = {
        ...(typeof testSuite.defaultTest === 'object' ? testSuite.defaultTest?.metadata : {}),
        ...testCase.metadata,
      };
      // If the test case doesn't have a provider, use the one from defaultTest
      // Note: defaultTest.provider may be a raw config object that needs to be loaded
      if (
        !testCase.provider &&
        typeof testSuite.defaultTest === 'object' &&
        testSuite.defaultTest?.provider
      ) {
        const defaultProvider = testSuite.defaultTest.provider;
        if (isApiProvider(defaultProvider)) {
          // Already loaded
          testCase.provider = defaultProvider;
        } else if (typeof defaultProvider === 'object' && defaultProvider.id) {
          // Raw config object - load it
          const { loadApiProvider } = await import('./providers');
          const providerId =
            typeof defaultProvider.id === 'function' ? defaultProvider.id() : defaultProvider.id;
          testCase.provider = await loadApiProvider(providerId, {
            options: defaultProvider as ProviderOptions,
          });
        } else {
          testCase.provider = defaultProvider;
        }
      }
      testCase.assertScoringFunction =
        testCase.assertScoringFunction ||
        (typeof testSuite.defaultTest === 'object'
          ? testSuite.defaultTest?.assertScoringFunction
          : undefined);

      if (typeof testCase.assertScoringFunction === 'string') {
        const { filePath: resolvedPath, functionName } = parseFileUrl(
          testCase.assertScoringFunction,
        );
        testCase.assertScoringFunction = await loadFunction<ScoringFunction>({
          filePath: resolvedPath,
          functionName,
        });
      }
      const prependToPrompt =
        testCase.options?.prefix ||
        (typeof testSuite.defaultTest === 'object' ? testSuite.defaultTest?.options?.prefix : '') ||
        '';
      const appendToPrompt =
        testCase.options?.suffix ||
        (typeof testSuite.defaultTest === 'object' ? testSuite.defaultTest?.options?.suffix : '') ||
        '';

      // Finalize test case eval
      const varCombinations =
        getEnvBool('PROMPTFOO_DISABLE_VAR_EXPANSION') || testCase.options?.disableVarExpansion
          ? [testCase.vars]
          : generateVarCombinations(testCase.vars || {});

      const numRepeat = this.options.repeat || 1;
      for (let repeatIndex = 0; repeatIndex < numRepeat; repeatIndex++) {
        for (const vars of varCombinations) {
          let promptIdx = 0;
          // Order matters - keep provider in outer loop to reduce need to swap models during local inference.
          for (const provider of testSuite.providers) {
            for (const prompt of testSuite.prompts) {
              const providerKey = provider.label || provider.id();
              if (!isAllowedPrompt(prompt, testSuite.providerPromptMap?.[providerKey])) {
                continue;
              }
              runEvalOptions.push({
                delay: options.delay || 0,
                provider,
                prompt: {
                  ...prompt,
                  raw: prependToPrompt + prompt.raw + appendToPrompt,
                },
                test: (() => {
                  const baseTest = {
                    ...testCase,
                    vars,
                    options: testCase.options,
                  };
                  // Only add tracing metadata fields if tracing is actually enabled
                  const tracingEnabled =
                    testCase.metadata?.tracingEnabled === true ||
                    testSuite.tracing?.enabled === true;

                  if (tracingEnabled) {
                    return {
                      ...baseTest,
                      metadata: {
                        ...testCase.metadata,
                        tracingEnabled: true,
                        evaluationId: this.evalRecord.id,
                      },
                    };
                  }
                  return baseTest;
                })(),
                nunjucksFilters: testSuite.nunjucksFilters,
                testIdx,
                promptIdx,
                repeatIndex,
                evaluateOptions: options,
                conversations: this.conversations,
                registers: this.registers,
                isRedteam: testSuite.redteam != null,
                allTests: runEvalOptions,
                concurrency,
                abortSignal: options.abortSignal,
              });
              promptIdx++;
            }
          }
          testIdx++;
        }
      }
    }
    // Determine run parameters

    if (concurrency > 1) {
      const usesConversation = prompts.some((p) => p.raw.includes('_conversation'));
      const usesStoreOutputAs = tests.some((t) => t.options?.storeOutputAs);
      if (usesConversation) {
        logger.info(
          `Setting concurrency to 1 because the ${chalk.cyan('_conversation')} variable is used.`,
        );
        concurrency = 1;
      } else if (usesStoreOutputAs) {
        logger.info(`Setting concurrency to 1 because storeOutputAs is used.`);
        concurrency = 1;
      }
    }

    // Actually run the eval
    let numComplete = 0;

    const processEvalStep = async (evalStep: RunEvalOptions, index: number | string) => {
      if (typeof index !== 'number') {
        throw new Error('Expected index to be a number');
      }

      const beforeEachOut = await runExtensionHook(testSuite.extensions, 'beforeEach', {
        test: evalStep.test,
      });
      evalStep.test = beforeEachOut.test;

      const rows = await runEval(evalStep);

      for (const row of rows) {
        for (const varName of Object.keys(row.vars)) {
          vars.add(varName);
        }
        // Print token usage for model-graded assertions and add to stats
        if (row.gradingResult?.tokensUsed && row.testCase?.assert) {
          for (const assertion of row.testCase.assert) {
            if (MODEL_GRADED_ASSERTION_TYPES.has(assertion.type as AssertionType)) {
              const tokensUsed = row.gradingResult.tokensUsed;

              if (!this.stats.tokenUsage.assertions) {
                this.stats.tokenUsage.assertions = createEmptyAssertions();
              }

              // Accumulate assertion tokens using the specialized assertion function
              accumulateAssertionTokenUsage(this.stats.tokenUsage.assertions, tokensUsed);

              break;
            }
          }
        }

        // capture metrics
        if (row.success) {
          this.stats.successes++;
        } else if (row.failureReason === ResultFailureReason.ERROR) {
          this.stats.errors++;
        } else {
          this.stats.failures++;
        }

        if (row.tokenUsage) {
          accumulateResponseTokenUsage(this.stats.tokenUsage, { tokenUsage: row.tokenUsage });
        }

        if (evalStep.test.assert?.some((a) => a.type === 'select-best')) {
          rowsWithSelectBestAssertion.add(row.testIdx);
        }
        if (evalStep.test.assert?.some((a) => a.type === 'max-score')) {
          rowsWithMaxScoreAssertion.add(row.testIdx);
        }
        for (const assert of evalStep.test.assert || []) {
          if (assert.type) {
            assertionTypes.add(assert.type);
          }
        }

        numComplete++;

        try {
          await this.evalRecord.addResult(row);
        } catch (error) {
          const resultSummary = summarizeEvaluateResultForLogging(row);
          logger.error(`Error saving result: ${error} ${safeJsonStringify(resultSummary)}`);
        }

        for (const writer of this.fileWriters) {
          await writer.write(row);
        }

        const { promptIdx } = row;
        const metrics = prompts[promptIdx].metrics;
        invariant(metrics, 'Expected prompt.metrics to be set');
        metrics.score += row.score;
        for (const [key, value] of Object.entries(row.namedScores)) {
          // Update named score value
          metrics.namedScores[key] = (metrics.namedScores[key] || 0) + value;

          // Count assertions contributing to this named score
          let contributingAssertions = 0;
          row.gradingResult?.componentResults?.forEach((result) => {
            if (result.assertion?.metric === key) {
              contributingAssertions++;
            }
          });

          metrics.namedScoresCount[key] =
            (metrics.namedScoresCount[key] || 0) + (contributingAssertions || 1);
        }

        if (testSuite.derivedMetrics) {
          const math = await import('mathjs');
          for (const metric of testSuite.derivedMetrics) {
            if (metrics.namedScores[metric.name] === undefined) {
              metrics.namedScores[metric.name] = 0;
            }
            try {
              if (typeof metric.value === 'function') {
                metrics.namedScores[metric.name] = metric.value(metrics.namedScores, evalStep);
              } else {
                const evaluatedValue = math.evaluate(metric.value, metrics.namedScores);
                metrics.namedScores[metric.name] = evaluatedValue;
              }
            } catch (error) {
              logger.debug(
                `Could not evaluate derived metric '${metric.name}': ${(error as Error).message}`,
              );
            }
          }
        }
        metrics.testPassCount += row.success ? 1 : 0;
        if (!row.success) {
          if (row.failureReason === ResultFailureReason.ERROR) {
            metrics.testErrorCount += 1;
          } else {
            metrics.testFailCount += 1;
          }
        }
        metrics.assertPassCount +=
          row.gradingResult?.componentResults?.filter((r) => r.pass).length || 0;
        metrics.assertFailCount +=
          row.gradingResult?.componentResults?.filter((r) => !r.pass).length || 0;
        metrics.totalLatencyMs += row.latencyMs || 0;
        accumulateResponseTokenUsage(metrics.tokenUsage, row.response);

        // Add assertion token usage to the metrics
        if (row.gradingResult?.tokensUsed) {
          updateAssertionMetrics(metrics, row.gradingResult.tokensUsed);
        }

        metrics.cost += row.cost || 0;

        await runExtensionHook(testSuite.extensions, 'afterEach', {
          test: evalStep.test,
          result: row,
        });

        if (options.progressCallback) {
          options.progressCallback(numComplete, runEvalOptions.length, index, evalStep, metrics);
        }
      }
    };

    // Add a wrapper function that implements timeout
    const processEvalStepWithTimeout = async (evalStep: RunEvalOptions, index: number | string) => {
      // Get timeout value from options or environment, defaults to 0 (no timeout)
      const timeoutMs = options.timeoutMs || getEvalTimeoutMs();

      if (timeoutMs <= 0) {
        // No timeout, process normally
        return processEvalStep(evalStep, index);
      }

      // Create an AbortController to cancel the request if it times out
      const abortController = new AbortController();
      const { signal } = abortController;

      // Add the abort signal to the evalStep
      const evalStepWithSignal = {
        ...evalStep,
        abortSignal: signal,
      };

      try {
        return await Promise.race([
          processEvalStep(evalStepWithSignal, index),
          new Promise<void>((_, reject) => {
            const timeoutId = setTimeout(() => {
              // Abort any ongoing requests
              abortController.abort();

              // If the provider has a cleanup method, call it
              if (typeof evalStep.provider.cleanup === 'function') {
                try {
                  evalStep.provider.cleanup();
                } catch (cleanupErr) {
                  logger.warn(`Error during provider cleanup: ${cleanupErr}`);
                }
              }

              reject(new Error(`Evaluation timed out after ${timeoutMs}ms`));

              // Clear the timeout to prevent memory leaks
              clearTimeout(timeoutId);
            }, timeoutMs);
          }),
        ]);
      } catch (error) {
        // Create and add an error result for timeout
        const timeoutResult = {
          provider: {
            id: evalStep.provider.id(),
            label: evalStep.provider.label,
            config: evalStep.provider.config,
          },
          prompt: {
            raw: evalStep.prompt.raw,
            label: evalStep.prompt.label,
            config: evalStep.prompt.config,
          },
          vars: evalStep.test.vars || {},
          error: `Evaluation timed out after ${timeoutMs}ms: ${String(error)}`,
          success: false,
          failureReason: ResultFailureReason.ERROR, // Using ERROR for timeouts
          score: 0,
          namedScores: {},
          latencyMs: timeoutMs,
          promptIdx: evalStep.promptIdx,
          testIdx: evalStep.testIdx,
          testCase: evalStep.test,
          promptId: evalStep.prompt.id || '',
        };

        // Add the timeout result to the evaluation record
        await this.evalRecord.addResult(timeoutResult);

        // Update stats
        this.stats.errors++;

        // Update prompt metrics
        const { metrics } = prompts[evalStep.promptIdx];
        if (metrics) {
          metrics.testErrorCount += 1;
          metrics.totalLatencyMs += timeoutMs;
        }

        // Progress callback
        if (options.progressCallback) {
          options.progressCallback(
            numComplete,
            runEvalOptions.length,
            typeof index === 'number' ? index : 0,
            evalStep,
            metrics || {
              score: 0,
              testPassCount: 0,
              testFailCount: 0,
              testErrorCount: 1,
              assertPassCount: 0,
              assertFailCount: 0,
              totalLatencyMs: timeoutMs,
              tokenUsage: {
                total: 0,
                prompt: 0,
                completion: 0,
                cached: 0,
                numRequests: 0,
              },
              namedScores: {},
              namedScoresCount: {},
              cost: 0,
            },
          );
        }
      }
    };

    // Set up progress tracking
    const originalProgressCallback = this.options.progressCallback;
    const isWebUI = Boolean(cliState.webUI);
    const progressBarManager = new ProgressBarManager(isWebUI);

    // Initialize progress bar manager if needed
    logger.debug(
      `Progress bar settings: showProgressBar=${this.options.showProgressBar}, isWebUI=${isWebUI}`,
    );

    this.options.progressCallback = (completed, total, index, evalStep, metrics) => {
      if (originalProgressCallback) {
        originalProgressCallback(completed, total, index, evalStep, metrics);
      }

      if (isWebUI) {
        const provider = evalStep.provider.label || evalStep.provider.id();
        const vars = formatVarsForDisplay(evalStep.test.vars, 50);
        logger.info(`[${numComplete}/${total}] Running ${provider} with vars: ${vars}`);
      } else if (this.options.showProgressBar) {
        // Progress bar update is handled by the manager
        const phase = evalStep.test.options?.runSerially ? 'serial' : 'concurrent';
        progressBarManager.updateProgress(index, evalStep, phase);
      } else {
        logger.debug(`Eval #${index + 1} complete (${numComplete} of ${runEvalOptions.length})`);
      }
    };

    // Separate serial and concurrent eval options
    const serialRunEvalOptions: RunEvalOptions[] = [];
    const concurrentRunEvalOptions: RunEvalOptions[] = [];

    for (const evalOption of runEvalOptions) {
      if (evalOption.test.options?.runSerially) {
        serialRunEvalOptions.push(evalOption);
      } else {
        concurrentRunEvalOptions.push(evalOption);
      }
    }

    // Print info messages before starting progress bar
    if (serialRunEvalOptions.length > 0) {
      logger.info(`Running ${serialRunEvalOptions.length} test cases serially...`);
    }
    if (concurrentRunEvalOptions.length > 0) {
      logger.info(
        `Running ${concurrentRunEvalOptions.length} test cases (up to ${concurrency} at a time)...`,
      );
    }

    // Now start the progress bar after info messages
    if (this.options.showProgressBar) {
      await progressBarManager.initialize(runEvalOptions, concurrency, 0);
    }

    try {
      if (serialRunEvalOptions.length > 0) {
        // Run serial evaluations
        for (const evalStep of serialRunEvalOptions) {
          if (isWebUI) {
            const provider = evalStep.provider.label || evalStep.provider.id();
            const vars = formatVarsForDisplay(evalStep.test.vars || {}, 50);
            logger.info(
              `[${numComplete}/${serialRunEvalOptions.length}] Running ${provider} with vars: ${vars}`,
            );
          }
          const idx = runEvalOptions.indexOf(evalStep);
          await processEvalStepWithTimeout(evalStep, idx);
          processedIndices.add(idx);
        }

        // Serial phase complete - no specific action needed with single bar
      }

      // Then run concurrent evaluations
      await async.forEachOfLimit(concurrentRunEvalOptions, concurrency, async (evalStep) => {
        checkAbort();
        const idx = runEvalOptions.indexOf(evalStep);
        await processEvalStepWithTimeout(evalStep, idx);
        processedIndices.add(idx);
        await this.evalRecord.addPrompts(prompts);
      });
    } catch (err) {
      if (options.abortSignal?.aborted) {
        evalTimedOut = evalTimedOut || maxEvalTimeMs > 0;
        logger.warn(`Evaluation aborted: ${String(err)}`);
      } else {
        throw err;
      }
    }

    // Do we have to run comparisons between row outputs?
    const compareRowsCount = rowsWithSelectBestAssertion.size + rowsWithMaxScoreAssertion.size;

    // Update total count now that we know comparison count
    if (this.options.showProgressBar && compareRowsCount > 0) {
      progressBarManager.updateTotalCount(compareRowsCount);
    }

    let compareCount = 0;
    for (const testIdx of rowsWithSelectBestAssertion) {
      compareCount++;

      if (isWebUI) {
        logger.info(`Running model-graded comparison ${compareCount} of ${compareRowsCount}...`);
      }

      const resultsToCompare = this.evalRecord.persisted
        ? await this.evalRecord.fetchResultsByTestIdx(testIdx)
        : this.evalRecord.results.filter((r) => r.testIdx === testIdx);
      if (resultsToCompare.length === 0) {
        logger.warn(`Expected results to be found for test index ${testIdx}`);
        continue;
      }

      const compareAssertion = resultsToCompare[0].testCase.assert?.find(
        (a) => a.type === 'select-best',
      ) as Assertion;
      if (compareAssertion) {
        const outputs = resultsToCompare.map((r) => r.response?.output || '');
        const gradingResults = await runCompareAssertion(
          resultsToCompare[0].testCase,
          compareAssertion,
          outputs,
        );
        for (let index = 0; index < resultsToCompare.length; index++) {
          const result = resultsToCompare[index];
          const gradingResult = gradingResults[index];
          if (result.gradingResult) {
            result.gradingResult.tokensUsed = result.gradingResult.tokensUsed || {
              total: 0,
              prompt: 0,
              completion: 0,
            };

            // Use the helper function instead of direct updates
            if (gradingResult.tokensUsed) {
              if (!result.gradingResult.tokensUsed) {
                result.gradingResult.tokensUsed = {
                  total: 0,
                  prompt: 0,
                  completion: 0,
                };
              }

              // Update the metrics using the helper function
              updateAssertionMetrics(
                { tokenUsage: { assertions: result.gradingResult.tokensUsed } },
                gradingResult.tokensUsed,
              );

              // Also update the metrics for the eval
              if (gradingResult.tokensUsed && result.testCase?.assert) {
                for (const assertion of result.testCase.assert) {
                  if (MODEL_GRADED_ASSERTION_TYPES.has(assertion.type as AssertionType)) {
                    updateAssertionMetrics(
                      { tokenUsage: this.stats.tokenUsage },
                      gradingResult.tokensUsed,
                    );
                    break;
                  }
                }
              }
            }

            result.success = result.gradingResult.pass =
              result.gradingResult.pass && gradingResult.pass;
            if (!gradingResult.pass) {
              // Failure overrides the reason and the score
              result.gradingResult.reason = gradingResult.reason;
              result.score = result.gradingResult.score = gradingResult.score;
            }
            if (!result.gradingResult.componentResults) {
              result.gradingResult.componentResults = [];
            }
            result.gradingResult.componentResults.push(gradingResult);
          } else {
            result.gradingResult = gradingResult;
          }
          if (this.evalRecord.persisted) {
            await result.save();
          }
        }
        if (this.options.showProgressBar) {
          progressBarManager.updateComparisonProgress(resultsToCompare[0].prompt.raw);
        } else if (!isWebUI) {
          logger.debug(`Model-graded comparison #${compareCount} of ${compareRowsCount} complete`);
        }
      }
    }

    // Process max-score assertions
    const maxScoreRowsCount = rowsWithMaxScoreAssertion.size;
    if (maxScoreRowsCount > 0) {
      logger.info(`Processing ${maxScoreRowsCount} max-score assertions...`);

      for (const testIdx of rowsWithMaxScoreAssertion) {
        const resultsToCompare = this.evalRecord.persisted
          ? await this.evalRecord.fetchResultsByTestIdx(testIdx)
          : this.evalRecord.results.filter((r) => r.testIdx === testIdx);

        if (resultsToCompare.length === 0) {
          logger.warn(`Expected results to be found for test index ${testIdx}`);
          continue;
        }

        const maxScoreAssertion = resultsToCompare[0].testCase.assert?.find(
          (a) => a.type === 'max-score',
        ) as Assertion;

        if (maxScoreAssertion) {
          const outputs = resultsToCompare.map((r) => r.response?.output || '');

          // Pass the results with their grading results to selectMaxScore
          const maxScoreGradingResults = await selectMaxScore(
            outputs,
            resultsToCompare,
            maxScoreAssertion,
          );

          // Update progress bar
          if (this.options.showProgressBar) {
            progressBarManager.updateComparisonProgress(resultsToCompare[0].prompt.raw);
          } else if (!isWebUI) {
            logger.debug(`Max-score assertion for test #${testIdx} complete`);
          }

          // Update results with max-score outcomes
          for (let index = 0; index < resultsToCompare.length; index++) {
            const result = resultsToCompare[index];
            const maxScoreGradingResult = {
              ...maxScoreGradingResults[index],
              assertion: maxScoreAssertion,
            };

            // Preserve existing gradingResult data and add max-score result to componentResults
            const existingComponentResults = result.gradingResult?.componentResults || [];
            const existingGradingResult = result.gradingResult;

            result.gradingResult = {
              pass: maxScoreGradingResult.pass,
              score: maxScoreGradingResult.score,
              reason: maxScoreGradingResult.reason,
              componentResults: [...existingComponentResults, maxScoreGradingResult],
              namedScores: {
                ...(existingGradingResult?.namedScores || {}),
                ...maxScoreGradingResult.namedScores,
              },
              tokensUsed: existingGradingResult?.tokensUsed || maxScoreGradingResult.tokensUsed,
              assertion: maxScoreAssertion,
            };

            // Don't overwrite overall success/score - max-score is just another assertion
            // The overall result should be determined by all assertions, not just max-score

            if (this.evalRecord.persisted) {
              await result.save();
            }
          }
        }
      }
    }

    await this.evalRecord.addPrompts(prompts);

    // Finish up
    if (this.options.showProgressBar) {
      progressBarManager.complete();
      progressBarManager.stop();
    }

    if (globalTimeout) {
      clearTimeout(globalTimeout);
    }

    if (evalTimedOut) {
      for (let i = 0; i < runEvalOptions.length; i++) {
        if (!processedIndices.has(i)) {
          const evalStep = runEvalOptions[i];
          const timeoutResult = {
            provider: {
              id: evalStep.provider.id(),
              label: evalStep.provider.label,
              config: evalStep.provider.config,
            },
            prompt: {
              raw: evalStep.prompt.raw,
              label: evalStep.prompt.label,
              config: evalStep.prompt.config,
            },
            vars: evalStep.test.vars || {},
            error: `Evaluation exceeded max duration of ${maxEvalTimeMs}ms`,
            success: false,
            failureReason: ResultFailureReason.ERROR,
            score: 0,
            namedScores: {},
            latencyMs: Date.now() - startTime,
            promptIdx: evalStep.promptIdx,
            testIdx: evalStep.testIdx,
            testCase: evalStep.test,
            promptId: evalStep.prompt.id || '',
          } as EvaluateResult;

          await this.evalRecord.addResult(timeoutResult);
          this.stats.errors++;
          const { metrics } = prompts[evalStep.promptIdx];
          if (metrics) {
            metrics.testErrorCount += 1;
            metrics.totalLatencyMs += timeoutResult.latencyMs;
          }
        }
      }
    }

    this.evalRecord.setVars(Array.from(vars));

    await runExtensionHook(testSuite.extensions, 'afterAll', {
      prompts: this.evalRecord.prompts,
      results: this.evalRecord.results,
      suite: testSuite,
    });

    // Calculate additional metrics for telemetry
    const endTime = Date.now();
    const totalEvalTimeMs = endTime - startTime;

    // Calculate aggregated metrics
    const totalCost = prompts.reduce((acc, p) => acc + (p.metrics?.cost || 0), 0);
    const totalRequests = this.stats.tokenUsage.numRequests;

    // Calculate efficiency metrics
    const totalTokens = this.stats.tokenUsage.total;
    const cachedTokens = this.stats.tokenUsage.cached;

    // Calculate correct average latency by summing individual request latencies
    const totalLatencyMs = this.evalRecord.results.reduce(
      (sum, result) => sum + (result.latencyMs || 0),
      0,
    );
    const avgLatencyMs =
      this.evalRecord.results.length > 0 ? totalLatencyMs / this.evalRecord.results.length : 0;

    // Detect key feature usage patterns
    const usesConversationVar = prompts.some((p) => p.raw.includes('_conversation'));
    const usesTransforms = Boolean(
      tests.some((t) => t.options?.transform || t.options?.postprocess) ||
        testSuite.providers.some((p) => Boolean(p.transform)),
    );
    const usesScenarios = Boolean(testSuite.scenarios && testSuite.scenarios.length > 0);

    // Detect if using any promptfoo.app example provider
    const usesExampleProvider = testSuite.providers.some((provider) => {
      const url = typeof provider.config?.url === 'string' ? provider.config.url : '';
      const label = provider.label || '';
      return url.includes('promptfoo.app') || label.toLowerCase().includes('example');
    });

    // Calculate assertion metrics
    const totalAssertions = prompts.reduce(
      (acc, p) => acc + (p.metrics?.assertPassCount || 0) + (p.metrics?.assertFailCount || 0),
      0,
    );
    const passedAssertions = prompts.reduce((acc, p) => acc + (p.metrics?.assertPassCount || 0), 0);

    // Count model-graded vs other assertion types
    const modelGradedCount = Array.from(assertionTypes).filter((type) =>
      MODEL_GRADED_ASSERTION_TYPES.has(type as AssertionType),
    ).length;

    // Calculate provider distribution (maintain exact compatibility)
    const providerPrefixes = Array.from(
      new Set(
        testSuite.providers.map((p) => {
          const idParts = p.id().split(':');
          return idParts.length > 1 ? idParts[0] : 'unknown';
        }),
      ),
    );

    // Detect timeout occurrences (more robust than string matching)
    const timeoutOccurred =
      evalTimedOut ||
      this.evalRecord.results.some(
        (r) => r.failureReason === ResultFailureReason.ERROR && r.error?.includes('timed out'),
      );

    telemetry.record('eval_ran', {
      // Basic metrics
      numPrompts: prompts.length,
      numTests: this.stats.successes + this.stats.failures + this.stats.errors,
      numVars: varNames.size,
      numProviders: testSuite.providers.length,
      numRepeat: options.repeat || 1,
      providerPrefixes: providerPrefixes.sort(),
      assertionTypes: Array.from(assertionTypes).sort(),
      eventSource: options.eventSource || 'default',
      ci: isCI(),
      hasAnyPass: this.stats.successes > 0,

      // Result counts
      numPasses: this.stats.successes,
      numFails: this.stats.failures,
      numErrors: this.stats.errors,

      // Performance metrics
      totalEvalTimeMs,
      avgLatencyMs: Math.round(avgLatencyMs),
      concurrencyUsed: concurrency,
      timeoutOccurred,

      // Token and cost metrics
      totalTokens,
      cachedTokens,
      totalCost,
      totalRequests,

      // Assertion metrics
      numAssertions: totalAssertions,
      passedAssertions,
      modelGradedAssertions: modelGradedCount,
      assertionPassRate: totalAssertions > 0 ? passedAssertions / totalAssertions : 0,

      // Feature usage
      usesConversationVar,
      usesTransforms,
      usesScenarios,
      usesExampleProvider,
      isPromptfooSampleTarget: testSuite.providers.some(isPromptfooSampleTarget),
      isRedteam: Boolean(options.isRedteam),
    });

    // Update database signal file after all results are written
    updateSignalFile();

    return this.evalRecord;
  }

  async evaluate(): Promise<Eval> {
    await startOtlpReceiverIfNeeded(this.testSuite);

    try {
      return await this._runEvaluation();
    } finally {
      if (isOtlpReceiverStarted()) {
        // Add a delay to allow providers to finish exporting spans
        logger.debug('[Evaluator] Waiting for span exports to complete...');
        await sleep(1000);
      }
      await stopOtlpReceiverIfNeeded();
    }
  }
}

export function evaluate(
  testSuite: TestSuite,
  evalRecord: Eval,
  options: EvaluateOptions,
): Promise<Eval> {
  const ev = new Evaluator(testSuite, evalRecord, options);
  return ev.evaluate();
}<|MERGE_RESOLUTION|>--- conflicted
+++ resolved
@@ -58,9 +58,6 @@
 import type winston from 'winston';
 
 import type Eval from './models/eval';
-<<<<<<< HEAD
-import type { EvalConversations, EvalRegisters, ScoringFunction, TokenUsage, Vars } from './types';
-=======
 import type {
   EvalConversations,
   EvalRegisters,
@@ -69,7 +66,6 @@
   TokenUsage,
   Vars,
 } from './types';
->>>>>>> feaa4a8f
 
 /**
  * Manages a single progress bar for the evaluation
