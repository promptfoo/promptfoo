import async from 'async';
import chalk from 'chalk';
import type { MultiBar, SingleBar } from 'cli-progress';
import cliProgress from 'cli-progress';
import { randomUUID } from 'crypto';
import { globSync } from 'glob';
import * as path from 'path';
import type winston from 'winston';
import { MODEL_GRADED_ASSERTION_TYPES, runAssertions, runCompareAssertion } from './assertions';
import { fetchWithCache, getCache } from './cache';
import cliState from './cliState';
import { FILE_METADATA_KEY } from './constants';
import { updateSignalFile } from './database/signal';
import { getEnvBool, getEnvInt, getEvalTimeoutMs, getMaxEvalTimeMs, isCI } from './envars';
import { collectFileMetadata, renderPrompt, runExtensionHook } from './evaluatorHelpers';
import logger from './logger';
import type Eval from './models/eval';
import { generateIdFromPrompt } from './models/prompt';
import { maybeEmitAzureOpenAiWarning } from './providers/azure/warnings';
import { isPandamoniumProvider } from './redteam/providers/pandamonium';
import { generatePrompts } from './suggestions';
import telemetry from './telemetry';
import type { EvalConversations, EvalRegisters, ScoringFunction, TokenUsage, Vars } from './types';
import {
  type Assertion,
  type AssertionType,
  type CompletedPrompt,
  type EvaluateOptions,
  type EvaluateResult,
  type EvaluateStats,
  type Prompt,
  type ProviderResponse,
  ResultFailureReason,
  type RunEvalOptions,
  type TestSuite,
} from './types';
import { isApiProvider } from './types/providers';
import { JsonlFileWriter } from './util/exportToFile/writeToFile';
import { loadFunction, parseFileUrl } from './util/functions/loadFunction';
import invariant from './util/invariant';
import { safeJsonStringify, summarizeEvaluateResultForLogging } from './util/json';
import { promptYesNo } from './util/readline';
import { sleep } from './util/time';
import { TokenUsageTracker } from './util/tokenUsage';
import { transform, type TransformContext, TransformInputType } from './util/transform';

export const DEFAULT_MAX_CONCURRENCY = 4;

/**
 * Update token usage metrics with assertion token usage
 */
function updateAssertionMetrics(
  metrics: { tokenUsage: Partial<TokenUsage> },
  assertionTokens: Partial<TokenUsage>,
): void {
  if (metrics.tokenUsage && assertionTokens) {
    if (!metrics.tokenUsage.assertions) {
      metrics.tokenUsage.assertions = {
        total: 0,
        prompt: 0,
        completion: 0,
        cached: 0,
        completionDetails: {
          reasoning: 0,
          acceptedPrediction: 0,
          rejectedPrediction: 0,
        },
      };
    }

    const assertions = metrics.tokenUsage.assertions;

    // Update basic token counts
    assertions.total = (assertions.total ?? 0) + (assertionTokens.total ?? 0);
    assertions.prompt = (assertions.prompt ?? 0) + (assertionTokens.prompt ?? 0);
    assertions.completion = (assertions.completion ?? 0) + (assertionTokens.completion ?? 0);
    assertions.cached = (assertions.cached ?? 0) + (assertionTokens.cached ?? 0);

    // Update completion details if present
    if (assertionTokens.completionDetails && assertions.completionDetails) {
      assertions.completionDetails.reasoning =
        (assertions.completionDetails.reasoning ?? 0) +
        (assertionTokens.completionDetails.reasoning ?? 0);

      assertions.completionDetails.acceptedPrediction =
        (assertions.completionDetails.acceptedPrediction ?? 0) +
        (assertionTokens.completionDetails.acceptedPrediction ?? 0);

      assertions.completionDetails.rejectedPrediction =
        (assertions.completionDetails.rejectedPrediction ?? 0) +
        (assertionTokens.completionDetails.rejectedPrediction ?? 0);
    }
  }
}

/**
 * Validates if a given prompt is allowed based on the provided list of allowed
 * prompt labels. Providers can be configured with a `prompts` attribute, which
 * corresponds to an array of prompt labels. Labels can either refer to a group
 * (for example from a file) or to individual prompts. If the attribute is
 * present, this function validates that the prompt labels fit the matching
 * criteria of the provider. Examples:
 *
 * - `prompts: ['examplePrompt']` matches `examplePrompt` exactly
 * - `prompts: ['exampleGroup:*']` matches any prompt that starts with `exampleGroup:`
 *
 * If no `prompts` attribute is present, all prompts are allowed by default.
 *
 * @param prompt - The prompt object to check.
 * @param allowedPrompts - The list of allowed prompt labels.
 * @returns Returns true if the prompt is allowed, false otherwise.
 */
export function isAllowedPrompt(prompt: Prompt, allowedPrompts: string[] | undefined): boolean {
  return (
    !Array.isArray(allowedPrompts) ||
    allowedPrompts.includes(prompt.label) ||
    allowedPrompts.some((allowedPrompt) => prompt.label.startsWith(`${allowedPrompt}:`))
  );
}

export function newTokenUsage(): Required<TokenUsage> {
  return {
    prompt: 0,
    completion: 0,
    cached: 0,
    total: 0,
    numRequests: 0,
    completionDetails: {
      reasoning: 0,
      acceptedPrediction: 0,
      rejectedPrediction: 0,
    },
    assertions: {
      total: 0,
      prompt: 0,
      completion: 0,
      cached: 0,
      completionDetails: {
        reasoning: 0,
        acceptedPrediction: 0,
        rejectedPrediction: 0,
      },
    },
  };
}

/**
 * Runs a single test case.
 * @param options - The options for running the test case.
 * {
 *   provider - The provider to use for the test case.
 *   prompt - The raw prompt to use for the test case.
 *   test - The test case to run with assertions, etc.
 *   delay - A delay in ms to wait before any provider calls
 *   nunjucksFilters - The nunjucks filters to use for the test case.
 *   evaluateOptions - Currently unused
 *   testIdx - The index of the test case among all tests (row in the results table).
 *   promptIdx - The index of the prompt among all prompts (column in the results table).
 *   conversations - Evals can be run serially across multiple turns of a conversation. This gives access to the conversation history.
 *   registers - The registers to use for the test case to store values for later tests.
 *   isRedteam - Whether the test case is a redteam test case.
 * }
 * @returns The result of the test case.
 */
export async function runEval({
  provider,
  prompt, // raw prompt
  test,
  delay,
  nunjucksFilters: filters,
  evaluateOptions,
  testIdx,
  promptIdx,
  conversations,
  registers,
  isRedteam,
  allTests,
  concurrency,
  abortSignal,
}: RunEvalOptions): Promise<EvaluateResult[]> {
  // Use the original prompt to set the label, not renderedPrompt
  const promptLabel = prompt.label;

  provider.delay ??= delay ?? getEnvInt('PROMPTFOO_DELAY_MS', 0);
  invariant(
    typeof provider.delay === 'number',
    `Provider delay should be set for ${provider.label}`,
  );

  // Set up the special _conversation variable
  const vars = test.vars || {};

  // Collect file metadata for the test case before rendering the prompt.
  const fileMetadata = collectFileMetadata(test.vars || vars);

  const conversationKey = `${provider.label || provider.id()}:${prompt.id}${test.metadata?.conversationId ? `:${test.metadata.conversationId}` : ''}`;
  const usesConversation = prompt.raw.includes('_conversation');
  if (
    !getEnvBool('PROMPTFOO_DISABLE_CONVERSATION_VAR') &&
    !test.options?.disableConversationVar &&
    usesConversation
  ) {
    vars._conversation = conversations?.[conversationKey] || [];
  }

  // Overwrite vars with any saved register values
  Object.assign(vars, registers);

  // Initialize these outside try block so they're in scope for the catch
  const setup = {
    provider: {
      id: provider.id(),
      label: provider.label,
      config: provider.config,
    },
    prompt: {
      raw: '',
      label: promptLabel,
      config: prompt.config,
    },
    vars,
  };
  let latencyMs = 0;

  try {
    // Render the prompt
    const renderedPrompt = await renderPrompt(prompt, vars, filters, provider);
    let renderedJson = undefined;
    try {
      renderedJson = JSON.parse(renderedPrompt);
    } catch {}
    setup.prompt.raw = renderedPrompt;

    const startTime = Date.now();
    let response: ProviderResponse = {
      output: '',
      tokenUsage: {},
      cost: 0,
      cached: false,
    };

    if (test.providerOutput) {
      response.output = test.providerOutput;
    } else if (
      typeof test.provider === 'object' &&
      typeof test.provider.id === 'function' &&
      test.provider.id() === 'promptfoo:redteam:pandamonium'
    ) {
      if (!isPandamoniumProvider(test.provider)) {
        throw new Error('Provider identified as pandamonium but does not have required methods');
      }

      return await test.provider.runPandamonium(provider, test, allTests || [], concurrency);
    } else {
      const activeProvider = isApiProvider(test.provider) ? test.provider : provider;
      logger.debug(`Provider type: ${activeProvider.id()}`);

      response = await activeProvider.callApi(
        renderedPrompt,
        {
          // Always included
          vars,

          // Part of these may be removed in python and script providers, but every Javascript provider gets them
          prompt,
          filters,
          originalProvider: provider,
          test,

          // All of these are removed in python and script providers, but every Javascript provider gets them
          logger: logger as unknown as winston.Logger,
          fetchWithCache,
          getCache,
        },
        abortSignal ? { abortSignal } : undefined,
      );

      logger.debug(`Provider response properties: ${Object.keys(response).join(', ')}`);
      logger.debug(`Provider response cached property explicitly: ${response.cached}`);
    }
    const endTime = Date.now();
    latencyMs = endTime - startTime;

    let conversationLastInput = undefined;
    if (renderedJson && Array.isArray(renderedJson)) {
      const lastElt = renderedJson[renderedJson.length - 1];
      // Use the `content` field if present (OpenAI chat format)
      conversationLastInput = lastElt?.content || lastElt;
    }
    if (conversations) {
      conversations[conversationKey] = conversations[conversationKey] || [];
      conversations[conversationKey].push({
        prompt: renderedJson || renderedPrompt,
        input: conversationLastInput || renderedJson || renderedPrompt,
        output: response.output || '',
        metadata: response.metadata,
      });
    }

    logger.debug(`Evaluator response = ${JSON.stringify(response).substring(0, 100)}...`);
    logger.debug(
      `Evaluator checking cached flag: response.cached = ${Boolean(response.cached)}, provider.delay = ${provider.delay}`,
    );

    if (!response.cached && provider.delay > 0) {
      logger.debug(`Sleeping for ${provider.delay}ms`);
      await sleep(provider.delay);
    } else if (response.cached) {
      logger.debug(`Skipping delay because response is cached`);
    }

    const ret: EvaluateResult = {
      ...setup,
      response,
      success: false,
      failureReason: ResultFailureReason.NONE,
      score: 0,
      namedScores: {},
      latencyMs,
      cost: response.cost,
      metadata: {
        ...test.metadata,
        ...response.metadata,
        [FILE_METADATA_KEY]: fileMetadata,
      },
      promptIdx,
      testIdx,
      testCase: test,
      promptId: prompt.id || '',
      tokenUsage: newTokenUsage(),
    };

    invariant(ret.tokenUsage, 'This is always defined, just doing this to shut TS up');

    // Track token usage at the provider level
    if (response.tokenUsage) {
      const providerId = provider.id();
      const trackingId = provider.constructor?.name
        ? `${providerId} (${provider.constructor.name})`
        : providerId;
      TokenUsageTracker.getInstance().trackUsage(trackingId, response.tokenUsage);
    }

    if (response.error) {
      ret.error = response.error;
      ret.failureReason = ResultFailureReason.ERROR;
      ret.success = false;
    } else if (response.output === null || response.output === undefined) {
      // NOTE: empty output often indicative of guardrails, so behavior differs for red teams.
      if (isRedteam) {
        ret.success = true;
      } else {
        ret.success = false;
        ret.score = 0;
        ret.error = 'No output';
      }
    } else {
      // Create a copy of response so we can potentially mutate it.
      const processedResponse = { ...response };
      const transforms: string[] = [
        provider.transform, // Apply provider transform first
        // NOTE: postprocess is deprecated. Use the first defined transform.
        [test.options?.transform, test.options?.postprocess].find((s) => s),
      ]
        .flat()
        .filter((s): s is string => typeof s === 'string');
      for (const t of transforms) {
        processedResponse.output = await transform(t, processedResponse.output, {
          vars,
          prompt,
        });
      }

      invariant(processedResponse.output != null, 'Response output should not be null');
      const checkResult = await runAssertions({
        prompt: renderedPrompt,
        provider,
        providerResponse: processedResponse,
        test,
        latencyMs: response.cached ? undefined : latencyMs,
        assertScoringFunction: test.assertScoringFunction as ScoringFunction,
      });

      if (!checkResult.pass) {
        ret.error = checkResult.reason;
        ret.failureReason = ResultFailureReason.ASSERT;
      }
      ret.success = checkResult.pass;
      ret.score = checkResult.score;
      ret.namedScores = checkResult.namedScores || {};
      if (checkResult.tokensUsed) {
        ret.tokenUsage.total += checkResult.tokensUsed.total || 0;
        ret.tokenUsage.prompt += checkResult.tokensUsed.prompt || 0;
        ret.tokenUsage.completion += checkResult.tokensUsed.completion || 0;
        ret.tokenUsage.cached += checkResult.tokensUsed.cached || 0;
        ret.tokenUsage.numRequests += checkResult.tokensUsed.numRequests || 1;
        if (checkResult.tokensUsed.completionDetails) {
          ret.tokenUsage.completionDetails.reasoning! +=
            checkResult.tokensUsed.completionDetails.reasoning || 0;
          ret.tokenUsage.completionDetails.acceptedPrediction! +=
            checkResult.tokensUsed.completionDetails.acceptedPrediction || 0;
          ret.tokenUsage.completionDetails.rejectedPrediction! +=
            checkResult.tokensUsed.completionDetails.rejectedPrediction || 0;
        }
      }
      ret.response = processedResponse;
      ret.gradingResult = checkResult;
    }

    // Update token usage stats
    if (response.tokenUsage) {
      ret.tokenUsage.total += response.tokenUsage.total || 0;
      ret.tokenUsage.prompt += response.tokenUsage.prompt || 0;
      ret.tokenUsage.completion += response.tokenUsage.completion || 0;
      ret.tokenUsage.cached += response.tokenUsage.cached || 0;
      ret.tokenUsage.numRequests += response.tokenUsage.numRequests || 1;

      if (response.tokenUsage.completionDetails) {
        ret.tokenUsage.completionDetails.reasoning! +=
          response.tokenUsage.completionDetails.reasoning || 0;
        ret.tokenUsage.completionDetails.acceptedPrediction! +=
          response.tokenUsage.completionDetails.acceptedPrediction || 0;
        ret.tokenUsage.completionDetails.rejectedPrediction! +=
          response.tokenUsage.completionDetails.rejectedPrediction || 0;
      }
    }

    if (test.options?.storeOutputAs && ret.response?.output && registers) {
      // Save the output in a register for later use
      registers[test.options.storeOutputAs] = ret.response.output;
    }

    return [ret];
  } catch (err) {
    return [
      {
        ...setup,
        error: String(err) + '\n\n' + (err as Error).stack,
        success: false,
        failureReason: ResultFailureReason.ERROR,
        score: 0,
        namedScores: {},
        latencyMs,
        promptIdx,
        testIdx,
        testCase: test,
        promptId: prompt.id || '',
      },
    ];
  }
}

/**
 * Calculates the number of threads allocated to a specific progress bar.
 * @param concurrency Total number of concurrent threads
 * @param numProgressBars Total number of progress bars
 * @param barIndex Index of the progress bar (0-based)
 * @returns Number of threads allocated to this progress bar
 */
export function calculateThreadsPerBar(
  concurrency: number,
  numProgressBars: number,
  barIndex: number,
): number {
  const minThreadsPerBar = Math.floor(concurrency / numProgressBars);
  const extraThreads = concurrency % numProgressBars;
  return barIndex < extraThreads ? minThreadsPerBar + 1 : minThreadsPerBar;
}

export function generateVarCombinations(
  vars: Record<string, string | string[] | any>,
): Record<string, string | any[]>[] {
  const keys = Object.keys(vars);
  const combinations: Record<string, string | any[]>[] = [{}];

  for (const key of keys) {
    let values: any[] = [];

    if (typeof vars[key] === 'string' && vars[key].startsWith('file://')) {
      const filePath = vars[key].slice('file://'.length);
      const resolvedPath = path.resolve(cliState.basePath || '', filePath);
      const filePaths = globSync(resolvedPath.replace(/\\/g, '/')) || [];
      values = filePaths.map((path: string) => `file://${path}`);
      if (values.length === 0) {
        throw new Error(`No files found for variable ${key} at path ${resolvedPath}`);
      }
    } else {
      values = Array.isArray(vars[key]) ? vars[key] : [vars[key]];
    }

    // Check if it's an array but not a string array
    if (Array.isArray(vars[key]) && typeof vars[key][0] !== 'string') {
      values = [vars[key]];
    }

    const newCombinations: Record<string, any>[] = [];

    for (const combination of combinations) {
      for (const value of values) {
        newCombinations.push({ ...combination, [key]: value });
      }
    }

    combinations.length = 0;
    combinations.push(...newCombinations);
  }

  return combinations;
}

class Evaluator {
  evalRecord: Eval;
  testSuite: TestSuite;
  options: EvaluateOptions;
  stats: EvaluateStats;
  conversations: EvalConversations;
  registers: EvalRegisters;
  fileWriters: JsonlFileWriter[];
  constructor(testSuite: TestSuite, evalRecord: Eval, options: EvaluateOptions) {
    this.testSuite = testSuite;
    this.evalRecord = evalRecord;
    this.options = options;
    this.stats = {
      successes: 0,
      failures: 0,
      errors: 0,
      tokenUsage: newTokenUsage(),
    };
    this.conversations = {};
    this.registers = {};

    const jsonlFiles = Array.isArray(evalRecord.config.outputPath)
      ? evalRecord.config.outputPath.filter((p) => p.endsWith('.jsonl'))
      : evalRecord.config.outputPath?.endsWith('.jsonl')
        ? [evalRecord.config.outputPath]
        : [];

    this.fileWriters = jsonlFiles.map((p) => new JsonlFileWriter(p));
  }

  async evaluate(): Promise<Eval> {
<<<<<<< HEAD
    const { options } = this;
    let { testSuite } = this;

=======
    const { testSuite, options } = this;
    const startTime = Date.now();
    const maxEvalTimeMs = options.maxEvalTimeMs ?? getMaxEvalTimeMs();
    let evalTimedOut = false;
    let globalTimeout: NodeJS.Timeout | undefined;
    let globalAbortController: AbortController | undefined;
    const processedIndices = new Set<number>();

    if (maxEvalTimeMs > 0) {
      globalAbortController = new AbortController();
      options.abortSignal = options.abortSignal
        ? AbortSignal.any([options.abortSignal, globalAbortController.signal])
        : globalAbortController.signal;
      globalTimeout = setTimeout(() => {
        evalTimedOut = true;
        globalAbortController?.abort();
      }, maxEvalTimeMs);
    }
>>>>>>> 7357ee92
    const vars = new Set<string>();
    const checkAbort = () => {
      if (options.abortSignal?.aborted) {
        throw new Error('Operation cancelled');
      }
    };

    logger.info(`Starting evaluation ${this.evalRecord.id}`);

    // Add abort checks at key points
    checkAbort();

    const prompts: CompletedPrompt[] = [];
    const assertionTypes = new Set<string>();
    const rowsWithSelectBestAssertion = new Set<number>();

    const beforeAllOut = await runExtensionHook(testSuite.extensions, 'beforeAll', {
      suite: testSuite,
    });
    testSuite = beforeAllOut.suite;

    if (options.generateSuggestions) {
      // TODO(ian): Move this into its own command/file
      logger.info(`Generating prompt variations...`);
      const { prompts: newPrompts, error } = await generatePrompts(testSuite.prompts[0].raw, 1);
      if (error || !newPrompts) {
        throw new Error(`Failed to generate prompts: ${error}`);
      }

      logger.info(chalk.blue('Generated prompts:'));
      let numAdded = 0;
      for (const prompt of newPrompts) {
        logger.info('--------------------------------------------------------');
        logger.info(`${prompt}`);
        logger.info('--------------------------------------------------------');

        // Ask the user if they want to continue
        const shouldTest = await promptYesNo('Do you want to test this prompt?', false);
        if (shouldTest) {
          testSuite.prompts.push({ raw: prompt, label: prompt });
          numAdded++;
        } else {
          logger.info('Skipping this prompt.');
        }
      }

      if (numAdded < 1) {
        logger.info(chalk.red('No prompts selected. Aborting.'));
        process.exitCode = 1;
        return this.evalRecord;
      }
    }

    // Split prompts by provider
    // Order matters - keep provider in outer loop to reduce need to swap models during local inference.
    for (const provider of testSuite.providers) {
      for (const prompt of testSuite.prompts) {
        // Check if providerPromptMap exists and if it contains the current prompt's label
        const providerKey = provider.label || provider.id();
        if (!isAllowedPrompt(prompt, testSuite.providerPromptMap?.[providerKey])) {
          continue;
        }
        const completedPrompt = {
          ...prompt,
          id: generateIdFromPrompt(prompt),
          provider: providerKey,
          label: prompt.label,
          metrics: {
            score: 0,
            testPassCount: 0,
            testFailCount: 0,
            testErrorCount: 0,
            assertPassCount: 0,
            assertFailCount: 0,
            totalLatencyMs: 0,
            tokenUsage: {
              total: 0,
              prompt: 0,
              completion: 0,
              cached: 0,
              numRequests: 0,
              completionDetails: {
                reasoning: 0,
                acceptedPrediction: 0,
                rejectedPrediction: 0,
              },
              assertions: {
                total: 0,
                prompt: 0,
                completion: 0,
                cached: 0,
              },
            },
            namedScores: {},
            namedScoresCount: {},
            cost: 0,
          },
        };
        prompts.push(completedPrompt);
      }
    }

    this.evalRecord.addPrompts(prompts);

    // Aggregate all vars across test cases
    let tests =
      testSuite.tests && testSuite.tests.length > 0
        ? testSuite.tests
        : testSuite.scenarios
          ? []
          : [
              {
                // Dummy test for cases when we're only comparing raw prompts.
              },
            ];

    // Build scenarios and add to tests
    if (testSuite.scenarios && testSuite.scenarios.length > 0) {
      telemetry.recordAndSendOnce('feature_used', {
        feature: 'scenarios',
      });
      for (const scenario of testSuite.scenarios) {
        for (const data of scenario.config) {
          // Merge defaultTest with scenario config
          const scenarioTests = (
            scenario.tests || [
              {
                // Dummy test for cases when we're only comparing raw prompts.
              },
            ]
          ).map((test) => {
            return {
              ...testSuite.defaultTest,
              ...data,
              ...test,
              vars: {
                ...testSuite.defaultTest?.vars,
                ...data.vars,
                ...test.vars,
              },
              options: {
                ...testSuite.defaultTest?.options,
                ...test.options,
              },
              assert: [
                // defaultTest.assert is omitted because it will be added to each test case later
                ...(data.assert || []),
                ...(test.assert || []),
              ],
              metadata: {
                ...testSuite.defaultTest?.metadata,
                ...data.metadata,
                ...test.metadata,
              },
            };
          });
          // Add scenario tests to tests
          tests = tests.concat(scenarioTests);
        }
      }
    }

    maybeEmitAzureOpenAiWarning(testSuite, tests);

    // Prepare vars
    const varNames: Set<string> = new Set();
    const varsWithSpecialColsRemoved: Vars[] = [];
    const inputTransformDefault = testSuite?.defaultTest?.options?.transformVars;
    for (const testCase of tests) {
      testCase.vars = { ...testSuite.defaultTest?.vars, ...testCase?.vars };

      if (testCase.vars) {
        const varWithSpecialColsRemoved: Vars = {};
        const inputTransformForIndividualTest = testCase.options?.transformVars;
        const inputTransform = inputTransformForIndividualTest || inputTransformDefault;
        if (inputTransform) {
          const transformContext: TransformContext = {
            prompt: {},
            uuid: randomUUID(),
          };
          const transformedVars: Vars = await transform(
            inputTransform,
            testCase.vars,
            transformContext,
            true,
            TransformInputType.VARS,
          );
          invariant(
            typeof transformedVars === 'object',
            'Transform function did not return a valid object',
          );
          testCase.vars = { ...testCase.vars, ...transformedVars };
        }
        for (const varName of Object.keys(testCase.vars)) {
          varNames.add(varName);
          varWithSpecialColsRemoved[varName] = testCase.vars[varName];
        }
        varsWithSpecialColsRemoved.push(varWithSpecialColsRemoved);
      }
    }

    // Set up eval cases
    const runEvalOptions: RunEvalOptions[] = [];
    let testIdx = 0;
    let concurrency = options.maxConcurrency || DEFAULT_MAX_CONCURRENCY;
    for (let index = 0; index < tests.length; index++) {
      const testCase = tests[index];
      invariant(
        Array.isArray(testSuite.defaultTest?.assert || []),
        `defaultTest.assert is not an array in test case #${index + 1}`,
      );
      invariant(
        Array.isArray(testCase.assert || []),
        `testCase.assert is not an array in test case #${index + 1}`,
      );
      // Handle default properties
      testCase.assert = [...(testSuite.defaultTest?.assert || []), ...(testCase.assert || [])];
      testCase.threshold = testCase.threshold ?? testSuite.defaultTest?.threshold;
      testCase.options = { ...testSuite.defaultTest?.options, ...testCase.options };
      testCase.metadata = { ...testSuite.defaultTest?.metadata, ...testCase.metadata };
      testCase.provider = testCase.provider || testSuite.defaultTest?.provider;
      testCase.assertScoringFunction =
        testCase.assertScoringFunction || testSuite.defaultTest?.assertScoringFunction;

      if (typeof testCase.assertScoringFunction === 'string') {
        const { filePath: resolvedPath, functionName } = parseFileUrl(
          testCase.assertScoringFunction,
        );
        testCase.assertScoringFunction = await loadFunction<ScoringFunction>({
          filePath: resolvedPath,
          functionName,
        });
      }
      const prependToPrompt =
        testCase.options?.prefix || testSuite.defaultTest?.options?.prefix || '';
      const appendToPrompt =
        testCase.options?.suffix || testSuite.defaultTest?.options?.suffix || '';

      // Finalize test case eval
      const varCombinations =
        getEnvBool('PROMPTFOO_DISABLE_VAR_EXPANSION') || testCase.options.disableVarExpansion
          ? [testCase.vars]
          : generateVarCombinations(testCase.vars || {});

      const numRepeat = this.options.repeat || 1;
      for (let repeatIndex = 0; repeatIndex < numRepeat; repeatIndex++) {
        for (const vars of varCombinations) {
          let promptIdx = 0;
          // Order matters - keep provider in outer loop to reduce need to swap models during local inference.
          for (const provider of testSuite.providers) {
            for (const prompt of testSuite.prompts) {
              const providerKey = provider.label || provider.id();
              if (!isAllowedPrompt(prompt, testSuite.providerPromptMap?.[providerKey])) {
                continue;
              }
              runEvalOptions.push({
                delay: options.delay || 0,
                provider,
                prompt: {
                  ...prompt,
                  raw: prependToPrompt + prompt.raw + appendToPrompt,
                },
                test: { ...testCase, vars, options: testCase.options },
                nunjucksFilters: testSuite.nunjucksFilters,
                testIdx,
                promptIdx,
                repeatIndex,
                evaluateOptions: options,
                conversations: this.conversations,
                registers: this.registers,
                isRedteam: testSuite.redteam != null,
                allTests: runEvalOptions,
                concurrency,
                abortSignal: options.abortSignal,
              });
              promptIdx++;
            }
          }
          testIdx++;
        }
      }
    }
    // Determine run parameters

    if (concurrency > 1) {
      const usesConversation = prompts.some((p) => p.raw.includes('_conversation'));
      const usesStoreOutputAs = tests.some((t) => t.options?.storeOutputAs);
      if (usesConversation) {
        logger.info(
          `Setting concurrency to 1 because the ${chalk.cyan('_conversation')} variable is used.`,
        );
        concurrency = 1;
      } else if (usesStoreOutputAs) {
        logger.info(`Setting concurrency to 1 because storeOutputAs is used.`);
        concurrency = 1;
      }
    }

    // Actually run the eval
    let numComplete = 0;

    const processEvalStep = async (evalStep: RunEvalOptions, index: number | string) => {
      if (typeof index !== 'number') {
        throw new Error('Expected index to be a number');
      }

      const beforeEachOut = await runExtensionHook(testSuite.extensions, 'beforeEach', {
        test: evalStep.test,
      });
      evalStep.test = beforeEachOut.test;

      const rows = await runEval(evalStep);

      for (const row of rows) {
        for (const varName of Object.keys(row.vars)) {
          vars.add(varName);
        }
        // Print token usage for model-graded assertions and add to stats
        if (row.gradingResult?.tokensUsed && row.testCase?.assert) {
          for (const assertion of row.testCase.assert) {
            if (MODEL_GRADED_ASSERTION_TYPES.has(assertion.type as AssertionType)) {
              const tokensUsed = row.gradingResult.tokensUsed;

              if (!this.stats.tokenUsage.assertions) {
                this.stats.tokenUsage.assertions = {
                  total: 0,
                  prompt: 0,
                  completion: 0,
                  cached: 0,
                };
              }

              const assertions = this.stats.tokenUsage.assertions;
              assertions.total = (assertions.total ?? 0) + (tokensUsed.total ?? 0);
              assertions.prompt = (assertions.prompt ?? 0) + (tokensUsed.prompt ?? 0);
              assertions.completion = (assertions.completion ?? 0) + (tokensUsed.completion ?? 0);
              assertions.cached = (assertions.cached ?? 0) + (tokensUsed.cached ?? 0);

              break;
            }
          }
        }

        // capture metrics
        if (row.success) {
          this.stats.successes++;
        } else if (row.failureReason === ResultFailureReason.ERROR) {
          this.stats.errors++;
        } else {
          this.stats.failures++;
        }

        if (row.tokenUsage) {
          this.stats.tokenUsage.total += row.tokenUsage.total || 0;
          this.stats.tokenUsage.prompt += row.tokenUsage.prompt || 0;
          this.stats.tokenUsage.completion += row.tokenUsage.completion || 0;
          this.stats.tokenUsage.cached += row.tokenUsage.cached || 0;
          this.stats.tokenUsage.numRequests += row.tokenUsage.numRequests || 1;
          if (row.tokenUsage.completionDetails) {
            this.stats.tokenUsage.completionDetails.reasoning! +=
              row.tokenUsage.completionDetails.reasoning || 0;
            this.stats.tokenUsage.completionDetails.acceptedPrediction! +=
              row.tokenUsage.completionDetails.acceptedPrediction || 0;
            this.stats.tokenUsage.completionDetails.rejectedPrediction! +=
              row.tokenUsage.completionDetails.rejectedPrediction || 0;
          }
        }

        if (evalStep.test.assert?.some((a) => a.type === 'select-best')) {
          rowsWithSelectBestAssertion.add(row.testIdx);
        }
        for (const assert of evalStep.test.assert || []) {
          if (assert.type) {
            assertionTypes.add(assert.type);
          }
        }

        numComplete++;

        try {
          await this.evalRecord.addResult(row);
        } catch (error) {
          const resultSummary = summarizeEvaluateResultForLogging(row);
          logger.error(`Error saving result: ${error} ${safeJsonStringify(resultSummary)}`);
        }

        for (const writer of this.fileWriters) {
          await writer.write(row);
        }

        const { promptIdx } = row;
        const metrics = prompts[promptIdx].metrics;
        invariant(metrics, 'Expected prompt.metrics to be set');
        metrics.score += row.score;
        for (const [key, value] of Object.entries(row.namedScores)) {
          // Update named score value
          metrics.namedScores[key] = (metrics.namedScores[key] || 0) + value;

          // Count assertions contributing to this named score
          let contributingAssertions = 0;
          row.gradingResult?.componentResults?.forEach((result) => {
            if (result.assertion?.metric === key) {
              contributingAssertions++;
            }
          });

          metrics.namedScoresCount[key] =
            (metrics.namedScoresCount[key] || 0) + (contributingAssertions || 1);
        }

        if (testSuite.derivedMetrics) {
          const math = await import('mathjs');
          for (const metric of testSuite.derivedMetrics) {
            if (metrics.namedScores[metric.name] === undefined) {
              metrics.namedScores[metric.name] = 0;
            }
            try {
              if (typeof metric.value === 'function') {
                metrics.namedScores[metric.name] = metric.value(metrics.namedScores, evalStep);
              } else {
                const evaluatedValue = math.evaluate(metric.value, metrics.namedScores);
                metrics.namedScores[metric.name] = evaluatedValue;
              }
            } catch (error) {
              logger.debug(
                `Could not evaluate derived metric '${metric.name}': ${(error as Error).message}`,
              );
            }
          }
        }
        metrics.testPassCount += row.success ? 1 : 0;
        if (!row.success) {
          if (row.failureReason === ResultFailureReason.ERROR) {
            metrics.testErrorCount += 1;
          } else {
            metrics.testFailCount += 1;
          }
        }
        metrics.assertPassCount +=
          row.gradingResult?.componentResults?.filter((r) => r.pass).length || 0;
        metrics.assertFailCount +=
          row.gradingResult?.componentResults?.filter((r) => !r.pass).length || 0;
        metrics.totalLatencyMs += row.latencyMs || 0;
        metrics.tokenUsage.cached =
          (metrics.tokenUsage.cached || 0) + (row.response?.tokenUsage?.cached || 0);
        metrics.tokenUsage.completion =
          (metrics.tokenUsage.completion || 0) + (row.response?.tokenUsage?.completion || 0);
        metrics.tokenUsage.prompt =
          (metrics.tokenUsage.prompt || 0) + (row.response?.tokenUsage?.prompt || 0);
        metrics.tokenUsage.total =
          (metrics.tokenUsage.total || 0) + (row.response?.tokenUsage?.total || 0);
        metrics.tokenUsage.numRequests =
          (metrics.tokenUsage.numRequests || 0) + (row.response?.tokenUsage?.numRequests || 1);
        metrics.tokenUsage.completionDetails = {
          reasoning:
            (metrics.tokenUsage.completionDetails?.reasoning || 0) +
            (row.response?.tokenUsage?.completionDetails?.reasoning || 0),
          acceptedPrediction:
            (metrics.tokenUsage.completionDetails?.acceptedPrediction || 0) +
            (row.response?.tokenUsage?.completionDetails?.acceptedPrediction || 0),
          rejectedPrediction:
            (metrics.tokenUsage.completionDetails?.rejectedPrediction || 0) +
            (row.response?.tokenUsage?.completionDetails?.rejectedPrediction || 0),
        };

        // Add assertion token usage to the metrics
        if (row.gradingResult?.tokensUsed) {
          updateAssertionMetrics(metrics, row.gradingResult.tokensUsed);
        }

        metrics.cost += row.cost || 0;

        await runExtensionHook(testSuite.extensions, 'afterEach', {
          test: evalStep.test,
          result: row,
        });

        if (options.progressCallback) {
          options.progressCallback(numComplete, runEvalOptions.length, index, evalStep, metrics);
        }
      }
    };

    // Add a wrapper function that implements timeout
    const processEvalStepWithTimeout = async (evalStep: RunEvalOptions, index: number | string) => {
      // Get timeout value from options or environment, defaults to 0 (no timeout)
      const timeoutMs = options.timeoutMs || getEvalTimeoutMs();

      if (timeoutMs <= 0) {
        // No timeout, process normally
        return processEvalStep(evalStep, index);
      }

      // Create an AbortController to cancel the request if it times out
      const abortController = new AbortController();
      const { signal } = abortController;

      // Add the abort signal to the evalStep
      const evalStepWithSignal = {
        ...evalStep,
        abortSignal: signal,
      };

      try {
        return await Promise.race([
          processEvalStep(evalStepWithSignal, index),
          new Promise<void>((_, reject) => {
            const timeoutId = setTimeout(() => {
              // Abort any ongoing requests
              abortController.abort();

              // If the provider has a cleanup method, call it
              if (typeof evalStep.provider.cleanup === 'function') {
                try {
                  evalStep.provider.cleanup();
                } catch (cleanupErr) {
                  logger.warn(`Error during provider cleanup: ${cleanupErr}`);
                }
              }

              reject(new Error(`Evaluation timed out after ${timeoutMs}ms`));

              // Clear the timeout to prevent memory leaks
              clearTimeout(timeoutId);
            }, timeoutMs);
          }),
        ]);
      } catch (error) {
        // Create and add an error result for timeout
        const timeoutResult = {
          provider: {
            id: evalStep.provider.id(),
            label: evalStep.provider.label,
            config: evalStep.provider.config,
          },
          prompt: {
            raw: evalStep.prompt.raw,
            label: evalStep.prompt.label,
            config: evalStep.prompt.config,
          },
          vars: evalStep.test.vars || {},
          error: `Evaluation timed out after ${timeoutMs}ms: ${String(error)}`,
          success: false,
          failureReason: ResultFailureReason.ERROR, // Using ERROR for timeouts
          score: 0,
          namedScores: {},
          latencyMs: timeoutMs,
          promptIdx: evalStep.promptIdx,
          testIdx: evalStep.testIdx,
          testCase: evalStep.test,
          promptId: evalStep.prompt.id || '',
        };

        // Add the timeout result to the evaluation record
        await this.evalRecord.addResult(timeoutResult);

        // Update stats
        this.stats.errors++;

        // Update prompt metrics
        const { metrics } = prompts[evalStep.promptIdx];
        if (metrics) {
          metrics.testErrorCount += 1;
          metrics.totalLatencyMs += timeoutMs;
        }

        // Progress callback
        if (options.progressCallback) {
          options.progressCallback(
            numComplete,
            runEvalOptions.length,
            typeof index === 'number' ? index : 0,
            evalStep,
            metrics || {
              score: 0,
              testPassCount: 0,
              testFailCount: 0,
              testErrorCount: 1,
              assertPassCount: 0,
              assertFailCount: 0,
              totalLatencyMs: timeoutMs,
              tokenUsage: {
                total: 0,
                prompt: 0,
                completion: 0,
                cached: 0,
                numRequests: 0,
              },
              namedScores: {},
              namedScoresCount: {},
              cost: 0,
            },
          );
        }
      }
    };

    // Set up main progress bars
    let multibar: MultiBar | undefined;
    let multiProgressBars: SingleBar[] = [];
    const originalProgressCallback = this.options.progressCallback;
    const isWebUI = Boolean(cliState.webUI);

    this.options.progressCallback = (completed, total, index, evalStep, metrics) => {
      if (originalProgressCallback) {
        originalProgressCallback(completed, total, index, evalStep, metrics);
      }

      if (isWebUI) {
        const provider = evalStep.provider.label || evalStep.provider.id();
        const vars = Object.entries(evalStep.test.vars || {})
          .map(([k, v]) => `${k}=${v}`)
          .join(' ')
          .slice(0, 50)
          .replace(/\n/g, ' ');
        logger.info(`[${numComplete}/${total}] Running ${provider} with vars: ${vars}`);
      } else if (multibar && evalStep) {
        const numProgressBars = Math.min(concurrency, 20);

        // Calculate which progress bar to use
        const progressBarIndex = index % numProgressBars;
        const progressbar = multiProgressBars[progressBarIndex];

        // Calculate how many threads are assigned to this progress bar
        const threadsForThisBar = calculateThreadsPerBar(
          concurrency,
          numProgressBars,
          progressBarIndex,
        );

        progressbar.increment({
          provider: evalStep.provider.label || evalStep.provider.id(),
          prompt: evalStep.prompt.raw.slice(0, 10).replace(/\n/g, ' '),
          vars: Object.entries(evalStep.test.vars || {})
            .map(([k, v]) => `${k}=${v}`)
            .join(' ')
            .slice(0, 10)
            .replace(/\n/g, ' '),
          activeThreads: threadsForThisBar,
        });
      } else {
        logger.debug(`Eval #${index + 1} complete (${numComplete} of ${runEvalOptions.length})`);
      }
    };

    const createMultiBars = async (evalOptions: RunEvalOptions[]) => {
      // Only create progress bars if not in web UI mode
      if (isWebUI) {
        return;
      }

      const numProgressBars = Math.min(concurrency, 20);

      const showThreadCounts = concurrency > numProgressBars;

      multibar = new cliProgress.MultiBar(
        {
          format: showThreadCounts
            ? 'Group {groupId} [{bar}] {percentage}% | {value}/{total} | {activeThreads}/{maxThreads} threads | {provider} "{prompt}" {vars}'
            : 'Group {groupId} [{bar}] {percentage}% | {value}/{total} | {provider} "{prompt}" {vars}',
          hideCursor: true,
          gracefulExit: true,
        },
        cliProgress.Presets.shades_classic,
      );

      if (!multibar) {
        return;
      }

      const stepsPerProgressBar = Math.floor(evalOptions.length / numProgressBars);
      const remainingSteps = evalOptions.length % numProgressBars;
      multiProgressBars = [];

      for (let i = 0; i < numProgressBars; i++) {
        const totalSteps = i < remainingSteps ? stepsPerProgressBar + 1 : stepsPerProgressBar;
        if (totalSteps > 0) {
          // Calculate how many threads are assigned to this progress bar
          const threadsForThisBar = calculateThreadsPerBar(concurrency, numProgressBars, i);

          const progressbar = multibar.create(totalSteps, 0, {
            groupId: `${i + 1}/${numProgressBars}`,
            provider: '',
            prompt: '',
            vars: '',
            activeThreads: 0,
            maxThreads: threadsForThisBar,
          });
          multiProgressBars.push(progressbar);
        }
      }
    };

    // Run the evals
    if (this.options.showProgressBar) {
      await createMultiBars(runEvalOptions);
    }

    // Separate serial and concurrent eval options
    const serialRunEvalOptions: RunEvalOptions[] = [];
    const concurrentRunEvalOptions: RunEvalOptions[] = [];

    for (const evalOption of runEvalOptions) {
      if (evalOption.test.options?.runSerially) {
        serialRunEvalOptions.push(evalOption);
      } else {
        concurrentRunEvalOptions.push(evalOption);
      }
    }

    try {
      if (serialRunEvalOptions.length > 0) {
        // Run serial evaluations first
        logger.info(`Running ${serialRunEvalOptions.length} serial evaluations...`);
        for (const evalStep of serialRunEvalOptions) {
          if (isWebUI) {
            const provider = evalStep.provider.label || evalStep.provider.id();
            const vars = Object.entries(evalStep.test.vars || {})
              .map(([k, v]) => `${k}=${v}`)
              .join(' ')
              .slice(0, 50)
              .replace(/\n/g, ' ');
            logger.info(
              `[${numComplete}/${serialRunEvalOptions.length}] Running ${provider} with vars: ${vars}`,
            );
          }
          const idx = runEvalOptions.indexOf(evalStep);
          await processEvalStepWithTimeout(evalStep, idx);
          processedIndices.add(idx);
        }
      }

      // Then run concurrent evaluations
      logger.info(
        `Running ${concurrentRunEvalOptions.length} concurrent evaluations with up to ${concurrency} threads...`,
      );
      await async.forEachOfLimit(concurrentRunEvalOptions, concurrency, async (evalStep) => {
        checkAbort();
        const idx = runEvalOptions.indexOf(evalStep);
        await processEvalStepWithTimeout(evalStep, idx);
        processedIndices.add(idx);
        await this.evalRecord.addPrompts(prompts);
      });
    } catch (err) {
      if (options.abortSignal?.aborted) {
        evalTimedOut = evalTimedOut || maxEvalTimeMs > 0;
        logger.warn(`Evaluation aborted: ${String(err)}`);
      } else {
        throw err;
      }
    }

    // Do we have to run comparisons between row outputs?
    const compareRowsCount = rowsWithSelectBestAssertion.size;

    let progressBar;
    if (compareRowsCount > 0 && multibar && !isWebUI) {
      progressBar = multibar.create(compareRowsCount, 0, {
        provider: 'Running model-graded comparisons',
        prompt: '',
        vars: '',
      });
    }
    let compareCount = 0;
    for (const testIdx of rowsWithSelectBestAssertion) {
      compareCount++;

      if (isWebUI) {
        logger.info(`Running model-graded comparison ${compareCount} of ${compareRowsCount}...`);
      }

      const resultsToCompare = this.evalRecord.persisted
        ? await this.evalRecord.fetchResultsByTestIdx(testIdx)
        : this.evalRecord.results.filter((r) => r.testIdx === testIdx);
      if (resultsToCompare.length === 0) {
        logger.warn(`Expected results to be found for test index ${testIdx}`);
        continue;
      }

      const compareAssertion = resultsToCompare[0].testCase.assert?.find(
        (a) => a.type === 'select-best',
      ) as Assertion;
      if (compareAssertion) {
        const outputs = resultsToCompare.map((r) => r.response?.output || '');
        const gradingResults = await runCompareAssertion(
          resultsToCompare[0].testCase,
          compareAssertion,
          outputs,
        );
        for (let index = 0; index < resultsToCompare.length; index++) {
          const result = resultsToCompare[index];
          const gradingResult = gradingResults[index];
          if (result.gradingResult) {
            result.gradingResult.tokensUsed = result.gradingResult.tokensUsed || {
              total: 0,
              prompt: 0,
              completion: 0,
            };

            // Use the helper function instead of direct updates
            if (gradingResult.tokensUsed) {
              if (!result.gradingResult.tokensUsed) {
                result.gradingResult.tokensUsed = {
                  total: 0,
                  prompt: 0,
                  completion: 0,
                };
              }

              // Update the metrics using the helper function
              updateAssertionMetrics(
                { tokenUsage: { assertions: result.gradingResult.tokensUsed } },
                gradingResult.tokensUsed,
              );

              // Also update the metrics for the eval
              if (gradingResult.tokensUsed && result.testCase?.assert) {
                for (const assertion of result.testCase.assert) {
                  if (MODEL_GRADED_ASSERTION_TYPES.has(assertion.type as AssertionType)) {
                    updateAssertionMetrics(
                      { tokenUsage: this.stats.tokenUsage },
                      gradingResult.tokensUsed,
                    );
                    break;
                  }
                }
              }
            }

            result.success = result.gradingResult.pass =
              result.gradingResult.pass && gradingResult.pass;
            if (!gradingResult.pass) {
              // Failure overrides the reason and the score
              result.gradingResult.reason = gradingResult.reason;
              result.score = result.gradingResult.score = gradingResult.score;
            }
            if (!result.gradingResult.componentResults) {
              result.gradingResult.componentResults = [];
            }
            result.gradingResult.componentResults.push(gradingResult);
          } else {
            result.gradingResult = gradingResult;
          }
          if (this.evalRecord.persisted) {
            await result.save();
          }
        }
        if (progressBar) {
          progressBar.increment({
            prompt: resultsToCompare[0].prompt.raw.slice(0, 10).replace(/\n/g, ''),
          });
        } else if (!isWebUI) {
          logger.debug(`Model-graded comparison #${compareCount} of ${compareRowsCount} complete`);
        }
      }
    }

    await this.evalRecord.addPrompts(prompts);

    // Finish up
    if (multibar) {
      multibar.stop();
    }
    if (progressBar) {
      progressBar.stop();
    }

    if (globalTimeout) {
      clearTimeout(globalTimeout);
    }

    if (evalTimedOut) {
      for (let i = 0; i < runEvalOptions.length; i++) {
        if (!processedIndices.has(i)) {
          const evalStep = runEvalOptions[i];
          const timeoutResult = {
            provider: {
              id: evalStep.provider.id(),
              label: evalStep.provider.label,
              config: evalStep.provider.config,
            },
            prompt: {
              raw: evalStep.prompt.raw,
              label: evalStep.prompt.label,
              config: evalStep.prompt.config,
            },
            vars: evalStep.test.vars || {},
            error: `Evaluation exceeded max duration of ${maxEvalTimeMs}ms`,
            success: false,
            failureReason: ResultFailureReason.ERROR,
            score: 0,
            namedScores: {},
            latencyMs: Date.now() - startTime,
            promptIdx: evalStep.promptIdx,
            testIdx: evalStep.testIdx,
            testCase: evalStep.test,
            promptId: evalStep.prompt.id || '',
          } as EvaluateResult;

          await this.evalRecord.addResult(timeoutResult);
          this.stats.errors++;
          const { metrics } = prompts[evalStep.promptIdx];
          if (metrics) {
            metrics.testErrorCount += 1;
            metrics.totalLatencyMs += timeoutResult.latencyMs;
          }
        }
      }
    }

    this.evalRecord.setVars(Array.from(vars));

    await runExtensionHook(testSuite.extensions, 'afterAll', {
      prompts: this.evalRecord.prompts,
      results: this.evalRecord.results,
      suite: testSuite,
    });

    telemetry.record('eval_ran', {
      numPrompts: prompts.length,
      numTests: prompts.reduce(
        (acc, p) =>
          acc +
          (p.metrics?.testPassCount || 0) +
          (p.metrics?.testFailCount || 0) +
          (p.metrics?.testErrorCount || 0),
        0,
      ),
      numVars: varNames.size,
      numProviders: testSuite.providers.length,
      numRepeat: options.repeat || 1,
      providerPrefixes: Array.from(
        new Set(
          testSuite.providers.map((p) => {
            const idParts = p.id().split(':');
            return idParts.length > 1 ? idParts[0] : 'unknown';
          }),
        ),
      ).sort(),
      assertionTypes: Array.from(assertionTypes).sort(),
      eventSource: options.eventSource || 'default',
      ci: isCI(),
      hasAnyPass: this.evalRecord.prompts.some(
        (p) => p.metrics?.testPassCount && p.metrics.testPassCount > 0,
      ),
      // FIXME(ian): Does this work?  I think redteam is only on the config, not testSuite.
      // isRedteam: Boolean(testSuite.redteam),
    });

    // Update database signal file after all results are written
    updateSignalFile();

    return this.evalRecord;
  }
}

export function evaluate(
  testSuite: TestSuite,
  evalRecord: Eval,
  options: EvaluateOptions,
): Promise<Eval> {
  const ev = new Evaluator(testSuite, evalRecord, options);
  return ev.evaluate();
}<|MERGE_RESOLUTION|>--- conflicted
+++ resolved
@@ -539,12 +539,9 @@
   }
 
   async evaluate(): Promise<Eval> {
-<<<<<<< HEAD
     const { options } = this;
     let { testSuite } = this;
 
-=======
-    const { testSuite, options } = this;
     const startTime = Date.now();
     const maxEvalTimeMs = options.maxEvalTimeMs ?? getMaxEvalTimeMs();
     let evalTimedOut = false;
@@ -562,7 +559,7 @@
         globalAbortController?.abort();
       }, maxEvalTimeMs);
     }
->>>>>>> 7357ee92
+
     const vars = new Set<string>();
     const checkAbort = () => {
       if (options.abortSignal?.aborted) {
