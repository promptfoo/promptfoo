--- conflicted
+++ resolved
@@ -451,7 +451,6 @@
 /**
  * Close all file transports and cleanup logger resources
  * Should be called during graceful shutdown to prevent event loop hanging
-<<<<<<< HEAD
  *
  * IMPORTANT: All logging should be done BEFORE calling this function
  *
@@ -462,16 +461,6 @@
 export async function closeLogger(): Promise<void> {
   // Set shutdown flag FIRST to prevent new writes during cleanup
   setLoggerShuttingDown(true);
-
-=======
- * Waits for all pending writes to flush before closing streams
- *
- * Note: We use the 'flush' event instead of 'finish' because winston's File
- * transport emits 'finish' before the underlying stream has fully flushed.
- * See: https://github.com/winstonjs/winston/issues/1504
- */
-export async function closeLogger(): Promise<void> {
->>>>>>> c901d8dc
   try {
     const fileTransports = winstonLogger.transports.filter(
       (transport) => transport instanceof winston.transports.File,
@@ -479,7 +468,6 @@
 
     if (fileTransports.length === 0) {
       return;
-<<<<<<< HEAD
     }
 
     // Wait briefly for Winston to flush its internal write buffer
@@ -491,36 +479,6 @@
     for (const transport of fileTransports) {
       winstonLogger.remove(transport);
     }
-=======
-    }
-
-    // Remove transports first to stop queuing new writes
-    for (const transport of fileTransports) {
-      winstonLogger.remove(transport);
-    }
-
-    // End each transport and wait for pending writes to flush
-    // Using 'flush' event which fires after data is written to disk
-    const closePromises = fileTransports.map((transport) => {
-      return new Promise<void>((resolve) => {
-        // Listen for 'flush' event which indicates data has been written to disk
-        // This is more reliable than 'finish' which fires before actual flush
-        transport.once('flush', resolve);
-        transport.once('error', resolve);
-
-        // Call end() to trigger the flush - more reliable than close()
-        if (typeof transport.end === 'function') {
-          transport.end();
-        } else if (typeof transport.close === 'function') {
-          transport.close();
-        } else {
-          resolve();
-        }
-      });
-    });
-
-    await Promise.all(closePromises);
->>>>>>> c901d8dc
   } catch (error) {
     // Can't use logger here since we're shutting it down
     console.error(`Error closing logger: ${error}`);
