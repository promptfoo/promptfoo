import checkbox from '@inquirer/checkbox';
import confirm from '@inquirer/confirm';
import { ExitPromptError } from '@inquirer/core';
import rawlist from '@inquirer/rawlist';
import chalk from 'chalk';
import dedent from 'dedent';
import fs from 'fs';
import path from 'path';
import { redteamInit } from './commands/redteam/init';
import { getEnvString } from './envars';
import logger from './logger';
import { ProvidersRequiringAPIKeysEnvKeys } from './providers';
import telemetry, { type EventValue } from './telemetry';
import { getNunjucksEngine } from './util/templates';

export const CONFIG_TEMPLATE = `# Learn more about building a configuration: https://promptfoo.dev/docs/configuration/guide
description: "My eval"

prompts:
  {% for prompt in prompts -%}
  - {{prompt | dump }}
  {% endfor %}

providers:
  {% for provider in providers -%}
  - {{provider | dump }}
  {% endfor %}

tests:
{%- if type == 'rag' or type == 'agent' %}
  - vars:
      inquiry: "I have a problem with my order"
      {% if language == 'python' -%}
      context: file://context.py
      {%- elif language == 'javascript' -%}
      context: file://context.js
      {%- else -%}
      context: file://context.py
      {%- endif %}

  - vars:
      inquiry: "I want to return my widget"
      # See how to use dynamic context to e.g. use a vector store https://promptfoo.dev/docs/guides/evaluate-rag/#using-dynamic-context
      {% if language == 'javascript' -%}
      context: file://context.js
      {%- else -%}
      context: file://context.py
      {%- endif %}
    assert:
      # For more information on assertions, see https://promptfoo.dev/docs/configuration/expected-outputs

      # Make sure output contains the phrase "return label"
      - type: icontains
        value: "return label"

      # Prefer shorter outputs
      {% if language == 'python' -%}
      - type: python
        value: 1 / (len(output) + 1)
      {%- else -%}
      - type: javascript
        value: 1 / (output.length + 1)
      {%- endif %}

  - vars:
      inquiry: "I need help with my account"
      context: |
        You can also hardcode context directly in the configuration.
        Username: Foobar
        Account ID: 123456
    assert:
      # For more information on model-graded evals, see https://promptfoo.dev/docs/configuration/expected-outputs/model-graded
      - type: llm-rubric
        value: ensure that the output is friendly and empathetic
{%- else %}
  - vars:
      topic: bananas

  - vars:
      topic: avocado toast
    assert:
      # For more information on assertions, see https://promptfoo.dev/docs/configuration/expected-outputs

      # Make sure output contains the word "avocado"
      - type: icontains
        value: avocado

      # Prefer shorter outputs
      - type: javascript
        value: 1 / (output.length + 1)

  - vars:
      topic: new york city
    assert:
      # For more information on model-graded evals, see https://promptfoo.dev/docs/configuration/expected-outputs/model-graded
      - type: llm-rubric
        value: ensure that the output is funny
{% endif %}
`;

export const PYTHON_PROVIDER = `# Learn more about building a Python provider: https://promptfoo.dev/docs/providers/python/
import json

def call_api(prompt, options, context):
    # The 'options' parameter contains additional configuration for the API call.
    config = options.get('config', None)
    additional_option = config.get('additionalOption', None)

    # The 'context' parameter provides info about which vars were used to create the final prompt.
    user_variable = context['vars'].get('userVariable', None)

    # The prompt is the final prompt string after the variables have been processed.
    # Custom logic to process the prompt goes here.
    # For instance, you might call an external API or run some computations.
    output = call_llm(prompt)


    # The result should be a dictionary with at least an 'output' field.
    result = {
        "output": output,
    }

    if some_error_condition:
        result['error'] = "An error occurred during processing"

    if token_usage_calculated:
        # If you want to report token usage, you can set the 'tokenUsage' field.
        result['tokenUsage'] = {"total": token_count, "prompt": prompt_token_count, "completion": completion_token_count}

    return result
`;

export const JAVASCRIPT_PROVIDER = `// Learn more about building a JavaScript provider: https://promptfoo.dev/docs/providers/custom-api
// customApiProvider.js
import fetch from 'node-fetch';

class CustomApiProvider {
  constructor(options) {
    // Provider ID can be overridden by the config file (e.g. when using multiple of the same provider)
    this.providerId = options.id || 'custom provider';

    // options.config contains any custom options passed to the provider
    this.config = options.config;
  }

  id() {
    return this.providerId;
  }

  async callApi(prompt, context) {
    // Add your custom API logic here
    // Use options like: \`this.config.temperature\`, \`this.config.max_tokens\`, etc.

    console.log('Vars for this test case:', JSON.stringify(context.vars));

    return {
      // Required
      output: 'Model output',

      // Optional
      tokenUsage: {
        total: 10,
        prompt: 5,
        completion: 5,
      },
    };
  }
}

module.exports = CustomApiProvider;
`;

export const BASH_PROVIDER = `# Learn more about building any generic provider: https://promptfoo.dev/docs/providers/custom-script

# Anything printed to standard output will be captured as the output of the provider

echo "This is the LLM output"

# You can also call external scripts or executables
php my_script.php
`;

export const PYTHON_VAR = `# Learn more about using dynamic variables: https://promptfoo.dev/docs/configuration/guide/#import-vars-from-separate-files
def get_var(var_name, prompt, other_vars):
    # This is where you can fetch documents from a database, call an API, etc.
    # ...

    if var_name == 'context':
        # Return value based on the variable name and test context
        return {
            'output': f"... Documents for {other_vars['inquiry']} in prompt: {prompt} ..."
        }

    # Default variable value
    return {'output': 'Document A, Document B, Document C, ...'}

    # Handle potential errors
    # return { 'error': 'Error message' }
`;

export const JAVASCRIPT_VAR = `// Learn more about using dynamic variables: https://promptfoo.dev/docs/configuration/guide/#import-vars-from-separate-files
module.exports = function (varName, prompt, otherVars) {
  // This is where you can fetch documents from a database, call an API, etc.
  // ...

  if (varName === 'context') {
    // Return value based on the variable name and test context
    return {
      output: \`... Documents for \${otherVars.inquiry} for prompt: \${prompt} ...\`
    };
  }

  // Default variable value
  return {
    output: 'Document A, Document B, Document C, ...',
  };

  // Handle potential errors
  // return { error: 'Error message' }
};
`;

export const DEFAULT_README = `To get started, set your OPENAI_API_KEY environment variable, or other required keys for the providers you selected.

Next, edit promptfooconfig.yaml.

Then run:
\`\`\`
promptfoo eval
\`\`\`

Afterwards, you can view the results by running \`promptfoo view\`
`;

function recordOnboardingStep(step: string, properties: any = {}) {
  telemetry.recordAndSend('funnel', {
    type: 'eval onboarding',
    step,
    ...properties,
  });
}

/**
 * Iterate through user choices and determine if the user has selected a provider that needs an API key
 * but has not set an API key in their environment.
 */
export function reportProviderAPIKeyWarnings(providerChoices: (string | object)[]): string[] {
  // Dictionary of what warnings may have already been genereated for the user.
  const generatedWarnings = new Map<string, boolean>();
  for (const key of Object.keys(ProvidersRequiringAPIKeysEnvKeys)) {
    generatedWarnings.set(key, false);
  }
  const choices = providerChoices.map((choice) => {
    // Map and only return the provider id strings.
    switch (typeof choice) {
      case 'object':
        // TODO(should use a rigid interface in the future).
        return (choice as any).id;
      case 'string':
      default:
        return choice;
    }
  });
  const warnings: string[] = [];
  for (const choice of choices) {
    // Iterate through the list and determine if the user has selected a provider that
    // requires an API key for interaction.
    if (!choice.includes(':')) {
      // Avoid splitting on a symbol that may not exist in the future.
      continue;
    }
    // Use the prefix id to create a string that works as the key of the associated env override.
    const chosenProviderEnumKey =
      `${choice.split(':')[0].toUpperCase()}_API_KEY` as keyof typeof ProvidersRequiringAPIKeysEnvKeys;
    if (ProvidersRequiringAPIKeysEnvKeys[chosenProviderEnumKey]) {
      // Check to make sure we haven't already generated a warning for the given provider.
      if (!generatedWarnings.get(chosenProviderEnumKey)) {
        generatedWarnings.set(chosenProviderEnumKey, true);
        warnings.push(dedent`\n${chalk.bold(`Warning: ${chosenProviderEnumKey} environment variable is not set.`)}

          Please set this environment variable like: export ${chosenProviderEnumKey}=<my-api-key>\n
          `);
      }
    }
  }
  return warnings;
}

export async function createDummyFiles(directory: string | null, interactive: boolean = true) {
  console.clear();

  if (directory && !fs.existsSync(directory)) {
    fs.mkdirSync(directory);
  }

  directory = directory || '.';

  // Check for existing files and prompt for overwrite
  const filesToCheck = ['promptfooconfig.yaml', 'README.md'];
  const existingFiles = filesToCheck.filter((file) =>
    fs.existsSync(path.join(process.cwd(), directory, file)),
  );

  if (existingFiles.length > 0) {
    const fileList = existingFiles.join(' and ');
    const overwrite = await confirm({
      message: `${fileList} already exist${existingFiles.length > 1 ? '' : 's'}${directory === '.' ? '' : ` in ${directory}`}. Do you want to overwrite ${existingFiles.length > 1 ? 'them' : 'it'}?`,
      default: false,
    });
    if (!overwrite) {
      const isNpx = getEnvString('npm_execpath')?.includes('npx');
      const runCommand = isNpx ? 'npx promptfoo@latest init' : 'promptfoo init';
      logger.info(
        chalk.red(
          `Please run \`${runCommand}\` in a different directory or use \`${runCommand} <directory>\` to specify a new location.`,
        ),
      );
      process.exit(1);
    }
  }

  // Rest of the onboarding flow
  const prompts: string[] = [];
  const providers: (string | object)[] = [];
  let action: string;
  let language: string;

  if (interactive) {
    recordOnboardingStep('start');

    // Choose use case
    action = await rawlist({
      message: 'What would you like to do?',
      choices: [
        { name: 'Not sure yet', value: 'compare' },
        { name: 'Improve prompt and model performance', value: 'compare' },
        { name: 'Improve RAG performance', value: 'rag' },
        { name: 'Improve agent/chain of thought performance', value: 'agent' },
        { name: 'Run a red team evaluation', value: 'redteam' },
      ],
    });

    recordOnboardingStep('choose app type', {
      value: action,
    });

    if (action === 'redteam') {
      await redteamInit(directory || '.');
      return {
        numPrompts: 0,
        providerPrefixes: [],
        action: 'redteam',
        language: 'not_applicable',
      };
    }

    language = 'not_sure';
    if (action === 'rag' || action === 'agent') {
      language = await rawlist({
        message: 'What programming language are you developing the app in?',
        choices: [
          { name: 'Not sure yet', value: 'not_sure' },
          { name: 'Python', value: 'python' },
          { name: 'Javascript', value: 'javascript' },
        ],
      });

      recordOnboardingStep('choose language', {
        value: language,
      });
    }

    const choices: { name: string; value: (string | object)[] }[] = [
      { name: `I'll choose later`, value: ['openai:gpt-4o-mini', 'openai:gpt-4o'] },
      {
        name: '[OpenAI] GPT 4o, GPT 4o-mini, GPT-3.5, ...',
        value:
          action === 'agent'
            ? [
                {
                  id: 'openai:gpt-4o',
                  config: {
                    tools: [
                      {
                        type: 'function',
                        function: {
                          name: 'get_current_weather',
                          description: 'Get the current weather in a given location',
                          parameters: {
                            type: 'object',
                            properties: {
                              location: {
                                type: 'string',
                                description: 'The city and state, e.g. San Francisco, CA',
                              },
                            },
                            required: ['location'],
                          },
                        },
                      },
                    ],
                  },
                },
              ]
            : ['openai:gpt-4o-mini', 'openai:gpt-4o'],
      },
      {
        name: '[Anthropic] Claude Opus, Sonnet, Haiku, ...',
        value: [
          'anthropic:messages:claude-3-5-sonnet-20240620',
          'anthropic:messages:claude-3-opus-20240307',
        ],
      },
      {
        name: '[HuggingFace] Llama, Phi, Gemma, ...',
        value: [
          'huggingface:text-generation:meta-llama/Meta-Llama-3-8B-Instruct',
          'huggingface:text-generation:microsoft/Phi-3-mini-4k-instruct',
          'huggingface:text-generation:google/gemma-2b-it',
        ],
      },
      {
        name: 'Local Python script',
        value: ['python:provider.py'],
      },
      {
        name: 'Local Javascript script',
        value: ['file://provider.js'],
      },
      {
        name: 'Local executable',
        value: ['exec:provider.sh'],
      },
      {
        name: 'HTTP endpoint',
        value: ['https://example.com/api/generate'],
      },
      {
        name: '[AWS Bedrock] Claude, Llama, Titan, ...',
        value: [
          'bedrock:anthropic.claude-3-haiku-20240307-v1:0',
          'bedrock:anthropic.claude-3-opus-20240307-v1:0',
        ],
      },
      {
        name: '[Cohere] Command R, Command R+, ...',
        value: ['cohere:command-r', 'cohere:command-r-plus'],
      },
      { name: '[Google] Gemini Pro, Gemini Ultra, ...', value: ['vertex:gemini-pro'] },
      {
        name: '[Ollama] Llama 3, Mixtral, ...',
        value: ['ollama:chat:llama3', 'ollama:chat:mixtral:8x22b'],
      },
    ];
<<<<<<< HEAD

    /**
     * The potential of the object type here is given by the agent action conditional
     * for openai as a value choice
     */
    const providerChoices: (string | Object)[] = (
      await checkbox({
        message:
          'Which model providers would you like to use? (press space to select, enter to complete selection)',
        choices,
        required: true,
      })
    ).flat();
=======
    const providerChoices: (string | object)[] = await checkbox({
      message: 'Which model providers would you like to use? (press enter to skip)',
      choices,
      loop: false,
      required: true,
      pageSize: process.stdout.rows - 6,
    });
>>>>>>> e4c78012

    recordOnboardingStep('choose providers', {
      value: providerChoices.map((choice) =>
        typeof choice === 'string' ? choice : JSON.stringify(choice),
      ),
    });

    // Tell the user if they have providers selected without relevant API keys set in env.
    reportProviderAPIKeyWarnings(providerChoices).map((warningText) => logger.warn(warningText));

    if (providerChoices.length > 0) {
      const flatProviders = providerChoices.flat();
      if (flatProviders.length > 3) {
        providers.push(
          ...providerChoices.map((choice) => (Array.isArray(choice) ? choice[0] : choice)),
        );
      } else {
        providers.push(...flatProviders);
      }

      if (
        flatProviders.some((choice) => typeof choice === 'string' && choice.startsWith('file://'))
      ) {
        fs.writeFileSync(path.join(process.cwd(), directory, 'provider.js'), JAVASCRIPT_PROVIDER);
        logger.info('⌛ Wrote provider.js');
      }
      if (
        flatProviders.some((choice) => typeof choice === 'string' && choice.startsWith('exec:'))
      ) {
        fs.writeFileSync(path.join(process.cwd(), directory, 'provider.sh'), BASH_PROVIDER);
        logger.info('⌛ Wrote provider.sh');
      }
      if (
        flatProviders.some((choice) => typeof choice === 'string' && choice.startsWith('python:'))
      ) {
        fs.writeFileSync(path.join(process.cwd(), directory, 'provider.py'), PYTHON_PROVIDER);
        logger.info('⌛ Wrote provider.py');
      }
    } else {
      providers.push('openai:gpt-4o-mini');
      providers.push('openai:gpt-4o');
    }

    if (action === 'compare') {
      prompts.push(`Write a tweet about {{topic}}`);
      if (providers.length < 3) {
        prompts.push(`Write a concise, funny tweet about {{topic}}`);
      }
    } else if (action === 'rag') {
      prompts.push(
        'Write a customer service response to:\n\n{{inquiry}}\n\nUse these documents:\n\n{{context}}',
      );
    } else if (action === 'agent') {
      prompts.push(`Fulfill this user helpdesk ticket: {{inquiry}}`);
    }

    if (action === 'rag' || action === 'agent') {
      if (language === 'javascript') {
        fs.writeFileSync(path.join(process.cwd(), directory, 'context.js'), JAVASCRIPT_VAR);
        logger.info('⌛ Wrote context.js');
      } else {
        fs.writeFileSync(path.join(process.cwd(), directory, 'context.py'), PYTHON_VAR);
        logger.info('⌛ Wrote context.py');
      }
    }

    recordOnboardingStep('complete');
  } else {
    action = 'compare';
    language = 'not_sure';
    prompts.push(`Write a tweet about {{topic}}`);
    prompts.push(`Write a concise, funny tweet about {{topic}}`);
    providers.push('openai:gpt-4o-mini');
    providers.push('openai:gpt-4o');
  }

  const nunjucks = getNunjucksEngine();
  const config = nunjucks.renderString(CONFIG_TEMPLATE, {
    prompts,
    providers,
    type: action,
    language,
  });

  fs.writeFileSync(path.join(process.cwd(), directory, 'promptfooconfig.yaml'), config);
  fs.writeFileSync(path.join(process.cwd(), directory, 'README.md'), DEFAULT_README);

  const isNpx = getEnvString('npm_execpath')?.includes('npx');
  const runCommand = isNpx ? 'npx promptfoo@latest eval' : 'promptfoo eval';
  if (directory === '.') {
    logger.info(
      chalk.green(
        `✅ Wrote promptfooconfig.yaml. Run \`${chalk.bold(runCommand)}\` to get started!`,
      ),
    );
  } else {
    logger.info(`✅ Wrote promptfooconfig.yaml to ./${directory}`);
    logger.info(
      chalk.green(
        `Run \`${chalk.bold(`cd ${directory}`)}\` and then \`${chalk.bold(
          runCommand,
        )}\` to get started!`,
      ),
    );
  }

  return {
    numPrompts: prompts.length,
    providerPrefixes: providers.map((p) => (typeof p === 'string' ? p.split(':')[0] : 'unknown')),
    action,
    language,
  };
}

export async function initializeProject(directory: string | null, interactive: boolean = true) {
  try {
    return await createDummyFiles(directory, interactive);
  } catch (err) {
    if (err instanceof ExitPromptError) {
      const isNpx = getEnvString('npm_execpath')?.includes('npx');
      const runCommand = isNpx ? 'npx promptfoo@latest init' : 'promptfoo init';
      logger.info(
        '\n' +
          chalk.blue('Initialization paused. To continue setup later, use the command: ') +
          chalk.bold(runCommand),
      );
      logger.info(
        chalk.blue('For help or feedback, visit ') +
          chalk.green('https://www.promptfoo.dev/contact/'),
      );
      await recordOnboardingStep('early exit');
      process.exit(130);
    } else {
      throw err;
    }
  }
}<|MERGE_RESOLUTION|>--- conflicted
+++ resolved
@@ -452,7 +452,6 @@
         value: ['ollama:chat:llama3', 'ollama:chat:mixtral:8x22b'],
       },
     ];
-<<<<<<< HEAD
 
     /**
      * The potential of the object type here is given by the agent action conditional
@@ -464,17 +463,10 @@
           'Which model providers would you like to use? (press space to select, enter to complete selection)',
         choices,
         required: true,
+        loop: false,
+        pageSize: process.stdout.rows - 6,
       })
     ).flat();
-=======
-    const providerChoices: (string | object)[] = await checkbox({
-      message: 'Which model providers would you like to use? (press enter to skip)',
-      choices,
-      loop: false,
-      required: true,
-      pageSize: process.stdout.rows - 6,
-    });
->>>>>>> e4c78012
 
     recordOnboardingStep('choose providers', {
       value: providerChoices.map((choice) =>
