import fs from 'fs';
import path from 'path';

import checkbox from '@inquirer/checkbox';
import confirm from '@inquirer/confirm';
import { ExitPromptError } from '@inquirer/core';
import select from '@inquirer/select';
import chalk from 'chalk';
import dedent from 'dedent';
<<<<<<< HEAD
import { access, mkdir, writeFile } from 'node:fs/promises';
import * as path from 'node:path';
=======
>>>>>>> 63164274
import { getEnvString } from './envars';
import logger from './logger';
import { redteamInit } from './redteam/commands/init';
import telemetry, { type EventProperties } from './telemetry';
import { isRunningUnderNpx } from './util';
import { getNunjucksEngine } from './util/templates';

import type { EnvOverrides } from './types/env';

const CONFIG_TEMPLATE = `# yaml-language-server: $schema=https://promptfoo.dev/config-schema.json

# Learn more about building a configuration: https://promptfoo.dev/docs/configuration/guide

description: "My eval"

prompts:
  {% for prompt in prompts -%}
  - {{prompt | dump }}
  {% endfor %}

providers:
  {% for provider in providers -%}
  - {{provider | dump }}
  {% endfor %}

tests:
{%- if type == 'rag' or type == 'agent' %}
  - vars:
      inquiry: "I have a problem with my order"
      {% if language == 'python' -%}
      context: file://context.py
      {%- elif language == 'javascript' -%}
      context: file://context.js
      {%- else -%}
      context: file://context.py
      {%- endif %}

  - vars:
      inquiry: "I want to return my widget"
      # See how to use dynamic context to e.g. use a vector store https://promptfoo.dev/docs/guides/evaluate-rag/#using-dynamic-context
      {% if language == 'javascript' -%}
      context: file://context.js
      {%- else -%}
      context: file://context.py
      {%- endif %}
    assert:
      # For more information on assertions, see https://promptfoo.dev/docs/configuration/expected-outputs

      # Make sure output contains the phrase "return label"
      - type: icontains
        value: "return label"

      # Prefer shorter outputs
      {% if language == 'python' -%}
      - type: python
        value: 1 / (len(output) + 1)
      {%- else -%}
      - type: javascript
        value: 1 / (output.length + 1)
      {%- endif %}

  - vars:
      inquiry: "I need help with my account"
      context: |
        You can also hardcode context directly in the configuration.
        Username: Foobar
        Account ID: 123456
    assert:
      # For more information on model-graded evals, see https://promptfoo.dev/docs/configuration/expected-outputs/model-graded
      - type: llm-rubric
        value: ensure that the output is friendly and empathetic
{%- else %}
  - vars:
      topic: bananas

  - vars:
      topic: avocado toast
    assert:
      # For more information on assertions, see https://promptfoo.dev/docs/configuration/expected-outputs

      # Make sure output contains the word "avocado"
      - type: icontains
        value: avocado

      # Prefer shorter outputs
      - type: javascript
        value: 1 / (output.length + 1)

  - vars:
      topic: new york city
    assert:
      # For more information on model-graded evals, see https://promptfoo.dev/docs/configuration/expected-outputs/model-graded
      - type: llm-rubric
        value: ensure that the output is funny
{% endif %}
`;

const PYTHON_PROVIDER = `# Learn more about building a Python provider: https://promptfoo.dev/docs/providers/python/
import json

def call_api(prompt, options, context):
    # The 'options' parameter contains additional configuration for the API call.
    config = options.get('config', None)
    additional_option = config.get('additionalOption', None)

    # The 'context' parameter provides info about which vars were used to create the final prompt.
    user_variable = context['vars'].get('userVariable', None)

    # The prompt is the final prompt string after the variables have been processed.
    # Custom logic to process the prompt goes here.
    # For instance, you might call an external API or run some computations.
    # TODO: Replace with actual LLM API implementation.
    def call_llm(prompt):
        return f"Stub response for prompt: {prompt}"
    output = call_llm(prompt)

    # The result should be a dictionary with at least an 'output' field.
    result = {
        "output": output,
    }

    if some_error_condition:
        result['error'] = "An error occurred during processing"

    if token_usage_calculated:
        # If you want to report token usage, you can set the 'tokenUsage' field.
        result['tokenUsage'] = {"total": token_count, "prompt": prompt_token_count, "completion": completion_token_count}

    if failed_guardrails:
        # If guardrails triggered, you can set the 'guardrails' field.
        result['guardrails'] = {"flagged": True}

    return result
`;

const JAVASCRIPT_PROVIDER = `// Learn more about building a JavaScript provider: https://promptfoo.dev/docs/providers/custom-api
// customApiProvider.js

class CustomApiProvider {
  constructor(options) {
    // Provider ID can be overridden by the config file (e.g. when using multiple of the same provider)
    this.providerId = options.id || 'custom provider';

    // options.config contains any custom options passed to the provider
    this.config = options.config;
  }

  id() {
    return this.providerId;
  }

  async callApi(prompt, context) {
    // Add your custom API logic here
    // Use options like: \`this.config.temperature\`, \`this.config.max_tokens\`, etc.

    console.log('Vars for this test case:', JSON.stringify(context.vars));

    return {
      // Required
      output: 'Model output',

      // Optional
      tokenUsage: {
        total: 10,
        prompt: 5,
        completion: 5,
      },
    };
  }
}

module.exports = CustomApiProvider;
`;

const BASH_PROVIDER = `# Learn more about building any generic provider: https://promptfoo.dev/docs/providers/custom-script

# Anything printed to standard output will be captured as the output of the provider

echo "This is the LLM output"

# You can also call external scripts or executables
php my_script.php
`;

const PYTHON_VAR = `# Learn more about using dynamic variables: https://promptfoo.dev/docs/configuration/guide/#import-vars-from-separate-files
def get_var(var_name, prompt, other_vars):
    # This is where you can fetch documents from a database, call an API, etc.
    # ...

    if var_name == 'context':
        # Return value based on the variable name and test context
        return {
            'output': f"... Documents for {other_vars['inquiry']} in prompt: {prompt} ..."
        }

    # Default variable value
    return {'output': 'Document A, Document B, Document C, ...'}

    # Handle potential errors
    # return { 'error': 'Error message' }
`;

const JAVASCRIPT_VAR = `// Learn more about using dynamic variables: https://promptfoo.dev/docs/configuration/guide/#import-vars-from-separate-files
module.exports = function (varName, prompt, otherVars) {
  // This is where you can fetch documents from a database, call an API, etc.
  // ...

  if (varName === 'context') {
    // Return value based on the variable name and test context
    return {
      output: \`... Documents for \${otherVars.inquiry} for prompt: \${prompt} ...\`
    };
  }

  // Default variable value
  return {
    output: 'Document A, Document B, Document C, ...',
  };

  // Handle potential errors
  // return { error: 'Error message' }
};
`;

const DEFAULT_README = `To get started, set your OPENAI_API_KEY environment variable, or other required keys for the providers you selected.

Next, edit promptfooconfig.yaml.

Then run:
\`\`\`
promptfoo eval
\`\`\`

Afterwards, you can view the results by running \`promptfoo view\`
`;

function recordOnboardingStep(step: string, properties: EventProperties = {}) {
  telemetry.record('funnel', {
    type: 'eval onboarding',
    step,
    ...properties,
  });
}

/**
 * Iterate through user choices and determine if the user has selected a provider that needs an API key
 * but has not set and API key in their environment.
 */
export function reportProviderAPIKeyWarnings(providerChoices: (string | object)[]): string[] {
  const ids = providerChoices.map((c) => (typeof c === 'object' ? (c as any).id : c));

  const map: Record<string, keyof EnvOverrides> = {
    openai: 'OPENAI_API_KEY',
    anthropic: 'ANTHROPIC_API_KEY',
  };

  return Object.entries(map)
    .filter(([prefix, key]) => ids.some((id) => id.startsWith(prefix)) && !getEnvString(key))
    .map(
      ([prefix, key]) => dedent`
    ${chalk.bold(`Warning: ${key} environment variable is not set.`)}
    Please set this environment variable like: export ${key}=<my-api-key>
  `,
    );
}

async function exists(path: string): Promise<boolean> {
  try {
    await access(path);
    return true;
  } catch {
    return false;
  }
}

async function askForPermissionToOverwrite({
  absolutePath,
  relativePath,
  required,
}: {
  absolutePath: string;
  relativePath: string;
  required: boolean;
}): Promise<boolean> {
  if (!(await exists(absolutePath))) {
    return true;
  }

  const requiredText = required ? '(required)' : '(optional)';
  const hasPermissionToWrite = await confirm({
    message: `${relativePath} ${requiredText} already exists. Do you want to overwrite it?`,
    default: false,
  });

  if (required && !hasPermissionToWrite) {
    throw new Error(`User did not grant permission to overwrite ${relativePath}`);
  }

  return hasPermissionToWrite;
}

export async function createDummyFiles(directory: string | null, interactive: boolean = true) {
  console.clear();
  const outDirectory = directory || '.';
  const outDirAbsolute = path.join(process.cwd(), outDirectory);

  async function writeFileIfPermitted({
    file,
    contents,
    required,
  }: {
    file: string;
    contents: string;
    required: boolean;
  }) {
    const relativePath = path.join(outDirectory, file);
    const absolutePath = path.join(outDirAbsolute, file);

    if (interactive) {
      const hasPermissionToWrite = await askForPermissionToOverwrite({
        absolutePath,
        relativePath,
        required,
      });

      if (!hasPermissionToWrite) {
        logger.info(`⏩ Skipping ${relativePath}`);
        return;
      }
    }

    await writeFile(absolutePath, contents);
    logger.info(`⌛ Wrote ${relativePath}`);
  }

  const prompts: string[] = [];
  const providers: (string | object)[] = [];
  let action: string;
  let language: string;

  if (!(await exists(outDirAbsolute))) {
    await mkdir(outDirAbsolute, { recursive: true });
  }

  if (interactive) {
    recordOnboardingStep('start');

    // Choose use case
    action = await select({
      message: 'What would you like to do?',
      choices: [
        { name: 'Not sure yet', value: 'compare' },
        { name: 'Improve prompt and model performance', value: 'compare' },
        { name: 'Improve RAG performance', value: 'rag' },
        { name: 'Improve agent/chain of thought performance', value: 'agent' },
        { name: 'Run a red team evaluation', value: 'redteam' },
      ],
    });

    recordOnboardingStep('choose app type', {
      value: action,
    });

    if (action === 'redteam') {
      await redteamInit(outDirectory);
      return {
        numPrompts: 0,
        providerPrefixes: [],
        action: 'redteam',
        language: 'not_applicable',
      };
    }

    language = 'not_sure';
    if (action === 'rag' || action === 'agent') {
      language = await select({
        message: 'What programming language are you developing the app in?',
        choices: [
          { name: 'Not sure yet', value: 'not_sure' },
          { name: 'Python', value: 'python' },
          { name: 'Javascript', value: 'javascript' },
        ],
      });

      recordOnboardingStep('choose language', {
        value: language,
      });
    }

    const choices: { name: string; value: (string | object)[] }[] = [
      { name: `I'll choose later`, value: ['openai:gpt-4.1-mini', 'openai:gpt-4.1'] },
      {
        name: '[OpenAI] o3, o4, GPT 4.1, ...',
        value:
          action === 'agent'
            ? [
                {
                  id: 'openai:gpt-4.1',
                  config: {
                    tools: [
                      {
                        type: 'function',
                        function: {
                          name: 'get_current_weather',
                          description: 'Get the current weather in a given location',
                          parameters: {
                            type: 'object',
                            properties: {
                              location: {
                                type: 'string',
                                description: 'The city and state, e.g. San Francisco, CA',
                              },
                            },
                            required: ['location'],
                          },
                        },
                      },
                    ],
                  },
                },
              ]
            : ['openai:gpt-4.1-mini', 'openai:gpt-4.1'],
      },
      {
        name: '[Anthropic] Claude Opus, Sonnet, Haiku, ...',
        value: [
          'anthropic:messages:claude-sonnet-4-20250514',
          'anthropic:messages:claude-opus-4-20250514',
          'anthropic:messages:claude-3-7-sonnet-20250219',
        ],
      },
      {
        name: '[HuggingFace] Llama, Phi, Gemma, ...',
        value: [
          'huggingface:text-generation:meta-llama/Meta-Llama-3.1-8B-Instruct',
          'huggingface:text-generation:microsoft/Phi-4-mini-instruct',
          'huggingface:text-generation:google/gemma-3-4b-it',
        ],
      },
      {
        name: 'Local Python script',
        value: ['file://provider.py'],
      },
      {
        name: 'Local Javascript script',
        value: ['file://provider.js'],
      },
      {
        name: 'Local executable',
        value: ['exec:provider.sh'],
      },
      {
        name: 'HTTP endpoint',
        value: ['https://example.com/api/generate'],
      },
      {
        name: '[AWS Bedrock] Claude, Llama, Titan, ...',
        value: ['bedrock:us.anthropic.claude-sonnet-4-20250514-v1:0'],
      },
      {
        name: '[Cohere] Command R, Command R+, ...',
        value: ['cohere:command-r', 'cohere:command-r-plus'],
      },
      { name: '[Google] Gemini 2.5 Pro, ...', value: ['vertex:gemini-2.5-pro'] },
      {
        name: '[Ollama] Llama, Qwen, Phi, ...',
        value: ['ollama:chat:llama3.3', 'ollama:chat:phi4'],
      },
      {
        name: '[WatsonX] Llama, IBM Granite, ...',
        value: [
          'watsonx:meta-llama/llama-3-2-11b-vision-instruct',
          'watsonx:ibm/granite-13b-chat-v2',
        ],
      },
    ];

    /**
     * The potential of the object type here is given by the agent action conditional
     * for openai as a value choice
     */
    const providerChoices: (string | object)[] = (
      await checkbox({
        message: 'Which model providers would you like to use?',
        choices,
        loop: false,
        pageSize: process.stdout.rows - 6,
      })
    ).flat();

    recordOnboardingStep('choose providers', {
      value: providerChoices.map((choice) =>
        typeof choice === 'string' ? choice : JSON.stringify(choice),
      ),
    });

    // Tell the user if they have providers selected without relevant API keys set in env.
    reportProviderAPIKeyWarnings(providerChoices).forEach((warningText) =>
      logger.warn(warningText),
    );

    if (providerChoices.length > 0) {
      if (providerChoices.length > 3) {
        providers.push(
          ...providerChoices.map((choice) => (Array.isArray(choice) ? choice[0] : choice)),
        );
      } else {
        providers.push(...providerChoices);
      }

      if (
        providerChoices.some(
          (choice) =>
            typeof choice === 'string' && choice.startsWith('file://') && choice.endsWith('.js'),
        )
      ) {
        await writeFileIfPermitted({
          file: 'provider.js',
          contents: JAVASCRIPT_PROVIDER,
          required: true,
        });
      }
      if (
        providerChoices.some((choice) => typeof choice === 'string' && choice.startsWith('exec:'))
      ) {
        await writeFileIfPermitted({
          file: 'provider.sh',
          contents: BASH_PROVIDER,
          required: true,
        });
      }
      if (
        providerChoices.some(
          (choice) =>
            typeof choice === 'string' &&
            (choice.startsWith('python:') ||
              (choice.startsWith('file://') && choice.endsWith('.py'))),
        )
      ) {
        await writeFileIfPermitted({
          file: 'provider.py',
          contents: PYTHON_PROVIDER,
          required: true,
        });
      }
    } else {
      providers.push('openai:gpt-4o-mini');
      providers.push('openai:gpt-4o');
    }

    if (action === 'compare') {
      prompts.push(`Write a tweet about {{topic}}`);
      if (providers.length < 3) {
        prompts.push(`Write a concise, funny tweet about {{topic}}`);
      }
    } else if (action === 'rag') {
      prompts.push(
        'Write a customer service response to:\n\n{{inquiry}}\n\nUse these documents:\n\n{{context}}',
      );
    } else if (action === 'agent') {
      prompts.push(`Fulfill this user helpdesk ticket: {{inquiry}}`);
    }

    if (action === 'rag' || action === 'agent') {
      if (language === 'javascript') {
        await writeFileIfPermitted({
          file: 'context.js',
          contents: JAVASCRIPT_VAR,
          required: true,
        });
      } else {
        await writeFileIfPermitted({
          file: 'context.py',
          contents: PYTHON_VAR,
          required: true,
        });
      }
    }

    recordOnboardingStep('complete');
  } else {
    action = 'compare';
    language = 'not_sure';
    prompts.push(`Write a tweet about {{topic}}`);
    prompts.push(`Write a concise, funny tweet about {{topic}}`);
    providers.push('openai:gpt-4o-mini');
    providers.push('openai:gpt-4o');
  }

  const nunjucks = getNunjucksEngine();
  const config = nunjucks.renderString(CONFIG_TEMPLATE, {
    prompts,
    providers,
    type: action,
    language,
  });

  await writeFileIfPermitted({
    file: 'README.md',
    contents: DEFAULT_README,
    required: false,
  });

  await writeFileIfPermitted({
    file: 'promptfooconfig.yaml',
    contents: config,
    required: true,
  });

  return {
    numPrompts: prompts.length,
    providerPrefixes: providers.map((p) => (typeof p === 'string' ? p.split(':')[0] : 'unknown')),
    action,
    language,
    outDirectory,
  };
}

export async function initializeProject(directory: string | null, interactive: boolean = true) {
  try {
    const result = await createDummyFiles(directory, interactive);
    const { outDirectory, ...telemetryDetails } = result;

    const runCommand = isRunningUnderNpx() ? 'npx promptfoo eval' : 'promptfoo eval';

    if (outDirectory === '.') {
      logger.info(chalk.green(`✅ Run \`${chalk.bold(runCommand)}\` to get started!`));
    } else {
      logger.info(`✅ Wrote promptfooconfig.yaml to ./${outDirectory}`);
      logger.info(
        chalk.green(
          `Run \`${chalk.bold(`cd ${outDirectory}`)}\` and then \`${chalk.bold(
            runCommand,
          )}\` to get started!`,
        ),
      );
    }

    return telemetryDetails;
  } catch (err) {
    if (err instanceof ExitPromptError) {
      const runCommand = isRunningUnderNpx() ? 'npx promptfoo@latest init' : 'promptfoo init';
      logger.info(
        '\n' +
          chalk.blue('Initialization paused. To continue setup later, use the command: ') +
          chalk.bold(runCommand),
      );
      logger.info(
        chalk.blue('For help or feedback, visit ') +
          chalk.green('https://www.promptfoo.dev/contact/'),
      );
      await recordOnboardingStep('early exit');
      process.exit(130);
    } else {
      throw err;
    }
  }
}<|MERGE_RESOLUTION|>--- conflicted
+++ resolved
@@ -1,5 +1,5 @@
-import fs from 'fs';
-import path from 'path';
+import { access, mkdir, writeFile } from 'node:fs/promises';
+import * as path from 'node:path';
 
 import checkbox from '@inquirer/checkbox';
 import confirm from '@inquirer/confirm';
@@ -7,11 +7,6 @@
 import select from '@inquirer/select';
 import chalk from 'chalk';
 import dedent from 'dedent';
-<<<<<<< HEAD
-import { access, mkdir, writeFile } from 'node:fs/promises';
-import * as path from 'node:path';
-=======
->>>>>>> 63164274
 import { getEnvString } from './envars';
 import logger from './logger';
 import { redteamInit } from './redteam/commands/init';
