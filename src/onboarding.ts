import checkbox from '@inquirer/checkbox';
import confirm from '@inquirer/confirm';
import { ExitPromptError } from '@inquirer/core';
import select from '@inquirer/select';
import chalk from 'chalk';
import dedent from 'dedent';
import fs from 'fs';
import path from 'path';
import { getEnvString } from './envars';
import logger from './logger';
import { redteamInit } from './redteam/commands/init';
import telemetry, { type EventProperties } from './telemetry';
import type { EnvOverrides } from './types';
import { getNunjucksEngine } from './util/templates';

export const CONFIG_TEMPLATE = `# yaml-language-server: $schema=https://promptfoo.dev/config-schema.json

# Learn more about building a configuration: https://promptfoo.dev/docs/configuration/guide

description: "My eval"

prompts:
  {% for prompt in prompts -%}
  - {{prompt | dump }}
  {% endfor %}

providers:
  {% for provider in providers -%}
  - {{provider | dump }}
  {% endfor %}

tests:
{%- if type == 'rag' or type == 'agent' %}
  - vars:
      inquiry: "I have a problem with my order"
      {% if language == 'python' -%}
      context: file://context.py
      {%- elif language == 'javascript' -%}
      context: file://context.js
      {%- else -%}
      context: file://context.py
      {%- endif %}

  - vars:
      inquiry: "I want to return my widget"
      # See how to use dynamic context to e.g. use a vector store https://promptfoo.dev/docs/guides/evaluate-rag/#using-dynamic-context
      {% if language == 'javascript' -%}
      context: file://context.js
      {%- else -%}
      context: file://context.py
      {%- endif %}
    assert:
      # For more information on assertions, see https://promptfoo.dev/docs/configuration/expected-outputs

      # Make sure output contains the phrase "return label"
      - type: icontains
        value: "return label"

      # Prefer shorter outputs
      {% if language == 'python' -%}
      - type: python
        value: 1 / (len(output) + 1)
      {%- else -%}
      - type: javascript
        value: 1 / (output.length + 1)
      {%- endif %}

  - vars:
      inquiry: "I need help with my account"
      context: |
        You can also hardcode context directly in the configuration.
        Username: Foobar
        Account ID: 123456
    assert:
      # For more information on model-graded evals, see https://promptfoo.dev/docs/configuration/expected-outputs/model-graded
      - type: llm-rubric
        value: ensure that the output is friendly and empathetic
{%- else %}
  - vars:
      topic: bananas

  - vars:
      topic: avocado toast
    assert:
      # For more information on assertions, see https://promptfoo.dev/docs/configuration/expected-outputs

      # Make sure output contains the word "avocado"
      - type: icontains
        value: avocado

      # Prefer shorter outputs
      - type: javascript
        value: 1 / (output.length + 1)

  - vars:
      topic: new york city
    assert:
      # For more information on model-graded evals, see https://promptfoo.dev/docs/configuration/expected-outputs/model-graded
      - type: llm-rubric
        value: ensure that the output is funny
{% endif %}
`;

export const PYTHON_PROVIDER = `# Learn more about building a Python provider: https://promptfoo.dev/docs/providers/python/
import json

def call_api(prompt, options, context):
    # The 'options' parameter contains additional configuration for the API call.
    config = options.get('config', None)
    additional_option = config.get('additionalOption', None)

    # The 'context' parameter provides info about which vars were used to create the final prompt.
    user_variable = context['vars'].get('userVariable', None)

    # The prompt is the final prompt string after the variables have been processed.
    # Custom logic to process the prompt goes here.
    # For instance, you might call an external API or run some computations.
    # TODO: Replace with actual LLM API implementation.
    def call_llm(prompt):
        return f"Stub response for prompt: {prompt}"
    output = call_llm(prompt)

    # The result should be a dictionary with at least an 'output' field.
    result = {
        "output": output,
    }

    if some_error_condition:
        result['error'] = "An error occurred during processing"

    if token_usage_calculated:
        # If you want to report token usage, you can set the 'tokenUsage' field.
        result['tokenUsage'] = {"total": token_count, "prompt": prompt_token_count, "completion": completion_token_count}

    return result
`;

export const JAVASCRIPT_PROVIDER = `// Learn more about building a JavaScript provider: https://promptfoo.dev/docs/providers/custom-api
// customApiProvider.js

class CustomApiProvider {
  constructor(options) {
    // Provider ID can be overridden by the config file (e.g. when using multiple of the same provider)
    this.providerId = options.id || 'custom provider';

    // options.config contains any custom options passed to the provider
    this.config = options.config;
  }

  id() {
    return this.providerId;
  }

  async callApi(prompt, context) {
    // Add your custom API logic here
    // Use options like: \`this.config.temperature\`, \`this.config.max_tokens\`, etc.

    console.log('Vars for this test case:', JSON.stringify(context.vars));

    return {
      // Required
      output: 'Model output',

      // Optional
      tokenUsage: {
        total: 10,
        prompt: 5,
        completion: 5,
      },
    };
  }
}

module.exports = CustomApiProvider;
`;

export const BASH_PROVIDER = `# Learn more about building any generic provider: https://promptfoo.dev/docs/providers/custom-script

# Anything printed to standard output will be captured as the output of the provider

echo "This is the LLM output"

# You can also call external scripts or executables
php my_script.php
`;

export const PYTHON_VAR = `# Learn more about using dynamic variables: https://promptfoo.dev/docs/configuration/guide/#import-vars-from-separate-files
def get_var(var_name, prompt, other_vars):
    # This is where you can fetch documents from a database, call an API, etc.
    # ...

    if var_name == 'context':
        # Return value based on the variable name and test context
        return {
            'output': f"... Documents for {other_vars['inquiry']} in prompt: {prompt} ..."
        }

    # Default variable value
    return {'output': 'Document A, Document B, Document C, ...'}

    # Handle potential errors
    # return { 'error': 'Error message' }
`;

export const JAVASCRIPT_VAR = `// Learn more about using dynamic variables: https://promptfoo.dev/docs/configuration/guide/#import-vars-from-separate-files
module.exports = function (varName, prompt, otherVars) {
  // This is where you can fetch documents from a database, call an API, etc.
  // ...

  if (varName === 'context') {
    // Return value based on the variable name and test context
    return {
      output: \`... Documents for \${otherVars.inquiry} for prompt: \${prompt} ...\`
    };
  }

  // Default variable value
  return {
    output: 'Document A, Document B, Document C, ...',
  };

  // Handle potential errors
  // return { error: 'Error message' }
};
`;

export const DEFAULT_README = `To get started, set your OPENAI_API_KEY environment variable, or other required keys for the providers you selected.

Next, edit promptfooconfig.yaml.

Then run:
\`\`\`
promptfoo eval
\`\`\`

Afterwards, you can view the results by running \`promptfoo view\`
`;

function recordOnboardingStep(step: string, properties: EventProperties = {}) {
  telemetry.recordAndSend('funnel', {
    type: 'eval onboarding',
    step,
    ...properties,
  });
}

/**
 * Iterate through user choices and determine if the user has selected a provider that needs an API key
 * but has not set and API key in their environment.
 */
export function reportProviderAPIKeyWarnings(providerChoices: (string | object)[]): string[] {
  const ids = providerChoices.map((c) => (typeof c === 'object' ? (c as any).id : c));

  const map: Record<string, keyof EnvOverrides> = {
    openai: 'OPENAI_API_KEY',
    anthropic: 'ANTHROPIC_API_KEY',
  };

  return Object.entries(map)
    .filter(([prefix, key]) => ids.some((id) => id.startsWith(prefix)) && !getEnvString(key))
    .map(
      ([prefix, key]) => dedent`
    ${chalk.bold(`Warning: ${key} environment variable is not set.`)}
    Please set this environment variable like: export ${key}=<my-api-key>
  `,
    );
}

async function askForPermissionToOverwrite({
  absolutePath,
  relativePath,
  required,
}: {
  absolutePath: string;
  relativePath: string;
  required: boolean;
}): Promise<boolean> {
  if (!fs.existsSync(absolutePath)) {
    return true;
  }

<<<<<<< HEAD
  const requiredText = required ? '(required)' : '(optional)';
  const hasPermissionToWrite = await confirm({
    message: `${relativePath} ${requiredText} already exists. Do you want to overwrite it?`,
    default: false,
  });

  if (required && !hasPermissionToWrite) {
    throw new Error(`User did not grant permission to overwrite ${relativePath}`);
  }

  return hasPermissionToWrite;
}

async function createDummyFiles(directory: string | null, interactive: boolean = true) {
  console.clear();
  const outDirectory = directory || '.';
  const outDirAbsolute = path.join(process.cwd(), outDirectory);

  async function writeFile({
    file,
    contents,
    required,
  }: {
    file: string;
    contents: string;
    required: boolean;
  }) {
    const relativePath = path.join(outDirectory, file);
    const absolutePath = path.join(outDirAbsolute, file);

    if (interactive) {
      const hasPermissionToWrite = await askForPermissionToOverwrite({
        absolutePath,
        relativePath,
        required,
      });
=======
  directory = directory || '.';

  if (!fs.existsSync(directory)) {
    fs.mkdirSync(directory, { recursive: true });
  }

  // Check for existing files and prompt for overwrite
  const filesToCheck = ['promptfooconfig.yaml', 'README.md'];
  const existingFiles = filesToCheck.filter((file) =>
    fs.existsSync(path.join(process.cwd(), directory, file)),
  );
>>>>>>> 6caea9c0

      if (!hasPermissionToWrite) {
        logger.info(`⏩ Skipping ${relativePath}`);
        return;
      }
    }

    fs.writeFileSync(absolutePath, contents);
    logger.info(`⌛ Wrote ${relativePath}`);
  }

  const prompts: string[] = [];
  const providers: (string | object)[] = [];
  let action: string;
  let language: string;

  if (!fs.existsSync(outDirAbsolute)) {
    fs.mkdirSync(outDirAbsolute);
  }

  if (interactive) {
    recordOnboardingStep('start');

    // Choose use case
    action = await select({
      message: 'What would you like to do?',
      choices: [
        { name: 'Not sure yet', value: 'compare' },
        { name: 'Improve prompt and model performance', value: 'compare' },
        { name: 'Improve RAG performance', value: 'rag' },
        { name: 'Improve agent/chain of thought performance', value: 'agent' },
        { name: 'Run a red team evaluation', value: 'redteam' },
      ],
    });

    recordOnboardingStep('choose app type', {
      value: action,
    });

    if (action === 'redteam') {
      await redteamInit(outDirectory);
      return {
        numPrompts: 0,
        providerPrefixes: [],
        action: 'redteam',
        language: 'not_applicable',
      };
    }

    language = 'not_sure';
    if (action === 'rag' || action === 'agent') {
      language = await select({
        message: 'What programming language are you developing the app in?',
        choices: [
          { name: 'Not sure yet', value: 'not_sure' },
          { name: 'Python', value: 'python' },
          { name: 'Javascript', value: 'javascript' },
        ],
      });

      recordOnboardingStep('choose language', {
        value: language,
      });
    }

    const choices: { name: string; value: (string | object)[] }[] = [
      { name: `I'll choose later`, value: ['openai:gpt-4o-mini', 'openai:gpt-4o'] },
      {
        name: '[OpenAI] GPT 4o, GPT 4o-mini, GPT-3.5, ...',
        value:
          action === 'agent'
            ? [
                {
                  id: 'openai:gpt-4o',
                  config: {
                    tools: [
                      {
                        type: 'function',
                        function: {
                          name: 'get_current_weather',
                          description: 'Get the current weather in a given location',
                          parameters: {
                            type: 'object',
                            properties: {
                              location: {
                                type: 'string',
                                description: 'The city and state, e.g. San Francisco, CA',
                              },
                            },
                            required: ['location'],
                          },
                        },
                      },
                    ],
                  },
                },
              ]
            : ['openai:gpt-4o-mini', 'openai:gpt-4o'],
      },
      {
        name: '[Anthropic] Claude Opus, Sonnet, Haiku, ...',
        value: [
          'anthropic:messages:claude-3-5-sonnet-20241022',
          'anthropic:messages:claude-3-5-haiku-20241022',
        ],
      },
      {
        name: '[HuggingFace] Llama, Phi, Gemma, ...',
        value: [
          'huggingface:text-generation:meta-llama/Meta-Llama-3-8B-Instruct',
          'huggingface:text-generation:microsoft/Phi-3-mini-4k-instruct',
          'huggingface:text-generation:google/gemma-2b-it',
        ],
      },
      {
        name: 'Local Python script',
        value: ['file://provider.py'],
      },
      {
        name: 'Local Javascript script',
        value: ['file://provider.js'],
      },
      {
        name: 'Local executable',
        value: ['exec:provider.sh'],
      },
      {
        name: 'HTTP endpoint',
        value: ['https://example.com/api/generate'],
      },
      {
        name: '[AWS Bedrock] Claude, Llama, Titan, ...',
        value: [
          'bedrock:anthropic.claude-3-haiku-20240307-v1:0',
          'bedrock:anthropic.claude-3-opus-20240307-v1:0',
        ],
      },
      {
        name: '[Cohere] Command R, Command R+, ...',
        value: ['cohere:command-r', 'cohere:command-r-plus'],
      },
      { name: '[Google] Gemini Pro, Gemini Ultra, ...', value: ['vertex:gemini-pro'] },
      {
        name: '[Ollama] Llama 3, Mixtral, ...',
        value: ['ollama:chat:llama3', 'ollama:chat:mixtral:8x22b'],
      },
      {
        name: '[WatsonX] Llama 3.2, IBM Granite, ...',
        value: [
          'watsonx:meta-llama/llama-3-2-11b-vision-instruct',
          'watsonx:ibm/granite-13b-chat-v2',
        ],
      },
    ];

    /**
     * The potential of the object type here is given by the agent action conditional
     * for openai as a value choice
     */
    const providerChoices: (string | object)[] = (
      await checkbox({
        message: 'Which model providers would you like to use?',
        choices,
        loop: false,
        pageSize: process.stdout.rows - 6,
      })
    ).flat();

    recordOnboardingStep('choose providers', {
      value: providerChoices.map((choice) =>
        typeof choice === 'string' ? choice : JSON.stringify(choice),
      ),
    });

    // Tell the user if they have providers selected without relevant API keys set in env.
    reportProviderAPIKeyWarnings(providerChoices).forEach((warningText) =>
      logger.warn(warningText),
    );

    if (providerChoices.length > 0) {
      if (providerChoices.length > 3) {
        providers.push(
          ...providerChoices.map((choice) => (Array.isArray(choice) ? choice[0] : choice)),
        );
      } else {
        providers.push(...providerChoices);
      }

      if (
        providerChoices.some(
          (choice) =>
            typeof choice === 'string' && choice.startsWith('file://') && choice.endsWith('.js'),
        )
      ) {
        await writeFile({
          file: 'provider.js',
          contents: JAVASCRIPT_PROVIDER,
          required: true,
        });
      }
      if (
        providerChoices.some((choice) => typeof choice === 'string' && choice.startsWith('exec:'))
      ) {
        await writeFile({
          file: 'provider.sh',
          contents: BASH_PROVIDER,
          required: true,
        });
      }
      if (
        providerChoices.some(
          (choice) =>
            typeof choice === 'string' &&
            (choice.startsWith('python:') ||
              (choice.startsWith('file://') && choice.endsWith('.py'))),
        )
      ) {
        await writeFile({
          file: 'provider.py',
          contents: PYTHON_PROVIDER,
          required: true,
        });
      }
    } else {
      providers.push('openai:gpt-4o-mini');
      providers.push('openai:gpt-4o');
    }

    if (action === 'compare') {
      prompts.push(`Write a tweet about {{topic}}`);
      if (providers.length < 3) {
        prompts.push(`Write a concise, funny tweet about {{topic}}`);
      }
    } else if (action === 'rag') {
      prompts.push(
        'Write a customer service response to:\n\n{{inquiry}}\n\nUse these documents:\n\n{{context}}',
      );
    } else if (action === 'agent') {
      prompts.push(`Fulfill this user helpdesk ticket: {{inquiry}}`);
    }

    if (action === 'rag' || action === 'agent') {
      if (language === 'javascript') {
<<<<<<< HEAD
        await writeFile({
          file: 'context.js',
          contents: JAVASCRIPT_VAR,
          required: true,
        });
      } else {
        await writeFile({
          file: 'context.py',
          contents: PYTHON_VAR,
          required: true,
        });
=======
        fs.writeFileSync(path.join(directory, 'context.js'), JAVASCRIPT_VAR);
        logger.info('⌛ Wrote context.js');
      } else {
        fs.writeFileSync(path.join(directory, 'context.py'), PYTHON_VAR);
        logger.info('⌛ Wrote context.py');
>>>>>>> 6caea9c0
      }
    }

    recordOnboardingStep('complete');
  } else {
    action = 'compare';
    language = 'not_sure';
    prompts.push(`Write a tweet about {{topic}}`);
    prompts.push(`Write a concise, funny tweet about {{topic}}`);
    providers.push('openai:gpt-4o-mini');
    providers.push('openai:gpt-4o');
  }

  const nunjucks = getNunjucksEngine();
  const config = nunjucks.renderString(CONFIG_TEMPLATE, {
    prompts,
    providers,
    type: action,
    language,
  });

<<<<<<< HEAD
  await writeFile({
    file: 'README.md',
    contents: DEFAULT_README,
    required: false,
  });
=======
  fs.writeFileSync(path.join(directory, 'promptfooconfig.yaml'), config);
  fs.writeFileSync(path.join(directory, 'README.md'), DEFAULT_README);
>>>>>>> 6caea9c0

  await writeFile({
    file: 'promptfooconfig.yaml',
    contents: config,
    required: true,
  });

  return {
    numPrompts: prompts.length,
    providerPrefixes: providers.map((p) => (typeof p === 'string' ? p.split(':')[0] : 'unknown')),
    action,
    language,
    outDirectory,
  };
}

export async function initializeProject(directory: string | null, interactive: boolean = true) {
  const isNpx = getEnvString('npm_execpath')?.includes('npx');

  try {
    const result = await createDummyFiles(directory, interactive);
    const { outDirectory, ...telemetryDetails } = result;

    const runCommand = isNpx ? 'npx promptfoo@latest eval' : 'promptfoo eval';

    if (outDirectory === '.') {
      logger.info(chalk.green(`✅ Run \`${chalk.bold(runCommand)}\` to get started!`));
    } else {
      logger.info(`✅ Wrote promptfooconfig.yaml to ./${outDirectory}`);
      logger.info(
        chalk.green(
          `Run \`${chalk.bold(`cd ${outDirectory}`)}\` and then \`${chalk.bold(
            runCommand,
          )}\` to get started!`,
        ),
      );
    }

    return telemetryDetails;
  } catch (err) {
    if (err instanceof ExitPromptError) {
      const runCommand = isNpx ? 'npx promptfoo@latest init' : 'promptfoo init';
      logger.info(
        '\n' +
          chalk.blue('Initialization paused. To continue setup later, use the command: ') +
          chalk.bold(runCommand),
      );
      logger.info(
        chalk.blue('For help or feedback, visit ') +
          chalk.green('https://www.promptfoo.dev/contact/'),
      );
      await recordOnboardingStep('early exit');
      process.exit(130);
    } else {
      throw err;
    }
  }
}<|MERGE_RESOLUTION|>--- conflicted
+++ resolved
@@ -279,7 +279,6 @@
     return true;
   }
 
-<<<<<<< HEAD
   const requiredText = required ? '(required)' : '(optional)';
   const hasPermissionToWrite = await confirm({
     message: `${relativePath} ${requiredText} already exists. Do you want to overwrite it?`,
@@ -293,7 +292,7 @@
   return hasPermissionToWrite;
 }
 
-async function createDummyFiles(directory: string | null, interactive: boolean = true) {
+export async function createDummyFiles(directory: string | null, interactive: boolean = true) {
   console.clear();
   const outDirectory = directory || '.';
   const outDirAbsolute = path.join(process.cwd(), outDirectory);
@@ -316,19 +315,6 @@
         relativePath,
         required,
       });
-=======
-  directory = directory || '.';
-
-  if (!fs.existsSync(directory)) {
-    fs.mkdirSync(directory, { recursive: true });
-  }
-
-  // Check for existing files and prompt for overwrite
-  const filesToCheck = ['promptfooconfig.yaml', 'README.md'];
-  const existingFiles = filesToCheck.filter((file) =>
-    fs.existsSync(path.join(process.cwd(), directory, file)),
-  );
->>>>>>> 6caea9c0
 
       if (!hasPermissionToWrite) {
         logger.info(`⏩ Skipping ${relativePath}`);
@@ -346,7 +332,7 @@
   let language: string;
 
   if (!fs.existsSync(outDirAbsolute)) {
-    fs.mkdirSync(outDirAbsolute);
+    fs.mkdirSync(outDirAbsolute, { recursive: true });
   }
 
   if (interactive) {
@@ -572,7 +558,6 @@
 
     if (action === 'rag' || action === 'agent') {
       if (language === 'javascript') {
-<<<<<<< HEAD
         await writeFile({
           file: 'context.js',
           contents: JAVASCRIPT_VAR,
@@ -584,13 +569,6 @@
           contents: PYTHON_VAR,
           required: true,
         });
-=======
-        fs.writeFileSync(path.join(directory, 'context.js'), JAVASCRIPT_VAR);
-        logger.info('⌛ Wrote context.js');
-      } else {
-        fs.writeFileSync(path.join(directory, 'context.py'), PYTHON_VAR);
-        logger.info('⌛ Wrote context.py');
->>>>>>> 6caea9c0
       }
     }
 
@@ -612,16 +590,11 @@
     language,
   });
 
-<<<<<<< HEAD
   await writeFile({
     file: 'README.md',
     contents: DEFAULT_README,
     required: false,
   });
-=======
-  fs.writeFileSync(path.join(directory, 'promptfooconfig.yaml'), config);
-  fs.writeFileSync(path.join(directory, 'README.md'), DEFAULT_README);
->>>>>>> 6caea9c0
 
   await writeFile({
     file: 'promptfooconfig.yaml',
