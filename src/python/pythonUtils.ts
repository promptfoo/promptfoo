import fs from 'fs';
import os from 'os';
import path from 'path';
import type { Options as PythonShellOptions } from 'python-shell';
import { PythonShell } from 'python-shell';
import { getEnvString } from '../envars';
import logger from '../logger';
import { safeJsonStringify } from '../util/json';
import { execAsync } from './execAsync';

export const state: { cachedPythonPath: string | null } = { cachedPythonPath: null };

/**
 * Attempts to validate a Python executable path.
 * @param path - The path to the Python executable to test.
 * @returns The validated path if successful, or null if invalid.
 */
export async function tryPath(path: string): Promise<string | null> {
  try {
    const result = await Promise.race([
      execAsync(`${path} --version`),
      new Promise<never>((_, reject) =>
        setTimeout(() => reject(new Error('Command timed out')), 250),
      ),
    ]);
    const versionOutput = (result as { stdout: string }).stdout.trim();
    if (versionOutput.startsWith('Python')) {
      return path;
    }
    return null;
  } catch {
    return null;
  }
}

/**
 * Validates and caches the Python executable path.
 *
 * @param pythonPath - Path to the Python executable.
 * @param isExplicit - If true, only tries the provided path.
 * @returns Validated Python executable path.
 * @throws {Error} If no valid Python executable is found.
 */
export async function validatePythonPath(pythonPath: string, isExplicit: boolean): Promise<string> {
  if (state.cachedPythonPath) {
    return state.cachedPythonPath;
  }

  const primaryPath = await tryPath(pythonPath);
  if (primaryPath) {
    state.cachedPythonPath = primaryPath;
    return primaryPath;
  }

  if (isExplicit) {
    throw new Error(
      `Python 3 not found. Tried "${pythonPath}" ` +
        `Please ensure Python 3 is installed and set the PROMPTFOO_PYTHON environment variable ` +
        `to your Python 3 executable path (e.g., '${process.platform === 'win32' ? 'C:\\Python39\\python.exe' : '/usr/bin/python3'}').`,
    );
  }
  const alternativePath = process.platform === 'win32' ? 'py -3' : 'python3';
  const secondaryPath = await tryPath(alternativePath);
  if (secondaryPath) {
    state.cachedPythonPath = secondaryPath;
    return secondaryPath;
  }

  throw new Error(
    `Python 3 not found. Tried "${pythonPath}" and "${alternativePath}". ` +
      `Please ensure Python 3 is installed and set the PROMPTFOO_PYTHON environment variable ` +
      `to your Python 3 executable path (e.g., '${process.platform === 'win32' ? 'C:\\Python39\\python.exe' : '/usr/bin/python3'}').`,
  );
}

/**
 * Runs a Python script with the specified method and arguments.
 *
 * @param scriptPath - The path to the Python script to run.
 * @param method - The name of the method to call in the Python script.
 * @param args - An array of arguments to pass to the Python script.
 * @param options - Optional settings for running the Python script.
 * @param options.pythonExecutable - Optional path to the Python executable.
 * @returns A promise that resolves to the output of the Python script.
 * @throws An error if there's an issue running the Python script or parsing its output.
 */
export async function runPython(
  scriptPath: string,
  method: string,
  args: (string | object | undefined)[],
  options: { pythonExecutable?: string } = {},
): Promise<string | object> {
  const absPath = path.resolve(scriptPath);
  const tempJsonPath = path.join(
    os.tmpdir(),
    `promptfoo-python-input-json-${Date.now()}-${Math.random().toString(16).slice(2)}.json`,
  );
  const outputPath = path.join(
    os.tmpdir(),
    `promptfoo-python-output-json-${Date.now()}-${Math.random().toString(16).slice(2)}.json`,
  );
  const pythonPath = options.pythonExecutable || getEnvString('PROMPTFOO_PYTHON') || 'python';

  await validatePythonPath(
    pythonPath,
    typeof (options.pythonExecutable || getEnvString('PROMPTFOO_PYTHON')) === 'string',
  );

  const pythonOptions: PythonShellOptions = {
<<<<<<< HEAD
    mode: 'binary',
    pythonPath: options.pythonExecutable || getEnvString('PROMPTFOO_PYTHON') || 'python',
=======
    mode: 'text',
    pythonPath,
>>>>>>> 981c58c2
    scriptPath: __dirname,
    args: [absPath, method, tempJsonPath, outputPath],
  };

  try {
    await fs.writeFileSync(tempJsonPath, safeJsonStringify(args), 'utf-8');
    logger.debug(`Running Python wrapper with args: ${safeJsonStringify(args)}`);
    await PythonShell.run('wrapper.py', pythonOptions);
    const output = await fs.readFileSync(outputPath, 'utf-8');
    logger.debug(`Python script ${absPath} returned: ${output}`);
    let result: { type: 'final_result'; data: any } | undefined;
    try {
      result = JSON.parse(output);
    } catch (error) {
      throw new Error(
        `Invalid JSON: ${(error as Error).message} when parsing result: ${
          output
        }\nStack Trace: ${(error as Error).stack}`,
      );
    }
    if (result?.type !== 'final_result') {
      throw new Error('The Python script `call_api` function must return a dict with an `output`');
    }
    return result.data;
  } catch (error) {
    logger.error(
      `Error running Python script: ${(error as Error).message}\nStack Trace: ${
        (error as Error).stack?.replace('--- Python Traceback ---', 'Python Traceback: ') ||
        'No Python traceback available'
      }`,
    );
    throw new Error(
      `Error running Python script: ${(error as Error).message}\nStack Trace: ${
        (error as Error).stack?.replace('--- Python Traceback ---', 'Python Traceback: ') ||
        'No Python traceback available'
      }`,
    );
  } finally {
    await Promise.all(
      [tempJsonPath, outputPath].map((file) => {
        try {
          fs.unlinkSync(file);
        } catch (error) {
          logger.error(`Error removing ${file}: ${error}`);
        }
      }),
    );
  }
}<|MERGE_RESOLUTION|>--- conflicted
+++ resolved
@@ -107,13 +107,8 @@
   );
 
   const pythonOptions: PythonShellOptions = {
-<<<<<<< HEAD
     mode: 'binary',
-    pythonPath: options.pythonExecutable || getEnvString('PROMPTFOO_PYTHON') || 'python',
-=======
-    mode: 'text',
     pythonPath,
->>>>>>> 981c58c2
     scriptPath: __dirname,
     args: [absPath, method, tempJsonPath, outputPath],
   };
