import * as fs from 'fs';
import * as path from 'path';

import yaml from 'js-yaml';
import cliState from './cliState';
import { getEnvBool } from './envars';
import { importModule } from './esm';
import { getPrompt as getHeliconePrompt } from './integrations/helicone';
import { getPrompt as getLangfusePrompt } from './integrations/langfuse';
import { getPrompt as getPortkeyPrompt } from './integrations/portkey';
import logger from './logger';
import { isPackagePath, loadFromPackage } from './providers/packageParser';
import { runPython } from './python/pythonUtils';
import telemetry from './telemetry';
import {
  type ApiProvider,
  type CompletedPrompt,
  type EvaluateResult,
  type NunjucksFilterMap,
  type Prompt,
  type TestCase,
  type TestSuite,
} from './types/index';
import { renderVarsInObject } from './util/index';
import { isAudioFile, isImageFile, isJavascriptFile, isVideoFile } from './util/fileExtensions';
import invariant from './util/invariant';
import { getNunjucksEngine } from './util/templates';
import { transform } from './util/transform';

import type EvalResult from './models/evalResult';

type FileMetadata = Record<string, { path: string; type: string; format?: string }>;

export async function extractTextFromPDF(pdfPath: string): Promise<string> {
  logger.debug(`Extracting text from PDF: ${pdfPath}`);
  try {
    const { default: PDFParser } = await import('pdf-parse');
    const dataBuffer = fs.readFileSync(pdfPath);
    const data = await PDFParser(dataBuffer);
    return data.text.trim();
  } catch (error) {
    if (error instanceof Error && error.message.includes("Cannot find module 'pdf-parse'")) {
      throw new Error('pdf-parse is not installed. Please install it with: npm install pdf-parse');
    }
    throw new Error(
      `Failed to extract text from PDF ${pdfPath}: ${error instanceof Error ? error.message : String(error)}`,
    );
  }
}

export function resolveVariables(
  variables: Record<string, string | object>,
): Record<string, string | object> {
  let resolved = true;
  const regex = /\{\{\s*(\w+)\s*\}\}/; // Matches {{variableName}}, {{ variableName }}, etc.

  let iterations = 0;
  do {
    resolved = true;
    for (const key of Object.keys(variables)) {
      if (typeof variables[key] !== 'string') {
        continue;
      }
      const value = variables[key] as string;
      const match = regex.exec(value);
      if (match) {
        const [placeholder, varName] = match;
        if (variables[varName] === undefined) {
          // Do nothing - final nunjucks render will fail if necessary.
          // logger.warn(`Variable "${varName}" not found for substitution.`);
        } else {
          variables[key] = value.replace(placeholder, variables[varName] as string);
          resolved = false; // Indicate that we've made a replacement and should check again
        }
      }
    }
    iterations++;
  } while (!resolved && iterations < 5);

  return variables;
}

// Utility: Detect partial/unclosed Nunjucks tags and wrap in {% raw %} if needed
function autoWrapRawIfPartialNunjucks(prompt: string): string {
  // Detects any occurrence of an opening Nunjucks tag without a matching close
  // e.g. "{%" or "{{" not followed by a closing "%}" or "}}"
  const hasPartialTag = /({%[^%]*$|{{[^}]*$|{#[^#]*$)/m.test(prompt);
  const alreadyWrapped = /{\%\s*raw\s*\%}/.test(prompt) && /{\%\s*endraw\s*\%}/.test(prompt);
  if (hasPartialTag && !alreadyWrapped) {
    return `{% raw %}${prompt}{% endraw %}`;
  }
  return prompt;
}

/**
 * Collects metadata about file variables in the vars object.
 * @param vars The variables object containing potential file references
 * @returns An object mapping variable names to their file metadata
 */
export function collectFileMetadata(vars: Record<string, string | object>): FileMetadata {
  const fileMetadata: FileMetadata = {};

  for (const [varName, value] of Object.entries(vars)) {
    if (typeof value === 'string' && value.startsWith('file://')) {
      const filePath = path.resolve(cliState.basePath || '', value.slice('file://'.length));
      const fileExtension = filePath.split('.').pop() || '';

      if (isImageFile(filePath)) {
        fileMetadata[varName] = {
          path: value, // Keep the original file:// notation
          type: 'image',
          format: fileExtension,
        };
      } else if (isVideoFile(filePath)) {
        fileMetadata[varName] = {
          path: value,
          type: 'video',
          format: fileExtension,
        };
      } else if (isAudioFile(filePath)) {
        fileMetadata[varName] = {
          path: value,
          type: 'audio',
          format: fileExtension,
        };
      }
    }
  }

  return fileMetadata;
}

/**
<<<<<<< HEAD
 * Gets MIME type from file extension
 * @param extension File extension (with or without dot)
 * @returns MIME type string
 */
function getMimeTypeFromExtension(extension: string): string {
  const normalizedExt = extension.toLowerCase().replace(/^\./, '');
  const mimeTypes: Record<string, string> = {
    jpg: 'image/jpeg',
    jpeg: 'image/jpeg',
    png: 'image/png',
    gif: 'image/gif',
    bmp: 'image/bmp',
    webp: 'image/webp',
    svg: 'image/svg+xml',
  };
  return mimeTypes[normalizedExt] || 'image/jpeg';
}

/**
 * Detects MIME type from base64 magic numbers for additional accuracy
 * @param base64Data Base64 encoded image data
 * @returns MIME type string
 */
function detectMimeFromBase64(base64Data: string): string {
  // Check magic numbers at the start of base64 data
  if (base64Data.startsWith('/9j/')) {
    return 'image/jpeg';
  } else if (base64Data.startsWith('iVBORw0KGgo')) {
    return 'image/png';
  } else if (base64Data.startsWith('R0lGODlh')) {
    return 'image/gif';
  } else if (base64Data.startsWith('UklGR')) {
    return 'image/webp';
  } else if (base64Data.startsWith('Qk0') || base64Data.startsWith('Qk1')) {
    return 'image/bmp';
  }
  // Return fallback - will use extension-based detection
  return 'image/jpeg';
}

=======
 * Renders a prompt template with variable substitution using Nunjucks.
 *
 * @param prompt - The prompt template to render
 * @param vars - Variables to substitute into the template
 * @param nunjucksFilters - Optional custom Nunjucks filters
 * @param provider - Optional API provider for context
 * @param skipRenderVars - Optional array of variable names to skip template rendering for.
 *                         This is critical for red team testing where injection variables
 *                         contain attack payloads (e.g., SSTI, XSS) that should NOT be
 *                         evaluated by Promptfoo's template engine before reaching the target.
 * @returns The rendered prompt string
 */
>>>>>>> 5d36d8d2
export async function renderPrompt(
  prompt: Prompt,
  vars: Record<string, string | object>,
  nunjucksFilters?: NunjucksFilterMap,
  provider?: ApiProvider,
  skipRenderVars?: string[],
): Promise<string> {
  const nunjucks = getNunjucksEngine(nunjucksFilters);

  let basePrompt = prompt.raw;

  // Load files
  for (const [varName, value] of Object.entries(vars)) {
    if (typeof value === 'string' && value.startsWith('file://')) {
      const basePath = cliState.basePath || '';
      const filePath = path.resolve(process.cwd(), basePath, value.slice('file://'.length));
      const fileExtension = filePath.split('.').pop();

      logger.debug(`Loading var ${varName} from file: ${filePath}`);
      if (isJavascriptFile(filePath)) {
        const javascriptOutput = (await (
          await importModule(filePath)
        )(varName, basePrompt, vars, provider)) as {
          output?: string;
          error?: string;
        };
        if (javascriptOutput.error) {
          throw new Error(`Error running ${filePath}: ${javascriptOutput.error}`);
        }
        if (!javascriptOutput.output) {
          throw new Error(
            `Expected ${filePath} to return { output: string } but got ${javascriptOutput}`,
          );
        }
        vars[varName] = javascriptOutput.output;
      } else if (fileExtension === 'py') {
        const pythonScriptOutput = (await runPython(filePath, 'get_var', [
          varName,
          basePrompt,
          vars,
        ])) as { output?: any; error?: string };
        if (pythonScriptOutput.error) {
          throw new Error(`Error running Python script ${filePath}: ${pythonScriptOutput.error}`);
        }
        if (!pythonScriptOutput.output) {
          throw new Error(`Python script ${filePath} did not return any output`);
        }
        invariant(
          typeof pythonScriptOutput.output === 'string',
          `pythonScriptOutput.output must be a string. Received: ${typeof pythonScriptOutput.output}`,
        );
        vars[varName] = pythonScriptOutput.output.trim();
      } else if (fileExtension === 'yaml' || fileExtension === 'yml') {
        vars[varName] = JSON.stringify(
          yaml.load(fs.readFileSync(filePath, 'utf8')) as string | object,
        );
      } else if (fileExtension === 'pdf' && !getEnvBool('PROMPTFOO_DISABLE_PDF_AS_TEXT')) {
        telemetry.record('feature_used', {
          feature: 'extract_text_from_pdf',
        });
        vars[varName] = await extractTextFromPDF(filePath);
      } else if (
        (isImageFile(filePath) || isVideoFile(filePath) || isAudioFile(filePath)) &&
        !getEnvBool('PROMPTFOO_DISABLE_MULTIMEDIA_AS_BASE64')
      ) {
        const fileType = isImageFile(filePath)
          ? 'image'
          : isVideoFile(filePath)
            ? 'video'
            : 'audio';

        telemetry.record('feature_used', {
          feature: `load_${fileType}_as_base64`,
        });

        logger.debug(`Loading ${fileType} as base64: ${filePath}`);
        try {
          const fileBuffer = fs.readFileSync(filePath);
          const base64Data = fileBuffer.toString('base64');

          if (fileType === 'image') {
            // For images, generate data URL with proper MIME type
            // Use extension first, then magic number detection for accuracy
            let mimeType = getMimeTypeFromExtension(path.extname(filePath));

            // For better accuracy, use magic number detection when extension gives generic JPEG
            if (mimeType === 'image/jpeg') {
              const detectedType = detectMimeFromBase64(base64Data);
              if (detectedType !== 'image/jpeg') {
                mimeType = detectedType;
              }
            }

            vars[varName] = `data:${mimeType};base64,${base64Data}`;
          } else {
            // Keep existing behavior for video/audio files (raw base64)
            vars[varName] = base64Data;
          }
        } catch (error) {
          throw new Error(
            `Failed to load ${fileType} ${filePath}: ${error instanceof Error ? error.message : String(error)}`,
          );
        }
      } else {
        vars[varName] = fs.readFileSync(filePath, 'utf8').trim();
      }
    } else if (isPackagePath(value)) {
      const basePath = cliState.basePath || '';
      const javascriptOutput = (await (
        await loadFromPackage(value, basePath)
      )(varName, basePrompt, vars, provider)) as {
        output?: string;
        error?: string;
      };
      if (javascriptOutput.error) {
        throw new Error(`Error running ${value}: ${javascriptOutput.error}`);
      }
      if (!javascriptOutput.output) {
        throw new Error(
          `Expected ${value} to return { output: string } but got ${javascriptOutput}`,
        );
      }
      vars[varName] = javascriptOutput.output;
    }
  }

  // Apply prompt functions
  if (prompt.function) {
    const result = await prompt.function({ vars, provider });
    if (typeof result === 'string') {
      basePrompt = result;
    } else if (typeof result === 'object') {
      // Check if it's using the structured PromptFunctionResult format
      if ('prompt' in result) {
        basePrompt =
          typeof result.prompt === 'string' ? result.prompt : JSON.stringify(result.prompt);

        // Merge config if provided
        if (result.config) {
          prompt.config = {
            ...(prompt.config || {}),
            ...result.config,
          };
        }
      } else {
        // Direct object/array format
        basePrompt = JSON.stringify(result);
      }
    } else {
      throw new Error(`Prompt function must return a string or object, got ${typeof result}`);
    }
  }

  // Remove any trailing newlines from vars, as this tends to be a footgun for JSON prompts.
  for (const key of Object.keys(vars)) {
    if (typeof vars[key] === 'string') {
      vars[key] = (vars[key] as string).replace(/\n$/, '');
    }
  }
  // Resolve variable mappings
  resolveVariables(vars);
  // Third party integrations
  if (prompt.raw.startsWith('portkey://')) {
    const portKeyResult = await getPortkeyPrompt(prompt.raw.slice('portkey://'.length), vars);
    return JSON.stringify(portKeyResult.messages);
  } else if (prompt.raw.startsWith('langfuse://')) {
    const langfusePrompt = prompt.raw.slice('langfuse://'.length);

    let helper: string;
    let version: string | undefined;
    let label: string | undefined;
    let promptType: 'text' | 'chat' | undefined = 'text';

    // More robust parsing that handles @ in prompt IDs
    // Look for the last @ that's followed by a label pattern
    const labelMatch = langfusePrompt.match(/^(.+)@([^:@]+)(?::(.+))?$/);
    const versionMatch = langfusePrompt.match(/^([^:]+):([^:]+)(?::(.+))?$/);

    if (labelMatch) {
      // Label-based syntax: prompt-id@label or prompt-id@label:type
      helper = labelMatch[1];
      label = labelMatch[2];
      if (labelMatch[3]) {
        promptType = labelMatch[3] as 'text' | 'chat';
      }
    } else if (versionMatch) {
      // Version/label syntax: prompt-id:version-or-label or prompt-id:version-or-label:type
      helper = versionMatch[1];
      const versionOrLabel = versionMatch[2];

      // Auto-detect if it's a version (numeric) or label (string)
      if (/^\d+$/.test(versionOrLabel)) {
        // It's a numeric version
        version = versionOrLabel;
      } else {
        // It's a string, treat as label
        label = versionOrLabel;
        if (label === 'latest') {
          // 'latest' is always treated as a label, even though it could be ambiguous
          version = undefined;
        }
      }

      if (versionMatch[3]) {
        promptType = versionMatch[3] as 'text' | 'chat';
      }
    } else {
      // Simple prompt-id only
      helper = langfusePrompt;
    }

    if (promptType !== 'text' && promptType !== 'chat') {
      throw new Error(`Invalid Langfuse prompt type: ${promptType}. Must be 'text' or 'chat'.`);
    }

    const langfuseResult = await getLangfusePrompt(
      helper,
      vars,
      promptType,
      version === undefined || version === 'latest' ? undefined : Number(version),
      label,
    );
    return langfuseResult;
  } else if (prompt.raw.startsWith('helicone://')) {
    const heliconePrompt = prompt.raw.slice('helicone://'.length);
    const [id, version] = heliconePrompt.split(':');
    const [majorVersion, minorVersion] = version ? version.split('.') : [undefined, undefined];
    const heliconeResult = await getHeliconePrompt(
      id,
      vars,
      majorVersion === undefined ? undefined : Number(majorVersion),
      minorVersion === undefined ? undefined : Number(minorVersion),
    );
    return heliconeResult;
  }
  // Render prompt
  try {
    if (getEnvBool('PROMPTFOO_DISABLE_JSON_AUTOESCAPE')) {
      // Pre-process: auto-wrap in {% raw %} if partial Nunjucks tags detected
      basePrompt = autoWrapRawIfPartialNunjucks(basePrompt);
      return nunjucks.renderString(basePrompt, vars);
    }

    const parsed = JSON.parse(basePrompt);
    // The _raw_ prompt is valid JSON. That means that the user likely wants to substitute vars _within_ the JSON itself.
    // Recursively walk the JSON structure. If we find a string, render it with nunjucks.
    return JSON.stringify(renderVarsInObject(parsed, vars), null, 2);
  } catch {
    // Vars values can be template strings, so we need to render them first:
    const renderedVars = Object.fromEntries(
      Object.entries(vars).map(([key, value]) => [
        key,
        typeof value === 'string' && !skipRenderVars?.includes(key)
          ? nunjucks.renderString(autoWrapRawIfPartialNunjucks(value), vars)
          : value,
      ]),
    );

    // Pre-process: auto-wrap in {% raw %} if partial Nunjucks tags detected
    basePrompt = autoWrapRawIfPartialNunjucks(basePrompt);
    // Note: Explicitly not using `renderVarsInObject` as it will re-call `renderString`; each call will
    // strip Nunjucks Tags, which breaks using raw (https://mozilla.github.io/nunjucks/templating.html#raw) e.g.
    // {% raw %}{{some_string}}{% endraw %} -> {{some_string}} -> ''
    return nunjucks.renderString(basePrompt, renderedVars);
  }
}

// ================================
// Extension Hooks
// ================================

type BeforeAllExtensionHookContext = {
  suite: TestSuite;
};

type BeforeEachExtensionHookContext = {
  test: TestCase;
};

type AfterEachExtensionHookContext = {
  test: TestCase;
  result: EvaluateResult;
};

type AfterAllExtensionHookContext = {
  suite: TestSuite;
  results: EvalResult[];
  prompts: CompletedPrompt[];
};

// Maps hook names to their context types.
type HookContextMap = {
  beforeAll: BeforeAllExtensionHookContext;
  beforeEach: BeforeEachExtensionHookContext;
  afterEach: AfterEachExtensionHookContext;
  afterAll: AfterAllExtensionHookContext;
};

/**
 * Runs extension hooks for the given hook name and context. The hook will be called with the context object,
 * and can update the context object to persist data into provider calls.
 * @param extensions - An array of extension paths, or null.
 * @param hookName - The name of the hook to run.
 * @param context - The context object to pass to the hook. T depends on the type of the hook.
 * @returns A Promise that resolves with one of the following:
 *  - The original context object, if no extensions are provided OR if the returned context is not valid.
 *  - The updated context object, if the extension hook returns a valid context object. The updated context,
 *    if defined, must conform to the type T; otherwise, a validation error is thrown.
 */
export async function runExtensionHook<HookName extends keyof HookContextMap>(
  extensions: string[] | null | undefined,
  hookName: HookName,
  context: HookContextMap[HookName],
): Promise<HookContextMap[HookName]> {
  if (!extensions || !Array.isArray(extensions) || extensions.length === 0) {
    return context;
  }

  telemetry.record('feature_used', {
    feature: 'extension_hook',
  });

  let updatedContext: HookContextMap[HookName] = { ...context };

  for (const extension of extensions) {
    invariant(typeof extension === 'string', 'extension must be a string');
    logger.debug(`Running extension hook ${hookName} with context ${JSON.stringify(context)}`);

    const extensionReturnValue = await transform(extension, hookName, context, false);

    // If the extension hook returns a value, update the context with the value's mutable fields.
    // This also provides backwards compatibility for extension hooks that do not return a value.
    if (extensionReturnValue) {
      switch (hookName) {
        case 'beforeAll': {
          (updatedContext as BeforeAllExtensionHookContext) = {
            suite: {
              ...(context as BeforeAllExtensionHookContext).suite,
              // Mutable properties:
              prompts: extensionReturnValue.suite.prompts,
              providerPromptMap: extensionReturnValue.suite.providerPromptMap,
              tests: extensionReturnValue.suite.tests,
              scenarios: extensionReturnValue.suite.scenarios,
              defaultTest: extensionReturnValue.suite.defaultTest,
              nunjucksFilters: extensionReturnValue.suite.nunjucksFilters,
              derivedMetrics: extensionReturnValue.suite.derivedMetrics,
              redteam: extensionReturnValue.suite.redteam,
            },
          };
          break;
        }
        case 'beforeEach': {
          (updatedContext as BeforeEachExtensionHookContext) = {
            test: extensionReturnValue.test,
          };
          break;
        }
      }
    }
  }

  return updatedContext;
}<|MERGE_RESOLUTION|>--- conflicted
+++ resolved
@@ -131,7 +131,6 @@
 }
 
 /**
-<<<<<<< HEAD
  * Gets MIME type from file extension
  * @param extension File extension (with or without dot)
  * @returns MIME type string
@@ -172,7 +171,7 @@
   return 'image/jpeg';
 }
 
-=======
+/**
  * Renders a prompt template with variable substitution using Nunjucks.
  *
  * @param prompt - The prompt template to render
@@ -185,7 +184,6 @@
  *                         evaluated by Promptfoo's template engine before reaching the target.
  * @returns The rendered prompt string
  */
->>>>>>> 5d36d8d2
 export async function renderPrompt(
   prompt: Prompt,
   vars: Record<string, string | object>,
