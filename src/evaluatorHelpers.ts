import * as fs from 'fs';
import yaml from 'js-yaml';
import * as path from 'path';
import cliState from './cliState';
import { getEnvBool } from './envars';
import { importModule } from './esm';
import logger from './logger';
import { isPackagePath, loadFromPackage } from './providers/packageParser';
import { runPython } from './python/pythonUtils';
import telemetry from './telemetry';
import type { ApiProvider, NunjucksFilterMap, Prompt } from './types';
import { renderVarsInObject } from './util';
import { isJavascriptFile } from './util/file';
import invariant from './util/invariant';
import { getNunjucksEngine } from './util/templates';
import { transform } from './util/transform';

export async function extractTextFromPDF(pdfPath: string): Promise<string> {
  logger.debug(`Extracting text from PDF: ${pdfPath}`);
  try {
    const { default: PDFParser } = await import('pdf-parse');
    const dataBuffer = fs.readFileSync(pdfPath);
    const data = await PDFParser(dataBuffer);
    return data.text.trim();
  } catch (error) {
    if (error instanceof Error && error.message.includes("Cannot find module 'pdf-parse'")) {
      throw new Error('pdf-parse is not installed. Please install it with: npm install pdf-parse');
    }
    throw new Error(
      `Failed to extract text from PDF ${pdfPath}: ${error instanceof Error ? error.message : String(error)}`,
    );
  }
}

type VariableValue = string | object | number | boolean;
type Variables = Record<string, VariableValue>;

/**
 * Helper function to remove trailing newlines from string values
 * This prevents issues with JSON prompts
 */
export function trimTrailingNewlines(variables: Variables): Variables {
  const trimmedVars: Variables = { ...variables };
  for (const [key, value] of Object.entries(trimmedVars)) {
    if (typeof value === 'string') {
      trimmedVars[key] = value.replace(/\n$/, '');
    }
  }
  return trimmedVars;
}

/**
 * Helper function that resolves variables within a single string.
 *
 * @param value - The string containing variables to resolve
 * @param variables - Object containing variable values
 * @param regex - Regular expression for matching variables
 * @returns The string with all resolvable variables replaced
 */
function resolveString(value: string, variables: Variables, regex: RegExp): string {
  let result = value;
  let match: RegExpExecArray | null;

  // Reset regex for new string
  regex.lastIndex = 0;

  // Find and replace all variables in the string
  while ((match = regex.exec(result)) !== null) {
    const [placeholder, varName] = match;

    // Skip undefined variables (will be handled by nunjucks later)
    if (variables[varName] === undefined) {
      continue;
    }

    // Only replace if the replacement is a string
    const replacement = variables[varName];
    if (typeof replacement === 'string') {
      result = result.replace(placeholder, replacement);
    }
  }

  return result;
}

/**
 * Resolves variables within string values of an object, replacing {{varName}} with
 * the corresponding value from the variables object.
 *
 * Example:
 * Input: { greeting: "Hello {{name}}!", name: "World" }
 * Output: { greeting: "Hello World!", name: "World" }
 *
 * @param variables - Object containing variable names and their values
 * @returns A new object with all variables resolved
 */
export function resolveVariables(variables: Variables): Variables {
  const regex = /\{\{\s*(\w+)\s*\}\}/g; // Matches {{variableName}}, {{ variableName }}, etc.
  const resolvedVars: Variables = trimTrailingNewlines(variables);
  const MAX_ITERATIONS = 5;

  // Iterate up to MAX_ITERATIONS times to handle nested variables
  for (let iteration = 0; iteration < MAX_ITERATIONS; iteration++) {
    let hasChanges = false;

    // Process each variable in the object
    for (const [key, value] of Object.entries(resolvedVars)) {
      // Skip non-string values as they can't contain variable references
      if (typeof value !== 'string') {
        continue;
      }

      // Try to resolve any variables in this string
      const newValue = resolveString(value, resolvedVars, regex);

      // Only update if the value actually changed
      if (newValue !== value) {
        resolvedVars[key] = newValue;
        hasChanges = true;
      }
    }

    // If no changes were made in this iteration, we're done
    if (!hasChanges) {
      break;
    }
  }

  return resolvedVars;
}

<<<<<<< HEAD
const isBasicPrompt = (s: string): boolean => {
=======
const isStringPrompt = (s: string): boolean => {
>>>>>>> 3a7d1fdd
  // If it starts with { or [ it's likely JSON/YAML
  const firstNonWhitespaceChar = s.trim()[0];
  if (firstNonWhitespaceChar === '{' || firstNonWhitespaceChar === '[') {
    return false;
  }
  return true;
};

export async function renderPrompt(
  prompt: Prompt,
  vars: Record<string, string | object>,
  nunjucksFilters?: NunjucksFilterMap,
  provider?: ApiProvider,
): Promise<string> {
  const nunjucks = getNunjucksEngine(nunjucksFilters);

  let basePrompt = prompt.raw;

  // Load files
  for (const [varName, value] of Object.entries(vars)) {
    if (typeof value === 'string' && value.startsWith('file://')) {
      const basePath = cliState.basePath || '';
      const filePath = path.resolve(process.cwd(), basePath, value.slice('file://'.length));
      const fileExtension = filePath.split('.').pop();

      logger.debug(`Loading var ${varName} from file: ${filePath}`);
      if (isJavascriptFile(filePath)) {
        const javascriptOutput = (await (
          await importModule(filePath)
        )(varName, basePrompt, vars, provider)) as {
          output?: string;
          error?: string;
        };
        if (javascriptOutput.error) {
          throw new Error(`Error running ${filePath}: ${javascriptOutput.error}`);
        }
        if (!javascriptOutput.output) {
          throw new Error(
            `Expected ${filePath} to return { output: string } but got ${javascriptOutput}`,
          );
        }
        vars[varName] = javascriptOutput.output;
      } else if (fileExtension === 'py') {
        const pythonScriptOutput = (await runPython(filePath, 'get_var', [
          varName,
          basePrompt,
          vars,
        ])) as { output?: any; error?: string };
        if (pythonScriptOutput.error) {
          throw new Error(`Error running Python script ${filePath}: ${pythonScriptOutput.error}`);
        }
        if (!pythonScriptOutput.output) {
          throw new Error(`Python script ${filePath} did not return any output`);
        }
        invariant(
          typeof pythonScriptOutput.output === 'string',
          `pythonScriptOutput.output must be a string. Received: ${typeof pythonScriptOutput.output}`,
        );
        vars[varName] = pythonScriptOutput.output.trim();
      } else if (fileExtension === 'yaml' || fileExtension === 'yml') {
        vars[varName] = JSON.stringify(
          yaml.load(fs.readFileSync(filePath, 'utf8')) as string | object,
        );
      } else if (fileExtension === 'pdf') {
        vars[varName] = await extractTextFromPDF(filePath);
      } else {
        vars[varName] = fs.readFileSync(filePath, 'utf8').trim();
      }
    } else if (isPackagePath(value)) {
      const basePath = cliState.basePath || '';
      const javascriptOutput = (await (
        await loadFromPackage(value, basePath)
      )(varName, basePrompt, vars, provider)) as {
        output?: string;
        error?: string;
      };
      if (javascriptOutput.error) {
        throw new Error(`Error running ${value}: ${javascriptOutput.error}`);
      }
      if (!javascriptOutput.output) {
        throw new Error(
          `Expected ${value} to return { output: string } but got ${javascriptOutput}`,
        );
      }
      vars[varName] = javascriptOutput.output;
    }
  }

  // Apply prompt functions
  if (prompt.function) {
    const result = await prompt.function({ vars, provider });
    if (typeof result === 'string') {
      basePrompt = result;
    } else if (typeof result === 'object') {
      basePrompt = JSON.stringify(result);
    } else {
      throw new Error(`Prompt function must return a string or object, got ${typeof result}`);
    }
  }

  // Resolve variable mappings
  const resolvedVars: Variables = resolveVariables(vars);

  // Handle third party integrations first
  if (prompt.raw.startsWith('portkey://')) {
    const { getPrompt } = await import('./integrations/portkey');
    const portKeyResult = await getPrompt(prompt.raw.slice('portkey://'.length), resolvedVars);
    return JSON.stringify(portKeyResult.messages);
  }
  if (prompt.raw.startsWith('langfuse://')) {
    const { getPrompt } = await import('./integrations/langfuse');
    const langfusePrompt = prompt.raw.slice('langfuse://'.length);

    // we default to "text" type.
    const [helper, version, promptType = 'text'] = langfusePrompt.split(':');
    if (promptType !== 'text' && promptType !== 'chat') {
      throw new Error('Unknown promptfoo prompt type');
    }

    const langfuseResult = await getPrompt(
      helper,
      resolvedVars,
      promptType,
      version === 'latest' ? undefined : Number(version),
    );
    return langfuseResult;
  }
  if (prompt.raw.startsWith('helicone://')) {
    const { getPrompt } = await import('./integrations/helicone');
    const heliconePrompt = prompt.raw.slice('helicone://'.length);
    const [id, version] = heliconePrompt.split(':');
    const [majorVersion, minorVersion] = version ? version.split('.') : [undefined, undefined];
    const heliconeResult = await getPrompt(
      id,
      resolvedVars,
      majorVersion === undefined ? undefined : Number(majorVersion),
      minorVersion === undefined ? undefined : Number(minorVersion),
    );
    return heliconeResult;
  }

  // If JSON autoescape is disabled, just render with nunjucks
<<<<<<< HEAD
  if (getEnvBool('PROMPTFOO_DISABLE_JSON_AUTOESCAPE')) {
    return nunjucks.renderString(basePrompt, resolvedVars);
  }

  // Check if it's a basic text prompt first
  if (isBasicPrompt(basePrompt)) {
    return nunjucks.renderString(basePrompt, resolvedVars);
  }

  // Try parsing as YAML/JSON
  try {
    const parsed = yaml.load(basePrompt) as Record<string, any>;
=======
  // basic prompt is defined as something that does not contain JSON
  // elements like { or [ before rendering
  if (getEnvBool('PROMPTFOO_DISABLE_JSON_AUTOESCAPE') || isStringPrompt(basePrompt)) {
    return nunjucks.renderString(basePrompt, resolvedVars);
  }
  try {
    // Everything should be a JSON at this point. Use yaml parser because it's more forgiving
    const parsed = yaml.load(basePrompt) as Record<string, any>;
    // The _raw_ prompt is valid JSON. That means that the user likely wants to substitute vars _within_ the JSON itself.
    // Recursively walk the JSON structure. If we find a string, render it with nunjucks.
>>>>>>> 3a7d1fdd
    const rendered = renderVarsInObject<Variables>(parsed, resolvedVars);
    if (typeof rendered === 'object' && rendered !== null) {
      return JSON.stringify(rendered, null, 2);
    }
<<<<<<< HEAD
    return rendered as string;
=======
    if (typeof rendered === 'string') {
      return rendered;
    }
    throw new Error(`Unknown rendered type: ${typeof rendered}`);
>>>>>>> 3a7d1fdd
  } catch {
    // If YAML/JSON parsing fails, render as basic text
    return nunjucks.renderString(basePrompt, resolvedVars);
  }
}

/**
 * Runs extension hooks for the given hook name and context.
 * @param extensions - An array of extension paths.
 * @param hookName - The name of the hook to run.
 * @param context - The context object to pass to the hook.
 * @returns A Promise that resolves when all hooks have been run.
 */
export async function runExtensionHook(
  extensions: string[] | undefined,
  hookName: string,
  context: any,
) {
  if (!extensions || !Array.isArray(extensions) || extensions.length === 0) {
    return;
  }

  telemetry.recordOnce('feature_used', {
    feature: 'extension_hook',
  });

  for (const extension of extensions) {
    invariant(typeof extension === 'string', 'extension must be a string');
    logger.debug(`Running extension hook ${hookName} with context ${JSON.stringify(context)}`);
    await transform(extension, hookName, context, false);
  }
}<|MERGE_RESOLUTION|>--- conflicted
+++ resolved
@@ -129,11 +129,7 @@
   return resolvedVars;
 }
 
-<<<<<<< HEAD
-const isBasicPrompt = (s: string): boolean => {
-=======
 const isStringPrompt = (s: string): boolean => {
->>>>>>> 3a7d1fdd
   // If it starts with { or [ it's likely JSON/YAML
   const firstNonWhitespaceChar = s.trim()[0];
   if (firstNonWhitespaceChar === '{' || firstNonWhitespaceChar === '[') {
@@ -276,20 +272,6 @@
   }
 
   // If JSON autoescape is disabled, just render with nunjucks
-<<<<<<< HEAD
-  if (getEnvBool('PROMPTFOO_DISABLE_JSON_AUTOESCAPE')) {
-    return nunjucks.renderString(basePrompt, resolvedVars);
-  }
-
-  // Check if it's a basic text prompt first
-  if (isBasicPrompt(basePrompt)) {
-    return nunjucks.renderString(basePrompt, resolvedVars);
-  }
-
-  // Try parsing as YAML/JSON
-  try {
-    const parsed = yaml.load(basePrompt) as Record<string, any>;
-=======
   // basic prompt is defined as something that does not contain JSON
   // elements like { or [ before rendering
   if (getEnvBool('PROMPTFOO_DISABLE_JSON_AUTOESCAPE') || isStringPrompt(basePrompt)) {
@@ -300,19 +282,14 @@
     const parsed = yaml.load(basePrompt) as Record<string, any>;
     // The _raw_ prompt is valid JSON. That means that the user likely wants to substitute vars _within_ the JSON itself.
     // Recursively walk the JSON structure. If we find a string, render it with nunjucks.
->>>>>>> 3a7d1fdd
     const rendered = renderVarsInObject<Variables>(parsed, resolvedVars);
     if (typeof rendered === 'object' && rendered !== null) {
       return JSON.stringify(rendered, null, 2);
     }
-<<<<<<< HEAD
-    return rendered as string;
-=======
     if (typeof rendered === 'string') {
       return rendered;
     }
     throw new Error(`Unknown rendered type: ${typeof rendered}`);
->>>>>>> 3a7d1fdd
   } catch {
     // If YAML/JSON parsing fails, render as basic text
     return nunjucks.renderString(basePrompt, resolvedVars);
