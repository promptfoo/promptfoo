<<<<<<< HEAD
import { readFile } from 'node:fs/promises';
import yaml from 'js-yaml';
import * as path from 'node:path';
=======
import * as fs from 'fs';
import * as path from 'path';

import yaml from 'js-yaml';
>>>>>>> 63164274
import cliState from './cliState';
import { getEnvBool } from './envars';
import { importModule } from './esm';
import { getPrompt as getHeliconePrompt } from './integrations/helicone';
import { getPrompt as getLangfusePrompt } from './integrations/langfuse';
import { getPrompt as getPortkeyPrompt } from './integrations/portkey';
import logger from './logger';
import { isPackagePath, loadFromPackage } from './providers/packageParser';
import { runPython } from './python/pythonUtils';
import telemetry from './telemetry';
import {
  type ApiProvider,
  type CompletedPrompt,
  type EvaluateResult,
  type NunjucksFilterMap,
  type Prompt,
  type TestCase,
  type TestSuite,
} from './types';
import { renderVarsInObject } from './util';
import { isAudioFile, isImageFile, isJavascriptFile, isVideoFile } from './util/fileExtensions';
import invariant from './util/invariant';
import { getNunjucksEngine } from './util/templates';
import { transform } from './util/transform';

import type EvalResult from './models/evalResult';

type FileMetadata = Record<string, { path: string; type: string; format?: string }>;

export async function extractTextFromPDF(pdfPath: string): Promise<string> {
  logger.debug(`Extracting text from PDF: ${pdfPath}`);
  try {
    const { default: PDFParser } = await import('pdf-parse');
    const dataBuffer = await readFile(pdfPath);
    const data = await PDFParser(dataBuffer);
    return data.text.trim();
  } catch (error) {
    if (error instanceof Error && error.message.includes("Cannot find module 'pdf-parse'")) {
      throw new Error('pdf-parse is not installed. Please install it with: npm install pdf-parse');
    }
    throw new Error(
      `Failed to extract text from PDF ${pdfPath}: ${error instanceof Error ? error.message : String(error)}`,
    );
  }
}

export function resolveVariables(
  variables: Record<string, string | object>,
): Record<string, string | object> {
  let resolved = true;
  const regex = /\{\{\s*(\w+)\s*\}\}/; // Matches {{variableName}}, {{ variableName }}, etc.

  let iterations = 0;
  do {
    resolved = true;
    for (const key of Object.keys(variables)) {
      if (typeof variables[key] !== 'string') {
        continue;
      }
      const value = variables[key] as string;
      const match = regex.exec(value);
      if (match) {
        const [placeholder, varName] = match;
        if (variables[varName] === undefined) {
          // Do nothing - final nunjucks render will fail if necessary.
          // logger.warn(`Variable "${varName}" not found for substitution.`);
        } else {
          variables[key] = value.replace(placeholder, variables[varName] as string);
          resolved = false; // Indicate that we've made a replacement and should check again
        }
      }
    }
    iterations++;
  } while (!resolved && iterations < 5);

  return variables;
}

// Utility: Detect partial/unclosed Nunjucks tags and wrap in {% raw %} if needed
function autoWrapRawIfPartialNunjucks(prompt: string): string {
  // Detects any occurrence of an opening Nunjucks tag without a matching close
  // e.g. "{%" or "{{" not followed by a closing "%}" or "}}"
  const hasPartialTag = /({%[^%]*$|{{[^}]*$|{#[^#]*$)/m.test(prompt);
  const alreadyWrapped = /{\%\s*raw\s*\%}/.test(prompt) && /{\%\s*endraw\s*\%}/.test(prompt);
  if (hasPartialTag && !alreadyWrapped) {
    return `{% raw %}${prompt}{% endraw %}`;
  }
  return prompt;
}

/**
 * Collects metadata about file variables in the vars object.
 * @param vars The variables object containing potential file references
 * @returns An object mapping variable names to their file metadata
 */
export function collectFileMetadata(vars: Record<string, string | object>): FileMetadata {
  const fileMetadata: FileMetadata = {};

  for (const [varName, value] of Object.entries(vars)) {
    if (typeof value === 'string' && value.startsWith('file://')) {
      const filePath = path.resolve(cliState.basePath || '', value.slice('file://'.length));
      const fileExtension = filePath.split('.').pop() || '';

      if (isImageFile(filePath)) {
        fileMetadata[varName] = {
          path: value, // Keep the original file:// notation
          type: 'image',
          format: fileExtension,
        };
      } else if (isVideoFile(filePath)) {
        fileMetadata[varName] = {
          path: value,
          type: 'video',
          format: fileExtension,
        };
      } else if (isAudioFile(filePath)) {
        fileMetadata[varName] = {
          path: value,
          type: 'audio',
          format: fileExtension,
        };
      }
    }
  }

  return fileMetadata;
}

export async function renderPrompt(
  prompt: Prompt,
  vars: Record<string, string | object>,
  nunjucksFilters?: NunjucksFilterMap,
  provider?: ApiProvider,
): Promise<string> {
  const nunjucks = getNunjucksEngine(nunjucksFilters);

  let basePrompt = prompt.raw;

  // Load files
  for (const [varName, value] of Object.entries(vars)) {
    if (typeof value === 'string' && value.startsWith('file://')) {
      const basePath = cliState.basePath || '';
      const filePath = path.resolve(process.cwd(), basePath, value.slice('file://'.length));
      const fileExtension = filePath.split('.').pop();

      logger.debug(`Loading var ${varName} from file: ${filePath}`);
      if (isJavascriptFile(filePath)) {
        const javascriptOutput = (await (
          await importModule(filePath)
        )(varName, basePrompt, vars, provider)) as {
          output?: string;
          error?: string;
        };
        if (javascriptOutput.error) {
          throw new Error(`Error running ${filePath}: ${javascriptOutput.error}`);
        }
        if (!javascriptOutput.output) {
          throw new Error(
            `Expected ${filePath} to return { output: string } but got ${javascriptOutput}`,
          );
        }
        vars[varName] = javascriptOutput.output;
      } else if (fileExtension === 'py') {
        const pythonScriptOutput = (await runPython(filePath, 'get_var', [
          varName,
          basePrompt,
          vars,
        ])) as { output?: any; error?: string };
        if (pythonScriptOutput.error) {
          throw new Error(`Error running Python script ${filePath}: ${pythonScriptOutput.error}`);
        }
        if (!pythonScriptOutput.output) {
          throw new Error(`Python script ${filePath} did not return any output`);
        }
        invariant(
          typeof pythonScriptOutput.output === 'string',
          `pythonScriptOutput.output must be a string. Received: ${typeof pythonScriptOutput.output}`,
        );
        vars[varName] = pythonScriptOutput.output.trim();
      } else if (fileExtension === 'yaml' || fileExtension === 'yml') {
        vars[varName] = JSON.stringify(
          yaml.load(await readFile(filePath, 'utf8')) as string | object,
        );
      } else if (fileExtension === 'pdf' && !getEnvBool('PROMPTFOO_DISABLE_PDF_AS_TEXT')) {
        telemetry.record('feature_used', {
          feature: 'extract_text_from_pdf',
        });
        vars[varName] = await extractTextFromPDF(filePath);
      } else if (
        (isImageFile(filePath) || isVideoFile(filePath) || isAudioFile(filePath)) &&
        !getEnvBool('PROMPTFOO_DISABLE_MULTIMEDIA_AS_BASE64')
      ) {
        const fileType = isImageFile(filePath)
          ? 'image'
          : isVideoFile(filePath)
            ? 'video'
            : 'audio';

        telemetry.record('feature_used', {
          feature: `load_${fileType}_as_base64`,
        });

        logger.debug(`Loading ${fileType} as base64: ${filePath}`);
        try {
          const fileBuffer = await readFile(filePath);
          vars[varName] = fileBuffer.toString('base64');
        } catch (error) {
          throw new Error(
            `Failed to load ${fileType} ${filePath}: ${error instanceof Error ? error.message : String(error)}`,
          );
        }
      } else {
        vars[varName] = (await readFile(filePath, 'utf8')).trim();
      }
    } else if (isPackagePath(value)) {
      const basePath = cliState.basePath || '';
      const javascriptOutput = (await (
        await loadFromPackage(value, basePath)
      )(varName, basePrompt, vars, provider)) as {
        output?: string;
        error?: string;
      };
      if (javascriptOutput.error) {
        throw new Error(`Error running ${value}: ${javascriptOutput.error}`);
      }
      if (!javascriptOutput.output) {
        throw new Error(
          `Expected ${value} to return { output: string } but got ${javascriptOutput}`,
        );
      }
      vars[varName] = javascriptOutput.output;
    }
  }

  // Apply prompt functions
  if (prompt.function) {
    const result = await prompt.function({ vars, provider });
    if (typeof result === 'string') {
      basePrompt = result;
    } else if (typeof result === 'object') {
      // Check if it's using the structured PromptFunctionResult format
      if ('prompt' in result) {
        basePrompt =
          typeof result.prompt === 'string' ? result.prompt : JSON.stringify(result.prompt);

        // Merge config if provided
        if (result.config) {
          prompt.config = {
            ...(prompt.config || {}),
            ...result.config,
          };
        }
      } else {
        // Direct object/array format
        basePrompt = JSON.stringify(result);
      }
    } else {
      throw new Error(`Prompt function must return a string or object, got ${typeof result}`);
    }
  }

  // Remove any trailing newlines from vars, as this tends to be a footgun for JSON prompts.
  for (const key of Object.keys(vars)) {
    if (typeof vars[key] === 'string') {
      vars[key] = (vars[key] as string).replace(/\n$/, '');
    }
  }
  // Resolve variable mappings
  resolveVariables(vars);
  // Third party integrations
  if (prompt.raw.startsWith('portkey://')) {
    const portKeyResult = await getPortkeyPrompt(prompt.raw.slice('portkey://'.length), vars);
    return JSON.stringify(portKeyResult.messages);
  } else if (prompt.raw.startsWith('langfuse://')) {
    const langfusePrompt = prompt.raw.slice('langfuse://'.length);

    let helper: string;
    let version: string | undefined;
    let label: string | undefined;
    let promptType: 'text' | 'chat' | undefined = 'text';

    // More robust parsing that handles @ in prompt IDs
    // Look for the last @ that's followed by a label pattern
    const labelMatch = langfusePrompt.match(/^(.+)@([^:@]+)(?::(.+))?$/);
    const versionMatch = langfusePrompt.match(/^([^:]+):([^:]+)(?::(.+))?$/);

    if (labelMatch) {
      // Label-based syntax: prompt-id@label or prompt-id@label:type
      helper = labelMatch[1];
      label = labelMatch[2];
      if (labelMatch[3]) {
        promptType = labelMatch[3] as 'text' | 'chat';
      }
    } else if (versionMatch) {
      // Version/label syntax: prompt-id:version-or-label or prompt-id:version-or-label:type
      helper = versionMatch[1];
      const versionOrLabel = versionMatch[2];

      // Auto-detect if it's a version (numeric) or label (string)
      if (/^\d+$/.test(versionOrLabel)) {
        // It's a numeric version
        version = versionOrLabel;
      } else {
        // It's a string, treat as label
        label = versionOrLabel;
        if (label === 'latest') {
          // 'latest' is always treated as a label, even though it could be ambiguous
          version = undefined;
        }
      }

      if (versionMatch[3]) {
        promptType = versionMatch[3] as 'text' | 'chat';
      }
    } else {
      // Simple prompt-id only
      helper = langfusePrompt;
    }

    if (promptType !== 'text' && promptType !== 'chat') {
      throw new Error(`Invalid Langfuse prompt type: ${promptType}. Must be 'text' or 'chat'.`);
    }

    const langfuseResult = await getLangfusePrompt(
      helper,
      vars,
      promptType,
      version === undefined || version === 'latest' ? undefined : Number(version),
      label,
    );
    return langfuseResult;
  } else if (prompt.raw.startsWith('helicone://')) {
    const heliconePrompt = prompt.raw.slice('helicone://'.length);
    const [id, version] = heliconePrompt.split(':');
    const [majorVersion, minorVersion] = version ? version.split('.') : [undefined, undefined];
    const heliconeResult = await getHeliconePrompt(
      id,
      vars,
      majorVersion === undefined ? undefined : Number(majorVersion),
      minorVersion === undefined ? undefined : Number(minorVersion),
    );
    return heliconeResult;
  }
  // Render prompt
  try {
    if (getEnvBool('PROMPTFOO_DISABLE_JSON_AUTOESCAPE')) {
      // Pre-process: auto-wrap in {% raw %} if partial Nunjucks tags detected
      basePrompt = autoWrapRawIfPartialNunjucks(basePrompt);
      return nunjucks.renderString(basePrompt, vars);
    }

    const parsed = JSON.parse(basePrompt);
    // The _raw_ prompt is valid JSON. That means that the user likely wants to substitute vars _within_ the JSON itself.
    // Recursively walk the JSON structure. If we find a string, render it with nunjucks.
    return JSON.stringify(renderVarsInObject(parsed, vars), null, 2);
  } catch {
    // Vars values can be template strings, so we need to render them first:
    const renderedVars = Object.fromEntries(
      Object.entries(vars).map(([key, value]) => [
        key,
        typeof value === 'string'
          ? nunjucks.renderString(autoWrapRawIfPartialNunjucks(value), vars)
          : value,
      ]),
    );

    // Pre-process: auto-wrap in {% raw %} if partial Nunjucks tags detected
    basePrompt = autoWrapRawIfPartialNunjucks(basePrompt);
    // Note: Explicitly not using `renderVarsInObject` as it will re-call `renderString`; each call will
    // strip Nunjucks Tags, which breaks using raw (https://mozilla.github.io/nunjucks/templating.html#raw) e.g.
    // {% raw %}{{some_string}}{% endraw %} -> {{some_string}} -> ''
    return nunjucks.renderString(basePrompt, renderedVars);
  }
}

// ================================
// Extension Hooks
// ================================

type BeforeAllExtensionHookContext = {
  suite: TestSuite;
};

type BeforeEachExtensionHookContext = {
  test: TestCase;
};

type AfterEachExtensionHookContext = {
  test: TestCase;
  result: EvaluateResult;
};

type AfterAllExtensionHookContext = {
  suite: TestSuite;
  results: EvalResult[];
  prompts: CompletedPrompt[];
};

// Maps hook names to their context types.
type HookContextMap = {
  beforeAll: BeforeAllExtensionHookContext;
  beforeEach: BeforeEachExtensionHookContext;
  afterEach: AfterEachExtensionHookContext;
  afterAll: AfterAllExtensionHookContext;
};

/**
 * Runs extension hooks for the given hook name and context. The hook will be called with the context object,
 * and can update the context object to persist data into provider calls.
 * @param extensions - An array of extension paths, or null.
 * @param hookName - The name of the hook to run.
 * @param context - The context object to pass to the hook. T depends on the type of the hook.
 * @returns A Promise that resolves with one of the following:
 *  - The original context object, if no extensions are provided OR if the returned context is not valid.
 *  - The updated context object, if the extension hook returns a valid context object. The updated context,
 *    if defined, must conform to the type T; otherwise, a validation error is thrown.
 */
export async function runExtensionHook<HookName extends keyof HookContextMap>(
  extensions: string[] | null | undefined,
  hookName: HookName,
  context: HookContextMap[HookName],
): Promise<HookContextMap[HookName]> {
  if (!extensions || !Array.isArray(extensions) || extensions.length === 0) {
    return context;
  }

  telemetry.record('feature_used', {
    feature: 'extension_hook',
  });

  let updatedContext: HookContextMap[HookName] = { ...context };

  for (const extension of extensions) {
    invariant(typeof extension === 'string', 'extension must be a string');
    logger.debug(`Running extension hook ${hookName} with context ${JSON.stringify(context)}`);

    const extensionReturnValue = await transform(extension, hookName, context, false);

    // If the extension hook returns a value, update the context with the value's mutable fields.
    // This also provides backwards compatibility for extension hooks that do not return a value.
    if (extensionReturnValue) {
      switch (hookName) {
        case 'beforeAll': {
          (updatedContext as BeforeAllExtensionHookContext) = {
            suite: {
              ...(context as BeforeAllExtensionHookContext).suite,
              // Mutable properties:
              prompts: extensionReturnValue.suite.prompts,
              providerPromptMap: extensionReturnValue.suite.providerPromptMap,
              tests: extensionReturnValue.suite.tests,
              scenarios: extensionReturnValue.suite.scenarios,
              defaultTest: extensionReturnValue.suite.defaultTest,
              nunjucksFilters: extensionReturnValue.suite.nunjucksFilters,
              derivedMetrics: extensionReturnValue.suite.derivedMetrics,
              redteam: extensionReturnValue.suite.redteam,
            },
          };
          break;
        }
        case 'beforeEach': {
          (updatedContext as BeforeEachExtensionHookContext) = {
            test: extensionReturnValue.test,
          };
          break;
        }
      }
    }
  }

  return updatedContext;
}<|MERGE_RESOLUTION|>--- conflicted
+++ resolved
@@ -1,13 +1,7 @@
-<<<<<<< HEAD
 import { readFile } from 'node:fs/promises';
+import * as path from 'node:path';
+
 import yaml from 'js-yaml';
-import * as path from 'node:path';
-=======
-import * as fs from 'fs';
-import * as path from 'path';
-
-import yaml from 'js-yaml';
->>>>>>> 63164274
 import cliState from './cliState';
 import { getEnvBool } from './envars';
 import { importModule } from './esm';
