import * as fs from 'fs';
import yaml from 'js-yaml';
import * as path from 'path';
import cliState from './cliState';
import { importModule } from './esm';
import logger from './logger';
import { runPython } from './python/pythonUtils';
import type { ApiProvider, NunjucksFilterMap, Prompt } from './types';
import { isJavascriptFile, renderVarsInObject } from './util';
import { getNunjucksEngine } from './util/templates';

export function resolveVariables(
  variables: Record<string, string | object>,
): Record<string, string | object> {
  let resolved = true;
  const regex = /\{\{\s*(\w+)\s*\}\}/; // Matches {{variableName}}, {{ variableName }}, etc.

  let iterations = 0;
  do {
    resolved = true;
    for (const key of Object.keys(variables)) {
      if (typeof variables[key] !== 'string') {
        continue;
      }
      const value = variables[key] as string;
      const match = regex.exec(value);
      if (match) {
        const [placeholder, varName] = match;
        if (variables[varName] !== undefined) {
          variables[key] = value.replace(placeholder, variables[varName] as string);
          resolved = false; // Indicate that we've made a replacement and should check again
        } else {
          // Do nothing - final nunjucks render will fail if necessary.
          // logger.warn(`Variable "${varName}" not found for substitution.`);
        }
      }
    }
    iterations++;
  } while (!resolved && iterations < 5);

  return variables;
}

export async function renderPrompt(
  prompt: Prompt,
  vars: Record<string, string | object>,
  nunjucksFilters?: NunjucksFilterMap,
  provider?: ApiProvider,
): Promise<string> {
  const nunjucks = getNunjucksEngine(nunjucksFilters);

  let basePrompt = prompt.raw;

  // Load files
  for (const [varName, value] of Object.entries(vars)) {
    if (typeof value === 'string' && value.startsWith('file://')) {
      const basePath = cliState.basePath || '';
      const filePath = path.resolve(process.cwd(), basePath, value.slice('file://'.length));

      logger.debug(`Loading var ${varName} from file: ${filePath}`);
      if (isJavascriptFile(filePath)) {
<<<<<<< HEAD
        const importedModule = await importModule(filePath);
        const javascriptFunction =
          typeof importedModule === 'function' ? importedModule : importedModule.default;
        if (typeof javascriptFunction !== 'function') {
          throw new Error(
            `Imported module must export a function or have a default export as a function`,
          );
        }
        const javascriptOutput = await javascriptFunction(varName, basePrompt, vars, provider);
        if (typeof javascriptOutput === 'string') {
          vars[varName] = javascriptOutput;
        } else if (javascriptOutput && typeof javascriptOutput === 'object') {
          if (javascriptOutput.output) {
            vars[varName] = javascriptOutput.output;
          } else if (javascriptOutput.error) {
            throw new Error(`Error running ${filePath}: ${javascriptOutput.error}`);
          } else {
            throw new Error(`Invalid output from JavaScript file: ${filePath}`);
          }
        } else {
          throw new Error(
            `Expected ${filePath} to return a string or { output: string } but got ${typeof javascriptOutput}`,
          );
        }
      } else {
        const fileExtension = filePath.split('.').pop();
        switch (fileExtension) {
          case 'py':
            const pythonScriptOutput = (await runPython(filePath, 'get_var', [
              varName,
              basePrompt,
              vars,
            ])) as { output?: string; error?: string };
            if (pythonScriptOutput.error) {
              throw new Error(
                `Error running Python script ${filePath}: ${pythonScriptOutput.error}`,
              );
            }
            if (!pythonScriptOutput.output) {
              throw new Error(`Python script ${filePath} did not return any output`);
            }
            vars[varName] = pythonScriptOutput.output.trim();
            break;
          case 'yaml':
          case 'yml':
            vars[varName] = JSON.stringify(
              yaml.load(fs.readFileSync(filePath, 'utf8')) as string | object,
            );
            break;
          case 'json':
          default:
            vars[varName] = fs.readFileSync(filePath, 'utf8').trim();
            break;
        }
=======
        const javascriptOutput = (await (
          await importModule(filePath)
        )(varName, basePrompt, vars, provider)) as {
          output?: string;
          error?: string;
        };
        if (javascriptOutput.error) {
          throw new Error(`Error running ${filePath}: ${javascriptOutput.error}`);
        }
        if (!javascriptOutput.output) {
          throw new Error(
            `Expected ${filePath} to return { output: string } but got ${javascriptOutput}`,
          );
        }
        vars[varName] = javascriptOutput.output;
      } else if (fileExtension === 'py') {
        const pythonScriptOutput = (await runPython(filePath, 'get_var', [
          varName,
          basePrompt,
          vars,
        ])) as { output?: string; error?: string };
        if (pythonScriptOutput.error) {
          throw new Error(`Error running Python script ${filePath}: ${pythonScriptOutput.error}`);
        }
        if (!pythonScriptOutput.output) {
          throw new Error(`Python script ${filePath} did not return any output`);
        }
        vars[varName] = pythonScriptOutput.output.trim();
      } else if (fileExtension === 'yaml' || fileExtension === 'yml') {
        vars[varName] = JSON.stringify(
          yaml.load(fs.readFileSync(filePath, 'utf8')) as string | object,
        );
      } else {
        vars[varName] = fs.readFileSync(filePath, 'utf8').trim();
>>>>>>> d9210ef6
      }
    }
  }

  // Apply prompt functions
  if (prompt.function) {
    const result = await prompt.function({ vars, provider });
    if (typeof result === 'string') {
      basePrompt = result;
    } else if (typeof result === 'object') {
      basePrompt = JSON.stringify(result);
    } else {
      throw new Error(`Prompt function must return a string or object, got ${typeof result}`);
    }
  }

  // Remove any trailing newlines from vars, as this tends to be a footgun for JSON prompts.
  for (const key of Object.keys(vars)) {
    if (typeof vars[key] === 'string') {
      vars[key] = (vars[key] as string).replace(/\n$/, '');
    }
  }

  // Resolve variable mappings
  resolveVariables(vars);

  // Third party integrations
  if (prompt.raw.startsWith('portkey://')) {
    const { getPrompt } = await import('./integrations/portkey');
    const portKeyResult = await getPrompt(prompt.raw.slice('portkey://'.length), vars);
    return JSON.stringify(portKeyResult.messages);
  } else if (prompt.raw.startsWith('langfuse://')) {
    const { getPrompt } = await import('./integrations/langfuse');
    const langfusePrompt = prompt.raw.slice('langfuse://'.length);

    // we default to "text" type.
    const [helper, version, promptType = 'text'] = langfusePrompt.split(':');
    if (promptType !== 'text' && promptType !== 'chat') {
      throw new Error('Unknown promptfoo prompt type');
    }

    const langfuseResult = await getPrompt(
      helper,
      vars,
      promptType,
      version !== 'latest' ? Number(version) : undefined,
    );
    return langfuseResult;
  }

  // Render prompt
  try {
    if (process.env.PROMPTFOO_DISABLE_JSON_AUTOESCAPE) {
      return nunjucks.renderString(basePrompt, vars);
    }

    const parsed = JSON.parse(basePrompt);

    // The _raw_ prompt is valid JSON. That means that the user likely wants to substitute vars _within_ the JSON itself.
    // Recursively walk the JSON structure. If we find a string, render it with nunjucks.
    return JSON.stringify(renderVarsInObject(parsed, vars), null, 2);
  } catch (err) {
    return nunjucks.renderString(basePrompt, vars);
  }
}<|MERGE_RESOLUTION|>--- conflicted
+++ resolved
@@ -56,65 +56,9 @@
     if (typeof value === 'string' && value.startsWith('file://')) {
       const basePath = cliState.basePath || '';
       const filePath = path.resolve(process.cwd(), basePath, value.slice('file://'.length));
-
+      const fileExtension = filePath.split('.').pop();
       logger.debug(`Loading var ${varName} from file: ${filePath}`);
       if (isJavascriptFile(filePath)) {
-<<<<<<< HEAD
-        const importedModule = await importModule(filePath);
-        const javascriptFunction =
-          typeof importedModule === 'function' ? importedModule : importedModule.default;
-        if (typeof javascriptFunction !== 'function') {
-          throw new Error(
-            `Imported module must export a function or have a default export as a function`,
-          );
-        }
-        const javascriptOutput = await javascriptFunction(varName, basePrompt, vars, provider);
-        if (typeof javascriptOutput === 'string') {
-          vars[varName] = javascriptOutput;
-        } else if (javascriptOutput && typeof javascriptOutput === 'object') {
-          if (javascriptOutput.output) {
-            vars[varName] = javascriptOutput.output;
-          } else if (javascriptOutput.error) {
-            throw new Error(`Error running ${filePath}: ${javascriptOutput.error}`);
-          } else {
-            throw new Error(`Invalid output from JavaScript file: ${filePath}`);
-          }
-        } else {
-          throw new Error(
-            `Expected ${filePath} to return a string or { output: string } but got ${typeof javascriptOutput}`,
-          );
-        }
-      } else {
-        const fileExtension = filePath.split('.').pop();
-        switch (fileExtension) {
-          case 'py':
-            const pythonScriptOutput = (await runPython(filePath, 'get_var', [
-              varName,
-              basePrompt,
-              vars,
-            ])) as { output?: string; error?: string };
-            if (pythonScriptOutput.error) {
-              throw new Error(
-                `Error running Python script ${filePath}: ${pythonScriptOutput.error}`,
-              );
-            }
-            if (!pythonScriptOutput.output) {
-              throw new Error(`Python script ${filePath} did not return any output`);
-            }
-            vars[varName] = pythonScriptOutput.output.trim();
-            break;
-          case 'yaml':
-          case 'yml':
-            vars[varName] = JSON.stringify(
-              yaml.load(fs.readFileSync(filePath, 'utf8')) as string | object,
-            );
-            break;
-          case 'json':
-          default:
-            vars[varName] = fs.readFileSync(filePath, 'utf8').trim();
-            break;
-        }
-=======
         const javascriptOutput = (await (
           await importModule(filePath)
         )(varName, basePrompt, vars, provider)) as {
@@ -149,7 +93,6 @@
         );
       } else {
         vars[varName] = fs.readFileSync(filePath, 'utf8').trim();
->>>>>>> d9210ef6
       }
     }
   }
