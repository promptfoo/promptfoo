import * as fs from 'fs';
import * as path from 'path';

import yaml from 'js-yaml';
import cliState from './cliState';
import { getEnvBool } from './envars';
import { importModule } from './esm';
import { getPrompt as getHeliconePrompt } from './integrations/helicone';
import { getPrompt as getLangfusePrompt } from './integrations/langfuse';
import { getPrompt as getPortkeyPrompt } from './integrations/portkey';
import logger from './logger';
import { isPackagePath, loadFromPackage } from './providers/packageParser';
import { runPython } from './python/pythonUtils';
import telemetry from './telemetry';
import {
  type ApiProvider,
  type CompletedPrompt,
  type EvaluateResult,
  type NunjucksFilterMap,
  type Prompt,
  type TestCase,
  type TestSuite,
<<<<<<< HEAD
} from './types';
=======
} from './types/index';
>>>>>>> 7dc17062
import { renderVarsInObject } from './util/index';
import { isAudioFile, isImageFile, isJavascriptFile, isVideoFile } from './util/fileExtensions';
import invariant from './util/invariant';
import { getNunjucksEngine } from './util/templates';
import { transform } from './util/transform';

import type EvalResult from './models/evalResult';

type FileMetadata = Record<string, { path: string; type: string; format?: string }>;

export async function extractTextFromPDF(pdfPath: string): Promise<string> {
  logger.debug(`Extracting text from PDF: ${pdfPath}`);
  try {
    const { default: PDFParser } = await import('pdf-parse');
    const dataBuffer = fs.readFileSync(pdfPath);
    const data = await PDFParser(dataBuffer);
    return data.text.trim();
  } catch (error) {
    if (error instanceof Error && error.message.includes("Cannot find module 'pdf-parse'")) {
      throw new Error('pdf-parse is not installed. Please install it with: npm install pdf-parse');
    }
    throw new Error(
      `Failed to extract text from PDF ${pdfPath}: ${error instanceof Error ? error.message : String(error)}`,
    );
  }
}

export function resolveVariables(
  variables: Record<string, string | object>,
): Record<string, string | object> {
  let resolved = true;
  const regex = /\{\{\s*(\w+)\s*\}\}/; // Matches {{variableName}}, {{ variableName }}, etc.

  let iterations = 0;
  do {
    resolved = true;
    for (const key of Object.keys(variables)) {
      if (typeof variables[key] !== 'string') {
        continue;
      }
      const value = variables[key] as string;
      const match = regex.exec(value);
      if (match) {
        const [placeholder, varName] = match;
        if (variables[varName] === undefined) {
          // Do nothing - final nunjucks render will fail if necessary.
          // logger.warn(`Variable "${varName}" not found for substitution.`);
        } else {
          variables[key] = value.replace(placeholder, variables[varName] as string);
          resolved = false; // Indicate that we've made a replacement and should check again
        }
      }
    }
    iterations++;
  } while (!resolved && iterations < 5);

  return variables;
}

// Utility: Detect partial/unclosed Nunjucks tags and wrap in {% raw %} if needed
function autoWrapRawIfPartialNunjucks(prompt: string): string {
  // Detects any occurrence of an opening Nunjucks tag without a matching close
  // e.g. "{%" or "{{" not followed by a closing "%}" or "}}"
  const hasPartialTag = /({%[^%]*$|{{[^}]*$|{#[^#]*$)/m.test(prompt);
  const alreadyWrapped = /{\%\s*raw\s*\%}/.test(prompt) && /{\%\s*endraw\s*\%}/.test(prompt);
  if (hasPartialTag && !alreadyWrapped) {
    return `{% raw %}${prompt}{% endraw %}`;
  }
  return prompt;
}

/**
 * Collects metadata about file variables in the vars object.
 * @param vars The variables object containing potential file references
 * @returns An object mapping variable names to their file metadata
 */
export function collectFileMetadata(vars: Record<string, string | object>): FileMetadata {
  const fileMetadata: FileMetadata = {};

  for (const [varName, value] of Object.entries(vars)) {
    if (typeof value === 'string' && value.startsWith('file://')) {
      const filePath = path.resolve(cliState.basePath || '', value.slice('file://'.length));
      const fileExtension = filePath.split('.').pop() || '';

      if (isImageFile(filePath)) {
        fileMetadata[varName] = {
          path: value, // Keep the original file:// notation
          type: 'image',
          format: fileExtension,
        };
      } else if (isVideoFile(filePath)) {
        fileMetadata[varName] = {
          path: value,
          type: 'video',
          format: fileExtension,
        };
      } else if (isAudioFile(filePath)) {
        fileMetadata[varName] = {
          path: value,
          type: 'audio',
          format: fileExtension,
        };
      }
    }
  }

  return fileMetadata;
}

export async function renderPrompt(
  prompt: Prompt,
  vars: Record<string, string | object>,
  nunjucksFilters?: NunjucksFilterMap,
  provider?: ApiProvider,
): Promise<string> {
  const nunjucks = getNunjucksEngine(nunjucksFilters);

  let basePrompt = prompt.raw;

  // Load files
  for (const [varName, value] of Object.entries(vars)) {
    if (typeof value === 'string' && value.startsWith('file://')) {
      const basePath = cliState.basePath || '';
      const filePath = path.resolve(process.cwd(), basePath, value.slice('file://'.length));
      const fileExtension = filePath.split('.').pop();

      logger.debug(`Loading var ${varName} from file: ${filePath}`);
      if (isJavascriptFile(filePath)) {
        const javascriptOutput = (await (
          await importModule(filePath)
        )(varName, basePrompt, vars, provider)) as {
          output?: string;
          error?: string;
        };
        if (javascriptOutput.error) {
          throw new Error(`Error running ${filePath}: ${javascriptOutput.error}`);
        }
        if (!javascriptOutput.output) {
          throw new Error(
            `Expected ${filePath} to return { output: string } but got ${javascriptOutput}`,
          );
        }
        vars[varName] = javascriptOutput.output;
      } else if (fileExtension === 'py') {
        const pythonScriptOutput = (await runPython(filePath, 'get_var', [
          varName,
          basePrompt,
          vars,
        ])) as { output?: any; error?: string };
        if (pythonScriptOutput.error) {
          throw new Error(`Error running Python script ${filePath}: ${pythonScriptOutput.error}`);
        }
        if (!pythonScriptOutput.output) {
          throw new Error(`Python script ${filePath} did not return any output`);
        }
        invariant(
          typeof pythonScriptOutput.output === 'string',
          `pythonScriptOutput.output must be a string. Received: ${typeof pythonScriptOutput.output}`,
        );
        vars[varName] = pythonScriptOutput.output.trim();
      } else if (fileExtension === 'yaml' || fileExtension === 'yml') {
        vars[varName] = JSON.stringify(
          yaml.load(fs.readFileSync(filePath, 'utf8')) as string | object,
        );
      } else if (fileExtension === 'pdf' && !getEnvBool('PROMPTFOO_DISABLE_PDF_AS_TEXT')) {
        telemetry.record('feature_used', {
          feature: 'extract_text_from_pdf',
        });
        vars[varName] = await extractTextFromPDF(filePath);
      } else if (
        (isImageFile(filePath) || isVideoFile(filePath) || isAudioFile(filePath)) &&
        !getEnvBool('PROMPTFOO_DISABLE_MULTIMEDIA_AS_BASE64')
      ) {
        const fileType = isImageFile(filePath)
          ? 'image'
          : isVideoFile(filePath)
            ? 'video'
            : 'audio';

        telemetry.record('feature_used', {
          feature: `load_${fileType}_as_base64`,
        });

        logger.debug(`Loading ${fileType} as base64: ${filePath}`);
        try {
          const fileBuffer = fs.readFileSync(filePath);
          vars[varName] = fileBuffer.toString('base64');
        } catch (error) {
          throw new Error(
            `Failed to load ${fileType} ${filePath}: ${error instanceof Error ? error.message : String(error)}`,
          );
        }
      } else {
        vars[varName] = fs.readFileSync(filePath, 'utf8').trim();
      }
    } else if (isPackagePath(value)) {
      const basePath = cliState.basePath || '';
      const javascriptOutput = (await (
        await loadFromPackage(value, basePath)
      )(varName, basePrompt, vars, provider)) as {
        output?: string;
        error?: string;
      };
      if (javascriptOutput.error) {
        throw new Error(`Error running ${value}: ${javascriptOutput.error}`);
      }
      if (!javascriptOutput.output) {
        throw new Error(
          `Expected ${value} to return { output: string } but got ${javascriptOutput}`,
        );
      }
      vars[varName] = javascriptOutput.output;
    }
  }

  // Apply prompt functions
  if (prompt.function) {
    const result = await prompt.function({ vars, provider });
    if (typeof result === 'string') {
      basePrompt = result;
    } else if (typeof result === 'object') {
      // Check if it's using the structured PromptFunctionResult format
      if ('prompt' in result) {
        basePrompt =
          typeof result.prompt === 'string' ? result.prompt : JSON.stringify(result.prompt);

        // Merge config if provided
        if (result.config) {
          prompt.config = {
            ...(prompt.config || {}),
            ...result.config,
          };
        }
      } else {
        // Direct object/array format
        basePrompt = JSON.stringify(result);
      }
    } else {
      throw new Error(`Prompt function must return a string or object, got ${typeof result}`);
    }
  }

  // Remove any trailing newlines from vars, as this tends to be a footgun for JSON prompts.
  for (const key of Object.keys(vars)) {
    if (typeof vars[key] === 'string') {
      vars[key] = (vars[key] as string).replace(/\n$/, '');
    }
  }
  // Resolve variable mappings
  resolveVariables(vars);
  // Third party integrations
  if (prompt.raw.startsWith('portkey://')) {
    const portKeyResult = await getPortkeyPrompt(prompt.raw.slice('portkey://'.length), vars);
    return JSON.stringify(portKeyResult.messages);
  } else if (prompt.raw.startsWith('langfuse://')) {
    const langfusePrompt = prompt.raw.slice('langfuse://'.length);

    let helper: string;
    let version: string | undefined;
    let label: string | undefined;
    let promptType: 'text' | 'chat' | undefined = 'text';

    // More robust parsing that handles @ in prompt IDs
    // Look for the last @ that's followed by a label pattern
    const labelMatch = langfusePrompt.match(/^(.+)@([^:@]+)(?::(.+))?$/);
    const versionMatch = langfusePrompt.match(/^([^:]+):([^:]+)(?::(.+))?$/);

    if (labelMatch) {
      // Label-based syntax: prompt-id@label or prompt-id@label:type
      helper = labelMatch[1];
      label = labelMatch[2];
      if (labelMatch[3]) {
        promptType = labelMatch[3] as 'text' | 'chat';
      }
    } else if (versionMatch) {
      // Version/label syntax: prompt-id:version-or-label or prompt-id:version-or-label:type
      helper = versionMatch[1];
      const versionOrLabel = versionMatch[2];

      // Auto-detect if it's a version (numeric) or label (string)
      if (/^\d+$/.test(versionOrLabel)) {
        // It's a numeric version
        version = versionOrLabel;
      } else {
        // It's a string, treat as label
        label = versionOrLabel;
        if (label === 'latest') {
          // 'latest' is always treated as a label, even though it could be ambiguous
          version = undefined;
        }
      }

      if (versionMatch[3]) {
        promptType = versionMatch[3] as 'text' | 'chat';
      }
    } else {
      // Simple prompt-id only
      helper = langfusePrompt;
    }

    if (promptType !== 'text' && promptType !== 'chat') {
      throw new Error(`Invalid Langfuse prompt type: ${promptType}. Must be 'text' or 'chat'.`);
    }

    const langfuseResult = await getLangfusePrompt(
      helper,
      vars,
      promptType,
      version === undefined || version === 'latest' ? undefined : Number(version),
      label,
    );
    return langfuseResult;
  } else if (prompt.raw.startsWith('helicone://')) {
    const heliconePrompt = prompt.raw.slice('helicone://'.length);
    const [id, version] = heliconePrompt.split(':');
    const [majorVersion, minorVersion] = version ? version.split('.') : [undefined, undefined];
    const heliconeResult = await getHeliconePrompt(
      id,
      vars,
      majorVersion === undefined ? undefined : Number(majorVersion),
      minorVersion === undefined ? undefined : Number(minorVersion),
    );
    return heliconeResult;
  }
  // Render prompt
  try {
    if (getEnvBool('PROMPTFOO_DISABLE_JSON_AUTOESCAPE')) {
      // Pre-process: auto-wrap in {% raw %} if partial Nunjucks tags detected
      basePrompt = autoWrapRawIfPartialNunjucks(basePrompt);
      return nunjucks.renderString(basePrompt, vars);
    }

    const parsed = JSON.parse(basePrompt);
    // The _raw_ prompt is valid JSON. That means that the user likely wants to substitute vars _within_ the JSON itself.
    // Recursively walk the JSON structure. If we find a string, render it with nunjucks.
    return JSON.stringify(renderVarsInObject(parsed, vars), null, 2);
  } catch {
    // Vars values can be template strings, so we need to render them first:
    const renderedVars = Object.fromEntries(
      Object.entries(vars).map(([key, value]) => [
        key,
        typeof value === 'string'
          ? nunjucks.renderString(autoWrapRawIfPartialNunjucks(value), vars)
          : value,
      ]),
    );

    // Pre-process: auto-wrap in {% raw %} if partial Nunjucks tags detected
    basePrompt = autoWrapRawIfPartialNunjucks(basePrompt);
    // Note: Explicitly not using `renderVarsInObject` as it will re-call `renderString`; each call will
    // strip Nunjucks Tags, which breaks using raw (https://mozilla.github.io/nunjucks/templating.html#raw) e.g.
    // {% raw %}{{some_string}}{% endraw %} -> {{some_string}} -> ''
    return nunjucks.renderString(basePrompt, renderedVars);
  }
}

// ================================
// Extension Hooks
// ================================

type BeforeAllExtensionHookContext = {
  suite: TestSuite;
};

type BeforeEachExtensionHookContext = {
  test: TestCase;
};

type AfterEachExtensionHookContext = {
  test: TestCase;
  result: EvaluateResult;
};

type AfterAllExtensionHookContext = {
  suite: TestSuite;
  results: EvalResult[];
  prompts: CompletedPrompt[];
};

// Maps hook names to their context types.
type HookContextMap = {
  beforeAll: BeforeAllExtensionHookContext;
  beforeEach: BeforeEachExtensionHookContext;
  afterEach: AfterEachExtensionHookContext;
  afterAll: AfterAllExtensionHookContext;
};

/**
 * Runs extension hooks for the given hook name and context. The hook will be called with the context object,
 * and can update the context object to persist data into provider calls.
 * @param extensions - An array of extension paths, or null.
 * @param hookName - The name of the hook to run.
 * @param context - The context object to pass to the hook. T depends on the type of the hook.
 * @returns A Promise that resolves with one of the following:
 *  - The original context object, if no extensions are provided OR if the returned context is not valid.
 *  - The updated context object, if the extension hook returns a valid context object. The updated context,
 *    if defined, must conform to the type T; otherwise, a validation error is thrown.
 */
export async function runExtensionHook<HookName extends keyof HookContextMap>(
  extensions: string[] | null | undefined,
  hookName: HookName,
  context: HookContextMap[HookName],
): Promise<HookContextMap[HookName]> {
  if (!extensions || !Array.isArray(extensions) || extensions.length === 0) {
    return context;
  }

  telemetry.record('feature_used', {
    feature: 'extension_hook',
  });

  let updatedContext: HookContextMap[HookName] = { ...context };

  for (const extension of extensions) {
    invariant(typeof extension === 'string', 'extension must be a string');
    logger.debug(`Running extension hook ${hookName} with context ${JSON.stringify(context)}`);

    const extensionReturnValue = await transform(extension, hookName, context, false);

    // If the extension hook returns a value, update the context with the value's mutable fields.
    // This also provides backwards compatibility for extension hooks that do not return a value.
    if (extensionReturnValue) {
      switch (hookName) {
        case 'beforeAll': {
          (updatedContext as BeforeAllExtensionHookContext) = {
            suite: {
              ...(context as BeforeAllExtensionHookContext).suite,
              // Mutable properties:
              prompts: extensionReturnValue.suite.prompts,
              providerPromptMap: extensionReturnValue.suite.providerPromptMap,
              tests: extensionReturnValue.suite.tests,
              scenarios: extensionReturnValue.suite.scenarios,
              defaultTest: extensionReturnValue.suite.defaultTest,
              nunjucksFilters: extensionReturnValue.suite.nunjucksFilters,
              derivedMetrics: extensionReturnValue.suite.derivedMetrics,
              redteam: extensionReturnValue.suite.redteam,
            },
          };
          break;
        }
        case 'beforeEach': {
          (updatedContext as BeforeEachExtensionHookContext) = {
            test: extensionReturnValue.test,
          };
          break;
        }
      }
    }
  }

  return updatedContext;
}<|MERGE_RESOLUTION|>--- conflicted
+++ resolved
@@ -20,11 +20,7 @@
   type Prompt,
   type TestCase,
   type TestSuite,
-<<<<<<< HEAD
-} from './types';
-=======
 } from './types/index';
->>>>>>> 7dc17062
 import { renderVarsInObject } from './util/index';
 import { isAudioFile, isImageFile, isJavascriptFile, isVideoFile } from './util/fileExtensions';
 import invariant from './util/invariant';
