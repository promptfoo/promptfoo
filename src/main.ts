--- conflicted
+++ resolved
@@ -193,6 +193,13 @@
 const shutdownGracefully = async () => {
   logger.debug('Shutting down gracefully...');
   await telemetry.shutdown();
+  logger.debug('Shutdown complete');
+
+  // Log final messages BEFORE closing logger
+  logger.debug('Closing logger file transports');
+
+  // Now close logger silently (no more logging after this point)
+  await closeLogger();
   closeDbIfOpen();
 
   try {
@@ -201,9 +208,6 @@
   } catch {
     // Silently handle dispatcher destroy errors
   }
-
-  logger.debug('Shutdown complete');
-  closeLogger();
 
   // Give Node.js time to naturally exit if all handles are closed
   // If there are lingering handles (file watchers, connections, etc), force exit
@@ -219,31 +223,7 @@
 // The isMainModule check may throw in CJS builds where import.meta.url is not available
 let isMain = false;
 try {
-<<<<<<< HEAD
-  if (resolve(fileURLToPath(import.meta.url)) === resolve(process.argv[1] || '')) {
-    checkNodeVersion();
-    main().finally(async () => {
-      logger.debug('Shutting down gracefully...');
-      await telemetry.shutdown();
-      logger.debug('Shutdown complete');
-
-      // Log final messages BEFORE closing logger
-      logger.debug('Closing logger file transports');
-
-      // Now close logger silently (no more logging after this point)
-      await closeLogger();
-      closeDbIfOpen();
-      try {
-        const dispatcher = getGlobalDispatcher();
-        await dispatcher.destroy();
-      } catch {
-        // Silently handle dispatcher destroy errors
-      }
-    });
-  }
-=======
   isMain = isMainModule(import.meta.url, process.argv[1]);
->>>>>>> 9b49e360
 } catch {
   // In CJS builds, import.meta.url throws - CJS entry point is handled differently
 }
