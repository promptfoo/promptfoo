#!/usr/bin/env node
import fs from 'fs';
import path from 'path';
import readline from 'readline';

import chalk from 'chalk';
import chokidar from 'chokidar';
import yaml from 'js-yaml';
import { Command } from 'commander';

import cliState from './cliState';
import telemetry from './telemetry';
import logger, { getLogLevel, setLogLevel } from './logger';
import { readAssertions } from './assertions';
import { loadApiProvider, loadApiProviders } from './providers';
import { evaluate, DEFAULT_MAX_CONCURRENCY } from './evaluator';
import { readPrompts, readProviderPromptMap } from './prompts';
import { readTest, readTests, synthesize, synthesizeFromTestSuite } from './testCases';
import {
  cleanupOldFileResults,
  maybeReadConfig,
  migrateResultsFromFileSystemToDatabase,
  printBorder,
  readConfigs,
  readFilters,
  readLatestResults,
  setConfigDirectoryPath,
  setupEnv,
  writeMultipleOutputs,
  writeOutput,
  writeResultsToDatabase,
} from './util';
import { DEFAULT_README, DEFAULT_YAML_CONFIG } from './onboarding';
import { disableCache, clearCache } from './cache';
import { getDirectory } from './esm';
import { startServer } from './web/server';
import { checkForUpdates } from './updates';
import { gatherFeedback } from './feedback';
import { listCommand } from './commands/list';
import { showCommand } from './commands/show';

import type {
  CommandLineOptions,
  EvaluateOptions,
  TestCase,
  TestSuite,
  UnifiedConfig,
} from './types';
import { generateTable } from './table';
import { createShareableUrl } from './share';

function createDummyFiles(directory: string | null) {
  if (directory) {
    // Make the directory if it doesn't exist
    if (!fs.existsSync(directory)) {
      fs.mkdirSync(directory);
    }
  }

  if (directory) {
    if (!fs.existsSync(directory)) {
      logger.info(`Creating directory ${directory} ...`);
      fs.mkdirSync(directory);
    }
  } else {
    directory = '.';
  }

  fs.writeFileSync(
    path.join(process.cwd(), directory, 'promptfooconfig.yaml'),
    DEFAULT_YAML_CONFIG,
  );
  fs.writeFileSync(path.join(process.cwd(), directory, 'README.md'), DEFAULT_README);

  const isNpx = process.env.npm_execpath?.includes('npx');
  const runCommand = isNpx ? 'npx promptfoo@latest eval' : 'promptfoo eval';
  if (directory === '.') {
    logger.info(
      chalk.green(
        `✅ Wrote promptfooconfig.yaml. Run \`${chalk.bold(runCommand)}\` to get started!`,
      ),
    );
  } else {
    logger.info(`✅ Wrote promptfooconfig.yaml to ./${directory}`);
    logger.info(
      chalk.green(
        `Run \`${chalk.bold(`cd ${directory}`)}\` and then \`${chalk.bold(
          runCommand,
        )}\` to get started!`,
      ),
    );
  }
}

async function resolveConfigs(
  cmdObj: Partial<CommandLineOptions>,
  defaultConfig: Partial<UnifiedConfig>,
): Promise<{ testSuite: TestSuite; config: Partial<UnifiedConfig>; basePath: string }> {
  // Config parsing
  let fileConfig: Partial<UnifiedConfig> = {};
  const configPaths = cmdObj.config;
  if (configPaths) {
    fileConfig = await readConfigs(configPaths);
  }

  // Standalone assertion mode
  if (cmdObj.assertions) {
    if (!cmdObj.modelOutputs) {
      logger.error(chalk.red('You must provide --model-outputs when using --assertions'));
      process.exit(1);
    }
    const modelOutputs = JSON.parse(
      fs.readFileSync(path.join(process.cwd(), cmdObj.modelOutputs), 'utf8'),
    ) as string[] | { output: string; tags?: string[] }[];
    const assertions = await readAssertions(cmdObj.assertions);
    fileConfig.prompts = ['{{output}}'];
    fileConfig.providers = ['echo'];
    fileConfig.tests = modelOutputs.map((output) => {
      if (typeof output === 'string') {
        return {
          vars: {
            output,
          },
          assert: assertions,
        };
      }
      return {
        vars: {
          output: output.output,
          ...(output.tags === undefined ? {} : { tags: output.tags.join(', ') }),
        },
        assert: assertions,
      };
    });
  }

  // Use basepath in cases where path was supplied in the config file
  const basePath = configPaths ? path.dirname(configPaths[0]) : '';

  const defaultTestRaw = fileConfig.defaultTest || defaultConfig.defaultTest;
  const config: Omit<UnifiedConfig, 'evaluateOptions' | 'commandLineOptions'> = {
    description: fileConfig.description || defaultConfig.description,
    prompts: cmdObj.prompts || fileConfig.prompts || defaultConfig.prompts || [],
    providers: cmdObj.providers || fileConfig.providers || defaultConfig.providers || [],
    tests: cmdObj.tests || cmdObj.vars || fileConfig.tests || defaultConfig.tests || [],
    scenarios: fileConfig.scenarios || defaultConfig.scenarios,
    env: fileConfig.env || defaultConfig.env,
    sharing:
      process.env.PROMPTFOO_DISABLE_SHARING === '1'
        ? false
        : fileConfig.sharing ?? defaultConfig.sharing ?? true,
    defaultTest: defaultTestRaw ? await readTest(defaultTestRaw, basePath) : undefined,
    outputPath: cmdObj.output || fileConfig.outputPath || defaultConfig.outputPath,
  };

  // Validation
  if (!config.prompts || config.prompts.length === 0) {
    logger.error(chalk.red('You must provide at least 1 prompt'));
    process.exit(1);
  }
  if (!config.providers || config.providers.length === 0) {
    logger.error(
      chalk.red('You must specify at least 1 provider (for example, openai:gpt-3.5-turbo)'),
    );
    process.exit(1);
  }

  // Parse prompts, providers, and tests
  const parsedPrompts = await readPrompts(config.prompts, cmdObj.prompts ? undefined : basePath);
  const parsedProviders = await loadApiProviders(config.providers, {
    env: config.env,
    basePath,
  });
  const parsedTests: TestCase[] = await readTests(
    config.tests || [],
    cmdObj.tests ? undefined : basePath,
  );

  // Parse testCases for each scenario
  if (fileConfig.scenarios) {
    for (const scenario of fileConfig.scenarios) {
      const parsedScenarioTests: TestCase[] = await readTests(
        scenario.tests,
        cmdObj.tests ? undefined : basePath,
      );
      scenario.tests = parsedScenarioTests;
    }
  }

  const parsedProviderPromptMap = readProviderPromptMap(config, parsedPrompts);

  if (parsedPrompts.length === 0) {
    logger.error(chalk.red('No prompts found'));
    process.exit(1);
  }

  const defaultTest: TestCase = {
    options: {
      prefix: cmdObj.promptPrefix,
      suffix: cmdObj.promptSuffix,
      provider: cmdObj.grader,
      // rubricPrompt
      ...(config.defaultTest?.options || {}),
    },
    ...config.defaultTest,
  };

  const testSuite: TestSuite = {
    description: config.description,
    prompts: parsedPrompts,
    providers: parsedProviders,
    providerPromptMap: parsedProviderPromptMap,
    tests: parsedTests,
    scenarios: config.scenarios,
    defaultTest,
    nunjucksFilters: await readFilters(
      fileConfig.nunjucksFilters || defaultConfig.nunjucksFilters || {},
    ),
  };
  return { config, testSuite, basePath };
}

async function main() {
  await checkForUpdates();

  const pwd = process.cwd();
  const potentialPaths = [
    path.join(pwd, 'promptfooconfig.js'),
    path.join(pwd, 'promptfooconfig.json'),
    path.join(pwd, 'promptfooconfig.yaml'),
  ];
  let defaultConfig: Partial<UnifiedConfig> = {};
  let defaultConfigPath: string | undefined;
  for (const path of potentialPaths) {
    const maybeConfig = await maybeReadConfig(path);
    if (maybeConfig) {
      defaultConfig = maybeConfig;
      defaultConfigPath = path;
      break;
    }
  }

  let evaluateOptions: EvaluateOptions = {};
  if (defaultConfig.evaluateOptions) {
    evaluateOptions.generateSuggestions = defaultConfig.evaluateOptions.generateSuggestions;
    evaluateOptions.maxConcurrency = defaultConfig.evaluateOptions.maxConcurrency;
    evaluateOptions.showProgressBar = defaultConfig.evaluateOptions.showProgressBar;
    evaluateOptions.interactiveProviders = defaultConfig.evaluateOptions.interactiveProviders;
  }

  const program = new Command();

  program.option('--version', 'Print version', () => {
    const packageJson = JSON.parse(
      fs.readFileSync(path.join(getDirectory(), '../package.json'), 'utf8'),
    );
    logger.info(packageJson.version);
  });

  program
    .command('init [directory]')
    .description('Initialize project with dummy files')
    .action(async (directory: string | null) => {
      telemetry.maybeShowNotice();
      createDummyFiles(directory);
      telemetry.record('command_used', {
        name: 'init',
      });
      await telemetry.send();
    });

  program
    .command('view [directory]')
    .description('Start browser ui')
    .option('-p, --port <number>', 'Port number', '15500')
    .option('-y, --yes', 'Skip confirmation and auto-open the URL')
    .option('--api-base-url <url>', 'Base URL for viewer API calls')
    .option('--env-path <path>', 'Path to .env file')
    .action(
      async (
        directory: string | undefined,
        cmdObj: { port: number; yes: boolean; apiBaseUrl?: string; envPath?: string } & Command,
      ) => {
        setupEnv(cmdObj.envPath);
        telemetry.maybeShowNotice();
        telemetry.record('command_used', {
          name: 'view',
        });
        await telemetry.send();

        if (directory) {
          setConfigDirectoryPath(directory);
        }
        // Block indefinitely on server
        await startServer(cmdObj.port, cmdObj.apiBaseUrl, cmdObj.yes);
      },
    );

  program
    .command('share')
    .description('Create a shareable URL of your most recent eval')
    .option('-y, --yes', 'Skip confirmation')
    .option('--env-path <path>', 'Path to .env file')
    .action(async (cmdObj: { yes: boolean; envPath?: string; } & Command) => {
      setupEnv(cmdObj.envPath);
      telemetry.maybeShowNotice();
      telemetry.record('command_used', {
        name: 'share',
      });
      await telemetry.send();

      const createPublicUrl = async () => {
        const latestResults = await readLatestResults();
        if (!latestResults) {
          logger.error('Could not load results. Do you need to run `promptfoo eval` first?');
          process.exit(1);
        }
        const url = await createShareableUrl(latestResults.results, latestResults.config);
        logger.info(`View results: ${chalk.greenBright.bold(url)}`);
      };

      if (cmdObj.yes || process.env.PROMPTFOO_DISABLE_SHARE_WARNING) {
        createPublicUrl();
      } else {
        const reader = readline.createInterface({
          input: process.stdin,
          output: process.stdout,
        });

        reader.question(
          'Create a private shareable URL of your most recent eval?\n\nTo proceed, please confirm [Y/n] ',
          async function (answer: string) {
            if (answer.toLowerCase() !== 'yes' && answer.toLowerCase() !== 'y' && answer !== '') {
              reader.close();
              process.exit(1);
            }
            reader.close();

            createPublicUrl();
          },
        );
      }
    });

  program
    .command('cache')
    .description('Manage cache')
    .command('clear')
    .description('Clear cache')
    .option('--env-path <path>', 'Path to .env file')
    .action(async (cmdObj: { envPath?: string; }) => {
      setupEnv(cmdObj.envPath);
      telemetry.maybeShowNotice();
      logger.info('Clearing cache...');
      await clearCache();
      cleanupOldFileResults(0);
      telemetry.record('command_used', {
        name: 'cache_clear',
      });
      await telemetry.send();
    });

  program
    .command('feedback [message]')
    .description('Send feedback to the promptfoo developers')
    .action((message?: string) => {
      gatherFeedback(message);
    });

  program
    .command('generate dataset')
    .description('Generate test cases for a given prompt')
    .option(
      '-i, --instructions [instructions]',
      'Additional instructions to follow while generating test cases',
    )
    .option(
      '-c, --config [path]',
      'Path to configuration file. Defaults to promptfooconfig.yaml',
      defaultConfigPath,
    )
    .option('-o, --output [path]', 'Path to output file')
    .option('-w, --write', 'Write results to promptfoo configuration file')
    .option('--numPersonas <number>', 'Number of personas to generate', '5')
    .option('--numTestCasesPerPersona <number>', 'Number of test cases per persona', '3')
    .option('--no-cache', 'Do not read or write results to disk cache', false)
    .option('--env-path <path>', 'Path to .env file')
    .action(
      async (
        _,
        options: {
          config?: string;
          instructions?: string;
          output?: string;
          numPersonas: string;
          numTestCasesPerPersona: string;
          write: boolean;
          cache: boolean;
          envPath?: string;
        },
      ) => {
        setupEnv(options.envPath);
        if (!options.cache) {
          logger.info('Cache is disabled.');
          disableCache();
        }

        let testSuite: TestSuite;
        if (options.config) {
          const resolved = await resolveConfigs(
            {
              config: [options.config],
            },
            defaultConfig,
          );
          testSuite = resolved.testSuite;
        } else {
          throw new Error('Could not find config file. Please use `--config`');
        }

        const results = await synthesizeFromTestSuite(testSuite, {
          instructions: options.instructions,
          numPersonas: parseInt(options.numPersonas, 10),
          numTestCasesPerPersona: parseInt(options.numTestCasesPerPersona, 10),
        });
        const configAddition = { tests: results.map((result) => ({ vars: result })) };
        const yamlString = yaml.dump(configAddition);
        if (options.output) {
          fs.writeFileSync(options.output, yamlString);
          printBorder();
          logger.info(`Wrote ${results.length} new test cases to ${options.output}`);
          printBorder();
        } else {
          printBorder();
          logger.info('New test Cases');
          printBorder();
          logger.info(yamlString);
        }

        printBorder();
        const configPath = options.config;
        if (options.write && configPath) {
          const existingConfig = yaml.load(
            fs.readFileSync(configPath, 'utf8'),
          ) as Partial<UnifiedConfig>;
          existingConfig.tests = [...(existingConfig.tests || []), ...configAddition.tests];
          fs.writeFileSync(configPath, yaml.dump(existingConfig));
          logger.info(`Wrote ${results.length} new test cases to ${configPath}`);
        } else {
          logger.info(
            `Copy the above test cases or run ${chalk.greenBright(
              'promptfoo generate dataset --write',
            )} to write directly to the config`,
          );
        }

        telemetry.record('command_used', {
          name: 'generate_dataset',
          numPrompts: testSuite.prompts.length,
          numTestsExisting: (testSuite.tests || []).length,
          numTestsGenerated: results.length,
        });
        await telemetry.send();
      },
    );

  program
    .command('eval')
    .description('Evaluate prompts')
    .option('-p, --prompts <paths...>', 'Paths to prompt files (.txt)')
    .option(
      '-r, --providers <name or path...>',
      'One of: openai:chat, openai:completion, openai:<model name>, or path to custom API caller module',
    )
    .option(
      '-c, --config <paths...>',
      'Path to configuration file. Automatically loads promptfooconfig.js/json/yaml',
    )
    .option(
      // TODO(ian): Remove `vars` for v1
      '-v, --vars, -t, --tests <path>',
      'Path to CSV with test cases',
      defaultConfig?.commandLineOptions?.vars,
    )
    .option('-a, --assertions <path>', 'Path to assertions file')
    .option('--model-outputs <path>', 'Path to JSON containing list of LLM output strings')
    .option('-t, --tests <path>', 'Path to CSV with test cases')
    .option('-o, --output <paths...>', 'Path to output file (csv, txt, json, yaml, yml, html)')
    .option(
      '-j, --max-concurrency <number>',
      'Maximum number of concurrent API calls',
      defaultConfig.evaluateOptions?.maxConcurrency
        ? String(defaultConfig.evaluateOptions.maxConcurrency)
        : `${DEFAULT_MAX_CONCURRENCY}`,
    )
    .option(
      '--repeat <number>',
      'Number of times to run each test',
      defaultConfig.evaluateOptions?.repeat ? String(defaultConfig.evaluateOptions.repeat) : '1',
    )
    .option(
      '--delay <number>',
      'Delay between each test (in milliseconds)',
      defaultConfig.evaluateOptions?.delay ? String(defaultConfig.evaluateOptions.delay) : '0',
    )
    .option(
      '--table-cell-max-length <number>',
      'Truncate console table cells to this length',
      '250',
    )
    .option(
      '--suggest-prompts <number>',
      'Generate N new prompts and append them to the prompt list',
    )
    .option(
      '--prompt-prefix <path>',
      'This prefix is prepended to every prompt',
      defaultConfig.defaultTest?.options?.prefix,
    )
    .option(
      '--prompt-suffix <path>',
      'This suffix is append to every prompt',
      defaultConfig.defaultTest?.options?.suffix,
    )
    .option(
      '--no-write',
      'Do not write results to promptfoo directory',
      defaultConfig?.commandLineOptions?.write,
    )
    .option(
      '--no-cache',
      'Do not read or write results to disk cache',
      // TODO(ian): Remove commandLineOptions.cache in v1
      defaultConfig?.commandLineOptions?.cache ?? defaultConfig?.evaluateOptions?.cache,
    )
    .option('--no-progress-bar', 'Do not show progress bar')
    .option('--table', 'Output table in CLI', defaultConfig?.commandLineOptions?.table ?? true)
    .option('--no-table', 'Do not output table in CLI', defaultConfig?.commandLineOptions?.table)
    .option('--share', 'Create a shareable URL', defaultConfig?.commandLineOptions?.share)
    .option(
      '--grader <provider>',
      'Model that will grade outputs',
      defaultConfig?.commandLineOptions?.grader,
    )
    .option('--verbose', 'Show debug logs', defaultConfig?.commandLineOptions?.verbose)
    .option('-w, --watch', 'Watch for changes in config and re-run')
<<<<<<< HEAD
    .option('--env-path', 'Path to .env file')
=======
    .option('--interactive-providers', 'Run providers interactively, one at a time', defaultConfig?.evaluateOptions?.interactiveProviders)
>>>>>>> 402b4c70
    .action(async (cmdObj: CommandLineOptions & Command) => {
      setupEnv(cmdObj.envPath);
      let config: Partial<UnifiedConfig> | undefined = undefined;
      let testSuite: TestSuite | undefined = undefined;
      let basePath: string | undefined = undefined;
      const runEvaluation = async (initialization?: boolean) => {
        // Misc settings
        if (cmdObj.verbose) {
          setLogLevel('debug');
        }
        const iterations = parseInt(cmdObj.repeat || '', 10);
        const repeat = !isNaN(iterations) && iterations > 0 ? iterations : 1;
        if (!cmdObj.cache || repeat > 1) {
          logger.info('Cache is disabled.');
          disableCache();
        }

        ({ config, testSuite, basePath } = await resolveConfigs(cmdObj, defaultConfig));
        cliState.basePath = basePath;

        let maxConcurrency = parseInt(cmdObj.maxConcurrency || '', 10);
        const delay = parseInt(cmdObj.delay || '', 0);

        if (delay > 0) {
          maxConcurrency = 1;
          logger.info(
            `Running at concurrency=1 because ${delay}ms delay was requested between API calls`,
          );
        }

        const options: EvaluateOptions = {
          showProgressBar: getLogLevel() === 'debug' ? false : cmdObj.progressBar,
          maxConcurrency: !isNaN(maxConcurrency) && maxConcurrency > 0 ? maxConcurrency : undefined,
          repeat,
          delay: !isNaN(delay) && delay > 0 ? delay : undefined,
          interactiveProviders: cmdObj.interactiveProviders,
          ...evaluateOptions,
        };

        if (cmdObj.grader && testSuite.defaultTest) {
          testSuite.defaultTest.options = testSuite.defaultTest.options || {};
          testSuite.defaultTest.options.provider = await loadApiProvider(cmdObj.grader);
        }
        if (cmdObj.generateSuggestions) {
          options.generateSuggestions = true;
        }

        const summary = await evaluate(testSuite, {
          ...options,
          eventSource: 'cli',
        });

        const shareableUrl =
          cmdObj.share && config.sharing ? await createShareableUrl(summary, config) : null;

        if (cmdObj.table && getLogLevel() !== 'debug') {
          // Output CLI table
          const table = generateTable(summary, parseInt(cmdObj.tableCellMaxLength || '', 10));

          logger.info('\n' + table.toString());
          if (summary.table.body.length > 25) {
            const rowsLeft = summary.table.body.length - 25;
            logger.info(`... ${rowsLeft} more row${rowsLeft === 1 ? '' : 's'} not shown ...\n`);
          }
        }

        const { outputPath } = config;
        if (outputPath) {
          // Write output to file
          if (typeof outputPath === 'string') {
            writeOutput(outputPath, summary, config, shareableUrl);
          } else if (Array.isArray(outputPath)) {
            writeMultipleOutputs(outputPath, summary, config, shareableUrl);
          }
          logger.info(chalk.yellow(`Writing output to ${outputPath}`));
        }

        telemetry.maybeShowNotice();

        await migrateResultsFromFileSystemToDatabase();

        printBorder();
        if (!cmdObj.write) {
          logger.info(`${chalk.green('✔')} Evaluation complete`);
        } else {
          await writeResultsToDatabase(summary, config);

          if (shareableUrl) {
            logger.info(`${chalk.green('✔')} Evaluation complete: ${shareableUrl}`);
          } else {
            logger.info(`${chalk.green('✔')} Evaluation complete.\n`);
            logger.info(
              `» Run ${chalk.greenBright.bold('promptfoo view')} to use the local web viewer`,
            );
            logger.info(
              `» Run ${chalk.greenBright.bold('promptfoo share')} to create a shareable URL`,
            );
            logger.info(
              `» This project needs your feedback. What's one thing we can improve? ${chalk.greenBright.bold(
                'https://forms.gle/YFLgTe1dKJKNSCsU7',
              )}`,
            );
          }
        }
        printBorder();
        logger.info(chalk.green.bold(`Successes: ${summary.stats.successes}`));
        logger.info(chalk.red.bold(`Failures: ${summary.stats.failures}`));
        logger.info(
          `Token usage: Total ${summary.stats.tokenUsage.total}, Prompt ${summary.stats.tokenUsage.prompt}, Completion ${summary.stats.tokenUsage.completion}, Cached ${summary.stats.tokenUsage.cached}`,
        );

        telemetry.record('command_used', {
          name: 'eval',
          watch: Boolean(cmdObj.watch),
        });
        await telemetry.send();

        if (cmdObj.watch) {
          if (initialization) {
            const configPaths = (cmdObj.config || [defaultConfigPath]).filter(Boolean) as string[];
            if (!configPaths.length) {
              logger.error('Could not locate config file(s) to watch');
              process.exit(1);
            }
            const basePath = path.dirname(configPaths[0]);
            const promptPaths = Array.isArray(config.prompts)
              ? (config.prompts
                  .map((p) =>
                    p.startsWith('file://')
                      ? path.resolve(basePath, p.slice('file://'.length))
                      : null,
                  )
                  .filter(Boolean) as string[])
              : [];
            const providerPaths = Array.isArray(config.providers)
              ? (config.providers
                  .map((p) =>
                    typeof p === 'string' && p.startsWith('file://')
                      ? path.resolve(basePath, p.slice('file://'.length))
                      : null,
                  )
                  .filter(Boolean) as string[])
              : [];
            const varPaths = Array.isArray(config.tests)
              ? config.tests
                  .flatMap((t) => {
                    if (typeof t === 'string' && t.startsWith('file://')) {
                      return path.resolve(basePath, t.slice('file://'.length));
                    } else if (typeof t !== 'string' && t.vars) {
                      return Object.values(t.vars).flatMap((v) => {
                        if (typeof v === 'string' && v.startsWith('file://')) {
                          return path.resolve(basePath, v.slice('file://'.length));
                        }
                        return [];
                      });
                    }
                    return [];
                  })
                  .filter(Boolean)
              : [];
            const watchPaths = Array.from(
              new Set([...configPaths, ...promptPaths, ...providerPaths, ...varPaths]),
            );
            const watcher = chokidar.watch(watchPaths, { ignored: /^\./, persistent: true });

            watcher
              .on('change', async (path) => {
                printBorder();
                logger.info(`File change detected: ${path}`);
                printBorder();
                await runEvaluation();
              })
              .on('error', (error) => logger.error(`Watcher error: ${error}`))
              .on('ready', () =>
                watchPaths.forEach((watchPath) =>
                  logger.info(`Watching for file changes on ${watchPath} ...`),
                ),
              );
          }
        } else {
          logger.info('Done.');

          if (summary.stats.failures > 0) {
            process.exit(100);
          }
        }
      };

      await runEvaluation(true /* initialization */);
    });

  listCommand(program);
  showCommand(program);

  program.parse(process.argv);

  if (!process.argv.slice(2).length) {
    program.outputHelp();
  }
}

main();<|MERGE_RESOLUTION|>--- conflicted
+++ resolved
@@ -544,11 +544,8 @@
     )
     .option('--verbose', 'Show debug logs', defaultConfig?.commandLineOptions?.verbose)
     .option('-w, --watch', 'Watch for changes in config and re-run')
-<<<<<<< HEAD
     .option('--env-path', 'Path to .env file')
-=======
     .option('--interactive-providers', 'Run providers interactively, one at a time', defaultConfig?.evaluateOptions?.interactiveProviders)
->>>>>>> 402b4c70
     .action(async (cmdObj: CommandLineOptions & Command) => {
       setupEnv(cmdObj.envPath);
       let config: Partial<UnifiedConfig> | undefined = undefined;
