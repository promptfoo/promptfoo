#!/usr/bin/env node
import chalk from 'chalk';
import { Command } from 'commander';
import fs from 'fs';
import path from 'path';
import readline from 'readline';
import { clearCache } from './cache';
import { checkNodeVersion } from './checkNodeVersion';
import { configCommand } from './commands/config';
import { deleteCommand } from './commands/delete';
import { evalCommand } from './commands/eval';
import { exportCommand } from './commands/export';
import { generateCommand } from './commands/generate';
import { importCommand } from './commands/import';
import { listCommand } from './commands/list';
import { redteamCommand } from './commands/redteam';
import { showCommand } from './commands/show';
import { maybeReadConfig } from './config';
import { getDirectory } from './esm';
import { gatherFeedback } from './feedback';
import logger from './logger';
import { createDummyFiles } from './onboarding';
import { createShareableUrl } from './share';
import telemetry from './telemetry';
import { type EvaluateOptions, type UnifiedConfig } from './types';
import { checkForUpdates } from './updates';
import { cleanupOldFileResults, readLatestResults, setConfigDirectoryPath, setupEnv } from './util';
import { BrowserBehavior, startServer } from './web/server';

async function main() {
  await checkForUpdates();

  const pwd = process.cwd();
  const potentialPaths = [
    path.join(pwd, 'promptfooconfig.js'),
    path.join(pwd, 'promptfooconfig.json'),
    path.join(pwd, 'promptfooconfig.yaml'),
    path.join(pwd, 'promptfooconfig.yml'),
  ];
  let defaultConfig: Partial<UnifiedConfig> = {};
  let defaultConfigPath: string | undefined;
  for (const _path of potentialPaths) {
    const maybeConfig = await maybeReadConfig(_path);
    if (maybeConfig) {
      defaultConfig = maybeConfig;
      defaultConfigPath = _path;
      break;
    }
  }

  const evaluateOptions: EvaluateOptions = {};
  if (defaultConfig.evaluateOptions) {
    evaluateOptions.generateSuggestions = defaultConfig.evaluateOptions.generateSuggestions;
    evaluateOptions.maxConcurrency = defaultConfig.evaluateOptions.maxConcurrency;
    evaluateOptions.showProgressBar = defaultConfig.evaluateOptions.showProgressBar;
    evaluateOptions.interactiveProviders = defaultConfig.evaluateOptions.interactiveProviders;
  }

  const program = new Command();

  program.option('--version', 'Print version', () => {
    const packageJson = JSON.parse(
      fs.readFileSync(path.join(getDirectory(), '../package.json'), 'utf8'),
    );
    logger.info(packageJson.version);
    process.exit(0);
  });

  program
    .command('init [directory]')
    .description('Initialize project with dummy files')
    .option('--no-interactive', 'Run in interactive mode')
    .action(async (directory: string | null, cmdObj: { interactive: boolean }) => {
      telemetry.maybeShowNotice();
      telemetry.record('command_used', {
        name: 'init - started',
      });
      const details = await createDummyFiles(directory, cmdObj.interactive);
      telemetry.record('command_used', {
        ...details,
        name: 'init',
      });
      await telemetry.send();
    });

  program
    .command('view [directory]')
    .description('Start browser ui')
    .option('-p, --port <number>', 'Port number', '15500')
    .option('-y, --yes', 'Skip confirmation and auto-open the URL')
    .option('-n, --no', 'Skip confirmation and do not open the URL')
    .option('--api-base-url <url>', 'Base URL for viewer API calls')
    .option('--filter-description <pattern>', 'Filter evals by description using a regex pattern')
    .option('--env-file <path>', 'Path to .env file')
    .action(
      async (
        directory: string | undefined,
        cmdObj: {
          port: number;
          yes: boolean;
          no: boolean;
          apiBaseUrl?: string;
          envFile?: string;
          filterDescription?: string;
        } & Command,
      ) => {
        setupEnv(cmdObj.envFile);
        telemetry.maybeShowNotice();
        telemetry.record('command_used', {
          name: 'view',
        });
        await telemetry.send();

        if (directory) {
          setConfigDirectoryPath(directory);
        }
        // Block indefinitely on server
        const browserBehavior = cmdObj.yes
          ? BrowserBehavior.OPEN
          : cmdObj.no
            ? BrowserBehavior.SKIP
            : BrowserBehavior.ASK;
        await startServer(
          cmdObj.port,
          cmdObj.apiBaseUrl,
          browserBehavior,
          cmdObj.filterDescription,
        );
      },
    );

  program
    .command('share')
    .description('Create a shareable URL of your most recent eval')
    .option('-y, --yes', 'Skip confirmation')
    .option('--env-file <path>', 'Path to .env file')
    .action(async (cmdObj: { yes: boolean; envFile?: string } & Command) => {
      setupEnv(cmdObj.envFile);
      telemetry.maybeShowNotice();
      telemetry.record('command_used', {
        name: 'share',
      });
      await telemetry.send();

      const createPublicUrl = async () => {
        const latestResults = await readLatestResults();
        if (!latestResults) {
          logger.error('Could not load results. Do you need to run `promptfoo eval` first?');
          process.exit(1);
        }
        const url = await createShareableUrl(latestResults.results, latestResults.config);
        logger.info(`View results: ${chalk.greenBright.bold(url)}`);
      };

      if (cmdObj.yes || process.env.PROMPTFOO_DISABLE_SHARE_WARNING) {
        createPublicUrl();
      } else {
        const reader = readline.createInterface({
          input: process.stdin,
          output: process.stdout,
        });

        reader.question(
          'Create a private shareable URL of your most recent eval?\n\nTo proceed, please confirm [Y/n] ',
          async function (answer: string) {
            if (answer.toLowerCase() !== 'yes' && answer.toLowerCase() !== 'y' && answer !== '') {
              reader.close();
              process.exit(1);
            }
            reader.close();

            createPublicUrl();
          },
        );
      }
    });

  program
    .command('cache')
    .description('Manage cache')
    .command('clear')
    .description('Clear cache')
    .option('--env-file <path>', 'Path to .env file')
    .action(async (cmdObj: { envFile?: string }) => {
      setupEnv(cmdObj.envFile);
      telemetry.maybeShowNotice();
      logger.info('Clearing cache...');
      await clearCache();
      cleanupOldFileResults(0);
      telemetry.record('command_used', {
        name: 'cache_clear',
      });
      await telemetry.send();
    });

  program
    .command('feedback [message]')
    .description('Send feedback to the promptfoo developers')
    .action((message?: string) => {
      gatherFeedback(message);
    });

<<<<<<< HEAD
  const generateCommand = program.command('generate').description('Generate synthetic data');

  generateCommand
    .command('dataset')
    .description('Generate test cases')
    .option(
      '-i, --instructions [instructions]',
      'Additional instructions to follow while generating test cases',
    )
    .option('-c, --config [path]', 'Path to configuration file. Defaults to promptfooconfig.yaml')
    .option('-o, --output [path]', 'Path to output file')
    .option('-w, --write', 'Write results to promptfoo configuration file')
    .option('--numPersonas <number>', 'Number of personas to generate', '5')
    .option('--numTestCasesPerPersona <number>', 'Number of test cases per persona', '3')
    .option('--no-cache', 'Do not read or write results to disk cache', false)
    .option('--env-file <path>', 'Path to .env file')
    .action(
      async (options: {
        config?: string;
        instructions?: string;
        output?: string;
        numPersonas: string;
        numTestCasesPerPersona: string;
        write: boolean;
        cache: boolean;
        envFile?: string;
      }) => {
        setupEnv(options.envFile);
        if (!options.cache) {
          logger.info('Cache is disabled.');
          disableCache();
        }

        let testSuite: TestSuite;
        const configPath = options.config || defaultConfigPath;
        if (configPath) {
          const resolved = await resolveConfigs(
            {
              config: [configPath],
            },
            defaultConfig,
          );
          testSuite = resolved.testSuite;
        } else {
          throw new Error('Could not find config file. Please use `--config`');
        }

        const startTime = Date.now();
        telemetry.record('command_used', {
          name: 'generate_dataset - started',
          numPrompts: testSuite.prompts.length,
          numTestsExisting: (testSuite.tests || []).length,
        });
        await telemetry.send();

        const results = await synthesizeFromTestSuite(testSuite, {
          instructions: options.instructions,
          numPersonas: parseInt(options.numPersonas, 10),
          numTestCasesPerPersona: parseInt(options.numTestCasesPerPersona, 10),
        });
        const configAddition = { tests: results.map((result) => ({ vars: result })) };
        const yamlString = yaml.dump(configAddition);
        if (options.output) {
          fs.writeFileSync(options.output, yamlString);
          printBorder();
          logger.info(`Wrote ${results.length} new test cases to ${options.output}`);
          printBorder();
        } else {
          printBorder();
          logger.info('New test Cases');
          printBorder();
          logger.info(yamlString);
        }

        printBorder();
        if (options.write && configPath) {
          const existingConfig = yaml.load(
            fs.readFileSync(configPath, 'utf8'),
          ) as Partial<UnifiedConfig>;
          existingConfig.tests = [...(existingConfig.tests || []), ...configAddition.tests];
          fs.writeFileSync(configPath, yaml.dump(existingConfig));
          logger.info(`Wrote ${results.length} new test cases to ${configPath}`);
        } else {
          logger.info(
            `Copy the above test cases or run ${chalk.greenBright(
              'promptfoo generate dataset --write',
            )} to write directly to the config`,
          );
        }

        telemetry.record('command_used', {
          name: 'generate_dataset',
          numPrompts: testSuite.prompts.length,
          numTestsExisting: (testSuite.tests || []).length,
          numTestsGenerated: results.length,
          duration: Math.round((Date.now() - startTime) / 1000),
        });
        await telemetry.send();
      },
    );

  interface RedteamCommandOptions {
    config?: string;
    output?: string;
    write: boolean;
    cache: boolean;
    envFile?: string;
    purpose?: string;
    injectVar?: string;
    plugins?: string[];
  }

  generateCommand
    .command('redteam')
    .description('Generate adversarial test cases')
    .option('-c, --config [path]', 'Path to configuration file. Defaults to promptfooconfig.yaml')
    .option('-o, --output [path]', 'Path to output file')
    .option('-w, --write', 'Write results to promptfoo configuration file')
    .option(
      '--purpose <purpose>',
      'Set the system purpose. If not set, the system purpose will be inferred from the config file',
    )
    .option(
      '--injectVar <varname>',
      'Override the variable to inject user input into the prompt. If not set, the variable will default to {{query}}',
    )
    .option('--plugins <plugins>', 'Comma-separated list of plugins to use', (val) =>
      val.split(',').map((x) => x.trim()),
    )
    .option('--no-cache', 'Do not read or write results to disk cache', false)
    .option('--env-file <path>', 'Path to .env file')
    .action(
      async ({
        config,
        output,
        write,
        cache,
        envFile,
        purpose,
        injectVar,
        plugins,
      }: RedteamCommandOptions) => {
        setupEnv(envFile);
        if (!cache) {
          logger.info('Cache is disabled.');
          disableCache();
        }

        let testSuite: TestSuite;
        const configPath = config || defaultConfigPath;
        if (configPath) {
          const resolved = await resolveConfigs(
            {
              config: [configPath],
            },
            defaultConfig,
          );
          testSuite = resolved.testSuite;
        } else {
          throw new Error('Could not find config file. Please use `--config`');
        }

        const startTime = Date.now();
        telemetry.record('command_used', {
          name: 'generate redteam - started',
          numPrompts: testSuite.prompts.length,
          numTestsExisting: (testSuite.tests || []).length,
        });
        await telemetry.send();

        const redteamTests = await redteamSynthesizeFromTestSuite(testSuite, {
          purpose,
          injectVar,
          plugins,
        });

        if (output) {
          const existingYaml = yaml.load(
            fs.readFileSync(configPath, 'utf8'),
          ) as Partial<UnifiedConfig>;
          const updatedYaml = {
            ...existingYaml,
            tests: redteamTests,
            metadata: {
              ...existingYaml.metadata,
              redteam: true,
            },
          };
          fs.writeFileSync(output, yaml.dump(updatedYaml, { skipInvalid: true }));
          printBorder();
          logger.info(`Wrote ${redteamTests.length} new test cases to ${output}`);
          printBorder();
        } else if (write && configPath) {
          const existingConfig = yaml.load(
            fs.readFileSync(configPath, 'utf8'),
          ) as Partial<UnifiedConfig>;
          existingConfig.tests = [...(existingConfig.tests || []), ...redteamTests];
          fs.writeFileSync(configPath, yaml.dump(existingConfig));
          logger.info(`Wrote ${redteamTests.length} new test cases to ${configPath}`);
        } else {
          logger.info(yaml.dump(redteamTests, { skipInvalid: true }));
        }

        telemetry.record('command_used', {
          name: 'generate redteam',
          numPrompts: testSuite.prompts.length,
          numTestsExisting: (testSuite.tests || []).length,
          numTestsGenerated: redteamTests.length,
          duration: Math.round((Date.now() - startTime) / 1000),
        });
        await telemetry.send();
      },
    );

  program
    .command('eval')
    .description('Evaluate prompts')
    .option('-p, --prompts <paths...>', 'Paths to prompt files (.txt)')
    .option(
      '-r, --providers <name or path...>',
      'One of: openai:chat, openai:completion, openai:<model name>, or path to custom API caller module',
    )
    .option(
      '-c, --config <paths...>',
      'Path to configuration file. Automatically loads promptfooconfig.js/json/yaml',
    )
    .option(
      // TODO(ian): Remove `vars` for v1
      '-v, --vars, -t, --tests <path>',
      'Path to CSV with test cases',
      defaultConfig?.commandLineOptions?.vars,
    )
    .option('-a, --assertions <path>', 'Path to assertions file')
    .option('--model-outputs <path>', 'Path to JSON containing list of LLM output strings')
    .option('-t, --tests <path>', 'Path to CSV with test cases')
    .option(
      '-o, --output <paths...>',
      'Path to output file (csv, txt, json, yaml, yml, html), default is no output file',
    )
    .option(
      '-j, --max-concurrency <number>',
      'Maximum number of concurrent API calls',
      defaultConfig.evaluateOptions?.maxConcurrency
        ? String(defaultConfig.evaluateOptions.maxConcurrency)
        : `${DEFAULT_MAX_CONCURRENCY}`,
    )
    .option(
      '--repeat <number>',
      'Number of times to run each test',
      defaultConfig.evaluateOptions?.repeat ? String(defaultConfig.evaluateOptions.repeat) : '1',
    )
    .option(
      '--delay <number>',
      'Delay between each test (in milliseconds)',
      defaultConfig.evaluateOptions?.delay ? String(defaultConfig.evaluateOptions.delay) : '0',
    )
    .option(
      '--table-cell-max-length <number>',
      'Truncate console table cells to this length',
      '250',
    )
    .option(
      '--suggest-prompts <number>',
      'Generate N new prompts and append them to the prompt list',
    )
    .option(
      '--prompt-prefix <path>',
      'This prefix is prepended to every prompt',
      defaultConfig.defaultTest?.options?.prefix,
    )
    .option(
      '--prompt-suffix <path>',
      'This suffix is append to every prompt',
      defaultConfig.defaultTest?.options?.suffix,
    )
    .option(
      '--no-write',
      'Do not write results to promptfoo directory',
      defaultConfig?.commandLineOptions?.write,
    )
    .option(
      '--no-cache',
      'Do not read or write results to disk cache',
      // TODO(ian): Remove commandLineOptions.cache in v1
      defaultConfig?.commandLineOptions?.cache ?? defaultConfig?.evaluateOptions?.cache,
    )
    .option('--no-progress-bar', 'Do not show progress bar')
    .option('--table', 'Output table in CLI', defaultConfig?.commandLineOptions?.table ?? true)
    .option('--no-table', 'Do not output table in CLI', defaultConfig?.commandLineOptions?.table)
    .option('--share', 'Create a shareable URL', defaultConfig?.commandLineOptions?.share)
    .option(
      '--grader <provider>',
      'Model that will grade outputs',
      defaultConfig?.commandLineOptions?.grader,
    )
    .option('--verbose', 'Show debug logs', defaultConfig?.commandLineOptions?.verbose)
    .option('-w, --watch', 'Watch for changes in config and re-run')
    .option('--env-file <path>', 'Path to .env file')
    .option(
      '--interactive-providers',
      'Run providers interactively, one at a time',
      defaultConfig?.evaluateOptions?.interactiveProviders,
    )
    .option('-n, --filter-first-n <number>', 'Only run the first N tests')
    .option(
      '--filter-pattern <pattern>',
      'Only run tests whose description matches the regular expression pattern',
    )
    .option('--filter-failing <path>', 'Path to json output file')
    .option(
      '--var <key=value>',
      'Set a variable in key=value format',
      (value, previous: Record<string, string> = {}) => {
        const [key, val] = value.split('=');
        if (!key || val === undefined) {
          throw new Error('--var must be specified in key=value format.');
        }
        previous[key] = val;
        return previous;
      },
      {},
    )
    .action(async (cmdObj: CommandLineOptions & Command) => {
      setupEnv(cmdObj.envFile);
      let config: Partial<UnifiedConfig> | undefined = undefined;
      let testSuite: TestSuite | undefined = undefined;
      let basePath: string | undefined = undefined;

      const runEvaluation = async (initialization?: boolean) => {
        const startTime = Date.now();
        telemetry.record('command_used', {
          name: 'eval - started',
          watch: Boolean(cmdObj.watch),
        });
        await telemetry.send();

        // Misc settings
        if (cmdObj.verbose) {
          setLogLevel('debug');
        }
        const iterations = parseInt(cmdObj.repeat || '', 10);
        const repeat = !isNaN(iterations) && iterations > 0 ? iterations : 1;
        if (!cmdObj.cache || repeat > 1) {
          logger.info('Cache is disabled.');
          disableCache();
        }

        ({ config, testSuite, basePath } = await resolveConfigs(cmdObj, defaultConfig));
        cliState.basePath = basePath;

        let maxConcurrency = parseInt(cmdObj.maxConcurrency || '', 10);
        const delay = parseInt(cmdObj.delay || '', 0);

        if (delay > 0) {
          maxConcurrency = 1;
          logger.info(
            `Running at concurrency=1 because ${delay}ms delay was requested between API calls`,
          );
        }

        testSuite.tests = await filterTests(testSuite, {
          firstN: cmdObj.filterFirstN,
          pattern: cmdObj.filterPattern,
          failing: cmdObj.filterFailing,
        });

        const options: EvaluateOptions = {
          showProgressBar: getLogLevel() === 'debug' ? false : cmdObj.progressBar,
          maxConcurrency: !isNaN(maxConcurrency) && maxConcurrency > 0 ? maxConcurrency : undefined,
          repeat,
          delay: !isNaN(delay) && delay > 0 ? delay : undefined,
          interactiveProviders: cmdObj.interactiveProviders,
          ...evaluateOptions,
        };

        if (cmdObj.grader) {
          testSuite.defaultTest = testSuite.defaultTest || {};
          testSuite.defaultTest.options = testSuite.defaultTest.options || {};
          testSuite.defaultTest.options.provider = await loadApiProvider(cmdObj.grader);
        }
        if (cmdObj.var) {
          testSuite.defaultTest = testSuite.defaultTest || {};
          testSuite.defaultTest.vars = { ...testSuite.defaultTest.vars, ...cmdObj.var };
        }
        if (cmdObj.generateSuggestions) {
          options.generateSuggestions = true;
        }

        const summary = await evaluate(testSuite, {
          ...options,
          eventSource: 'cli',
        });

        const shareableUrl =
          cmdObj.share && config.sharing ? await createShareableUrl(summary, config) : null;

        if (cmdObj.table && getLogLevel() !== 'debug') {
          // Output CLI table
          const table = generateTable(summary, parseInt(cmdObj.tableCellMaxLength || '', 10));

          logger.info('\n' + table.toString());
          if (summary.table.body.length > 25) {
            const rowsLeft = summary.table.body.length - 25;
            logger.info(`... ${rowsLeft} more row${rowsLeft === 1 ? '' : 's'} not shown ...\n`);
          }
        } else if (summary.stats.failures !== 0) {
          logger.debug(
            `At least one evaluation failure occurred. This might be caused by the underlying call to the provider, or a test failure. Context: \n${JSON.stringify(
              summary.results,
            )}`,
          );
        }

        await migrateResultsFromFileSystemToDatabase();

        let evalId: string | null = null;
        if (cmdObj.write) {
          evalId = await writeResultsToDatabase(summary, config);
        }

        const { outputPath } = config;
        if (outputPath) {
          // Write output to file
          if (typeof outputPath === 'string') {
            await writeOutput(outputPath, evalId, summary, config, shareableUrl);
          } else if (Array.isArray(outputPath)) {
            await writeMultipleOutputs(outputPath, evalId, summary, config, shareableUrl);
          }
          logger.info(chalk.yellow(`Writing output to ${outputPath}`));
        }

        telemetry.maybeShowNotice();

        printBorder();
        if (!cmdObj.write) {
          logger.info(`${chalk.green('✔')} Evaluation complete`);
        } else {
          if (shareableUrl) {
            logger.info(`${chalk.green('✔')} Evaluation complete: ${shareableUrl}`);
          } else {
            logger.info(`${chalk.green('✔')} Evaluation complete.\n`);
            logger.info(
              `» Run ${chalk.greenBright.bold('promptfoo view')} to use the local web viewer`,
            );
            logger.info(
              `» Run ${chalk.greenBright.bold('promptfoo share')} to create a shareable URL`,
            );
            logger.info(
              `» This project needs your feedback. What's one thing we can improve? ${chalk.greenBright.bold(
                'https://forms.gle/YFLgTe1dKJKNSCsU7',
              )}`,
            );
          }
        }
        printBorder();
        logger.info(chalk.green.bold(`Successes: ${summary.stats.successes}`));
        logger.info(chalk.red.bold(`Failures: ${summary.stats.failures}`));
        logger.info(
          `Token usage: Total ${summary.stats.tokenUsage.total}, Prompt ${summary.stats.tokenUsage.prompt}, Completion ${summary.stats.tokenUsage.completion}, Cached ${summary.stats.tokenUsage.cached}`,
        );

        telemetry.record('command_used', {
          name: 'eval',
          watch: Boolean(cmdObj.watch),
          duration: Math.round((Date.now() - startTime) / 1000),
        });
        await telemetry.send();

        if (cmdObj.watch) {
          if (initialization) {
            const configPaths = (cmdObj.config || [defaultConfigPath]).filter(Boolean) as string[];
            if (!configPaths.length) {
              logger.error('Could not locate config file(s) to watch');
              process.exit(1);
            }
            const basePath = path.dirname(configPaths[0]);
            const promptPaths = Array.isArray(config.prompts)
              ? (config.prompts
                  .map((p) => {
                    if (typeof p === 'string' && p.startsWith('file://')) {
                      return path.resolve(basePath, p.slice('file://'.length));
                    } else if (typeof p === 'object' && p.id && p.id.startsWith('file://')) {
                      return path.resolve(basePath, p.id.slice('file://'.length));
                    }
                    return null;
                  })
                  .filter(Boolean) as string[])
              : [];
            const providerPaths = Array.isArray(config.providers)
              ? (config.providers
                  .map((p) =>
                    typeof p === 'string' && p.startsWith('file://')
                      ? path.resolve(basePath, p.slice('file://'.length))
                      : null,
                  )
                  .filter(Boolean) as string[])
              : [];
            const varPaths = Array.isArray(config.tests)
              ? config.tests
                  .flatMap((t) => {
                    if (typeof t === 'string' && t.startsWith('file://')) {
                      return path.resolve(basePath, t.slice('file://'.length));
                    } else if (typeof t !== 'string' && t.vars) {
                      return Object.values(t.vars).flatMap((v) => {
                        if (typeof v === 'string' && v.startsWith('file://')) {
                          return path.resolve(basePath, v.slice('file://'.length));
                        }
                        return [];
                      });
                    }
                    return [];
                  })
                  .filter(Boolean)
              : [];
            const watchPaths = Array.from(
              new Set([...configPaths, ...promptPaths, ...providerPaths, ...varPaths]),
            );
            const watcher = chokidar.watch(watchPaths, { ignored: /^\./, persistent: true });

            watcher
              .on('change', async (path) => {
                printBorder();
                logger.info(`File change detected: ${path}`);
                printBorder();
                await runEvaluation();
              })
              .on('error', (error) => logger.error(`Watcher error: ${error}`))
              .on('ready', () =>
                watchPaths.forEach((watchPath) =>
                  logger.info(`Watching for file changes on ${watchPath} ...`),
                ),
              );
          }
        } else {
          logger.info('Done.');

          if (summary.stats.failures > 0) {
            const exitCode = Number(process.env.PROMPTFOO_FAILED_TEST_EXIT_CODE);
            process.exit(isNaN(exitCode) ? 100 : exitCode);
          }
        }
      };

      await runEvaluation(true /* initialization */);
    });

  listCommand(program);
  showCommand(program);
=======
  configCommand(program);
>>>>>>> 4dff08e0
  deleteCommand(program);
  evalCommand(program, defaultConfig, defaultConfigPath, evaluateOptions);
  exportCommand(program);
  generateCommand(program, defaultConfig, defaultConfigPath);
  importCommand(program);
  listCommand(program);
  redteamCommand(program);
  showCommand(program);

  program.parse(process.argv);

  if (!process.argv.slice(2).length) {
    program.outputHelp();
  }
}

if (require.main === module) {
  checkNodeVersion();
  main();
}<|MERGE_RESOLUTION|>--- conflicted
+++ resolved
@@ -200,558 +200,7 @@
       gatherFeedback(message);
     });
 
-<<<<<<< HEAD
-  const generateCommand = program.command('generate').description('Generate synthetic data');
-
-  generateCommand
-    .command('dataset')
-    .description('Generate test cases')
-    .option(
-      '-i, --instructions [instructions]',
-      'Additional instructions to follow while generating test cases',
-    )
-    .option('-c, --config [path]', 'Path to configuration file. Defaults to promptfooconfig.yaml')
-    .option('-o, --output [path]', 'Path to output file')
-    .option('-w, --write', 'Write results to promptfoo configuration file')
-    .option('--numPersonas <number>', 'Number of personas to generate', '5')
-    .option('--numTestCasesPerPersona <number>', 'Number of test cases per persona', '3')
-    .option('--no-cache', 'Do not read or write results to disk cache', false)
-    .option('--env-file <path>', 'Path to .env file')
-    .action(
-      async (options: {
-        config?: string;
-        instructions?: string;
-        output?: string;
-        numPersonas: string;
-        numTestCasesPerPersona: string;
-        write: boolean;
-        cache: boolean;
-        envFile?: string;
-      }) => {
-        setupEnv(options.envFile);
-        if (!options.cache) {
-          logger.info('Cache is disabled.');
-          disableCache();
-        }
-
-        let testSuite: TestSuite;
-        const configPath = options.config || defaultConfigPath;
-        if (configPath) {
-          const resolved = await resolveConfigs(
-            {
-              config: [configPath],
-            },
-            defaultConfig,
-          );
-          testSuite = resolved.testSuite;
-        } else {
-          throw new Error('Could not find config file. Please use `--config`');
-        }
-
-        const startTime = Date.now();
-        telemetry.record('command_used', {
-          name: 'generate_dataset - started',
-          numPrompts: testSuite.prompts.length,
-          numTestsExisting: (testSuite.tests || []).length,
-        });
-        await telemetry.send();
-
-        const results = await synthesizeFromTestSuite(testSuite, {
-          instructions: options.instructions,
-          numPersonas: parseInt(options.numPersonas, 10),
-          numTestCasesPerPersona: parseInt(options.numTestCasesPerPersona, 10),
-        });
-        const configAddition = { tests: results.map((result) => ({ vars: result })) };
-        const yamlString = yaml.dump(configAddition);
-        if (options.output) {
-          fs.writeFileSync(options.output, yamlString);
-          printBorder();
-          logger.info(`Wrote ${results.length} new test cases to ${options.output}`);
-          printBorder();
-        } else {
-          printBorder();
-          logger.info('New test Cases');
-          printBorder();
-          logger.info(yamlString);
-        }
-
-        printBorder();
-        if (options.write && configPath) {
-          const existingConfig = yaml.load(
-            fs.readFileSync(configPath, 'utf8'),
-          ) as Partial<UnifiedConfig>;
-          existingConfig.tests = [...(existingConfig.tests || []), ...configAddition.tests];
-          fs.writeFileSync(configPath, yaml.dump(existingConfig));
-          logger.info(`Wrote ${results.length} new test cases to ${configPath}`);
-        } else {
-          logger.info(
-            `Copy the above test cases or run ${chalk.greenBright(
-              'promptfoo generate dataset --write',
-            )} to write directly to the config`,
-          );
-        }
-
-        telemetry.record('command_used', {
-          name: 'generate_dataset',
-          numPrompts: testSuite.prompts.length,
-          numTestsExisting: (testSuite.tests || []).length,
-          numTestsGenerated: results.length,
-          duration: Math.round((Date.now() - startTime) / 1000),
-        });
-        await telemetry.send();
-      },
-    );
-
-  interface RedteamCommandOptions {
-    config?: string;
-    output?: string;
-    write: boolean;
-    cache: boolean;
-    envFile?: string;
-    purpose?: string;
-    injectVar?: string;
-    plugins?: string[];
-  }
-
-  generateCommand
-    .command('redteam')
-    .description('Generate adversarial test cases')
-    .option('-c, --config [path]', 'Path to configuration file. Defaults to promptfooconfig.yaml')
-    .option('-o, --output [path]', 'Path to output file')
-    .option('-w, --write', 'Write results to promptfoo configuration file')
-    .option(
-      '--purpose <purpose>',
-      'Set the system purpose. If not set, the system purpose will be inferred from the config file',
-    )
-    .option(
-      '--injectVar <varname>',
-      'Override the variable to inject user input into the prompt. If not set, the variable will default to {{query}}',
-    )
-    .option('--plugins <plugins>', 'Comma-separated list of plugins to use', (val) =>
-      val.split(',').map((x) => x.trim()),
-    )
-    .option('--no-cache', 'Do not read or write results to disk cache', false)
-    .option('--env-file <path>', 'Path to .env file')
-    .action(
-      async ({
-        config,
-        output,
-        write,
-        cache,
-        envFile,
-        purpose,
-        injectVar,
-        plugins,
-      }: RedteamCommandOptions) => {
-        setupEnv(envFile);
-        if (!cache) {
-          logger.info('Cache is disabled.');
-          disableCache();
-        }
-
-        let testSuite: TestSuite;
-        const configPath = config || defaultConfigPath;
-        if (configPath) {
-          const resolved = await resolveConfigs(
-            {
-              config: [configPath],
-            },
-            defaultConfig,
-          );
-          testSuite = resolved.testSuite;
-        } else {
-          throw new Error('Could not find config file. Please use `--config`');
-        }
-
-        const startTime = Date.now();
-        telemetry.record('command_used', {
-          name: 'generate redteam - started',
-          numPrompts: testSuite.prompts.length,
-          numTestsExisting: (testSuite.tests || []).length,
-        });
-        await telemetry.send();
-
-        const redteamTests = await redteamSynthesizeFromTestSuite(testSuite, {
-          purpose,
-          injectVar,
-          plugins,
-        });
-
-        if (output) {
-          const existingYaml = yaml.load(
-            fs.readFileSync(configPath, 'utf8'),
-          ) as Partial<UnifiedConfig>;
-          const updatedYaml = {
-            ...existingYaml,
-            tests: redteamTests,
-            metadata: {
-              ...existingYaml.metadata,
-              redteam: true,
-            },
-          };
-          fs.writeFileSync(output, yaml.dump(updatedYaml, { skipInvalid: true }));
-          printBorder();
-          logger.info(`Wrote ${redteamTests.length} new test cases to ${output}`);
-          printBorder();
-        } else if (write && configPath) {
-          const existingConfig = yaml.load(
-            fs.readFileSync(configPath, 'utf8'),
-          ) as Partial<UnifiedConfig>;
-          existingConfig.tests = [...(existingConfig.tests || []), ...redteamTests];
-          fs.writeFileSync(configPath, yaml.dump(existingConfig));
-          logger.info(`Wrote ${redteamTests.length} new test cases to ${configPath}`);
-        } else {
-          logger.info(yaml.dump(redteamTests, { skipInvalid: true }));
-        }
-
-        telemetry.record('command_used', {
-          name: 'generate redteam',
-          numPrompts: testSuite.prompts.length,
-          numTestsExisting: (testSuite.tests || []).length,
-          numTestsGenerated: redteamTests.length,
-          duration: Math.round((Date.now() - startTime) / 1000),
-        });
-        await telemetry.send();
-      },
-    );
-
-  program
-    .command('eval')
-    .description('Evaluate prompts')
-    .option('-p, --prompts <paths...>', 'Paths to prompt files (.txt)')
-    .option(
-      '-r, --providers <name or path...>',
-      'One of: openai:chat, openai:completion, openai:<model name>, or path to custom API caller module',
-    )
-    .option(
-      '-c, --config <paths...>',
-      'Path to configuration file. Automatically loads promptfooconfig.js/json/yaml',
-    )
-    .option(
-      // TODO(ian): Remove `vars` for v1
-      '-v, --vars, -t, --tests <path>',
-      'Path to CSV with test cases',
-      defaultConfig?.commandLineOptions?.vars,
-    )
-    .option('-a, --assertions <path>', 'Path to assertions file')
-    .option('--model-outputs <path>', 'Path to JSON containing list of LLM output strings')
-    .option('-t, --tests <path>', 'Path to CSV with test cases')
-    .option(
-      '-o, --output <paths...>',
-      'Path to output file (csv, txt, json, yaml, yml, html), default is no output file',
-    )
-    .option(
-      '-j, --max-concurrency <number>',
-      'Maximum number of concurrent API calls',
-      defaultConfig.evaluateOptions?.maxConcurrency
-        ? String(defaultConfig.evaluateOptions.maxConcurrency)
-        : `${DEFAULT_MAX_CONCURRENCY}`,
-    )
-    .option(
-      '--repeat <number>',
-      'Number of times to run each test',
-      defaultConfig.evaluateOptions?.repeat ? String(defaultConfig.evaluateOptions.repeat) : '1',
-    )
-    .option(
-      '--delay <number>',
-      'Delay between each test (in milliseconds)',
-      defaultConfig.evaluateOptions?.delay ? String(defaultConfig.evaluateOptions.delay) : '0',
-    )
-    .option(
-      '--table-cell-max-length <number>',
-      'Truncate console table cells to this length',
-      '250',
-    )
-    .option(
-      '--suggest-prompts <number>',
-      'Generate N new prompts and append them to the prompt list',
-    )
-    .option(
-      '--prompt-prefix <path>',
-      'This prefix is prepended to every prompt',
-      defaultConfig.defaultTest?.options?.prefix,
-    )
-    .option(
-      '--prompt-suffix <path>',
-      'This suffix is append to every prompt',
-      defaultConfig.defaultTest?.options?.suffix,
-    )
-    .option(
-      '--no-write',
-      'Do not write results to promptfoo directory',
-      defaultConfig?.commandLineOptions?.write,
-    )
-    .option(
-      '--no-cache',
-      'Do not read or write results to disk cache',
-      // TODO(ian): Remove commandLineOptions.cache in v1
-      defaultConfig?.commandLineOptions?.cache ?? defaultConfig?.evaluateOptions?.cache,
-    )
-    .option('--no-progress-bar', 'Do not show progress bar')
-    .option('--table', 'Output table in CLI', defaultConfig?.commandLineOptions?.table ?? true)
-    .option('--no-table', 'Do not output table in CLI', defaultConfig?.commandLineOptions?.table)
-    .option('--share', 'Create a shareable URL', defaultConfig?.commandLineOptions?.share)
-    .option(
-      '--grader <provider>',
-      'Model that will grade outputs',
-      defaultConfig?.commandLineOptions?.grader,
-    )
-    .option('--verbose', 'Show debug logs', defaultConfig?.commandLineOptions?.verbose)
-    .option('-w, --watch', 'Watch for changes in config and re-run')
-    .option('--env-file <path>', 'Path to .env file')
-    .option(
-      '--interactive-providers',
-      'Run providers interactively, one at a time',
-      defaultConfig?.evaluateOptions?.interactiveProviders,
-    )
-    .option('-n, --filter-first-n <number>', 'Only run the first N tests')
-    .option(
-      '--filter-pattern <pattern>',
-      'Only run tests whose description matches the regular expression pattern',
-    )
-    .option('--filter-failing <path>', 'Path to json output file')
-    .option(
-      '--var <key=value>',
-      'Set a variable in key=value format',
-      (value, previous: Record<string, string> = {}) => {
-        const [key, val] = value.split('=');
-        if (!key || val === undefined) {
-          throw new Error('--var must be specified in key=value format.');
-        }
-        previous[key] = val;
-        return previous;
-      },
-      {},
-    )
-    .action(async (cmdObj: CommandLineOptions & Command) => {
-      setupEnv(cmdObj.envFile);
-      let config: Partial<UnifiedConfig> | undefined = undefined;
-      let testSuite: TestSuite | undefined = undefined;
-      let basePath: string | undefined = undefined;
-
-      const runEvaluation = async (initialization?: boolean) => {
-        const startTime = Date.now();
-        telemetry.record('command_used', {
-          name: 'eval - started',
-          watch: Boolean(cmdObj.watch),
-        });
-        await telemetry.send();
-
-        // Misc settings
-        if (cmdObj.verbose) {
-          setLogLevel('debug');
-        }
-        const iterations = parseInt(cmdObj.repeat || '', 10);
-        const repeat = !isNaN(iterations) && iterations > 0 ? iterations : 1;
-        if (!cmdObj.cache || repeat > 1) {
-          logger.info('Cache is disabled.');
-          disableCache();
-        }
-
-        ({ config, testSuite, basePath } = await resolveConfigs(cmdObj, defaultConfig));
-        cliState.basePath = basePath;
-
-        let maxConcurrency = parseInt(cmdObj.maxConcurrency || '', 10);
-        const delay = parseInt(cmdObj.delay || '', 0);
-
-        if (delay > 0) {
-          maxConcurrency = 1;
-          logger.info(
-            `Running at concurrency=1 because ${delay}ms delay was requested between API calls`,
-          );
-        }
-
-        testSuite.tests = await filterTests(testSuite, {
-          firstN: cmdObj.filterFirstN,
-          pattern: cmdObj.filterPattern,
-          failing: cmdObj.filterFailing,
-        });
-
-        const options: EvaluateOptions = {
-          showProgressBar: getLogLevel() === 'debug' ? false : cmdObj.progressBar,
-          maxConcurrency: !isNaN(maxConcurrency) && maxConcurrency > 0 ? maxConcurrency : undefined,
-          repeat,
-          delay: !isNaN(delay) && delay > 0 ? delay : undefined,
-          interactiveProviders: cmdObj.interactiveProviders,
-          ...evaluateOptions,
-        };
-
-        if (cmdObj.grader) {
-          testSuite.defaultTest = testSuite.defaultTest || {};
-          testSuite.defaultTest.options = testSuite.defaultTest.options || {};
-          testSuite.defaultTest.options.provider = await loadApiProvider(cmdObj.grader);
-        }
-        if (cmdObj.var) {
-          testSuite.defaultTest = testSuite.defaultTest || {};
-          testSuite.defaultTest.vars = { ...testSuite.defaultTest.vars, ...cmdObj.var };
-        }
-        if (cmdObj.generateSuggestions) {
-          options.generateSuggestions = true;
-        }
-
-        const summary = await evaluate(testSuite, {
-          ...options,
-          eventSource: 'cli',
-        });
-
-        const shareableUrl =
-          cmdObj.share && config.sharing ? await createShareableUrl(summary, config) : null;
-
-        if (cmdObj.table && getLogLevel() !== 'debug') {
-          // Output CLI table
-          const table = generateTable(summary, parseInt(cmdObj.tableCellMaxLength || '', 10));
-
-          logger.info('\n' + table.toString());
-          if (summary.table.body.length > 25) {
-            const rowsLeft = summary.table.body.length - 25;
-            logger.info(`... ${rowsLeft} more row${rowsLeft === 1 ? '' : 's'} not shown ...\n`);
-          }
-        } else if (summary.stats.failures !== 0) {
-          logger.debug(
-            `At least one evaluation failure occurred. This might be caused by the underlying call to the provider, or a test failure. Context: \n${JSON.stringify(
-              summary.results,
-            )}`,
-          );
-        }
-
-        await migrateResultsFromFileSystemToDatabase();
-
-        let evalId: string | null = null;
-        if (cmdObj.write) {
-          evalId = await writeResultsToDatabase(summary, config);
-        }
-
-        const { outputPath } = config;
-        if (outputPath) {
-          // Write output to file
-          if (typeof outputPath === 'string') {
-            await writeOutput(outputPath, evalId, summary, config, shareableUrl);
-          } else if (Array.isArray(outputPath)) {
-            await writeMultipleOutputs(outputPath, evalId, summary, config, shareableUrl);
-          }
-          logger.info(chalk.yellow(`Writing output to ${outputPath}`));
-        }
-
-        telemetry.maybeShowNotice();
-
-        printBorder();
-        if (!cmdObj.write) {
-          logger.info(`${chalk.green('✔')} Evaluation complete`);
-        } else {
-          if (shareableUrl) {
-            logger.info(`${chalk.green('✔')} Evaluation complete: ${shareableUrl}`);
-          } else {
-            logger.info(`${chalk.green('✔')} Evaluation complete.\n`);
-            logger.info(
-              `» Run ${chalk.greenBright.bold('promptfoo view')} to use the local web viewer`,
-            );
-            logger.info(
-              `» Run ${chalk.greenBright.bold('promptfoo share')} to create a shareable URL`,
-            );
-            logger.info(
-              `» This project needs your feedback. What's one thing we can improve? ${chalk.greenBright.bold(
-                'https://forms.gle/YFLgTe1dKJKNSCsU7',
-              )}`,
-            );
-          }
-        }
-        printBorder();
-        logger.info(chalk.green.bold(`Successes: ${summary.stats.successes}`));
-        logger.info(chalk.red.bold(`Failures: ${summary.stats.failures}`));
-        logger.info(
-          `Token usage: Total ${summary.stats.tokenUsage.total}, Prompt ${summary.stats.tokenUsage.prompt}, Completion ${summary.stats.tokenUsage.completion}, Cached ${summary.stats.tokenUsage.cached}`,
-        );
-
-        telemetry.record('command_used', {
-          name: 'eval',
-          watch: Boolean(cmdObj.watch),
-          duration: Math.round((Date.now() - startTime) / 1000),
-        });
-        await telemetry.send();
-
-        if (cmdObj.watch) {
-          if (initialization) {
-            const configPaths = (cmdObj.config || [defaultConfigPath]).filter(Boolean) as string[];
-            if (!configPaths.length) {
-              logger.error('Could not locate config file(s) to watch');
-              process.exit(1);
-            }
-            const basePath = path.dirname(configPaths[0]);
-            const promptPaths = Array.isArray(config.prompts)
-              ? (config.prompts
-                  .map((p) => {
-                    if (typeof p === 'string' && p.startsWith('file://')) {
-                      return path.resolve(basePath, p.slice('file://'.length));
-                    } else if (typeof p === 'object' && p.id && p.id.startsWith('file://')) {
-                      return path.resolve(basePath, p.id.slice('file://'.length));
-                    }
-                    return null;
-                  })
-                  .filter(Boolean) as string[])
-              : [];
-            const providerPaths = Array.isArray(config.providers)
-              ? (config.providers
-                  .map((p) =>
-                    typeof p === 'string' && p.startsWith('file://')
-                      ? path.resolve(basePath, p.slice('file://'.length))
-                      : null,
-                  )
-                  .filter(Boolean) as string[])
-              : [];
-            const varPaths = Array.isArray(config.tests)
-              ? config.tests
-                  .flatMap((t) => {
-                    if (typeof t === 'string' && t.startsWith('file://')) {
-                      return path.resolve(basePath, t.slice('file://'.length));
-                    } else if (typeof t !== 'string' && t.vars) {
-                      return Object.values(t.vars).flatMap((v) => {
-                        if (typeof v === 'string' && v.startsWith('file://')) {
-                          return path.resolve(basePath, v.slice('file://'.length));
-                        }
-                        return [];
-                      });
-                    }
-                    return [];
-                  })
-                  .filter(Boolean)
-              : [];
-            const watchPaths = Array.from(
-              new Set([...configPaths, ...promptPaths, ...providerPaths, ...varPaths]),
-            );
-            const watcher = chokidar.watch(watchPaths, { ignored: /^\./, persistent: true });
-
-            watcher
-              .on('change', async (path) => {
-                printBorder();
-                logger.info(`File change detected: ${path}`);
-                printBorder();
-                await runEvaluation();
-              })
-              .on('error', (error) => logger.error(`Watcher error: ${error}`))
-              .on('ready', () =>
-                watchPaths.forEach((watchPath) =>
-                  logger.info(`Watching for file changes on ${watchPath} ...`),
-                ),
-              );
-          }
-        } else {
-          logger.info('Done.');
-
-          if (summary.stats.failures > 0) {
-            const exitCode = Number(process.env.PROMPTFOO_FAILED_TEST_EXIT_CODE);
-            process.exit(isNaN(exitCode) ? 100 : exitCode);
-          }
-        }
-      };
-
-      await runEvaluation(true /* initialization */);
-    });
-
-  listCommand(program);
-  showCommand(program);
-=======
   configCommand(program);
->>>>>>> 4dff08e0
   deleteCommand(program);
   evalCommand(program, defaultConfig, defaultConfigPath, evaluateOptions);
   exportCommand(program);
