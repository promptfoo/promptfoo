--- conflicted
+++ resolved
@@ -1,10 +1,5 @@
 #!/usr/bin/env node
-<<<<<<< HEAD
 import './instrument';
-import chalk from 'chalk';
-import chokidar from 'chokidar';
-=======
->>>>>>> a71a987a
 import { Command } from 'commander';
 import path from 'path';
 import { checkNodeVersion } from './checkNodeVersion';
