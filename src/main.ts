import { fileURLToPath } from 'node:url';
import { resolve } from 'node:path';
import { Command } from 'commander';
<<<<<<< HEAD

import { VERSION } from './version';
=======
import { getGlobalDispatcher } from 'undici';
import { version } from '../package.json';
>>>>>>> 137231a7
import { checkNodeVersion } from './checkNodeVersion';
import cliState from './cliState';
import { codeScansCommand } from './codeScan/index';
import { authCommand } from './commands/auth';
import { cacheCommand } from './commands/cache';
import { configCommand } from './commands/config';
import { debugCommand } from './commands/debug';
import { deleteCommand } from './commands/delete';
import { evalCommand } from './commands/eval';
import { exportCommand } from './commands/export';
import { feedbackCommand } from './commands/feedback';
import { generateAssertionsCommand } from './commands/generate/assertions';
import { generateDatasetCommand } from './commands/generate/dataset';
import { importCommand } from './commands/import';
import { initCommand } from './commands/init';
import { listCommand } from './commands/list';
import { mcpCommand } from './commands/mcp/index';
import { modelScanCommand } from './commands/modelScan';
import { setupRetryCommand } from './commands/retry';
import { shareCommand } from './commands/share';
import { showCommand } from './commands/show';
import { validateCommand } from './commands/validate';
import { viewCommand } from './commands/view';
import { closeDbIfOpen } from './database/index';
import logger, { closeLogger, initializeRunLogging, setLogLevel } from './logger';
import { runDbMigrations } from './migrate';
import { discoverCommand as redteamDiscoverCommand } from './redteam/commands/discover';
import { redteamGenerateCommand } from './redteam/commands/generate';
import { initCommand as redteamInitCommand } from './redteam/commands/init';
import { pluginsCommand as redteamPluginsCommand } from './redteam/commands/plugins';
import { redteamReportCommand } from './redteam/commands/report';
import { redteamRunCommand } from './redteam/commands/run';
import { redteamSetupCommand } from './redteam/commands/setup';
import { simbaCommand } from './redteam/commands/simba';
import telemetry from './telemetry';
import { checkForUpdates } from './updates';
import { loadDefaultConfig } from './util/config/default';
import { printErrorInformation } from './util/errors/index';
import { setupEnv } from './util/index';

/**
 * Adds verbose and env-file options to all commands recursively
 */
export function addCommonOptionsRecursively(command: Command) {
  const hasVerboseOption = command.options.some(
    (option) => option.short === '-v' || option.long === '--verbose',
  );
  if (!hasVerboseOption) {
    command.option('-v, --verbose', 'Show debug logs', false);
  }

  const hasEnvFileOption = command.options.some(
    (option) => option.long === '--env-file' || option.long === '--env-path',
  );
  if (!hasEnvFileOption) {
    command.option('--env-file, --env-path <path>', 'Path to .env file');
  }

  command.hook('preAction', (thisCommand) => {
    if (thisCommand.opts().verbose) {
      setLogLevel('debug');
      logger.debug('Verbose mode enabled via --verbose flag');
    }

    const envPath = thisCommand.opts().envFile || thisCommand.opts().envPath;
    if (envPath) {
      setupEnv(envPath);
      logger.debug(`Loading environment from ${envPath}`);
    }
  });

  command.commands.forEach((subCommand) => {
    addCommonOptionsRecursively(subCommand);
  });
}

async function main() {
  initializeRunLogging();

  // Set PROMPTFOO_DISABLE_UPDATE=true in CI to prevent hanging on network requests
  if (!process.env.PROMPTFOO_DISABLE_UPDATE && typeof process.env.CI !== 'undefined') {
    process.env.PROMPTFOO_DISABLE_UPDATE = 'true';
  }

  await checkForUpdates();
  await runDbMigrations();

  const { defaultConfig, defaultConfigPath } = await loadDefaultConfig();

  const program = new Command('promptfoo');
  program
    .version(VERSION)
    .showHelpAfterError()
    .showSuggestionAfterError()
    .on('option:*', function () {
      logger.error('Invalid option(s)');
      program.help();
      process.exitCode = 1;
    });

  // Main commands
  evalCommand(program, defaultConfig, defaultConfigPath);
  initCommand(program);
  viewCommand(program);
  mcpCommand(program);
  const redteamBaseCommand = program.command('redteam').description('Red team LLM applications');
  shareCommand(program);

  // Alphabetical order
  authCommand(program);
  cacheCommand(program);
  codeScansCommand(program);
  configCommand(program);
  debugCommand(program, defaultConfig, defaultConfigPath);
  deleteCommand(program);
  exportCommand(program);
  const generateCommand = program.command('generate').description('Generate synthetic data');
  feedbackCommand(program);
  importCommand(program);
  listCommand(program);
  modelScanCommand(program);
  setupRetryCommand(program);
  validateCommand(program, defaultConfig, defaultConfigPath);
  showCommand(program);

  generateDatasetCommand(generateCommand, defaultConfig, defaultConfigPath);
  generateAssertionsCommand(generateCommand, defaultConfig, defaultConfigPath);
  redteamGenerateCommand(generateCommand, 'redteam', defaultConfig, defaultConfigPath);

  const { defaultConfig: redteamConfig, defaultConfigPath: redteamConfigPath } =
    await loadDefaultConfig(undefined, 'redteam');

  redteamInitCommand(redteamBaseCommand);
  evalCommand(
    redteamBaseCommand,
    redteamConfig ?? defaultConfig,
    redteamConfigPath ?? defaultConfigPath,
  );
  redteamDiscoverCommand(redteamBaseCommand, defaultConfig, defaultConfigPath);
  redteamGenerateCommand(redteamBaseCommand, 'generate', defaultConfig, defaultConfigPath);
  redteamRunCommand(redteamBaseCommand);
  redteamReportCommand(redteamBaseCommand);
  redteamSetupCommand(redteamBaseCommand);
  redteamPluginsCommand(redteamBaseCommand);
  simbaCommand(redteamBaseCommand, defaultConfig);
  // Add common options to all commands recursively
  addCommonOptionsRecursively(program);

  program.hook('postAction', async () => {
    printErrorInformation(cliState.errorLogFile, cliState.debugLogFile);

    if (cliState.postActionCallback) {
      await cliState.postActionCallback();
    }
  });

  await program.parseAsync();
}

<<<<<<< HEAD
// ESM replacement for require.main === module check
// Check if this module is being run directly (not imported)
try {
  if (resolve(fileURLToPath(import.meta.url)) === resolve(process.argv[1] || '')) {
    checkNodeVersion();
    main().finally(async () => {
      logger.debug('Shutting down gracefully...');
      await telemetry.shutdown();
      logger.debug('Shutdown complete');
    });
  }
} catch {
  // In CJS builds, this will fail silently - CJS entry point is handled differently
=======
if (require.main === module) {
  checkNodeVersion();
  main().finally(async () => {
    logger.debug('Shutting down gracefully...');
    await telemetry.shutdown();
    logger.debug('Shutdown complete');

    closeLogger();
    closeDbIfOpen();
    try {
      const dispatcher = getGlobalDispatcher();
      await dispatcher.destroy();
    } catch {
      // Silently handle dispatcher destroy errors
    }
  });
>>>>>>> 137231a7
}<|MERGE_RESOLUTION|>--- conflicted
+++ resolved
@@ -1,13 +1,9 @@
 import { fileURLToPath } from 'node:url';
 import { resolve } from 'node:path';
 import { Command } from 'commander';
-<<<<<<< HEAD
+import { getGlobalDispatcher } from 'undici';
 
 import { VERSION } from './version';
-=======
-import { getGlobalDispatcher } from 'undici';
-import { version } from '../package.json';
->>>>>>> 137231a7
 import { checkNodeVersion } from './checkNodeVersion';
 import cliState from './cliState';
 import { codeScansCommand } from './codeScan/index';
@@ -167,7 +163,6 @@
   await program.parseAsync();
 }
 
-<<<<<<< HEAD
 // ESM replacement for require.main === module check
 // Check if this module is being run directly (not imported)
 try {
@@ -177,26 +172,17 @@
       logger.debug('Shutting down gracefully...');
       await telemetry.shutdown();
       logger.debug('Shutdown complete');
+
+      closeLogger();
+      closeDbIfOpen();
+      try {
+        const dispatcher = getGlobalDispatcher();
+        await dispatcher.destroy();
+      } catch {
+        // Silently handle dispatcher destroy errors
+      }
     });
   }
 } catch {
   // In CJS builds, this will fail silently - CJS entry point is handled differently
-=======
-if (require.main === module) {
-  checkNodeVersion();
-  main().finally(async () => {
-    logger.debug('Shutting down gracefully...');
-    await telemetry.shutdown();
-    logger.debug('Shutdown complete');
-
-    closeLogger();
-    closeDbIfOpen();
-    try {
-      const dispatcher = getGlobalDispatcher();
-      await dispatcher.destroy();
-    } catch {
-      // Silently handle dispatcher destroy errors
-    }
-  });
->>>>>>> 137231a7
 }