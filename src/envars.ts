import cliState from './cliState';
import type { EnvOverrides } from './types/env';

// Define the supported environment variables and their types
export type EnvVars = {
  //=========================================================================
  // Core promptfoo configuration
  //=========================================================================
  LOG_LEVEL?: 'error' | 'warn' | 'info' | 'debug';
  NODE_ENV?: string;
  npm_execpath?: string;
  npm_lifecycle_script?: string;

  //=========================================================================
  // promptfoo feature flags
  //=========================================================================
  PROMPTFOO_CACHE_ENABLED?: boolean;
  PROMPTFOO_DISABLE_AJV_STRICT_MODE?: boolean;
  PROMPTFOO_DISABLE_CONVERSATION_VAR?: boolean;
  PROMPTFOO_DISABLE_ERROR_LOG?: boolean;
  PROMPTFOO_DISABLE_JSON_AUTOESCAPE?: boolean;
  PROMPTFOO_DISABLE_MULTIMEDIA_AS_BASE64?: boolean;
  PROMPTFOO_DISABLE_PDF_AS_TEXT?: boolean;
  PROMPTFOO_DISABLE_REDTEAM_MODERATION?: boolean;
  PROMPTFOO_DISABLE_REDTEAM_REMOTE_GENERATION?: boolean;
  PROMPTFOO_DISABLE_REF_PARSER?: boolean;
  PROMPTFOO_DISABLE_SHARE_EMAIL_REQUEST?: boolean;
  PROMPTFOO_DISABLE_SHARE_WARNING?: boolean;
  PROMPTFOO_DISABLE_SHARING?: boolean;
  PROMPTFOO_DISABLE_TELEMETRY?: boolean;
  PROMPTFOO_DISABLE_TEMPLATE_ENV_VARS?: boolean;
  PROMPTFOO_DISABLE_TEMPLATING?: boolean;
  PROMPTFOO_DISABLE_UPDATE?: boolean;
  PROMPTFOO_DISABLE_VAR_EXPANSION?: boolean;
  PROMPTFOO_ENABLE_DATABASE_LOGS?: boolean;
  PROMPTFOO_EXPERIMENTAL?: boolean;
  PROMPTFOO_NO_TESTCASE_ASSERT_WARNING?: boolean;
  PROMPTFOO_RETRY_5XX?: boolean;
  PROMPTFOO_SELF_HOSTED?: boolean;
  PROMPTFOO_SHORT_CIRCUIT_TEST_FAILURES?: boolean;
  PROMPTFOO_STRICT_FILES?: boolean;
  PROMPTFOO_STRIP_GRADING_RESULT?: boolean;
  PROMPTFOO_STRIP_METADATA?: boolean;
  PROMPTFOO_STRIP_PROMPT_TEXT?: boolean;
  PROMPTFOO_STRIP_RESPONSE_OUTPUT?: boolean;
  PROMPTFOO_STRIP_TEST_VARS?: boolean;
  PROMPTFOO_TELEMETRY_DEBUG?: boolean;

  //=========================================================================
  // promptfoo configuration options
  //=========================================================================
  PROMPTFOO_ASSERTIONS_MAX_CONCURRENCY?: number;
  PROMPTFOO_AUTHOR?: string;
  PROMPTFOO_CACHE_MAX_FILE_COUNT?: number;
  PROMPTFOO_CACHE_MAX_SIZE?: number;
  PROMPTFOO_CACHE_PATH?: string;
  PROMPTFOO_CACHE_TTL?: number;
  PROMPTFOO_CACHE_TYPE?: 'memory' | 'disk';
  PROMPTFOO_CLOUD_API_URL?: string;
  PROMPTFOO_CONFIG_DIR?: string;
  PROMPTFOO_CSV_DELIMITER?: string;
  PROMPTFOO_CSV_STRICT?: boolean;
  PROMPTFOO_DELAY_MS?: number;
  PROMPTFOO_FAILED_TEST_EXIT_CODE?: number;
  PROMPTFOO_INSECURE_SSL?: boolean | string;
  PROMPTFOO_JAILBREAK_TEMPERATURE?: string;
  PROMPTFOO_LOG_DIR?: string;
  PROMPTFOO_MAX_HARMFUL_TESTS_PER_REQUEST?: number;
  PROMPTFOO_NUM_JAILBREAK_ITERATIONS?: string;
  PROMPTFOO_PASS_RATE_THRESHOLD?: number;
  PROMPTFOO_PROMPT_SEPARATOR?: string;
  PROMPTFOO_PYTHON?: string;
  PROMPTFOO_REMOTE_API_BASE_URL?: string;
  PROMPTFOO_REMOTE_APP_BASE_URL?: string;
  PROMPTFOO_REMOTE_GENERATION_URL?: string;
  PROMPTFOO_REQUEST_BACKOFF_MS?: number;
  PROMPTFOO_REQUIRE_JSON_PROMPTS?: boolean;
  PROMPTFOO_SHARING_APP_BASE_URL?: string;
  PROMPTFOO_SHARE_CHUNK_SIZE?: number;
  PROMPTFOO_UNALIGNED_INFERENCE_ENDPOINT?: string;
  PROMPTFOO_CA_CERT_PATH?: string;

  //=========================================================================
  // HTTP proxy settings
  //=========================================================================
  ALL_PROXY?: string;
  all_proxy?: string;
  HTTP_PROXY?: string;
  http_proxy?: string;
  HTTPS_PROXY?: string;
  https_proxy?: string;
  NO_PROXY?: string;
  no_proxy?: string;

  //=========================================================================
  // System and network settings
  //=========================================================================
  API_HOST?: string;
  API_PORT?: string | number;
  DISPLAY?: string;
  IS_TESTING?: string | boolean;
  JEST_WORKER_ID?: string;
  NODE_EXTRA_CA_CERTS?: string;
  NODE_TLS_REJECT_UNAUTHORIZED?: string;
  POSTHOG_KEY?: string;
  REQUEST_TIMEOUT_MS?: number;
  RESULT_HISTORY_LENGTH?: number;
  WEBHOOK_TIMEOUT?: number;

  //=========================================================================
  // UI configuration
  //=========================================================================
  /**
   * @deprecated Use PROMPTFOO_REMOTE_APP_BASE_URL instead
   */
  NEXT_PUBLIC_PROMPTFOO_BASE_URL?: string;
  /**
   * @deprecated Use PROMPTFOO_REMOTE_API_BASE_URL instead
   */
  NEXT_PUBLIC_PROMPTFOO_REMOTE_API_BASE_URL?: string;
  VITE_PUBLIC_BASENAME?: string;
  VITE_PUBLIC_PROMPTFOO_APP_SHARE_URL?: string;
  VITE_PUBLIC_PROMPTFOO_REMOTE_API_BASE_URL?: string;
  VITE_PUBLIC_PROMPTFOO_SHARE_API_URL?: string;

  //=========================================================================
  // Continuous Integration
  //=========================================================================
  APPVEYOR?: boolean;
  BITBUCKET_COMMIT?: boolean;
  BUDDY?: boolean;
  BUILDKITE?: boolean;
  CI?: boolean;
  CIRCLECI?: boolean;
  CODEBUILD_BUILD_ID?: boolean;
  GITHUB_ACTIONS?: boolean;
  GITLAB_CI?: boolean;
  JENKINS?: boolean;
  TEAMCITY_VERSION?: boolean;
  TF_BUILD?: boolean;
  TRAVIS?: boolean;

  //=========================================================================
  // Provider-specific settings
  //=========================================================================
  // AI21
  AI21_API_BASE_URL?: string;
  AI21_API_KEY?: string;

  // Anthropic
  ANTHROPIC_API_KEY?: string;
  ANTHROPIC_MAX_TOKENS?: number;
  ANTHROPIC_STOP?: string;
  ANTHROPIC_TEMPERATURE?: number;

  // AWS Bedrock
  AWS_BEDROCK_FREQUENCY_PENALTY?: string;
  AWS_BEDROCK_MAX_GEN_LEN?: number;
  AWS_BEDROCK_MAX_NEW_TOKENS?: number;
  AWS_BEDROCK_MAX_RETRIES?: string;
  AWS_BEDROCK_MAX_TOKENS?: string;
  AWS_BEDROCK_PRESENCE_PENALTY?: string;
  AWS_BEDROCK_REGION?: string;
  AWS_BEDROCK_STOP?: string;
  AWS_BEDROCK_TEMPERATURE?: number;
  AWS_BEDROCK_TOP_P?: string;
<<<<<<< HEAD
  CEREBRAS_API_KEY?: string;
=======

  // Azure OpenAI auth params
  AZURE_AUTHORITY_HOST?: string;
  AZURE_CLIENT_ID?: string;
  AZURE_CLIENT_SECRET?: string;
  AZURE_DEPLOYMENT_NAME?: string;
  AZURE_EMBEDDING_DEPLOYMENT_NAME?: string;
  AZURE_OPENAI_DEPLOYMENT_NAME?: string;
  AZURE_OPENAI_EMBEDDING_DEPLOYMENT_NAME?: string;
  AZURE_TENANT_ID?: string;
  AZURE_TOKEN_SCOPE?: string;

  // Azure Content Safety params
  AZURE_CONTENT_SAFETY_API_KEY?: string;
  AZURE_CONTENT_SAFETY_API_VERSION?: string;
  AZURE_CONTENT_SAFETY_ENDPOINT?: string;

  // Cohere
>>>>>>> 4e944866
  COHERE_CLIENT_NAME?: string;
  COHERE_K?: string;
  COHERE_MAX_TOKENS?: string;
  COHERE_P?: string;
  COHERE_TEMPERATURE?: string;

  // Cloudflare
  CLOUDFLARE_ACCOUNT_ID?: string;
  CLOUDFLARE_API_KEY?: string;

  // CDP
  CDP_DOMAIN?: string;

  // FAL
  FAL_KEY?: string;

  // Groq
  GROQ_API_KEY?: string;

  // Helicone
  HELICONE_API_KEY?: string;

  // Hugging Face
  /** @deprecated Use HF_TOKEN instead */
  HF_API_TOKEN?: string;
  HF_TOKEN?: string;

  // Langfuse
  LANGFUSE_HOST?: string;
  LANGFUSE_PUBLIC_KEY?: string;
  LANGFUSE_SECRET_KEY?: string;

  // LLaMa
  LLAMA_BASE_URL?: string;

  // Local AI
  LOCALAI_BASE_URL?: string;
  LOCALAI_TEMPERATURE?: number;

  // Mistral
  MISTRAL_MAX_TOKENS?: string;
  MISTRAL_TEMPERATURE?: string;
  MISTRAL_TOP_K?: string;
  MISTRAL_TOP_P?: string;

  // Ollama
  OLLAMA_API_KEY?: string;
  OLLAMA_BASE_URL?: string;

  // OpenAI
  OPENAI_API_KEY?: string;
  OPENAI_BEST_OF?: number;
  OPENAI_FREQUENCY_PENALTY?: number;
  OPENAI_MAX_COMPLETION_TOKENS?: number;
  OPENAI_MAX_TOKENS?: number;
  OPENAI_PRESENCE_PENALTY?: number;
  OPENAI_STOP?: string;
  OPENAI_TEMPERATURE?: number;
  OPENAI_TOP_P?: number;

  // OpenRouter
  OPENROUTER_API_KEY?: string;

  // Portkey
  PORTKEY_API_BASE_URL?: string;
  PORTKEY_API_KEY?: string;

  // Replicate
  REPLICATE_MAX_LENGTH?: number;
  REPLICATE_MAX_NEW_TOKENS?: number;
  REPLICATE_REPETITION_PENALTY?: number;
  REPLICATE_SEED?: number;
  REPLICATE_STOP_SEQUENCES?: string;
  REPLICATE_SYSTEM_PROMPT?: string;
  REPLICATE_TEMPERATURE?: number;
  REPLICATE_TOP_K?: number;
  REPLICATE_TOP_P?: number;

  // Together AI
  TOGETHER_API_KEY?: string;

  // Vertex AI
  VERTEX_API_VERSION?: string;

  // Voyage AI
  VOYAGE_API_BASE_URL?: string;
  VOYAGE_API_KEY?: string;

  // Watson X
  WATSONX_AI_APIKEY?: string;
  WATSONX_AI_AUTH_TYPE?: string;
  WATSONX_AI_BEARER_TOKEN?: string;
  WATSONX_AI_PROJECT_ID?: string;
} & EnvOverrides;

// Allow string access to any key for environment variables not explicitly listed
export type EnvVarKey = keyof EnvVars;

/**
 * Get an environment variable.
 * @param key The name of the environment variable.
 * @param defaultValue Optional default value if the environment variable is not set.
 * @returns The value of the environment variable, or the default value if provided.
 */
export function getEnvString(key: EnvVarKey): string | undefined;
export function getEnvString(key: EnvVarKey, defaultValue: string): string;
export function getEnvString(key: EnvVarKey, defaultValue?: string): string | undefined {
  // First check if the key exists in CLI state env config
  if (cliState.config?.env && typeof cliState.config.env === 'object') {
    // Handle both ProviderEnvOverridesSchema and Record<string, string|number|boolean> type
    const envValue = cliState.config.env[key as keyof typeof cliState.config.env];
    if (envValue !== undefined) {
      return String(envValue);
    }
  }

  // Fallback to process.env
  const value = process.env[key as string];
  if (value === undefined) {
    return defaultValue;
  }
  return value;
}

/**
 * Get a boolean environment variable.
 * @param key The name of the environment variable.
 * @param defaultValue Optional default value if the environment variable is not set.
 * @returns The boolean value of the environment variable, or the default value if provided.
 */
export function getEnvBool(key: EnvVarKey, defaultValue?: boolean): boolean {
  const value = getEnvString(key) || defaultValue;
  if (typeof value === 'boolean') {
    return value;
  }
  if (typeof value === 'string') {
    return ['1', 'true', 'yes', 'yup', 'yeppers'].includes(value.toLowerCase());
  }
  return Boolean(defaultValue);
}

/**
 * Get an integer environment variable.
 * @param key The name of the environment variable.
 * @param defaultValue Optional default value if the environment variable is not set.
 * @returns The integer value of the environment variable, or the default value if provided.
 */
export function getEnvInt(key: EnvVarKey): number | undefined;
export function getEnvInt(key: EnvVarKey, defaultValue: number): number;
export function getEnvInt(key: EnvVarKey, defaultValue?: number): number | undefined {
  const value = getEnvString(key) || defaultValue;
  if (typeof value === 'number') {
    return Math.floor(value);
  }
  if (typeof value === 'string') {
    const parsedValue = Number.parseInt(value, 10);
    if (!Number.isNaN(parsedValue)) {
      return parsedValue;
    }
  }
  return defaultValue;
}

/**
 * Get a float environment variable.
 * @param key The name of the environment variable.
 * @param defaultValue Optional default value if the environment variable is not set.
 * @returns The float value of the environment variable, or the default value if provided.
 */
export function getEnvFloat(key: EnvVarKey): number | undefined;
export function getEnvFloat(key: EnvVarKey, defaultValue: number): number;
export function getEnvFloat(key: EnvVarKey, defaultValue?: number): number | undefined {
  const value = getEnvString(key) || defaultValue;
  if (typeof value === 'number') {
    return value;
  }
  if (typeof value === 'string') {
    const parsedValue = Number.parseFloat(value);
    if (!Number.isNaN(parsedValue)) {
      return parsedValue;
    }
  }
  return defaultValue;
}

/**
 * Check if the application is running in a CI environment.
 * @returns True if running in a CI environment, false otherwise.
 */
export function isCI() {
  return (
    getEnvBool('CI') ||
    getEnvBool('GITHUB_ACTIONS') ||
    getEnvBool('TRAVIS') ||
    getEnvBool('CIRCLECI') ||
    getEnvBool('JENKINS') ||
    getEnvBool('GITLAB_CI') ||
    getEnvBool('APPVEYOR') ||
    getEnvBool('CODEBUILD_BUILD_ID') ||
    getEnvBool('TF_BUILD') ||
    getEnvBool('BITBUCKET_COMMIT') ||
    getEnvBool('BUDDY') ||
    getEnvBool('BUILDKITE') ||
    getEnvBool('TEAMCITY_VERSION')
  );
}<|MERGE_RESOLUTION|>--- conflicted
+++ resolved
@@ -164,9 +164,7 @@
   AWS_BEDROCK_STOP?: string;
   AWS_BEDROCK_TEMPERATURE?: number;
   AWS_BEDROCK_TOP_P?: string;
-<<<<<<< HEAD
   CEREBRAS_API_KEY?: string;
-=======
 
   // Azure OpenAI auth params
   AZURE_AUTHORITY_HOST?: string;
@@ -185,7 +183,6 @@
   AZURE_CONTENT_SAFETY_ENDPOINT?: string;
 
   // Cohere
->>>>>>> 4e944866
   COHERE_CLIENT_NAME?: string;
   COHERE_K?: string;
   COHERE_MAX_TOKENS?: string;
