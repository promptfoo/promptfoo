import cliState from './cliState';
import type { EnvOverrides } from './types/env';

// Define the supported environment variables and their types
export type EnvVars = {
  //=========================================================================
  // Core promptfoo configuration
  //=========================================================================
  LOG_LEVEL?: 'error' | 'warn' | 'info' | 'debug';
  NODE_ENV?: string;
  npm_execpath?: string;
  npm_lifecycle_script?: string;

  //=========================================================================
  // promptfoo feature flags
  //=========================================================================
  PROMPTFOO_CACHE_ENABLED?: boolean;
  PROMPTFOO_DISABLE_AJV_STRICT_MODE?: boolean;
  PROMPTFOO_DISABLE_CONVERSATION_VAR?: boolean;
  PROMPTFOO_DISABLE_ERROR_LOG?: boolean;
  PROMPTFOO_DISABLE_JSON_AUTOESCAPE?: boolean;
  PROMPTFOO_DISABLE_MULTIMEDIA_AS_BASE64?: boolean;
  PROMPTFOO_DISABLE_PDF_AS_TEXT?: boolean;
  PROMPTFOO_DISABLE_REDTEAM_MODERATION?: boolean;
  PROMPTFOO_DISABLE_REDTEAM_REMOTE_GENERATION?: boolean;
  PROMPTFOO_DISABLE_REF_PARSER?: boolean;
  PROMPTFOO_DISABLE_SHARE_EMAIL_REQUEST?: boolean;
  PROMPTFOO_DISABLE_SHARE_WARNING?: boolean;
  PROMPTFOO_DISABLE_SHARING?: boolean;
  PROMPTFOO_DISABLE_TELEMETRY?: boolean;
  PROMPTFOO_DISABLE_TEMPLATE_ENV_VARS?: boolean;
  PROMPTFOO_DISABLE_TEMPLATING?: boolean;
  PROMPTFOO_DISABLE_UPDATE?: boolean;
  PROMPTFOO_DISABLE_VAR_EXPANSION?: boolean;
  PROMPTFOO_ENABLE_DATABASE_LOGS?: boolean;
  PROMPTFOO_EVAL_TIMEOUT_MS?: number;
  PROMPTFOO_EXPERIMENTAL?: boolean;
  PROMPTFOO_NO_TESTCASE_ASSERT_WARNING?: boolean;
  PROMPTFOO_RETRY_5XX?: boolean;
  PROMPTFOO_SELF_HOSTED?: boolean;
  PROMPTFOO_SHORT_CIRCUIT_TEST_FAILURES?: boolean;
  PROMPTFOO_STRICT_FILES?: boolean;
  PROMPTFOO_STRIP_GRADING_RESULT?: boolean;
  PROMPTFOO_STRIP_METADATA?: boolean;
  PROMPTFOO_STRIP_PROMPT_TEXT?: boolean;
  PROMPTFOO_STRIP_RESPONSE_OUTPUT?: boolean;
  PROMPTFOO_STRIP_TEST_VARS?: boolean;
  PROMPTFOO_TELEMETRY_DEBUG?: boolean;

  //=========================================================================
  // promptfoo configuration options
  //=========================================================================
  PROMPTFOO_ASSERTIONS_MAX_CONCURRENCY?: number;
  PROMPTFOO_AUTHOR?: string;
  PROMPTFOO_CACHE_MAX_FILE_COUNT?: number;
  PROMPTFOO_CACHE_MAX_SIZE?: number;
  PROMPTFOO_CACHE_PATH?: string;
  PROMPTFOO_CACHE_TTL?: number;
  PROMPTFOO_CACHE_TYPE?: 'memory' | 'disk';
  PROMPTFOO_CLOUD_API_URL?: string;
  PROMPTFOO_CONFIG_DIR?: string;
  PROMPTFOO_CSV_DELIMITER?: string;
  PROMPTFOO_CSV_STRICT?: boolean;
  PROMPTFOO_DELAY_MS?: number;
  PROMPTFOO_FAILED_TEST_EXIT_CODE?: number;
  PROMPTFOO_INSECURE_SSL?: boolean | string;
  PROMPTFOO_JAILBREAK_TEMPERATURE?: string;
  PROMPTFOO_LOG_DIR?: string;
  PROMPTFOO_MAX_HARMFUL_TESTS_PER_REQUEST?: number;
  PROMPTFOO_NUM_JAILBREAK_ITERATIONS?: string;
  PROMPTFOO_PASS_RATE_THRESHOLD?: number;
  PROMPTFOO_PROMPT_SEPARATOR?: string;
  PROMPTFOO_PYTHON?: string;
  PROMPTFOO_REMOTE_API_BASE_URL?: string;
  PROMPTFOO_REMOTE_APP_BASE_URL?: string;
  PROMPTFOO_REMOTE_GENERATION_URL?: string;
  PROMPTFOO_REQUEST_BACKOFF_MS?: number;
  PROMPTFOO_REQUIRE_JSON_PROMPTS?: boolean;
  PROMPTFOO_SHARING_APP_BASE_URL?: string;
  PROMPTFOO_SHARE_CHUNK_SIZE?: number;
  PROMPTFOO_UNALIGNED_INFERENCE_ENDPOINT?: string;
  PROMPTFOO_CA_CERT_PATH?: string;

  //=========================================================================
  // HTTP proxy settings
  //=========================================================================
  ALL_PROXY?: string;
  all_proxy?: string;
  HTTP_PROXY?: string;
  http_proxy?: string;
  HTTPS_PROXY?: string;
  https_proxy?: string;
  NO_PROXY?: string;
  no_proxy?: string;

  //=========================================================================
  // System and network settings
  //=========================================================================
  API_HOST?: string;
  API_PORT?: string | number;
  DISPLAY?: string;
  IS_TESTING?: string | boolean;
  JEST_WORKER_ID?: string;
  NODE_EXTRA_CA_CERTS?: string;
  NODE_TLS_REJECT_UNAUTHORIZED?: string;
  POSTHOG_KEY?: string;
  REQUEST_TIMEOUT_MS?: number;
  RESULT_HISTORY_LENGTH?: number;
  WEBHOOK_TIMEOUT?: number;

  //=========================================================================
  // UI configuration
  //=========================================================================
  /**
   * @deprecated Use PROMPTFOO_REMOTE_APP_BASE_URL instead
   */
  NEXT_PUBLIC_PROMPTFOO_BASE_URL?: string;
  /**
   * @deprecated Use PROMPTFOO_REMOTE_API_BASE_URL instead
   */
  NEXT_PUBLIC_PROMPTFOO_REMOTE_API_BASE_URL?: string;
  VITE_PUBLIC_BASENAME?: string;
  VITE_PUBLIC_PROMPTFOO_APP_SHARE_URL?: string;
  VITE_PUBLIC_PROMPTFOO_REMOTE_API_BASE_URL?: string;
  VITE_PUBLIC_PROMPTFOO_SHARE_API_URL?: string;

  //=========================================================================
  // Continuous Integration
  //=========================================================================
  APPVEYOR?: boolean;
  BITBUCKET_COMMIT?: boolean;
  BUDDY?: boolean;
  BUILDKITE?: boolean;
  CI?: boolean;
  CIRCLECI?: boolean;
  CODEBUILD_BUILD_ID?: boolean;
  GITHUB_ACTIONS?: boolean;
  GITLAB_CI?: boolean;
  JENKINS?: boolean;
  TEAMCITY_VERSION?: boolean;
  TF_BUILD?: boolean;
  TRAVIS?: boolean;

  //=========================================================================
  // Provider-specific settings
  //=========================================================================
  // AI21
  AI21_API_BASE_URL?: string;
  AI21_API_KEY?: string;

  // Anthropic
  ANTHROPIC_API_KEY?: string;
  ANTHROPIC_MAX_TOKENS?: number;
  ANTHROPIC_STOP?: string;
  ANTHROPIC_TEMPERATURE?: number;

  // AWS Bedrock
  AWS_BEDROCK_FREQUENCY_PENALTY?: string;
  AWS_BEDROCK_MAX_GEN_LEN?: number;
  AWS_BEDROCK_MAX_NEW_TOKENS?: number;
  AWS_BEDROCK_MAX_RETRIES?: string;
  AWS_BEDROCK_MAX_TOKENS?: string;
  AWS_BEDROCK_PRESENCE_PENALTY?: string;
  AWS_BEDROCK_REGION?: string;
  AWS_BEDROCK_STOP?: string;
  AWS_BEDROCK_TEMPERATURE?: number;
  AWS_BEDROCK_TOP_P?: string;
  CEREBRAS_API_KEY?: string;

  // Azure OpenAI auth params
  AZURE_AUTHORITY_HOST?: string;
  AZURE_CLIENT_ID?: string;
  AZURE_CLIENT_SECRET?: string;
  AZURE_DEPLOYMENT_NAME?: string;
  AZURE_EMBEDDING_DEPLOYMENT_NAME?: string;
  AZURE_OPENAI_DEPLOYMENT_NAME?: string;
  AZURE_OPENAI_EMBEDDING_DEPLOYMENT_NAME?: string;
  AZURE_TENANT_ID?: string;
  AZURE_TOKEN_SCOPE?: string;

  // Azure Content Safety params
  AZURE_CONTENT_SAFETY_API_KEY?: string;
  AZURE_CONTENT_SAFETY_API_VERSION?: string;
  AZURE_CONTENT_SAFETY_ENDPOINT?: string;

  // Cohere
  COHERE_CLIENT_NAME?: string;
  COHERE_K?: string;
  COHERE_MAX_TOKENS?: string;
  COHERE_P?: string;
  COHERE_TEMPERATURE?: string;

  // Cloudflare
  CLOUDFLARE_ACCOUNT_ID?: string;
  CLOUDFLARE_API_KEY?: string;

  // CDP
  CDP_DOMAIN?: string;

  // FAL
  FAL_KEY?: string;

  // Groq
  GROQ_API_KEY?: string;

  // Helicone
  HELICONE_API_KEY?: string;

  // Hugging Face
  /** @deprecated Use HF_TOKEN instead */
  HF_API_TOKEN?: string;
  HF_TOKEN?: string;

  // Langfuse
  LANGFUSE_HOST?: string;
  LANGFUSE_PUBLIC_KEY?: string;
  LANGFUSE_SECRET_KEY?: string;

  // LLaMa
  LLAMA_BASE_URL?: string;

  // Local AI
  LOCALAI_BASE_URL?: string;
  LOCALAI_TEMPERATURE?: number;

  // Mistral
  MISTRAL_MAX_TOKENS?: string;
  MISTRAL_TEMPERATURE?: string;
  MISTRAL_TOP_K?: string;
  MISTRAL_TOP_P?: string;

  // Ollama
  OLLAMA_API_KEY?: string;
  OLLAMA_BASE_URL?: string;

  // OpenAI
  OPENAI_API_KEY?: string;
  OPENAI_BEST_OF?: number;
  OPENAI_FREQUENCY_PENALTY?: number;
  OPENAI_MAX_COMPLETION_TOKENS?: number;
  OPENAI_MAX_TOKENS?: number;
  OPENAI_PRESENCE_PENALTY?: number;
  OPENAI_STOP?: string;
  OPENAI_TEMPERATURE?: number;
  OPENAI_TOP_P?: number;

  // OpenRouter
  OPENROUTER_API_KEY?: string;

  // Portkey
  PORTKEY_API_BASE_URL?: string;
  PORTKEY_API_KEY?: string;

  // Replicate
  REPLICATE_MAX_LENGTH?: number;
  REPLICATE_MAX_NEW_TOKENS?: number;
  REPLICATE_REPETITION_PENALTY?: number;
  REPLICATE_SEED?: number;
  REPLICATE_STOP_SEQUENCES?: string;
  REPLICATE_SYSTEM_PROMPT?: string;
  REPLICATE_TEMPERATURE?: number;
  REPLICATE_TOP_K?: number;
  REPLICATE_TOP_P?: number;

  // Together AI
  TOGETHER_API_KEY?: string;

  // Vertex AI
  VERTEX_API_VERSION?: string;

  // Voyage AI
  VOYAGE_API_BASE_URL?: string;
  VOYAGE_API_KEY?: string;

  // Watson X
  WATSONX_AI_APIKEY?: string;
  WATSONX_AI_AUTH_TYPE?: string;
  WATSONX_AI_BEARER_TOKEN?: string;
  WATSONX_AI_PROJECT_ID?: string;
} & EnvOverrides;

// Allow string access to any key for environment variables not explicitly listed
export type EnvVarKey = keyof EnvVars;

/**
 * Get an environment variable.
 * @param key The name of the environment variable.
 * @param defaultValue Optional default value if the environment variable is not set.
 * @returns The value of the environment variable, or the default value if provided.
 */
export function getEnvString(key: EnvVarKey): string | undefined;
export function getEnvString(key: EnvVarKey, defaultValue: string): string;
export function getEnvString(key: EnvVarKey, defaultValue?: string): string | undefined {
  // First check if the key exists in CLI state env config
  if (cliState.config?.env && typeof cliState.config.env === 'object') {
    // Handle both ProviderEnvOverridesSchema and Record<string, string|number|boolean> type
    const envValue = cliState.config.env[key as keyof typeof cliState.config.env];
    if (envValue !== undefined) {
      return String(envValue);
    }
  }

  // Fallback to process.env
  const value = process.env[key as string];
  if (value === undefined) {
    return defaultValue;
  }
  return value;
}

/**
 * Get a boolean environment variable.
 * @param key The name of the environment variable.
 * @param defaultValue Optional default value if the environment variable is not set.
 * @returns The boolean value of the environment variable, or the default value if provided.
 */
export function getEnvBool(key: EnvVarKey, defaultValue?: boolean): boolean {
  const value = getEnvString(key) || defaultValue;
  if (typeof value === 'boolean') {
    return value;
  }
  if (typeof value === 'string') {
    return ['1', 'true', 'yes', 'yup', 'yeppers'].includes(value.toLowerCase());
  }
  return Boolean(defaultValue);
}

/**
 * Get an integer environment variable.
 * @param key The name of the environment variable.
 * @param defaultValue Optional default value if the environment variable is not set.
 * @returns The integer value of the environment variable, or the default value if provided.
 */
export function getEnvInt(key: EnvVarKey): number | undefined;
export function getEnvInt(key: EnvVarKey, defaultValue: number): number;
export function getEnvInt(key: EnvVarKey, defaultValue?: number): number | undefined {
  const value = getEnvString(key) || defaultValue;
  if (typeof value === 'number') {
    return Math.floor(value);
  }
  if (typeof value === 'string') {
    const parsedValue = Number.parseInt(value, 10);
    if (!Number.isNaN(parsedValue)) {
      return parsedValue;
    }
  }
  return defaultValue;
}

/**
 * Get a float environment variable.
 * @param key The name of the environment variable.
 * @param defaultValue Optional default value if the environment variable is not set.
 * @returns The float value of the environment variable, or the default value if provided.
 */
export function getEnvFloat(key: EnvVarKey): number | undefined;
export function getEnvFloat(key: EnvVarKey, defaultValue: number): number;
export function getEnvFloat(key: EnvVarKey, defaultValue?: number): number | undefined {
  const value = getEnvString(key) || defaultValue;
  if (typeof value === 'number') {
    return value;
  }
  if (typeof value === 'string') {
    const parsedValue = Number.parseFloat(value);
    if (!Number.isNaN(parsedValue)) {
      return parsedValue;
    }
  }
  return defaultValue;
}

/**
<<<<<<< HEAD
 * Get the evaluation timeout in milliseconds.
 * @param defaultValue Optional default value if the environment variable is not set. Defaults to 0 (no timeout).
 * @returns The timeout value in milliseconds, or the default value if not set.
 */
export function getEvalTimeoutMs(defaultValue: number = 0): number {
  return getEnvInt('PROMPTFOO_EVAL_TIMEOUT_MS', defaultValue);
}

=======
 * Check if the application is running in a CI environment.
 * @returns True if running in a CI environment, false otherwise.
 */
>>>>>>> 0d569519
export function isCI() {
  return (
    getEnvBool('CI') ||
    getEnvBool('GITHUB_ACTIONS') ||
    getEnvBool('TRAVIS') ||
    getEnvBool('CIRCLECI') ||
    getEnvBool('JENKINS') ||
    getEnvBool('GITLAB_CI') ||
    getEnvBool('APPVEYOR') ||
    getEnvBool('CODEBUILD_BUILD_ID') ||
    getEnvBool('TF_BUILD') ||
    getEnvBool('BITBUCKET_COMMIT') ||
    getEnvBool('BUDDY') ||
    getEnvBool('BUILDKITE') ||
    getEnvBool('TEAMCITY_VERSION')
  );
}<|MERGE_RESOLUTION|>--- conflicted
+++ resolved
@@ -370,7 +370,6 @@
 }
 
 /**
-<<<<<<< HEAD
  * Get the evaluation timeout in milliseconds.
  * @param defaultValue Optional default value if the environment variable is not set. Defaults to 0 (no timeout).
  * @returns The timeout value in milliseconds, or the default value if not set.
@@ -379,11 +378,10 @@
   return getEnvInt('PROMPTFOO_EVAL_TIMEOUT_MS', defaultValue);
 }
 
-=======
+/**
  * Check if the application is running in a CI environment.
  * @returns True if running in a CI environment, false otherwise.
  */
->>>>>>> 0d569519
 export function isCI() {
   return (
     getEnvBool('CI') ||
