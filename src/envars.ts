import cliState from './cliState';
import type { EnvOverrides } from './types/env';

// Define the supported environment variables and their types
export type EnvVars = {
  //=========================================================================
  // Core promptfoo configuration
  //=========================================================================
  LOG_LEVEL?: 'error' | 'warn' | 'info' | 'debug';
  NODE_ENV?: string;
  npm_execpath?: string;
  npm_lifecycle_script?: string;

  //=========================================================================
  // promptfoo feature flags
  //=========================================================================
  PROMPTFOO_CACHE_ENABLED?: boolean;
  PROMPTFOO_DISABLE_AJV_STRICT_MODE?: boolean;
  PROMPTFOO_DISABLE_CONVERSATION_VAR?: boolean;
  PROMPTFOO_DISABLE_ERROR_LOG?: boolean;
  PROMPTFOO_DISABLE_JSON_AUTOESCAPE?: boolean;
  PROMPTFOO_DISABLE_MULTIMEDIA_AS_BASE64?: boolean;
  PROMPTFOO_DISABLE_PDF_AS_TEXT?: boolean;
  PROMPTFOO_DISABLE_REDTEAM_MODERATION?: boolean;
  PROMPTFOO_DISABLE_REDTEAM_REMOTE_GENERATION?: boolean;
  PROMPTFOO_DISABLE_REF_PARSER?: boolean;
  PROMPTFOO_DISABLE_SHARE_EMAIL_REQUEST?: boolean;
  PROMPTFOO_DISABLE_SHARE_WARNING?: boolean;
  PROMPTFOO_DISABLE_SHARING?: boolean;
  PROMPTFOO_DISABLE_TELEMETRY?: boolean;
  PROMPTFOO_DISABLE_TEMPLATE_ENV_VARS?: boolean;
  PROMPTFOO_DISABLE_TEMPLATING?: boolean;
  PROMPTFOO_DISABLE_UPDATE?: boolean;
  PROMPTFOO_DISABLE_VAR_EXPANSION?: boolean;
  PROMPTFOO_ENABLE_DATABASE_LOGS?: boolean;
  PROMPTFOO_EXPERIMENTAL?: boolean;
  PROMPTFOO_NO_TESTCASE_ASSERT_WARNING?: boolean;
  PROMPTFOO_RETRY_5XX?: boolean;
  PROMPTFOO_SELF_HOSTED?: boolean;
  PROMPTFOO_SHORT_CIRCUIT_TEST_FAILURES?: boolean;
  PROMPTFOO_STRICT_FILES?: boolean;
  PROMPTFOO_STRIP_GRADING_RESULT?: boolean;
  PROMPTFOO_STRIP_METADATA?: boolean;
  PROMPTFOO_STRIP_PROMPT_TEXT?: boolean;
  PROMPTFOO_STRIP_RESPONSE_OUTPUT?: boolean;
  PROMPTFOO_STRIP_TEST_VARS?: boolean;
  PROMPTFOO_TELEMETRY_DEBUG?: boolean;

  //=========================================================================
  // promptfoo configuration options
  //=========================================================================
  PROMPTFOO_ASSERTIONS_MAX_CONCURRENCY?: number;
  PROMPTFOO_AUTHOR?: string;
  PROMPTFOO_CACHE_MAX_FILE_COUNT?: number;
  PROMPTFOO_CACHE_MAX_SIZE?: number;
  PROMPTFOO_CACHE_PATH?: string;
  PROMPTFOO_CACHE_TTL?: number;
  PROMPTFOO_CACHE_TYPE?: 'memory' | 'disk';
  PROMPTFOO_CLOUD_API_URL?: string;
  PROMPTFOO_CONFIG_DIR?: string;
  PROMPTFOO_CSV_DELIMITER?: string;
  PROMPTFOO_CSV_STRICT?: boolean;
  PROMPTFOO_DELAY_MS?: number;
  PROMPTFOO_FAILED_TEST_EXIT_CODE?: number;
  PROMPTFOO_INSECURE_SSL?: boolean | string;
  PROMPTFOO_JAILBREAK_TEMPERATURE?: string;
  PROMPTFOO_LOG_DIR?: string;
  PROMPTFOO_MAX_HARMFUL_TESTS_PER_REQUEST?: number;
  PROMPTFOO_NUM_JAILBREAK_ITERATIONS?: string;
  PROMPTFOO_PASS_RATE_THRESHOLD?: number;
  PROMPTFOO_PROMPT_SEPARATOR?: string;
  PROMPTFOO_PYTHON?: string;
  PROMPTFOO_REMOTE_API_BASE_URL?: string;
  PROMPTFOO_REMOTE_APP_BASE_URL?: string;
  PROMPTFOO_REMOTE_GENERATION_URL?: string;
  PROMPTFOO_REQUEST_BACKOFF_MS?: number;
  PROMPTFOO_REQUIRE_JSON_PROMPTS?: boolean;
  PROMPTFOO_SHARING_APP_BASE_URL?: string;
  PROMPTFOO_SHARE_CHUNK_SIZE?: number;
  PROMPTFOO_UNALIGNED_INFERENCE_ENDPOINT?: string;
  PROMPTFOO_CA_CERT_PATH?: string;

  //=========================================================================
  // HTTP proxy settings
  //=========================================================================
  ALL_PROXY?: string;
  all_proxy?: string;
  HTTP_PROXY?: string;
  http_proxy?: string;
  HTTPS_PROXY?: string;
  https_proxy?: string;
  NO_PROXY?: string;
  no_proxy?: string;

  //=========================================================================
  // System and network settings
  //=========================================================================
  API_HOST?: string;
  API_PORT?: string | number;
  DISPLAY?: string;
  IS_TESTING?: string | boolean;
  JEST_WORKER_ID?: string;
  NODE_EXTRA_CA_CERTS?: string;
  NODE_TLS_REJECT_UNAUTHORIZED?: string;
  POSTHOG_KEY?: string;
  REQUEST_TIMEOUT_MS?: number;
  RESULT_HISTORY_LENGTH?: number;
  WEBHOOK_TIMEOUT?: number;

  //=========================================================================
  // UI configuration
  //=========================================================================
  /**
   * @deprecated Use PROMPTFOO_REMOTE_APP_BASE_URL instead
   */
  NEXT_PUBLIC_PROMPTFOO_BASE_URL?: string;
  /**
   * @deprecated Use PROMPTFOO_REMOTE_API_BASE_URL instead
   */
  NEXT_PUBLIC_PROMPTFOO_REMOTE_API_BASE_URL?: string;
  VITE_PUBLIC_BASENAME?: string;
  VITE_PUBLIC_PROMPTFOO_APP_SHARE_URL?: string;
  VITE_PUBLIC_PROMPTFOO_REMOTE_API_BASE_URL?: string;
  VITE_PUBLIC_PROMPTFOO_SHARE_API_URL?: string;

  //=========================================================================
  // Continuous Integration
  //=========================================================================
  APPVEYOR?: boolean;
  BITBUCKET_COMMIT?: boolean;
  BUDDY?: boolean;
  BUILDKITE?: boolean;
  CI?: boolean;
  CIRCLECI?: boolean;
  CODEBUILD_BUILD_ID?: boolean;
  GITHUB_ACTIONS?: boolean;
  GITLAB_CI?: boolean;
  JENKINS?: boolean;
  TEAMCITY_VERSION?: boolean;
  TF_BUILD?: boolean;
  TRAVIS?: boolean;

  //=========================================================================
  // Provider-specific settings
  //=========================================================================
  // AI21
  AI21_API_BASE_URL?: string;
  AI21_API_KEY?: string;

  // Anthropic
  ANTHROPIC_API_KEY?: string;
  ANTHROPIC_MAX_TOKENS?: number;
  ANTHROPIC_STOP?: string;
  ANTHROPIC_TEMPERATURE?: number;

  // AWS Bedrock
  AWS_BEDROCK_FREQUENCY_PENALTY?: string;
  AWS_BEDROCK_MAX_GEN_LEN?: number;
  AWS_BEDROCK_MAX_NEW_TOKENS?: number;
  AWS_BEDROCK_MAX_RETRIES?: string;
  AWS_BEDROCK_MAX_TOKENS?: string;
  AWS_BEDROCK_PRESENCE_PENALTY?: string;
  AWS_BEDROCK_REGION?: string;
  AWS_BEDROCK_STOP?: string;
  AWS_BEDROCK_TEMPERATURE?: number;
  AWS_BEDROCK_TOP_P?: string;

  // Azure OpenAI auth params
  AZURE_AUTHORITY_HOST?: string;
  AZURE_CLIENT_ID?: string;
  AZURE_CLIENT_SECRET?: string;
  AZURE_DEPLOYMENT_NAME?: string;
  AZURE_EMBEDDING_DEPLOYMENT_NAME?: string;
  AZURE_OPENAI_DEPLOYMENT_NAME?: string;
  AZURE_OPENAI_EMBEDDING_DEPLOYMENT_NAME?: string;
  AZURE_TENANT_ID?: string;
  AZURE_TOKEN_SCOPE?: string;

  // Azure Content Safety params
  AZURE_CONTENT_SAFETY_API_KEY?: string;
  AZURE_CONTENT_SAFETY_API_VERSION?: string;
  AZURE_CONTENT_SAFETY_ENDPOINT?: string;

  // Cohere
  COHERE_CLIENT_NAME?: string;
  COHERE_K?: string;
  COHERE_MAX_TOKENS?: string;
  COHERE_P?: string;
  COHERE_TEMPERATURE?: string;

  // Cloudflare
  CLOUDFLARE_ACCOUNT_ID?: string;
  CLOUDFLARE_API_KEY?: string;

  // CDP
  CDP_DOMAIN?: string;

  // FAL
  FAL_KEY?: string;

  // Groq
  GROQ_API_KEY?: string;

  // Helicone
  HELICONE_API_KEY?: string;

  // Hugging Face
  /** @deprecated Use HF_TOKEN instead */
  HF_API_TOKEN?: string;
  HF_TOKEN?: string;

  // Langfuse
  LANGFUSE_HOST?: string;
  LANGFUSE_PUBLIC_KEY?: string;
  LANGFUSE_SECRET_KEY?: string;

  // LLaMa
  LLAMA_BASE_URL?: string;

  // Local AI
  LOCALAI_BASE_URL?: string;
  LOCALAI_TEMPERATURE?: number;

  // Mistral
  MISTRAL_MAX_TOKENS?: string;
  MISTRAL_TEMPERATURE?: string;
  MISTRAL_TOP_K?: string;
  MISTRAL_TOP_P?: string;

  // Ollama
  OLLAMA_API_KEY?: string;
  OLLAMA_BASE_URL?: string;

  // OpenAI
  OPENAI_API_KEY?: string;
  OPENAI_BEST_OF?: number;
  OPENAI_FREQUENCY_PENALTY?: number;
  OPENAI_MAX_COMPLETION_TOKENS?: number;
  OPENAI_MAX_TOKENS?: number;
  OPENAI_PRESENCE_PENALTY?: number;
  OPENAI_STOP?: string;
  OPENAI_TEMPERATURE?: number;
  OPENAI_TOP_P?: number;

  // OpenRouter
  OPENROUTER_API_KEY?: string;

  // Portkey
  PORTKEY_API_BASE_URL?: string;
  PORTKEY_API_KEY?: string;

  // Replicate
  REPLICATE_MAX_LENGTH?: number;
  REPLICATE_MAX_NEW_TOKENS?: number;
  REPLICATE_REPETITION_PENALTY?: number;
  REPLICATE_SEED?: number;
  REPLICATE_STOP_SEQUENCES?: string;
  REPLICATE_SYSTEM_PROMPT?: string;
  REPLICATE_TEMPERATURE?: number;
  REPLICATE_TOP_K?: number;
  REPLICATE_TOP_P?: number;

  // Together AI
  TOGETHER_API_KEY?: string;

  // Vertex AI
  VERTEX_API_VERSION?: string;

  // Voyage AI
  VOYAGE_API_BASE_URL?: string;
  VOYAGE_API_KEY?: string;

  // Watson X
  WATSONX_AI_APIKEY?: string;
  WATSONX_AI_AUTH_TYPE?: string;
  WATSONX_AI_BEARER_TOKEN?: string;
  WATSONX_AI_PROJECT_ID?: string;
<<<<<<< HEAD
  WITHPI_API_KEY?: string;

  // node/npm
  NODE_ENV?: string;
  npm_execpath?: string;

  // CI
  CI?: boolean;
  CIRCLECI?: boolean;
  GITHUB_ACTIONS?: boolean;
  GITLAB_CI?: boolean;
  JENKINS?: boolean;
  TRAVIS?: boolean;
  APPVEYOR?: boolean;
  CODEBUILD_BUILD_ID?: boolean;
  TF_BUILD?: boolean;
  BITBUCKET_COMMIT?: boolean;
  BUDDY?: boolean;
  BUILDKITE?: boolean;
  TEAMCITY_VERSION?: boolean;

  // Azure OpenAI auth params
  AZURE_CLIENT_SECRET?: string;
  AZURE_CLIENT_ID?: string;
  AZURE_TENANT_ID?: string;
  AZURE_AUTHORITY_HOST?: string;
  AZURE_TOKEN_SCOPE?: string;
  AZURE_DEPLOYMENT_NAME?: string;
  AZURE_EMBEDDING_DEPLOYMENT_NAME?: string;
  AZURE_OPENAI_DEPLOYMENT_NAME?: string;
  AZURE_OPENAI_EMBEDDING_DEPLOYMENT_NAME?: string;

  // Azure Content Safety params
  AZURE_CONTENT_SAFETY_ENDPOINT?: string;
  AZURE_CONTENT_SAFETY_API_VERSION?: string;
  AZURE_CONTENT_SAFETY_API_KEY?: string;
=======
>>>>>>> 9fe7a9df
} & EnvOverrides;

// Allow string access to any key for environment variables not explicitly listed
export type EnvVarKey = keyof EnvVars;

/**
 * Get an environment variable.
 * @param key The name of the environment variable.
 * @param defaultValue Optional default value if the environment variable is not set.
 * @returns The value of the environment variable, or the default value if provided.
 */
export function getEnvString(key: EnvVarKey): string | undefined;
export function getEnvString(key: EnvVarKey, defaultValue: string): string;
export function getEnvString(key: EnvVarKey, defaultValue?: string): string | undefined {
  // First check if the key exists in CLI state env config
  if (cliState.config?.env && typeof cliState.config.env === 'object') {
    // Handle both ProviderEnvOverridesSchema and Record<string, string|number|boolean> type
    const envValue = cliState.config.env[key as keyof typeof cliState.config.env];
    if (envValue !== undefined) {
      return String(envValue);
    }
  }

  // Fallback to process.env
  const value = process.env[key as string];
  if (value === undefined) {
    return defaultValue;
  }
  return value;
}

/**
 * Get a boolean environment variable.
 * @param key The name of the environment variable.
 * @param defaultValue Optional default value if the environment variable is not set.
 * @returns The boolean value of the environment variable, or the default value if provided.
 */
export function getEnvBool(key: EnvVarKey, defaultValue?: boolean): boolean {
  const value = getEnvString(key) || defaultValue;
  if (typeof value === 'boolean') {
    return value;
  }
  if (typeof value === 'string') {
    return ['1', 'true', 'yes', 'yup', 'yeppers'].includes(value.toLowerCase());
  }
  return Boolean(defaultValue);
}

/**
 * Get an integer environment variable.
 * @param key The name of the environment variable.
 * @param defaultValue Optional default value if the environment variable is not set.
 * @returns The integer value of the environment variable, or the default value if provided.
 */
export function getEnvInt(key: EnvVarKey): number | undefined;
export function getEnvInt(key: EnvVarKey, defaultValue: number): number;
export function getEnvInt(key: EnvVarKey, defaultValue?: number): number | undefined {
  const value = getEnvString(key) || defaultValue;
  if (typeof value === 'number') {
    return Math.floor(value);
  }
  if (typeof value === 'string') {
    const parsedValue = Number.parseInt(value, 10);
    if (!Number.isNaN(parsedValue)) {
      return parsedValue;
    }
  }
  return defaultValue;
}

/**
 * Get a float environment variable.
 * @param key The name of the environment variable.
 * @param defaultValue Optional default value if the environment variable is not set.
 * @returns The float value of the environment variable, or the default value if provided.
 */
export function getEnvFloat(key: EnvVarKey): number | undefined;
export function getEnvFloat(key: EnvVarKey, defaultValue: number): number;
export function getEnvFloat(key: EnvVarKey, defaultValue?: number): number | undefined {
  const value = getEnvString(key) || defaultValue;
  if (typeof value === 'number') {
    return value;
  }
  if (typeof value === 'string') {
    const parsedValue = Number.parseFloat(value);
    if (!Number.isNaN(parsedValue)) {
      return parsedValue;
    }
  }
  return defaultValue;
}

/**
 * Check if the application is running in a CI environment.
 * @returns True if running in a CI environment, false otherwise.
 */
export function isCI() {
  return (
    getEnvBool('CI') ||
    getEnvBool('GITHUB_ACTIONS') ||
    getEnvBool('TRAVIS') ||
    getEnvBool('CIRCLECI') ||
    getEnvBool('JENKINS') ||
    getEnvBool('GITLAB_CI') ||
    getEnvBool('APPVEYOR') ||
    getEnvBool('CODEBUILD_BUILD_ID') ||
    getEnvBool('TF_BUILD') ||
    getEnvBool('BITBUCKET_COMMIT') ||
    getEnvBool('BUDDY') ||
    getEnvBool('BUILDKITE') ||
    getEnvBool('TEAMCITY_VERSION')
  );
}<|MERGE_RESOLUTION|>--- conflicted
+++ resolved
@@ -275,7 +275,8 @@
   WATSONX_AI_AUTH_TYPE?: string;
   WATSONX_AI_BEARER_TOKEN?: string;
   WATSONX_AI_PROJECT_ID?: string;
-<<<<<<< HEAD
+
+  // WithPi
   WITHPI_API_KEY?: string;
 
   // node/npm
@@ -312,8 +313,6 @@
   AZURE_CONTENT_SAFETY_ENDPOINT?: string;
   AZURE_CONTENT_SAFETY_API_VERSION?: string;
   AZURE_CONTENT_SAFETY_API_KEY?: string;
-=======
->>>>>>> 9fe7a9df
 } & EnvOverrides;
 
 // Allow string access to any key for environment variables not explicitly listed
