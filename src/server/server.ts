--- conflicted
+++ resolved
@@ -117,7 +117,6 @@
   app.get(
     '/api/results',
     async (
-<<<<<<< HEAD
       req: Request<{}, {}, {}, EvalQueryParams>,
       res: Response<PaginatedEvalResponse | { data: EvalSummary[] }>,
     ): Promise<void> => {
@@ -177,22 +176,6 @@
         const previousResults = await getEvalSummaries(datasetId);
         res.json({ data: previousResults });
       }
-=======
-      req: Request<
-        {},
-        {},
-        {},
-        { datasetId?: string; type?: 'redteam' | 'eval'; includeProviders?: boolean }
-      >,
-      res: Response<{ data: EvalSummary[] }>,
-    ): Promise<void> => {
-      const previousResults = await getEvalSummaries(
-        req.query.datasetId,
-        req.query.type,
-        req.query.includeProviders,
-      );
-      res.json({ data: previousResults });
->>>>>>> cc1b2a4e
     },
   );
 
