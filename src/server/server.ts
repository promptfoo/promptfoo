--- conflicted
+++ resolved
@@ -42,11 +42,7 @@
 import type { Request, Response } from 'express';
 
 import type { Prompt, PromptWithMetadata, TestCase, TestSuite } from '../index';
-<<<<<<< HEAD
 import type { EvalSummary, EvalQueryParams, PaginatedEvalResponse, EvalType } from '../types';
-=======
-import type { EvalSummary } from '../types/index';
->>>>>>> 24374aee
 
 // Prompts cache
 let allPrompts: PromptWithMetadata[] | null = null;
@@ -121,7 +117,6 @@
   app.get(
     '/api/results',
     async (
-<<<<<<< HEAD
       req: Request<{}, {}, {}, EvalQueryParams>,
       res: Response<PaginatedEvalResponse | { data: EvalSummary[] }>,
     ): Promise<void> => {
@@ -187,22 +182,6 @@
         const previousResults = await getAllEvalSummaries(datasetId);
         res.json({ data: previousResults });
       }
-=======
-      req: Request<
-        {},
-        {},
-        {},
-        { datasetId?: string; type?: 'redteam' | 'eval'; includeProviders?: boolean }
-      >,
-      res: Response<{ data: EvalSummary[] }>,
-    ): Promise<void> => {
-      const previousResults = await getEvalSummaries(
-        req.query.datasetId,
-        req.query.type,
-        req.query.includeProviders,
-      );
-      res.json({ data: previousResults });
->>>>>>> 24374aee
     },
   );
 
