--- conflicted
+++ resolved
@@ -15,11 +15,7 @@
 import { cloudConfig } from '../globalConfig/cloud';
 import logger from '../logger';
 import { runDbMigrations } from '../migrate';
-<<<<<<< HEAD
-import Eval, { getEvalSummaries, getPaginatedEvalSummaries } from '../models/eval';
-=======
-import Eval, { getAllEvalSummaries, getPaginatedEvalSummaries } from '../models/eval';
->>>>>>> 1e93eb51
+import Eval, { getEvalSummaries, getAllEvalSummaries, getPaginatedEvalSummaries } from '../models/eval';
 import { getRemoteHealthUrl } from '../redteam/remoteGeneration';
 import { createShareableUrl, determineShareDomain, stripAuthFromUrl } from '../share';
 import telemetry, { TelemetryEventSchema } from '../telemetry';
@@ -45,11 +41,7 @@
 import type { Request, Response } from 'express';
 
 import type { Prompt, PromptWithMetadata, TestCase, TestSuite } from '../index';
-<<<<<<< HEAD
-import type { EvalQueryParams, EvalSummary, PaginatedEvalResponse } from '../types';
-=======
 import type { EvalSummary, EvalQueryParams, PaginatedEvalResponse, EvalType } from '../types';
->>>>>>> 1e93eb51
 
 // Prompts cache
 let allPrompts: PromptWithMetadata[] | null = null;
@@ -118,12 +110,8 @@
   });
 
   /**
-<<<<<<< HEAD
-   * Fetches summaries of all evals, optionally for a given dataset.
-   * Supports pagination with query parameters: limit, offset, search, sort, order
-=======
    * Fetches summaries of all evals, with optional pagination, filtering, and sorting.
->>>>>>> 1e93eb51
+   * Supports model audits, redteam, and regular evals with unified API.
    */
   app.get(
     '/api/results',
@@ -131,23 +119,24 @@
       req: Request<{}, {}, {}, EvalQueryParams>,
       res: Response<PaginatedEvalResponse | { data: EvalSummary[] }>,
     ): Promise<void> => {
-<<<<<<< HEAD
-      const { limit, offset, search, sort, order, datasetId, focusedEvalId } = req.query;
-
-      // Validate and sanitize query params
-      const allowedSorts = new Set(['createdAt', 'description'] as const);
+      const { limit, offset, search, sort, order, datasetId, focusedEvalId, type } = req.query;
+
+      // Validate and sanitize query params - enhanced for model audit support
+      const allowedSorts = new Set(['createdAt', 'description', 'passRate', 'numTests', 'type'] as const);
       const allowedOrders = new Set(['asc', 'desc'] as const);
+      const allowedTypes = new Set(['eval', 'redteam', 'modelaudit'] as const);
+
       const safeSort = allowedSorts.has(sort as any)
-        ? (sort as 'createdAt' | 'description')
+        ? (sort as 'createdAt' | 'description' | 'passRate' | 'numTests' | 'type')
         : undefined;
       const safeOrder = allowedOrders.has(order as any) ? (order as 'asc' | 'desc') : undefined;
+      const safeType = allowedTypes.has(type as any) ? (type as EvalType) : undefined;
       const safeLimit = Number.isFinite(Number(limit))
         ? Math.max(1, Math.min(100, Number(limit)))
         : undefined;
       const safeOffset = Number.isFinite(Number(offset)) ? Math.max(0, Number(offset)) : undefined;
 
       // Check if any pagination/filtering parameters are provided
-      // This approach is more robust as it automatically includes any new pagination-related parameters
       const paginationParams = [
         'limit',
         'offset',
@@ -156,13 +145,14 @@
         'order',
         'datasetId',
         'focusedEvalId',
+        'type',
       ];
       const isPaginationRequest = paginationParams.some(
         (param) => req.query[param as keyof EvalQueryParams] !== undefined,
       );
 
       if (isPaginationRequest) {
-        // Use new pagination API
+        // Use new pagination API with enhanced parameters
         const result = await getPaginatedEvalSummaries({
           limit: safeLimit,
           offset: safeOffset,
@@ -171,6 +161,7 @@
           order: safeOrder,
           datasetId,
           focusedEvalId,
+          type: safeType,
         });
 
         res.json({
@@ -181,40 +172,9 @@
         });
       } else {
         // Legacy API - maintain backward compatibility
-        const previousResults = await getEvalSummaries(datasetId);
+        const previousResults = await getAllEvalSummaries(datasetId);
         res.json({ data: previousResults });
       }
-=======
-      const { limit, offset, search, sort, order, datasetId, type } = req.query;
-
-      // Convert query params from strings to proper types
-      const parsedParams = {
-        limit: limit ? parseInt(String(limit), 10) : undefined,
-        offset: offset ? parseInt(String(offset), 10) : undefined,
-        search: search ? String(search) : undefined,
-        sort: sort as 'createdAt' | 'description' | 'passRate' | 'numTests' | 'type' | undefined,
-        order: order as 'asc' | 'desc' | undefined,
-        datasetId: datasetId ? String(datasetId) : undefined,
-        type: type as EvalType | undefined,
-      };
-
-      // If no pagination params provided, use legacy behavior for backward compatibility
-      if (parsedParams.limit === undefined && parsedParams.offset === undefined) {
-        const previousResults = await getAllEvalSummaries(parsedParams.datasetId);
-        res.json({ data: previousResults });
-        return;
-      }
-
-      // Use paginated endpoint
-      const result = await getPaginatedEvalSummaries(parsedParams);
-
-      res.json({
-        data: result.data,
-        total: result.total,
-        limit: parsedParams.limit || 50,
-        offset: parsedParams.offset || 0,
-      });
->>>>>>> 1e93eb51
     },
   );
 
