--- conflicted
+++ resolved
@@ -1,3 +1,4 @@
+import dedent from 'dedent';
 import { Router } from 'express';
 import { z } from 'zod';
 import { fromZodError } from 'zod-validation-error';
@@ -14,12 +15,8 @@
 import { fetchWithProxy } from '../../util/fetch/index';
 import invariant from '../../util/invariant';
 import { ProviderOptionsSchema } from '../../validators/providers';
-<<<<<<< HEAD
-import { testHTTPProviderConnectivity, testProviderSession } from '../../validators/testProvider';
+import { testProviderConnectivity, testProviderSession } from '../../validators/testProvider';
 import { getAvailableProviders } from '../config/serverConfig';
-=======
-import { testProviderConnectivity, testProviderSession } from '../../validators/testProvider';
->>>>>>> 1b1b9d27
 import type { Request, Response } from 'express';
 import type { ZodError } from 'zod-validation-error';
 
