import dedent from 'dedent';
import { Router } from 'express';
import type { Request, Response } from 'express';
import type { ZodError } from 'zod-validation-error';
import { fromZodError } from 'zod-validation-error';
import logger from '../../logger';
import { loadApiProvider } from '../../providers';
import type { ProviderOptions, ProviderTestResponse } from '../../types/providers';
import invariant from '../../util/invariant';
import { ProviderOptionsSchema } from '../../validators/providers';

export const providersRouter = Router();

providersRouter.post('/test', async (req: Request, res: Response): Promise<void> => {
  const body = req.body;
  let providerOptions: ProviderOptions;
  try {
    providerOptions = ProviderOptionsSchema.parse(body);
  } catch (e) {
    res.status(400).json({ error: fromZodError(e as ZodError).toString() });
    return;
  }
  invariant(providerOptions.id, 'id is required');

<<<<<<< HEAD
  let config: HttpProviderConfig;
  try {
    config = HttpProviderConfigSchema.parse(providerOptions.config);
  } catch (e) {
    res.status(400).json({ error: fromZodError(e as ZodError).toString() });
    return;
  }
  invariant(config.url, 'url is required');
  const loadedProvider = await HttpProvider.create(config.url, providerOptions);
=======
  const loadedProvider = await loadApiProvider(providerOptions.id, { options: providerOptions });
>>>>>>> 753224f8
  // Call the provider with the test prompt
  let result;
  try {
    result = await loadedProvider.callApi('Hello, world!', {
      debug: true,
      prompt: { raw: 'Hello, world!', label: 'Hello, world!' },
      vars: {},
    });
    logger.debug(
      dedent`[POST /providers/test] result from API provider
        result: ${JSON.stringify(result)}
        providerOptions: ${JSON.stringify(providerOptions)}`,
    );
  } catch (error) {
    logger.error(
      dedent`[POST /providers/test] Error calling provider API
        error: ${error instanceof Error ? error.message : String(error)}
        providerOptions: ${JSON.stringify(providerOptions)}`,
    );
    res.status(500).json({ error: 'Failed to call provider API' });
    return;
  }

  const HOST = process.env.PROMPTFOO_CLOUD_API_URL || 'https://api.promptfoo.app';
  try {
    // Call the the agent helper to evaluate the results of the provider
    const testAnalyzerResponse = await fetch(`${HOST}/providers/test`, {
      method: 'POST',
      headers: {
        'Content-Type': 'application/json',
      },
      body: JSON.stringify({
        config: providerOptions,
        providerResponse: result.raw,
        parsedResponse: result.output,
        error: result.error,
        headers: result.metadata?.headers,
      }),
    });
    if (!testAnalyzerResponse.ok) {
      res.status(200).json({
        testResult: {
          error:
            'Error evaluating the results of your configuration. Manually review the provider results below.',
        },
        providerResponse: result,
      } as ProviderTestResponse);
      return;
    }

    const testAnalyzerResponseObj = await testAnalyzerResponse.json();

    res
      .json({
        testResult: testAnalyzerResponseObj,
        providerResponse: result,
      } as ProviderTestResponse)
      .status(200);
  } catch (e) {
    const errorMessage = e instanceof Error ? e.message : String(e);
    logger.error(
      dedent`[POST /providers/test] Error calling agent helper
        error: ${errorMessage}
        providerOptions: ${JSON.stringify(providerOptions)}`,
    );
    res.status(200).json({
      test_result: {
        error:
          'Error evaluating the results of your configuration. Manually review the provider results below.',
      },
      provider_response: result,
    });
    return;
  }
});<|MERGE_RESOLUTION|>--- conflicted
+++ resolved
@@ -12,29 +12,16 @@
 export const providersRouter = Router();
 
 providersRouter.post('/test', async (req: Request, res: Response): Promise<void> => {
-  const body = req.body;
   let providerOptions: ProviderOptions;
   try {
-    providerOptions = ProviderOptionsSchema.parse(body);
+    providerOptions = ProviderOptionsSchema.parse(req.body);
   } catch (e) {
     res.status(400).json({ error: fromZodError(e as ZodError).toString() });
     return;
   }
   invariant(providerOptions.id, 'id is required');
 
-<<<<<<< HEAD
-  let config: HttpProviderConfig;
-  try {
-    config = HttpProviderConfigSchema.parse(providerOptions.config);
-  } catch (e) {
-    res.status(400).json({ error: fromZodError(e as ZodError).toString() });
-    return;
-  }
-  invariant(config.url, 'url is required');
-  const loadedProvider = await HttpProvider.create(config.url, providerOptions);
-=======
   const loadedProvider = await loadApiProvider(providerOptions.id, { options: providerOptions });
->>>>>>> 753224f8
   // Call the provider with the test prompt
   let result;
   try {
