import { Router } from 'express';
import { z } from 'zod';
import { fromError } from 'zod-validation-error';
import { getEnvBool } from '../../envars';
import {
  checkEmailStatus,
  getUserEmail,
  getUserId,
  setUserEmail,
} from '../../globalConfig/accounts';
import { cloudConfig } from '../../globalConfig/cloud';
import logger from '../../logger';
import telemetry from '../../telemetry';
import { ApiSchemas } from '../apiSchemas';
import type { Request, Response } from 'express';

export const userRouter = Router();

userRouter.get('/email', async (req: Request, res: Response): Promise<void> => {
  try {
    const email = getUserEmail();
    if (email) {
      res.json(ApiSchemas.User.Get.Response.parse({ email }));
    } else {
      res.status(404).json({ error: 'User not found' });
    }
  } catch (error) {
    if (error instanceof z.ZodError) {
      logger.error(`Error getting email: ${fromError(error)}`);
    } else {
      logger.error(`Error getting email: ${error}`);
    }
    res.status(500).json({ error: 'Failed to get email' });
  }
});

userRouter.get('/id', async (req: Request, res: Response): Promise<void> => {
  try {
    const id = getUserId();
    res.json(ApiSchemas.User.GetId.Response.parse({ id }));
  } catch (error) {
    if (error instanceof z.ZodError) {
      logger.error(`Error getting user ID: ${fromError(error)}`);
    } else {
      logger.error(`Error getting user ID: ${error}`);
    }
    res.status(500).json({ error: 'Failed to get user ID' });
  }
});

userRouter.post('/email', async (req: Request, res: Response): Promise<void> => {
  try {
    const { email } = ApiSchemas.User.Update.Request.parse(req.body);
    setUserEmail(email);
    res.json(
      ApiSchemas.User.Update.Response.parse({
        success: true,
        message: `Email updated`,
      }),
    );
    await telemetry.record('webui_api', {
      event: 'email_set',
      email,
      selfHosted: getEnvBool('PROMPTFOO_SELF_HOSTED'),
    });
    await telemetry.saveConsent(email, {
      source: 'webui_redteam',
    });
  } catch (error) {
    logger.error(`Error setting email: ${error}`);
    if (error instanceof z.ZodError) {
      res.status(400).json({ error: fromError(error).toString() });
    } else {
      res.status(500).json({ error: String(error) });
    }
  }
});

userRouter.get('/email/status', async (req: Request, res: Response): Promise<void> => {
  try {
    const result = await checkEmailStatus();

    res.json(
      ApiSchemas.User.EmailStatus.Response.parse({
        hasEmail: result.hasEmail,
        email: result.email,
        status: result.status,
        message: result.message,
      }),
    );
  } catch (error) {
    logger.error(`Error checking email status: ${error}`);
    if (error instanceof z.ZodError) {
      res.status(400).json({ error: fromError(error).toString() });
    } else {
      res.status(500).json({ error: 'Failed to check email status' });
    }
  }
});

<<<<<<< HEAD
/**
 * Returns information about the Promptfoo Cloud config for the current user.
 */
userRouter.get('/cloud-config', async (req: Request, res: Response): Promise<void> => {
  try {
    const cloudConfigData = {
      appUrl: cloudConfig.getAppUrl(),
      isEnabled: cloudConfig.isEnabled(),
    };

    res.json({
      appUrl: cloudConfigData.appUrl,
      isEnabled: cloudConfigData.isEnabled,
    });
  } catch (error) {
    logger.error(`Error getting cloud config: ${error}`);
    res.status(500).json({ error: 'Failed to get cloud config' });
=======
// New API key authentication endpoint that mirrors CLI behavior
userRouter.post('/login', async (req: Request, res: Response): Promise<void> => {
  try {
    const { apiKey, apiHost } = z
      .object({
        apiKey: z.string().min(1, 'API key is required').max(512, 'API key too long'),
        apiHost: z.string().url().optional(),
      })
      .parse(req.body);

    const host = apiHost || cloudConfig.getApiHost();

    // Use the same validation logic as CLI
    const { user, organization, app } = await cloudConfig.validateAndSetApiToken(apiKey, host);

    // Sync email to local config (same as CLI)
    const existingEmail = getUserEmail();
    if (existingEmail && existingEmail !== user.email) {
      logger.info(`Updating local email configuration from ${existingEmail} to ${user.email}`);
    }
    setUserEmail(user.email);

    // Record telemetry and consent
    await telemetry.record('webui_api', {
      event: 'api_key_login',
      email: user.email,
      selfHosted: getEnvBool('PROMPTFOO_SELF_HOSTED'),
    });
    await telemetry.saveConsent(user.email, {
      source: 'web_login',
    });

    res.json({
      success: true,
      user: {
        id: user.id,
        name: user.name,
        email: user.email,
      },
      organization: {
        id: organization.id,
        name: organization.name,
      },
      app: {
        url: app.url,
      },
    });
  } catch (error) {
    logger.error(
      `Error during API key login: ${error instanceof Error ? error.message : 'Unknown error'}`,
    );
    if (error instanceof z.ZodError) {
      res.status(400).json({ error: fromError(error).toString() });
    } else {
      // Don't expose internal error details to client
      res.status(401).json({ error: 'Invalid API key or authentication failed' });
    }
  }
});

// Logout endpoint - clears local authentication data
userRouter.post('/logout', async (req: Request, res: Response): Promise<void> => {
  try {
    // Clear stored email and cloud config (same as CLI logout)
    setUserEmail('');
    cloudConfig.delete();

    logger.info('User logged out successfully');

    res.json({
      success: true,
      message: 'Logged out successfully',
    });
  } catch (error) {
    logger.error(
      `Error during logout: ${error instanceof Error ? error.message : 'Unknown error'}`,
    );
    res.status(500).json({ error: 'Logout failed' });
>>>>>>> 7273b4e5
  }
});<|MERGE_RESOLUTION|>--- conflicted
+++ resolved
@@ -98,25 +98,6 @@
   }
 });
 
-<<<<<<< HEAD
-/**
- * Returns information about the Promptfoo Cloud config for the current user.
- */
-userRouter.get('/cloud-config', async (req: Request, res: Response): Promise<void> => {
-  try {
-    const cloudConfigData = {
-      appUrl: cloudConfig.getAppUrl(),
-      isEnabled: cloudConfig.isEnabled(),
-    };
-
-    res.json({
-      appUrl: cloudConfigData.appUrl,
-      isEnabled: cloudConfigData.isEnabled,
-    });
-  } catch (error) {
-    logger.error(`Error getting cloud config: ${error}`);
-    res.status(500).json({ error: 'Failed to get cloud config' });
-=======
 // New API key authentication endpoint that mirrors CLI behavior
 userRouter.post('/login', async (req: Request, res: Response): Promise<void> => {
   try {
@@ -195,6 +176,25 @@
       `Error during logout: ${error instanceof Error ? error.message : 'Unknown error'}`,
     );
     res.status(500).json({ error: 'Logout failed' });
->>>>>>> 7273b4e5
+  }
+});
+
+/**
+ * Returns information about the Promptfoo Cloud config for the current user.
+ */
+userRouter.get('/cloud-config', async (req: Request, res: Response): Promise<void> => {
+  try {
+    const cloudConfigData = {
+      appUrl: cloudConfig.getAppUrl(),
+      isEnabled: cloudConfig.isEnabled(),
+    };
+
+    res.json({
+      appUrl: cloudConfigData.appUrl,
+      isEnabled: cloudConfigData.isEnabled,
+    });
+  } catch (error) {
+    logger.error(`Error getting cloud config: ${error}`);
+    res.status(500).json({ error: 'Failed to get cloud config' });
   }
 });