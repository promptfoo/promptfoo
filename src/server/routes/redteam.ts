import { Router } from 'express';
import { v4 as uuidv4 } from 'uuid';
import cliState from '../../cliState';
import logger from '../../logger';
<<<<<<< HEAD
import { REDTEAM_MODEL } from '../../redteam/constants';
import { Plugins } from '../../redteam/plugins';
import { getRedteamProvider } from '../../redteam/providers/shared';
=======
import {
  REDTEAM_MODEL,
  ALL_PLUGINS,
  ALL_STRATEGIES,
  isMultiTurnStrategy,
  type MultiTurnStrategy,
  type Plugin,
  type Strategy,
} from '../../redteam/constants';
import { PluginFactory, Plugins } from '../../redteam/plugins/index';
import { redteamProviderManager } from '../../redteam/providers/shared';
>>>>>>> origin/main
import { getRemoteGenerationUrl } from '../../redteam/remoteGeneration';
import { doRedteamRun } from '../../redteam/shared';
import { Strategies } from '../../redteam/strategies/index';
import { fetchWithProxy } from '../../util/fetch/index';
import { evalJobs } from './eval';
import { OpenAiChatCompletionProvider } from '../../providers/openai/chat';
import type { Request, Response } from 'express';
import dedent from 'dedent';
import { z } from 'zod';
import {
  ConversationMessageSchema,
  PluginConfigSchema,
  StrategyConfigSchema,
} from '../../redteam/types';
import { type Strategy as StrategyFactory } from '../../redteam/strategies/types';
import {
  extractGeneratedPrompt,
  generateMultiTurnPrompt,
  getPluginConfigurationError,
  RemoteGenerationDisabledError,
} from '../services/redteamTestCaseGenerationService';

export const redteamRouter = Router();

const TestCaseGenerationSchema = z.object({
  plugin: z.object({
    id: z.string().refine((val) => ALL_PLUGINS.includes(val as any), {
      message: `Invalid plugin ID. Must be one of: ${ALL_PLUGINS.join(', ')}`,
    }) as unknown as z.ZodType<Plugin>,
    config: PluginConfigSchema.optional().default({}),
  }),
  strategy: z.object({
    id: z.string().refine((val) => (ALL_STRATEGIES as string[]).includes(val), {
      message: `Invalid strategy ID. Must be one of: ${ALL_STRATEGIES.join(', ')}`,
    }) as unknown as z.ZodType<Strategy>,
    config: StrategyConfigSchema.optional().default({}),
  }),
  config: z.object({
    applicationDefinition: z.object({
      purpose: z.string().nullable(),
    }),
  }),
  turn: z.number().int().min(0).optional().default(0),
  maxTurns: z.number().int().min(1).optional(),
  history: z.array(ConversationMessageSchema).optional().default([]),
  goal: z.string().optional(),
  stateful: z.boolean().optional(),
});

/**
 * Generates a test case for a given plugin/strategy combination.
 */
redteamRouter.post('/generate-test', async (req: Request, res: Response): Promise<void> => {
  try {
    const parsedBody = TestCaseGenerationSchema.safeParse(req.body);
    if (!parsedBody.success) {
      res.status(400).json({ error: 'Invalid request body', details: parsedBody.error.message });
      return;
    }

    const {
      plugin,
      strategy,
      config,
      turn,
      maxTurns,
      history,
      goal: goalOverride,
      stateful,
    } = parsedBody.data;

    const pluginConfigurationError = getPluginConfigurationError(plugin);
    if (pluginConfigurationError) {
      res.status(400).json({ error: pluginConfigurationError });
      return;
    }

    logger.debug('Generating red team test case', { plugin, strategy });

    // Find the plugin
    const pluginFactory = Plugins.find((p) => p.key === plugin.id) as PluginFactory;

    // TODO: Add support for this? Was previously misconfigured such that the no value would ever
    // be passed in as a configuration option.
    const injectVar = 'query';

    // Get the red team provider
<<<<<<< HEAD
    const redteamProvider = await getRedteamProvider({
      provider: config?.provider || REDTEAM_MODEL,
      enforceJson: false,
    });
=======
    const redteamProvider = await redteamProviderManager.getProvider({ provider: REDTEAM_MODEL });
>>>>>>> origin/main

    const testCases = await pluginFactory.action({
      provider: redteamProvider,
      purpose: config.applicationDefinition.purpose ?? 'general AI assistant',
      injectVar,
      n: 1, // Generate only one test case
      delayMs: 0,
      config: {
        ...plugin.config,
        language: plugin.config.language ?? 'en',
        __nonce: Math.floor(Math.random() * 1000000), // Use a nonce to prevent caching
      },
    });

    if (testCases.length === 0) {
      res.status(500).json({ error: 'Failed to generate test case' });
      return;
    }

    // Apply strategy to test case
    let finalTestCases = testCases;

    // Skip applying strategy if it's 'basic' as they don't transform test cases
    if (!['basic', 'default'].includes(strategy.id)) {
      try {
        const strategyFactory = Strategies.find((s) => s.id === strategy.id) as StrategyFactory;

        const strategyTestCases = await strategyFactory.action(
          testCases as any, // Cast to TestCaseWithPlugin[]
          injectVar,
          strategy.config || {},
          strategy.id,
        );

        if (strategyTestCases && strategyTestCases.length > 0) {
          finalTestCases = strategyTestCases;
        }
      } catch (error) {
        logger.error(`Error applying strategy ${strategy.id}: ${error}`);
        res.status(500).json({
          error: `Failed to apply strategy ${strategy.id}`,
          details: error instanceof Error ? error.message : String(error),
        });
        return;
      }
    }

    const testCase = finalTestCases[0];
    const generatedPrompt = extractGeneratedPrompt(testCase, injectVar);
    const baseMetadata =
      testCase.metadata && typeof testCase.metadata === 'object' ? testCase.metadata : {};
    const metadataForStrategy = {
      ...baseMetadata,
      strategyId: strategy.id,
    };
    const context = `This test case targets the ${plugin.id} plugin with strategy ${strategy.id} and was generated based on your application context. If the test case is not relevant to your application, you can modify the application definition to improve relevance.`;
    const purpose = config.applicationDefinition.purpose ?? null;

    if (isMultiTurnStrategy(strategy.id)) {
      try {
        const multiTurnResult = await generateMultiTurnPrompt({
          pluginId: plugin.id,
          strategyId: strategy.id as MultiTurnStrategy,
          strategyConfigRecord: strategy.config as Record<string, unknown>,
          history,
          turn,
          maxTurns,
          goalOverride,
          baseMetadata: metadataForStrategy,
          generatedPrompt,
          purpose,
          stateful,
        });

        res.json({
          prompt: multiTurnResult.prompt,
          context,
          metadata: multiTurnResult.metadata,
        });
        return;
      } catch (error) {
        if (error instanceof RemoteGenerationDisabledError) {
          res.status(400).json({ error: error.message });
          return;
        }

        logger.error('[Multi-turn] Error generating prompt', {
          message: error instanceof Error ? error.message : String(error),
          strategy: strategy.id,
        });
        res.status(500).json({
          error: 'Failed to generate multi-turn prompt',
          details: error instanceof Error ? error.message : String(error),
        });
      }
    }

    res.json({
      prompt: generatedPrompt,
      context,
      metadata: baseMetadata,
    });
  } catch (error) {
    logger.error(`Error generating test case: ${error}`);
    res.status(500).json({
      error: 'Failed to generate test case',
      details: error instanceof Error ? error.message : String(error),
    });
  }
});

// Track the current running job
let currentJobId: string | null = null;
let currentAbortController: AbortController | null = null;

redteamRouter.post('/run', async (req: Request, res: Response): Promise<void> => {
  // If there's a current job running, abort it
  if (currentJobId) {
    if (currentAbortController) {
      currentAbortController.abort();
    }
    const existingJob = evalJobs.get(currentJobId);
    if (existingJob) {
      existingJob.status = 'error';
      existingJob.logs.push('Job cancelled - new job started');
    }
  }

  const { config, force, verbose, delay, maxConcurrency } = req.body;
  const id = uuidv4();
  currentJobId = id;
  currentAbortController = new AbortController();

  // Initialize job status with empty logs array
  evalJobs.set(id, {
    evalId: null,
    status: 'in-progress',
    progress: 0,
    total: 0,
    result: null,
    logs: [],
  });

  // Set web UI mode
  cliState.webUI = true;

  // Validate and normalize maxConcurrency
  const normalizedMaxConcurrency = Math.max(1, Number(maxConcurrency || '1'));

  // Run redteam in background
  doRedteamRun({
    liveRedteamConfig: config,
    force,
    verbose,
    delay: Number(delay || '0'),
    maxConcurrency: normalizedMaxConcurrency,
    logCallback: (message: string) => {
      if (currentJobId === id) {
        const job = evalJobs.get(id);
        if (job) {
          job.logs.push(message);
        }
      }
    },
    abortSignal: currentAbortController.signal,
  })
    .then(async (evalResult) => {
      const summary = evalResult ? await evalResult.toEvaluateSummary() : null;
      const job = evalJobs.get(id);
      if (job && currentJobId === id) {
        job.status = 'complete';
        job.result = summary;
        job.evalId = evalResult?.id ?? null;
      }
      if (currentJobId === id) {
        cliState.webUI = false;
        currentJobId = null;
        currentAbortController = null;
      }
    })
    .catch((error) => {
      logger.error(`Error running red team: ${error}\n${error.stack || ''}`);
      const job = evalJobs.get(id);
      if (job && currentJobId === id) {
        job.status = 'error';
        job.logs.push(`Error: ${error.message}`);
        if (error.stack) {
          job.logs.push(`Stack trace: ${error.stack}`);
        }
      }
      if (currentJobId === id) {
        cliState.webUI = false;
        currentJobId = null;
        currentAbortController = null;
      }
    });

  res.json({ id });
});

redteamRouter.post('/cancel', async (_req: Request, res: Response): Promise<void> => {
  if (!currentJobId) {
    res.status(400).json({ error: 'No job currently running' });
    return;
  }

  const jobId = currentJobId;

  if (currentAbortController) {
    currentAbortController.abort();
  }

  const job = evalJobs.get(jobId);
  if (job) {
    job.status = 'error';
    job.logs.push('Job cancelled by user');
  }

  // Clear state
  cliState.webUI = false;
  currentJobId = null;
  currentAbortController = null;

  // Wait a moment to ensure cleanup
  await new Promise((resolve) => setTimeout(resolve, 100));

  res.json({ message: 'Job cancelled' });
});

redteamRouter.post(
  '/generate-custom-policy',
  async (req: Request, res: Response): Promise<void> => {
    try {
      const { applicationDefinition, existingPolicies } = req.body;

      // Check if OpenAI API key is available before attempting to generate policies
      // This feature requires an OpenAI API key and has no remote generation fallback
      if (!process.env.OPENAI_API_KEY) {
        res.status(400).json({
          error: 'OpenAI API key required',
          details: 'Set the OPENAI_API_KEY environment variable to use custom policy generation',
        });
        return;
      }

      const provider = new OpenAiChatCompletionProvider('gpt-5-mini-2025-08-07', {
        config: {
          response_format: {
            type: 'json_schema',
            json_schema: {
              name: 'policies',
              strict: true,
              schema: {
                type: 'object',
                properties: {
                  policies: {
                    type: 'array',
                    items: {
                      type: 'object',
                      properties: {
                        name: { type: 'string' },
                        text: { type: 'string' },
                      },
                      required: ['name', 'text'],
                      additionalProperties: false,
                    },
                  },
                },
                required: ['policies'],
                additionalProperties: false,
              },
            },
          },
          temperature: 0.7,
        },
      });

      const systemPrompt = dedent`
      You are an expert at defining red teaming policies for AI applications.
      Your goal is to suggest custom policies (validators) that should be enforced based on the application definition.
      Return a JSON object with a "policies" array, where each policy has a "name" and "text".
      The "text" should be a clear, specific instruction for what the AI should not do or should check for.
      Do not suggest policies that are already in the existing list.
    `;

      const userPrompt = dedent`
      Application Definition:
      ${JSON.stringify(applicationDefinition, null, 2)}

      Existing Policies:
      ${JSON.stringify(existingPolicies, null, 2)}

      Suggest 3-5 new, unique, and relevant policies.`;

      const response = await provider.callApi(
        JSON.stringify([
          { role: 'system', content: systemPrompt },
          { role: 'user', content: userPrompt },
        ]),
      );

      if (response.error) {
        throw new Error(response.error);
      }

      let policies = [];
      try {
        const output =
          typeof response.output === 'string' ? JSON.parse(response.output) : response.output;
        policies = output.policies || [];
      } catch (e) {
        logger.error(`Failed to parse generated policies: ${e}`);
      }

      res.json({ policies });
    } catch (error) {
      logger.error(`Error generating policies: ${error}`);
      res.status(500).json({
        error: 'Failed to generate policies',
        details: error instanceof Error ? error.message : String(error),
      });
    }
  },
);

// NOTE: This comes last, so the other routes take precedence
redteamRouter.post('/:task', async (req: Request, res: Response): Promise<void> => {
  const { task } = req.params;
  const cloudFunctionUrl = getRemoteGenerationUrl();
  logger.debug(
    `Received ${task} task request: ${JSON.stringify({
      method: req.method,
      url: req.url,
      body: req.body,
    })}`,
  );

  try {
    logger.debug(`Sending request to cloud function: ${cloudFunctionUrl}`);
    const response = await fetchWithProxy(cloudFunctionUrl, {
      method: 'POST',
      headers: {
        'Content-Type': 'application/json',
      },
      body: JSON.stringify({
        task,
        ...req.body,
      }),
    });

    if (!response.ok) {
      logger.error(`Cloud function responded with status ${response.status}`);
      throw new Error(`Cloud function responded with status ${response.status}`);
    }

    const data = await response.json();
    logger.debug(`Received response from cloud function: ${JSON.stringify(data)}`);
    res.json(data);
  } catch (error) {
    logger.error(`Error in ${task} task: ${error}`);
    res.status(500).json({ error: `Failed to process ${task} task` });
  }
});

redteamRouter.get('/status', async (_req: Request, res: Response): Promise<void> => {
  res.json({
    hasRunningJob: currentJobId !== null,
    jobId: currentJobId,
  });
});<|MERGE_RESOLUTION|>--- conflicted
+++ resolved
@@ -2,11 +2,6 @@
 import { v4 as uuidv4 } from 'uuid';
 import cliState from '../../cliState';
 import logger from '../../logger';
-<<<<<<< HEAD
-import { REDTEAM_MODEL } from '../../redteam/constants';
-import { Plugins } from '../../redteam/plugins';
-import { getRedteamProvider } from '../../redteam/providers/shared';
-=======
 import {
   REDTEAM_MODEL,
   ALL_PLUGINS,
@@ -18,7 +13,6 @@
 } from '../../redteam/constants';
 import { PluginFactory, Plugins } from '../../redteam/plugins/index';
 import { redteamProviderManager } from '../../redteam/providers/shared';
->>>>>>> origin/main
 import { getRemoteGenerationUrl } from '../../redteam/remoteGeneration';
 import { doRedteamRun } from '../../redteam/shared';
 import { Strategies } from '../../redteam/strategies/index';
@@ -106,14 +100,7 @@
     const injectVar = 'query';
 
     // Get the red team provider
-<<<<<<< HEAD
-    const redteamProvider = await getRedteamProvider({
-      provider: config?.provider || REDTEAM_MODEL,
-      enforceJson: false,
-    });
-=======
     const redteamProvider = await redteamProviderManager.getProvider({ provider: REDTEAM_MODEL });
->>>>>>> origin/main
 
     const testCases = await pluginFactory.action({
       provider: redteamProvider,
