import { matchesAnswerRelevance } from '../matchers';
import invariant from '../util/invariant';

import type { AssertionParams, GradingResult } from '../types/index';

export const handleAnswerRelevance = async ({
  assertion,
  output,
  prompt,
  test,
  providerCallContext,
}: AssertionParams): Promise<GradingResult> => {
  invariant(
    typeof output === 'string',
    'answer-relevance assertion type must evaluate a string output',
  );
  invariant(prompt, 'answer-relevance assertion type must have a prompt');
  const input = typeof test?.vars?.query === 'string' ? test.vars.query : prompt;
<<<<<<< HEAD
  const result = await matchesAnswerRelevance(
    input,
    output,
    (assertion.threshold as number) ?? 0,
    test.options,
  );
  return {
    assertion,
    ...result,
=======

  return {
    assertion,
    ...(await matchesAnswerRelevance(
      input,
      output,
      assertion.threshold ?? 0,
      test.options,
      providerCallContext,
    )),
>>>>>>> e0a0b520
  };
};<|MERGE_RESOLUTION|>--- conflicted
+++ resolved
@@ -16,17 +16,6 @@
   );
   invariant(prompt, 'answer-relevance assertion type must have a prompt');
   const input = typeof test?.vars?.query === 'string' ? test.vars.query : prompt;
-<<<<<<< HEAD
-  const result = await matchesAnswerRelevance(
-    input,
-    output,
-    (assertion.threshold as number) ?? 0,
-    test.options,
-  );
-  return {
-    assertion,
-    ...result,
-=======
 
   return {
     assertion,
@@ -37,6 +26,5 @@
       test.options,
       providerCallContext,
     )),
->>>>>>> e0a0b520
   };
 };