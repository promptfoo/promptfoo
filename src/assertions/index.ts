--- conflicted
+++ resolved
@@ -2,6 +2,7 @@
 import fs from 'fs';
 import yaml from 'js-yaml';
 import path from 'path';
+
 import cliState from '../cliState';
 import { getEnvInt } from '../envars';
 import { importModule } from '../esm';
@@ -19,7 +20,10 @@
   matchesSelectBest,
   matchesSimilarity,
 } from '../matchers';
-import { isPackagePath, loadFromPackage } from '../providers/packageParser';
+import {
+  isPackagePath,
+  loadFromPackage,
+} from '../providers/packageParser';
 import { runPython } from '../python/pythonUtils';
 import telemetry from '../telemetry';
 import type {
@@ -39,8 +43,8 @@
 import invariant from '../util/invariant';
 import { getNunjucksEngine } from '../util/templates';
 import { transform } from '../util/transform';
+import { handleAnswerRelevance } from './answerRelevance';
 import { AssertionsResult } from './AssertionsResult';
-import { handleAnswerRelevance } from './answerRelevance';
 import { handleBleuScore } from './bleu';
 import { handleClassifier } from './classifier';
 import {
@@ -58,29 +62,41 @@
 import { handleEquals } from './equals';
 import { handleFactuality } from './factuality';
 import { handleGEval } from './geval';
-<<<<<<< HEAD
-import { handleGuardrail } from './guardrail';
-=======
 import { handleGuardrails } from './guardrails';
->>>>>>> 8d13ba18
 import { handleJavascript } from './javascript';
-import { handleContainsJson, handleIsJson } from './json';
+import {
+  handleContainsJson,
+  handleIsJson,
+} from './json';
 import { handleLatency } from './latency';
 import { handleLevenshtein } from './levenshtein';
 import { handleLlmRubric } from './llmRubric';
 import { handleModelGradedClosedQa } from './modelGradedClosedQa';
 import { handleModeration } from './moderation';
-import { handleIsValidOpenAiFunctionCall, handleIsValidOpenAiToolsCall } from './openai';
-import { handlePerplexity, handlePerplexityScore } from './perplexity';
+import {
+  handleIsValidOpenAiFunctionCall,
+  handleIsValidOpenAiToolsCall,
+} from './openai';
+import {
+  handlePerplexity,
+  handlePerplexityScore,
+} from './perplexity';
 import { handlePython } from './python';
 import { handleRedteam } from './redteam';
 import { handleIsRefusal } from './refusal';
 import { handleRegex } from './regex';
 import { handleRougeScore } from './rouge';
 import { handleSimilar } from './similar';
-import { handleContainsSql, handleIsSql } from './sql';
+import {
+  handleContainsSql,
+  handleIsSql,
+} from './sql';
 import { handleStartsWith } from './startsWith';
-import { coerceString, getFinalTest, processFileReference } from './utils';
+import {
+  coerceString,
+  getFinalTest,
+  processFileReference,
+} from './utils';
 import { handleWebhook } from './webhook';
 import { handleIsXml } from './xml';
 
@@ -288,7 +304,6 @@
     'starts-with': handleStartsWith,
     guardrails: handleGuardrails,
     webhook: handleWebhook,
-    guardrail: handleGuardrail,
   };
 
   const handler = assertionHandlers[baseType as keyof typeof assertionHandlers];
@@ -303,7 +318,7 @@
       };
     }
 
-    return result;
+      return result;
   }
 
   if (baseType.startsWith('promptfoo:redteam:')) {
