import fs from 'fs';
import path from 'path';

import async from 'async';
import yaml from 'js-yaml';
import cliState from '../cliState';
import { getEnvInt } from '../envars';
import { handleConversationRelevance } from '../external/assertions/deepeval';
import { matchesConversationRelevance } from '../external/matchers/deepeval';
import logger from '../logger';
import {
  matchesAnswerRelevance,
  matchesClassification,
  matchesClosedQa,
  matchesContextFaithfulness,
  matchesContextRecall,
  matchesContextRelevance,
  matchesFactuality,
  matchesLlmRubric,
  matchesModeration,
  matchesSelectBest,
  matchesSimilarity,
} from '../matchers';
import { isPackagePath, loadFromPackage } from '../providers/packageParser';
import { runPython } from '../python/pythonUtils';
import {
  type ApiProvider,
  type Assertion,
  type AssertionType,
  type AtomicTestCase,
  type GradingResult,
} from '../types/index';
import { isJavascriptFile } from '../util/fileExtensions';
import invariant from '../util/invariant';
import { getNunjucksEngine } from '../util/templates';
import { transform } from '../util/transform';
import { handleAnswerRelevance } from './answerRelevance';
import { AssertionsResult } from './assertionsResult';
import { handleBleuScore } from './bleu';
import { handleClassifier } from './classifier';
import {
  handleContains,
  handleContainsAll,
  handleContainsAny,
  handleIContains,
  handleIContainsAll,
  handleIContainsAny,
} from './contains';
import { handleContextFaithfulness } from './contextFaithfulness';
import { handleContextRecall } from './contextRecall';
import { handleContextRelevance } from './contextRelevance';
import { handleCost } from './cost';
import { handleEquals } from './equals';
import { handleFactuality } from './factuality';
import { handleFinishReason } from './finishReason';
import { handleIsValidFunctionCall } from './functionToolCall';
import { handleGEval } from './geval';
import { handleGleuScore } from './gleu';
import { handleGuardrails } from './guardrails';
import { handleContainsHtml, handleIsHtml } from './html';
import { handleJavascript } from './javascript';
import { handleContainsJson, handleIsJson } from './json';
import { handleLatency } from './latency';
import { handleLevenshtein } from './levenshtein';
import { handleTtft } from './ttft';
import { handleLlmRubric } from './llmRubric';
import { handleModelGradedClosedQa } from './modelGradedClosedQa';
import { handleModeration } from './moderation';
import { handleIsValidOpenAiToolsCall } from './openai';
import { handlePerplexity, handlePerplexityScore } from './perplexity';
import { handlePiScorer } from './pi';
import { handlePython } from './python';
import { handleRedteam } from './redteam';
import { handleIsRefusal } from './refusal';
import { handleRegex } from './regex';
import { handleRougeScore } from './rouge';
import { handleSimilar } from './similar';
import { handleContainsSql, handleIsSql } from './sql';
import { handleStartsWith } from './startsWith';
import { handleTraceErrorSpans } from './traceErrorSpans';
import { handleTraceSpanCount } from './traceSpanCount';
import { handleTraceSpanDuration } from './traceSpanDuration';
import { coerceString, getFinalTest, loadFromJavaScriptFile, processFileReference } from './utils';
import { handleWebhook } from './webhook';
import { handleIsXml } from './xml';

import type {
  AssertionParams,
  AssertionValueFunctionContext,
  BaseAssertionTypes,
  ProviderResponse,
  ScoringFunction,
} from '../types/index';

const ASSERTIONS_MAX_CONCURRENCY = getEnvInt('PROMPTFOO_ASSERTIONS_MAX_CONCURRENCY', 3);

export const MODEL_GRADED_ASSERTION_TYPES = new Set<AssertionType>([
  'answer-relevance',
  'context-faithfulness',
  'context-recall',
  'context-relevance',
  'factuality',
  'llm-rubric',
  'model-graded-closedqa',
  'model-graded-factuality',
]);

const ASSERTION_HANDLERS: Record<
  BaseAssertionTypes,
  (params: AssertionParams) => GradingResult | Promise<GradingResult>
> = {
  'answer-relevance': handleAnswerRelevance,
  bleu: handleBleuScore,
  classifier: handleClassifier,
  contains: handleContains,
  'contains-all': handleContainsAll,
  'contains-any': handleContainsAny,
  'contains-html': handleContainsHtml,
  'contains-json': handleContainsJson,
  'contains-sql': handleContainsSql,
  'contains-xml': handleIsXml,
  'context-faithfulness': handleContextFaithfulness,
  'context-recall': handleContextRecall,
  'context-relevance': handleContextRelevance,
  'conversation-relevance': handleConversationRelevance,
  cost: handleCost,
  equals: handleEquals,
  factuality: handleFactuality,
  'finish-reason': handleFinishReason,
  'g-eval': handleGEval,
  gleu: handleGleuScore,
  guardrails: handleGuardrails,
  icontains: handleIContains,
  'icontains-all': handleIContainsAll,
  'icontains-any': handleIContainsAny,
  'is-html': handleIsHtml,
  'is-json': handleIsJson,
  'is-refusal': handleIsRefusal,
  'is-sql': handleIsSql,
  'is-valid-function-call': handleIsValidFunctionCall,
  'is-valid-openai-function-call': handleIsValidFunctionCall,
  'is-valid-openai-tools-call': handleIsValidOpenAiToolsCall,
  'is-xml': handleIsXml,
  javascript: handleJavascript,
  latency: handleLatency,
  levenshtein: handleLevenshtein,
  'llm-rubric': handleLlmRubric,
  meteor: async (params: AssertionParams) => {
    try {
      const { handleMeteorAssertion } = await import('./meteor');
      return handleMeteorAssertion(params);
    } catch (error) {
      if (error instanceof Error && error.message.includes('Cannot find module')) {
        return {
          pass: false,
          score: 0,
          reason:
            'METEOR assertion requires the natural package. Please install it using: npm install natural',
          assertion: params.assertion,
        };
      }
      throw error;
    }
  },
  'model-graded-closedqa': handleModelGradedClosedQa,
  'model-graded-factuality': handleFactuality,
  moderation: handleModeration,
  perplexity: handlePerplexity,
  'perplexity-score': handlePerplexityScore,
  pi: handlePiScorer,
  python: handlePython,
  regex: handleRegex,
  'rouge-n': handleRougeScore,
  similar: handleSimilar,
  'starts-with': handleStartsWith,
  'trace-error-spans': handleTraceErrorSpans,
  'trace-span-count': handleTraceSpanCount,
  'trace-span-duration': handleTraceSpanDuration,
  webhook: handleWebhook,
};

const nunjucks = getNunjucksEngine();

/**
 * Tests whether an assertion is inverse e.g. "not-equals" is inverse of "equals"
 * or "not-contains" is inverse of "contains".
 * @param assertion - The assertion to test
 * @returns true if the assertion is inverse, false otherwise
 */
export function isAssertionInverse(assertion: Assertion): boolean {
  return assertion.type.startsWith('not-');
}

/**
 * Returns the base type of an assertion i.e. "not-equals" returns "equals"
 * and "equals" returns "equals".
 * @param assertion - The assertion to get the base type.
 * @returns The base type of the assertion.
 */
export function getAssertionBaseType(assertion: Assertion): AssertionType {
  const inverse = isAssertionInverse(assertion);
  return inverse ? (assertion.type.slice(4) as AssertionType) : (assertion.type as AssertionType);
}

export async function runAssertion({
  prompt,
  provider,
  assertion,
  test,
  latencyMs,
  providerResponse,
  assertIndex,
  traceId,
}: {
  prompt?: string;
  provider?: ApiProvider;
  assertion: Assertion;
  test: AtomicTestCase;
  providerResponse: ProviderResponse;
  latencyMs?: number;
  assertIndex?: number;
  traceId?: string;
}): Promise<GradingResult> {
  const { cost, logProbs, output: originalOutput } = providerResponse;
  let output = originalOutput;

  invariant(assertion.type, `Assertion must have a type: ${JSON.stringify(assertion)}`);

  if (assertion.transform) {
    output = await transform(assertion.transform, output, {
      vars: test.vars,
      prompt: { label: prompt },
      ...(providerResponse && providerResponse.metadata && { metadata: providerResponse.metadata }),
    });
  }

  const context: AssertionValueFunctionContext = {
    prompt,
    vars: test.vars || {},
    test,
    logProbs,
    provider,
    providerResponse,
    ...(assertion.config ? { config: structuredClone(assertion.config) } : {}),
  };

  // Add trace data if traceId is available
  if (traceId) {
    try {
      const { getTraceStore } = await import('../tracing/store');
      const traceStore = getTraceStore();
      const traceData = await traceStore.getTrace(traceId);
      if (traceData) {
        context.trace = {
          traceId: traceData.traceId,
          spans: traceData.spans || [],
        };
      }
    } catch (error) {
      logger.debug(`Failed to fetch trace data for assertion: ${error}`);
    }
  }

  // Render assertion values
  let renderedValue = assertion.value;
  let valueFromScript: string | boolean | number | GradingResult | object | undefined;
  if (typeof renderedValue === 'string') {
    if (renderedValue.startsWith('file://')) {
      const basePath = cliState.basePath || '';
      const fileRef = renderedValue.slice('file://'.length);
      let filePath = fileRef;
      let functionName: string | undefined;

      if (fileRef.includes(':')) {
        const [pathPart, funcPart] = fileRef.split(':');
        filePath = pathPart;
        functionName = funcPart;
      }

      filePath = path.resolve(basePath, filePath);

      if (isJavascriptFile(filePath)) {
        valueFromScript = await loadFromJavaScriptFile(filePath, functionName, [output, context]);
        logger.debug(`Javascript script ${filePath} output: ${valueFromScript}`);
      } else if (filePath.endsWith('.py')) {
        try {
          const pythonScriptOutput = await runPython(filePath, functionName || 'get_assert', [
            output,
            context,
          ]);
          valueFromScript = pythonScriptOutput;
          logger.debug(`Python script ${filePath} output: ${valueFromScript}`);
        } catch (error) {
          return {
            pass: false,
            score: 0,
            reason: (error as Error).message,
            assertion,
          };
        }
      } else {
        renderedValue = processFileReference(renderedValue);
      }
    } else if (isPackagePath(renderedValue)) {
      const basePath = cliState.basePath || '';
      const requiredModule = await loadFromPackage(renderedValue, basePath);
      if (typeof requiredModule !== 'function') {
        throw new Error(
          `Assertion malformed: ${renderedValue} must be a function. Received: ${typeof requiredModule}`,
        );
      }

      valueFromScript = await Promise.resolve(requiredModule(output, context));
    } else {
      // It's a normal string value
      renderedValue = nunjucks.renderString(renderedValue, test.vars || {});
    }
  } else if (renderedValue && Array.isArray(renderedValue)) {
    // Process each element in the array
    renderedValue = renderedValue.map((v) => {
      if (typeof v === 'string') {
        if (v.startsWith('file://')) {
          return processFileReference(v);
        }
        return nunjucks.renderString(v, test.vars || {});
      }
      return v;
    });
  }

  const assertionParams: AssertionParams = {
    assertion,
    baseType: getAssertionBaseType(assertion),
    context,
    cost,
    inverse: isAssertionInverse(assertion),
    latencyMs,
    logProbs,
    output,
    outputString: coerceString(output),
    prompt,
    provider,
    providerResponse,
    renderedValue,
    test: getFinalTest(test, assertion),
    valueFromScript,
  };

<<<<<<< HEAD
  const assertionHandlers: Record<
    BaseAssertionTypes,
    (params: AssertionParams) => GradingResult | Promise<GradingResult>
  > = {
    'answer-relevance': handleAnswerRelevance,
    bleu: handleBleuScore,
    classifier: handleClassifier,
    contains: handleContains,
    'contains-all': handleContainsAll,
    'contains-any': handleContainsAny,
    'contains-html': handleContainsHtml,
    'contains-json': handleContainsJson,
    'contains-sql': handleContainsSql,
    'contains-xml': handleIsXml,
    'context-faithfulness': handleContextFaithfulness,
    'context-recall': handleContextRecall,
    'context-relevance': handleContextRelevance,
    'conversation-relevance': handleConversationRelevance,
    cost: handleCost,
    equals: handleEquals,
    factuality: handleFactuality,
    'finish-reason': handleFinishReason,
    'g-eval': handleGEval,
    gleu: handleGleuScore,
    guardrails: handleGuardrails,
    icontains: handleIContains,
    'icontains-all': handleIContainsAll,
    'icontains-any': handleIContainsAny,
    'is-html': handleIsHtml,
    'is-json': handleIsJson,
    'is-refusal': handleIsRefusal,
    'is-sql': handleIsSql,
    'is-valid-function-call': handleIsValidFunctionCall,
    'is-valid-openai-function-call': handleIsValidFunctionCall,
    'is-valid-openai-tools-call': handleIsValidOpenAiToolsCall,
    'is-xml': handleIsXml,
    javascript: handleJavascript,
    latency: handleLatency,
    levenshtein: handleLevenshtein,
    'llm-rubric': handleLlmRubric,
    meteor: async (params: AssertionParams) => {
      try {
        const { handleMeteorAssertion } = await import('./meteor');
        return handleMeteorAssertion(params);
      } catch (error) {
        if (error instanceof Error && error.message.includes('Cannot find module')) {
          return {
            pass: false,
            score: 0,
            reason:
              'METEOR assertion requires the natural package. Please install it using: npm install natural',
            assertion: params.assertion,
          };
        }
        throw error;
      }
    },
    'model-graded-closedqa': handleModelGradedClosedQa,
    'model-graded-factuality': handleFactuality,
    moderation: handleModeration,
    perplexity: handlePerplexity,
    'perplexity-score': handlePerplexityScore,
    pi: handlePiScorer,
    python: handlePython,
    regex: handleRegex,
    'rouge-n': handleRougeScore,
    similar: handleSimilar,
    'starts-with': handleStartsWith,
    'trace-error-spans': handleTraceErrorSpans,
    'trace-span-count': handleTraceSpanCount,
    'trace-span-duration': handleTraceSpanDuration,
    ttft: handleTtft,
    webhook: handleWebhook,
  };

=======
>>>>>>> 01cc89b3
  // Check for redteam assertions first
  if (assertionParams.baseType.startsWith('promptfoo:redteam:')) {
    return handleRedteam(assertionParams);
  }

  const handler = ASSERTION_HANDLERS[assertionParams.baseType as keyof typeof ASSERTION_HANDLERS];
  if (handler) {
    const result = await handler(assertionParams);

    // If weight is 0, treat this as a metric-only assertion that can't fail
    if (assertion.weight === 0) {
      return {
        ...result,
        pass: true, // Force pass for weight=0 assertions
      };
    }

    return result;
  }

  throw new Error(`Unknown assertion type: ${assertion.type}`);
}

export async function runAssertions({
  assertScoringFunction,
  latencyMs,
  prompt,
  provider,
  providerResponse,
  test,
  traceId,
}: {
  assertScoringFunction?: ScoringFunction;
  latencyMs?: number;
  prompt?: string;
  provider?: ApiProvider;
  providerResponse: ProviderResponse;
  test: AtomicTestCase;
  traceId?: string;
}): Promise<GradingResult> {
  if (!test.assert || test.assert.length < 1) {
    return AssertionsResult.noAssertsResult();
  }

  const mainAssertResult = new AssertionsResult({
    threshold: test.threshold,
  });
  const subAssertResults: AssertionsResult[] = [];
  const asserts: {
    assertion: Assertion;
    assertResult: AssertionsResult;
    index: number;
  }[] = test.assert
    .map((assertion, i) => {
      if (assertion.type === 'assert-set') {
        const subAssertResult = new AssertionsResult({
          threshold: assertion.threshold,
          parentAssertionSet: {
            assertionSet: assertion,
            index: i,
          },
        });

        subAssertResults.push(subAssertResult);

        return assertion.assert.map((subAssert, j) => {
          return {
            assertion: subAssert,
            assertResult: subAssertResult,
            index: j,
          };
        });
      }

      return { assertion, assertResult: mainAssertResult, index: i };
    })
    .flat();

  await async.forEachOfLimit(
    asserts,
    ASSERTIONS_MAX_CONCURRENCY,
    async ({ assertion, assertResult, index }) => {
      if (assertion.type.startsWith('select-') || assertion.type === 'max-score') {
        // Select-type and max-score assertions are handled separately because they depend on multiple outputs.
        return;
      }

      const result = await runAssertion({
        prompt,
        provider,
        providerResponse,
        assertion,
        test,
        latencyMs,
        assertIndex: index,
        traceId,
      });

      assertResult.addResult({
        index,
        result,
        metric: assertion.metric,
        weight: assertion.weight,
      });
    },
  );

  await async.forEach(subAssertResults, async (subAssertResult) => {
    const result = await subAssertResult.testResult();
    const {
      index,
      assertionSet: { metric, weight },
    } = subAssertResult.parentAssertionSet!;

    mainAssertResult.addResult({
      index,
      result,
      metric,
      weight,
    });
  });

  return mainAssertResult.testResult(assertScoringFunction);
}

export async function runCompareAssertion(
  test: AtomicTestCase,
  assertion: Assertion,
  outputs: string[],
): Promise<GradingResult[]> {
  invariant(typeof assertion.value === 'string', 'select-best must have a string value');
  test = getFinalTest(test, assertion);
  const comparisonResults = await matchesSelectBest(
    assertion.value,
    outputs,
    test.options,
    test.vars,
  );
  return comparisonResults.map((result) => ({
    ...result,
    assertion,
  }));
}

export async function readAssertions(filePath: string): Promise<Assertion[]> {
  try {
    const assertions = yaml.load(fs.readFileSync(filePath, 'utf-8')) as Assertion[];
    if (!Array.isArray(assertions) || assertions[0]?.type === undefined) {
      throw new Error('Assertions file must be an array of assertion objects');
    }
    return assertions;
  } catch (err) {
    throw new Error(`Failed to read assertions from ${filePath}:\n${err}`);
  }
}

// These exports are used by the node.js package (index.ts)
export default {
  runAssertion,
  runAssertions,
  matchesSimilarity,
  matchesClassification,
  matchesLlmRubric,
  matchesFactuality,
  matchesClosedQa,
  matchesAnswerRelevance,
  matchesContextRecall,
  matchesContextRelevance,
  matchesContextFaithfulness,
  matchesComparisonBoolean: matchesSelectBest,
  matchesModeration,
  matchesConversationRelevance,
};<|MERGE_RESOLUTION|>--- conflicted
+++ resolved
@@ -176,6 +176,7 @@
   'trace-error-spans': handleTraceErrorSpans,
   'trace-span-count': handleTraceSpanCount,
   'trace-span-duration': handleTraceSpanDuration,
+  ttft: handleTtft,
   webhook: handleWebhook,
 };
 
@@ -346,84 +347,6 @@
     valueFromScript,
   };
 
-<<<<<<< HEAD
-  const assertionHandlers: Record<
-    BaseAssertionTypes,
-    (params: AssertionParams) => GradingResult | Promise<GradingResult>
-  > = {
-    'answer-relevance': handleAnswerRelevance,
-    bleu: handleBleuScore,
-    classifier: handleClassifier,
-    contains: handleContains,
-    'contains-all': handleContainsAll,
-    'contains-any': handleContainsAny,
-    'contains-html': handleContainsHtml,
-    'contains-json': handleContainsJson,
-    'contains-sql': handleContainsSql,
-    'contains-xml': handleIsXml,
-    'context-faithfulness': handleContextFaithfulness,
-    'context-recall': handleContextRecall,
-    'context-relevance': handleContextRelevance,
-    'conversation-relevance': handleConversationRelevance,
-    cost: handleCost,
-    equals: handleEquals,
-    factuality: handleFactuality,
-    'finish-reason': handleFinishReason,
-    'g-eval': handleGEval,
-    gleu: handleGleuScore,
-    guardrails: handleGuardrails,
-    icontains: handleIContains,
-    'icontains-all': handleIContainsAll,
-    'icontains-any': handleIContainsAny,
-    'is-html': handleIsHtml,
-    'is-json': handleIsJson,
-    'is-refusal': handleIsRefusal,
-    'is-sql': handleIsSql,
-    'is-valid-function-call': handleIsValidFunctionCall,
-    'is-valid-openai-function-call': handleIsValidFunctionCall,
-    'is-valid-openai-tools-call': handleIsValidOpenAiToolsCall,
-    'is-xml': handleIsXml,
-    javascript: handleJavascript,
-    latency: handleLatency,
-    levenshtein: handleLevenshtein,
-    'llm-rubric': handleLlmRubric,
-    meteor: async (params: AssertionParams) => {
-      try {
-        const { handleMeteorAssertion } = await import('./meteor');
-        return handleMeteorAssertion(params);
-      } catch (error) {
-        if (error instanceof Error && error.message.includes('Cannot find module')) {
-          return {
-            pass: false,
-            score: 0,
-            reason:
-              'METEOR assertion requires the natural package. Please install it using: npm install natural',
-            assertion: params.assertion,
-          };
-        }
-        throw error;
-      }
-    },
-    'model-graded-closedqa': handleModelGradedClosedQa,
-    'model-graded-factuality': handleFactuality,
-    moderation: handleModeration,
-    perplexity: handlePerplexity,
-    'perplexity-score': handlePerplexityScore,
-    pi: handlePiScorer,
-    python: handlePython,
-    regex: handleRegex,
-    'rouge-n': handleRougeScore,
-    similar: handleSimilar,
-    'starts-with': handleStartsWith,
-    'trace-error-spans': handleTraceErrorSpans,
-    'trace-span-count': handleTraceSpanCount,
-    'trace-span-duration': handleTraceSpanDuration,
-    ttft: handleTtft,
-    webhook: handleWebhook,
-  };
-
-=======
->>>>>>> 01cc89b3
   // Check for redteam assertions first
   if (assertionParams.baseType.startsWith('promptfoo:redteam:')) {
     return handleRedteam(assertionParams);
