import fs from 'fs';
import path from 'path';

import async from 'async';
import yaml from 'js-yaml';
import cliState from '../cliState';
import { getEnvInt } from '../envars';
import { handleConversationRelevance } from '../external/assertions/deepeval';
import { matchesConversationRelevance } from '../external/matchers/deepeval';
import logger from '../logger';
import {
  matchesAnswerRelevance,
  matchesClassification,
  matchesClosedQa,
  matchesContextFaithfulness,
  matchesContextRecall,
  matchesContextRelevance,
  matchesFactuality,
  matchesLlmRubric,
  matchesModeration,
  matchesSelectBest,
  matchesSimilarity,
} from '../matchers';
import { isPackagePath, loadFromPackage } from '../providers/packageParser';
import { runPython } from '../python/pythonUtils';
import { getTraceStore } from '../tracing/store';
import {
  type ApiProvider,
  type Assertion,
  type AssertionType,
  type AssertionValue,
  type AtomicTestCase,
  type CallApiContextParams,
  type GradingResult,
} from '../types/index';
import { isJavascriptFile } from '../util/fileExtensions';
import invariant from '../util/invariant';
import { getNunjucksEngine } from '../util/templates';
import { transform } from '../util/transform';
import { handleAnswerRelevance } from './answerRelevance';
import { AssertionsResult } from './assertionsResult';
import { handleBleuScore } from './bleu';
import { handleClassifier } from './classifier';
import {
  handleContains,
  handleContainsAll,
  handleContainsAny,
  handleIContains,
  handleIContainsAll,
  handleIContainsAny,
} from './contains';
import { handleContextFaithfulness } from './contextFaithfulness';
import { handleContextRecall } from './contextRecall';
import { handleContextRelevance } from './contextRelevance';
import { handleCost } from './cost';
import { handleEquals } from './equals';
import { handleFactuality } from './factuality';
import { handleFinishReason } from './finishReason';
import { handleIsValidFunctionCall } from './functionToolCall';
import { handleGEval } from './geval';
import { handleGleuScore } from './gleu';
import { handleGuardrails } from './guardrails';
import { handleContainsHtml, handleIsHtml } from './html';
import { handleJavascript } from './javascript';
import { handleContainsJson, handleIsJson } from './json';
import { handleLatency } from './latency';
import { handleLevenshtein } from './levenshtein';
import { handleLlmRubric } from './llmRubric';
import { handleModelGradedClosedQa } from './modelGradedClosedQa';
import { handleModeration } from './moderation';
import { handleIsValidOpenAiToolsCall } from './openai';
import { handlePerplexity, handlePerplexityScore } from './perplexity';
import { handlePiScorer } from './pi';
import { handlePython } from './python';
import { handleRedteam } from './redteam';
import { handleIsRefusal } from './refusal';
import { handleRegex } from './regex';
import { handleRougeScore } from './rouge';
import { handleRuby } from './ruby';
import { handleSimilar } from './similar';
import { handleContainsSql, handleIsSql } from './sql';
import { handleStartsWith } from './startsWith';
import { handleToolCallF1 } from './toolCallF1';
import { handleTraceErrorSpans } from './traceErrorSpans';
import { handleTraceSpanCount } from './traceSpanCount';
import { handleTraceSpanDuration } from './traceSpanDuration';
import { coerceString, getFinalTest, loadFromJavaScriptFile, processFileReference } from './utils';
import { handleWebhook } from './webhook';
import { handleSearchRubric } from './searchRubric';
import { handleIsXml } from './xml';

import type {
  AssertionParams,
  AssertionValueFunctionContext,
  BaseAssertionTypes,
  ProviderResponse,
  ScoringFunction,
} from '../types/index';

const ASSERTIONS_MAX_CONCURRENCY = getEnvInt('PROMPTFOO_ASSERTIONS_MAX_CONCURRENCY', 3);

<<<<<<< HEAD
=======
export const MODEL_GRADED_ASSERTION_TYPES = new Set<AssertionType>([
  'answer-relevance',
  'context-faithfulness',
  'context-recall',
  'context-relevance',
  'factuality',
  'llm-rubric',
  'model-graded-closedqa',
  'model-graded-factuality',
  'search-rubric',
]);

>>>>>>> d6d7e2b5
const ASSERTION_HANDLERS: Record<
  BaseAssertionTypes,
  (params: AssertionParams) => GradingResult | Promise<GradingResult>
> = {
  'answer-relevance': handleAnswerRelevance,
  bleu: handleBleuScore,
  classifier: handleClassifier,
  contains: handleContains,
  'contains-all': handleContainsAll,
  'contains-any': handleContainsAny,
  'contains-html': handleContainsHtml,
  'contains-json': handleContainsJson,
  'contains-sql': handleContainsSql,
  'contains-xml': handleIsXml,
  'context-faithfulness': handleContextFaithfulness,
  'context-recall': handleContextRecall,
  'context-relevance': handleContextRelevance,
  'conversation-relevance': handleConversationRelevance,
  cost: handleCost,
  equals: handleEquals,
  factuality: handleFactuality,
  'finish-reason': handleFinishReason,
  'g-eval': handleGEval,
  gleu: handleGleuScore,
  guardrails: handleGuardrails,
  icontains: handleIContains,
  'icontains-all': handleIContainsAll,
  'icontains-any': handleIContainsAny,
  'is-html': handleIsHtml,
  'is-json': handleIsJson,
  'is-refusal': handleIsRefusal,
  'is-sql': handleIsSql,
  'is-valid-function-call': handleIsValidFunctionCall,
  'is-valid-openai-function-call': handleIsValidFunctionCall,
  'is-valid-openai-tools-call': handleIsValidOpenAiToolsCall,
  'is-xml': handleIsXml,
  javascript: handleJavascript,
  latency: handleLatency,
  levenshtein: handleLevenshtein,
  'llm-rubric': handleLlmRubric,
  meteor: async (params: AssertionParams) => {
    try {
      const { handleMeteorAssertion } = await import('./meteor.js');
      return handleMeteorAssertion(params);
    } catch (error) {
      if (
        error instanceof Error &&
        (error.message.includes('Cannot find module') ||
          error.message.includes('natural" package is required'))
      ) {
        return {
          pass: false,
          score: 0,
          reason:
            'METEOR assertion requires the natural package. Please install it using: npm install natural@^8.1.0',
          assertion: params.assertion,
        };
      }
      throw error;
    }
  },
  'model-graded-closedqa': handleModelGradedClosedQa,
  'model-graded-factuality': handleFactuality,
  moderation: handleModeration,
  perplexity: handlePerplexity,
  'perplexity-score': handlePerplexityScore,
  pi: handlePiScorer,
  python: handlePython,
  regex: handleRegex,
  ruby: handleRuby,
  'rouge-n': handleRougeScore,
  'search-rubric': handleSearchRubric,
  similar: handleSimilar,
  'similar:cosine': handleSimilar,
  'similar:dot': handleSimilar,
  'similar:euclidean': handleSimilar,
  'starts-with': handleStartsWith,
  'tool-call-f1': handleToolCallF1,
  'trace-error-spans': handleTraceErrorSpans,
  'trace-span-count': handleTraceSpanCount,
  'trace-span-duration': handleTraceSpanDuration,
  webhook: handleWebhook,
};

const nunjucks = getNunjucksEngine();

/**
 * Tests whether an assertion is inverse e.g. "not-equals" is inverse of "equals"
 * or "not-contains" is inverse of "contains".
 * @param assertion - The assertion to test
 * @returns true if the assertion is inverse, false otherwise
 */
export function isAssertionInverse(assertion: Assertion): boolean {
  return assertion.type.startsWith('not-');
}

/**
 * Returns the base type of an assertion i.e. "not-equals" returns "equals"
 * and "equals" returns "equals".
 * @param assertion - The assertion to get the base type.
 * @returns The base type of the assertion.
 */
export function getAssertionBaseType(assertion: Assertion): AssertionType {
  const inverse = isAssertionInverse(assertion);
  return inverse ? (assertion.type.slice(4) as AssertionType) : (assertion.type as AssertionType);
}

export async function runAssertion({
  prompt,
  provider,
  assertion,
  test,
  latencyMs,
  providerResponse,
  traceId,
}: {
  prompt?: string;
  provider?: ApiProvider;
  assertion: Assertion;
  test: AtomicTestCase;
  providerResponse: ProviderResponse;
  latencyMs?: number;
  assertIndex?: number;
  traceId?: string;
}): Promise<GradingResult> {
  const { cost, logProbs, output: originalOutput } = providerResponse;
  let output = originalOutput;

  invariant(assertion.type, `Assertion must have a type: ${JSON.stringify(assertion)}`);

  if (assertion.transform) {
    output = await transform(assertion.transform, output, {
      vars: test.vars,
      prompt: { label: prompt },
      ...(providerResponse && providerResponse.metadata && { metadata: providerResponse.metadata }),
    });
  }

  const context: AssertionValueFunctionContext = {
    prompt,
    vars: test.vars || {},
    test,
    logProbs,
    provider,
    providerResponse,
    ...(assertion.config ? { config: structuredClone(assertion.config) } : {}),
  };

  // Add trace data if traceId is available
  if (traceId) {
    try {
      const traceStore = getTraceStore();
      const traceData = await traceStore.getTrace(traceId);
      if (traceData) {
        context.trace = {
          traceId: traceData.traceId,
          evaluationId: traceData.evaluationId,
          testCaseId: traceData.testCaseId,
          metadata: traceData.metadata,
          spans: traceData.spans || [],
        };
      }
    } catch (error) {
      logger.debug(`Failed to fetch trace data for assertion: ${error}`);
    }
  }

  // Render assertion values
  let renderedValue = assertion.value;
  let valueFromScript: string | boolean | number | GradingResult | object | undefined;
  if (typeof renderedValue === 'string') {
    if (renderedValue.startsWith('file://')) {
      const basePath = cliState.basePath || '';
      const fileRef = renderedValue.slice('file://'.length);
      let filePath = fileRef;
      let functionName: string | undefined;

      if (fileRef.includes(':')) {
        const [pathPart, funcPart] = fileRef.split(':');
        filePath = pathPart;
        functionName = funcPart;
      }

      filePath = path.resolve(basePath, filePath);

      if (isJavascriptFile(filePath)) {
        valueFromScript = await loadFromJavaScriptFile(filePath, functionName, [output, context]);
        logger.debug(`Javascript script ${filePath} output: ${valueFromScript}`);
      } else if (filePath.endsWith('.py')) {
        try {
          const pythonScriptOutput = await runPython(filePath, functionName || 'get_assert', [
            output,
            context,
          ]);
          valueFromScript = pythonScriptOutput;
          logger.debug(`Python script ${filePath} output: ${valueFromScript}`);
        } catch (error) {
          return {
            pass: false,
            score: 0,
            reason: (error as Error).message,
            assertion,
          };
        }
      } else if (filePath.endsWith('.rb')) {
        try {
          const { runRuby } = await import('../ruby/rubyUtils.js');
          const rubyScriptOutput = await runRuby(filePath, functionName || 'get_assert', [
            output,
            context,
          ]);
          valueFromScript = rubyScriptOutput;
          logger.debug(`Ruby script ${filePath} output: ${valueFromScript}`);
        } catch (error) {
          return {
            pass: false,
            score: 0,
            reason: (error as Error).message,
            assertion,
          };
        }
      } else {
        renderedValue = processFileReference(renderedValue);
      }
    } else if (isPackagePath(renderedValue)) {
      const basePath = cliState.basePath || '';
      const requiredModule = await loadFromPackage(renderedValue, basePath);
      if (typeof requiredModule !== 'function') {
        throw new Error(
          `Assertion malformed: ${renderedValue} must be a function. Received: ${typeof requiredModule}`,
        );
      }

      valueFromScript = await Promise.resolve(requiredModule(output, context));
    } else {
      // It's a normal string value
      renderedValue = nunjucks.renderString(renderedValue, test.vars || {});
    }
  } else if (renderedValue && Array.isArray(renderedValue)) {
    // Process each element in the array
    renderedValue = renderedValue.map((v) => {
      if (typeof v === 'string') {
        if (v.startsWith('file://')) {
          return processFileReference(v);
        }
        return nunjucks.renderString(v, test.vars || {});
      }
      return v;
    });
  }

  // Centralized script output resolution
  // Script assertion types (javascript, python, ruby) interpret renderedValue as code to execute
  // All other types should use the script output as the comparison value
  const SCRIPT_RESULT_ASSERTIONS = new Set(['javascript', 'python', 'ruby']);
  const baseType = getAssertionBaseType(assertion);

  if (valueFromScript !== undefined && !SCRIPT_RESULT_ASSERTIONS.has(baseType)) {
    // Validate the script result type - only javascript/python/ruby can return functions
    if (typeof valueFromScript === 'function') {
      throw new Error(
        `Script for "${assertion.type}" assertion returned a function. ` +
          `Only javascript/python/ruby assertion types can return functions. ` +
          `For other assertion types, return the expected value (string, number, array, or object).`,
      );
    }

    // Validate the script didn't return boolean or GradingResult
    // These are only valid for javascript/python/ruby assertion types
    if (typeof valueFromScript === 'boolean') {
      throw new Error(
        `Script for "${assertion.type}" assertion returned a boolean. ` +
          `Only javascript/python/ruby assertion types can return boolean values. ` +
          `For other assertion types, return the expected value (string, number, array, or object).`,
      );
    }

    // Check if it's a GradingResult object (has 'pass' property)
    if (
      valueFromScript &&
      typeof valueFromScript === 'object' &&
      !Array.isArray(valueFromScript) &&
      'pass' in valueFromScript
    ) {
      throw new Error(
        `Script for "${assertion.type}" assertion returned a GradingResult. ` +
          `Only javascript/python/ruby assertion types can return GradingResult objects. ` +
          `For other assertion types, return the expected value (string, number, array, or object).`,
      );
    }

    // Update renderedValue with the script output
    // Type assertion is now safe because we've validated the type
    renderedValue = valueFromScript as AssertionValue;
  }

  // Construct CallApiContextParams for model-graded assertions that need originalProvider
  const providerCallContext: CallApiContextParams | undefined = provider
    ? {
        originalProvider: provider,
        prompt: { raw: prompt || '', label: '' },
        vars: test.vars || {},
      }
    : undefined;

  const assertionParams: AssertionParams = {
    assertion,
    baseType: getAssertionBaseType(assertion),
    providerCallContext,
    assertionValueContext: context,
    cost,
    inverse: isAssertionInverse(assertion),
    latencyMs,
    logProbs,
    output,
    outputString: coerceString(output),
    prompt,
    provider,
    providerResponse,
    renderedValue,
    test: getFinalTest(test, assertion),
    valueFromScript,
  };

  // Check for redteam assertions first
  if (assertionParams.baseType.startsWith('promptfoo:redteam:')) {
    return handleRedteam(assertionParams);
  }

  const handler = ASSERTION_HANDLERS[assertionParams.baseType as keyof typeof ASSERTION_HANDLERS];
  if (handler) {
    const result = await handler(assertionParams);

    // Store rendered assertion value in metadata if it differs from the original template
    // This allows the UI to display substituted variable values instead of raw templates
    if (
      renderedValue !== undefined &&
      renderedValue !== assertion.value &&
      typeof renderedValue === 'string'
    ) {
      result.metadata = result.metadata || {};
      result.metadata.renderedAssertionValue = renderedValue;
    }

    // If weight is 0, treat this as a metric-only assertion that can't fail
    if (assertion.weight === 0) {
      return {
        ...result,
        pass: true, // Force pass for weight=0 assertions
      };
    }

    return result;
  }

  throw new Error(`Unknown assertion type: ${assertion.type}`);
}

export async function runAssertions({
  assertScoringFunction,
  latencyMs,
  prompt,
  provider,
  providerResponse,
  test,
  traceId,
}: {
  assertScoringFunction?: ScoringFunction;
  latencyMs?: number;
  prompt?: string;
  provider?: ApiProvider;
  providerResponse: ProviderResponse;
  test: AtomicTestCase;
  traceId?: string;
}): Promise<GradingResult> {
  if (!test.assert || test.assert.length < 1) {
    return AssertionsResult.noAssertsResult();
  }

  const mainAssertResult = new AssertionsResult({
    threshold: test.threshold,
  });
  const subAssertResults: AssertionsResult[] = [];
  const asserts: {
    assertion: Assertion;
    assertResult: AssertionsResult;
    index: number;
  }[] = test.assert
    .map((assertion, i) => {
      if (assertion.type === 'assert-set') {
        const subAssertResult = new AssertionsResult({
          threshold: assertion.threshold,
          parentAssertionSet: {
            assertionSet: assertion,
            index: i,
          },
        });

        subAssertResults.push(subAssertResult);

        return assertion.assert.map((subAssert, j) => {
          return {
            assertion: subAssert,
            assertResult: subAssertResult,
            index: j,
          };
        });
      }

      return { assertion, assertResult: mainAssertResult, index: i };
    })
    .flat();

  await async.forEachOfLimit(
    asserts,
    ASSERTIONS_MAX_CONCURRENCY,
    async ({ assertion, assertResult, index }) => {
      if (assertion.type.startsWith('select-') || assertion.type === 'max-score') {
        // Select-type and max-score assertions are handled separately because they depend on multiple outputs.
        return;
      }

      const result = await runAssertion({
        prompt,
        provider,
        providerResponse,
        assertion,
        test,
        latencyMs,
        assertIndex: index,
        traceId,
      });

      assertResult.addResult({
        index,
        result,
        metric: assertion.metric,
        weight: assertion.weight,
      });
    },
  );

  await async.forEach(subAssertResults, async (subAssertResult) => {
    const result = await subAssertResult.testResult();
    const {
      index,
      assertionSet: { metric, weight },
    } = subAssertResult.parentAssertionSet!;

    mainAssertResult.addResult({
      index,
      result,
      metric,
      weight,
    });
  });

  return mainAssertResult.testResult(assertScoringFunction);
}

export async function runCompareAssertion(
  test: AtomicTestCase,
  assertion: Assertion,
  outputs: string[],
  context?: CallApiContextParams,
): Promise<GradingResult[]> {
  invariant(typeof assertion.value === 'string', 'select-best must have a string value');
  test = getFinalTest(test, assertion);
  const comparisonResults = await matchesSelectBest(
    assertion.value,
    outputs,
    test.options,
    test.vars,
    context,
  );
  return comparisonResults.map((result) => ({
    ...result,
    assertion,
  }));
}

export async function readAssertions(filePath: string): Promise<Assertion[]> {
  try {
    const assertions = yaml.load(fs.readFileSync(filePath, 'utf-8')) as Assertion[];
    if (!Array.isArray(assertions) || assertions[0]?.type === undefined) {
      throw new Error('Assertions file must be an array of assertion objects');
    }
    return assertions;
  } catch (err) {
    throw new Error(`Failed to read assertions from ${filePath}:\n${err}`);
  }
}

// These exports are used by the node.js package (index.ts)
export default {
  runAssertion,
  runAssertions,
  matchesSimilarity,
  matchesClassification,
  matchesLlmRubric,
  matchesFactuality,
  matchesClosedQa,
  matchesAnswerRelevance,
  matchesContextRecall,
  matchesContextRelevance,
  matchesContextFaithfulness,
  matchesComparisonBoolean: matchesSelectBest,
  matchesModeration,
  matchesConversationRelevance,
};<|MERGE_RESOLUTION|>--- conflicted
+++ resolved
@@ -99,21 +99,6 @@
 
 const ASSERTIONS_MAX_CONCURRENCY = getEnvInt('PROMPTFOO_ASSERTIONS_MAX_CONCURRENCY', 3);
 
-<<<<<<< HEAD
-=======
-export const MODEL_GRADED_ASSERTION_TYPES = new Set<AssertionType>([
-  'answer-relevance',
-  'context-faithfulness',
-  'context-recall',
-  'context-relevance',
-  'factuality',
-  'llm-rubric',
-  'model-graded-closedqa',
-  'model-graded-factuality',
-  'search-rubric',
-]);
-
->>>>>>> d6d7e2b5
 const ASSERTION_HANDLERS: Record<
   BaseAssertionTypes,
   (params: AssertionParams) => GradingResult | Promise<GradingResult>
