import async from 'async';
import fs from 'fs';
import yaml from 'js-yaml';
import path from 'path';
import cliState from '../cliState';
import { getEnvInt } from '../envars';
import { importModule } from '../esm';
import logger from '../logger';
import {
  matchesAnswerRelevance,
  matchesClassification,
  matchesClosedQa,
  matchesContextFaithfulness,
  matchesContextRecall,
  matchesContextRelevance,
  matchesFactuality,
  matchesLlmRubric,
  matchesModeration,
  matchesSelectBest,
  matchesSimilarity,
} from '../matchers';
import { isPackagePath, loadFromPackage } from '../providers/packageParser';
import { runPython } from '../python/pythonUtils';
import telemetry from '../telemetry';
import type {
  AssertionParams,
  AssertionValueFunctionContext,
  BaseAssertionTypes,
  ProviderResponse,
} from '../types';
import {
  type ApiProvider,
  type Assertion,
  type AssertionType,
  type AtomicTestCase,
  type GradingResult,
} from '../types';
import { isJavascriptFile } from '../util/file';
import invariant from '../util/invariant';
import { getNunjucksEngine } from '../util/templates';
import { transform } from '../util/transform';
import { AssertionsResult } from './AssertionsResult';
import { handleAnswerRelevance } from './answerRelevance';
import { handleBleuScore } from './bleu';
import { handleClassifier } from './classifier';
import {
  handleContains,
  handleContainsAll,
  handleContainsAny,
  handleIContains,
  handleIContainsAll,
  handleIContainsAny,
} from './contains';
import { handleContextFaithfulness } from './contextFaithfulness';
import { handleContextRecall } from './contextRecall';
import { handleContextRelevance } from './contextRelevance';
import { handleCost } from './cost';
import { handleEquals } from './equals';
import { handleFactuality } from './factuality';
import { handleGEval } from './geval';
<<<<<<< HEAD
import { handleGuardrail } from './guardrail';
=======
import { handleGuardrails } from './guardrails';
>>>>>>> 8d13ba18
import { handleJavascript } from './javascript';
import { handleContainsJson, handleIsJson } from './json';
import { handleLatency } from './latency';
import { handleLevenshtein } from './levenshtein';
import { handleLlmRubric } from './llmRubric';
import { handleModelGradedClosedQa } from './modelGradedClosedQa';
import { handleModeration } from './moderation';
import { handleIsValidOpenAiFunctionCall, handleIsValidOpenAiToolsCall } from './openai';
import { handlePerplexity, handlePerplexityScore } from './perplexity';
import { handlePython } from './python';
import { handleRedteam } from './redteam';
import { handleIsRefusal } from './refusal';
import { handleRegex } from './regex';
import { handleRougeScore } from './rouge';
import { handleSimilar } from './similar';
import { handleContainsSql, handleIsSql } from './sql';
import { handleStartsWith } from './startsWith';
import { coerceString, getFinalTest, processFileReference } from './utils';
import { handleWebhook } from './webhook';
import { handleIsXml } from './xml';

const ASSERTIONS_MAX_CONCURRENCY = getEnvInt('PROMPTFOO_ASSERTIONS_MAX_CONCURRENCY', 3);

export const MODEL_GRADED_ASSERTION_TYPES = new Set<AssertionType>([
  'answer-relevance',
  'context-faithfulness',
  'context-recall',
  'context-relevance',
  'factuality',
  'llm-rubric',
  'model-graded-closedqa',
  'model-graded-factuality',
]);

const nunjucks = getNunjucksEngine();

export async function runAssertion({
  prompt,
  provider,
  assertion,
  test,
  latencyMs,
  providerResponse,
  assertIndex,
}: {
  prompt?: string;
  provider?: ApiProvider;
  assertion: Assertion;
  test: AtomicTestCase;
  providerResponse: ProviderResponse;
  latencyMs?: number;
  assertIndex?: number;
}): Promise<GradingResult> {
  const { cost, logProbs, output: originalOutput } = providerResponse;
  let output = originalOutput;

  invariant(assertion.type, `Assertion must have a type: ${JSON.stringify(assertion)}`);

  const inverse = assertion.type.startsWith('not-');
  const baseType = inverse
    ? (assertion.type.slice(4) as AssertionType)
    : (assertion.type as AssertionType);

  telemetry.record('assertion_used', {
    type: baseType,
  });

  if (assertion.transform) {
    output = await transform(assertion.transform, output, {
      vars: test.vars,
      prompt: { label: prompt },
    });
  }

  const context: AssertionValueFunctionContext = {
    prompt,
    vars: test.vars || {},
    test,
    logProbs,
    provider,
    providerResponse,
    ...(assertion.config ? { config: structuredClone(assertion.config) } : {}),
  };

  // Render assertion values
  let renderedValue = assertion.value;
  let valueFromScript: string | boolean | number | GradingResult | object | undefined;
  if (typeof renderedValue === 'string') {
    if (renderedValue.startsWith('file://')) {
      const basePath = cliState.basePath || '';
      const fileRef = renderedValue.slice('file://'.length);
      let filePath = fileRef;
      let functionName: string | undefined;

      if (fileRef.includes(':')) {
        const [pathPart, funcPart] = fileRef.split(':');
        filePath = pathPart;
        functionName = funcPart;
      }

      filePath = path.resolve(basePath, filePath);

      if (isJavascriptFile(filePath)) {
        const requiredModule = await importModule(filePath, functionName);
        if (functionName && typeof requiredModule[functionName] === 'function') {
          valueFromScript = await Promise.resolve(requiredModule[functionName](output, context));
        } else if (typeof requiredModule === 'function') {
          valueFromScript = await Promise.resolve(requiredModule(output, context));
        } else if (requiredModule.default && typeof requiredModule.default === 'function') {
          valueFromScript = await Promise.resolve(requiredModule.default(output, context));
        } else {
          throw new Error(
            `Assertion malformed: ${filePath} must export a function or have a default export as a function`,
          );
        }
        logger.debug(`Javascript script ${filePath} output: ${valueFromScript}`);
      } else if (filePath.endsWith('.py')) {
        try {
          const pythonScriptOutput = await runPython(filePath, functionName || 'get_assert', [
            output,
            context,
          ]);
          valueFromScript = pythonScriptOutput;
          logger.debug(`Python script ${filePath} output: ${valueFromScript}`);
        } catch (error) {
          return {
            pass: false,
            score: 0,
            reason: (error as Error).message,
            assertion,
          };
        }
      } else {
        renderedValue = processFileReference(renderedValue);
      }
    } else if (isPackagePath(renderedValue)) {
      const basePath = cliState.basePath || '';
      const requiredModule = await loadFromPackage(renderedValue, basePath);
      if (typeof requiredModule !== 'function') {
        throw new Error(
          `Assertion malformed: ${renderedValue} must be a function. Received: ${typeof requiredModule}`,
        );
      }

      valueFromScript = await Promise.resolve(requiredModule(output, context));
    } else {
      // It's a normal string value
      renderedValue = nunjucks.renderString(renderedValue, test.vars || {});
    }
  } else if (renderedValue && Array.isArray(renderedValue)) {
    // Process each element in the array
    renderedValue = renderedValue.map((v) => {
      if (typeof v === 'string') {
        if (v.startsWith('file://')) {
          return processFileReference(v);
        }
        return nunjucks.renderString(v, test.vars || {});
      }
      return v;
    });
  }

  const assertionParams: AssertionParams = {
    assertion,
    baseType,
    context,
    cost,
    inverse,
    latencyMs,
    logProbs,
    output,
    outputString: coerceString(output),
    prompt,
    provider,
    providerResponse,
    renderedValue,
    test: getFinalTest(test, assertion),
    valueFromScript,
  };

  const assertionHandlers: Record<
    BaseAssertionTypes,
    (params: AssertionParams) => GradingResult | Promise<GradingResult>
  > = {
    'answer-relevance': handleAnswerRelevance,
    'contains-all': handleContainsAll,
    'contains-any': handleContainsAny,
    'contains-json': handleContainsJson,
    'contains-sql': handleContainsSql,
    'contains-xml': handleIsXml,
    'context-faithfulness': handleContextFaithfulness,
    'context-recall': handleContextRecall,
    'context-relevance': handleContextRelevance,
    'g-eval': handleGEval,
    'icontains-all': handleIContainsAll,
    'icontains-any': handleIContainsAny,
    'is-json': handleIsJson,
    'is-refusal': handleIsRefusal,
    'is-sql': handleIsSql,
    'is-valid-openai-function-call': handleIsValidOpenAiFunctionCall,
    'is-valid-openai-tools-call': handleIsValidOpenAiToolsCall,
    'is-xml': handleIsXml,
    'llm-rubric': handleLlmRubric,
    'model-graded-closedqa': handleModelGradedClosedQa,
    'model-graded-factuality': handleFactuality,
    'perplexity-score': handlePerplexityScore,
    'rouge-n': handleRougeScore,
    'starts-with': handleStartsWith,
    bleu: handleBleuScore,
    classifier: handleClassifier,
    contains: handleContains,
    cost: handleCost,
    equals: handleEquals,
    factuality: handleFactuality,
    guardrail: handleGuardrail,
    icontains: handleIContains,
    javascript: handleJavascript,
    latency: handleLatency,
    levenshtein: handleLevenshtein,
    moderation: handleModeration,
    perplexity: handlePerplexity,
    python: handlePython,
    regex: handleRegex,
    similar: handleSimilar,
<<<<<<< HEAD
=======
    'starts-with': handleStartsWith,
    guardrails: handleGuardrails,
>>>>>>> 8d13ba18
    webhook: handleWebhook,
  };

  const handler = assertionHandlers[baseType as keyof typeof assertionHandlers];
  if (handler) {
    const result = await handler(assertionParams);

    // If weight is 0, treat this as a metric-only assertion that can't fail
    if (assertion.weight === 0) {
      return {
        ...result,
        pass: true, // Force pass for weight=0 assertions
      };
    }

    return result;
  }

  if (baseType.startsWith('promptfoo:redteam:')) {
    return handleRedteam(assertionParams);
  }
  throw new Error(`Unknown assertion type: ${assertion.type}`);
}

export async function runAssertions({
  prompt,
  provider,
  providerResponse,
  test,
  latencyMs,
}: {
  prompt?: string;
  provider?: ApiProvider;
  providerResponse: ProviderResponse;
  test: AtomicTestCase;
  latencyMs?: number;
}): Promise<GradingResult> {
  if (!test.assert || test.assert.length < 1) {
    return AssertionsResult.noAssertsResult();
  }

  const mainAssertResult = new AssertionsResult({
    threshold: test.threshold,
  });
  const subAssertResults: AssertionsResult[] = [];
  const asserts: {
    assertion: Assertion;
    assertResult: AssertionsResult;
    index: number;
  }[] = test.assert
    .map((assertion, i) => {
      if (assertion.type === 'assert-set') {
        const subAssertResult = new AssertionsResult({
          threshold: assertion.threshold,
          parentAssertionSet: {
            assertionSet: assertion,
            index: i,
          },
        });

        subAssertResults.push(subAssertResult);

        return assertion.assert.map((subAssert, j) => {
          return {
            assertion: subAssert,
            assertResult: subAssertResult,
            index: j,
          };
        });
      }

      return { assertion, assertResult: mainAssertResult, index: i };
    })
    .flat();

  await async.forEachOfLimit(
    asserts,
    ASSERTIONS_MAX_CONCURRENCY,
    async ({ assertion, assertResult, index }) => {
      if (assertion.type.startsWith('select-')) {
        // Select-type assertions are handled separately because they depend on multiple outputs.
        return;
      }

      const result = await runAssertion({
        prompt,
        provider,
        providerResponse,
        assertion,
        test,
        latencyMs,
        assertIndex: index,
      });

      assertResult.addResult({
        index,
        result,
        metric: assertion.metric,
        weight: assertion.weight,
      });
    },
  );

  subAssertResults.forEach((subAssertResult) => {
    const result = subAssertResult.testResult();
    const {
      index,
      assertionSet: { metric, weight },
    } = subAssertResult.parentAssertionSet!;

    mainAssertResult.addResult({
      index,
      result,
      metric,
      weight,
    });
  });

  return mainAssertResult.testResult();
}

export async function runCompareAssertion(
  test: AtomicTestCase,
  assertion: Assertion,
  outputs: string[],
): Promise<GradingResult[]> {
  invariant(typeof assertion.value === 'string', 'select-best must have a string value');
  test = getFinalTest(test, assertion);
  const comparisonResults = await matchesSelectBest(
    assertion.value,
    outputs,
    test.options,
    test.vars,
  );
  return comparisonResults.map((result) => ({
    ...result,
    assertion,
  }));
}

export async function readAssertions(filePath: string): Promise<Assertion[]> {
  try {
    const assertions = yaml.load(fs.readFileSync(filePath, 'utf-8')) as Assertion[];
    if (!Array.isArray(assertions) || assertions[0]?.type === undefined) {
      throw new Error('Assertions file must be an array of assertion objects');
    }
    return assertions;
  } catch (err) {
    throw new Error(`Failed to read assertions from ${filePath}:\n${err}`);
  }
}

// These exports are used by the node.js package (index.ts)
export default {
  runAssertion,
  runAssertions,
  matchesSimilarity,
  matchesClassification,
  matchesLlmRubric,
  matchesFactuality,
  matchesClosedQa,
  matchesAnswerRelevance,
  matchesContextRecall,
  matchesContextRelevance,
  matchesContextFaithfulness,
  matchesComparisonBoolean: matchesSelectBest,
  matchesModeration,
};<|MERGE_RESOLUTION|>--- conflicted
+++ resolved
@@ -58,11 +58,7 @@
 import { handleEquals } from './equals';
 import { handleFactuality } from './factuality';
 import { handleGEval } from './geval';
-<<<<<<< HEAD
-import { handleGuardrail } from './guardrail';
-=======
 import { handleGuardrails } from './guardrails';
->>>>>>> 8d13ba18
 import { handleJavascript } from './javascript';
 import { handleContainsJson, handleIsJson } from './json';
 import { handleLatency } from './latency';
@@ -248,50 +244,45 @@
     (params: AssertionParams) => GradingResult | Promise<GradingResult>
   > = {
     'answer-relevance': handleAnswerRelevance,
+    bleu: handleBleuScore,
+    classifier: handleClassifier,
     'contains-all': handleContainsAll,
     'contains-any': handleContainsAny,
+    contains: handleContains,
     'contains-json': handleContainsJson,
     'contains-sql': handleContainsSql,
     'contains-xml': handleIsXml,
     'context-faithfulness': handleContextFaithfulness,
     'context-recall': handleContextRecall,
     'context-relevance': handleContextRelevance,
+    cost: handleCost,
+    equals: handleEquals,
+    factuality: handleFactuality,
     'g-eval': handleGEval,
+    guardrails: handleGuardrails,
     'icontains-all': handleIContainsAll,
     'icontains-any': handleIContainsAny,
+    icontains: handleIContains,
     'is-json': handleIsJson,
     'is-refusal': handleIsRefusal,
     'is-sql': handleIsSql,
     'is-valid-openai-function-call': handleIsValidOpenAiFunctionCall,
     'is-valid-openai-tools-call': handleIsValidOpenAiToolsCall,
     'is-xml': handleIsXml,
+    javascript: handleJavascript,
+    latency: handleLatency,
+    levenshtein: handleLevenshtein,
     'llm-rubric': handleLlmRubric,
     'model-graded-closedqa': handleModelGradedClosedQa,
     'model-graded-factuality': handleFactuality,
+    moderation: handleModeration,
     'perplexity-score': handlePerplexityScore,
-    'rouge-n': handleRougeScore,
-    'starts-with': handleStartsWith,
-    bleu: handleBleuScore,
-    classifier: handleClassifier,
-    contains: handleContains,
-    cost: handleCost,
-    equals: handleEquals,
-    factuality: handleFactuality,
-    guardrail: handleGuardrail,
-    icontains: handleIContains,
-    javascript: handleJavascript,
-    latency: handleLatency,
-    levenshtein: handleLevenshtein,
-    moderation: handleModeration,
     perplexity: handlePerplexity,
     python: handlePython,
     regex: handleRegex,
+    'rouge-n': handleRougeScore,
     similar: handleSimilar,
-<<<<<<< HEAD
-=======
     'starts-with': handleStartsWith,
-    guardrails: handleGuardrails,
->>>>>>> 8d13ba18
     webhook: handleWebhook,
   };
 
