import async from 'async';
import fs from 'fs';
import yaml from 'js-yaml';
import path from 'path';
import cliState from '../cliState';
import { getEnvInt } from '../envars';
<<<<<<< HEAD
import { importModule } from '../esm';
import { handleConversationRelevance } from '../external/assertions';
import { matchesConversationRelevance } from '../external/matchers';
=======
>>>>>>> ba0794fc
import logger from '../logger';
import {
  matchesAnswerRelevance,
  matchesClassification,
  matchesClosedQa,
  matchesContextFaithfulness,
  matchesContextRecall,
  matchesContextRelevance,
  matchesFactuality,
  matchesLlmRubric,
  matchesModeration,
  matchesSelectBest,
  matchesSimilarity,
} from '../matchers';
import { isPackagePath, loadFromPackage } from '../providers/packageParser';
import { runPython } from '../python/pythonUtils';
import telemetry from '../telemetry';
import type {
  AssertionParams,
  AssertionValueFunctionContext,
  BaseAssertionTypes,
  ProviderResponse,
} from '../types';
import {
  type ApiProvider,
  type Assertion,
  type AssertionType,
  type AtomicTestCase,
  type GradingResult,
} from '../types';
import { isJavascriptFile } from '../util/file';
import invariant from '../util/invariant';
import { getNunjucksEngine } from '../util/templates';
import { transform } from '../util/transform';
import { AssertionsResult } from './AssertionsResult';
import { handleAnswerRelevance } from './answerRelevance';
import { handleBleuScore } from './bleu';
import { handleClassifier } from './classifier';
import {
  handleContains,
  handleContainsAll,
  handleContainsAny,
  handleIContains,
  handleIContainsAll,
  handleIContainsAny,
} from './contains';
import { handleContextFaithfulness } from './contextFaithfulness';
import { handleContextRecall } from './contextRecall';
import { handleContextRelevance } from './contextRelevance';
import { handleCost } from './cost';
import { handleEquals } from './equals';
import { handleFactuality } from './factuality';
import { handleGEval } from './geval';
import { handleGuardrails } from './guardrails';
import { handleJavascript } from './javascript';
import { handleContainsJson, handleIsJson } from './json';
import { handleLatency } from './latency';
import { handleLevenshtein } from './levenshtein';
import { handleLlmRubric } from './llmRubric';
import { handleModelGradedClosedQa } from './modelGradedClosedQa';
import { handleModeration } from './moderation';
import { handleIsValidOpenAiFunctionCall, handleIsValidOpenAiToolsCall } from './openai';
import { handlePerplexity, handlePerplexityScore } from './perplexity';
import { handlePython } from './python';
import { handleRedteam } from './redteam';
import { handleIsRefusal } from './refusal';
import { handleRegex } from './regex';
import { handleRougeScore } from './rouge';
import { handleSimilar } from './similar';
import { handleContainsSql, handleIsSql } from './sql';
import { handleStartsWith } from './startsWith';
import { coerceString, getFinalTest, loadFromJavaScriptFile, processFileReference } from './utils';
import { handleWebhook } from './webhook';
import { handleIsXml } from './xml';

const ASSERTIONS_MAX_CONCURRENCY = getEnvInt('PROMPTFOO_ASSERTIONS_MAX_CONCURRENCY', 3);

export const MODEL_GRADED_ASSERTION_TYPES = new Set<AssertionType>([
  'answer-relevance',
  'context-faithfulness',
  'context-recall',
  'context-relevance',
  'factuality',
  'llm-rubric',
  'model-graded-closedqa',
  'model-graded-factuality',
]);

const nunjucks = getNunjucksEngine();

export async function runAssertion({
  prompt,
  provider,
  assertion,
  test,
  latencyMs,
  providerResponse,
  assertIndex,
}: {
  prompt?: string;
  provider?: ApiProvider;
  assertion: Assertion;
  test: AtomicTestCase;
  providerResponse: ProviderResponse;
  latencyMs?: number;
  assertIndex?: number;
}): Promise<GradingResult> {
  const { cost, logProbs, output: originalOutput } = providerResponse;
  let output = originalOutput;

  invariant(assertion.type, `Assertion must have a type: ${JSON.stringify(assertion)}`);

  const inverse = assertion.type.startsWith('not-');
  const baseType = inverse
    ? (assertion.type.slice(4) as AssertionType)
    : (assertion.type as AssertionType);

  telemetry.record('assertion_used', {
    type: baseType,
  });

  if (assertion.transform) {
    output = await transform(assertion.transform, output, {
      vars: test.vars,
      prompt: { label: prompt },
    });
  }

  const context: AssertionValueFunctionContext = {
    prompt,
    vars: test.vars || {},
    test,
    logProbs,
    provider,
    providerResponse,
    ...(assertion.config ? { config: structuredClone(assertion.config) } : {}),
  };

  // Render assertion values
  let renderedValue = assertion.value;
  let valueFromScript: string | boolean | number | GradingResult | object | undefined;
  if (typeof renderedValue === 'string') {
    if (renderedValue.startsWith('file://')) {
      const basePath = cliState.basePath || '';
      const fileRef = renderedValue.slice('file://'.length);
      let filePath = fileRef;
      let functionName: string | undefined;

      if (fileRef.includes(':')) {
        const [pathPart, funcPart] = fileRef.split(':');
        filePath = pathPart;
        functionName = funcPart;
      }

      filePath = path.resolve(basePath, filePath);

      if (isJavascriptFile(filePath)) {
        valueFromScript = await loadFromJavaScriptFile(filePath, functionName, [output, context]);
        logger.debug(`Javascript script ${filePath} output: ${valueFromScript}`);
      } else if (filePath.endsWith('.py')) {
        try {
          const pythonScriptOutput = await runPython(filePath, functionName || 'get_assert', [
            output,
            context,
          ]);
          valueFromScript = pythonScriptOutput;
          logger.debug(`Python script ${filePath} output: ${valueFromScript}`);
        } catch (error) {
          return {
            pass: false,
            score: 0,
            reason: (error as Error).message,
            assertion,
          };
        }
      } else {
        renderedValue = processFileReference(renderedValue);
      }
    } else if (isPackagePath(renderedValue)) {
      const basePath = cliState.basePath || '';
      const requiredModule = await loadFromPackage(renderedValue, basePath);
      if (typeof requiredModule !== 'function') {
        throw new Error(
          `Assertion malformed: ${renderedValue} must be a function. Received: ${typeof requiredModule}`,
        );
      }

      valueFromScript = await Promise.resolve(requiredModule(output, context));
    } else {
      // It's a normal string value
      renderedValue = nunjucks.renderString(renderedValue, test.vars || {});
    }
  } else if (renderedValue && Array.isArray(renderedValue)) {
    // Process each element in the array
    renderedValue = renderedValue.map((v) => {
      if (typeof v === 'string') {
        if (v.startsWith('file://')) {
          return processFileReference(v);
        }
        return nunjucks.renderString(v, test.vars || {});
      }
      return v;
    });
  }

  const assertionParams: AssertionParams = {
    assertion,
    baseType,
    context,
    cost,
    inverse,
    latencyMs,
    logProbs,
    output,
    outputString: coerceString(output),
    prompt,
    provider,
    providerResponse,
    renderedValue,
    test: getFinalTest(test, assertion),
    valueFromScript,
  };

  const assertionHandlers: Record<
    BaseAssertionTypes,
    (params: AssertionParams) => GradingResult | Promise<GradingResult>
  > = {
    'answer-relevance': handleAnswerRelevance,
    bleu: handleBleuScore,
    classifier: handleClassifier,
    contains: handleContains,
    'contains-all': handleContainsAll,
    'contains-any': handleContainsAny,
    'contains-json': handleContainsJson,
    'contains-sql': handleContainsSql,
    'contains-xml': handleIsXml,
    'context-faithfulness': handleContextFaithfulness,
    'context-recall': handleContextRecall,
    'context-relevance': handleContextRelevance,
    cost: handleCost,
    equals: handleEquals,
    factuality: handleFactuality,
    guardrails: handleGuardrails,
    'g-eval': handleGEval,
    icontains: handleIContains,
    'icontains-all': handleIContainsAll,
    'icontains-any': handleIContainsAny,
    'is-json': handleIsJson,
    'is-refusal': handleIsRefusal,
    'is-sql': handleIsSql,
    'is-valid-openai-function-call': handleIsValidOpenAiFunctionCall,
    'is-valid-openai-tools-call': handleIsValidOpenAiToolsCall,
    'is-xml': handleIsXml,
    javascript: handleJavascript,
    latency: handleLatency,
    levenshtein: handleLevenshtein,
    'llm-rubric': handleLlmRubric,
    'model-graded-closedqa': handleModelGradedClosedQa,
    'model-graded-factuality': handleFactuality,
    moderation: handleModeration,
    perplexity: handlePerplexity,
    'perplexity-score': handlePerplexityScore,
    python: handlePython,
    regex: handleRegex,
    'rouge-n': handleRougeScore,
    similar: handleSimilar,
    'starts-with': handleStartsWith,
    webhook: handleWebhook,
    'conversation-relevance': handleConversationRelevance,
  };

  const handler = assertionHandlers[baseType as keyof typeof assertionHandlers];
  if (handler) {
    const result = await handler(assertionParams);

    // If weight is 0, treat this as a metric-only assertion that can't fail
    if (assertion.weight === 0) {
      return {
        ...result,
        pass: true, // Force pass for weight=0 assertions
      };
    }

    return result;
  }

  if (baseType.startsWith('promptfoo:redteam:')) {
    return handleRedteam(assertionParams);
  }
  throw new Error(`Unknown assertion type: ${assertion.type}`);
}

export async function runAssertions({
  prompt,
  provider,
  providerResponse,
  test,
  latencyMs,
}: {
  prompt?: string;
  provider?: ApiProvider;
  providerResponse: ProviderResponse;
  test: AtomicTestCase;
  latencyMs?: number;
}): Promise<GradingResult> {
  if (!test.assert || test.assert.length < 1) {
    return AssertionsResult.noAssertsResult();
  }

  const mainAssertResult = new AssertionsResult({
    threshold: test.threshold,
  });
  const subAssertResults: AssertionsResult[] = [];
  const asserts: {
    assertion: Assertion;
    assertResult: AssertionsResult;
    index: number;
  }[] = test.assert
    .map((assertion, i) => {
      if (assertion.type === 'assert-set') {
        const subAssertResult = new AssertionsResult({
          threshold: assertion.threshold,
          parentAssertionSet: {
            assertionSet: assertion,
            index: i,
          },
        });

        subAssertResults.push(subAssertResult);

        return assertion.assert.map((subAssert, j) => {
          return {
            assertion: subAssert,
            assertResult: subAssertResult,
            index: j,
          };
        });
      }

      return { assertion, assertResult: mainAssertResult, index: i };
    })
    .flat();

  await async.forEachOfLimit(
    asserts,
    ASSERTIONS_MAX_CONCURRENCY,
    async ({ assertion, assertResult, index }) => {
      if (assertion.type.startsWith('select-')) {
        // Select-type assertions are handled separately because they depend on multiple outputs.
        return;
      }

      const result = await runAssertion({
        prompt,
        provider,
        providerResponse,
        assertion,
        test,
        latencyMs,
        assertIndex: index,
      });

      assertResult.addResult({
        index,
        result,
        metric: assertion.metric,
        weight: assertion.weight,
      });
    },
  );

  subAssertResults.forEach((subAssertResult) => {
    const result = subAssertResult.testResult();
    const {
      index,
      assertionSet: { metric, weight },
    } = subAssertResult.parentAssertionSet!;

    mainAssertResult.addResult({
      index,
      result,
      metric,
      weight,
    });
  });

  return mainAssertResult.testResult();
}

export async function runCompareAssertion(
  test: AtomicTestCase,
  assertion: Assertion,
  outputs: string[],
): Promise<GradingResult[]> {
  invariant(typeof assertion.value === 'string', 'select-best must have a string value');
  test = getFinalTest(test, assertion);
  const comparisonResults = await matchesSelectBest(
    assertion.value,
    outputs,
    test.options,
    test.vars,
  );
  return comparisonResults.map((result) => ({
    ...result,
    assertion,
  }));
}

export async function readAssertions(filePath: string): Promise<Assertion[]> {
  try {
    const assertions = yaml.load(fs.readFileSync(filePath, 'utf-8')) as Assertion[];
    if (!Array.isArray(assertions) || assertions[0]?.type === undefined) {
      throw new Error('Assertions file must be an array of assertion objects');
    }
    return assertions;
  } catch (err) {
    throw new Error(`Failed to read assertions from ${filePath}:\n${err}`);
  }
}

// These exports are used by the node.js package (index.ts)
export default {
  runAssertion,
  runAssertions,
  matchesSimilarity,
  matchesClassification,
  matchesLlmRubric,
  matchesFactuality,
  matchesClosedQa,
  matchesAnswerRelevance,
  matchesContextRecall,
  matchesContextRelevance,
  matchesContextFaithfulness,
  matchesComparisonBoolean: matchesSelectBest,
  matchesModeration,
  matchesConversationRelevance,
};<|MERGE_RESOLUTION|>--- conflicted
+++ resolved
@@ -4,12 +4,8 @@
 import path from 'path';
 import cliState from '../cliState';
 import { getEnvInt } from '../envars';
-<<<<<<< HEAD
-import { importModule } from '../esm';
 import { handleConversationRelevance } from '../external/assertions';
 import { matchesConversationRelevance } from '../external/matchers';
-=======
->>>>>>> ba0794fc
 import logger from '../logger';
 import {
   matchesAnswerRelevance,
