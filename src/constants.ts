import { getEnvInt, getEnvString } from './envars';

<<<<<<< HEAD
export const VERSION = packageJson.version;
=======
export * from './providers/constants';
export { VERSION } from './version';
>>>>>>> 873241ee

export const DEFAULT_QUERY_LIMIT = 100;

export const DEFAULT_MAX_CONCURRENCY = 4;

// Default API base URL used for sharing and other API operations
export const DEFAULT_API_BASE_URL = 'https://api.promptfoo.app';

// This is used for sharing evals.
export function getShareApiBaseUrl(): string {
  return (
    // TODO(ian): Backwards compatibility, 2024-04-01
    getEnvString('NEXT_PUBLIC_PROMPTFOO_REMOTE_API_BASE_URL') ||
    getEnvString('NEXT_PUBLIC_PROMPTFOO_BASE_URL') ||
    getEnvString('PROMPTFOO_REMOTE_API_BASE_URL') ||
    DEFAULT_API_BASE_URL
  );
}

export function getDefaultShareViewBaseUrl(): string {
  return getEnvString('PROMPTFOO_SHARING_APP_BASE_URL', `https://promptfoo.app`);
}

// This is used for creating shared eval links.
export function getShareViewBaseUrl(): string {
  return (
    getEnvString('NEXT_PUBLIC_PROMPTFOO_BASE_URL') ||
    getEnvString('PROMPTFOO_REMOTE_APP_BASE_URL') ||
    getDefaultShareViewBaseUrl()
  );
}

export function getDefaultPort(): number {
  return getEnvInt('API_PORT', 15500);
}

// Maximum width for terminal outputs.
export const TERMINAL_MAX_WIDTH =
  process?.stdout?.isTTY && process?.stdout?.columns && process?.stdout?.columns > 10
    ? process?.stdout?.columns - 10
    : 120;

export const CLOUD_PROVIDER_PREFIX = 'promptfoo://provider/';

export const FILE_METADATA_KEY = '_promptfooFileMetadata';

<<<<<<< HEAD
// Re-export provider utilities
export { isFoundationModelProvider } from './providers/constants';
=======
export const CONSENT_ENDPOINT = 'https://api.promptfoo.dev/consent';
export const EVENTS_ENDPOINT = 'https://a.promptfoo.app';

export const R_ENDPOINT = 'https://r.promptfoo.app/';
>>>>>>> origin/main<|MERGE_RESOLUTION|>--- conflicted
+++ resolved
@@ -1,11 +1,7 @@
 import { getEnvInt, getEnvString } from './envars';
 
-<<<<<<< HEAD
-export const VERSION = packageJson.version;
-=======
 export * from './providers/constants';
 export { VERSION } from './version';
->>>>>>> 873241ee
 
 export const DEFAULT_QUERY_LIMIT = 100;
 
@@ -52,12 +48,7 @@
 
 export const FILE_METADATA_KEY = '_promptfooFileMetadata';
 
-<<<<<<< HEAD
-// Re-export provider utilities
-export { isFoundationModelProvider } from './providers/constants';
-=======
 export const CONSENT_ENDPOINT = 'https://api.promptfoo.dev/consent';
 export const EVENTS_ENDPOINT = 'https://a.promptfoo.app';
 
-export const R_ENDPOINT = 'https://r.promptfoo.app/';
->>>>>>> origin/main+export const R_ENDPOINT = 'https://r.promptfoo.app/';