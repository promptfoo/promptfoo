--- conflicted
+++ resolved
@@ -1,10 +1,4 @@
-<<<<<<< HEAD
 import { readFileSync } from 'node:fs';
-import nunjucks from 'nunjucks';
-=======
-import * as fs from 'fs';
-
->>>>>>> 63164274
 import type { Prompt } from '../../types';
 
 /**
