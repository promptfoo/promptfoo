<<<<<<< HEAD
import { readFileSync } from 'node:fs';
=======
import * as fs from 'fs';

>>>>>>> 63164274
import yaml from 'js-yaml';
import logger from '../../logger';

import type { Prompt } from '../../types';

/**
 * Processes a YAML file to extract prompts.
 * This function reads a YAML file, parses it, and maps each entry to a `Prompt` object.
 * Each prompt is labeled with the file path and the YAML content.
 *
 * @param filePath - The path to the YAML file.
 * @param prompt - The raw prompt data, used for labeling.
 * @returns An array of `Prompt` objects extracted from the YAML file.
 * @throws Will throw an error if the file cannot be read or parsed.
 */
export function processYamlFile(filePath: string, prompt: Partial<Prompt>): Prompt[] {
  const fileContents = readFileSync(filePath, 'utf8');
  let maybeParsed: string | undefined = fileContents;
  try {
    maybeParsed = JSON.stringify(yaml.load(fileContents));
  } catch (e) {
    logger.debug(`Error parsing YAML file ${filePath}: ${e}`);
  }
  return [
    {
      raw: maybeParsed,
      label: prompt.label || `${filePath}: ${maybeParsed?.slice(0, 80)}`,
      config: prompt.config,
    },
  ];
}<|MERGE_RESOLUTION|>--- conflicted
+++ resolved
@@ -1,9 +1,4 @@
-<<<<<<< HEAD
 import { readFileSync } from 'node:fs';
-=======
-import * as fs from 'fs';
-
->>>>>>> 63164274
 import yaml from 'js-yaml';
 import logger from '../../logger';
 
