--- conflicted
+++ resolved
@@ -1,10 +1,4 @@
-<<<<<<< HEAD
 import { readFileSync } from 'node:fs';
-import type { Prompt } from '../../types';
-=======
-import * as fs from 'fs';
-
->>>>>>> 63164274
 import { PROMPT_DELIMITER } from '../constants';
 
 import type { Prompt } from '../../types';
