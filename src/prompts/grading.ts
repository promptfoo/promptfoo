--- conflicted
+++ resolved
@@ -28,35 +28,9 @@
   },
 ]);
 
-<<<<<<< HEAD
-export const ANTHROPIC_GRADING_PROMPT = JSON.stringify([
-  {
-    role: 'system',
-    content: `You are grading output according to a user-specified rubric. If the statement in the rubric is true, then the output passes the test.
-
-Examples:
-
-Output: Hello world
-Rubric: Content contains a greeting
-{"pass": true, "score": 1.0, "reason": "the content contains the word 'world'"}
-
-Output: Avast ye swabs, repel the invaders!
-Rubric: Does not speak like a pirate
-{"pass": false, "score": 0.0, "reason": "'avast ye' is a common pirate term"}`,
-  },
-  {
-    role: 'user',
-    content: 'Output: {{ output }}\nRubric: {{ rubric }}',
-  },
-]);
-
 // Based on https://github.com/openai/evals/blob/main/evals/registry/modelgraded/fact.yaml
 // but modified for models capable of JSON output
 export const PROMPTFOO_FACTUALITY_PROMPT = JSON.stringify([
-=======
-// https://github.com/openai/evals/blob/main/evals/registry/modelgraded/fact.yaml
-export const OPENAI_FACTUALITY_PROMPT = JSON.stringify([
->>>>>>> 02af9d6e
   {
     role: 'system',
     content: dedent`
