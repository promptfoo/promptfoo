<<<<<<< HEAD
=======
import { clearCache } from '../cache';
import logger from '../logger';
import telemetry from '../telemetry';
import { setupEnv } from '../util';
>>>>>>> ede55585
import type { Command } from 'commander';

export function cacheCommand(program: Command) {
  program
    .command('cache')
    .description('Manage cache')
    .command('clear')
    .description('Clear cache')
    .option('--env-file, --env-path <path>', 'Path to .env file')
    .action(async (cmdObj: { envPath?: string }) => {
      const { cacheClearAction } = await import('./cache/cacheAction');
      await cacheClearAction(cmdObj);
    });
}<|MERGE_RESOLUTION|>--- conflicted
+++ resolved
@@ -1,21 +1,13 @@
-<<<<<<< HEAD
-=======
-import { clearCache } from '../cache';
-import logger from '../logger';
-import telemetry from '../telemetry';
-import { setupEnv } from '../util';
->>>>>>> ede55585
 import type { Command } from 'commander';
 
 export function cacheCommand(program: Command) {
-  program
-    .command('cache')
-    .description('Manage cache')
+  const cacheCommand = program.command('cache').description('Manage cache');
+
+  cacheCommand
     .command('clear')
-    .description('Clear cache')
-    .option('--env-file, --env-path <path>', 'Path to .env file')
-    .action(async (cmdObj: { envPath?: string }) => {
+    .description('Clear all cache')
+    .action(async () => {
       const { cacheClearAction } = await import('./cache/cacheAction');
-      await cacheClearAction(cmdObj);
+      await cacheClearAction({});
     });
 }