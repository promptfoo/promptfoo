<<<<<<< HEAD
=======
import confirm from '@inquirer/confirm';
import logger from '../logger';
import Eval from '../models/eval';
import telemetry from '../telemetry';
import { setupEnv } from '../util';
import { deleteAllEvals, deleteEval, getEvalFromId } from '../util/database';
>>>>>>> ede55585
import type { Command } from 'commander';

// Re-export for backward compatibility
export { handleEvalDelete, handleEvalDeleteAll } from './delete/deleteAction';

export function deleteCommand(program: Command) {
  const deleteCommand = program
    .command('delete <id>')
    .description('Delete various resources')
    .option('--env-file, --env-path <path>', 'Path to .env file')
    .action(async (id: string, cmdObj: { envPath?: string }) => {
      const { deleteAction } = await import('./delete/deleteAction');
      await deleteAction(id, cmdObj);
    });

  deleteCommand
    .command('eval <id>')
    .description(
      'Delete an evaluation by ID. Use "latest" to delete the most recent evaluation, or "all" to delete all evaluations.',
    )
    .option('--env-file, --env-path <path>', 'Path to .env file')
    .action(async (evalId, cmdObj) => {
      const { deleteEvalAction } = await import('./delete/deleteAction');
      await deleteEvalAction(evalId, cmdObj);
    });
}<|MERGE_RESOLUTION|>--- conflicted
+++ resolved
@@ -1,35 +1,18 @@
-<<<<<<< HEAD
-=======
-import confirm from '@inquirer/confirm';
-import logger from '../logger';
-import Eval from '../models/eval';
-import telemetry from '../telemetry';
-import { setupEnv } from '../util';
-import { deleteAllEvals, deleteEval, getEvalFromId } from '../util/database';
->>>>>>> ede55585
 import type { Command } from 'commander';
 
-// Re-export for backward compatibility
 export { handleEvalDelete, handleEvalDeleteAll } from './delete/deleteAction';
 
 export function deleteCommand(program: Command) {
-  const deleteCommand = program
-    .command('delete <id>')
-    .description('Delete various resources')
-    .option('--env-file, --env-path <path>', 'Path to .env file')
-    .action(async (id: string, cmdObj: { envPath?: string }) => {
+  program
+    .command('delete <evalId>')
+    .description('Delete an evaluation by ID')
+    .option('-y, --yes', 'Skip confirmation')
+    .option(
+      '--env-path <path>',
+      'Path to the environment directory or file (usually .env, .env.local, or .env.production)',
+    )
+    .action(async (evalId: string, cmdObj: { yes: boolean; envPath?: string }) => {
       const { deleteAction } = await import('./delete/deleteAction');
-      await deleteAction(id, cmdObj);
-    });
-
-  deleteCommand
-    .command('eval <id>')
-    .description(
-      'Delete an evaluation by ID. Use "latest" to delete the most recent evaluation, or "all" to delete all evaluations.',
-    )
-    .option('--env-file, --env-path <path>', 'Path to .env file')
-    .action(async (evalId, cmdObj) => {
-      const { deleteEvalAction } = await import('./delete/deleteAction');
-      await deleteEvalAction(evalId, cmdObj);
+      await deleteAction(evalId, cmdObj);
     });
 }