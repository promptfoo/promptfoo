import chalk from 'chalk';
import dedent from 'dedent';
import { fromError } from 'zod-validation-error';
import logger from '../logger';
import telemetry from '../telemetry';
import { TestSuiteSchema, UnifiedConfigSchema } from '../types/index';
<<<<<<< HEAD
import { setupEnv } from '../util/index';
=======
import { setupEnv } from '../util';
>>>>>>> d5ededa9
import { resolveConfigs } from '../util/config/load';
import type { Command } from 'commander';

import type { UnifiedConfig } from '../types/index';

interface ValidateOptions {
  config?: string[];
  envPath?: string;
}

export async function doValidate(
  opts: ValidateOptions,
  defaultConfig: Partial<UnifiedConfig>,
  defaultConfigPath: string | undefined,
): Promise<void> {
  setupEnv(opts.envPath);
  const configPaths = opts.config || (defaultConfigPath ? [defaultConfigPath] : undefined);
  try {
    const { config, testSuite } = await resolveConfigs(
      { ...opts, config: configPaths },
      defaultConfig,
    );
    const configParse = UnifiedConfigSchema.safeParse(config);
    if (!configParse.success) {
      logger.error(
        dedent`Configuration validation error:
Config file path(s): ${Array.isArray(configPaths) ? configPaths.join(', ') : (configPaths ?? 'N/A')}
${fromError(configParse.error).message}`,
      );
      process.exitCode = 1;
      return;
    }
    const suiteParse = TestSuiteSchema.safeParse(testSuite);
    if (!suiteParse.success) {
      logger.error(dedent`Test suite validation error:\n${fromError(suiteParse.error).message}`);
      process.exitCode = 1;
      return;
    }
    logger.info(chalk.green('Configuration is valid.'));
  } catch (err) {
    logger.error(`Failed to validate configuration: ${err instanceof Error ? err.message : err}`);
    process.exitCode = 1;
  }
}

export function validateCommand(
  program: Command,
  defaultConfig: Partial<UnifiedConfig>,
  defaultConfigPath: string | undefined,
) {
  program
    .command('validate')
    .description('Validate a promptfoo configuration file')
    .option(
      '-c, --config <paths...>',
      'Path to configuration file. Automatically loads promptfooconfig.yaml',
    )
    .action(async (opts: ValidateOptions) => {
      telemetry.record('command_used', { name: 'validate' });
      await doValidate(opts, defaultConfig, defaultConfigPath);
    });
}<|MERGE_RESOLUTION|>--- conflicted
+++ resolved
@@ -4,11 +4,7 @@
 import logger from '../logger';
 import telemetry from '../telemetry';
 import { TestSuiteSchema, UnifiedConfigSchema } from '../types/index';
-<<<<<<< HEAD
-import { setupEnv } from '../util/index';
-=======
 import { setupEnv } from '../util';
->>>>>>> d5ededa9
 import { resolveConfigs } from '../util/config/load';
 import type { Command } from 'commander';
 
