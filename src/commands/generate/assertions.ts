<<<<<<< HEAD
import type { Command } from 'commander';
import { InvalidArgumentError } from 'commander';
import { type UnifiedConfig } from '../../types';
=======
import * as fs from 'fs';

import chalk from 'chalk';
import { InvalidArgumentError } from 'commander';
import yaml from 'js-yaml';
import { synthesizeFromTestSuite } from '../../assertions/synthesis';
import { disableCache } from '../../cache';
import logger from '../../logger';
import telemetry from '../../telemetry';
import { type TestSuite, type UnifiedConfig } from '../../types';
import { isRunningUnderNpx, printBorder, setupEnv } from '../../util';
import { resolveConfigs } from '../../util/config/load';
import type { Command } from 'commander';
>>>>>>> ede55585

// Re-export for backward compatibility
export { doGenerateAssertions } from './actions/assertionsAction';

function validateAssertionType(value: string) {
  const validTypes = ['pi', 'g-eval', 'llm-rubric'];
  if (!validTypes.includes(value)) {
    throw new InvalidArgumentError(
      `Invalid assertion type. Must be one of: ${validTypes.join(', ')}`,
    );
  }
  return value;
}

export function generateAssertionsCommand(
  program: Command,
  defaultConfig: Partial<UnifiedConfig>,
  defaultConfigPath: string | undefined,
) {
  program
    .command('assertions')
    .description('Generate additional subjective/objective assertions')
    .option(
      '-t, --type [type]',
      'The type of natural language assertion to generate (pi, g-eval, or llm-rubric)',
      validateAssertionType,
      'pi',
    )
    .option(
      '-c, --config [path]',
      'Path to configuration file. Defaults to promptfooconfig.yaml. Requires at least 1 prompt to be defined.',
    )
    .option('-o, --output [path]', 'Path to output file. Supports YAML output')
    .option('-w, --write', 'Write results to promptfoo configuration file')
    .option('--numAssertions <amount>', 'Number of assertions to generate')
    .option(
      '-i, --instructions [instructions]',
      'Additional instructions to guide assertion generation',
    )
    .option(
      '--provider <provider>',
      `Provider to use for generating assertions. Defaults to the default grading provider.`,
    )
    .option('--no-cache', 'Do not read or write results to disk cache', false)
    .option('--env-file, --env-path <path>', 'Path to .env file')
    .action(async (opts) => {
      // Lazy load the action handler
      const { doGenerateAssertions } = await import('./actions/assertionsAction');
      await doGenerateAssertions({ ...opts, defaultConfig, defaultConfigPath });
    });
}<|MERGE_RESOLUTION|>--- conflicted
+++ resolved
@@ -1,70 +1,27 @@
-<<<<<<< HEAD
 import type { Command } from 'commander';
-import { InvalidArgumentError } from 'commander';
-import { type UnifiedConfig } from '../../types';
-=======
-import * as fs from 'fs';
 
-import chalk from 'chalk';
-import { InvalidArgumentError } from 'commander';
-import yaml from 'js-yaml';
-import { synthesizeFromTestSuite } from '../../assertions/synthesis';
-import { disableCache } from '../../cache';
-import logger from '../../logger';
-import telemetry from '../../telemetry';
-import { type TestSuite, type UnifiedConfig } from '../../types';
-import { isRunningUnderNpx, printBorder, setupEnv } from '../../util';
-import { resolveConfigs } from '../../util/config/load';
-import type { Command } from 'commander';
->>>>>>> ede55585
-
-// Re-export for backward compatibility
-export { doGenerateAssertions } from './actions/assertionsAction';
-
-function validateAssertionType(value: string) {
-  const validTypes = ['pi', 'g-eval', 'llm-rubric'];
-  if (!validTypes.includes(value)) {
-    throw new InvalidArgumentError(
-      `Invalid assertion type. Must be one of: ${validTypes.join(', ')}`,
+export function generateAssertionsCommand(command: Command) {
+  const cmd = command.command('assertions');
+  cmd
+    .description('Generate AI-based assertions for the specified configuration')
+    .option('-c, --config <path>', 'Path to configuration file. Defaults to promptfooconfig.yaml')
+    .option(
+      '-o, --output <path>',
+      'Path to output file. Defaults to `<config_dir>/redteam.yaml`',
+    )
+    .option('-p, --prompts <paths...>', 'Paths to prompt files')
+    .option('-r, --providers <names...>', 'Provider names to use for redteam generation')
+    .option('-i, --injectVar <varname>', 'Variable name to inject user/redteam input')
+    .option('--purpose <purpose>', 'Purpose override for redteam generation')
+    .action(async (options: any) => {
+      const { doGenerateAssertions } = await import('./actions/assertionsAction');
+      await doGenerateAssertions(options);
+    })
+    .addHelpText(
+      'after',
+      `
+Example:
+    npx promptfoo generate assertions -c path/to/config.yaml -o assertions.yaml
+`,
     );
-  }
-  return value;
-}
-
-export function generateAssertionsCommand(
-  program: Command,
-  defaultConfig: Partial<UnifiedConfig>,
-  defaultConfigPath: string | undefined,
-) {
-  program
-    .command('assertions')
-    .description('Generate additional subjective/objective assertions')
-    .option(
-      '-t, --type [type]',
-      'The type of natural language assertion to generate (pi, g-eval, or llm-rubric)',
-      validateAssertionType,
-      'pi',
-    )
-    .option(
-      '-c, --config [path]',
-      'Path to configuration file. Defaults to promptfooconfig.yaml. Requires at least 1 prompt to be defined.',
-    )
-    .option('-o, --output [path]', 'Path to output file. Supports YAML output')
-    .option('-w, --write', 'Write results to promptfoo configuration file')
-    .option('--numAssertions <amount>', 'Number of assertions to generate')
-    .option(
-      '-i, --instructions [instructions]',
-      'Additional instructions to guide assertion generation',
-    )
-    .option(
-      '--provider <provider>',
-      `Provider to use for generating assertions. Defaults to the default grading provider.`,
-    )
-    .option('--no-cache', 'Do not read or write results to disk cache', false)
-    .option('--env-file, --env-path <path>', 'Path to .env file')
-    .action(async (opts) => {
-      // Lazy load the action handler
-      const { doGenerateAssertions } = await import('./actions/assertionsAction');
-      await doGenerateAssertions({ ...opts, defaultConfig, defaultConfigPath });
-    });
 }