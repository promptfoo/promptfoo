--- conflicted
+++ resolved
@@ -8,11 +8,7 @@
 import telemetry from '../../telemetry';
 import { synthesizeFromTestSuite } from '../../testCase/synthesis';
 import { type TestSuite, type UnifiedConfig } from '../../types/index';
-<<<<<<< HEAD
-import { isRunningUnderNpx, printBorder, setupEnv } from '../../util/index';
-=======
 import { isRunningUnderNpx, printBorder, setupEnv } from '../../util';
->>>>>>> d5ededa9
 import { resolveConfigs } from '../../util/config/load';
 import type { Command } from 'commander';
 
