import chalk from 'chalk';
import chokidar from 'chokidar';
import type { Command } from 'commander';
import dedent from 'dedent';
import * as path from 'path';
import invariant from 'tiny-invariant';
import { disableCache } from '../cache';
import cliState from '../cliState';
import { resolveConfigs } from '../config';
import { getEnvFloat, getEnvInt } from '../envars';
import { DEFAULT_MAX_CONCURRENCY, evaluate } from '../evaluator';
import logger, { getLogLevel, setLogLevel } from '../logger';
import { loadApiProvider } from '../providers';
import { createShareableUrl } from '../share';
import { generateTable } from '../table';
import telemetry from '../telemetry';
import type {
  CommandLineOptions,
  EvaluateOptions,
  Scenario,
  TestSuite,
  UnifiedConfig,
} from '../types';
import { OutputFileExtension, TestSuiteSchema } from '../types';
import { maybeLoadFromExternalFile } from '../util';
import {
  migrateResultsFromFileSystemToDatabase,
  printBorder,
  setupEnv,
  writeMultipleOutputs,
  writeOutput,
  writeResultsToDatabase,
} from '../util';
import { filterProviders } from './eval/filterProviders';
import { filterTests } from './eval/filterTests';

export async function doEval(
  cmdObj: CommandLineOptions & Command,
  defaultConfig: Partial<UnifiedConfig>,
  defaultConfigPath: string | undefined,
  evaluateOptions: EvaluateOptions,
) {
  setupEnv(cmdObj.envFile);
  let config: Partial<UnifiedConfig> | undefined = undefined;
  let testSuite: TestSuite | undefined = undefined;
  let basePath: string | undefined = undefined;

  const runEvaluation = async (initialization?: boolean) => {
    const startTime = Date.now();
    telemetry.record('command_used', {
      name: 'eval - started',
      watch: Boolean(cmdObj.watch),
    });
    await telemetry.send();

    // Misc settings
    if (cmdObj.verbose) {
      setLogLevel('debug');
    }
    const iterations = Number.parseInt(cmdObj.repeat || '', 10);
    const repeat = !Number.isNaN(iterations) && iterations > 0 ? iterations : 1;
    if (!cmdObj.cache || repeat > 1) {
      logger.info('Cache is disabled.');
      disableCache();
    }

    ({ config, testSuite, basePath } = await resolveConfigs(cmdObj, defaultConfig));
    cliState.basePath = basePath;

    let maxConcurrency = Number.parseInt(cmdObj.maxConcurrency || '', 10);
    const delay = Number.parseInt(cmdObj.delay || '', 0);

    if (delay > 0) {
      maxConcurrency = 1;
      logger.info(
        `Running at concurrency=1 because ${delay}ms delay was requested between API calls`,
      );
    }

    testSuite.tests = await filterTests(testSuite, {
      firstN: cmdObj.filterFirstN,
      pattern: cmdObj.filterPattern,
      failing: cmdObj.filterFailing,
    });

    testSuite.providers = filterProviders(testSuite.providers, cmdObj.filterProviders);

    const options: EvaluateOptions = {
      showProgressBar: getLogLevel() === 'debug' ? false : cmdObj.progressBar,
      maxConcurrency:
        !Number.isNaN(maxConcurrency) && maxConcurrency > 0 ? maxConcurrency : undefined,
      repeat,
<<<<<<< HEAD
      delay: !isNaN(delay) && delay > 0 ? delay : undefined,
=======
      delay: !Number.isNaN(delay) && delay > 0 ? delay : undefined,
      interactiveProviders: cmdObj.interactiveProviders,
>>>>>>> 18f7ac3b
      ...evaluateOptions,
    };

    if (cmdObj.grader) {
      testSuite.defaultTest = testSuite.defaultTest || {};
      testSuite.defaultTest.options = testSuite.defaultTest.options || {};
      testSuite.defaultTest.options.provider = await loadApiProvider(cmdObj.grader);
    }
    if (cmdObj.var) {
      testSuite.defaultTest = testSuite.defaultTest || {};
      testSuite.defaultTest.vars = { ...testSuite.defaultTest.vars, ...cmdObj.var };
    }
    if (cmdObj.generateSuggestions) {
      options.generateSuggestions = true;
    }
    // load scenarios or tests from an external file
    if (testSuite.scenarios) {
      testSuite.scenarios = (await maybeLoadFromExternalFile(testSuite.scenarios)) as Scenario[];
    }
    for (const scenario of testSuite.scenarios || []) {
      if (scenario.tests) {
        scenario.tests = await maybeLoadFromExternalFile(scenario.tests);
      }
    }

    const testSuiteSchema = TestSuiteSchema.safeParse(testSuite);
    if (!testSuiteSchema.success) {
      logger.warn(
        chalk.yellow(dedent`
      TestSuite Schema Validation Error:
      
        ${JSON.stringify(testSuiteSchema.error.format())}
      
      Please review your promptfooconfig.yaml configuration.`),
      );
    }

    const summary = await evaluate(testSuite, {
      ...options,
      eventSource: 'cli',
    });

    const shareableUrl =
      cmdObj.share && config.sharing ? await createShareableUrl(summary, config) : null;

    if (cmdObj.table && getLogLevel() !== 'debug') {
      // Output CLI table
      const table = generateTable(summary, Number.parseInt(cmdObj.tableCellMaxLength || '', 10));

      logger.info('\n' + table.toString());
      if (summary.table.body.length > 25) {
        const rowsLeft = summary.table.body.length - 25;
        logger.info(`... ${rowsLeft} more row${rowsLeft === 1 ? '' : 's'} not shown ...\n`);
      }
    } else if (summary.stats.failures !== 0) {
      logger.debug(
        `At least one evaluation failure occurred. This might be caused by the underlying call to the provider, or a test failure. Context: \n${JSON.stringify(
          summary.results,
        )}`,
      );
    }

    await migrateResultsFromFileSystemToDatabase();

    let evalId: string | null = null;
    if (cmdObj.write) {
      evalId = await writeResultsToDatabase(summary, config);
    }

    const { outputPath } = config;
    if (outputPath) {
      // Write output to file
      if (typeof outputPath === 'string') {
        await writeOutput(outputPath, evalId, summary, config, shareableUrl);
      } else if (Array.isArray(outputPath)) {
        await writeMultipleOutputs(outputPath, evalId, summary, config, shareableUrl);
      }
      logger.info(chalk.yellow(`Writing output to ${outputPath}`));
    }

    telemetry.maybeShowNotice();

    printBorder();
    if (cmdObj.write) {
      if (shareableUrl) {
        logger.info(`${chalk.green('✔')} Evaluation complete: ${shareableUrl}`);
      } else {
        logger.info(`${chalk.green('✔')} Evaluation complete.\n`);
        logger.info(
          `» Run ${chalk.greenBright.bold('promptfoo view')} to use the local web viewer`,
        );
        logger.info(`» Run ${chalk.greenBright.bold('promptfoo share')} to create a shareable URL`);
        logger.info(
          `» This project needs your feedback. What's one thing we can improve? ${chalk.greenBright.bold(
            'https://forms.gle/YFLgTe1dKJKNSCsU7',
          )}`,
        );
      }
    } else {
      logger.info(`${chalk.green('✔')} Evaluation complete`);
    }
    printBorder();
    const totalTests = summary.stats.successes + summary.stats.failures;
    const passRate = (summary.stats.successes / totalTests) * 100;
    logger.info(chalk.green.bold(`Successes: ${summary.stats.successes}`));
    logger.info(chalk.red.bold(`Failures: ${summary.stats.failures}`));
    logger.debug(`Pass Rate: ${passRate.toFixed(2)}%`);
    logger.info(
      `Token usage: Total ${summary.stats.tokenUsage.total}, Prompt ${summary.stats.tokenUsage.prompt}, Completion ${summary.stats.tokenUsage.completion}, Cached ${summary.stats.tokenUsage.cached}`,
    );

    telemetry.record('command_used', {
      name: 'eval',
      watch: Boolean(cmdObj.watch),
      duration: Math.round((Date.now() - startTime) / 1000),
    });
    await telemetry.send();

    if (cmdObj.watch) {
      if (initialization) {
        const configPaths = (cmdObj.config || [defaultConfigPath]).filter(Boolean) as string[];
        if (!configPaths.length) {
          logger.error('Could not locate config file(s) to watch');
          process.exit(1);
        }
        const basePath = path.dirname(configPaths[0]);
        const promptPaths = Array.isArray(config.prompts)
          ? (config.prompts
              .map((p) => {
                if (typeof p === 'string' && p.startsWith('file://')) {
                  return path.resolve(basePath, p.slice('file://'.length));
                } else if (typeof p === 'object' && p.id && p.id.startsWith('file://')) {
                  return path.resolve(basePath, p.id.slice('file://'.length));
                }
                return null;
              })
              .filter(Boolean) as string[])
          : [];
        const providerPaths = Array.isArray(config.providers)
          ? (config.providers
              .map((p) =>
                typeof p === 'string' && p.startsWith('file://')
                  ? path.resolve(basePath, p.slice('file://'.length))
                  : null,
              )
              .filter(Boolean) as string[])
          : [];
        const varPaths = Array.isArray(config.tests)
          ? config.tests
              .flatMap((t) => {
                if (typeof t === 'string' && t.startsWith('file://')) {
                  return path.resolve(basePath, t.slice('file://'.length));
                } else if (typeof t !== 'string' && t.vars) {
                  return Object.values(t.vars).flatMap((v) => {
                    if (typeof v === 'string' && v.startsWith('file://')) {
                      return path.resolve(basePath, v.slice('file://'.length));
                    }
                    return [];
                  });
                }
                return [];
              })
              .filter(Boolean)
          : [];
        const watchPaths = Array.from(
          new Set([...configPaths, ...promptPaths, ...providerPaths, ...varPaths]),
        );
        const watcher = chokidar.watch(watchPaths, { ignored: /^\./, persistent: true });

        watcher
          .on('change', async (path) => {
            printBorder();
            logger.info(`File change detected: ${path}`);
            printBorder();
            await runEvaluation();
          })
          .on('error', (error) => logger.error(`Watcher error: ${error}`))
          .on('ready', () =>
            watchPaths.forEach((watchPath) =>
              logger.info(`Watching for file changes on ${watchPath} ...`),
            ),
          );
      }
    } else {
      const passRateThreshold = getEnvFloat('PROMPTFOO_PASS_RATE_THRESHOLD', 100);
      const failedTestExitCode = getEnvInt('PROMPTFOO_FAILED_TEST_EXIT_CODE', 100);

      if (passRate < (Number.isFinite(passRateThreshold) ? passRateThreshold : 100)) {
        if (getEnvFloat('PROMPTFOO_PASS_RATE_THRESHOLD') !== undefined) {
          logger.info(
            chalk.white(
              `Pass rate ${chalk.red.bold(passRate.toFixed(2))}${chalk.red('%')} is below the threshold of ${chalk.red.bold(passRateThreshold)}${chalk.red('%')}`,
            ),
          );
        }
        logger.info('Done.');
        process.exit(Number.isSafeInteger(failedTestExitCode) ? failedTestExitCode : 100);
      } else {
        logger.info('Done.');
      }
    }
  };

  await runEvaluation(true /* initialization */);
}

export function evalCommand(
  program: Command,
  defaultConfig: Partial<UnifiedConfig>,
  defaultConfigPath: string | undefined,
  evaluateOptions: EvaluateOptions,
) {
  program
    .command('eval')
    .description('Evaluate prompts')
    .option('-p, --prompts <paths...>', 'Paths to prompt files (.txt)')
    .option(
      '-r, --providers <name or path...>',
      'One of: openai:chat, openai:completion, openai:<model name>, or path to custom API caller module',
    )
    .option(
      '-c, --config <paths...>',
      'Path to configuration file. Automatically loads promptfooconfig.js/json/yaml',
    )
    .option(
      // TODO(ian): Remove `vars` for v1
      '-v, --vars, -t, --tests <path>',
      'Path to CSV with test cases',
      defaultConfig?.commandLineOptions?.vars,
    )
    .option('-a, --assertions <path>', 'Path to assertions file')
    .option('--model-outputs <path>', 'Path to JSON containing list of LLM output strings')
    .option('-t, --tests <path>', 'Path to CSV with test cases')
    .option(
      '-o, --output <paths...>',
      'Path to output file (csv, txt, json, yaml, yml, html), default is no output file',
    )
    .option(
      '-j, --max-concurrency <number>',
      'Maximum number of concurrent API calls',
      defaultConfig.evaluateOptions?.maxConcurrency
        ? String(defaultConfig.evaluateOptions.maxConcurrency)
        : `${DEFAULT_MAX_CONCURRENCY}`,
    )
    .option(
      '--repeat <number>',
      'Number of times to run each test',
      defaultConfig.evaluateOptions?.repeat ? String(defaultConfig.evaluateOptions.repeat) : '1',
    )
    .option(
      '--delay <number>',
      'Delay between each test (in milliseconds)',
      defaultConfig.evaluateOptions?.delay ? String(defaultConfig.evaluateOptions.delay) : '0',
    )
    .option(
      '--table-cell-max-length <number>',
      'Truncate console table cells to this length',
      '250',
    )
    .option(
      '--suggest-prompts <number>',
      'Generate N new prompts and append them to the prompt list',
    )
    .option(
      '--prompt-prefix <path>',
      'This prefix is prepended to every prompt',
      defaultConfig.defaultTest?.options?.prefix,
    )
    .option(
      '--prompt-suffix <path>',
      'This suffix is append to every prompt',
      defaultConfig.defaultTest?.options?.suffix,
    )
    .option(
      '--no-write',
      'Do not write results to promptfoo directory',
      defaultConfig?.commandLineOptions?.write,
    )
    .option(
      '--no-cache',
      'Do not read or write results to disk cache',
      // TODO(ian): Remove commandLineOptions.cache in v1
      defaultConfig?.commandLineOptions?.cache ?? defaultConfig?.evaluateOptions?.cache,
    )
    .option('--no-progress-bar', 'Do not show progress bar')
    .option('--table', 'Output table in CLI', defaultConfig?.commandLineOptions?.table ?? true)
    .option('--no-table', 'Do not output table in CLI', defaultConfig?.commandLineOptions?.table)
    .option('--share', 'Create a shareable URL', defaultConfig?.commandLineOptions?.share)
    .option(
      '--grader <provider>',
      'Model that will grade outputs',
      defaultConfig?.commandLineOptions?.grader,
    )
    .option('--verbose', 'Show debug logs', defaultConfig?.commandLineOptions?.verbose)
    .option('-w, --watch', 'Watch for changes in config and re-run')
    .option('--env-file <path>', 'Path to .env file')
    .option('-n, --filter-first-n <number>', 'Only run the first N tests')
    .option(
      '--filter-pattern <pattern>',
      'Only run tests whose description matches the regular expression pattern',
    )
    .option('--filter-providers <providers>', 'Only run tests with these providers')
    .option('--filter-failing <path>', 'Path to json output file')
    .option(
      '--var <key=value>',
      'Set a variable in key=value format',
      (value, previous: Record<string, string> = {}) => {
        const [key, val] = value.split('=');
        if (!key || val === undefined) {
          throw new Error('--var must be specified in key=value format.');
        }
        previous[key] = val;
        return previous;
      },
      {},
    )
    .option('--description <description>', 'Description of the eval run')
    .action((opts) => {
      for (const maybeFilePath of opts.output ?? []) {
        const { data: extension } = OutputFileExtension.safeParse(
          maybeFilePath.split('.').pop()?.toLowerCase(),
        );
        invariant(
          extension,
          `Unsupported output file format: ${maybeFilePath}. Please use one of: ${OutputFileExtension.options.join(', ')}.`,
        );
      }
      doEval(opts, defaultConfig, defaultConfigPath, evaluateOptions);
    });
}<|MERGE_RESOLUTION|>--- conflicted
+++ resolved
@@ -90,12 +90,7 @@
       maxConcurrency:
         !Number.isNaN(maxConcurrency) && maxConcurrency > 0 ? maxConcurrency : undefined,
       repeat,
-<<<<<<< HEAD
-      delay: !isNaN(delay) && delay > 0 ? delay : undefined,
-=======
       delay: !Number.isNaN(delay) && delay > 0 ? delay : undefined,
-      interactiveProviders: cmdObj.interactiveProviders,
->>>>>>> 18f7ac3b
       ...evaluateOptions,
     };
 
