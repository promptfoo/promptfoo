import fs from 'fs';
import * as path from 'path';

import chalk from 'chalk';
import chokidar from 'chokidar';
import dedent from 'dedent';
import ora from 'ora';
import { z } from 'zod';
import { fromError } from 'zod-validation-error';
import { disableCache } from '../cache';
import cliState from '../cliState';
<<<<<<< HEAD
import { getEnvBool, getEnvFloat, getEnvInt, isCI } from '../envars';
=======
>>>>>>> 75fed80f
import { DEFAULT_MAX_CONCURRENCY } from '../constants';
import { getEnvBool, getEnvFloat, getEnvInt } from '../envars';
import { evaluate } from '../evaluator';
import { checkEmailStatusAndMaybeExit, promptForEmailUnverified } from '../globalConfig/accounts';
import { cloudConfig } from '../globalConfig/cloud';
import logger, { getLogLevel } from '../logger';
import { runDbMigrations } from '../migrate';
import Eval from '../models/eval';
import { loadApiProvider } from '../providers/index';
import { createShareableUrl, isSharingEnabled } from '../share';
import { generateTable } from '../table';
import telemetry from '../telemetry';
import { EMAIL_OK_STATUS } from '../types/email';
import { CommandLineOptionsSchema, OutputFileExtension, TestSuiteSchema } from '../types/index';
import { isApiProvider } from '../types/providers';
import { checkCloudPermissions, getOrgContext } from '../util/cloud';
import { clearConfigCache, loadDefaultConfig } from '../util/config/default';
import { resolveConfigs } from '../util/config/load';
import { maybeLoadFromExternalFile } from '../util/file';
import { printBorder, setupEnv, writeMultipleOutputs } from '../util/index';
import invariant from '../util/invariant';
import { promptfooCommand } from '../util/promptfooCommand';
import { TokenUsageTracker } from '../util/tokenUsage';
import { accumulateTokenUsage, createEmptyTokenUsage } from '../util/tokenUsageUtils';
import { filterProviders } from './eval/filterProviders';
import { filterTests } from './eval/filterTests';
import { generateEvalSummary } from './eval/summary';
import { deleteErrorResults, getErrorResultIds, recalculatePromptMetrics } from './retry';
import { notCloudEnabledShareInstructions } from './share';
import type { Command } from 'commander';

import type {
  CommandLineOptions,
  EvaluateOptions,
  Scenario,
  TestSuite,
  UnifiedConfig,
} from '../types/index';
import type { FilterOptions } from './eval/filterTests';

const EvalCommandSchema = CommandLineOptionsSchema.extend({
  help: z.boolean().optional(),
  interactiveProviders: z.boolean().optional(),
  remote: z.boolean().optional(),
  noShare: z.boolean().optional(),
  retryErrors: z.boolean().optional(),
  // Allow --resume or --resume <id>
  // TODO(ian): Temporarily disabled to troubleshoot database corruption issues with SIGINT.
  // resume: z.union([z.string(), z.boolean()]).optional(),
}).partial();

type EvalCommandOptions = z.infer<typeof EvalCommandSchema>;

export function showRedteamProviderLabelMissingWarning(testSuite: TestSuite) {
  const hasProviderWithoutLabel = testSuite.providers.some((p) => !p.label);
  if (hasProviderWithoutLabel) {
    logger.warn(
      dedent`
      ${chalk.bold.yellow('Warning')}: Your target (provider) does not have a label specified.

      Labels are used to uniquely identify redteam targets. Please set a meaningful and unique label (e.g., 'helpdesk-search-agent') for your targets/providers in your redteam config.

      Provider ID will be used as a fallback if no label is specified.
      `,
    );
  }
}

export async function doEval(
  cmdObj: Partial<CommandLineOptions & Command>,
  defaultConfig: Partial<UnifiedConfig>,
  defaultConfigPath: string | undefined,
  evaluateOptions: EvaluateOptions,
): Promise<Eval> {
  // Phase 1: Load environment from CLI args (preserves existing behavior)
  setupEnv(cmdObj.envPath);

  let config: Partial<UnifiedConfig> | undefined = undefined;
  let testSuite: TestSuite | undefined = undefined;
  let _basePath: string | undefined = undefined;
  let commandLineOptions: Record<string, any> | undefined = undefined;

  const runEvaluation = async (initialization?: boolean) => {
    const startTime = Date.now();
    telemetry.record('command_used', {
      name: 'eval - started',
      watch: Boolean(cmdObj.watch),
      // Only set when redteam is enabled for sure, because we don't know if config is loaded yet
      ...(Boolean(config?.redteam) && { isRedteam: true }),
    });

    if (cmdObj.write) {
      await runDbMigrations();
    }

    // Reload default config - because it may have changed.
    if (defaultConfigPath) {
      const configDir = path.dirname(defaultConfigPath);
      const configName = path.basename(defaultConfigPath, path.extname(defaultConfigPath));
      const { defaultConfig: newDefaultConfig } = await loadDefaultConfig(configDir, configName);
      defaultConfig = newDefaultConfig;
    }

    if (cmdObj.config !== undefined) {
      const configPaths: string[] = Array.isArray(cmdObj.config) ? cmdObj.config : [cmdObj.config];
      for (const configPath of configPaths) {
        if (fs.existsSync(configPath) && fs.statSync(configPath).isDirectory()) {
          const { defaultConfig: dirConfig, defaultConfigPath: newConfigPath } =
            await loadDefaultConfig(configPath);
          if (newConfigPath) {
            cmdObj.config = cmdObj.config.filter((path: string) => path !== configPath);
            cmdObj.config.push(newConfigPath);
            defaultConfig = { ...defaultConfig, ...dirConfig };
          } else {
            logger.warn(`No configuration file found in directory: ${configPath}`);
          }
        }
      }
    }

    // Check for conflicting options
    const resumeRaw = (cmdObj as any).resume as string | boolean | undefined;
    const retryErrors = cmdObj.retryErrors;

    if (resumeRaw && retryErrors) {
      logger.error(
        chalk.red('Cannot use --resume and --retry-errors together. Please use one or the other.'),
      );
      process.exitCode = 1;
      return new Eval({}, { persisted: false });
    }

    // If resuming, load config from existing eval and avoid CLI filters that could change indices
    let resumeEval: Eval | undefined;
    const resumeId =
      resumeRaw === true || resumeRaw === undefined ? 'latest' : (resumeRaw as string);
    if (resumeRaw) {
      // Check if --no-write is set with --resume
      if (cmdObj.write === false) {
        logger.error(
          chalk.red(
            'Cannot use --resume with --no-write. Resume functionality requires database persistence.',
          ),
        );
        process.exitCode = 1;
        return new Eval({}, { persisted: false });
      }
      resumeEval = resumeId === 'latest' ? await Eval.latest() : await Eval.findById(resumeId);
      if (!resumeEval) {
        logger.error(`Could not find evaluation to resume: ${resumeId}`);
        process.exitCode = 1;
        return new Eval({}, { persisted: false });
      }
      logger.info(chalk.cyan(`Resuming evaluation ${resumeEval.id}...`));
      // Use the saved config as our base to ensure identical test ordering
      ({
        config,
        testSuite,
        basePath: _basePath,
        commandLineOptions,
      } = await resolveConfigs({}, resumeEval.config));
      // Ensure prompts exactly match the previous run to preserve IDs and content
      if (Array.isArray(resumeEval.prompts) && resumeEval.prompts.length > 0) {
        testSuite.prompts = resumeEval.prompts.map(
          (p) =>
            ({
              raw: p.raw,
              label: p.label,
              config: p.config,
            }) as any,
        );
      }
      // Mark resume mode in CLI state so evaluator can skip completed work
      cliState.resume = true;
    } else if (retryErrors) {
      // Check if --no-write is set with --retry-errors
      if (cmdObj.write === false) {
        logger.error(
          chalk.red(
            'Cannot use --retry-errors with --no-write. Retry functionality requires database persistence.',
          ),
        );
        process.exitCode = 1;
        return new Eval({}, { persisted: false });
      }

      logger.info('🔄 Retrying ERROR results from latest evaluation...');

      // Find the latest evaluation
      const latestEval = await Eval.latest();
      if (!latestEval) {
        logger.error('No previous evaluation found to retry errors from');
        process.exitCode = 1;
        return new Eval({}, { persisted: false });
      }

      // Get all ERROR result IDs
      const errorResultIds = await getErrorResultIds(latestEval.id);
      if (errorResultIds.length === 0) {
        logger.info('✅ No ERROR results found in the latest evaluation');
        return latestEval;
      }

      logger.info(`Found ${errorResultIds.length} ERROR results to retry`);

      // Delete the ERROR results so they will be re-evaluated when we run with resume
      await deleteErrorResults(errorResultIds);

      // Recalculate prompt metrics after deleting ERROR results to avoid double-counting
      await recalculatePromptMetrics(latestEval);

      logger.info(
        `🔄 Running evaluation with resume mode to retry ${errorResultIds.length} test cases...`,
      );

      // Set up for resume mode
      resumeEval = latestEval;

      // Use the saved config as our base to ensure identical test ordering
      ({
        config,
        testSuite,
        basePath: _basePath,
        commandLineOptions,
      } = await resolveConfigs({}, resumeEval.config));

      // Ensure prompts exactly match the previous run to preserve IDs and content
      if (Array.isArray(resumeEval.prompts) && resumeEval.prompts.length > 0) {
        testSuite.prompts = resumeEval.prompts.map(
          (p) =>
            ({
              raw: p.raw,
              label: p.label,
              config: p.config,
            }) as any,
        );
      }

      // Mark resume mode in CLI state so evaluator can skip completed work
      cliState.resume = true;
    } else {
      ({
        config,
        testSuite,
        basePath: _basePath,
        commandLineOptions,
      } = await resolveConfigs(cmdObj, defaultConfig));
    }

    // Phase 2: Load environment from config files if not already set via CLI
    if (!cmdObj.envPath && commandLineOptions?.envPath) {
      logger.debug(`Loading additional environment from config: ${commandLineOptions.envPath}`);
      setupEnv(commandLineOptions.envPath);
    }

    // Check if config has redteam section but no test cases
    if (
      config.redteam &&
      (!testSuite.tests || testSuite.tests.length === 0) &&
      (!testSuite.scenarios || testSuite.scenarios.length === 0)
    ) {
      logger.warn(
        chalk.yellow(dedent`
        Warning: Config file has a redteam section but no test cases.
        Did you mean to run ${chalk.bold('promptfoo redteam generate')} instead?
        `),
      );
    }

    // TODO(faizan): Crazy condition to see when we run the example redteam config.
    // Remove this once we have a better way to track this.
    if (
      config.redteam &&
      Array.isArray(config.providers) &&
      config.providers.length > 0 &&
      typeof config.providers[0] === 'object' &&
      config.providers[0].id === 'http'
    ) {
      const maybeUrl: unknown = (config.providers[0] as any)?.config?.url;
      if (typeof maybeUrl === 'string' && maybeUrl.includes('promptfoo.app')) {
        telemetry.record('feature_used', {
          feature: 'redteam_run_with_example',
        });
      }
    }

    // Ensure evaluateOptions from the config file are applied
    if (config.evaluateOptions) {
      evaluateOptions = {
        ...evaluateOptions,
        ...config.evaluateOptions,
      };
    }

    // Resolve runtime options. If resuming, prefer persisted options stored with the eval.
    let repeat: number;
    let cache: boolean | undefined;
    let maxConcurrency: number;
    let delay: number;
    if (resumeRaw) {
      const persisted = (resumeEval?.runtimeOptions ||
        config.evaluateOptions ||
        {}) as EvaluateOptions;
      repeat =
        Number.isSafeInteger(persisted.repeat || 0) && (persisted.repeat as number) > 0
          ? (persisted.repeat as number)
          : 1;
      cache = persisted.cache ?? true;
      maxConcurrency = (persisted.maxConcurrency as number | undefined) ?? DEFAULT_MAX_CONCURRENCY;
      delay = (persisted.delay as number | undefined) ?? 0;
    } else {
      // Misc settings with proper CLI vs config priority
      // CLI values explicitly provided by user should override config, but defaults should not
      const iterations =
        cmdObj.repeat ?? commandLineOptions?.repeat ?? evaluateOptions.repeat ?? Number.NaN;
      repeat = Number.isSafeInteger(iterations) && iterations > 0 ? iterations : 1;
      cache = cmdObj.cache ?? commandLineOptions?.cache ?? evaluateOptions.cache ?? true;
      maxConcurrency =
        cmdObj.maxConcurrency ??
        commandLineOptions?.maxConcurrency ??
        evaluateOptions.maxConcurrency ??
        DEFAULT_MAX_CONCURRENCY;
      delay = cmdObj.delay ?? commandLineOptions?.delay ?? evaluateOptions.delay ?? 0;
    }

    if (cache === false || repeat > 1) {
      logger.info('Cache is disabled.');
      disableCache();
    }

    if (delay > 0) {
      maxConcurrency = 1;
      logger.info(
        `Running at concurrency=1 because ${delay}ms delay was requested between API calls`,
      );
    }

    // Apply filtering only when not resuming, to preserve test indices
    if (!resumeEval) {
      const filterOptions: FilterOptions = {
        failing: cmdObj.filterFailing,
        errorsOnly: cmdObj.filterErrorsOnly,
        firstN: cmdObj.filterFirstN,
        metadata: cmdObj.filterMetadata,
        pattern: cmdObj.filterPattern,
        sample: cmdObj.filterSample,
      };
      testSuite.tests = await filterTests(testSuite, filterOptions);
    }

    if (
      config.redteam &&
      config.redteam.plugins &&
      config.redteam.plugins.length > 0 &&
      testSuite.tests &&
      testSuite.tests.length > 0
    ) {
      // Prompt for email until we get a valid one
      // Other status problems apart from bad emails (like 'exceeded_limit') just log and exit
      let hasValidEmail = false;
      while (!hasValidEmail) {
        const { emailNeedsValidation } = await promptForEmailUnverified();
        const res = await checkEmailStatusAndMaybeExit({ validate: emailNeedsValidation });
        hasValidEmail = res === EMAIL_OK_STATUS;
      }
    }

    if (!resumeEval) {
      testSuite.providers = filterProviders(
        testSuite.providers,
        cmdObj.filterProviders || cmdObj.filterTargets,
      );
    }

    await checkCloudPermissions(config as UnifiedConfig);

    const options: EvaluateOptions = {
      ...evaluateOptions,
      showProgressBar:
        getLogLevel() === 'debug'
          ? false
          : cmdObj.progressBar !== undefined
            ? cmdObj.progressBar !== false
            : evaluateOptions.showProgressBar !== undefined
              ? evaluateOptions.showProgressBar
              : true,
      repeat,
      delay: !Number.isNaN(delay) && delay > 0 ? delay : undefined,
      maxConcurrency,
      cache,
    };

    if (!resumeEval && cmdObj.grader) {
      if (typeof testSuite.defaultTest === 'string') {
        testSuite.defaultTest = {};
      }
      testSuite.defaultTest = testSuite.defaultTest || {};
      testSuite.defaultTest.options = testSuite.defaultTest.options || {};
      testSuite.defaultTest.options.provider = await loadApiProvider(cmdObj.grader, {
        basePath: cliState.basePath,
      });
    }
    if (!resumeEval && cmdObj.var) {
      if (typeof testSuite.defaultTest === 'string') {
        testSuite.defaultTest = {};
      }
      testSuite.defaultTest = testSuite.defaultTest || {};
      testSuite.defaultTest.vars = { ...testSuite.defaultTest.vars, ...cmdObj.var };
    }
    if (!resumeEval && (cmdObj.generateSuggestions ?? commandLineOptions?.generateSuggestions)) {
      options.generateSuggestions = true;
    }
    // load scenarios or tests from an external file
    if (testSuite.scenarios) {
      testSuite.scenarios = (await maybeLoadFromExternalFile(testSuite.scenarios)) as Scenario[];
      // Flatten the scenarios array in case glob patterns were used
      testSuite.scenarios = testSuite.scenarios.flat();
    }
    for (const scenario of testSuite.scenarios || []) {
      if (scenario.tests) {
        scenario.tests = await maybeLoadFromExternalFile(scenario.tests);
      }
    }

    const testSuiteSchema = TestSuiteSchema.safeParse(testSuite);
    if (!testSuiteSchema.success) {
      const validationError = fromError(testSuiteSchema.error);
      logger.warn(
        chalk.yellow(dedent`
      TestSuite Schema Validation Error:

        ${validationError.toString()}

      Please review your promptfooconfig.yaml configuration.`),
      );
    }

    // Create or load eval record
    const evalRecord = resumeEval
      ? resumeEval
      : cmdObj.write
        ? await Eval.create(config, testSuite.prompts, { runtimeOptions: options })
        : new Eval(config, { runtimeOptions: options });

    // Graceful pause support via Ctrl+C (only when writing to database)
    // TODO(ian): Temporarily disabled to troubleshoot database corruption issues with SIGINT.
    /*
    const abortController = new AbortController();
    const previousAbortSignal = evaluateOptions.abortSignal;
    evaluateOptions.abortSignal = previousAbortSignal
      ? AbortSignal.any([previousAbortSignal, abortController.signal])
      : abortController.signal;
    let sigintHandler: ((...args: any[]) => void) | undefined;
    let paused = false;

    // Only set up pause/resume handler when writing to database
    if (cmdObj.write !== false) {
      sigintHandler = () => {
        if (paused) {
          // Second Ctrl+C: force exit
          logger.warn('Force exiting...');
          process.exit(130);
        }
        paused = true;
        logger.info(
          chalk.yellow('Pausing evaluation... Saving progress. Press Ctrl+C again to force exit.'),
        );
        abortController.abort();
      };
      process.once('SIGINT', sigintHandler);
    }
    */

    // Run the evaluation!!!!!!
    const ret = await evaluate(testSuite, evalRecord, {
      ...options,
      eventSource: 'cli',
      abortSignal: evaluateOptions.abortSignal,
      isRedteam: Boolean(config.redteam),
    });

    // Cleanup signal handler
    /*
    if (sigintHandler) {
      process.removeListener('SIGINT', sigintHandler);
    }
    // Clear resume flag after run completes
    cliState.resume = false;

    // If paused, print minimal guidance and skip the rest of the reporting
    if (paused && cmdObj.write !== false) {
      printBorder();
      logger.info(`${chalk.yellow('⏸')} Evaluation paused. ID: ${chalk.cyan(evalRecord.id)}`);
      logger.info(
        `» Resume with: ${chalk.green.bold('promptfoo eval --resume ' + evalRecord.id)}`,
      );
      printBorder();
      return ret;
    }
      */

    // Clear results from memory to avoid memory issues
    evalRecord.clearResults();

    // Check for explicit disable signals first
    const hasExplicitDisable =
      cmdObj.share === false || cmdObj.noShare === true || getEnvBool('PROMPTFOO_DISABLE_SHARING');

    // Determine sharing with explicit precedence handling
    let wantsToShare: boolean;
    if (hasExplicitDisable) {
      // Explicit disable via CLI or env var takes highest priority
      wantsToShare = false;
    } else if (cmdObj.share === true) {
      // Explicit enable via CLI
      wantsToShare = true;
    } else if (commandLineOptions?.share !== undefined) {
      // Config file commandLineOptions.share (can be true or false)
      wantsToShare = commandLineOptions.share;
    } else if (config.sharing !== undefined) {
      // Config file sharing setting (can be false, true, or object)
      wantsToShare = Boolean(config.sharing);
    } else {
      // Default: auto-share when cloud is enabled
      wantsToShare = cloudConfig.isEnabled();
    }

    const canShareEval = isSharingEnabled(evalRecord);

    logger.debug(`Wants to share: ${wantsToShare}`);
    logger.debug(`Can share eval: ${canShareEval}`);

    // Start sharing in background (don't await yet) - this allows us to show results immediately
    const willShare = wantsToShare && canShareEval;
    let sharePromise: Promise<string | null> | null = null;
    if (willShare) {
      // Start the share operation in background with silent mode (no progress bar)
      sharePromise = createShareableUrl(evalRecord, { silent: true });
    }

    let successes = 0;
    let failures = 0;
    let errors = 0;
    const tokenUsage = createEmptyTokenUsage();

    // Calculate our total successes and failures
    for (const prompt of evalRecord.prompts) {
      if (prompt.metrics?.testPassCount) {
        successes += prompt.metrics.testPassCount;
      }
      if (prompt.metrics?.testFailCount) {
        failures += prompt.metrics.testFailCount;
      }
      if (prompt.metrics?.testErrorCount) {
        errors += prompt.metrics.testErrorCount;
      }
      accumulateTokenUsage(tokenUsage, prompt.metrics?.tokenUsage);
    }
    const totalTests = successes + failures + errors;
    const passRate = (successes / totalTests) * 100;

    // Output results table immediately (before share completes)
    if (cmdObj.table && getLogLevel() !== 'debug' && totalTests < 500) {
      const table = await evalRecord.getTable();
      // Output CLI table
      const outputTable = generateTable(table);

      logger.info('\n' + outputTable.toString());
      if (table.body.length > 25) {
        const rowsLeft = table.body.length - 25;
        logger.info(`... ${rowsLeft} more row${rowsLeft === 1 ? '' : 's'} not shown ...\n`);
      }
    } else if (failures !== 0) {
      logger.debug(
        `At least one evaluation failure occurred. This might be caused by the underlying call to the provider, or a test failure. Context: \n${JSON.stringify(
          evalRecord.prompts,
        )}`,
      );
    }

    if (totalTests >= 500) {
      logger.info('Skipping table output because there are more than 500 tests.');
    }

    const { outputPath } = config;

    // We're removing JSONL from paths since we already wrote to that during the evaluation
    const paths = (Array.isArray(outputPath) ? outputPath : [outputPath]).filter(
      (p): p is string => typeof p === 'string' && p.length > 0 && !p.endsWith('.jsonl'),
    );

    const isRedteam = Boolean(config.redteam);
    const duration = Math.round((Date.now() - startTime) / 1000);
    const tracker = TokenUsageTracker.getInstance();

    // Generate and display summary immediately (before share completes)
    const summaryLines = generateEvalSummary({
      evalId: evalRecord.id,
      isRedteam,
      writeToDatabase: cmdObj.write !== false,
      shareableUrl: null, // Not available yet if sharing in background
      wantsToShare,
      hasExplicitDisable,
      cloudEnabled: cloudConfig.isEnabled(),
      activelySharing: willShare,
      tokenUsage,
      successes,
      failures,
      errors,
      duration,
      maxConcurrency,
      tracker,
    });

    // Special case: show cloud signup instructions when user wants to share but can't
    if (cmdObj.write && wantsToShare && !canShareEval) {
      logger.info(summaryLines[0]); // Show just the completion message
      notCloudEnabledShareInstructions();
      // Skip the guidance lines and show the rest
      for (let i = 1; i < summaryLines.length; i++) {
        if (summaryLines[i].includes('View results:')) {
          // Skip guidance section
          while (i < summaryLines.length && !summaryLines[i].includes('Total Tokens:')) {
            i++;
          }
          i--; // Back up one so the for loop increment works
        } else {
          logger.info(summaryLines[i]);
        }
      }
    } else {
      // Normal case: show all summary lines
      for (const line of summaryLines) {
        logger.info(line);
      }
    }

    // Now wait for share to complete and show spinner (as the last output)
    let shareableUrl: string | null = null;
    if (sharePromise) {
      // Determine org context for spinner text
      const orgContext = await getOrgContext();
      const orgSuffix = orgContext
        ? ` to ${orgContext.organizationName}${orgContext.teamName ? ` > ${orgContext.teamName}` : ''}`
        : '';

      // Only show spinner in TTY (not CI)
      if (process.stdout.isTTY && !isCI()) {
        const spinner = ora({
          text: `Sharing${orgSuffix}...`,
          prefixText: chalk.dim('»'),
          spinner: 'dots',
        }).start();

        try {
          shareableUrl = await sharePromise;
          if (shareableUrl) {
            evalRecord.shared = true;
            spinner.succeed(shareableUrl);
          } else {
            spinner.fail(chalk.red('Share failed'));
          }
        } catch (error) {
          spinner.fail(chalk.red('Share failed'));
          logger.debug(`Share error: ${error}`);
        }
      } else {
        // CI mode - just await and log result
        try {
          shareableUrl = await sharePromise;
          if (shareableUrl) {
            evalRecord.shared = true;
            logger.info(`${chalk.dim('»')} ${chalk.green('✓')} ${shareableUrl}`);
          }
        } catch (error) {
          logger.debug(`Share error: ${error}`);
        }
      }
    }

    logger.debug(`Shareable URL: ${shareableUrl}`);

    // Write outputs after share completes (so we can include shareableUrl)
    if (paths.length) {
      await writeMultipleOutputs(paths, evalRecord, shareableUrl);
      logger.info(chalk.yellow(`Writing output to ${paths.join(', ')}`));
    }

    telemetry.record('command_used', {
      name: 'eval',
      watch: Boolean(cmdObj.watch),
      duration: Math.round((Date.now() - startTime) / 1000),
      isRedteam,
    });

    if (cmdObj.watch && !resumeEval) {
      if (initialization) {
        const configPaths = (cmdObj.config || [defaultConfigPath]).filter(Boolean) as string[];
        if (!configPaths.length) {
          logger.error('Could not locate config file(s) to watch');
          process.exitCode = 1;
          return ret;
        }
        const basePath = path.dirname(configPaths[0]);
        const promptPaths = Array.isArray(config.prompts)
          ? (config.prompts
              .map((p) => {
                if (typeof p === 'string' && p.startsWith('file://')) {
                  return path.resolve(basePath, p.slice('file://'.length));
                } else if (typeof p === 'object' && p.id && p.id.startsWith('file://')) {
                  return path.resolve(basePath, p.id.slice('file://'.length));
                }
                return null;
              })
              .filter(Boolean) as string[])
          : [];
        const providerPaths = Array.isArray(config.providers)
          ? (config.providers
              .map((p) =>
                typeof p === 'string' && p.startsWith('file://')
                  ? path.resolve(basePath, p.slice('file://'.length))
                  : null,
              )
              .filter(Boolean) as string[])
          : [];
        const varPaths = Array.isArray(config.tests)
          ? config.tests
              .flatMap((t) => {
                if (typeof t === 'string' && t.startsWith('file://')) {
                  return path.resolve(basePath, t.slice('file://'.length));
                } else if (typeof t !== 'string' && 'vars' in t && t.vars) {
                  return Object.values(t.vars).flatMap((v) => {
                    if (typeof v === 'string' && v.startsWith('file://')) {
                      return path.resolve(basePath, v.slice('file://'.length));
                    }
                    return [];
                  });
                }
                return [];
              })
              .filter(Boolean)
          : [];
        const watchPaths = Array.from(
          new Set([...configPaths, ...promptPaths, ...providerPaths, ...varPaths]),
        );
        const watcher = chokidar.watch(watchPaths, { ignored: /^\./, persistent: true });

        watcher
          .on('change', async (path) => {
            printBorder();
            logger.info(`File change detected: ${path}`);
            printBorder();
            clearConfigCache();
            await runEvaluation();
          })
          .on('error', (error) => logger.error(`Watcher error: ${error}`))
          .on('ready', () =>
            watchPaths.forEach((watchPath) =>
              logger.info(`Watching for file changes on ${watchPath} ...`),
            ),
          );
      }
    } else {
      const passRateThreshold = getEnvFloat('PROMPTFOO_PASS_RATE_THRESHOLD', 100);
      const failedTestExitCode = getEnvInt('PROMPTFOO_FAILED_TEST_EXIT_CODE', 100);

      if (passRate < (Number.isFinite(passRateThreshold) ? passRateThreshold : 100)) {
        if (getEnvFloat('PROMPTFOO_PASS_RATE_THRESHOLD') !== undefined) {
          logger.info(
            chalk.white(
              `Pass rate ${chalk.red.bold(passRate.toFixed(2))}${chalk.red('%')} is below the threshold of ${chalk.red.bold(passRateThreshold)}${chalk.red('%')}`,
            ),
          );
        }
        process.exitCode = Number.isSafeInteger(failedTestExitCode) ? failedTestExitCode : 100;
        return ret;
      }
    }
    if (testSuite.redteam) {
      showRedteamProviderLabelMissingWarning(testSuite);
    }

    // Clean up any WebSocket connections
    if (testSuite.providers.length > 0) {
      for (const provider of testSuite.providers) {
        if (isApiProvider(provider)) {
          const cleanup = provider?.cleanup?.();
          if (cleanup instanceof Promise) {
            await cleanup;
          }
        }
      }
    }

    return ret;
  };

  return await runEvaluation(true /* initialization */);
}

export function evalCommand(
  program: Command,
  defaultConfig: Partial<UnifiedConfig>,
  defaultConfigPath: string | undefined,
) {
  const evaluateOptions: EvaluateOptions = {};
  if (defaultConfig.evaluateOptions) {
    evaluateOptions.generateSuggestions = defaultConfig.evaluateOptions.generateSuggestions;
    evaluateOptions.maxConcurrency = defaultConfig.evaluateOptions.maxConcurrency;
    evaluateOptions.showProgressBar = defaultConfig.evaluateOptions.showProgressBar;
  }

  const evalCmd = program
    .command('eval')
    .description('Evaluate prompts')

    // Core configuration
    .option(
      '-c, --config <paths...>',
      'Path to configuration file. Automatically loads promptfooconfig.yaml',
    )

    // Input sources
    .option('-a, --assertions <path>', 'Path to assertions file')
    .option('-p, --prompts <paths...>', 'Paths to prompt files (.txt)')
    .option(
      '-r, --providers <name or path...>',
      'One of: openai:chat, openai:completion, openai:<model name>, or path to custom API caller module',
    )
    .option('-t, --tests <path>', 'Path to CSV with test cases')
    .option(
      '-v, --vars <path>',
      'Path to CSV with test cases (alias for --tests)',
      defaultConfig?.commandLineOptions?.vars,
    )
    .option('--model-outputs <path>', 'Path to JSON containing list of LLM output strings')

    // Prompt modification
    .option(
      '--prompt-prefix <path>',
      'This prefix is prepended to every prompt',
      typeof defaultConfig.defaultTest === 'object'
        ? defaultConfig.defaultTest?.options?.prefix
        : undefined,
    )
    .option(
      '--prompt-suffix <path>',
      'This suffix is appended to every prompt.',
      typeof defaultConfig.defaultTest === 'object'
        ? defaultConfig.defaultTest?.options?.suffix
        : undefined,
    )
    .option(
      '--var <key=value>',
      'Set a variable in key=value format',
      (value, previous) => {
        const [key, val] = value.split('=');
        if (!key || val === undefined) {
          throw new Error('--var must be specified in key=value format.');
        }
        return { ...previous, [key]: val };
      },
      {},
    )

    // Execution control
    .option(
      '-j, --max-concurrency <number>',
      `Maximum number of concurrent API calls (default: ${DEFAULT_MAX_CONCURRENCY})`,
    )
    .option('--repeat <number>', 'Number of times to run each test (default: 1)')
    .option('--delay <number>', 'Delay between each test (in milliseconds) (default: 0)')
    .option(
      '--no-cache',
      'Do not read or write results to disk cache',
      defaultConfig?.commandLineOptions?.cache ?? defaultConfig?.evaluateOptions?.cache,
    )
    .option('--remote', 'Force remote inference wherever possible (used for red teams)', false)

    // Filtering and subset selection
    .option('-n, --filter-first-n <number>', 'Only run the first N tests')
    .option(
      '--filter-pattern <pattern>',
      'Only run tests whose description matches the regular expression pattern',
    )
    .option(
      '--filter-providers, --filter-targets <providers>',
      'Only run tests with these providers (regex match)',
    )
    .option('--filter-sample <number>', 'Only run a random sample of N tests')
    .option(
      '--filter-failing <path or id>',
      'Path to json output file or eval ID to filter failing tests from',
    )
    .option(
      '--filter-errors-only <path or id>',
      'Path to json output file or eval ID to filter error tests from',
    )
    .option(
      '--filter-metadata <key=value>',
      'Only run tests whose metadata matches the key=value pair (e.g. --filter-metadata pluginId=debug-access)',
    )

    // Output configuration
    .option(
      '-o, --output <paths...>',
      'Path to output file (csv, txt, json, yaml, yml, html), default is no output file',
    )
    .option('--table', 'Output table in CLI', defaultConfig?.commandLineOptions?.table ?? true)
    .option('--no-table', 'Do not output table in CLI', defaultConfig?.commandLineOptions?.table)
    .option(
      '--table-cell-max-length <number>',
      'Truncate console table cells to this length',
      '250',
    )
    .option('--share', 'Create a shareable URL', defaultConfig?.commandLineOptions?.share)
    .option('--no-share', 'Do not share, this overrides the config file')
    .option(
      '--resume [evalId]',
      'Resume a paused/incomplete evaluation. Defaults to latest when omitted',
    )
    .option('--retry-errors', 'Retry all ERROR results from the latest evaluation')
    .option(
      '--no-write',
      'Do not write results to promptfoo directory',
      defaultConfig?.commandLineOptions?.write,
    )

    // Additional features
    .option(
      '--grader <provider>',
      'Model that will grade outputs',
      defaultConfig?.commandLineOptions?.grader,
    )
    .option(
      '--suggest-prompts <number>',
      'Generate N new prompts and append them to the prompt list',
    )
    .option('-w, --watch', 'Watch for changes in config and re-run')

    // Miscellaneous
    .option('--description <description>', 'Description of the eval run')
    .option('--no-progress-bar', 'Do not show progress bar')
    .action(async (opts: EvalCommandOptions, command: Command) => {
      let validatedOpts: z.infer<typeof EvalCommandSchema>;
      try {
        validatedOpts = EvalCommandSchema.parse(opts);
      } catch (err) {
        const validationError = fromError(err);
        logger.error(dedent`
        Invalid command options:
        ${validationError.toString()}
        `);
        process.exitCode = 1;
        return;
      }
      if (command.args.length > 0) {
        if (command.args[0] === 'help') {
          evalCmd.help();
          return;
        }
        logger.warn(`Unknown command: ${command.args[0]}. Did you mean -c ${command.args[0]}?`);
      }

      if (validatedOpts.help) {
        evalCmd.help();
        return;
      }

      if (validatedOpts.interactiveProviders) {
        const runCommand = promptfooCommand('eval');
        logger.warn(
          chalk.yellow(dedent`
          Warning: The --interactive-providers option has been removed.

          Instead, use -j 1 to run evaluations with a concurrency of 1:
          ${chalk.green(`${runCommand} -j 1`)}
        `),
        );
        process.exitCode = 2;
        return;
      }

      if (validatedOpts.remote) {
        cliState.remote = true;
      }

      for (const maybeFilePath of validatedOpts.output ?? []) {
        const { data: extension } = OutputFileExtension.safeParse(
          maybeFilePath.split('.').pop()?.toLowerCase(),
        );
        invariant(
          extension,
          `Unsupported output file format: ${maybeFilePath}. Please use one of: ${OutputFileExtension.options.join(', ')}.`,
        );
      }
      await doEval(
        validatedOpts as Partial<CommandLineOptions & Command>,
        defaultConfig,
        defaultConfigPath,
        evaluateOptions,
      );
    });

  return evalCmd;
}

export { EvalCommandSchema };<|MERGE_RESOLUTION|>--- conflicted
+++ resolved
@@ -9,12 +9,8 @@
 import { fromError } from 'zod-validation-error';
 import { disableCache } from '../cache';
 import cliState from '../cliState';
-<<<<<<< HEAD
+import { DEFAULT_MAX_CONCURRENCY } from '../constants';
 import { getEnvBool, getEnvFloat, getEnvInt, isCI } from '../envars';
-=======
->>>>>>> 75fed80f
-import { DEFAULT_MAX_CONCURRENCY } from '../constants';
-import { getEnvBool, getEnvFloat, getEnvInt } from '../envars';
 import { evaluate } from '../evaluator';
 import { checkEmailStatusAndMaybeExit, promptForEmailUnverified } from '../globalConfig/accounts';
 import { cloudConfig } from '../globalConfig/cloud';
