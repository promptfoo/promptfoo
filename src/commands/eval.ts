--- conflicted
+++ resolved
@@ -150,18 +150,6 @@
       }
     }
 
-<<<<<<< HEAD
-    ({ config, testSuite, basePath: _basePath } = await resolveConfigs(cmdObj, defaultConfig));
-=======
-    // Misc settings
-    const iterations = cmdObj.repeat ?? Number.NaN;
-    const repeat = Number.isSafeInteger(cmdObj.repeat) && iterations > 0 ? iterations : 1;
-
-    if (!cmdObj.cache || repeat > 1) {
-      logger.info('Cache is disabled.');
-      disableCache();
-    }
-
     ({
       config,
       testSuite,
@@ -174,7 +162,6 @@
       logger.debug(`Loading additional environment from config: ${commandLineOptions.envPath}`);
       setupEnv(commandLineOptions.envPath);
     }
->>>>>>> 3f15bf12
 
     // Check if config has redteam section but no test cases
     if (
