--- conflicted
+++ resolved
@@ -544,27 +544,19 @@
     if (testSuite.redteam) {
       showRedteamProviderLabelMissingWarning(testSuite);
     }
-<<<<<<< HEAD
-    for (const provider of testSuite.providers) {
-      if (isApiProvider(provider)) {
-        const cleanup = provider?.cleanup?.();
-        if (cleanup instanceof Promise) {
-          await cleanup;
-        }
-      }
-    }
-=======
 
     // Clean up any WebSocket connections
     if (testSuite.providers.length > 0) {
       for (const provider of testSuite.providers) {
         if (isApiProvider(provider)) {
-          provider?.cleanup?.();
+          const cleanup = provider?.cleanup?.();
+          if (cleanup instanceof Promise) {
+            await cleanup;
+          }
         }
       }
     }
 
->>>>>>> 0d569519
     return ret;
   };
 
