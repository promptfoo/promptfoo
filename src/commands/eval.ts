--- conflicted
+++ resolved
@@ -438,11 +438,6 @@
         completion: tokenUsage.completion,
         total: combinedTotal,
       };
-<<<<<<< HEAD
-      logger.info(
-        `Token usage: ${tokenUsage.prompt.toLocaleString()} prompt + ${tokenUsage.completion.toLocaleString()} completion = ${combinedTotal.toLocaleString()} total`,
-      );
-=======
 
       printBorder();
       logger.info(chalk.bold('Token Usage Summary:'));
@@ -462,14 +457,14 @@
       logger.info(
         `    ${chalk.gray('Completion:')} ${chalk.white(evalTokens.completion.toLocaleString())}`,
       );
-      if (evalTokens.cached > 0) {
+      if (tokenUsage.cached > 0) {
         logger.info(
-          `    ${chalk.gray('Cached:')} ${chalk.green(evalTokens.cached.toLocaleString())}`,
-        );
-      }
-      if (evalTokens.completionDetails.reasoning > 0) {
+          `    ${chalk.gray('Cached:')} ${chalk.green(tokenUsage.cached.toLocaleString())}`,
+        );
+      }
+      if (tokenUsage.completionDetails.reasoning > 0) {
         logger.info(
-          `    ${chalk.gray('Reasoning:')} ${chalk.white(evalTokens.completionDetails.reasoning.toLocaleString())}`,
+          `    ${chalk.gray('Reasoning:')} ${chalk.white(tokenUsage.completionDetails.reasoning.toLocaleString())}`,
         );
       }
 
@@ -498,10 +493,9 @@
       }
 
       // Grand total
-      const combinedTotal = evalTokens.total + tokenUsage.assertions.total;
->>>>>>> 0d375e6a
+      const grandTotal = evalTokens.total + tokenUsage.assertions.total;
       logger.info(
-        `\n  ${chalk.blue.bold('Grand Total:')} ${chalk.white.bold(combinedTotal.toLocaleString())} tokens`,
+        `\n  ${chalk.blue.bold('Grand Total:')} ${chalk.white.bold(grandTotal.toLocaleString())} tokens`,
       );
     }
 
