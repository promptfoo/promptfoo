import { getDefaultPort } from '../constants';
<<<<<<< HEAD
=======
import logger from '../logger';
import { startServer } from '../server/server';
import telemetry from '../telemetry';
import { setupEnv } from '../util';
import { setConfigDirectoryPath } from '../util/config/manage';
import { BrowserBehavior } from '../util/server';
import type { Command } from 'commander';
>>>>>>> ede55585

export function viewCommand(program: Command) {
  program
    .command('view [directory]')
    .description('Start browser UI')
    .option('-p, --port <number>', 'Port number', getDefaultPort().toString())
    .option('-y, --yes', 'Skip confirmation and auto-open the URL')
    .option('-n, --no', 'Skip confirmation and do not open the URL')
    .option('--filter-description <pattern>', 'Filter evals by description using a regex pattern')
    .option('--env-file, --env-path <path>', 'Path to .env file')
    .action(async (directory: string | undefined, cmdObj: any) => {
      // Lazy load the action handler
      const { viewAction } = await import('./view/viewAction');
      await viewAction(directory, cmdObj);
    });
}<|MERGE_RESOLUTION|>--- conflicted
+++ resolved
@@ -1,26 +1,20 @@
-import { getDefaultPort } from '../constants';
-<<<<<<< HEAD
-=======
-import logger from '../logger';
-import { startServer } from '../server/server';
-import telemetry from '../telemetry';
-import { setupEnv } from '../util';
-import { setConfigDirectoryPath } from '../util/config/manage';
-import { BrowserBehavior } from '../util/server';
 import type { Command } from 'commander';
->>>>>>> ede55585
 
 export function viewCommand(program: Command) {
   program
     .command('view [directory]')
-    .description('Start browser UI')
-    .option('-p, --port <number>', 'Port number', getDefaultPort().toString())
+    .option('-p, --port <number>', 'Port number', '15500')
     .option('-y, --yes', 'Skip confirmation and auto-open the URL')
     .option('-n, --no', 'Skip confirmation and do not open the URL')
+    .option('--api-base-url <url>', 'Base URL for viewer API calls')
     .option('--filter-description <pattern>', 'Filter evals by description using a regex pattern')
-    .option('--env-file, --env-path <path>', 'Path to .env file')
+    .option('--share', 'Create a shareable URL')
+    .option(
+      '--env-path <path>',
+      'Path to the environment directory or file (usually .env, .env.local, or .env.production)',
+    )
+    .description('Open the web viewer')
     .action(async (directory: string | undefined, cmdObj: any) => {
-      // Lazy load the action handler
       const { viewAction } = await import('./view/viewAction');
       await viewAction(directory, cmdObj);
     });
