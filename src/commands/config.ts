--- conflicted
+++ resolved
@@ -1,16 +1,4 @@
-<<<<<<< HEAD
 import type { Command } from 'commander';
-=======
-import confirm from '@inquirer/confirm';
-import { z } from 'zod';
-import { getUserEmail, setUserEmail } from '../globalConfig/accounts';
-import { cloudConfig } from '../globalConfig/cloud';
-import logger from '../logger';
-import telemetry from '../telemetry';
-import type { Command } from 'commander';
-
-const EmailSchema = z.string().email();
->>>>>>> ede55585
 
 export function configCommand(program: Command) {
   const configCommand = program.command('config').description('Edit configuration settings');
@@ -36,9 +24,9 @@
 
   unsetCommand
     .command('email')
+    .option('-f, --force', 'Force unset without confirmation')
     .description('Unset user email')
-    .option('-f, --force', 'Force unset without confirmation')
-    .action(async (options) => {
+    .action(async (options: { force?: boolean }) => {
       const { unsetEmailAction } = await import('./config/configAction');
       await unsetEmailAction(options);
     });
