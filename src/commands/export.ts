--- conflicted
+++ resolved
@@ -1,12 +1,8 @@
 import logger from '../logger';
 import Eval from '../models/eval';
 import telemetry from '../telemetry';
-<<<<<<< HEAD
 import { writeOutput, createOutputMetadata } from '../util';
-=======
-import { writeOutput } from '../util';
 import type { Command } from 'commander';
->>>>>>> d02bbfff
 
 export function exportCommand(program: Command) {
   program
