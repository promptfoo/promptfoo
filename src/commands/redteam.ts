import checkbox from '@inquirer/checkbox';
import { Separator } from '@inquirer/checkbox';
import confirm from '@inquirer/confirm';
import editor from '@inquirer/editor';
import input from '@inquirer/input';
import number from '@inquirer/number';
import rawlist from '@inquirer/rawlist';
import chalk from 'chalk';
import type { Command } from 'commander';
import * as fs from 'fs';
import yaml from 'js-yaml';
import * as path from 'path';
import invariant from 'tiny-invariant';
import logger from '../logger';
import {
  ADDITIONAL_STRATEGIES,
  ALL_PLUGINS,
  DEFAULT_PLUGINS,
  DEFAULT_STRATEGIES,
  subCategoryDescriptions,
} from '../redteam/constants';
<<<<<<< HEAD
import { redteamConfigSchema } from '../redteam/validators';
import telemetry from '../telemetry';
import { Prompt, TestSuite, Plugin } from '../types';
=======
import telemetry from '../telemetry';
import type { Prompt, TestSuite } from '../types';
import { RedteamConfigSchema } from '../validators/redteam';
>>>>>>> d08c6097
import { doGenerateRedteam } from './generate/redteam';

export async function redteamInit(directory: string | undefined) {
  telemetry.maybeShowNotice();
  telemetry.record('command_used', { name: 'redteam init - started' });
  await telemetry.send();

  console.clear();
  logger.info(chalk.bold('Red Team Initialization\n'));

  let projectDir = directory;
  if (!projectDir) {
    projectDir = await input({
      message: 'Where do you want to create the project?',
      default: '.',
    });
  }
  if (projectDir !== '.' && !fs.existsSync(projectDir)) {
    fs.mkdirSync(projectDir, { recursive: true });
  }

  const configPath = path.join(projectDir, 'promptfooconfig.yaml');
  const previousConfigExists = fs.existsSync(configPath);
  let existingConfig: TestSuite | undefined;
  if (previousConfigExists) {
    const overwrite = await confirm({
      message: `A promptfoo configuration file already exists at: ${configPath} Do you want to overwrite it?`,
      default: false,
    });
    if (!overwrite) {
      return;
    }
    existingConfig = yaml.load(fs.readFileSync(configPath, 'utf8')) as TestSuite;
  }

  console.clear();
  logger.info(chalk.bold('Prompt Configuration\n'));

  const promptChoices = [
    { name: 'Enter a prompt', value: 'enter' },
    { name: 'Reference a prompt file', value: 'file' },
    ...(previousConfigExists
      ? [{ name: 'Use prompts from existing config', value: 'existing' }]
      : []),
  ];

  const promptChoice = await rawlist({
    message: 'How would you like to specify the prompt?',
    choices: promptChoices,
  });

  let prompts: (Prompt | string)[] = [];
  if (promptChoice === 'enter') {
    prompts.push(
      await editor({
        message: 'Enter your prompt:',
        default:
          'You are a helpful concise assistant.\n\nUser query: {{query}}\n\n(NOTE: your prompt must include "{{query}}" as a placeholder for user input)',
      }),
    );
  } else if (promptChoice === 'file') {
    const promptFile = await input({
      message: 'Enter the path to your prompt file (text or JSON):',
    });
    prompts.push(`file://${promptFile}`);
  } else if (promptChoice === 'existing') {
    invariant(existingConfig?.prompts, 'No prompts found in existing configuration');
    prompts = existingConfig?.prompts;
  }

  console.clear();
  logger.info(chalk.bold('Provider Configuration\n'));

  const providerChoices = [
    { name: 'openai:gpt-4o-mini', value: 'openai:gpt-4o-mini', checked: true },
    { name: 'openai:gpt-4o', value: 'openai:gpt-4o' },
    { name: 'openai:gpt-3.5-turbo', value: 'openai:gpt-3.5-turbo' },
    {
      name: 'anthropic:claude-3-5-sonnet-20240620',
      value: 'anthropic:messages:claude-3-5-sonnet-20240620',
    },
    {
      name: 'anthropic:claude-3-opus-20240307',
      value: 'anthropic:messages:claude-3-opus-20240307',
    },
    { name: 'vertex:gemini-pro', value: 'vertex:gemini-pro' },
    { name: 'Other', value: 'Other' },
  ];

  const selectedProviders = await checkbox({
    message: 'Choose one or more providers to target:',
    choices: providerChoices,
    pageSize: Math.min(providerChoices.length, process.stdout.rows - 4),
  });

  const providers: string[] = selectedProviders.filter((p) => p !== 'Other');
  if (selectedProviders.includes('Other')) {
    const customProvider = await input({
      message:
        'Enter the custom provider ID (see https://www.promptfoo.dev/docs/providers/ for options):',
    });
    providers.push(customProvider);
  }

  if (!process.env.OPENAI_API_KEY) {
    console.clear();
    logger.info(chalk.bold('OpenAI API Configuration\n'));

    const apiKeyChoice = await rawlist({
      message: 'OpenAI API key is required. How to proceed?',
      choices: [
        { name: 'Enter API key now', value: 'enter' },
        { name: 'Set it later', value: 'later' },
      ],
    });

    if (apiKeyChoice === 'enter') {
      const apiKey = await input({ message: 'Enter your OpenAI API key:' });
      process.env.OPENAI_API_KEY = apiKey;
      logger.info('OPENAI_API_KEY set for this session.');
    } else {
      logger.warn('Remember to set OPENAI_API_KEY before generating the dataset.');
    }
  }

  console.clear();
  logger.info(chalk.bold('Plugin Configuration\n'));

  const pluginChoices = Array.from(ALL_PLUGINS)
    .sort()
    .map((plugin) => ({
      name: `${plugin} - ${subCategoryDescriptions[plugin] || 'No description'}`,
      value: plugin,
      checked:
        existingConfig?.redteam?.plugins.some((p) => p.id === plugin) ||
        DEFAULT_PLUGINS.has(plugin),
    }));

  const plugins: (string | Plugin)[] = await checkbox({
    message: 'Select plugins to enable:',
    choices: pluginChoices,
    pageSize: Math.min(pluginChoices.length, process.stdout.rows - 4),
    loop: false,
  });

  // New code for policy definition
  const definePolicy = await confirm({
    message: 'Would you like to define a custom policy?',
    default: false,
  });

  if (definePolicy) {
    const policyDescription = await input({
      message: 'Enter the policy description:',
      validate: (input) => input.trim() !== '' || 'Policy description cannot be empty',
    });

    plugins.push({
      id: 'policy',
      config: { policy: policyDescription },
    } as Plugin);
  }

  console.clear();
  logger.info(chalk.bold('Strategy Configuration\n'));

  const strategyChoices = [
    ...Array.from(DEFAULT_STRATEGIES).sort(),
    new Separator(),
    ...Array.from(ADDITIONAL_STRATEGIES).sort(),
  ].map((strategy) =>
    typeof strategy === 'string'
      ? {
          name: `${strategy} - ${subCategoryDescriptions[strategy] || 'No description'}`,
          value: strategy,
          checked:
            existingConfig?.redteam?.strategies?.some(
              (s) => s.id === strategy || (typeof s === 'string' && s === strategy),
            ) || DEFAULT_STRATEGIES.includes(strategy as any),
        }
      : strategy,
  );

  const strategies = await checkbox({
    message: 'Select strategies to enable:',
    choices: strategyChoices,
    pageSize: Math.min(strategyChoices.length, process.stdout.rows - 4),
    loop: false,
  });

  const numTests = await number({
    message: 'Number of test cases per plugin:',
    default: 5,
    min: 0,
    max: 1000,
  });
  invariant(numTests, 'No number of tests provided');

  // Create config file
  const config = {
    prompts,
    providers: providers,
    tests: [],
    redteam: RedteamConfigSchema.safeParse({
      plugins: plugins,
      strategies: strategies,
      numTests,
    }).data,
  };

  // Write the simplified form to the config file to make it easier
  // for people to play with. Writes 1 in the { id: ..., numTests }
  // and then the rest as strings.
  const parsedPlugins = RedteamConfigSchema.safeParse({
    plugins: plugins,
    strategies: strategies,
    numTests,
  })?.data?.plugins;
  const configPlugins = plugins.length >= 2 ? [parsedPlugins?.[0], ...plugins.slice(1)] : plugins;

  fs.writeFileSync(
    configPath,
    yaml.dump({
      ...config,
      redteam: {
        numTests,
        plugins: configPlugins,
        strategies,
      },
    }),
    'utf8',
  );

  console.clear();
  logger.info(chalk.green(`\nCreated red teaming configuration file at ${configPath}\n`));

  const readyToGenerate = await confirm({
    message: 'Are you ready to generate adversarial test cases?',
    default: true,
  });

  if (readyToGenerate) {
    await doGenerateRedteam({
      plugins: parsedPlugins,
      cache: false,
      write: true,
      defaultConfig: config,
      defaultConfigPath: configPath,
      numTests,
    });
  } else {
    logger.info(
      '\n' +
        chalk.blue(
          'To generate test cases later, use the command: ' +
            chalk.bold('promptfoo generate redteam'),
        ),
    );
  }

  telemetry.record('command_used', { name: 'redteam init' });
  await telemetry.send();
}

export function redteamCommand(program: Command) {
  const redteamCommand = program.command('redteam').description('Red team LLM applications');

  redteamCommand
    .command('init [directory]')
    .description('Initialize red teaming project')
    .action(async (directory: string | undefined) => {
      await redteamInit(directory);
    });
}<|MERGE_RESOLUTION|>--- conflicted
+++ resolved
@@ -19,15 +19,9 @@
   DEFAULT_STRATEGIES,
   subCategoryDescriptions,
 } from '../redteam/constants';
-<<<<<<< HEAD
-import { redteamConfigSchema } from '../redteam/validators';
-import telemetry from '../telemetry';
-import { Prompt, TestSuite, Plugin } from '../types';
-=======
 import telemetry from '../telemetry';
 import type { Prompt, TestSuite } from '../types';
 import { RedteamConfigSchema } from '../validators/redteam';
->>>>>>> d08c6097
 import { doGenerateRedteam } from './generate/redteam';
 
 export async function redteamInit(directory: string | undefined) {
