<<<<<<< HEAD
import type { Command } from 'commander';
import { readFile } from 'node:fs/promises';
=======
import fs from 'fs';

>>>>>>> 63164274
import { getDb } from '../database';
import { evalsTable } from '../database/tables';
import logger from '../logger';
import Eval, { createEvalId } from '../models/eval';
import EvalResult from '../models/evalResult';
import telemetry from '../telemetry';
import type { Command } from 'commander';

export async function importCommand(program: Command) {
  program
    .command('import <file>')
    .description('Import an eval record from a JSON file')
    .action(async (file: string) => {
      const db = getDb();
      let evalId: string;
      try {
        const fileContent = await readFile(file, 'utf-8');
        const evalData = JSON.parse(fileContent);
        if (evalData.results.version === 3) {
          logger.debug('Importing v3 eval');
          const evalRecord = await Eval.create(evalData.config, evalData.results.prompts, {
            id: evalData.id,
            createdAt: evalData.createdAt,
            author: evalData.author || 'Unknown',
          });
          await EvalResult.createManyFromEvaluateResult(evalData.results.results, evalRecord.id);
          evalId = evalRecord.id;
        } else {
          logger.debug('Importing v2 eval');
          evalId = evalData.id || createEvalId(evalData.createdAt);
          await db
            .insert(evalsTable)
            .values({
              id: evalId,
              createdAt: evalData.createdAt,
              author: evalData.author || 'Unknown',
              description: evalData.description,
              results: evalData.results,
              config: evalData.config,
            })
            .run();
        }

        logger.info(`Eval with ID ${evalId} has been successfully imported.`);
        telemetry.record('command_used', {
          name: 'import',
          evalId: evalData.id,
        });
      } catch (error) {
        logger.error(`Failed to import eval: ${error}`);
        process.exit(1);
      }
    });
}<|MERGE_RESOLUTION|>--- conflicted
+++ resolved
@@ -1,17 +1,12 @@
-<<<<<<< HEAD
+import { readFile } from 'node:fs/promises';
+
 import type { Command } from 'commander';
-import { readFile } from 'node:fs/promises';
-=======
-import fs from 'fs';
-
->>>>>>> 63164274
 import { getDb } from '../database';
 import { evalsTable } from '../database/tables';
 import logger from '../logger';
 import Eval, { createEvalId } from '../models/eval';
 import EvalResult from '../models/evalResult';
 import telemetry from '../telemetry';
-import type { Command } from 'commander';
 
 export async function importCommand(program: Command) {
   program
