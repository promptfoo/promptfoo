import * as fs from 'fs';
import * as os from 'os';

import chalk from 'chalk';
<<<<<<< HEAD
import pkg from '../../package.json' with { type: 'json' };
const { version } = pkg;
import { getEnvString } from '../envars';
=======
import { version } from '../../package.json';
import { getEnvBool, getEnvString } from '../envars';
>>>>>>> e0a0b520
import logger from '../logger';
import { resolveConfigs } from '../util/config/load';
import { printBorder } from '../util/index';
import type { Command } from 'commander';

import type { UnifiedConfig } from '../types/index';

interface DebugOptions {
  config?: string;
  defaultConfig: Partial<UnifiedConfig>;
  defaultConfigPath: string | undefined;
}

async function doDebug(options: DebugOptions): Promise<void> {
  const debugInfo = {
    version,
    platform: {
      os: os.platform(),
      release: os.release(),
      arch: os.arch(),
      nodeVersion: process.version,
    },
    env: {
      NODE_ENV: getEnvString('NODE_ENV'),
      httpProxy: getEnvString('HTTP_PROXY') || getEnvString('http_proxy'),
      httpsProxy: getEnvString('HTTPS_PROXY') || getEnvString('https_proxy'),
      allProxy: getEnvString('ALL_PROXY') || getEnvString('all_proxy'),
      noProxy: getEnvString('NO_PROXY') || getEnvString('no_proxy'),
      nodeExtra: getEnvString('NODE_EXTRA_CA_CERTS'),
      nodeTls: getEnvString('NODE_TLS_REJECT_UNAUTHORIZED'),
      telemetryDisabled: getEnvBool('PROMPTFOO_DISABLE_TELEMETRY'),
      telemetryDebug: getEnvBool('PROMPTFOO_TELEMETRY_DEBUG'),
    },
    configInfo: {
      defaultConfigPath: options.defaultConfigPath,
      specifiedConfigPath: options.config,
      configExists: false,
      configContent: null as any,
    },
  };

  // Try to load config if available
  const configPath = options.config || options.defaultConfigPath;
  if (configPath && fs.existsSync(configPath)) {
    debugInfo.configInfo.configExists = true;
    try {
      const resolved = await resolveConfigs(
        {
          config: [configPath],
        },
        options.defaultConfig,
      );
      debugInfo.configInfo.configContent = resolved;
    } catch (err) {
      debugInfo.configInfo.configContent = `Error loading config: ${err}`;
    }
  }

  printBorder();
  logger.info(chalk.bold('Promptfoo Debug Information'));
  printBorder();
  logger.info(JSON.stringify(debugInfo, null, 2));
  printBorder();

  logger.info(
    chalk.yellow(
      'Please include this output when reporting issues on GitHub: https://github.com/promptfoo/promptfoo/issues',
    ),
  );
}

export function debugCommand(
  program: Command,
  defaultConfig: Partial<UnifiedConfig>,
  defaultConfigPath: string | undefined,
) {
  program
    .command('debug')
    .description('Display debug information for troubleshooting')
    .option('-c, --config [path]', 'Path to configuration file. Defaults to promptfooconfig.yaml')
    .action((opts) => doDebug({ ...opts, defaultConfig, defaultConfigPath }));
}<|MERGE_RESOLUTION|>--- conflicted
+++ resolved
@@ -2,14 +2,9 @@
 import * as os from 'os';
 
 import chalk from 'chalk';
-<<<<<<< HEAD
 import pkg from '../../package.json' with { type: 'json' };
 const { version } = pkg;
-import { getEnvString } from '../envars';
-=======
-import { version } from '../../package.json';
 import { getEnvBool, getEnvString } from '../envars';
->>>>>>> e0a0b520
 import logger from '../logger';
 import { resolveConfigs } from '../util/config/load';
 import { printBorder } from '../util/index';
