--- conflicted
+++ resolved
@@ -30,11 +30,7 @@
     "dist",
     "node_modules",
     "src/app/**/*",
-<<<<<<< HEAD
-    "test/**/*",
-=======
     "src/workers/**/*",
->>>>>>> 35995699
     "test/app/**/*",
     "test/code-scan-action/**/*",
     "test/codeScans/**/*",
