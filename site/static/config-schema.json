{
  "$ref": "#/definitions/PromptfooConfigSchema",
  "definitions": {
    "PromptfooConfigSchema": {
      "type": "object",
      "properties": {
        "tags": {
          "type": "object",
          "additionalProperties": {
            "type": "string"
          }
        },
        "description": {
          "type": "string"
        },
        "providers": {
          "anyOf": [
            {
              "type": "string"
            },
            {
              "allOf": [
                {
                  "type": "object",
                  "properties": {
                    "label": {
                      "type": "string"
                    }
                  }
                }
              ]
            },
            {
              "type": "array",
              "items": {
                "anyOf": [
                  {
                    "type": "string"
                  },
                  {
                    "type": "object",
                    "additionalProperties": {
                      "type": "object",
                      "properties": {
                        "id": {},
                        "label": {},
                        "config": {},
                        "prompts": {
                          "type": "array",
                          "items": {
                            "type": "string"
                          }
                        },
                        "transform": {
                          "type": "string"
                        },
                        "delay": {
                          "type": "number"
                        },
                        "env": {
                          "type": "object",
                          "properties": {
                            "AI21_API_BASE_URL": {
                              "type": "string"
                            },
                            "AI21_API_KEY": {
                              "type": "string"
                            },
                            "AIML_API_KEY": {
                              "type": "string"
                            },
                            "ANTHROPIC_API_KEY": {
                              "type": "string"
                            },
                            "ANTHROPIC_BASE_URL": {
                              "type": "string"
                            },
                            "AWS_BEDROCK_REGION": {
                              "type": "string"
                            },
                            "AZURE_API_BASE_URL": {
                              "type": "string"
                            },
                            "AZURE_API_HOST": {
                              "type": "string"
                            },
                            "AZURE_API_KEY": {
                              "type": "string"
                            },
                            "AZURE_AUTHORITY_HOST": {
                              "type": "string"
                            },
                            "AZURE_CLIENT_ID": {
                              "type": "string"
                            },
                            "AZURE_CLIENT_SECRET": {
                              "type": "string"
                            },
                            "AZURE_DEPLOYMENT_NAME": {
                              "type": "string"
                            },
                            "AZURE_EMBEDDING_DEPLOYMENT_NAME": {
                              "type": "string"
                            },
                            "AZURE_OPENAI_API_BASE_URL": {
                              "type": "string"
                            },
                            "AZURE_OPENAI_API_HOST": {
                              "type": "string"
                            },
                            "AZURE_OPENAI_API_KEY": {
                              "type": "string"
                            },
                            "AZURE_OPENAI_BASE_URL": {
                              "type": "string"
                            },
                            "AZURE_OPENAI_DEPLOYMENT_NAME": {
                              "type": "string"
                            },
                            "AZURE_OPENAI_EMBEDDING_DEPLOYMENT_NAME": {
                              "type": "string"
                            },
                            "AZURE_TENANT_ID": {
                              "type": "string"
                            },
                            "AZURE_TOKEN_SCOPE": {
                              "type": "string"
                            },
                            "BAM_API_HOST": {
                              "type": "string"
                            },
                            "BAM_API_KEY": {
                              "type": "string"
                            },
                            "CLOUDFLARE_ACCOUNT_ID": {
                              "type": "string"
                            },
                            "CLOUDFLARE_API_KEY": {
                              "type": "string"
                            },
                            "COHERE_API_KEY": {
                              "type": "string"
                            },
                            "COHERE_CLIENT_NAME": {
                              "type": "string"
                            },
                            "DATABRICKS_TOKEN": {
                              "type": "string"
                            },
                            "DATABRICKS_WORKSPACE_URL": {
                              "type": "string"
                            },
                            "DOCKER_MODEL_RUNNER_BASE_URL": {
                              "type": "string"
                            },
                            "DOCKER_MODEL_RUNNER_API_KEY": {
                              "type": "string"
                            },
                            "FAL_KEY": {
                              "type": "string"
                            },
                            "GITHUB_TOKEN": {
                              "type": "string"
                            },
                            "GOOGLE_API_HOST": {
                              "type": "string"
                            },
                            "GOOGLE_API_BASE_URL": {
                              "type": "string"
                            },
                            "GOOGLE_API_KEY": {
                              "type": "string"
                            },
                            "GOOGLE_PROJECT_ID": {
                              "type": "string"
                            },
                            "GOOGLE_LOCATION": {
                              "type": "string"
                            },
                            "GOOGLE_GENERATIVE_AI_API_KEY": {
                              "type": "string"
                            },
                            "GEMINI_API_KEY": {
                              "type": "string"
                            },
                            "GROQ_API_KEY": {
                              "type": "string"
                            },
                            "HELICONE_API_KEY": {
                              "type": "string"
                            },
                            "HF_API_TOKEN": {
                              "type": "string"
                            },
                            "HF_TOKEN": {
                              "type": "string"
                            },
                            "HYPERBOLIC_API_KEY": {
                              "type": "string"
                            },
                            "HUGGING_FACE_HUB_TOKEN": {
                              "type": "string"
                            },
                            "JFROG_API_KEY": {
                              "type": "string"
                            },
                            "LAMBDA_API_KEY": {
                              "type": "string"
                            },
                            "LANGFUSE_HOST": {
                              "type": "string"
                            },
                            "LANGFUSE_PUBLIC_KEY": {
                              "type": "string"
                            },
                            "LANGFUSE_SECRET_KEY": {
                              "type": "string"
                            },
                            "LITELLM_API_BASE": {
                              "type": "string"
                            },
                            "LLAMA_BASE_URL": {
                              "type": "string"
                            },
                            "LOCALAI_BASE_URL": {
                              "type": "string"
                            },
                            "MISTRAL_API_BASE_URL": {
                              "type": "string"
                            },
                            "MISTRAL_API_HOST": {
                              "type": "string"
                            },
                            "MISTRAL_API_KEY": {
                              "type": "string"
                            },
                            "OLLAMA_API_KEY": {
                              "type": "string"
                            },
                            "OLLAMA_BASE_URL": {
                              "type": "string"
                            },
                            "OPENAI_API_BASE_URL": {
                              "type": "string"
                            },
                            "OPENAI_API_HOST": {
                              "type": "string"
                            },
                            "OPENAI_API_KEY": {
                              "type": "string"
                            },
                            "OPENAI_BASE_URL": {
                              "type": "string"
                            },
                            "OPENAI_ORGANIZATION": {
                              "type": "string"
                            },
                            "PALM_API_HOST": {
                              "type": "string"
                            },
                            "PALM_API_KEY": {
                              "type": "string"
                            },
                            "PORTKEY_API_KEY": {
                              "type": "string"
                            },
                            "PROMPTFOO_CA_CERT_PATH": {
                              "type": "string"
                            },
                            "PROMPTFOO_PFX_CERT_PATH": {
                              "type": "string"
                            },
                            "PROMPTFOO_PFX_PASSWORD": {
                              "type": "string"
                            },
                            "PROMPTFOO_JKS_CERT_PATH": {
                              "type": "string"
                            },
                            "PROMPTFOO_JKS_PASSWORD": {
                              "type": "string"
                            },
                            "PROMPTFOO_JKS_ALIAS": {
                              "type": "string"
                            },
                            "PROMPTFOO_INSECURE_SSL": {
                              "type": "string"
                            },
                            "REPLICATE_API_KEY": {
                              "type": "string"
                            },
                            "REPLICATE_API_TOKEN": {
                              "type": "string"
                            },
                            "VERTEX_API_HOST": {
                              "type": "string"
                            },
                            "VERTEX_API_KEY": {
                              "type": "string"
                            },
                            "VERTEX_API_VERSION": {
                              "type": "string"
                            },
                            "VERTEX_PROJECT_ID": {
                              "type": "string"
                            },
                            "VERTEX_PUBLISHER": {
                              "type": "string"
                            },
                            "VERTEX_REGION": {
                              "type": "string"
                            },
                            "VOYAGE_API_BASE_URL": {
                              "type": "string"
                            },
                            "VOYAGE_API_KEY": {
                              "type": "string"
                            },
                            "WATSONX_AI_APIKEY": {
                              "type": "string"
                            },
                            "WATSONX_AI_AUTH_TYPE": {
                              "type": "string"
                            },
                            "WATSONX_AI_BEARER_TOKEN": {
                              "type": "string"
                            },
                            "WATSONX_AI_PROJECT_ID": {
                              "type": "string"
                            },
                            "AZURE_CONTENT_SAFETY_ENDPOINT": {
                              "type": "string"
                            },
                            "AZURE_CONTENT_SAFETY_API_KEY": {
                              "type": "string"
                            },
                            "AZURE_CONTENT_SAFETY_API_VERSION": {
                              "type": "string"
                            },
                            "AWS_REGION": {
                              "type": "string"
                            },
                            "AWS_DEFAULT_REGION": {
                              "type": "string"
                            },
                            "AWS_SAGEMAKER_MAX_TOKENS": {
                              "type": "string"
                            },
                            "AWS_SAGEMAKER_TEMPERATURE": {
                              "type": "string"
                            },
                            "AWS_SAGEMAKER_TOP_P": {
                              "type": "string"
                            },
                            "AWS_SAGEMAKER_MAX_RETRIES": {
                              "type": "string"
                            },
                            "PROMPTFOO_EVAL_TIMEOUT_MS": {
                              "type": "string"
                            }
                          },
                          "additionalProperties": false
                        }
                      },
                      "additionalProperties": false
                    }
                  },
                  {
                    "$ref": "#/definitions/PromptfooConfigSchema/properties/providers/anyOf/2/items/anyOf/1/additionalProperties"
                  },
                  {
                    "$ref": "#/definitions/PromptfooConfigSchema/properties/providers/anyOf/1"
                  }
                ]
              }
            }
          ]
        },
        "prompts": {
          "anyOf": [
            {
              "type": "string"
            },
            {
              "type": "array",
              "items": {
                "anyOf": [
                  {
                    "type": "string"
                  },
                  {
                    "type": "object",
                    "properties": {
                      "id": {
                        "type": "string"
                      },
                      "label": {
                        "type": "string"
                      },
                      "raw": {
                        "type": "string"
                      }
                    },
                    "required": ["id"],
                    "additionalProperties": false
                  },
                  {
                    "type": "object",
                    "properties": {
                      "id": {
                        "type": "string"
                      },
                      "raw": {
                        "type": "string"
                      },
                      "display": {
                        "type": "string"
                      },
                      "label": {
                        "type": "string"
                      },
                      "config": {}
                    },
                    "required": ["raw", "label"],
                    "additionalProperties": false
                  }
                ]
              }
            },
            {
              "type": "object",
              "additionalProperties": {
                "type": "string"
              }
            }
          ]
        },
        "tests": {
          "anyOf": [
            {
              "type": "string"
            },
            {
              "type": "array",
              "items": {
                "anyOf": [
                  {
                    "type": "string"
                  },
                  {
                    "type": "object",
                    "properties": {
                      "description": {
                        "type": "string"
                      },
                      "vars": {
                        "type": "object",
                        "additionalProperties": {
                          "anyOf": [
                            {
                              "type": "string"
                            },
                            {
                              "type": "number"
                            },
                            {
                              "type": "boolean"
                            },
                            {
                              "type": "array",
                              "items": {
                                "type": ["string", "number", "boolean"]
                              }
                            },
                            {
                              "type": "object",
                              "additionalProperties": {}
                            },
                            {
                              "type": "array"
                            }
                          ]
                        }
                      },
                      "provider": {
                        "anyOf": [
                          {
                            "type": "string"
                          },
                          {
                            "$ref": "#/definitions/PromptfooConfigSchema/properties/providers/anyOf/2/items/anyOf/1/additionalProperties"
                          },
                          {
                            "type": "object",
                            "properties": {
                              "callApi": {},
                              "label": {},
                              "transform": {
                                "type": "string"
                              },
                              "delay": {
                                "type": "number"
                              },
                              "config": {}
                            },
                            "additionalProperties": false
                          }
                        ]
                      },
                      "providerOutput": {
                        "anyOf": [
                          {
                            "type": "string"
                          },
                          {
                            "type": "object",
                            "properties": {},
                            "additionalProperties": false
                          }
                        ]
                      },
                      "assert": {
                        "type": "array",
                        "items": {
                          "anyOf": [
                            {
                              "type": "object",
                              "properties": {
                                "type": {
                                  "type": "string",
                                  "const": "assert-set"
                                },
                                "assert": {
                                  "type": "array",
                                  "items": {
                                    "type": "object",
                                    "properties": {
                                      "type": {
                                        "anyOf": [
                                          {
                                            "type": "string",
                                            "enum": [
                                              "answer-relevance",
                                              "bleu",
                                              "classifier",
                                              "contains",
                                              "contains-all",
                                              "contains-any",
                                              "contains-html",
                                              "contains-json",
                                              "contains-sql",
                                              "contains-xml",
                                              "context-faithfulness",
                                              "context-recall",
                                              "context-relevance",
                                              "conversation-relevance",
                                              "cost",
                                              "equals",
                                              "factuality",
                                              "finish-reason",
                                              "g-eval",
                                              "gleu",
                                              "guardrails",
                                              "icontains",
                                              "icontains-all",
                                              "icontains-any",
                                              "is-html",
                                              "is-json",
                                              "is-refusal",
                                              "is-sql",
                                              "is-valid-function-call",
                                              "is-valid-openai-function-call",
                                              "is-valid-openai-tools-call",
                                              "is-xml",
                                              "javascript",
                                              "latency",
                                              "levenshtein",
                                              "llm-rubric",
                                              "pi",
                                              "meteor",
                                              "model-graded-closedqa",
                                              "model-graded-factuality",
                                              "moderation",
                                              "perplexity",
                                              "perplexity-score",
                                              "python",
                                              "regex",
                                              "rouge-n",
                                              "similar",
                                              "starts-with",
                                              "trace-error-spans",
                                              "trace-span-count",
                                              "trace-span-duration",
                                              "webhook"
                                            ]
                                          },
                                          {
                                            "$ref": "#/definitions/PromptfooConfigSchema/properties/tests/anyOf/1/items/anyOf/1/properties/assert/items/anyOf/0/properties/assert/items/properties/type/anyOf/0"
                                          },
                                          {
                                            "type": "string",
                                            "enum": ["select-best", "human", "max-score"]
                                          },
                                          {}
                                        ]
                                      },
                                      "value": {},
                                      "config": {
                                        "type": "object",
                                        "additionalProperties": {}
                                      },
                                      "threshold": {
                                        "type": "number"
                                      },
                                      "weight": {
                                        "type": "number"
                                      },
                                      "provider": {},
                                      "rubricPrompt": {},
                                      "metric": {
                                        "type": "string"
                                      },
                                      "transform": {
                                        "type": "string"
                                      },
                                      "contextTransform": {
                                        "type": "string"
                                      }
                                    },
                                    "additionalProperties": false
                                  }
                                },
                                "weight": {
                                  "type": "number"
                                },
                                "metric": {
                                  "type": "string"
                                },
                                "threshold": {
                                  "type": "number"
                                },
                                "config": {
                                  "type": "object",
                                  "additionalProperties": {}
                                }
                              },
                              "required": ["type", "assert"],
                              "additionalProperties": false
                            },
                            {
                              "$ref": "#/definitions/PromptfooConfigSchema/properties/tests/anyOf/1/items/anyOf/1/properties/assert/items/anyOf/0/properties/assert/items"
                            }
                          ]
                        }
                      },
                      "assertScoringFunction": {
                        "anyOf": [
                          {
                            "type": "string",
                            "pattern": "^file:\\/\\/.*\\.(js|cjs|mjs|ts|cts|mts|py)(?::[\\w.]+)?$"
                          },
                          {}
                        ]
                      },
                      "options": {
                        "allOf": [
                          {
                            "type": "object",
                            "properties": {
                              "prefix": {
                                "type": "string"
                              },
                              "suffix": {
                                "type": "string"
                              }
                            }
                          },
                          {
                            "type": "object",
                            "properties": {
                              "postprocess": {
                                "type": "string"
                              },
                              "transform": {
                                "type": "string"
                              },
                              "transformVars": {
                                "type": "string"
                              },
                              "storeOutputAs": {
                                "type": "string"
                              }
                            }
                          },
                          {
                            "type": "object",
                            "properties": {
                              "rubricPrompt": {
                                "anyOf": [
                                  {
                                    "type": "string"
                                  },
                                  {
                                    "type": "array",
                                    "items": {
                                      "type": "string"
                                    }
                                  },
                                  {
                                    "type": "array",
                                    "items": {
                                      "type": "object",
                                      "properties": {
                                        "role": {
                                          "type": "string"
                                        },
                                        "content": {
                                          "type": "string"
                                        }
                                      },
                                      "required": ["role", "content"],
                                      "additionalProperties": false
                                    }
                                  }
                                ]
                              },
                              "provider": {
                                "anyOf": [
                                  {
                                    "type": "string"
                                  },
                                  {},
                                  {
                                    "anyOf": [
                                      {
                                        "not": {}
                                      },
                                      {
                                        "type": "object",
                                        "additionalProperties": {
                                          "anyOf": [
                                            {
                                              "type": "string"
                                            },
                                            {}
                                          ]
                                        }
                                      }
                                    ]
                                  }
                                ]
                              },
                              "factuality": {
                                "type": "object",
                                "properties": {
                                  "subset": {
                                    "type": "number"
                                  },
                                  "superset": {
                                    "type": "number"
                                  },
                                  "agree": {
                                    "type": "number"
                                  },
                                  "disagree": {
                                    "type": "number"
                                  },
                                  "differButFactual": {
                                    "type": "number"
                                  }
                                },
                                "additionalProperties": false
                              }
                            }
                          },
                          {
                            "type": "object",
                            "properties": {
                              "disableVarExpansion": {
                                "type": "boolean"
                              },
                              "disableConversationVar": {
                                "type": "boolean"
                              },
                              "runSerially": {
                                "type": "boolean"
                              }
                            }
                          }
                        ]
                      },
                      "threshold": {
                        "type": "number"
                      },
                      "metadata": {
                        "allOf": [
                          {
                            "type": "object",
                            "additionalProperties": {}
                          },
                          {
                            "type": "object",
                            "properties": {
                              "pluginConfig": {},
                              "strategyConfig": {}
                            }
                          }
                        ]
                      }
                    },
                    "additionalProperties": false
                  },
                  {
                    "type": "object",
                    "properties": {
                      "path": {
                        "type": "string"
                      },
                      "config": {
                        "type": "object",
                        "additionalProperties": {
                          "anyOf": [
                            {
                              "type": "string"
                            },
                            {
                              "type": "number"
                            },
                            {
                              "type": "boolean"
                            },
                            {
                              "type": "array",
                              "items": {
                                "type": ["string", "number", "boolean"]
                              }
                            },
                            {
                              "type": "object",
                              "additionalProperties": {}
                            },
                            {}
                          ]
                        }
                      }
                    },
                    "required": ["path"],
                    "additionalProperties": false
                  }
                ]
              }
            },
            {
              "$ref": "#/definitions/PromptfooConfigSchema/properties/tests/anyOf/1/items/anyOf/2"
            }
          ]
        },
        "scenarios": {
          "type": "array",
          "items": {
            "anyOf": [
              {
                "type": "string"
              },
              {
                "type": "object",
                "properties": {
                  "description": {
                    "type": "string"
                  },
                  "config": {
                    "type": "array",
                    "items": {
                      "type": "object",
                      "properties": {
                        "description": {
                          "$ref": "#/definitions/PromptfooConfigSchema/properties/tests/anyOf/1/items/anyOf/1/properties/description"
                        },
                        "vars": {
                          "$ref": "#/definitions/PromptfooConfigSchema/properties/tests/anyOf/1/items/anyOf/1/properties/vars"
                        },
                        "provider": {
                          "$ref": "#/definitions/PromptfooConfigSchema/properties/tests/anyOf/1/items/anyOf/1/properties/provider"
                        },
                        "providerOutput": {
                          "$ref": "#/definitions/PromptfooConfigSchema/properties/tests/anyOf/1/items/anyOf/1/properties/providerOutput"
                        },
                        "assert": {
                          "$ref": "#/definitions/PromptfooConfigSchema/properties/tests/anyOf/1/items/anyOf/1/properties/assert"
                        },
                        "assertScoringFunction": {
                          "$ref": "#/definitions/PromptfooConfigSchema/properties/tests/anyOf/1/items/anyOf/1/properties/assertScoringFunction"
                        },
                        "options": {
                          "$ref": "#/definitions/PromptfooConfigSchema/properties/tests/anyOf/1/items/anyOf/1/properties/options"
                        },
                        "threshold": {
                          "$ref": "#/definitions/PromptfooConfigSchema/properties/tests/anyOf/1/items/anyOf/1/properties/threshold"
                        },
                        "metadata": {
                          "$ref": "#/definitions/PromptfooConfigSchema/properties/tests/anyOf/1/items/anyOf/1/properties/metadata"
                        }
                      },
                      "additionalProperties": false
                    }
                  },
                  "tests": {
                    "type": "array",
                    "items": {
                      "$ref": "#/definitions/PromptfooConfigSchema/properties/tests/anyOf/1/items/anyOf/1"
                    }
                  }
                },
                "required": ["config", "tests"],
                "additionalProperties": false
              }
            ]
          }
        },
        "defaultTest": {
          "anyOf": [
            {
              "type": "string"
            },
            {
              "type": "object",
              "properties": {
                "vars": {
                  "$ref": "#/definitions/PromptfooConfigSchema/properties/tests/anyOf/1/items/anyOf/1/properties/vars"
                },
                "provider": {
                  "$ref": "#/definitions/PromptfooConfigSchema/properties/tests/anyOf/1/items/anyOf/1/properties/provider"
                },
                "providerOutput": {
                  "$ref": "#/definitions/PromptfooConfigSchema/properties/tests/anyOf/1/items/anyOf/1/properties/providerOutput"
                },
                "assert": {
                  "$ref": "#/definitions/PromptfooConfigSchema/properties/tests/anyOf/1/items/anyOf/1/properties/assert"
                },
                "assertScoringFunction": {
                  "$ref": "#/definitions/PromptfooConfigSchema/properties/tests/anyOf/1/items/anyOf/1/properties/assertScoringFunction"
                },
                "options": {
                  "$ref": "#/definitions/PromptfooConfigSchema/properties/tests/anyOf/1/items/anyOf/1/properties/options"
                },
                "threshold": {
                  "$ref": "#/definitions/PromptfooConfigSchema/properties/tests/anyOf/1/items/anyOf/1/properties/threshold"
                },
                "metadata": {
                  "$ref": "#/definitions/PromptfooConfigSchema/properties/tests/anyOf/1/items/anyOf/1/properties/metadata"
                }
              },
              "additionalProperties": false
            }
          ]
        },
        "outputPath": {
          "anyOf": [
            {
              "type": "string"
            },
            {
              "type": "array",
              "items": {
                "type": "string"
              }
            }
          ]
        },
        "sharing": {
          "anyOf": [
            {
              "type": "boolean"
            },
            {
              "type": "object",
              "properties": {
                "apiBaseUrl": {
                  "type": "string"
                },
                "appBaseUrl": {
                  "type": "string"
                }
              },
              "additionalProperties": false
            }
          ]
        },
        "nunjucksFilters": {
          "type": "object",
          "additionalProperties": {
            "type": "string"
          }
        },
        "env": {
          "anyOf": [
            {
              "$ref": "#/definitions/PromptfooConfigSchema/properties/providers/anyOf/2/items/anyOf/1/additionalProperties/properties/env"
            },
            {
              "type": "object",
              "additionalProperties": {
                "anyOf": [
                  {
                    "type": "string"
                  },
                  {
                    "type": "number"
                  },
                  {
                    "type": "boolean"
                  }
                ]
              }
            }
          ]
        },
        "derivedMetrics": {
          "type": "array",
          "items": {
            "type": "object",
            "properties": {
              "name": {
                "type": "string"
              },
              "value": {
                "anyOf": [
                  {
                    "type": "string"
                  }
                ]
              }
            },
            "required": ["name", "value"],
            "additionalProperties": false
          }
        },
        "extensions": {
          "anyOf": [
            {
              "type": "array",
              "items": {
                "type": "string"
              }
            },
            {
              "type": "null"
            }
          ]
        },
        "metadata": {
          "$ref": "#/definitions/PromptfooConfigSchema/properties/tests/anyOf/1/items/anyOf/1/properties/metadata/allOf/0"
        },
        "redteam": {
          "type": "object",
          "properties": {
            "injectVar": {
              "type": "string",
              "description": "Variable to inject. Can be a string or array of strings. If string, it's transformed to an array. Inferred from the prompts by default."
            },
            "purpose": {
              "type": "string",
              "description": "Purpose override string - describes the prompt templates"
            },
            "testGenerationInstructions": {
              "type": "string",
              "description": "Additional instructions for test generation applied to each plugin"
            },
            "provider": {
              "anyOf": [
                {
                  "type": "string"
                },
                {
                  "$ref": "#/definitions/PromptfooConfigSchema/properties/providers/anyOf/2/items/anyOf/1/additionalProperties"
                },
                {
                  "$ref": "#/definitions/PromptfooConfigSchema/properties/tests/anyOf/1/items/anyOf/1/properties/provider/anyOf/2"
                }
              ],
              "description": "Provider used for generating adversarial inputs"
            },
            "numTests": {
              "type": "integer",
              "exclusiveMinimum": 0,
              "description": "Number of tests to generate"
            },
            "language": {
              "type": "string",
              "description": "Language of tests ot generate for this plugin"
            },
            "entities": {
              "type": "array",
              "items": {
                "type": "string"
              },
              "description": "Names of people, brands, or organizations related to your LLM application"
            },
            "plugins": {
              "type": "array",
              "items": {
                "anyOf": [
                  {
                    "anyOf": [
                      {
                        "type": "string",
                        "enum": [
                          "aegis",
                          "agentic:memory-poisoning",
                          "ascii-smuggling",
                          "beavertails",
                          "bfla",
                          "bias",
                          "bias:age",
                          "bias:disability",
                          "bias:gender",
                          "bias:race",
                          "bola",
                          "cca",
                          "competitors",
                          "contracts",
                          "cross-session-leak",
                          "cyberseceval",
                          "debug-access",
                          "default",
                          "divergent-repetition",
                          "donotanswer",
                          "eu:ai-act",
                          "eu:ai-act:annex3:biometric-id",
                          "eu:ai-act:annex3:critical-infrastructure",
                          "eu:ai-act:annex3:education",
                          "eu:ai-act:annex3:employment",
                          "eu:ai-act:annex3:essential-services",
                          "eu:ai-act:annex3:justice-democracy",
                          "eu:ai-act:annex3:law-enforcement",
                          "eu:ai-act:annex3:migration-border",
                          "eu:ai-act:art5:biometric-categorisation",
                          "eu:ai-act:art5:exploitation-of-vulnerabilities",
                          "eu:ai-act:art5:remote-biometric-id-live",
                          "eu:ai-act:art5:remote-biometric-id-post",
                          "eu:ai-act:art5:social-scoring",
                          "eu:ai-act:art5:subliminal-manipulation",
                          "excessive-agency",
                          "financial:calculation-error",
                          "financial:compliance-violation",
                          "financial:confidential-disclosure",
                          "financial:counterfactual",
                          "financial:data-leakage",
                          "financial:defamation",
                          "financial:hallucination",
                          "financial:impartiality",
                          "financial:misconduct",
                          "financial:sycophancy",
                          "foundation",
                          "guardrails-eval",
                          "hallucination",
                          "harmbench",
                          "harmful",
                          "harmful:chemical-biological-weapons",
                          "harmful:child-exploitation",
                          "harmful:copyright-violations",
                          "harmful:cybercrime",
                          "harmful:cybercrime:malicious-code",
                          "harmful:graphic-content",
                          "harmful:harassment-bullying",
                          "harmful:hate",
                          "harmful:illegal-activities",
                          "harmful:illegal-drugs",
                          "harmful:illegal-drugs:meth",
                          "harmful:indiscriminate-weapons",
                          "harmful:insults",
                          "harmful:intellectual-property",
                          "harmful:misinformation-disinformation",
                          "harmful:non-violent-crime",
                          "harmful:privacy",
                          "harmful:profanity",
                          "harmful:radicalization",
                          "harmful:self-harm",
                          "harmful:sex-crime",
                          "harmful:sexual-content",
                          "harmful:specialized-advice",
                          "harmful:unsafe-practices",
                          "harmful:violent-crime",
                          "harmful:weapons:ied",
                          "hijacking",
                          "illegal-activity",
                          "imitation",
                          "indirect-prompt-injection",
                          "intent",
                          "mcp",
                          "medical",
                          "medical:anchoring-bias",
                          "medical:hallucination",
                          "medical:incorrect-knowledge",
                          "medical:off-label-use",
                          "medical:prioritization-error",
                          "medical:sycophancy",
                          "misinformation",
                          "mitre:atlas",
                          "mitre:atlas:exfiltration",
                          "mitre:atlas:impact",
                          "mitre:atlas:initial-access",
                          "mitre:atlas:ml-attack-staging",
                          "mitre:atlas:reconnaissance",
                          "mitre:atlas:resource-development",
                          "nist:ai",
                          "nist:ai:measure",
                          "nist:ai:measure:1.1",
                          "nist:ai:measure:1.2",
                          "nist:ai:measure:2.1",
                          "nist:ai:measure:2.10",
                          "nist:ai:measure:2.11",
                          "nist:ai:measure:2.12",
                          "nist:ai:measure:2.13",
                          "nist:ai:measure:2.2",
                          "nist:ai:measure:2.3",
                          "nist:ai:measure:2.4",
                          "nist:ai:measure:2.5",
                          "nist:ai:measure:2.6",
                          "nist:ai:measure:2.7",
                          "nist:ai:measure:2.8",
                          "nist:ai:measure:2.9",
                          "nist:ai:measure:3.1",
                          "nist:ai:measure:3.2",
                          "nist:ai:measure:3.3",
                          "nist:ai:measure:4.1",
                          "nist:ai:measure:4.2",
                          "nist:ai:measure:4.3",
                          "off-topic",
                          "overreliance",
                          "owasp:agentic:t01",
                          "owasp:api",
                          "owasp:api:01",
                          "owasp:api:02",
                          "owasp:api:03",
                          "owasp:api:04",
                          "owasp:api:05",
                          "owasp:api:06",
                          "owasp:api:07",
                          "owasp:api:08",
                          "owasp:api:09",
                          "owasp:api:10",
                          "owasp:llm",
                          "owasp:llm:01",
                          "owasp:llm:02",
                          "owasp:llm:03",
                          "owasp:llm:04",
                          "owasp:llm:05",
                          "owasp:llm:06",
                          "owasp:llm:07",
                          "owasp:llm:08",
                          "owasp:llm:09",
                          "owasp:llm:10",
                          "owasp:llm:redteam:implementation",
                          "owasp:llm:redteam:model",
                          "owasp:llm:redteam:runtime",
                          "owasp:llm:redteam:system",
                          "personal-safety",
                          "pii",
                          "pii:api-db",
                          "pii:direct",
                          "pii:session",
                          "pii:social",
                          "pliny",
                          "policy",
                          "politics",
                          "prompt-extraction",
                          "rag-document-exfiltration",
                          "rag-poisoning",
                          "rbac",
                          "reasoning-dos",
                          "religion",
                          "shell-injection",
                          "special-token-injection",
                          "sql-injection",
                          "ssrf",
                          "system-prompt-override",
                          "tool-discovery",
                          "tool-discovery:multi-turn",
                          "toxic-chat",
                          "toxicity",
                          "unsafebench",
<<<<<<< HEAD
                          "vlguard",
=======
                          "unverifiable-claims",
>>>>>>> 41250de2
                          "xstest"
                        ]
                      },
                      {
                        "type": "string"
                      }
                    ],
                    "description": "Name of the plugin or path to custom plugin"
                  },
                  {
                    "type": "object",
                    "properties": {
                      "id": {
                        "anyOf": [
                          {
                            "type": "string",
                            "enum": [
                              "aegis",
                              "agentic:memory-poisoning",
                              "ascii-smuggling",
                              "beavertails",
                              "bfla",
                              "bias",
                              "bias:age",
                              "bias:disability",
                              "bias:gender",
                              "bias:race",
                              "bola",
                              "cca",
                              "competitors",
                              "contracts",
                              "cross-session-leak",
                              "cyberseceval",
                              "debug-access",
                              "default",
                              "divergent-repetition",
                              "donotanswer",
                              "eu:ai-act",
                              "eu:ai-act:annex3:biometric-id",
                              "eu:ai-act:annex3:critical-infrastructure",
                              "eu:ai-act:annex3:education",
                              "eu:ai-act:annex3:employment",
                              "eu:ai-act:annex3:essential-services",
                              "eu:ai-act:annex3:justice-democracy",
                              "eu:ai-act:annex3:law-enforcement",
                              "eu:ai-act:annex3:migration-border",
                              "eu:ai-act:art5:biometric-categorisation",
                              "eu:ai-act:art5:exploitation-of-vulnerabilities",
                              "eu:ai-act:art5:remote-biometric-id-live",
                              "eu:ai-act:art5:remote-biometric-id-post",
                              "eu:ai-act:art5:social-scoring",
                              "eu:ai-act:art5:subliminal-manipulation",
                              "excessive-agency",
                              "financial:calculation-error",
                              "financial:compliance-violation",
                              "financial:confidential-disclosure",
                              "financial:counterfactual",
                              "financial:data-leakage",
                              "financial:defamation",
                              "financial:hallucination",
                              "financial:impartiality",
                              "financial:misconduct",
                              "financial:sycophancy",
                              "foundation",
                              "guardrails-eval",
                              "hallucination",
                              "harmbench",
                              "harmful",
                              "harmful:chemical-biological-weapons",
                              "harmful:child-exploitation",
                              "harmful:copyright-violations",
                              "harmful:cybercrime",
                              "harmful:cybercrime:malicious-code",
                              "harmful:graphic-content",
                              "harmful:harassment-bullying",
                              "harmful:hate",
                              "harmful:illegal-activities",
                              "harmful:illegal-drugs",
                              "harmful:illegal-drugs:meth",
                              "harmful:indiscriminate-weapons",
                              "harmful:insults",
                              "harmful:intellectual-property",
                              "harmful:misinformation-disinformation",
                              "harmful:non-violent-crime",
                              "harmful:privacy",
                              "harmful:profanity",
                              "harmful:radicalization",
                              "harmful:self-harm",
                              "harmful:sex-crime",
                              "harmful:sexual-content",
                              "harmful:specialized-advice",
                              "harmful:unsafe-practices",
                              "harmful:violent-crime",
                              "harmful:weapons:ied",
                              "hijacking",
                              "illegal-activity",
                              "imitation",
                              "indirect-prompt-injection",
                              "intent",
                              "mcp",
                              "medical",
                              "medical:anchoring-bias",
                              "medical:hallucination",
                              "medical:incorrect-knowledge",
                              "medical:off-label-use",
                              "medical:prioritization-error",
                              "medical:sycophancy",
                              "misinformation",
                              "mitre:atlas",
                              "mitre:atlas:exfiltration",
                              "mitre:atlas:impact",
                              "mitre:atlas:initial-access",
                              "mitre:atlas:ml-attack-staging",
                              "mitre:atlas:reconnaissance",
                              "mitre:atlas:resource-development",
                              "nist:ai",
                              "nist:ai:measure",
                              "nist:ai:measure:1.1",
                              "nist:ai:measure:1.2",
                              "nist:ai:measure:2.1",
                              "nist:ai:measure:2.10",
                              "nist:ai:measure:2.11",
                              "nist:ai:measure:2.12",
                              "nist:ai:measure:2.13",
                              "nist:ai:measure:2.2",
                              "nist:ai:measure:2.3",
                              "nist:ai:measure:2.4",
                              "nist:ai:measure:2.5",
                              "nist:ai:measure:2.6",
                              "nist:ai:measure:2.7",
                              "nist:ai:measure:2.8",
                              "nist:ai:measure:2.9",
                              "nist:ai:measure:3.1",
                              "nist:ai:measure:3.2",
                              "nist:ai:measure:3.3",
                              "nist:ai:measure:4.1",
                              "nist:ai:measure:4.2",
                              "nist:ai:measure:4.3",
                              "off-topic",
                              "overreliance",
                              "owasp:agentic:t01",
                              "owasp:api",
                              "owasp:api:01",
                              "owasp:api:02",
                              "owasp:api:03",
                              "owasp:api:04",
                              "owasp:api:05",
                              "owasp:api:06",
                              "owasp:api:07",
                              "owasp:api:08",
                              "owasp:api:09",
                              "owasp:api:10",
                              "owasp:llm",
                              "owasp:llm:01",
                              "owasp:llm:02",
                              "owasp:llm:03",
                              "owasp:llm:04",
                              "owasp:llm:05",
                              "owasp:llm:06",
                              "owasp:llm:07",
                              "owasp:llm:08",
                              "owasp:llm:09",
                              "owasp:llm:10",
                              "owasp:llm:redteam:implementation",
                              "owasp:llm:redteam:model",
                              "owasp:llm:redteam:runtime",
                              "owasp:llm:redteam:system",
                              "personal-safety",
                              "pii",
                              "pii:api-db",
                              "pii:direct",
                              "pii:session",
                              "pii:social",
                              "pliny",
                              "policy",
                              "politics",
                              "prompt-extraction",
                              "rag-document-exfiltration",
                              "rag-poisoning",
                              "rbac",
                              "reasoning-dos",
                              "religion",
                              "shell-injection",
                              "special-token-injection",
                              "sql-injection",
                              "ssrf",
                              "system-prompt-override",
                              "tool-discovery",
                              "tool-discovery:multi-turn",
                              "toxic-chat",
                              "toxicity",
                              "unsafebench",
<<<<<<< HEAD
                              "vlguard",
=======
                              "unverifiable-claims",
>>>>>>> 41250de2
                              "xstest"
                            ]
                          },
                          {
                            "type": "string"
                          }
                        ],
                        "description": "Name of the plugin"
                      },
                      "numTests": {
                        "type": "integer",
                        "exclusiveMinimum": 0,
                        "default": 5,
                        "description": "Number of tests to generate for this plugin"
                      },
                      "config": {
                        "type": "object",
                        "additionalProperties": {},
                        "description": "Plugin-specific configuration"
                      },
                      "severity": {
                        "type": "string",
                        "enum": ["critical", "high", "medium", "low"],
                        "description": "Severity level for this plugin"
                      }
                    },
                    "required": ["id"],
                    "additionalProperties": false
                  }
                ]
              },
              "description": "Plugins to use for redteam generation",
              "default": ["default"]
            },
            "strategies": {
              "type": "array",
              "items": {
                "anyOf": [
                  {
                    "anyOf": [
                      {
                        "type": "string",
                        "enum": [
                          "audio",
                          "base64",
                          "basic",
                          "best-of-n",
                          "camelcase",
                          "citation",
                          "crescendo",
                          "custom",
                          "default",
                          "emoji",
                          "gcg",
                          "goat",
                          "hex",
                          "homoglyph",
                          "image",
                          "jailbreak",
                          "jailbreak:composite",
                          "jailbreak:likert",
                          "jailbreak:tree",
                          "leetspeak",
                          "math-prompt",
                          "mischievous-user",
                          "morse",
                          "multilingual",
                          "other-encodings",
                          "piglatin",
                          "prompt-injection",
                          "retry",
                          "rot13",
                          "video"
                        ]
                      },
                      {
                        "type": "string"
                      },
                      {
                        "type": "string"
                      }
                    ]
                  },
                  {
                    "type": "object",
                    "properties": {
                      "id": {
                        "$ref": "#/definitions/PromptfooConfigSchema/properties/redteam/properties/strategies/items/anyOf/0"
                      },
                      "config": {
                        "type": "object",
                        "additionalProperties": {},
                        "description": "Strategy-specific configuration"
                      }
                    },
                    "required": ["id"],
                    "additionalProperties": false
                  }
                ]
              },
              "description": "Strategies to use for redteam generation.\n\nDefaults to basic, jailbreak, jailbreak:composite\nSupports audio, base64, basic, best-of-n, camelcase, citation, crescendo, custom, default, emoji, gcg, goat, hex, homoglyph, image, jailbreak, jailbreak:composite, jailbreak:likert, jailbreak:tree, leetspeak, math-prompt, mischievous-user, morse, multilingual, other-encodings, piglatin, prompt-injection, retry, rot13, video",
              "default": ["default"]
            },
            "maxConcurrency": {
              "type": "integer",
              "exclusiveMinimum": 0,
              "description": "Maximum number of concurrent API calls"
            },
            "delay": {
              "type": "integer",
              "minimum": 0,
              "description": "Delay in milliseconds between plugin API calls"
            },
            "excludeTargetOutputFromAgenticAttackGeneration": {
              "type": "boolean",
              "description": "Whether to exclude target output from the agentific attack generation process"
            }
          },
          "additionalProperties": false
        },
        "writeLatestResults": {
          "type": "boolean"
        },
        "tracing": {
          "type": "object",
          "properties": {
            "enabled": {
              "type": "boolean",
              "default": false
            },
            "otlp": {
              "type": "object",
              "properties": {
                "http": {
                  "type": "object",
                  "properties": {
                    "enabled": {
                      "type": "boolean",
                      "default": true
                    },
                    "port": {
                      "type": "number",
                      "default": 4318
                    },
                    "host": {
                      "type": "string",
                      "default": "0.0.0.0"
                    },
                    "acceptFormats": {
                      "type": "array",
                      "items": {
                        "type": "string",
                        "enum": ["protobuf", "json"]
                      },
                      "default": ["json"]
                    }
                  },
                  "additionalProperties": false
                },
                "grpc": {
                  "type": "object",
                  "properties": {
                    "enabled": {
                      "type": "boolean",
                      "default": false
                    },
                    "port": {
                      "type": "number",
                      "default": 4317
                    }
                  },
                  "additionalProperties": false
                }
              },
              "additionalProperties": false
            },
            "storage": {
              "type": "object",
              "properties": {
                "type": {
                  "type": "string",
                  "enum": ["sqlite"],
                  "default": "sqlite"
                },
                "retentionDays": {
                  "type": "number",
                  "default": 30
                }
              },
              "additionalProperties": false
            },
            "forwarding": {
              "type": "object",
              "properties": {
                "enabled": {
                  "type": "boolean",
                  "default": false
                },
                "endpoint": {
                  "type": "string"
                },
                "headers": {
                  "type": "object",
                  "additionalProperties": {
                    "type": "string"
                  }
                }
              },
              "required": ["endpoint"],
              "additionalProperties": false
            }
          },
          "additionalProperties": false
        },
        "evaluateOptions": {
          "type": "object",
          "properties": {
            "cache": {
              "type": "boolean"
            },
            "delay": {
              "type": "number"
            },
            "eventSource": {
              "type": "string"
            },
            "generateSuggestions": {
              "type": "boolean"
            },
            "interactiveProviders": {
              "type": "boolean"
            },
            "maxConcurrency": {
              "type": "number"
            },
            "repeat": {
              "type": "number"
            },
            "showProgressBar": {
              "type": "boolean"
            },
            "timeoutMs": {
              "type": "number"
            },
            "maxEvalTimeMs": {
              "type": "number"
            },
            "isRedteam": {
              "type": "boolean"
            }
          },
          "additionalProperties": false
        },
        "commandLineOptions": {
          "type": "object",
          "properties": {
            "description": {
              "type": "string"
            },
            "prompts": {
              "type": "array",
              "items": {
                "type": "string"
              }
            },
            "providers": {
              "type": "array",
              "items": {
                "type": "string"
              }
            },
            "output": {
              "type": "array",
              "items": {
                "type": "string"
              }
            },
            "maxConcurrency": {
              "type": "integer",
              "exclusiveMinimum": 0
            },
            "repeat": {
              "type": "integer",
              "exclusiveMinimum": 0
            },
            "delay": {
              "type": "integer",
              "minimum": 0,
              "default": 0
            },
            "vars": {
              "type": "string"
            },
            "tests": {
              "type": "string"
            },
            "config": {
              "type": "array",
              "items": {
                "type": "string"
              }
            },
            "assertions": {
              "type": "string"
            },
            "modelOutputs": {
              "type": "string"
            },
            "verbose": {
              "type": "boolean"
            },
            "grader": {
              "type": "string"
            },
            "tableCellMaxLength": {
              "type": "integer",
              "exclusiveMinimum": 0
            },
            "write": {
              "type": "boolean"
            },
            "cache": {
              "type": "boolean"
            },
            "table": {
              "type": "boolean"
            },
            "share": {
              "type": "boolean"
            },
            "noShare": {
              "type": "boolean"
            },
            "progressBar": {
              "type": "boolean"
            },
            "watch": {
              "type": "boolean"
            },
            "filterErrorsOnly": {
              "type": "string"
            },
            "filterFailing": {
              "type": "string"
            },
            "filterFirstN": {
              "type": "integer",
              "exclusiveMinimum": 0
            },
            "filterMetadata": {
              "type": "string"
            },
            "filterPattern": {
              "type": "string"
            },
            "filterProviders": {
              "type": "string"
            },
            "filterSample": {
              "type": "integer",
              "exclusiveMinimum": 0
            },
            "filterTargets": {
              "type": "string"
            },
            "var": {
              "type": "object",
              "additionalProperties": {
                "type": "string"
              }
            },
            "generateSuggestions": {
              "type": "boolean"
            },
            "promptPrefix": {
              "type": "string"
            },
            "promptSuffix": {
              "type": "string"
            },
            "envPath": {
              "type": "string"
            }
          },
          "additionalProperties": false
        },
        "targets": {
          "$ref": "#/definitions/PromptfooConfigSchema/properties/providers"
        }
      },
      "required": ["prompts"],
      "additionalProperties": false
    }
  },
  "$schema": "http://json-schema.org/draft-07/schema#"
}<|MERGE_RESOLUTION|>--- conflicted
+++ resolved
@@ -1279,11 +1279,8 @@
                           "toxic-chat",
                           "toxicity",
                           "unsafebench",
-<<<<<<< HEAD
+                          "unverifiable-claims",
                           "vlguard",
-=======
-                          "unverifiable-claims",
->>>>>>> 41250de2
                           "xstest"
                         ]
                       },
@@ -1476,11 +1473,8 @@
                               "toxic-chat",
                               "toxicity",
                               "unsafebench",
-<<<<<<< HEAD
+                              "unverifiable-claims",
                               "vlguard",
-=======
-                              "unverifiable-claims",
->>>>>>> 41250de2
                               "xstest"
                             ]
                           },
