{
  "$ref": "#/definitions/PromptfooConfigSchema",
  "definitions": {
    "PromptfooConfigSchema": {
      "type": "object",
      "properties": {
        "tags": {
          "type": "object",
          "additionalProperties": {
            "type": "string"
          }
        },
        "description": {
          "type": "string"
        },
        "providers": {
          "anyOf": [
            {
              "type": "string"
            },
            {
              "allOf": [
                {
                  "type": "object",
                  "properties": {
                    "label": {
                      "type": "string"
                    }
                  }
                }
              ]
            },
            {
              "type": "array",
              "items": {
                "anyOf": [
                  {
                    "type": "string"
                  },
                  {
                    "type": "object",
                    "additionalProperties": {
                      "type": "object",
                      "properties": {
                        "id": {},
                        "label": {},
                        "config": {},
                        "prompts": {
                          "type": "array",
                          "items": {
                            "type": "string"
                          }
                        },
                        "transform": {
                          "type": "string"
                        },
                        "delay": {
                          "type": "number"
                        },
                        "env": {
                          "type": "object",
                          "properties": {
                            "AI21_API_BASE_URL": {
                              "type": "string"
                            },
                            "AI21_API_KEY": {
                              "type": "string"
                            },
                            "ANTHROPIC_API_KEY": {
                              "type": "string"
                            },
                            "ANTHROPIC_BASE_URL": {
                              "type": "string"
                            },
                            "AWS_BEDROCK_REGION": {
                              "type": "string"
                            },
                            "AZURE_API_BASE_URL": {
                              "type": "string"
                            },
                            "AZURE_API_HOST": {
                              "type": "string"
                            },
                            "AZURE_API_KEY": {
                              "type": "string"
                            },
                            "AZURE_AUTHORITY_HOST": {
                              "type": "string"
                            },
                            "AZURE_CLIENT_ID": {
                              "type": "string"
                            },
                            "AZURE_CLIENT_SECRET": {
                              "type": "string"
                            },
                            "AZURE_DEPLOYMENT_NAME": {
                              "type": "string"
                            },
                            "AZURE_EMBEDDING_DEPLOYMENT_NAME": {
                              "type": "string"
                            },
                            "AZURE_OPENAI_API_BASE_URL": {
                              "type": "string"
                            },
                            "AZURE_OPENAI_API_HOST": {
                              "type": "string"
                            },
                            "AZURE_OPENAI_API_KEY": {
                              "type": "string"
                            },
                            "AZURE_OPENAI_BASE_URL": {
                              "type": "string"
                            },
                            "AZURE_OPENAI_DEPLOYMENT_NAME": {
                              "type": "string"
                            },
                            "AZURE_OPENAI_EMBEDDING_DEPLOYMENT_NAME": {
                              "type": "string"
                            },
                            "AZURE_TENANT_ID": {
                              "type": "string"
                            },
                            "AZURE_TOKEN_SCOPE": {
                              "type": "string"
                            },
                            "BAM_API_HOST": {
                              "type": "string"
                            },
                            "BAM_API_KEY": {
                              "type": "string"
                            },
                            "CLOUDFLARE_ACCOUNT_ID": {
                              "type": "string"
                            },
                            "CLOUDFLARE_API_KEY": {
                              "type": "string"
                            },
                            "COHERE_API_KEY": {
                              "type": "string"
                            },
                            "COHERE_CLIENT_NAME": {
                              "type": "string"
                            },
                            "DATABRICKS_TOKEN": {
                              "type": "string"
                            },
                            "DATABRICKS_WORKSPACE_URL": {
                              "type": "string"
                            },
                            "FAL_KEY": {
                              "type": "string"
                            },
                            "GOOGLE_API_HOST": {
                              "type": "string"
                            },
                            "GOOGLE_API_KEY": {
                              "type": "string"
                            },
                            "GROQ_API_KEY": {
                              "type": "string"
                            },
                            "HELICONE_API_KEY": {
                              "type": "string"
                            },
                            "HF_API_TOKEN": {
                              "type": "string"
                            },
                            "HF_TOKEN": {
                              "type": "string"
                            },
                            "HUGGING_FACE_HUB_TOKEN": {
                              "type": "string"
                            },
                            "LANGFUSE_HOST": {
                              "type": "string"
                            },
                            "LANGFUSE_PUBLIC_KEY": {
                              "type": "string"
                            },
                            "LANGFUSE_SECRET_KEY": {
                              "type": "string"
                            },
                            "LLAMA_BASE_URL": {
                              "type": "string"
                            },
                            "LOCALAI_BASE_URL": {
                              "type": "string"
                            },
                            "MISTRAL_API_BASE_URL": {
                              "type": "string"
                            },
                            "MISTRAL_API_HOST": {
                              "type": "string"
                            },
                            "MISTRAL_API_KEY": {
                              "type": "string"
                            },
                            "OLLAMA_API_KEY": {
                              "type": "string"
                            },
                            "OLLAMA_BASE_URL": {
                              "type": "string"
                            },
                            "OPENAI_API_BASE_URL": {
                              "type": "string"
                            },
                            "OPENAI_API_HOST": {
                              "type": "string"
                            },
                            "OPENAI_API_KEY": {
                              "type": "string"
                            },
                            "OPENAI_BASE_URL": {
                              "type": "string"
                            },
                            "OPENAI_ORGANIZATION": {
                              "type": "string"
                            },
                            "PALM_API_HOST": {
                              "type": "string"
                            },
                            "PALM_API_KEY": {
                              "type": "string"
                            },
                            "PORTKEY_API_KEY": {
                              "type": "string"
                            },
                            "PROMPTFOO_CA_CERT_PATH": {
                              "type": "string"
                            },
                            "PROMPTFOO_INSECURE_SSL": {
                              "type": "string"
                            },
                            "REPLICATE_API_KEY": {
                              "type": "string"
                            },
                            "REPLICATE_API_TOKEN": {
                              "type": "string"
                            },
                            "VERTEX_API_HOST": {
                              "type": "string"
                            },
                            "VERTEX_API_KEY": {
                              "type": "string"
                            },
                            "VERTEX_API_VERSION": {
                              "type": "string"
                            },
                            "VERTEX_PROJECT_ID": {
                              "type": "string"
                            },
                            "VERTEX_PUBLISHER": {
                              "type": "string"
                            },
                            "VERTEX_REGION": {
                              "type": "string"
                            },
                            "VOYAGE_API_BASE_URL": {
                              "type": "string"
                            },
                            "VOYAGE_API_KEY": {
                              "type": "string"
                            },
                            "WATSONX_AI_APIKEY": {
                              "type": "string"
                            },
                            "WATSONX_AI_AUTH_TYPE": {
                              "type": "string"
                            },
                            "WATSONX_AI_BEARER_TOKEN": {
                              "type": "string"
                            },
                            "WATSONX_AI_PROJECT_ID": {
                              "type": "string"
                            },
                            "AZURE_CONTENT_SAFETY_ENDPOINT": {
                              "type": "string"
                            },
                            "AZURE_CONTENT_SAFETY_API_KEY": {
                              "type": "string"
                            },
                            "AZURE_CONTENT_SAFETY_API_VERSION": {
                              "type": "string"
                            },
                            "AWS_REGION": {
                              "type": "string"
                            },
                            "AWS_DEFAULT_REGION": {
                              "type": "string"
                            },
                            "AWS_SAGEMAKER_MAX_TOKENS": {
                              "type": "string"
                            },
                            "AWS_SAGEMAKER_TEMPERATURE": {
                              "type": "string"
                            },
                            "AWS_SAGEMAKER_TOP_P": {
                              "type": "string"
                            },
                            "AWS_SAGEMAKER_MAX_RETRIES": {
                              "type": "string"
                            }
                          },
                          "additionalProperties": false
                        }
                      },
                      "additionalProperties": false
                    }
                  },
                  {
                    "$ref": "#/definitions/PromptfooConfigSchema/properties/providers/anyOf/2/items/anyOf/1/additionalProperties"
                  },
                  {
                    "$ref": "#/definitions/PromptfooConfigSchema/properties/providers/anyOf/1"
                  }
                ]
              }
            }
          ]
        },
        "prompts": {
          "anyOf": [
            {
              "type": "string"
            },
            {
              "type": "array",
              "items": {
                "anyOf": [
                  {
                    "type": "string"
                  },
                  {
                    "type": "object",
                    "properties": {
                      "id": {
                        "type": "string"
                      },
                      "label": {
                        "type": "string"
                      },
                      "raw": {
                        "type": "string"
                      }
                    },
                    "required": [
                      "id"
                    ],
                    "additionalProperties": false
                  },
                  {
                    "type": "object",
                    "properties": {
                      "id": {
                        "type": "string"
                      },
                      "raw": {
                        "type": "string"
                      },
                      "display": {
                        "type": "string"
                      },
                      "label": {
                        "type": "string"
                      },
                      "config": {}
                    },
                    "required": [
                      "raw",
                      "label"
                    ],
                    "additionalProperties": false
                  }
                ]
              }
            },
            {
              "type": "object",
              "additionalProperties": {
                "type": "string"
              }
            }
          ]
        },
        "tests": {
          "anyOf": [
            {
              "type": "string"
            },
            {
              "type": "array",
              "items": {
                "anyOf": [
                  {
                    "type": "string"
                  },
                  {
                    "type": "object",
                    "properties": {
                      "description": {
                        "type": "string"
                      },
                      "vars": {
                        "type": "object",
                        "additionalProperties": {
                          "anyOf": [
                            {
                              "type": "string"
                            },
                            {
                              "type": "number"
                            },
                            {
                              "type": "boolean"
                            },
                            {
                              "type": "array",
                              "items": {
                                "type": [
                                  "string",
                                  "number",
                                  "boolean"
                                ]
                              }
                            },
                            {
                              "type": "object",
                              "additionalProperties": {}
                            },
                            {
                              "type": "array"
                            }
                          ]
                        }
                      },
                      "provider": {
                        "anyOf": [
                          {
                            "type": "string"
                          },
                          {
                            "$ref": "#/definitions/PromptfooConfigSchema/properties/providers/anyOf/2/items/anyOf/1/additionalProperties"
                          },
                          {
                            "type": "object",
                            "properties": {
                              "callApi": {},
                              "label": {},
                              "transform": {
                                "type": "string"
                              },
                              "delay": {
                                "type": "number"
                              },
                              "config": {}
                            },
                            "additionalProperties": false
                          }
                        ]
                      },
                      "providerOutput": {
                        "anyOf": [
                          {
                            "type": "string"
                          },
                          {
                            "type": "object",
                            "properties": {},
                            "additionalProperties": false
                          }
                        ]
                      },
                      "assert": {
                        "type": "array",
                        "items": {
                          "anyOf": [
                            {
                              "type": "object",
                              "properties": {
                                "type": {
                                  "type": "string",
                                  "const": "assert-set"
                                },
                                "assert": {
                                  "type": "array",
                                  "items": {
                                    "type": "object",
                                    "properties": {
                                      "type": {
                                        "anyOf": [
                                          {
                                            "type": "string",
                                            "enum": [
                                              "answer-relevance",
                                              "bleu",
                                              "classifier",
                                              "contains-all",
                                              "contains-any",
                                              "contains-json",
                                              "contains-sql",
                                              "contains-xml",
                                              "contains",
                                              "context-faithfulness",
                                              "context-recall",
                                              "context-relevance",
                                              "cost",
                                              "equals",
                                              "factuality",
                                              "g-eval",
                                              "guardrails",
                                              "icontains-all",
                                              "icontains-any",
                                              "icontains",
                                              "is-json",
                                              "is-refusal",
                                              "is-sql",
                                              "is-valid-openai-function-call",
                                              "is-valid-openai-tools-call",
                                              "is-xml",
                                              "javascript",
                                              "latency",
                                              "levenshtein",
                                              "llm-rubric",
                                              "model-graded-closedqa",
                                              "model-graded-factuality",
                                              "moderation",
                                              "perplexity-score",
                                              "perplexity",
                                              "python",
                                              "regex",
                                              "rouge-n",
                                              "similar",
                                              "starts-with",
                                              "webhook"
                                            ]
                                          },
                                          {
                                            "$ref": "#/definitions/PromptfooConfigSchema/properties/tests/anyOf/1/items/anyOf/1/properties/assert/items/anyOf/0/properties/assert/items/properties/type/anyOf/0"
                                          },
                                          {
                                            "type": "string",
                                            "enum": [
                                              "select-best",
                                              "human"
                                            ]
                                          },
                                          {}
                                        ]
                                      },
                                      "value": {},
                                      "config": {
                                        "type": "object",
                                        "additionalProperties": {}
                                      },
                                      "threshold": {
                                        "type": "number"
                                      },
                                      "weight": {
                                        "type": "number"
                                      },
                                      "provider": {},
                                      "rubricPrompt": {},
                                      "metric": {
                                        "type": "string"
                                      },
                                      "transform": {
                                        "type": "string"
                                      }
                                    },
                                    "additionalProperties": false
                                  }
                                },
                                "weight": {
                                  "type": "number"
                                },
                                "metric": {
                                  "type": "string"
                                },
                                "threshold": {
                                  "type": "number"
                                },
                                "config": {
                                  "type": "object",
                                  "additionalProperties": {}
                                }
                              },
                              "required": [
                                "type",
                                "assert"
                              ],
                              "additionalProperties": false
                            },
                            {
                              "$ref": "#/definitions/PromptfooConfigSchema/properties/tests/anyOf/1/items/anyOf/1/properties/assert/items/anyOf/0/properties/assert/items"
                            }
                          ]
                        }
                      },
                      "assertScoringFunction": {
                        "anyOf": [
                          {
                            "type": "string",
                            "pattern": "^file:\\/\\/.*\\.(js|cjs|mjs|ts|cts|mts|py)(?::[\\w.]+)?$"
                          },
                          {}
                        ]
                      },
                      "options": {
                        "allOf": [
                          {
                            "type": "object",
                            "properties": {
                              "prefix": {
                                "type": "string"
                              },
                              "suffix": {
                                "type": "string"
                              }
                            }
                          },
                          {
                            "type": "object",
                            "properties": {
                              "postprocess": {
                                "type": "string"
                              },
                              "transform": {
                                "type": "string"
                              },
                              "transformVars": {
                                "type": "string"
                              },
                              "storeOutputAs": {
                                "type": "string"
                              }
                            }
                          },
                          {
                            "type": "object",
                            "properties": {
                              "rubricPrompt": {
                                "anyOf": [
                                  {
                                    "type": "string"
                                  },
                                  {
                                    "type": "array",
                                    "items": {
                                      "type": "string"
                                    }
                                  },
                                  {
                                    "type": "array",
                                    "items": {
                                      "type": "object",
                                      "properties": {
                                        "role": {
                                          "type": "string"
                                        },
                                        "content": {
                                          "type": "string"
                                        }
                                      },
                                      "required": [
                                        "role",
                                        "content"
                                      ],
                                      "additionalProperties": false
                                    }
                                  }
                                ]
                              },
                              "provider": {
                                "anyOf": [
                                  {
                                    "type": "string"
                                  },
                                  {},
                                  {
                                    "anyOf": [
                                      {
                                        "not": {}
                                      },
                                      {
                                        "type": "object",
                                        "additionalProperties": {
                                          "anyOf": [
                                            {
                                              "type": "string"
                                            },
                                            {}
                                          ]
                                        }
                                      }
                                    ]
                                  }
                                ]
                              },
                              "factuality": {
                                "type": "object",
                                "properties": {
                                  "subset": {
                                    "type": "number"
                                  },
                                  "superset": {
                                    "type": "number"
                                  },
                                  "agree": {
                                    "type": "number"
                                  },
                                  "disagree": {
                                    "type": "number"
                                  },
                                  "differButFactual": {
                                    "type": "number"
                                  }
                                },
                                "additionalProperties": false
                              }
                            }
                          },
                          {
                            "type": "object",
                            "properties": {
                              "disableVarExpansion": {
                                "type": "boolean"
                              },
                              "disableConversationVar": {
                                "type": "boolean"
                              },
                              "runSerially": {
                                "type": "boolean"
                              }
                            }
                          }
                        ]
                      },
                      "threshold": {
                        "type": "number"
                      },
                      "metadata": {
                        "allOf": [
                          {
                            "type": "object",
                            "additionalProperties": {}
                          },
                          {
                            "type": "object",
                            "properties": {
                              "pluginConfig": {},
                              "strategyConfig": {}
                            }
                          }
                        ]
                      }
                    },
                    "additionalProperties": false
                  }
                ]
              }
            }
          ]
        },
        "scenarios": {
          "type": "array",
          "items": {
            "anyOf": [
              {
                "type": "string"
              },
              {
                "type": "object",
                "properties": {
                  "description": {
                    "type": "string"
                  },
                  "config": {
                    "type": "array",
                    "items": {
                      "type": "object",
                      "properties": {
                        "description": {
                          "$ref": "#/definitions/PromptfooConfigSchema/properties/tests/anyOf/1/items/anyOf/1/properties/description"
                        },
                        "vars": {
                          "$ref": "#/definitions/PromptfooConfigSchema/properties/tests/anyOf/1/items/anyOf/1/properties/vars"
                        },
                        "provider": {
                          "$ref": "#/definitions/PromptfooConfigSchema/properties/tests/anyOf/1/items/anyOf/1/properties/provider"
                        },
                        "providerOutput": {
                          "$ref": "#/definitions/PromptfooConfigSchema/properties/tests/anyOf/1/items/anyOf/1/properties/providerOutput"
                        },
                        "assert": {
                          "$ref": "#/definitions/PromptfooConfigSchema/properties/tests/anyOf/1/items/anyOf/1/properties/assert"
                        },
                        "assertScoringFunction": {
                          "$ref": "#/definitions/PromptfooConfigSchema/properties/tests/anyOf/1/items/anyOf/1/properties/assertScoringFunction"
                        },
                        "options": {
                          "$ref": "#/definitions/PromptfooConfigSchema/properties/tests/anyOf/1/items/anyOf/1/properties/options"
                        },
                        "threshold": {
                          "$ref": "#/definitions/PromptfooConfigSchema/properties/tests/anyOf/1/items/anyOf/1/properties/threshold"
                        },
                        "metadata": {
                          "$ref": "#/definitions/PromptfooConfigSchema/properties/tests/anyOf/1/items/anyOf/1/properties/metadata"
                        }
                      },
                      "additionalProperties": false
                    }
                  },
                  "tests": {
                    "type": "array",
                    "items": {
                      "$ref": "#/definitions/PromptfooConfigSchema/properties/tests/anyOf/1/items/anyOf/1"
                    }
                  }
                },
                "required": [
                  "config",
                  "tests"
                ],
                "additionalProperties": false
              }
            ]
          }
        },
        "defaultTest": {
          "type": "object",
          "properties": {
            "vars": {
              "$ref": "#/definitions/PromptfooConfigSchema/properties/tests/anyOf/1/items/anyOf/1/properties/vars"
            },
            "provider": {
              "$ref": "#/definitions/PromptfooConfigSchema/properties/tests/anyOf/1/items/anyOf/1/properties/provider"
            },
            "providerOutput": {
              "$ref": "#/definitions/PromptfooConfigSchema/properties/tests/anyOf/1/items/anyOf/1/properties/providerOutput"
            },
            "assert": {
              "$ref": "#/definitions/PromptfooConfigSchema/properties/tests/anyOf/1/items/anyOf/1/properties/assert"
            },
            "assertScoringFunction": {
              "$ref": "#/definitions/PromptfooConfigSchema/properties/tests/anyOf/1/items/anyOf/1/properties/assertScoringFunction"
            },
            "options": {
              "$ref": "#/definitions/PromptfooConfigSchema/properties/tests/anyOf/1/items/anyOf/1/properties/options"
            },
            "threshold": {
              "$ref": "#/definitions/PromptfooConfigSchema/properties/tests/anyOf/1/items/anyOf/1/properties/threshold"
            },
            "metadata": {
              "$ref": "#/definitions/PromptfooConfigSchema/properties/tests/anyOf/1/items/anyOf/1/properties/metadata"
            }
          },
          "additionalProperties": false
        },
        "outputPath": {
          "anyOf": [
            {
              "type": "string"
            },
            {
              "type": "array",
              "items": {
                "type": "string"
              }
            }
          ]
        },
        "sharing": {
          "anyOf": [
            {
              "type": "boolean"
            },
            {
              "type": "object",
              "properties": {
                "apiBaseUrl": {
                  "type": "string"
                },
                "appBaseUrl": {
                  "type": "string"
                }
              },
              "additionalProperties": false
            }
          ]
        },
        "nunjucksFilters": {
          "type": "object",
          "additionalProperties": {
            "type": "string"
          }
        },
        "env": {
          "anyOf": [
            {
              "$ref": "#/definitions/PromptfooConfigSchema/properties/providers/anyOf/2/items/anyOf/1/additionalProperties/properties/env"
            },
            {
              "type": "object",
              "additionalProperties": {
                "anyOf": [
                  {
                    "type": "string"
                  },
                  {
                    "type": "number"
                  },
                  {
                    "type": "boolean"
                  }
                ]
              }
            }
          ]
        },
        "derivedMetrics": {
          "type": "array",
          "items": {
            "type": "object",
            "properties": {
              "name": {
                "type": "string"
              },
              "value": {
                "anyOf": [
                  {
                    "type": "string"
                  }
                ]
              }
            },
            "required": [
              "name",
              "value"
            ],
            "additionalProperties": false
          }
        },
        "extensions": {
          "type": "array",
          "items": {
            "type": "string"
          }
        },
        "metadata": {
          "$ref": "#/definitions/PromptfooConfigSchema/properties/tests/anyOf/1/items/anyOf/1/properties/metadata/allOf/0"
        },
        "redteam": {
          "type": "object",
          "properties": {
            "injectVar": {
              "type": "string",
              "description": "Variable to inject. Can be a string or array of strings. If string, it's transformed to an array. Inferred from the prompts by default."
            },
            "purpose": {
              "type": "string",
              "description": "Purpose override string - describes the prompt templates"
            },
            "provider": {
              "anyOf": [
                {
                  "type": "string"
                },
                {
                  "$ref": "#/definitions/PromptfooConfigSchema/properties/providers/anyOf/2/items/anyOf/1/additionalProperties"
                },
                {
                  "$ref": "#/definitions/PromptfooConfigSchema/properties/tests/anyOf/1/items/anyOf/1/properties/provider/anyOf/2"
                }
              ],
              "description": "Provider used for generating adversarial inputs"
            },
            "numTests": {
              "type": "integer",
              "exclusiveMinimum": 0,
              "description": "Number of tests to generate"
            },
            "language": {
              "type": "string",
              "description": "Language of tests ot generate for this plugin"
            },
            "entities": {
              "type": "array",
              "items": {
                "type": "string"
              },
              "description": "Names of people, brands, or organizations related to your LLM application"
            },
            "plugins": {
              "type": "array",
              "items": {
                "anyOf": [
                  {
                    "anyOf": [
                      {
                        "type": "string",
                        "enum": [
                          "ascii-smuggling",
                          "beavertails",
                          "bfla",
                          "bias",
                          "bola",
                          "competitors",
                          "contracts",
                          "cross-session-leak",
                          "cyberseceval",
                          "debug-access",
                          "default",
                          "divergent-repetition",
                          "excessive-agency",
                          "foundation",
                          "hallucination",
                          "harmbench",
                          "harmful",
                          "harmful:chemical-biological-weapons",
                          "harmful:child-exploitation",
                          "harmful:copyright-violations",
                          "harmful:cybercrime",
                          "harmful:cybercrime:malicious-code",
                          "harmful:graphic-content",
                          "harmful:harassment-bullying",
                          "harmful:hate",
                          "harmful:illegal-activities",
                          "harmful:illegal-drugs",
                          "harmful:illegal-drugs:meth",
                          "harmful:indiscriminate-weapons",
                          "harmful:insults",
                          "harmful:intellectual-property",
                          "harmful:misinformation-disinformation",
                          "harmful:non-violent-crime",
                          "harmful:privacy",
                          "harmful:profanity",
                          "harmful:radicalization",
                          "harmful:self-harm",
                          "harmful:sex-crime",
                          "harmful:sexual-content",
                          "harmful:specialized-advice",
                          "harmful:unsafe-practices",
                          "harmful:violent-crime",
                          "harmful:weapons:ied",
                          "hijacking",
                          "illegal-activity",
                          "imitation",
                          "indirect-prompt-injection",
                          "intent",
                          "misinformation",
                          "mitre:atlas",
                          "mitre:atlas:exfiltration",
                          "mitre:atlas:impact",
                          "mitre:atlas:initial-access",
                          "mitre:atlas:ml-attack-staging",
                          "mitre:atlas:reconnaissance",
                          "mitre:atlas:resource-development",
                          "nist:ai",
                          "nist:ai:measure",
                          "nist:ai:measure:1.1",
                          "nist:ai:measure:1.2",
                          "nist:ai:measure:2.1",
                          "nist:ai:measure:2.10",
                          "nist:ai:measure:2.11",
                          "nist:ai:measure:2.12",
                          "nist:ai:measure:2.13",
                          "nist:ai:measure:2.2",
                          "nist:ai:measure:2.3",
                          "nist:ai:measure:2.4",
                          "nist:ai:measure:2.5",
                          "nist:ai:measure:2.6",
                          "nist:ai:measure:2.7",
                          "nist:ai:measure:2.8",
                          "nist:ai:measure:2.9",
                          "nist:ai:measure:3.1",
                          "nist:ai:measure:3.2",
                          "nist:ai:measure:3.3",
                          "nist:ai:measure:4.1",
                          "nist:ai:measure:4.2",
                          "nist:ai:measure:4.3",
                          "overreliance",
                          "owasp:api",
                          "owasp:api:01",
                          "owasp:api:02",
                          "owasp:api:03",
                          "owasp:api:04",
                          "owasp:api:05",
                          "owasp:api:06",
                          "owasp:api:07",
                          "owasp:api:08",
                          "owasp:api:09",
                          "owasp:api:10",
                          "owasp:llm",
                          "owasp:llm:01",
                          "owasp:llm:02",
                          "owasp:llm:03",
                          "owasp:llm:04",
                          "owasp:llm:05",
                          "owasp:llm:06",
                          "owasp:llm:07",
                          "owasp:llm:08",
                          "owasp:llm:09",
                          "owasp:llm:10",
                          "personal-safety",
                          "pii",
                          "pii:api-db",
                          "pii:direct",
                          "pii:session",
                          "pii:social",
                          "pliny",
                          "policy",
                          "politics",
                          "prompt-extraction",
                          "rag-document-exfiltration",
                          "rag-poisoning",
                          "rbac",
                          "reasoning-dos",
                          "religion",
                          "shell-injection",
                          "sql-injection",
                          "ssrf",
                          "system-prompt-override",
                          "tool-discovery",
<<<<<<< HEAD
                          "tool-discovery:multi-turn",
                          "toxicity"
=======
                          "toxicity",
                          "unsafebench"
>>>>>>> 8e86cfc1
                        ]
                      },
                      {
                        "type": "string",
                        "pattern": "^file\\:\\/\\/"
                      }
                    ],
                    "description": "Name of the plugin or path to custom plugin"
                  },
                  {
                    "type": "object",
                    "properties": {
                      "id": {
                        "anyOf": [
                          {
                            "type": "string",
                            "enum": [
                              "ascii-smuggling",
                              "beavertails",
                              "bfla",
                              "bias",
                              "bola",
                              "competitors",
                              "contracts",
                              "cross-session-leak",
                              "cyberseceval",
                              "debug-access",
                              "default",
                              "divergent-repetition",
                              "excessive-agency",
                              "foundation",
                              "hallucination",
                              "harmbench",
                              "harmful",
                              "harmful:chemical-biological-weapons",
                              "harmful:child-exploitation",
                              "harmful:copyright-violations",
                              "harmful:cybercrime",
                              "harmful:cybercrime:malicious-code",
                              "harmful:graphic-content",
                              "harmful:harassment-bullying",
                              "harmful:hate",
                              "harmful:illegal-activities",
                              "harmful:illegal-drugs",
                              "harmful:illegal-drugs:meth",
                              "harmful:indiscriminate-weapons",
                              "harmful:insults",
                              "harmful:intellectual-property",
                              "harmful:misinformation-disinformation",
                              "harmful:non-violent-crime",
                              "harmful:privacy",
                              "harmful:profanity",
                              "harmful:radicalization",
                              "harmful:self-harm",
                              "harmful:sex-crime",
                              "harmful:sexual-content",
                              "harmful:specialized-advice",
                              "harmful:unsafe-practices",
                              "harmful:violent-crime",
                              "harmful:weapons:ied",
                              "hijacking",
                              "illegal-activity",
                              "imitation",
                              "indirect-prompt-injection",
                              "intent",
                              "misinformation",
                              "mitre:atlas",
                              "mitre:atlas:exfiltration",
                              "mitre:atlas:impact",
                              "mitre:atlas:initial-access",
                              "mitre:atlas:ml-attack-staging",
                              "mitre:atlas:reconnaissance",
                              "mitre:atlas:resource-development",
                              "nist:ai",
                              "nist:ai:measure",
                              "nist:ai:measure:1.1",
                              "nist:ai:measure:1.2",
                              "nist:ai:measure:2.1",
                              "nist:ai:measure:2.10",
                              "nist:ai:measure:2.11",
                              "nist:ai:measure:2.12",
                              "nist:ai:measure:2.13",
                              "nist:ai:measure:2.2",
                              "nist:ai:measure:2.3",
                              "nist:ai:measure:2.4",
                              "nist:ai:measure:2.5",
                              "nist:ai:measure:2.6",
                              "nist:ai:measure:2.7",
                              "nist:ai:measure:2.8",
                              "nist:ai:measure:2.9",
                              "nist:ai:measure:3.1",
                              "nist:ai:measure:3.2",
                              "nist:ai:measure:3.3",
                              "nist:ai:measure:4.1",
                              "nist:ai:measure:4.2",
                              "nist:ai:measure:4.3",
                              "overreliance",
                              "owasp:api",
                              "owasp:api:01",
                              "owasp:api:02",
                              "owasp:api:03",
                              "owasp:api:04",
                              "owasp:api:05",
                              "owasp:api:06",
                              "owasp:api:07",
                              "owasp:api:08",
                              "owasp:api:09",
                              "owasp:api:10",
                              "owasp:llm",
                              "owasp:llm:01",
                              "owasp:llm:02",
                              "owasp:llm:03",
                              "owasp:llm:04",
                              "owasp:llm:05",
                              "owasp:llm:06",
                              "owasp:llm:07",
                              "owasp:llm:08",
                              "owasp:llm:09",
                              "owasp:llm:10",
                              "personal-safety",
                              "pii",
                              "pii:api-db",
                              "pii:direct",
                              "pii:session",
                              "pii:social",
                              "pliny",
                              "policy",
                              "politics",
                              "prompt-extraction",
                              "rag-document-exfiltration",
                              "rag-poisoning",
                              "rbac",
                              "reasoning-dos",
                              "religion",
                              "shell-injection",
                              "sql-injection",
                              "ssrf",
                              "system-prompt-override",
                              "tool-discovery",
<<<<<<< HEAD
                              "tool-discovery:multi-turn",
                              "toxicity"
=======
                              "toxicity",
                              "unsafebench"
>>>>>>> 8e86cfc1
                            ]
                          },
                          {
                            "type": "string",
                            "pattern": "^file\\:\\/\\/"
                          }
                        ],
                        "description": "Name of the plugin"
                      },
                      "numTests": {
                        "type": "integer",
                        "exclusiveMinimum": 0,
                        "default": 5,
                        "description": "Number of tests to generate for this plugin"
                      },
                      "config": {
                        "type": "object",
                        "additionalProperties": {},
                        "description": "Plugin-specific configuration"
                      }
                    },
                    "required": [
                      "id"
                    ],
                    "additionalProperties": false
                  }
                ]
              },
              "description": "Plugins to use for redteam generation",
              "default": [
                "default"
              ]
            },
            "strategies": {
              "type": "array",
              "items": {
                "anyOf": [
                  {
                    "anyOf": [
                      {
                        "type": "string",
                        "enum": [
                          "audio",
                          "base64",
                          "basic",
                          "best-of-n",
                          "citation",
                          "crescendo",
                          "default",
                          "gcg",
                          "goat",
                          "hex",
                          "image",
                          "jailbreak",
                          "jailbreak:composite",
                          "jailbreak:likert",
                          "jailbreak:tree",
                          "leetspeak",
                          "math-prompt",
                          "multilingual",
                          "pandamonium",
                          "prompt-injection",
                          "retry",
                          "rot13"
                        ]
                      },
                      {
                        "type": "string"
                      }
                    ],
                    "description": "Name of the strategy"
                  },
                  {
                    "type": "object",
                    "properties": {
                      "id": {
                        "$ref": "#/definitions/PromptfooConfigSchema/properties/redteam/properties/strategies/items/anyOf/0"
                      },
                      "config": {
                        "type": "object",
                        "additionalProperties": {},
                        "description": "Strategy-specific configuration"
                      }
                    },
                    "required": [
                      "id"
                    ],
                    "additionalProperties": false
                  }
                ]
              },
              "description": "Strategies to use for redteam generation.\n\nDefaults to basic, jailbreak, jailbreak:composite\nSupports audio, base64, basic, best-of-n, citation, crescendo, default, gcg, goat, hex, image, jailbreak, jailbreak:composite, jailbreak:likert, jailbreak:tree, leetspeak, math-prompt, multilingual, pandamonium, prompt-injection, retry, rot13",
              "default": [
                "default"
              ]
            },
            "maxConcurrency": {
              "type": "integer",
              "exclusiveMinimum": 0,
              "description": "Maximum number of concurrent API calls"
            },
            "delay": {
              "type": "integer",
              "minimum": 0,
              "description": "Delay in milliseconds between plugin API calls"
            }
          },
          "additionalProperties": false
        },
        "writeLatestResults": {
          "type": "boolean"
        },
        "evaluateOptions": {
          "type": "object",
          "properties": {
            "cache": {
              "type": "boolean"
            },
            "delay": {
              "type": "number"
            },
            "eventSource": {
              "type": "string"
            },
            "generateSuggestions": {
              "type": "boolean"
            },
            "interactiveProviders": {
              "type": "boolean"
            },
            "maxConcurrency": {
              "type": "number"
            },
            "repeat": {
              "type": "number"
            },
            "showProgressBar": {
              "type": "boolean"
            }
          },
          "additionalProperties": false
        },
        "commandLineOptions": {
          "type": "object",
          "properties": {
            "description": {
              "type": "string"
            },
            "prompts": {
              "type": "array",
              "items": {
                "type": "string"
              }
            },
            "providers": {
              "type": "array",
              "items": {
                "type": "string"
              }
            },
            "output": {
              "type": "array",
              "items": {
                "type": "string"
              }
            },
            "maxConcurrency": {
              "type": "integer",
              "exclusiveMinimum": 0
            },
            "repeat": {
              "type": "integer",
              "exclusiveMinimum": 0
            },
            "delay": {
              "type": "integer",
              "minimum": 0,
              "default": 0
            },
            "vars": {
              "type": "string"
            },
            "tests": {
              "type": "string"
            },
            "config": {
              "type": "array",
              "items": {
                "type": "string"
              }
            },
            "assertions": {
              "type": "string"
            },
            "modelOutputs": {
              "type": "string"
            },
            "verbose": {
              "type": "boolean"
            },
            "grader": {
              "type": "string"
            },
            "tableCellMaxLength": {
              "type": "integer",
              "exclusiveMinimum": 0
            },
            "write": {
              "type": "boolean"
            },
            "cache": {
              "type": "boolean"
            },
            "table": {
              "type": "boolean"
            },
            "share": {
              "type": "boolean"
            },
            "progressBar": {
              "type": "boolean"
            },
            "watch": {
              "type": "boolean"
            },
            "filterErrorsOnly": {
              "type": "string"
            },
            "filterFailing": {
              "type": "string"
            },
            "filterFirstN": {
              "type": "integer",
              "exclusiveMinimum": 0
            },
            "filterMetadata": {
              "type": "string"
            },
            "filterPattern": {
              "type": "string"
            },
            "filterProviders": {
              "type": "string"
            },
            "filterSample": {
              "type": "integer",
              "exclusiveMinimum": 0
            },
            "filterTargets": {
              "type": "string"
            },
            "var": {
              "type": "object",
              "additionalProperties": {
                "type": "string"
              }
            },
            "generateSuggestions": {
              "type": "boolean"
            },
            "promptPrefix": {
              "type": "string"
            },
            "promptSuffix": {
              "type": "string"
            },
            "envPath": {
              "type": "string"
            }
          },
          "additionalProperties": false
        },
        "targets": {
          "$ref": "#/definitions/PromptfooConfigSchema/properties/providers"
        }
      },
      "required": [
        "prompts"
      ],
      "additionalProperties": false
    }
  },
  "$schema": "http://json-schema.org/draft-07/schema#"
}<|MERGE_RESOLUTION|>--- conflicted
+++ resolved
@@ -1121,13 +1121,9 @@
                           "ssrf",
                           "system-prompt-override",
                           "tool-discovery",
-<<<<<<< HEAD
                           "tool-discovery:multi-turn",
-                          "toxicity"
-=======
                           "toxicity",
                           "unsafebench"
->>>>>>> 8e86cfc1
                         ]
                       },
                       {
@@ -1267,13 +1263,9 @@
                               "ssrf",
                               "system-prompt-override",
                               "tool-discovery",
-<<<<<<< HEAD
                               "tool-discovery:multi-turn",
-                              "toxicity"
-=======
                               "toxicity",
                               "unsafebench"
->>>>>>> 8e86cfc1
                             ]
                           },
                           {
