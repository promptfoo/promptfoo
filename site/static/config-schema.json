--- conflicted
+++ resolved
@@ -216,10 +216,7 @@
                         "type": "string"
                       }
                     },
-                    "required": [
-                      "raw",
-                      "label"
-                    ],
+                    "required": ["raw", "label"],
                     "additionalProperties": false
                   }
                 ]
@@ -367,10 +364,7 @@
                                   "type": "number"
                                 }
                               },
-                              "required": [
-                                "type",
-                                "assert"
-                              ],
+                              "required": ["type", "assert"],
                               "additionalProperties": false
                             },
                             {
@@ -432,10 +426,7 @@
                                           "type": "string"
                                         }
                                       },
-                                      "required": [
-                                        "role",
-                                        "content"
-                                      ],
+                                      "required": ["role", "content"],
                                       "additionalProperties": false
                                     }
                                   }
@@ -566,10 +557,7 @@
                 }
               }
             },
-            "required": [
-              "config",
-              "tests"
-            ],
+            "required": ["config", "tests"],
             "additionalProperties": false
           }
         },
@@ -657,10 +645,7 @@
                 ]
               }
             },
-            "required": [
-              "name",
-              "value"
-            ],
+            "required": ["name", "value"],
             "additionalProperties": false
           }
         },
@@ -793,13 +778,7 @@
                         "description": "Number of tests to generate for this plugin"
                       }
                     },
-<<<<<<< HEAD
-                    "required": [
-                      "id"
-                    ],
-=======
                     "required": ["id"],
->>>>>>> 14c8d34a
                     "additionalProperties": false
                   }
                 ]
@@ -813,15 +792,7 @@
                 "anyOf": [
                   {
                     "type": "string",
-<<<<<<< HEAD
-                    "enum": [
-                      "jailbreak",
-                      "prompt-injection",
-                      "experimental-jailbreak"
-                    ],
-=======
                     "enum": ["jailbreak", "prompt-injection", "experimental-jailbreak"],
->>>>>>> 14c8d34a
                     "description": "Name of the strategy"
                   },
                   {
@@ -829,25 +800,11 @@
                     "properties": {
                       "id": {
                         "type": "string",
-<<<<<<< HEAD
-                        "enum": [
-                          "jailbreak",
-                          "prompt-injection",
-                          "experimental-jailbreak"
-                        ],
-                        "description": "Name of the strategy"
-                      }
-                    },
-                    "required": [
-                      "id"
-                    ],
-=======
                         "enum": ["jailbreak", "prompt-injection", "experimental-jailbreak"],
                         "description": "Name of the strategy"
                       }
                     },
                     "required": ["id"],
->>>>>>> 14c8d34a
                     "additionalProperties": false
                   }
                 ]
@@ -1007,11 +964,7 @@
           "additionalProperties": false
         }
       },
-      "required": [
-        "providers",
-        "prompts",
-        "tests"
-      ],
+      "required": ["providers", "prompts", "tests"],
       "additionalProperties": false
     }
   },
