{
  "$ref": "#/definitions/PromptfooConfigSchema",
  "definitions": {
    "PromptfooConfigSchema": {
      "$schema": "https://json-schema.org/draft/2020-12/schema",
      "type": "object",
      "properties": {
        "description": {
          "type": "string"
        },
        "tags": {
          "type": "object",
          "propertyNames": {
            "type": "string"
          },
          "additionalProperties": {
            "type": "string"
          }
        },
        "providers": {
          "type": "array",
          "items": {
            "anyOf": [
              {
                "type": "string"
              },
              {
                "type": "object",
                "properties": {
                  "id": {
                    "type": "string"
                  },
                  "label": {
                    "type": "string"
                  },
                  "config": {
                    "type": "object",
                    "propertyNames": {
                      "type": "string"
                    },
                    "additionalProperties": {}
                  }
                },
                "additionalProperties": false
              }
            ]
          }
        },
        "prompts": {
          "type": "array",
          "items": {
            "anyOf": [
              {
                "type": "string"
              },
              {
                "type": "object",
                "properties": {
                  "raw": {
                    "type": "string"
                  },
                  "label": {
                    "type": "string"
                  },
                  "config": {
                    "type": "object",
                    "propertyNames": {
                      "type": "string"
                    },
                    "additionalProperties": {}
                  }
                },
                "additionalProperties": false
              }
            ]
          }
        },
        "tests": {
          "type": "array",
          "items": {
            "type": "object",
            "properties": {
              "vars": {
                "type": "object",
                "propertyNames": {
                  "type": "string"
                },
                "additionalProperties": {}
              },
              "assert": {
                "type": "array",
                "items": {
                  "type": "object",
                  "properties": {
                    "type": {
                      "type": "string"
                    },
                    "value": {},
                    "threshold": {
                      "type": "number"
                    }
                  },
                  "required": ["type"],
                  "additionalProperties": false
                }
              }
            },
            "additionalProperties": false
          }
        },
        "scenarios": {
          "type": "array",
          "items": {
            "type": "object",
            "properties": {
              "description": {
                "type": "string"
              },
              "config": {
                "type": "array",
                "items": {
                  "type": "object",
                  "propertyNames": {
                    "type": "string"
                  },
                  "additionalProperties": {}
                }
              },
              "tests": {
                "type": "array",
                "items": {
                  "type": "object",
                  "propertyNames": {
                    "type": "string"
                  },
                  "additionalProperties": {}
                }
              }
            },
            "required": ["config", "tests"],
            "additionalProperties": false
          }
        },
        "redteam": {
          "type": "object",
          "properties": {
            "plugins": {
              "type": "array",
              "items": {
                "anyOf": [
                  {
                    "type": "string",
                    "enum": [
                      "bias",
                      "bias:age",
                      "bias:disability",
                      "bias:gender",
                      "bias:race",
                      "default",
                      "harmful",
                      "pii",
                      "contracts",
                      "cybercrime",
                      "excessive-agency",
                      "hallucination",
                      "hijacking",
                      "imitation",
                      "jailbreak",
                      "overreliance",
                      "politics",
                      "shell-injection",
                      "sql-injection"
                    ]
                  },
                  {
                    "type": "string",
                    "pattern": "^file:\\/\\/.*\\.(js|ts)$"
                  },
                  {
                    "type": "object",
                    "properties": {
                      "id": {
                        "anyOf": [
                          {
                            "type": "string",
                            "enum": [
                              "bias",
                              "bias:age",
                              "bias:disability",
                              "bias:gender",
                              "bias:race",
                              "default",
                              "harmful",
                              "pii",
                              "contracts",
                              "cybercrime",
                              "excessive-agency",
                              "hallucination",
                              "hijacking",
                              "imitation",
                              "jailbreak",
                              "overreliance",
                              "politics",
                              "shell-injection",
                              "sql-injection"
                            ]
                          },
                          {
                            "type": "string",
                            "pattern": "^file:\\/\\/.*\\.(js|ts)$"
                          }
                        ]
                      },
                      "config": {
                        "type": "object",
                        "propertyNames": {
                          "type": "string"
                        },
                        "additionalProperties": {}
                      }
                    },
                    "required": ["id"],
                    "additionalProperties": false
                  }
                ]
              }
            },
            "strategies": {
              "type": "array",
              "items": {
                "type": "string"
              }
            },
            "numTests": {
              "type": "number"
            },
            "purpose": {
              "type": "string"
            }
          },
          "additionalProperties": false
        },
        "outputPath": {
          "type": "string"
        },
        "writeLatestResults": {
          "type": "boolean"
        },
        "sharing": {
          "type": "boolean"
        },
        "defaultTest": {
          "type": "object",
          "properties": {
            "vars": {
              "type": "object",
              "propertyNames": {
                "type": "string"
              },
              "additionalProperties": {}
            },
            "assert": {
              "type": "array",
              "items": {
                "type": "object",
                "properties": {
                  "type": {
                    "type": "string"
                  },
                  "value": {}
                },
                "required": ["type"],
                "additionalProperties": false
              }
            }
          },
          "additionalProperties": false
        },
        "nunjucksFilters": {
          "type": "object",
          "propertyNames": {
            "type": "string"
          },
          "additionalProperties": {}
        },
        "env": {
          "type": "object",
          "propertyNames": {
            "type": "string"
          },
          "additionalProperties": {
            "type": "string"
          }
        },
        "evaluateOptions": {
          "type": "object",
          "properties": {
            "maxConcurrency": {
              "type": "number"
            },
            "showProgressBar": {
              "type": "boolean"
            },
            "generateSuggestions": {
              "type": "boolean"
            },
            "repeat": {
              "type": "number"
            }
          },
          "additionalProperties": false
        },
        "commandLineOptions": {
          "type": "object",
          "properties": {
            "cache": {
              "type": "boolean"
            },
            "delay": {
              "type": "number"
            },
            "verbose": {
              "type": "boolean"
<<<<<<< HEAD
=======
            },
            "promptPrefix": {
              "type": "string"
            },
            "promptSuffix": {
              "type": "string"
            },
            "retryErrors": {
              "type": "boolean"
            },
            "envPath": {
              "type": "string"
>>>>>>> 995fde45
            }
          },
          "additionalProperties": false
        }
      },
      "additionalProperties": false
    }
  }
}<|MERGE_RESOLUTION|>--- conflicted
+++ resolved
@@ -321,8 +321,53 @@
             },
             "verbose": {
               "type": "boolean"
-<<<<<<< HEAD
-=======
+            },
+            "share": {
+              "type": "boolean"
+            },
+            "noShare": {
+              "type": "boolean"
+            },
+            "progressBar": {
+              "type": "boolean"
+            },
+            "watch": {
+              "type": "boolean"
+            },
+            "filterErrorsOnly": {
+              "type": "string"
+            },
+            "filterFailing": {
+              "type": "string"
+            },
+            "filterFirstN": {
+              "type": "integer",
+              "exclusiveMinimum": 0
+            },
+            "filterMetadata": {
+              "type": "string"
+            },
+            "filterPattern": {
+              "type": "string"
+            },
+            "filterProviders": {
+              "type": "string"
+            },
+            "filterSample": {
+              "type": "integer",
+              "exclusiveMinimum": 0
+            },
+            "filterTargets": {
+              "type": "string"
+            },
+            "var": {
+              "type": "object",
+              "additionalProperties": {
+                "type": "string"
+              }
+            },
+            "generateSuggestions": {
+              "type": "boolean"
             },
             "promptPrefix": {
               "type": "string"
@@ -335,7 +380,6 @@
             },
             "envPath": {
               "type": "string"
->>>>>>> 995fde45
             }
           },
           "additionalProperties": false
