--- conflicted
+++ resolved
@@ -994,11 +994,8 @@
                           "shell-injection",
                           "sql-injection",
                           "ssrf",
-<<<<<<< HEAD
-                          "system-prompt-override"
-=======
+                          "system-prompt-override",
                           "toxicity"
->>>>>>> 143d6474
                         ]
                       },
                       {
@@ -1131,11 +1128,8 @@
                               "shell-injection",
                               "sql-injection",
                               "ssrf",
-<<<<<<< HEAD
-                              "system-prompt-override"
-=======
+                              "system-prompt-override",
                               "toxicity"
->>>>>>> 143d6474
                             ]
                           },
                           {
