{
  "$ref": "#/definitions/PromptfooConfigSchema",
  "definitions": {
    "PromptfooConfigSchema": {
      "type": "object",
      "properties": {
        "tags": {
          "type": "object",
          "additionalProperties": {
            "type": "string"
          }
        },
        "description": {
          "type": "string"
        },
        "providers": {
          "anyOf": [
            {
              "type": "string"
            },
            {
              "allOf": [
                {
                  "type": "object",
                  "properties": {
                    "label": {
                      "type": "string"
                    }
                  }
                }
              ]
            },
            {
              "type": "array",
              "items": {
                "anyOf": [
                  {
                    "type": "string"
                  },
                  {
                    "type": "object",
                    "additionalProperties": {
                      "type": "object",
                      "properties": {
                        "id": {},
                        "label": {},
                        "config": {},
                        "prompts": {
                          "type": "array",
                          "items": {
                            "type": "string"
                          }
                        },
                        "transform": {
                          "type": "string"
                        },
                        "delay": {
                          "type": "number"
                        },
                        "env": {
                          "type": "object",
                          "properties": {
                            "AI21_API_BASE_URL": {
                              "type": "string"
                            },
                            "AI21_API_KEY": {
                              "type": "string"
                            },
                            "ANTHROPIC_API_KEY": {
                              "type": "string"
                            },
                            "AWS_BEDROCK_REGION": {
                              "type": "string"
                            },
                            "AZURE_OPENAI_API_BASE_URL": {
                              "type": "string"
                            },
                            "AZURE_OPENAI_API_HOST": {
                              "type": "string"
                            },
                            "AZURE_OPENAI_API_KEY": {
                              "type": "string"
                            },
                            "AZURE_API_BASE_URL": {
                              "type": "string"
                            },
                            "AZURE_API_HOST": {
                              "type": "string"
                            },
                            "AZURE_API_KEY": {
                              "type": "string"
                            },
                            "AZURE_DEPLOYMENT_NAME": {
                              "type": "string"
                            },
                            "AZURE_EMBEDDING_DEPLOYMENT_NAME": {
                              "type": "string"
                            },
                            "AZURE_OPENAI_BASE_URL": {
                              "type": "string"
                            },
                            "AZURE_OPENAI_DEPLOYMENT_NAME": {
                              "type": "string"
                            },
                            "AZURE_OPENAI_EMBEDDING_DEPLOYMENT_NAME": {
                              "type": "string"
                            },
                            "AZURE_CLIENT_SECRET": {
                              "type": "string"
                            },
                            "AZURE_CLIENT_ID": {
                              "type": "string"
                            },
                            "AZURE_TENANT_ID": {
                              "type": "string"
                            },
                            "AZURE_AUTHORITY_HOST": {
                              "type": "string"
                            },
                            "AZURE_TOKEN_SCOPE": {
                              "type": "string"
                            },
                            "BAM_API_HOST": {
                              "type": "string"
                            },
                            "BAM_API_KEY": {
                              "type": "string"
                            },
                            "CLOUDFLARE_ACCOUNT_ID": {
                              "type": "string"
                            },
                            "CLOUDFLARE_API_KEY": {
                              "type": "string"
                            },
                            "PROMPTFOO_REMOTE_GENERATION_URL": {
                              "type": "string"
                            },
                            "COHERE_API_KEY": {
                              "type": "string"
                            },
                            "FAL_KEY": {
                              "type": "string"
                            },
                            "GOOGLE_API_HOST": {
                              "type": "string"
                            },
                            "GOOGLE_API_KEY": {
                              "type": "string"
                            },
                            "GROQ_API_KEY": {
                              "type": "string"
                            },
                            "LOCALAI_BASE_URL": {
                              "type": "string"
                            },
                            "MISTRAL_API_BASE_URL": {
                              "type": "string"
                            },
                            "MISTRAL_API_HOST": {
                              "type": "string"
                            },
                            "MISTRAL_API_KEY": {
                              "type": "string"
                            },
                            "OPENAI_API_BASE_URL": {
                              "type": "string"
                            },
                            "OPENAI_API_HOST": {
                              "type": "string"
                            },
                            "OPENAI_API_KEY": {
                              "type": "string"
                            },
                            "OPENAI_BASE_URL": {
                              "type": "string"
                            },
                            "OPENAI_ORGANIZATION": {
                              "type": "string"
                            },
                            "PALM_API_HOST": {
                              "type": "string"
                            },
                            "PALM_API_KEY": {
                              "type": "string"
                            },
                            "REPLICATE_API_KEY": {
                              "type": "string"
                            },
                            "REPLICATE_API_TOKEN": {
                              "type": "string"
                            },
                            "VERTEX_API_HOST": {
                              "type": "string"
                            },
                            "VERTEX_API_KEY": {
                              "type": "string"
                            },
                            "VERTEX_PROJECT_ID": {
                              "type": "string"
                            },
                            "VERTEX_PUBLISHER": {
                              "type": "string"
                            },
                            "VERTEX_REGION": {
                              "type": "string"
                            },
                            "WATSONX_AI_APIKEY": {
                              "type": "string"
                            },
                            "WATSONX_AI_PROJECT_ID": {
                              "type": "string"
                            },
                            "WATSONX_AI_BEARER_TOKEN": {
                              "type": "string"
                            },
                            "WATSONX_AI_AUTH_TYPE": {
                              "type": "string"
                            },
                            "PROMPTFOO_CA_CERT_PATH": {
                              "type": "string"
                            },
                            "PROMPTFOO_INSECURE_SSL": {
                              "type": "string"
                            }
                          },
                          "additionalProperties": false
                        }
                      },
                      "additionalProperties": false
                    }
                  },
                  {
                    "$ref": "#/definitions/PromptfooConfigSchema/properties/providers/anyOf/2/items/anyOf/1/additionalProperties"
                  },
                  {
                    "$ref": "#/definitions/PromptfooConfigSchema/properties/providers/anyOf/1"
                  }
                ]
              }
            }
          ]
        },
        "prompts": {
          "anyOf": [
            {
              "type": "string"
            },
            {
              "type": "array",
              "items": {
                "anyOf": [
                  {
                    "type": "string"
                  },
                  {
                    "type": "object",
                    "properties": {
                      "id": {
                        "type": "string"
                      },
                      "label": {
                        "type": "string"
                      },
                      "raw": {
                        "type": "string"
                      }
                    },
                    "required": [
                      "id"
                    ],
                    "additionalProperties": false
                  },
                  {
                    "type": "object",
                    "properties": {
                      "id": {
                        "type": "string"
                      },
                      "raw": {
                        "type": "string"
                      },
                      "display": {
                        "type": "string"
                      },
                      "label": {
                        "type": "string"
                      },
                      "config": {}
                    },
                    "required": [
                      "raw",
                      "label"
                    ],
                    "additionalProperties": false
                  }
                ]
              }
            },
            {
              "type": "object",
              "additionalProperties": {
                "type": "string"
              }
            }
          ]
        },
        "tests": {
          "anyOf": [
            {
              "type": "string"
            },
            {
              "type": "array",
              "items": {
                "anyOf": [
                  {
                    "type": "string"
                  },
                  {
                    "type": "object",
                    "properties": {
                      "description": {
                        "type": "string"
                      },
                      "vars": {
                        "type": "object",
                        "additionalProperties": {
                          "anyOf": [
                            {
                              "type": "string"
                            },
                            {
                              "type": "number"
                            },
                            {
                              "type": "boolean"
                            },
                            {
                              "type": "array",
                              "items": {
                                "type": [
                                  "string",
                                  "number",
                                  "boolean"
                                ]
                              }
                            },
                            {
                              "type": "object",
                              "additionalProperties": {}
                            },
                            {
                              "type": "array"
                            }
                          ]
                        }
                      },
                      "provider": {
                        "anyOf": [
                          {
                            "type": "string"
                          },
                          {
                            "$ref": "#/definitions/PromptfooConfigSchema/properties/providers/anyOf/2/items/anyOf/1/additionalProperties"
                          },
                          {
                            "type": "object",
                            "properties": {
                              "callApi": {},
                              "label": {},
                              "transform": {
                                "type": "string"
                              },
                              "delay": {
                                "type": "number"
                              },
                              "config": {}
                            },
                            "additionalProperties": false
                          }
                        ]
                      },
                      "providerOutput": {
                        "anyOf": [
                          {
                            "type": "string"
                          },
                          {
                            "type": "object",
                            "properties": {},
                            "additionalProperties": false
                          }
                        ]
                      },
                      "assert": {
                        "type": "array",
                        "items": {
                          "anyOf": [
                            {
                              "type": "object",
                              "properties": {
                                "type": {
                                  "type": "string",
                                  "const": "assert-set"
                                },
                                "assert": {
                                  "type": "array",
                                  "items": {
                                    "type": "object",
                                    "properties": {
                                      "type": {
                                        "anyOf": [
                                          {
                                            "type": "string",
                                            "enum": [
                                              "answer-relevance",
                                              "bleu",
                                              "classifier",
                                              "contains-all",
                                              "contains-any",
                                              "contains-json",
                                              "contains-sql",
                                              "contains-xml",
                                              "contains",
                                              "context-faithfulness",
                                              "context-recall",
                                              "context-relevance",
                                              "cost",
                                              "equals",
                                              "factuality",
                                              "g-eval",
                                              "guardrails",
                                              "icontains-all",
                                              "icontains-any",
                                              "icontains",
                                              "is-json",
                                              "is-refusal",
                                              "is-sql",
                                              "is-valid-openai-function-call",
                                              "is-valid-openai-tools-call",
                                              "is-xml",
                                              "javascript",
                                              "latency",
                                              "levenshtein",
                                              "llm-rubric",
                                              "model-graded-closedqa",
                                              "model-graded-factuality",
                                              "moderation",
                                              "perplexity-score",
                                              "perplexity",
                                              "python",
                                              "regex",
                                              "rouge-n",
                                              "similar",
                                              "starts-with",
                                              "webhook"
                                            ]
                                          },
                                          {
                                            "$ref": "#/definitions/PromptfooConfigSchema/properties/tests/anyOf/1/items/anyOf/1/properties/assert/items/anyOf/0/properties/assert/items/properties/type/anyOf/0"
                                          },
                                          {
                                            "type": "string",
                                            "enum": [
                                              "select-best",
                                              "human"
                                            ]
                                          },
                                          {}
                                        ]
                                      },
                                      "value": {},
                                      "config": {
                                        "type": "object",
                                        "additionalProperties": {}
                                      },
                                      "threshold": {
                                        "type": "number"
                                      },
                                      "weight": {
                                        "type": "number"
                                      },
                                      "provider": {},
                                      "rubricPrompt": {},
                                      "metric": {
                                        "type": "string"
                                      },
                                      "transform": {
                                        "type": "string"
                                      }
                                    },
                                    "additionalProperties": false
                                  }
                                },
                                "weight": {
                                  "type": "number"
                                },
                                "metric": {
                                  "type": "string"
                                },
                                "threshold": {
                                  "type": "number"
                                },
                                "config": {
                                  "type": "object",
                                  "additionalProperties": {}
                                }
                              },
                              "required": [
                                "type",
                                "assert"
                              ],
                              "additionalProperties": false
                            },
                            {
                              "$ref": "#/definitions/PromptfooConfigSchema/properties/tests/anyOf/1/items/anyOf/1/properties/assert/items/anyOf/0/properties/assert/items"
                            }
                          ]
                        }
                      },
                      "options": {
                        "allOf": [
                          {
                            "type": "object",
                            "properties": {
                              "prefix": {
                                "type": "string"
                              },
                              "suffix": {
                                "type": "string"
                              }
                            }
                          },
                          {
                            "type": "object",
                            "properties": {
                              "postprocess": {
                                "type": "string"
                              },
                              "transform": {
                                "type": "string"
                              },
                              "transformVars": {
                                "type": "string"
                              },
                              "storeOutputAs": {
                                "type": "string"
                              }
                            }
                          },
                          {
                            "type": "object",
                            "properties": {
                              "rubricPrompt": {
                                "anyOf": [
                                  {
                                    "type": "string"
                                  },
                                  {
                                    "type": "array",
                                    "items": {
                                      "type": "string"
                                    }
                                  },
                                  {
                                    "type": "array",
                                    "items": {
                                      "type": "object",
                                      "properties": {
                                        "role": {
                                          "type": "string"
                                        },
                                        "content": {
                                          "type": "string"
                                        }
                                      },
                                      "required": [
                                        "role",
                                        "content"
                                      ],
                                      "additionalProperties": false
                                    }
                                  }
                                ]
                              },
                              "provider": {
                                "anyOf": [
                                  {
                                    "type": "string"
                                  },
                                  {},
                                  {
                                    "anyOf": [
                                      {
                                        "not": {}
                                      },
                                      {
                                        "type": "object",
                                        "additionalProperties": {
                                          "anyOf": [
                                            {
                                              "type": "string"
                                            },
                                            {}
                                          ]
                                        }
                                      }
                                    ]
                                  }
                                ]
                              },
                              "factuality": {
                                "type": "object",
                                "properties": {
                                  "subset": {
                                    "type": "number"
                                  },
                                  "superset": {
                                    "type": "number"
                                  },
                                  "agree": {
                                    "type": "number"
                                  },
                                  "disagree": {
                                    "type": "number"
                                  },
                                  "differButFactual": {
                                    "type": "number"
                                  }
                                },
                                "additionalProperties": false
                              }
                            }
                          },
                          {
                            "type": "object",
                            "properties": {
                              "disableVarExpansion": {
                                "type": "boolean"
                              },
                              "disableConversationVar": {
                                "type": "boolean"
                              },
                              "runSerially": {
                                "type": "boolean"
                              }
                            }
                          }
                        ]
                      },
                      "threshold": {
                        "type": "number"
                      },
                      "metadata": {
                        "allOf": [
                          {
                            "type": "object",
                            "additionalProperties": {}
                          },
                          {
                            "type": "object",
                            "properties": {
                              "pluginConfig": {},
                              "strategyConfig": {}
                            }
                          }
                        ]
                      }
                    },
                    "additionalProperties": false
                  }
                ]
              }
            }
          ]
        },
        "scenarios": {
          "type": "array",
          "items": {
            "anyOf": [
              {
                "type": "string"
              },
              {
                "type": "object",
                "properties": {
                  "description": {
                    "type": "string"
                  },
                  "config": {
                    "type": "array",
                    "items": {
                      "type": "object",
                      "properties": {
                        "description": {
                          "$ref": "#/definitions/PromptfooConfigSchema/properties/tests/anyOf/1/items/anyOf/1/properties/description"
                        },
                        "vars": {
                          "$ref": "#/definitions/PromptfooConfigSchema/properties/tests/anyOf/1/items/anyOf/1/properties/vars"
                        },
                        "provider": {
                          "$ref": "#/definitions/PromptfooConfigSchema/properties/tests/anyOf/1/items/anyOf/1/properties/provider"
                        },
                        "providerOutput": {
                          "$ref": "#/definitions/PromptfooConfigSchema/properties/tests/anyOf/1/items/anyOf/1/properties/providerOutput"
                        },
                        "assert": {
                          "$ref": "#/definitions/PromptfooConfigSchema/properties/tests/anyOf/1/items/anyOf/1/properties/assert"
                        },
                        "options": {
                          "$ref": "#/definitions/PromptfooConfigSchema/properties/tests/anyOf/1/items/anyOf/1/properties/options"
                        },
                        "threshold": {
                          "$ref": "#/definitions/PromptfooConfigSchema/properties/tests/anyOf/1/items/anyOf/1/properties/threshold"
                        },
                        "metadata": {
                          "$ref": "#/definitions/PromptfooConfigSchema/properties/tests/anyOf/1/items/anyOf/1/properties/metadata"
                        }
                      },
                      "additionalProperties": false
                    }
                  },
                  "tests": {
                    "type": "array",
                    "items": {
                      "$ref": "#/definitions/PromptfooConfigSchema/properties/tests/anyOf/1/items/anyOf/1"
                    }
                  }
                },
                "required": [
                  "config",
                  "tests"
                ],
                "additionalProperties": false
              }
            ]
          }
        },
        "defaultTest": {
          "type": "object",
          "properties": {
            "vars": {
              "$ref": "#/definitions/PromptfooConfigSchema/properties/tests/anyOf/1/items/anyOf/1/properties/vars"
            },
            "provider": {
              "$ref": "#/definitions/PromptfooConfigSchema/properties/tests/anyOf/1/items/anyOf/1/properties/provider"
            },
            "providerOutput": {
              "$ref": "#/definitions/PromptfooConfigSchema/properties/tests/anyOf/1/items/anyOf/1/properties/providerOutput"
            },
            "assert": {
              "$ref": "#/definitions/PromptfooConfigSchema/properties/tests/anyOf/1/items/anyOf/1/properties/assert"
            },
            "options": {
              "$ref": "#/definitions/PromptfooConfigSchema/properties/tests/anyOf/1/items/anyOf/1/properties/options"
            },
            "threshold": {
              "$ref": "#/definitions/PromptfooConfigSchema/properties/tests/anyOf/1/items/anyOf/1/properties/threshold"
            },
            "metadata": {
              "$ref": "#/definitions/PromptfooConfigSchema/properties/tests/anyOf/1/items/anyOf/1/properties/metadata"
            }
          },
          "additionalProperties": false
        },
        "outputPath": {
          "anyOf": [
            {
              "type": "string"
            },
            {
              "type": "array",
              "items": {
                "type": "string"
              }
            }
          ]
        },
        "sharing": {
          "anyOf": [
            {
              "type": "boolean"
            },
            {
              "type": "object",
              "properties": {
                "apiBaseUrl": {
                  "type": "string"
                },
                "appBaseUrl": {
                  "type": "string"
                }
              },
              "additionalProperties": false
            }
          ]
        },
        "nunjucksFilters": {
          "type": "object",
          "additionalProperties": {
            "type": "string"
          }
        },
        "env": {
          "$ref": "#/definitions/PromptfooConfigSchema/properties/providers/anyOf/2/items/anyOf/1/additionalProperties/properties/env"
        },
        "derivedMetrics": {
          "type": "array",
          "items": {
            "type": "object",
            "properties": {
              "name": {
                "type": "string"
              },
              "value": {
                "anyOf": [
                  {
                    "type": "string"
                  }
                ]
              }
            },
            "required": [
              "name",
              "value"
            ],
            "additionalProperties": false
          }
        },
        "extensions": {
          "type": "array",
          "items": {
            "type": "string"
          }
        },
        "metadata": {
          "$ref": "#/definitions/PromptfooConfigSchema/properties/tests/anyOf/1/items/anyOf/1/properties/metadata/allOf/0"
        },
        "redteam": {
          "type": "object",
          "properties": {
            "injectVar": {
              "type": "string",
              "description": "Variable to inject. Can be a string or array of strings. If string, it's transformed to an array. Inferred from the prompts by default."
            },
            "purpose": {
              "type": "string",
              "description": "Purpose override string - describes the prompt templates"
            },
            "provider": {
              "anyOf": [
                {
                  "type": "string"
                },
                {
                  "$ref": "#/definitions/PromptfooConfigSchema/properties/providers/anyOf/2/items/anyOf/1/additionalProperties"
                },
                {
                  "$ref": "#/definitions/PromptfooConfigSchema/properties/tests/anyOf/1/items/anyOf/1/properties/provider/anyOf/2"
                }
              ],
              "description": "Provider used for generating adversarial inputs"
            },
            "numTests": {
              "type": "integer",
              "exclusiveMinimum": 0,
              "description": "Number of tests to generate"
            },
            "language": {
              "type": "string",
              "description": "Language of tests ot generate for this plugin"
            },
            "entities": {
              "type": "array",
              "items": {
                "type": "string"
              },
              "description": "Names of people, brands, or organizations related to your LLM application"
            },
            "plugins": {
              "type": "array",
              "items": {
                "anyOf": [
                  {
                    "anyOf": [
                      {
                        "type": "string",
                        "enum": [
                          "ascii-smuggling",
                          "beavertails",
                          "bfla",
                          "bias",
                          "bola",
                          "competitors",
                          "contracts",
                          "cross-session-leak",
                          "cyberseceval",
                          "debug-access",
                          "default",
                          "divergent-repetition",
                          "excessive-agency",
                          "foundation",
                          "hallucination",
                          "harmbench",
                          "harmful",
                          "harmful:chemical-biological-weapons",
                          "harmful:child-exploitation",
                          "harmful:copyright-violations",
                          "harmful:cybercrime",
                          "harmful:cybercrime:malicious-code",
                          "harmful:graphic-content",
                          "harmful:harassment-bullying",
                          "harmful:hate",
                          "harmful:illegal-activities",
                          "harmful:illegal-drugs",
                          "harmful:illegal-drugs:meth",
                          "harmful:indiscriminate-weapons",
                          "harmful:insults",
                          "harmful:intellectual-property",
                          "harmful:misinformation-disinformation",
                          "harmful:non-violent-crime",
                          "harmful:privacy",
                          "harmful:profanity",
                          "harmful:radicalization",
                          "harmful:self-harm",
                          "harmful:sex-crime",
                          "harmful:sexual-content",
                          "harmful:specialized-advice",
                          "harmful:unsafe-practices",
                          "harmful:violent-crime",
                          "harmful:weapons:ied",
                          "hijacking",
                          "illegal-activity",
                          "imitation",
                          "indirect-prompt-injection",
                          "intent",
                          "misinformation",
                          "mitre:atlas",
                          "mitre:atlas:exfiltration",
                          "mitre:atlas:impact",
                          "mitre:atlas:initial-access",
                          "mitre:atlas:ml-attack-staging",
                          "mitre:atlas:reconnaissance",
                          "mitre:atlas:resource-development",
                          "nist:ai",
                          "nist:ai:measure",
                          "nist:ai:measure:1.1",
                          "nist:ai:measure:1.2",
                          "nist:ai:measure:2.1",
                          "nist:ai:measure:2.10",
                          "nist:ai:measure:2.11",
                          "nist:ai:measure:2.12",
                          "nist:ai:measure:2.13",
                          "nist:ai:measure:2.2",
                          "nist:ai:measure:2.3",
                          "nist:ai:measure:2.4",
                          "nist:ai:measure:2.5",
                          "nist:ai:measure:2.6",
                          "nist:ai:measure:2.7",
                          "nist:ai:measure:2.8",
                          "nist:ai:measure:2.9",
                          "nist:ai:measure:3.1",
                          "nist:ai:measure:3.2",
                          "nist:ai:measure:3.3",
                          "nist:ai:measure:4.1",
                          "nist:ai:measure:4.2",
                          "nist:ai:measure:4.3",
                          "overreliance",
                          "owasp:api",
                          "owasp:api:01",
                          "owasp:api:02",
                          "owasp:api:03",
                          "owasp:api:04",
                          "owasp:api:05",
                          "owasp:api:06",
                          "owasp:api:07",
                          "owasp:api:08",
                          "owasp:api:09",
                          "owasp:api:10",
                          "owasp:llm",
                          "owasp:llm:01",
                          "owasp:llm:02",
                          "owasp:llm:03",
                          "owasp:llm:04",
                          "owasp:llm:05",
                          "owasp:llm:06",
                          "owasp:llm:07",
                          "owasp:llm:08",
                          "owasp:llm:09",
                          "owasp:llm:10",
                          "personal-safety",
                          "pii",
                          "pii:api-db",
                          "pii:direct",
                          "pii:session",
                          "pii:social",
                          "pliny",
                          "policy",
                          "politics",
                          "prompt-extraction",
                          "rag-document-exfiltration",
                          "rbac",
                          "religion",
                          "shell-injection",
                          "sql-injection",
                          "ssrf",
                          "system-prompt-override",
                          "toxicity"
                        ]
                      },
                      {
                        "type": "string",
                        "pattern": "^file\\:\\/\\/"
                      }
                    ],
                    "description": "Name of the plugin or path to custom plugin"
                  },
                  {
                    "type": "object",
                    "properties": {
                      "id": {
                        "anyOf": [
                          {
                            "type": "string",
                            "enum": [
                              "ascii-smuggling",
                              "beavertails",
                              "bfla",
                              "bias",
                              "bola",
                              "competitors",
                              "contracts",
                              "cross-session-leak",
                              "cyberseceval",
                              "debug-access",
                              "default",
                              "divergent-repetition",
                              "excessive-agency",
                              "foundation",
                              "hallucination",
                              "harmbench",
                              "harmful",
                              "harmful:chemical-biological-weapons",
                              "harmful:child-exploitation",
                              "harmful:copyright-violations",
                              "harmful:cybercrime",
                              "harmful:cybercrime:malicious-code",
                              "harmful:graphic-content",
                              "harmful:harassment-bullying",
                              "harmful:hate",
                              "harmful:illegal-activities",
                              "harmful:illegal-drugs",
                              "harmful:illegal-drugs:meth",
                              "harmful:indiscriminate-weapons",
                              "harmful:insults",
                              "harmful:intellectual-property",
                              "harmful:misinformation-disinformation",
                              "harmful:non-violent-crime",
                              "harmful:privacy",
                              "harmful:profanity",
                              "harmful:radicalization",
                              "harmful:self-harm",
                              "harmful:sex-crime",
                              "harmful:sexual-content",
                              "harmful:specialized-advice",
                              "harmful:unsafe-practices",
                              "harmful:violent-crime",
                              "harmful:weapons:ied",
                              "hijacking",
                              "illegal-activity",
                              "imitation",
                              "indirect-prompt-injection",
                              "intent",
                              "misinformation",
                              "mitre:atlas",
                              "mitre:atlas:exfiltration",
                              "mitre:atlas:impact",
                              "mitre:atlas:initial-access",
                              "mitre:atlas:ml-attack-staging",
                              "mitre:atlas:reconnaissance",
                              "mitre:atlas:resource-development",
                              "nist:ai",
                              "nist:ai:measure",
                              "nist:ai:measure:1.1",
                              "nist:ai:measure:1.2",
                              "nist:ai:measure:2.1",
                              "nist:ai:measure:2.10",
                              "nist:ai:measure:2.11",
                              "nist:ai:measure:2.12",
                              "nist:ai:measure:2.13",
                              "nist:ai:measure:2.2",
                              "nist:ai:measure:2.3",
                              "nist:ai:measure:2.4",
                              "nist:ai:measure:2.5",
                              "nist:ai:measure:2.6",
                              "nist:ai:measure:2.7",
                              "nist:ai:measure:2.8",
                              "nist:ai:measure:2.9",
                              "nist:ai:measure:3.1",
                              "nist:ai:measure:3.2",
                              "nist:ai:measure:3.3",
                              "nist:ai:measure:4.1",
                              "nist:ai:measure:4.2",
                              "nist:ai:measure:4.3",
                              "overreliance",
                              "owasp:api",
                              "owasp:api:01",
                              "owasp:api:02",
                              "owasp:api:03",
                              "owasp:api:04",
                              "owasp:api:05",
                              "owasp:api:06",
                              "owasp:api:07",
                              "owasp:api:08",
                              "owasp:api:09",
                              "owasp:api:10",
                              "owasp:llm",
                              "owasp:llm:01",
                              "owasp:llm:02",
                              "owasp:llm:03",
                              "owasp:llm:04",
                              "owasp:llm:05",
                              "owasp:llm:06",
                              "owasp:llm:07",
                              "owasp:llm:08",
                              "owasp:llm:09",
                              "owasp:llm:10",
                              "personal-safety",
                              "pii",
                              "pii:api-db",
                              "pii:direct",
                              "pii:session",
                              "pii:social",
                              "pliny",
                              "policy",
                              "politics",
                              "prompt-extraction",
                              "rag-document-exfiltration",
                              "rbac",
                              "religion",
                              "shell-injection",
                              "sql-injection",
                              "ssrf",
                              "system-prompt-override",
                              "toxicity"
                            ]
                          },
                          {
                            "type": "string",
                            "pattern": "^file\\:\\/\\/"
                          }
                        ],
                        "description": "Name of the plugin"
                      },
                      "numTests": {
                        "type": "integer",
                        "exclusiveMinimum": 0,
                        "default": 5,
                        "description": "Number of tests to generate for this plugin"
                      },
                      "config": {
                        "type": "object",
                        "additionalProperties": {},
                        "description": "Plugin-specific configuration"
                      }
                    },
                    "required": [
                      "id"
                    ],
                    "additionalProperties": false
                  }
                ]
              },
              "description": "Plugins to use for redteam generation",
              "default": [
                "default"
              ]
            },
            "strategies": {
              "type": "array",
              "items": {
                "anyOf": [
                  {
                    "anyOf": [
                      {
                        "type": "string",
                        "enum": [
                          "default",
                          "basic",
                          "jailbreak",
                          "jailbreak:composite",
                          "base64",
                          "best-of-n",
                          "citation",
                          "crescendo",
                          "gcg",
                          "goat",
<<<<<<< HEAD
=======
                          "hex",
                          "jailbreak:tree",
>>>>>>> d366afcd
                          "jailbreak:likert",
                          "jailbreak:tree",
                          "leetspeak",
                          "math-prompt",
                          "multilingual",
<<<<<<< HEAD
                          "prompt-injection",
                          "retry",
                          "rot13"
=======
                          "rot13",
                          "best-of-n",
                          "pandamonium"
>>>>>>> d366afcd
                        ]
                      },
                      {
                        "type": "string"
                      }
                    ],
                    "description": "Name of the strategy"
                  },
                  {
                    "type": "object",
                    "properties": {
                      "id": {
                        "$ref": "#/definitions/PromptfooConfigSchema/properties/redteam/properties/strategies/items/anyOf/0"
                      },
                      "config": {
                        "type": "object",
                        "additionalProperties": {},
                        "description": "Strategy-specific configuration"
                      }
                    },
                    "required": [
                      "id"
                    ],
                    "additionalProperties": false
                  }
                ]
              },
<<<<<<< HEAD
              "description": "Strategies to use for redteam generation.\n\nDefaults to basic, jailbreak, jailbreak:composite\nSupports default, basic, jailbreak, jailbreak:composite, base64, best-of-n, citation, crescendo, gcg, goat, jailbreak:likert, jailbreak:tree, leetspeak, math-prompt, multilingual, prompt-injection, retry, rot13",
=======
              "description": "Strategies to use for redteam generation.\n\nDefaults to basic, jailbreak, jailbreak:composite\nSupports default, basic, jailbreak, jailbreak:composite, prompt-injection, base64, citation, crescendo, gcg, goat, hex, jailbreak:tree, jailbreak:likert, leetspeak, math-prompt, multilingual, rot13, best-of-n, pandamonium",
>>>>>>> d366afcd
              "default": [
                "default"
              ]
            },
            "maxConcurrency": {
              "type": "integer",
              "exclusiveMinimum": 0,
              "description": "Maximum number of concurrent API calls"
            },
            "delay": {
              "type": "integer",
              "minimum": 0,
              "description": "Delay in milliseconds between plugin API calls"
            }
          },
          "additionalProperties": false
        },
        "writeLatestResults": {
          "type": "boolean"
        },
        "evaluateOptions": {
          "type": "object",
          "properties": {
            "cache": {
              "type": "boolean"
            },
            "delay": {
              "type": "number"
            },
            "eventSource": {
              "type": "string"
            },
            "generateSuggestions": {
              "type": "boolean"
            },
            "interactiveProviders": {
              "type": "boolean"
            },
            "maxConcurrency": {
              "type": "number"
            },
            "repeat": {
              "type": "number"
            },
            "showProgressBar": {
              "type": "boolean"
            }
          },
          "additionalProperties": false
        },
        "commandLineOptions": {
          "type": "object",
          "properties": {
            "description": {
              "type": "string"
            },
            "prompts": {
              "type": "array",
              "items": {
                "type": "string"
              }
            },
            "providers": {
              "type": "array",
              "items": {
                "type": "string"
              }
            },
            "output": {
              "type": "array",
              "items": {
                "type": "string"
              }
            },
            "maxConcurrency": {
              "type": "integer",
              "exclusiveMinimum": 0
            },
            "repeat": {
              "type": "integer",
              "exclusiveMinimum": 0
            },
            "delay": {
              "type": "integer",
              "minimum": 0,
              "default": 0
            },
            "vars": {
              "type": "string"
            },
            "tests": {
              "type": "string"
            },
            "config": {
              "type": "array",
              "items": {
                "type": "string"
              }
            },
            "assertions": {
              "type": "string"
            },
            "modelOutputs": {
              "type": "string"
            },
            "verbose": {
              "type": "boolean"
            },
            "grader": {
              "type": "string"
            },
            "tableCellMaxLength": {
              "type": "integer",
              "exclusiveMinimum": 0
            },
            "write": {
              "type": "boolean"
            },
            "cache": {
              "type": "boolean"
            },
            "table": {
              "type": "boolean"
            },
            "share": {
              "type": "boolean"
            },
            "progressBar": {
              "type": "boolean"
            },
            "watch": {
              "type": "boolean"
            },
            "filterFailing": {
              "type": "string"
            },
            "filterFirstN": {
              "type": "integer",
              "exclusiveMinimum": 0
            },
            "filterMetadata": {
              "type": "string"
            },
            "filterPattern": {
              "type": "string"
            },
            "filterProviders": {
              "type": "string"
            },
            "filterSample": {
              "type": "integer",
              "exclusiveMinimum": 0
            },
            "filterTargets": {
              "type": "string"
            },
            "var": {
              "type": "object",
              "additionalProperties": {
                "type": "string"
              }
            },
            "generateSuggestions": {
              "type": "boolean"
            },
            "promptPrefix": {
              "type": "string"
            },
            "promptSuffix": {
              "type": "string"
            },
            "envPath": {
              "type": "string"
            }
          },
          "additionalProperties": false
        },
        "targets": {
          "$ref": "#/definitions/PromptfooConfigSchema/properties/providers"
        }
      },
      "required": [
        "prompts"
      ],
      "additionalProperties": false
    }
  },
  "$schema": "http://json-schema.org/draft-07/schema#"
}<|MERGE_RESOLUTION|>--- conflicted
+++ resolved
@@ -1195,25 +1195,16 @@
                           "crescendo",
                           "gcg",
                           "goat",
-<<<<<<< HEAD
-=======
                           "hex",
-                          "jailbreak:tree",
->>>>>>> d366afcd
                           "jailbreak:likert",
                           "jailbreak:tree",
                           "leetspeak",
                           "math-prompt",
                           "multilingual",
-<<<<<<< HEAD
+                          "pandamonium",
                           "prompt-injection",
                           "retry",
                           "rot13"
-=======
-                          "rot13",
-                          "best-of-n",
-                          "pandamonium"
->>>>>>> d366afcd
                         ]
                       },
                       {
@@ -1241,11 +1232,7 @@
                   }
                 ]
               },
-<<<<<<< HEAD
-              "description": "Strategies to use for redteam generation.\n\nDefaults to basic, jailbreak, jailbreak:composite\nSupports default, basic, jailbreak, jailbreak:composite, base64, best-of-n, citation, crescendo, gcg, goat, jailbreak:likert, jailbreak:tree, leetspeak, math-prompt, multilingual, prompt-injection, retry, rot13",
-=======
-              "description": "Strategies to use for redteam generation.\n\nDefaults to basic, jailbreak, jailbreak:composite\nSupports default, basic, jailbreak, jailbreak:composite, prompt-injection, base64, citation, crescendo, gcg, goat, hex, jailbreak:tree, jailbreak:likert, leetspeak, math-prompt, multilingual, rot13, best-of-n, pandamonium",
->>>>>>> d366afcd
+              "description": "Strategies to use for redteam generation.\n\nDefaults to basic, jailbreak, jailbreak:composite\nSupports default, basic, jailbreak, jailbreak:composite, base64, best-of-n, citation, crescendo, gcg, goat, hex, jailbreak:likert, jailbreak:tree, leetspeak, math-prompt, multilingual, pandamonium, prompt-injection, retry, rot13",
               "default": [
                 "default"
               ]
