--- conflicted
+++ resolved
@@ -538,11 +538,8 @@
             metadata.title = h1Match[1].trim();
           }
         }
-<<<<<<< HEAD
-=======
 
         return metadata;
->>>>>>> 6d702d38
       } catch (_e) {
         // File doesn't exist, try next
       }
@@ -555,11 +552,6 @@
 }
 
 module.exports = function (context, options) {
-<<<<<<< HEAD
-  // const { siteConfig } = context;
-
-=======
->>>>>>> 6d702d38
   return {
     name: 'docusaurus-plugin-og-image',
 
