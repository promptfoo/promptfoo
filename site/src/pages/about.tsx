import React from 'react';
import Link from '@docusaurus/Link';
import { useColorMode } from '@docusaurus/theme-common';
import Avatar from '@mui/material/Avatar';
import Box from '@mui/material/Box';
import Container from '@mui/material/Container';
import Divider from '@mui/material/Divider';
import Grid from '@mui/material/Grid2';
import Typography from '@mui/material/Typography';
import { createTheme, ThemeProvider } from '@mui/material/styles';
import Layout from '@theme/Layout';

const AboutPageContent = () => {
  const { colorMode } = useColorMode();

  const theme = React.useMemo(
    () =>
      createTheme({
        palette: {
          mode: colorMode === 'dark' ? 'dark' : 'light',
        },
      }),
    [colorMode],
  );

  return (
    <ThemeProvider theme={theme}>
      <Container maxWidth="lg">
        <Box py={8}>
          <Typography variant="h2" component="h2" align="center" gutterBottom fontWeight="bold">
            Securing the Future of AI
          </Typography>
          <Typography variant="h5" component="h2" align="center" color="text.secondary" paragraph>
            Promptfoo helps developers and enterprises build secure, reliable AI applications.
          </Typography>
        </Box>

        <Box mb={8}>
          <Grid container spacing={4}>
            <Grid size={{ xs: 12, md: 6 }}>
              <Typography variant="h4" component="h3" gutterBottom fontWeight="medium">
                About Us
              </Typography>
              <Typography variant="body1" paragraph>
                We are security and engineering practitioners who have scaled generative AI products
                100s of millions of users. We're building the tools that we wished we had when we
                were on the front lines.
              </Typography>
              <Typography variant="body1" paragraph>
                Based in San Mateo, California, we're backed by Andreessen Horowitz and top leaders
                in the technology and security industries.
              </Typography>
            </Grid>
            <Grid size={{ xs: 12, md: 6 }}>
              <Box display="flex" justifyContent="center" alignItems="center" height="100%">
                <img
                  src="/img/logo-panda.svg"
                  alt="Promptfoo Logo"
                  style={{ maxWidth: '100%', maxHeight: '150px', height: 'auto' }}
                />
              </Box>
            </Grid>
          </Grid>
        </Box>

        <Divider sx={{ my: 8 }} />

        <Box mb={8}>
          <Typography variant="h4" component="h3" align="center" mb={8} fontWeight="medium">
            Meet the team
          </Typography>
          <Grid container spacing={4} justifyContent="center">
            {[
              {
                name: 'Ian Webster',
                title: 'CEO & Co-founder',
                image: '/img/team/ian.jpeg',
                bio: 'Ian previously led LLM engineering and developer platform teams at Discord, scaling AI products to 200M users while maintaining rigorous safety, security, and policy standards.',
              },
              {
                name: "Michael D'Angelo",
                title: 'CTO & Co-founder',
                image: '/img/team/michael.jpeg',
                bio: 'Michael brings extensive experience in AI and engineering leadership. As the former VP of Engineering and Head of AI at Smile Identity, he has a track record of scaling ML solutions to serve over 100 million people across hundreds of enterprises.',
              },
              {
                name: 'Steve Klein',
                title: 'Staff Engineer',
                image: '/img/team/steve.jpeg',
                bio: `Steve brings decades of expertise in engineering, product, and cybersecurity. He has led technical and product teams, and conducted pentests at companies like Microsoft, Shopify, Intercom, and PwC. Most recently he was scaling AI products at Discord.`,
              },
              {
                name: 'Vanessa Sauter',
                title: 'Principal Solutions Architect',
                image: '/img/team/vanessa.jpeg',
                bio: 'Vanessa led hundreds of security and privacy reviews for customers at Gong. She has also pentested dozens of enterprises and launched hundreds of bug bounty programs for a leading crowdsourced security company and is published in Forbes, Lawfare, and Dark Reading.',
              },
              {
                name: 'Guangshuo Zang',
                title: 'Staff Engineer',
                image: '/img/team/shuo.jpeg',
                bio: 'Guangshuo brings technical expertise from Meta, ChipperCash, and Smile Identity. Specializes in GenAI systems, product engineering, and building scalable client solutions.',
              },
              {
<<<<<<< HEAD
                name: 'Faizan Minhas',
                title: 'Senior Engineer',
                image: '/img/team/faizan.jpeg',
                bio: 'Faizan brings a wealth of experience in building products across a range of industries. He has led and contributed to projects at companies like Faire, Intercom, and a range of startups.',
=======
                name: 'Will Holley',
                title: 'Senior Engineer',
                image: '/img/team/will.jpg',
                bio: 'Will has a passion for building secure and reliable systems. He brings experience leading teams that develop AI for the financial services industry.',
>>>>>>> 1ec6742e
              },
            ].map((leader) => (
              <Grid size={{ xs: 12, sm: 6, md: 4 }} key={leader.name}>
                <Box textAlign="center">
                  <Avatar
                    alt={leader.name}
                    src={leader.image}
                    sx={{ width: 150, height: 150, margin: '0 auto 1rem' }}
                  />
                  <Typography variant="h6" component="h4" gutterBottom fontWeight="medium">
                    {leader.name}
                  </Typography>
                  <Typography variant="subtitle1" color="text.secondary" gutterBottom>
                    {leader.title}
                  </Typography>
                  <Typography variant="body2">{leader.bio}</Typography>
                </Box>
              </Grid>
            ))}
          </Grid>
        </Box>

        <Divider sx={{ my: 8 }} />

        <Box mb={8}>
          <Typography variant="h4" component="h3" align="center" fontWeight="medium" mb={4}>
            Backed by Industry Leaders
          </Typography>
          <Typography variant="body1" align="center" paragraph mb={8}>
            We're honored to have the support of top investors and industry experts who share our
            vision for open-source, application-focused AI security.
          </Typography>
          <Grid container spacing={4} justifyContent="center">
            {[
              {
                name: 'Zane Lackey',
                image: '/img/team/zane.jpeg',
                description: 'General Partner, Andreessen Horowitz\nFounder, Signal Sciences',
              },
              {
                name: 'Joel de la Garza',
                image: '/img/team/joel.jpeg',
                description: 'Investment Partner, Andreessen Horowitz\nCISO, Box',
              },
              {
                name: 'Tobi Lutke',
                image: '/img/team/tobi.jpeg',
                description: 'CEO, Shopify',
              },
              {
                name: 'Stanislav Vishnevskiy',
                image: '/img/team/stan.jpeg',
                description: 'CTO, Discord',
              },
              {
                name: 'Frederic Kerrest',
                image: '/img/team/frederic.jpeg',
                description: 'Vice-Chairman & Co-Founder, Okta',
              },
              {
                name: 'Adam Ely',
                image: '/img/team/adam.jpeg',
                description: 'EVP, Head of Digital Products, Fidelity\nCISO, Fidelity',
              },
            ].map((investor) => (
              <Grid size={{ xs: 12, sm: 6, md: 4 }} key={investor.name}>
                <Box textAlign="center">
                  <Avatar
                    alt={investor.name}
                    src={investor.image}
                    sx={{ width: 120, height: 120, margin: '0 auto 1rem' }}
                  />
                  <Typography variant="h6" component="h4" gutterBottom fontWeight="medium">
                    {investor.name}
                  </Typography>
                  <Typography
                    variant="body2"
                    color="text.secondary"
                    sx={{
                      whiteSpace: 'pre-line',
                    }}
                  >
                    {investor.description}
                  </Typography>
                </Box>
              </Grid>
            ))}
          </Grid>
        </Box>

        <Divider sx={{ my: 8 }} />

        <Box mb={8}>
          <Typography variant="h4" component="h3" align="center" gutterBottom fontWeight="medium">
            An Incredible Open Source Community
          </Typography>
          <Typography variant="body1" paragraph align="center">
            Promptfoo is proud to be supported by a vibrant community of over 150 open source
            contributors.
          </Typography>
          <Box display="flex" justifyContent="center" mt={4}>
            <a href="https://github.com/promptfoo/promptfoo/graphs/contributors">
              <img
                src="https://contrib.rocks/image?repo=promptfoo/promptfoo"
                alt="Promptfoo Contributors"
              />
            </a>
          </Box>
        </Box>

        <Box textAlign="center" mb={8}>
          <Typography variant="h4" component="h3" gutterBottom fontWeight="medium">
            Ready to Secure Your AI Applications?
          </Typography>
          <Typography variant="body1" paragraph>
            Join leading enterprises who trust Promptfoo to fortify their AI applications.
          </Typography>
          <Link className="button button--primary button--lg" to="/contact/">
            Get in Touch
          </Link>
        </Box>
      </Container>
    </ThemeProvider>
  );
};

const AboutPage = () => {
  return (
    <Layout
      title="About Promptfoo | AI Security Experts"
      description="Learn about Promptfoo's mission to secure AI applications and our team of industry veterans."
    >
      <AboutPageContent />
    </Layout>
  );
};

export default AboutPage;<|MERGE_RESOLUTION|>--- conflicted
+++ resolved
@@ -102,17 +102,16 @@
                 bio: 'Guangshuo brings technical expertise from Meta, ChipperCash, and Smile Identity. Specializes in GenAI systems, product engineering, and building scalable client solutions.',
               },
               {
-<<<<<<< HEAD
                 name: 'Faizan Minhas',
                 title: 'Senior Engineer',
                 image: '/img/team/faizan.jpeg',
                 bio: 'Faizan brings a wealth of experience in building products across a range of industries. He has led and contributed to projects at companies like Faire, Intercom, and a range of startups.',
-=======
+              },
+              {
                 name: 'Will Holley',
                 title: 'Senior Engineer',
                 image: '/img/team/will.jpg',
                 bio: 'Will has a passion for building secure and reliable systems. He brings experience leading teams that develop AI for the financial services industry.',
->>>>>>> 1ec6742e
               },
             ].map((leader) => (
               <Grid size={{ xs: 12, sm: 6, md: 4 }} key={leader.name}>
