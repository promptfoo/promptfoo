--- conflicted
+++ resolved
@@ -3,14 +3,7 @@
 import { useLocation } from '@docusaurus/router';
 import styles from './styles.module.css';
 
-<<<<<<< HEAD
-export default function EventsBanner(): JSX.Element | null {
-  // No events currently scheduled.
-  return null;
-
-=======
 export default function EventsBanner(): React.ReactElement | null {
->>>>>>> 4d4a478f
   const [isVisible, setIsVisible] = useState(true);
   const location = useLocation();
 
