--- conflicted
+++ resolved
@@ -40,11 +40,7 @@
 
 #### Custom Strategies
 
-<<<<<<< HEAD
-The custom strategy allows you to [define your own](https://www.promptfoo.dev/docs/red-team/strategies/custom-strategy/) multi-turn conversation approaches using natural language instructions. Unlike custom strategy scripts, this built-in strategy doesn't require writing JavaScript code - you simply provide text instructions that guide the AI's behavior across conversation turns. This is often used to automate previously successful manual red teaming approaches.
-=======
-The custom strategy allows you to [define your own](/docs/red-team/strategies/custom-strategy/) multi-turn conversation approaches using natural language instructions. Unlike custom strategy scripts, this built-in strategy doesn't require writing JavaScript code - you simply provide text instructions that guide the AI's behavior across conversation turns. This is often used to automate previously successful manual red teaming approaches. 
->>>>>>> c036b507
+The custom strategy allows you to [define your own](/docs/red-team/strategies/custom-strategy/) multi-turn conversation approaches using natural language instructions. Unlike custom strategy scripts, this built-in strategy doesn't require writing JavaScript code - you simply provide text instructions that guide the AI's behavior across conversation turns. This is often used to automate previously successful manual red teaming approaches.
 
 #### Grader Examples
 
