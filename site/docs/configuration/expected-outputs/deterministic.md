--- conflicted
+++ resolved
@@ -734,11 +734,8 @@
 
 METEOR (Metric for Evaluation of Translation with Explicit ORdering) is an automatic metric for evaluating machine-generated text against reference text. It's particularly useful for assessing translation quality and text generation accuracy.
 
-<<<<<<< HEAD
-> **Note:** METEOR requires the `natural` package. If you want to use METEOR assertions, install it using: `npm install natural@^8.0.1`
-
-=======
->>>>>>> 6dda48b2
+> **Note:** METEOR requires the `natural` package. If you want to use METEOR assertions, install it using: `npm install natural@latest`
+
 #### How METEOR Works
 
 METEOR evaluates text by:
