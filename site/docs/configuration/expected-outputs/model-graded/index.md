--- conflicted
+++ resolved
@@ -9,20 +9,8 @@
 
 ## Output-based
 
-<<<<<<< HEAD
-- [`llm-rubric`](/docs/configuration/expected-outputs/model-graded/llm-rubric) - checks if the LLM output matches given requirements, using a language model to grade the output based on the rubric.
-- [`search-rubric`](/docs/configuration/expected-outputs/model-graded/search-rubric) - like `llm-rubric` but with web search capabilities for verifying current information.
-- [`model-graded-closedqa`](/docs/configuration/expected-outputs/model-graded/model-graded-closedqa) - similar to the above, a "criteria-checking" eval that ensures the answer meets a specific requirement. Uses an OpenAI-authored prompt from their public evals.
-- [`factuality`](/docs/configuration/expected-outputs/model-graded/factuality) - a factual consistency eval which, given a completion `A` and reference answer `B` evaluates whether A is a subset of B, A is a superset of B, A and B are equivalent, A and B disagree, or A and B differ, but that the difference doesn't matter from the perspective of factuality. It uses the prompt from OpenAI's public evals.
-- [`g-eval`](/docs/configuration/expected-outputs/model-graded/g-eval) - evaluates outputs using chain-of-thought prompting based on custom criteria, following the G-Eval framework.
-- [`answer-relevance`](/docs/configuration/expected-outputs/model-graded/answer-relevance) - ensure that LLM output is related to original query
-- [`similar`](/docs/configuration/expected-outputs/similar) - checks that the output is semantically similar to the expected value (uses embedding model)
-- [`pi`](/docs/configuration/expected-outputs/model-graded/pi) - an alternative scoring approach that uses a dedicated model for evaluating inputs/outputs against criteria.
-- [`classifier`](/docs/configuration/expected-outputs/classifier) - see classifier grading docs.
-- [`moderation`](/docs/configuration/expected-outputs/moderation) - see moderation grading docs.
-- [`select-best`](/docs/configuration/expected-outputs/model-graded/select-best) - compare outputs from multiple test cases and choose a winner
-=======
 - [`llm-rubric`](/docs/configuration/expected-outputs/model-graded/llm-rubric) - Promptfoo's general-purpose grader; uses an LLM to evaluate outputs against custom criteria or rubrics.
+- [`search-rubric`](/docs/configuration/expected-outputs/model-graded/search-rubric) - Like `llm-rubric` but with web search capabilities for verifying current information.
 - [`model-graded-closedqa`](/docs/configuration/expected-outputs/model-graded/model-graded-closedqa) - Checks if LLM answers meet specific requirements using OpenAI's public evals prompts.
 - [`factuality`](/docs/configuration/expected-outputs/model-graded/factuality) - Evaluates factual consistency between LLM output and a reference statement. Uses OpenAI's public evals prompt to determine if the output is factually consistent with the reference.
 - [`g-eval`](/docs/configuration/expected-outputs/model-graded/g-eval) - Uses chain-of-thought prompting to evaluate outputs against custom criteria following the G-Eval framework.
@@ -33,7 +21,6 @@
 - [`moderation`](/docs/configuration/expected-outputs/moderation) - Uses OpenAI's moderation API to ensure LLM outputs are safe and comply with usage policies. See [moderation grading docs](/docs/configuration/expected-outputs/moderation).
 - [`select-best`](/docs/configuration/expected-outputs/model-graded/select-best) - Compares multiple outputs from different prompts/providers and selects the best one based on custom criteria.
 - [`max-score`](/docs/configuration/expected-outputs/model-graded/max-score) - Selects the output with the highest aggregate score based on other assertion results.
->>>>>>> ff208023
 
 ## Context-based
 
