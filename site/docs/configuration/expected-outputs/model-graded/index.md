---
sidebar_position: 7
---

# Model-graded metrics

promptfoo supports several types of model-graded assertions:

Output-based:

- [`llm-rubric`](/docs/configuration/expected-outputs/model-graded/llm-rubric) - checks if the LLM output matches given requirements, using a language model to grade the output based on the rubric.
- [`model-graded-closedqa`](/docs/configuration/expected-outputs/model-graded/model-graded-closedqa) - similar to the above, a "criteria-checking" eval that ensures the answer meets a specific requirement. Uses an OpenAI-authored prompt from their public evals.
- [`factuality`](/docs/configuration/expected-outputs/model-graded/factuality) - a factual consistency eval which, given a completion `A` and reference answer `B` evaluates whether A is a subset of B, A is a superset of B, A and B are equivalent, A and B disagree, or A and B differ, but difference don't matter from the perspective of factuality. Uses the prompt from OpenAI's public evals.
- [`answer-relevance`](/docs/configuration/expected-outputs/model-graded/answer-relevance) - ensure that LLM output is related to original query
<<<<<<< HEAD
- [`classifier`](/docs/configuration/expected-outputs/classifier) - see [classifier grading docs](/docs/configuration/expected-outputs/classifier).
- [`moderation`](/docs/configuration/expected-outputs/moderation) - see [moderation grading docs](/docs/configuration/expected-outputs/moderation).
=======
- [`classifier`](/docs/configuration/expected-outputs/classifier) - see classifier grading docs.
- [`moderation`](/docs/configuration/expected-outputs/moderation) - see moderation grading docs.
>>>>>>> 5c2293de
- [`select-best`](/docs/configuration/expected-outputs/model-graded/select-best) - compare outputs from multiple test cases and choose a winner

RAG-based (requires `query` and/or `context` vars):

- [`context-recall`](/docs/configuration/expected-outputs/model-graded/context-recall) - ensure that ground truth appears in context
- [`context-relevance`](/docs/configuration/expected-outputs/model-graded/context-relevance) - ensure that context is relevant to original query
- [`context-faithfulness`](/docs/configuration/expected-outputs/model-graded/context-faithfulness) - ensure that LLM output uses the context

## Examples (output-based)

Example of `llm-rubric` and/or `model-graded-closedqa`:

```yaml
assert:
  - type: model-graded-closedqa # or llm-rubric
    # Make sure the LLM output adheres to this criteria:
    value: Is not apologetic
```

Example of factuality check:

```yaml
assert:
  - type: factuality
    # Make sure the LLM output is consistent with this statement:
    value: Sacramento is the capital of California
```

For more information on factuality, see the [guide on LLM factuality](/docs/guides/factuality-eval).

Here's an example output that indicates PASS/FAIL based on LLM assessment ([see example setup and outputs](https://github.com/promptfoo/promptfoo/tree/main/examples/self-grading)):

[![LLM prompt quality evaluation with PASS/FAIL expectations](https://user-images.githubusercontent.com/310310/236690475-b05205e8-483e-4a6d-bb84-41c2b06a1247.png)](https://user-images.githubusercontent.com/310310/236690475-b05205e8-483e-4a6d-bb84-41c2b06a1247.png)

### Using variables in the rubric

You can use test `vars` in the LLM rubric. This example uses the `question` variable to help detect hallucinations:

```yaml
providers:
  - openai:gpt-4o-mini
prompts:
  - file://prompt1.txt
  - file://prompt2.txt
defaultTest:
  assert:
    - type: llm-rubric
      value: 'Says that it is uncertain or unable to answer the question: "{{question}}"'
tests:
  - vars:
      question: What's the weather in New York?
  - vars:
      question: Who won the latest football match between the Giants and 49ers?
```

## Examples (RAG-based)

RAG metrics require variables named `context` and `query`. You must also set the `threshold` property on your test (all scores are normalized between 0 and 1).

Here's an example config of a RAG-based knowledge bot that evaluates RAG context metrics:

```yaml
prompts:
  - |
    You are an internal corporate chatbot.
    Respond to this query: {{query}}
    Here is some context that you can use to write your response: {{context}}
providers:
  - openai:gpt-4o
tests:
  - vars:
      query: What is the max purchase that doesn't require approval?
      context: file://docs/reimbursement.md
    assert:
      - type: contains
        value: '$500'
      - type: factuality
        value: the employee's manager is responsible for approvals
      - type: answer-relevance
        threshold: 0.9
      - type: context-recall
        threshold: 0.9
        value: max purchase price without approval is $500. Talk to Fred before submitting anything.
      - type: context-relevance
        threshold: 0.9
      - type: context-faithfulness
        threshold: 0.9
  - vars:
      query: How many weeks is maternity leave?
      context: file://docs/maternity.md
    assert:
      - type: factuality
        value: maternity leave is 4 months
      - type: answer-relevance
        threshold: 0.9
      - type: context-recall
        threshold: 0.9
        value: The company offers 4 months of maternity leave, unless you are an elephant, in which case you get 22 months of maternity leave.
      - type: context-relevance
        threshold: 0.9
      - type: context-faithfulness
        threshold: 0.9
```

## Examples (comparison)

The `select-best` assertion type is used to compare multiple outputs in the same TestCase row and select the one that best meets a specified criterion.

Here's an example of how to use `select-best` in a configuration file:

```yaml
prompts:
  - 'Write a tweet about {{topic}}'
  - 'Write a very concise, funny tweet about {{topic}}'

providers:
  - openai:gpt-4o

tests:
  - vars:
      topic: bananas
    assert:
      - type: select-best
        value: choose the funniest tweet

  - vars:
      topic: nyc
    assert:
      - type: select-best
        value: choose the tweet that contains the most facts
```

## Overriding the LLM grader

By default, model-graded asserts use GPT-4 for grading. If you do not have access to GPT-4 or prefer not to use it, you can override the rubric grader. There are several ways to do this, depending on your preferred workflow:

1. Using the `--grader` CLI option:

   ```
   promptfoo eval --grader openai:gpt-4o-mini
   ```

2. Using `test.options` or `defaultTest.options` on a per-test or testsuite basis:

   ```yaml
   defaultTest:
     options:
       provider: openai:gpt-4o-mini
   tests:
     - description: Use LLM to evaluate output
       assert:
         - type: llm-rubric
           value: Is spoken like a pirate
   ```

3. Using `assertion.provider` on a per-assertion basis:

   ```yaml
   tests:
     - description: Use LLM to evaluate output
       assert:
         - type: llm-rubric
           value: Is spoken like a pirate
           provider: openai:gpt-4o-mini
   ```

Use the `provider.config` field to set custom parameters:

```yaml
provider:
  - id: openai:gpt-4o-mini
    config:
      temperature: 0
```

Also note that [custom providers](/docs/providers/custom-api) are supported as well.

### Multiple graders

Some assertions (such as `answer-relevance`) use multiple types of providers. To override both the embedding and text providers separately, you can do something like this:

```yaml
defaultTest:
  options:
    provider:
      text:
        id: azureopenai:chat:gpt-4o-deployment
        config:
          apiHost: xxx.openai.azure.com
      embedding:
        id: azureopenai:embeddings:text-embedding-ada-002-deployment
        config:
          apiHost: xxx.openai.azure.com
```

If you are implementing a custom provider, `text` providers require a `callApi` function that returns a [`ProviderResponse`](/docs/configuration/reference/#providerresponse), whereas embedding providers require a `callEmbeddingApi` function that returns a [`ProviderEmbeddingResponse`](/docs/configuration/reference/#providerembeddingresponse).

## Overriding the rubric prompt

For the greatest control over the output of `llm-rubric`, you may set a custom prompt using the `rubricPrompt` property of `TestCase` or `Assertion`.

The rubric prompt has two built-in variables that you may use:

- `{{output}}` - The output of the LLM (you probably want to use this)
- `{{rubric}}` - The `value` of the llm-rubric `assert` object

In this example, we set `rubricPrompt` under `defaultTest`, which applies it to every test in this test suite:

```yaml
defaultTest:
  options:
    rubricPrompt: >
      [
        {
          "role": "system",
          "content": "Grade the output by the following specifications, keeping track of the points scored:\n\nDid the output mention {{x}}? +1 point\nDid the output describe {{y}}? +1 point\nDid the output ask to clarify {{z}}? +1 point\n\nCalculate the score but always pass the test. Output your response in the following JSON format:\n{pass: true, score: number, reason: string}"
        },
        {
          "role": "user",
          "content": "Output: {{ output }}"
        }
      ]
```

See the [full example](https://github.com/promptfoo/promptfoo/blob/main/examples/custom-grading-prompt/promptfooconfig.yaml).

#### select-best rubric prompt

For control over the `select-best` rubric prompt, you may use the variables `{{outputs}}` (list of strings) and `{{criteria}}` (string). It expects the LLM output to contain the index of the winning output.

## Classifiers

Classifiers can be used to detect tone, bias, toxicity, helpfulness, and much more. See [classifier documentation](/docs/configuration/expected-outputs/classifier).

## Other assertion types

For more info on assertions, see [Test assertions](/docs/configuration/expected-outputs).<|MERGE_RESOLUTION|>--- conflicted
+++ resolved
@@ -4,28 +4,27 @@
 
 # Model-graded metrics
 
-promptfoo supports several types of model-graded assertions:
+promptfoo supports several types of model-graded assertions that help evaluate LLM outputs and RAG system performance.
 
-Output-based:
+## Output-based Assertions
 
-- [`llm-rubric`](/docs/configuration/expected-outputs/model-graded/llm-rubric) - checks if the LLM output matches given requirements, using a language model to grade the output based on the rubric.
-- [`model-graded-closedqa`](/docs/configuration/expected-outputs/model-graded/model-graded-closedqa) - similar to the above, a "criteria-checking" eval that ensures the answer meets a specific requirement. Uses an OpenAI-authored prompt from their public evals.
-- [`factuality`](/docs/configuration/expected-outputs/model-graded/factuality) - a factual consistency eval which, given a completion `A` and reference answer `B` evaluates whether A is a subset of B, A is a superset of B, A and B are equivalent, A and B disagree, or A and B differ, but difference don't matter from the perspective of factuality. Uses the prompt from OpenAI's public evals.
-- [`answer-relevance`](/docs/configuration/expected-outputs/model-graded/answer-relevance) - ensure that LLM output is related to original query
-<<<<<<< HEAD
-- [`classifier`](/docs/configuration/expected-outputs/classifier) - see [classifier grading docs](/docs/configuration/expected-outputs/classifier).
-- [`moderation`](/docs/configuration/expected-outputs/moderation) - see [moderation grading docs](/docs/configuration/expected-outputs/moderation).
-=======
-- [`classifier`](/docs/configuration/expected-outputs/classifier) - see classifier grading docs.
-- [`moderation`](/docs/configuration/expected-outputs/moderation) - see moderation grading docs.
->>>>>>> 5c2293de
-- [`select-best`](/docs/configuration/expected-outputs/model-graded/select-best) - compare outputs from multiple test cases and choose a winner
+These assertions evaluate the quality and characteristics of LLM outputs:
 
-RAG-based (requires `query` and/or `context` vars):
+- [`llm-rubric`](/docs/configuration/expected-outputs/model-graded/llm-rubric) - checks if the LLM output matches given requirements using a language model to grade based on the rubric.
+- [`model-graded-closedqa`](/docs/configuration/expected-outputs/model-graded/model-graded-closedqa) - a "criteria-checking" eval that ensures the answer meets specific requirements. Uses an OpenAI-authored prompt from their public evals.
+- [`factuality`](/docs/configuration/expected-outputs/model-graded/factuality) - evaluates factual consistency between a completion and reference answer, determining if statements are subsets, supersets, equivalent, or conflicting.
+- [`answer-relevance`](/docs/configuration/expected-outputs/model-graded/answer-relevance) - ensures that LLM output is related to the original query.
+- [`classifier`](/docs/configuration/expected-outputs/classifier) - classifies outputs into categories. See [classifier grading docs](/docs/configuration/expected-outputs/classifier).
+- [`moderation`](/docs/configuration/expected-outputs/moderation) - checks content safety and policy compliance. See [moderation grading docs](/docs/configuration/expected-outputs/moderation).
+- [`select-best`](/docs/configuration/expected-outputs/model-graded/select-best) - compares outputs from multiple test cases and chooses a winner.
 
-- [`context-recall`](/docs/configuration/expected-outputs/model-graded/context-recall) - ensure that ground truth appears in context
-- [`context-relevance`](/docs/configuration/expected-outputs/model-graded/context-relevance) - ensure that context is relevant to original query
-- [`context-faithfulness`](/docs/configuration/expected-outputs/model-graded/context-faithfulness) - ensure that LLM output uses the context
+## RAG-based Assertions
+
+These assertions evaluate RAG system performance and require `query` and/or `context` variables:
+
+- [`context-recall`](/docs/configuration/expected-outputs/model-graded/context-recall) - ensures that ground truth appears in context
+- [`context-relevance`](/docs/configuration/expected-outputs/model-graded/context-relevance) - ensures that context is relevant to original query
+- [`context-faithfulness`](/docs/configuration/expected-outputs/model-graded/context-faithfulness) - ensures that LLM output uses the context
 
 ## Examples (output-based)
 
@@ -49,17 +48,13 @@
 
 For more information on factuality, see the [guide on LLM factuality](/docs/guides/factuality-eval).
 
-Here's an example output that indicates PASS/FAIL based on LLM assessment ([see example setup and outputs](https://github.com/promptfoo/promptfoo/tree/main/examples/self-grading)):
-
-[![LLM prompt quality evaluation with PASS/FAIL expectations](https://user-images.githubusercontent.com/310310/236690475-b05205e8-483e-4a6d-bb84-41c2b06a1247.png)](https://user-images.githubusercontent.com/310310/236690475-b05205e8-483e-4a6d-bb84-41c2b06a1247.png)
-
 ### Using variables in the rubric
 
 You can use test `vars` in the LLM rubric. This example uses the `question` variable to help detect hallucinations:
 
 ```yaml
 providers:
-  - openai:gpt-4o-mini
+  - openai:gpt-4
 prompts:
   - file://prompt1.txt
   - file://prompt2.txt
@@ -78,7 +73,7 @@
 
 RAG metrics require variables named `context` and `query`. You must also set the `threshold` property on your test (all scores are normalized between 0 and 1).
 
-Here's an example config of a RAG-based knowledge bot that evaluates RAG context metrics:
+Here's an example config of a RAG-based knowledge bot:
 
 ```yaml
 prompts:
@@ -87,7 +82,7 @@
     Respond to this query: {{query}}
     Here is some context that you can use to write your response: {{context}}
 providers:
-  - openai:gpt-4o
+  - openai:gpt-4
 tests:
   - vars:
       query: What is the max purchase that doesn't require approval?
@@ -106,28 +101,11 @@
         threshold: 0.9
       - type: context-faithfulness
         threshold: 0.9
-  - vars:
-      query: How many weeks is maternity leave?
-      context: file://docs/maternity.md
-    assert:
-      - type: factuality
-        value: maternity leave is 4 months
-      - type: answer-relevance
-        threshold: 0.9
-      - type: context-recall
-        threshold: 0.9
-        value: The company offers 4 months of maternity leave, unless you are an elephant, in which case you get 22 months of maternity leave.
-      - type: context-relevance
-        threshold: 0.9
-      - type: context-faithfulness
-        threshold: 0.9
 ```
 
 ## Examples (comparison)
 
-The `select-best` assertion type is used to compare multiple outputs in the same TestCase row and select the one that best meets a specified criterion.
-
-Here's an example of how to use `select-best` in a configuration file:
+The `select-best` assertion type compares multiple outputs and selects the one that best meets specified criteria:
 
 ```yaml
 prompts:
@@ -135,7 +113,7 @@
   - 'Write a very concise, funny tweet about {{topic}}'
 
 providers:
-  - openai:gpt-4o
+  - openai:gpt-4
 
 tests:
   - vars:
@@ -143,69 +121,44 @@
     assert:
       - type: select-best
         value: choose the funniest tweet
-
-  - vars:
-      topic: nyc
-    assert:
-      - type: select-best
-        value: choose the tweet that contains the most facts
 ```
 
 ## Overriding the LLM grader
 
-By default, model-graded asserts use GPT-4 for grading. If you do not have access to GPT-4 or prefer not to use it, you can override the rubric grader. There are several ways to do this, depending on your preferred workflow:
+By default, model-graded asserts use GPT-4. You can override the grader in several ways:
 
-1. Using the `--grader` CLI option:
+1. Using the CLI:
 
-   ```
-   promptfoo eval --grader openai:gpt-4o-mini
+   ```sh
+   promptfoo eval --grader openai:gpt-4
    ```
 
-2. Using `test.options` or `defaultTest.options` on a per-test or testsuite basis:
+2. Using test options:
 
    ```yaml
    defaultTest:
      options:
-       provider: openai:gpt-4o-mini
-   tests:
-     - description: Use LLM to evaluate output
-       assert:
-         - type: llm-rubric
-           value: Is spoken like a pirate
+       provider: openai:gpt-4
    ```
 
-3. Using `assertion.provider` on a per-assertion basis:
-
+3. Using assertion-level override:
    ```yaml
-   tests:
-     - description: Use LLM to evaluate output
-       assert:
-         - type: llm-rubric
-           value: Is spoken like a pirate
-           provider: openai:gpt-4o-mini
+   assert:
+     - type: llm-rubric
+       value: Is spoken like a pirate
+       provider: openai:gpt-4
    ```
-
-Use the `provider.config` field to set custom parameters:
-
-```yaml
-provider:
-  - id: openai:gpt-4o-mini
-    config:
-      temperature: 0
-```
-
-Also note that [custom providers](/docs/providers/custom-api) are supported as well.
 
 ### Multiple graders
 
-Some assertions (such as `answer-relevance`) use multiple types of providers. To override both the embedding and text providers separately, you can do something like this:
+Some assertions use multiple types of providers. To override both embedding and text providers:
 
 ```yaml
 defaultTest:
   options:
     provider:
       text:
-        id: azureopenai:chat:gpt-4o-deployment
+        id: azureopenai:chat:gpt-4-deployment
         config:
           apiHost: xxx.openai.azure.com
       embedding:
@@ -214,45 +167,8 @@
           apiHost: xxx.openai.azure.com
 ```
 
-If you are implementing a custom provider, `text` providers require a `callApi` function that returns a [`ProviderResponse`](/docs/configuration/reference/#providerresponse), whereas embedding providers require a `callEmbeddingApi` function that returns a [`ProviderEmbeddingResponse`](/docs/configuration/reference/#providerembeddingresponse).
+## Further Reading
 
-## Overriding the rubric prompt
-
-For the greatest control over the output of `llm-rubric`, you may set a custom prompt using the `rubricPrompt` property of `TestCase` or `Assertion`.
-
-The rubric prompt has two built-in variables that you may use:
-
-- `{{output}}` - The output of the LLM (you probably want to use this)
-- `{{rubric}}` - The `value` of the llm-rubric `assert` object
-
-In this example, we set `rubricPrompt` under `defaultTest`, which applies it to every test in this test suite:
-
-```yaml
-defaultTest:
-  options:
-    rubricPrompt: >
-      [
-        {
-          "role": "system",
-          "content": "Grade the output by the following specifications, keeping track of the points scored:\n\nDid the output mention {{x}}? +1 point\nDid the output describe {{y}}? +1 point\nDid the output ask to clarify {{z}}? +1 point\n\nCalculate the score but always pass the test. Output your response in the following JSON format:\n{pass: true, score: number, reason: string}"
-        },
-        {
-          "role": "user",
-          "content": "Output: {{ output }}"
-        }
-      ]
-```
-
-See the [full example](https://github.com/promptfoo/promptfoo/blob/main/examples/custom-grading-prompt/promptfooconfig.yaml).
-
-#### select-best rubric prompt
-
-For control over the `select-best` rubric prompt, you may use the variables `{{outputs}}` (list of strings) and `{{criteria}}` (string). It expects the LLM output to contain the index of the winning output.
-
-## Classifiers
-
-Classifiers can be used to detect tone, bias, toxicity, helpfulness, and much more. See [classifier documentation](/docs/configuration/expected-outputs/classifier).
-
-## Other assertion types
-
-For more info on assertions, see [Test assertions](/docs/configuration/expected-outputs).+- See [Test assertions](/docs/configuration/expected-outputs) for more information on assertions
+- Check out the [classifier documentation](/docs/configuration/expected-outputs/classifier) for classification tasks
+- Learn about [custom providers](/docs/providers/custom-api) for implementing your own graders