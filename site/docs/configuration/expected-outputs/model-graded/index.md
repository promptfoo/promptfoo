--- conflicted
+++ resolved
@@ -570,9 +570,8 @@
         threshold: 0.85
 ```
 
-<<<<<<< HEAD
 **Processing order:** API call → `transformResponse` → `transform` → `contextTransform` → context assertion
-=======
+
 ## Common patterns and troubleshooting
 
 ### Understanding pass vs. score behavior
@@ -637,7 +636,6 @@
 ```
 
 For more details on pass/score semantics, see the [llm-rubric documentation](/docs/configuration/expected-outputs/model-graded/llm-rubric#pass-vs-score-semantics).
->>>>>>> 4fd44a7d
 
 ## Other assertion types
 
