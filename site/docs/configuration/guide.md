--- conflicted
+++ resolved
@@ -633,15 +633,9 @@
 
 ## Transforming input variables
 
-<<<<<<< HEAD
-In addition to transforming outputs, you can also transform input variables before they are used in prompts. This is done using the `transformVars` option in the defaultTest.
-
-The transformVars function should return an object with the transformed variable names and values. Here's an example:
-=======
 In addition to transforming outputs, you can also transform input variables before they are used in prompts using the `transformVars` option. This feature is useful when you need to preprocess data, load content from external sources, or dynamically generate variables based on complex logic.
 
 The `transformVars` function should return an object with the transformed variable names and values. These transformed variables either override existing keys or get added to the `vars` object. For example:
->>>>>>> d18d22bb
 
 ```yaml
 defaultTest:
@@ -649,17 +643,6 @@
     transformVars: |
       return {
         uppercase_topic: vars.topic.toUpperCase(),
-<<<<<<< HEAD
-        topic_length: vars.topic.length
-      };
-```
-
-In this example, we're creating two new variables: uppercase_topic (an uppercase version of the original topic) and topic_length (the length of the topic string). These new variables can be used in your prompts or assertions.
-
-### Transforms from separate files
-
-You can also use external files for `transformVars`, similar to output transforms:
-=======
         topic_length: vars.topic.length,
         file_content: fs.readFileSync(vars.file_path, 'utf-8')
       };
@@ -689,7 +672,6 @@
 ### Input transforms from separate files
 
 For more complex transformations, you can use external files for `transformVars`:
->>>>>>> d18d22bb
 
 ```yaml
 defaultTest:
@@ -698,19 +680,6 @@
 ```
 
 ```js
-<<<<<<< HEAD
-module.exports = {
-  customTransformVars: (vars, context) => {
-    return {
-      uppercase_topic: vars.topic.toUpperCase(),
-      topic_length: vars.topic.length,
-    };
-  },
-};
-```
-
-For Python:
-=======
 const fs = require('fs');
 
 module.exports = {
@@ -732,7 +701,6 @@
 ```
 
 You can also define transforms in python.
->>>>>>> d18d22bb
 
 ```yaml
 defaultTest:
@@ -741,17 +709,6 @@
 ```
 
 ```python
-<<<<<<< HEAD
-def get_transform_vars(vars, context):
-    return {
-        'uppercase_topic': vars['topic'].upper(),
-        'topic_length': len(vars['topic'])
-    }
-```
-
-The transformVars function receives the original vars object and a context object, allowing you to access and modify variables before they are used in prompts.
-
-=======
 import os
 
 def get_transform_vars(vars, context):
@@ -766,7 +723,6 @@
     }
 ```
 
->>>>>>> d18d22bb
 ## Config structure and organization
 
 For detailed information on the config structure, see [Configuration Reference](/docs/configuration/reference).
