---
sidebar_position: 2
sidebar_label: Reference
title: Configuration Reference - Complete API Documentation
description: Comprehensive reference for all promptfoo configuration options, properties, and settings. Complete API documentation for eval setup.
keywords:
  [
    promptfoo reference,
    configuration API,
    eval options,
    provider settings,
    test configuration,
    assertion types,
  ]
pagination_prev: configuration/guide
pagination_next: configuration/prompts
---

# Reference

Here is the main structure of the promptfoo configuration file:

### Config

<<<<<<< HEAD
| Property                        | Type                                                                                             | Required | Description                                                                                                                                                                                                 |
| ------------------------------- | ------------------------------------------------------------------------------------------------ | -------- | ----------------------------------------------------------------------------------------------------------------------------------------------------------------------------------------------------------- |
| description                     | string                                                                                           | No       | Optional description of what your LLM is trying to do                                                                                                                                                       |
| tags                            | Record\<string, string\>                                                                         | No       | Optional tags to describe the test suite (e.g. `env: production`, `application: chatbot`)                                                                                                                   |
| providers                       | string \| string[] \| [Record\<string, ProviderOptions\>](#provideroptions) \| ProviderOptions[] | Yes      | One or more [LLM APIs](/docs/providers) to use                                                                                                                                                              |
| prompts                         | string \| string[]                                                                               | Yes      | One or more prompts to load                                                                                                                                                                                 |
| tests                           | string \| [Test Case](#test-case)[]                                                              | Yes      | Path to a test file, OR list of LLM prompt variations (aka "test case")                                                                                                                                     |
| defaultTest                     | string \| Partial [Test Case](#test-case)                                                        | No       | Sets the default properties for each test case. Can be an inline object or a `file://` path to an external YAML/JSON file.                                                                                  |
| redteam                         | object                                                                                           | No       | Configuration for red team test generation. See [Red Team Configuration](/docs/red-team/configuration) for details.                                                                                         |
| outputPath                      | string                                                                                           | No       | Where to write output. Writes to console/web viewer if not set.                                                                                                                                             |
| evaluateOptions.maxConcurrency  | number                                                                                           | No       | Maximum number of concurrent requests. Defaults to 4                                                                                                                                                        |
| evaluateOptions.repeat          | number                                                                                           | No       | Number of times to run each test case . Defaults to 1                                                                                                                                                       |
| evaluateOptions.delay           | number                                                                                           | No       | Force the test runner to wait after each API call (milliseconds)                                                                                                                                            |
| evaluateOptions.showProgressBar | boolean                                                                                          | No       | Whether to display the progress bar                                                                                                                                                                         |
| evaluateOptions.cache           | boolean                                                                                          | No       | Whether to use disk cache for results (default: true)                                                                                                                                                       |
| evaluateOptions.timeoutMs       | number                                                                                           | No       | Timeout in milliseconds for each individual test case/provider API call. When reached, that specific test is marked as an error. Default is 0 (no timeout).                                                 |
| evaluateOptions.maxEvalTimeMs   | number                                                                                           | No       | Maximum total runtime in milliseconds for the entire eval process. When reached, all remaining tests are marked as errors and the eval ends. Default is 0 (no limit).                                       |
| extensions                      | string[]                                                                                         | No       | List of extension files to load. Each extension is a file path with a function name. Can be Python (.py) or JavaScript (.js) files. Supported hooks are 'beforeAll', 'afterAll', 'beforeEach', 'afterEach'. |
| env                             | Record\<string, string \| number \| boolean\>                                                    | No       | Environment variables to set for the test run. These values will override existing environment variables. Can be used to set API keys and other configuration values needed by providers.                   |
| commandLineOptions              | [CommandLineOptions](#commandlineoptions)                                                        | No       | Default values for command-line options. These values will be used unless overridden by actual command-line arguments.                                                                                      |
=======
| Property                        | Type                                                                                             | Required | Description                                                                                                                                                                                                                     |
| ------------------------------- | ------------------------------------------------------------------------------------------------ | -------- | ------------------------------------------------------------------------------------------------------------------------------------------------------------------------------------------------------------------------------- |
| description                     | string                                                                                           | No       | Optional description of what your LLM is trying to do                                                                                                                                                                           |
| tags                            | Record\<string, string\>                                                                         | No       | Optional tags to describe the test suite (e.g. `env: production`, `application: chatbot`)                                                                                                                                       |
| providers                       | string \| string[] \| [Record\<string, ProviderOptions\>](#provideroptions) \| ProviderOptions[] | Yes      | One or more [LLM APIs](/docs/providers) to use                                                                                                                                                                                  |
| prompts                         | string \| string[]                                                                               | Yes      | One or more [prompts](/docs/configuration/prompts) to load                                                                                                                                                                      |
| tests                           | string \| [Test Case](#test-case)[]                                                              | Yes      | Path to a [test file](/docs/configuration/test-cases), OR list of LLM prompt variations (aka "test case")                                                                                                                       |
| defaultTest                     | string \| Partial [Test Case](#test-case)                                                        | No       | Sets the [default properties](/docs/configuration/guide#default-test-cases) for each test case. Can be an inline object or a `file://` path to an external YAML/JSON file.                                                      |
| outputPath                      | string                                                                                           | No       | Where to write output. Writes to console/web viewer if not set. See [output formats](/docs/configuration/outputs).                                                                                                              |
| evaluateOptions.maxConcurrency  | number                                                                                           | No       | Maximum number of concurrent requests. Defaults to 4                                                                                                                                                                            |
| evaluateOptions.repeat          | number                                                                                           | No       | Number of times to run each test case. Defaults to 1                                                                                                                                                                            |
| evaluateOptions.delay           | number                                                                                           | No       | Force the test runner to wait after each API call (milliseconds)                                                                                                                                                                |
| evaluateOptions.showProgressBar | boolean                                                                                          | No       | Whether to display the progress bar                                                                                                                                                                                             |
| evaluateOptions.cache           | boolean                                                                                          | No       | Whether to use disk [cache](/docs/configuration/caching) for results (default: true)                                                                                                                                            |
| evaluateOptions.timeoutMs       | number                                                                                           | No       | Timeout in milliseconds for each individual test case/provider API call. When reached, that specific test is marked as an error. Default is 0 (no timeout).                                                                     |
| evaluateOptions.maxEvalTimeMs   | number                                                                                           | No       | Maximum total runtime in milliseconds for the entire evaluation process. When reached, all remaining tests are marked as errors and the evaluation ends. Default is 0 (no limit).                                               |
| extensions                      | string[]                                                                                         | No       | List of [extension files](#extension-hooks) to load. Each extension is a file path with a function name. Can be Python (.py) or JavaScript (.js) files. Supported hooks are 'beforeAll', 'afterAll', 'beforeEach', 'afterEach'. |
| env                             | Record\<string, string \| number \| boolean\>                                                    | No       | Environment variables to set for the test run. These values will override existing environment variables. Can be used to set API keys and other configuration values needed by providers.                                       |
| commandLineOptions              | [CommandLineOptions](#commandlineoptions)                                                        | No       | Default values for command-line options. These values will be used unless overridden by actual command-line arguments.                                                                                                          |
>>>>>>> 873241ee

### Test Case

A test case represents a single example input that is fed into all prompts and providers.

| Property              | Type                                                            | Required | Description                                                                                                                                                                                                                            |
| --------------------- | --------------------------------------------------------------- | -------- | -------------------------------------------------------------------------------------------------------------------------------------------------------------------------------------------------------------------------------------- |
| description           | string                                                          | No       | Description of what you're testing                                                                                                                                                                                                     |
| vars                  | Record\<string, string \| string[] \| object \| any\> \| string | No       | Key-value pairs to substitute in the prompt. If `vars` is a plain string, it will be treated as a YAML filepath to load a var mapping from. See [Test Case Configuration](/docs/configuration/test-cases) for loading vars from files. |
| provider              | string \| ProviderOptions \| ApiProvider                        | No       | Override the default [provider](/docs/providers) for this specific test case                                                                                                                                                           |
| assert                | [Assertion](#assertion)[]                                       | No       | List of automatic checks to run on the LLM output. See [assertions & metrics](/docs/configuration/expected-outputs) for all available types.                                                                                           |
| threshold             | number                                                          | No       | Test will fail if the combined score of assertions is less than this number                                                                                                                                                            |
| metadata              | Record\<string, string \| string[] \| any\>                     | No       | Additional metadata to include with the test case, useful for [filtering](/docs/configuration/test-cases#metadata-in-csv) or grouping results                                                                                          |
| options               | Object                                                          | No       | Additional configuration settings for the test case                                                                                                                                                                                    |
| options.transformVars | string                                                          | No       | A filepath (js or py) or JavaScript snippet that runs on the vars before they are substituted into the prompt. See [transforming input variables](/docs/configuration/guide#transforming-input-variables).                             |
| options.transform     | string                                                          | No       | A filepath (js or py) or JavaScript snippet that runs on LLM output before any assertions. See [transforming outputs](/docs/configuration/guide#transforming-outputs).                                                                 |
| options.prefix        | string                                                          | No       | Text to prepend to the prompt                                                                                                                                                                                                          |
| options.suffix        | string                                                          | No       | Text to append to the prompt                                                                                                                                                                                                           |
| options.provider      | string                                                          | No       | The API provider to use for [model-graded](/docs/configuration/expected-outputs/model-graded) assertion grading                                                                                                                        |
| options.runSerially   | boolean                                                         | No       | If true, run this test case without concurrency regardless of global settings                                                                                                                                                          |
| options.storeOutputAs | string                                                          | No       | The output of this test will be stored as a variable, which can be used in subsequent tests. See [multi-turn conversations](/docs/configuration/chat#using-storeoutputas).                                                             |
| options.rubricPrompt  | string \| string[]                                              | No       | Custom prompt for [model-graded](/docs/configuration/expected-outputs/model-graded) assertions                                                                                                                                         |

### Assertion

More details on using assertions, including examples [here](/docs/configuration/expected-outputs).

| Property         | Type   | Required | Description                                                                                                                                                                                                                                                                                                          |
| ---------------- | ------ | -------- | -------------------------------------------------------------------------------------------------------------------------------------------------------------------------------------------------------------------------------------------------------------------------------------------------------------------- |
| type             | string | Yes      | Type of assertion. See [assertion types](/docs/configuration/expected-outputs#assertion-types) for all available types.                                                                                                                                                                                              |
| value            | string | No       | The expected value, if applicable                                                                                                                                                                                                                                                                                    |
| threshold        | number | No       | The threshold value, applicable only to certain types such as [`similar`](/docs/configuration/expected-outputs/similar), [`cost`](/docs/configuration/expected-outputs/deterministic#cost), [`javascript`](/docs/configuration/expected-outputs/javascript), [`python`](/docs/configuration/expected-outputs/python) |
| provider         | string | No       | Some assertions (type = [`similar`](/docs/configuration/expected-outputs/similar), [`llm-rubric`](/docs/configuration/expected-outputs/model-graded/llm-rubric), [model-graded-\*](/docs/configuration/expected-outputs/model-graded)) require an [LLM provider](/docs/providers)                                    |
| metric           | string | No       | The label for this result. Assertions with the same `metric` will be aggregated together. See [named metrics](/docs/configuration/expected-outputs#defining-named-metrics).                                                                                                                                          |
| contextTransform | string | No       | Javascript expression to dynamically construct context for [context-based assertions](/docs/configuration/expected-outputs/model-graded#context-based). See [Context Transform](/docs/configuration/expected-outputs/model-graded#dynamically-via-context-transform) for more details.                               |

### CommandLineOptions

Set default values for command-line options. These defaults will be used unless overridden by command-line arguments.

<<<<<<< HEAD
| Property                 | Type     | Description                                                                     |
| ------------------------ | -------- | ------------------------------------------------------------------------------- |
| **Basic Configuration**  |          |                                                                                 |
| description              | string   | Description of what your LLM is trying to do                                    |
| config                   | string[] | Path(s) to configuration files                                                  |
| envPath                  | string   | Path to .env file to load environment variables from                            |
| **Input Files**          |          |                                                                                 |
| prompts                  | string[] | One or more paths to prompt files                                               |
| providers                | string[] | One or more LLM provider identifiers                                            |
| tests                    | string   | Path to CSV file with test cases                                                |
| vars                     | string   | Path to CSV file with test variables                                            |
| assertions               | string   | Path to assertions file                                                         |
| modelOutputs             | string   | Path to JSON file containing model outputs                                      |
| **Prompt Modifications** |          |                                                                                 |
| promptPrefix             | string   | Text to prepend to every prompt                                                 |
| promptSuffix             | string   | Text to append to every prompt                                                  |
| generateSuggestions      | boolean  | Generate new prompts and append them to the prompt list                         |
| **Test Execution**       |          |                                                                                 |
| maxConcurrency           | number   | Maximum number of concurrent requests                                           |
| repeat                   | number   | Number of times to run each test case                                           |
| delay                    | number   | Delay between API calls in milliseconds                                         |
| grader                   | string   | Model that will grade outputs                                                   |
| var                      | object   | Set test variables as key-value pairs (e.g. `{key1: 'value1', key2: 'value2'}`) |
| **Filtering**            |          |                                                                                 |
| filterPattern            | string   | Only run tests whose description matches the regular expression pattern         |
| filterProviders          | string   | Only run tests with providers matching this regex                               |
| filterTargets            | string   | Only run tests with targets matching this regex (alias for filterProviders)     |
| filterFirstN             | number   | Only run the first N test cases                                                 |
| filterSample             | number   | Run a random sample of N test cases                                             |
| filterMetadata           | string   | Only run tests matching metadata filter (JSON format)                           |
| filterErrorsOnly         | string   | Only run tests that resulted in errors (expects previous output path)           |
| filterFailing            | string   | Only run tests that failed assertions (expects previous output path)            |
| **Output & Display**     |          |                                                                                 |
| output                   | string[] | Output file paths (csv, txt, json, yaml, yml, html)                             |
| table                    | boolean  | Show output table (default: true, disable with --no-table)                      |
| tableCellMaxLength       | number   | Maximum length of table cells in console output                                 |
| progressBar              | boolean  | Whether to display progress bar during eval                                     |
| verbose                  | boolean  | Enable verbose output                                                           |
| share                    | boolean  | Whether to create a shareable URL                                               |
| **Caching & Storage**    |          |                                                                                 |
| cache                    | boolean  | Whether to use disk cache for results (default: true)                           |
| write                    | boolean  | Whether to write results to promptfoo directory (default: true)                 |
| **Other Options**        |          |                                                                                 |
| watch                    | boolean  | Whether to watch for config changes and re-run automatically                    |
=======
| Property                 | Type     | Description                                                                                                           |
| ------------------------ | -------- | --------------------------------------------------------------------------------------------------------------------- |
| **Basic Configuration**  |          |                                                                                                                       |
| description              | string   | Description of what your LLM is trying to do                                                                          |
| config                   | string[] | Path(s) to configuration files                                                                                        |
| envPath                  | string   | Path to .env file to load environment variables from                                                                  |
| **Input Files**          |          |                                                                                                                       |
| prompts                  | string[] | One or more paths to [prompt files](/docs/configuration/prompts)                                                      |
| providers                | string[] | One or more [LLM provider](/docs/providers) identifiers                                                               |
| tests                    | string   | Path to CSV file with [test cases](/docs/configuration/test-cases)                                                    |
| vars                     | string   | Path to CSV file with test variables                                                                                  |
| assertions               | string   | Path to [assertions](/docs/configuration/expected-outputs) file                                                       |
| modelOutputs             | string   | Path to JSON file containing model outputs                                                                            |
| **Prompt Modifications** |          |                                                                                                                       |
| promptPrefix             | string   | Text to prepend to every prompt                                                                                       |
| promptSuffix             | string   | Text to append to every prompt                                                                                        |
| generateSuggestions      | boolean  | Generate new prompts and append them to the prompt list                                                               |
| **Test Execution**       |          |                                                                                                                       |
| maxConcurrency           | number   | Maximum number of concurrent requests                                                                                 |
| repeat                   | number   | Number of times to run each test case                                                                                 |
| delay                    | number   | Delay between API calls in milliseconds                                                                               |
| grader                   | string   | [Provider](/docs/providers) that will grade [model-graded](/docs/configuration/expected-outputs/model-graded) outputs |
| var                      | object   | Set test variables as key-value pairs (e.g. `{key1: 'value1', key2: 'value2'}`)                                       |
| **Filtering**            |          |                                                                                                                       |
| filterPattern            | string   | Only run tests whose description matches the regular expression pattern                                               |
| filterProviders          | string   | Only run tests with providers matching this regex                                                                     |
| filterTargets            | string   | Only run tests with targets matching this regex (alias for filterProviders)                                           |
| filterFirstN             | number   | Only run the first N test cases                                                                                       |
| filterSample             | number   | Run a random sample of N test cases                                                                                   |
| filterMetadata           | string   | Only run tests matching metadata filter (JSON format)                                                                 |
| filterErrorsOnly         | string   | Only run tests that resulted in errors (expects previous output path)                                                 |
| filterFailing            | string   | Only run tests that failed assertions (expects previous output path)                                                  |
| **Output & Display**     |          |                                                                                                                       |
| output                   | string[] | [Output file](/docs/configuration/outputs) paths (csv, txt, json, yaml, yml, html)                                    |
| table                    | boolean  | Show output table (default: true, disable with --no-table)                                                            |
| tableCellMaxLength       | number   | Maximum length of table cells in console output                                                                       |
| progressBar              | boolean  | Whether to display progress bar during evaluation                                                                     |
| verbose                  | boolean  | Enable verbose output                                                                                                 |
| share                    | boolean  | Whether to create a shareable URL                                                                                     |
| **Caching & Storage**    |          |                                                                                                                       |
| cache                    | boolean  | Whether to use disk [cache](/docs/configuration/caching) for results (default: true)                                  |
| write                    | boolean  | Whether to write results to promptfoo directory (default: true)                                                       |
| **Other Options**        |          |                                                                                                                       |
| watch                    | boolean  | Whether to watch for config changes and re-run automatically                                                          |
>>>>>>> 873241ee

#### Example

```yaml title="promptfooconfig.yaml"
# yaml-language-server: $schema=https://promptfoo.dev/config-schema.json
prompts:
  - prompt1.txt
  - prompt2.txt

providers:
  - openai:gpt-5

tests: tests.csv

# Set default command-line options
commandLineOptions:
  envPath: .env.local # Load environment variables from custom .env file
  maxConcurrency: 10
  repeat: 3
  delay: 1000
  verbose: true
  grader: openai:gpt-5-mini
  table: true
  cache: false
  tableCellMaxLength: 100

  # Filtering options
  filterPattern: 'auth.*' # Only run tests with 'auth' in description
  filterProviders: 'openai.*' # Only test OpenAI providers
  filterSample: 50 # Random sample of 50 tests

  # Prompt modifications
  promptPrefix: 'You are a helpful assistant. '
  promptSuffix: "\n\nPlease be concise."

  # Variables
  var:
    temperature: '0.7'
    max_tokens: '1000'
```

With this configuration, running `npx promptfoo eval` will use these defaults. You can still override them:

```bash
# Uses maxConcurrency: 10 from config
npx promptfoo eval

# Overrides maxConcurrency to 5
npx promptfoo eval --max-concurrency 5
```

### AssertionValueFunctionContext

When using [JavaScript](/docs/configuration/expected-outputs/javascript) or [Python](/docs/configuration/expected-outputs/python) assertions, your function receives a context object with the following interface:

```typescript
interface AssertionValueFunctionContext {
  // Raw prompt sent to LLM
  prompt: string | undefined;

  // Test case variables
  vars: Record<string, string | object>;

  // The complete test case (see #test-case)
  test: AtomicTestCase;

  // Log probabilities from the LLM response, if available
  logProbs: number[] | undefined;

  // Configuration passed to the assertion
  config?: Record<string, any>;

  // The provider that generated the response (see /docs/providers)
  provider: ApiProvider | undefined;

  // The complete provider response (see #providerresponse)
  providerResponse: ProviderResponse | undefined;
}
```

:::note

promptfoo supports `.js` and `.json` file extensions in addition to `.yaml`.

It automatically loads `promptfooconfig.*`, but you can use a custom config file with `promptfoo eval -c path/to/config`.

:::

## Extension Hooks

Promptfoo supports extension hooks that allow you to run custom code that modifies the evaluation state at specific points in the evaluation lifecycle. These hooks are defined in extension files specified in the `extensions` property of the configuration.

### Available Hooks

| Name       | Description                                   | Context                                           |
| ---------- | --------------------------------------------- | ------------------------------------------------- |
| beforeAll  | Runs before the entire test suite begins      | `{ suite: TestSuite }`                            |
| afterAll   | Runs after the entire test suite has finished | `{ results: EvaluateResult[], suite: TestSuite }` |
| beforeEach | Runs before each individual test              | `{ test: TestCase }`                              |
| afterEach  | Runs after each individual test               | `{ test: TestCase, result: EvaluateResult }`      |

### Session Management in Hooks

For multi-turn conversations or stateful interactions, hooks can be used to manage per-test sessions (i.e. "conversation threads").

#### Pre-Test Session Definition

A common pattern is to create session on your server in the `beforeEach` hook and clean them up in the `afterEach` hook:

```javascript
export async function extensionHook(hookName, context) {
  if (hookName === 'beforeEach') {
    const res = await fetch('http://localhost:8080/session');
    const sessionId = await res.text();
    return { test: { ...context.test, vars: { ...context.test.vars, sessionId } } }; // Scope the session id to the current test case
  }

  if (hookName === 'afterEach') {
    const id = context.test.vars.sessionId; // Read the session id from the test case scope
    await fetch(`http://localhost:8080/session/${id}`, { method: 'DELETE' });
  }
}
```

See the working [stateful-session-management example](https://github.com/promptfoo/promptfoo/tree/main/examples/stateful-session-management) for a complete implementation.

#### Test-Time Session Definition

Session ids returned by your provider in `response.sessionId` will be used as the session id for the test case. If the provider does not return a session id, the test variables (`vars.sessionId`) will be used as fallback.

**For HTTP providers**, you extract session IDs from server responses using a `sessionParser` configuration. The session parser tells promptfoo how to extract the session ID from response headers or body, which then becomes `response.sessionId`. For example:

```yaml
providers:
  - id: http
    config:
      url: 'https://example.com/api'
      # Session parser extracts ID from response → becomes response.sessionId
      sessionParser: 'data.headers["x-session-id"]'
      headers:
        # Use the extracted session ID in subsequent requests
        'x-session-id': '{{sessionId}}'
```

See the [HTTP provider session management documentation](/docs/providers/http#session-management) for complete details on configuring session parsers.

It is made available in the `afterEach` hook context at:

```javascript
context.result.metadata.sessionId;
```

**Note:** For regular providers, the sessionId comes from either `response.sessionId` (provider-generated via session parser or direct provider support) or `vars.sessionId` (set in beforeEach hook or test config). The priority is: `response.sessionId` > `vars.sessionId`.

For example:

```javascript
async function extensionHook(hookName, context) {
  if (hookName === 'afterEach') {
    const sessionId = context.result.metadata.sessionId;
    if (sessionId) {
      console.log(`Test completed with session: ${sessionId}`);
      // You can use this sessionId for tracking, logging, or cleanup
    }
  }
}
```

For iterative red team strategies (e.g., jailbreak, tree search), the `sessionIds` array is made available in the `afterEach` hook context at:

```javascript
context.result.metadata.sessionIds;
```

This is an array containing all session IDs from the iterative exploration process. Each iteration may have its own session ID, allowing you to track the full conversation history across multiple attempts.

Example usage for iterative providers:

```javascript
async function extensionHook(hookName, context) {
  if (hookName === 'afterEach') {
    // For regular providers - single session ID
    const sessionId = context.result.metadata.sessionId;

    // For iterative providers (jailbreak, tree search) - array of session IDs
    const sessionIds = context.result.metadata.sessionIds;
    if (sessionIds && Array.isArray(sessionIds)) {
      console.log(`Jailbreak completed with ${sessionIds.length} iterations`);
      sessionIds.forEach((id, index) => {
        console.log(`  Iteration ${index + 1}: session ${id}`);
      });
      // You can use these sessionIds for detailed tracking of the attack path
    }
  }
}
```

Note: The `sessionIds` array only contains defined session IDs - any iterations without a session ID are filtered out.

### Implementing Hooks

To implement these hooks, create a JavaScript or Python file with a function that handles the hooks you want to use. Then, specify the path to this file and the function name in the `extensions` array in your configuration.

:::note
All extensions receive all event types (beforeAll, afterAll, beforeEach, afterEach). It's up to the extension function to decide which events to handle based on the `hookName` parameter.
:::

Example configuration:

```yaml
extensions:
  - file://path/to/your/extension.js:extensionHook
  - file://path/to/your/extension.py:extension_hook
```

:::important
When specifying an extension in the configuration, you must include the function name after the file path, separated by a colon (`:`). This tells promptfoo which function to call in the extension file.
:::

Python example extension file:

```python
from typing import Optional

def extension_hook(hook_name, context) -> Optional[dict]:
    # Perform any necessary setup
    if hook_name == 'beforeAll':
        print(f"Setting up test suite: {context['suite'].get('description', '')}")

        # Add an additional test case to the suite:
        context["suite"]["tests"].append(
            {
                "vars": {
                    "body": "It's a beautiful day",
                    "language": "Spanish",
                },
                "assert": [{"type": "contains", "value": "Es un día hermoso."}],
            }
        )

        # Add an additional default assertion to the suite:
        context["suite"]["defaultTest"]["assert"].append({"type": "is-json"})

        return context

    # Perform any necessary teardown or reporting
    elif hook_name == 'afterAll':
        print(f"Test suite completed: {context['suite'].get('description', '')}")
        print(f"Total tests: {len(context['results'])}")

    # Prepare for individual test
    elif hook_name == 'beforeEach':
        print(f"Running test: {context['test'].get('description', '')}")

        # Change all languages to pirate-dialect
        context["test"]["vars"]["language"] = f'Pirate {context["test"]["vars"]["language"]}'

        return context

    # Clean up after individual test or log results
    elif hook_name == 'afterEach':
        print(f"Test completed: {context['test'].get('description', '')}. Pass: {context['result'].get('success', False)}")


```

JavaScript example extension file:

```javascript
async function extensionHook(hookName, context) {
  // Perform any necessary setup
  if (hookName === 'beforeAll') {
    console.log(`Setting up test suite: ${context.suite.description || ''}`);

    // Add an additional test case to the suite:
    context.suite.tests.push({
      vars: {
        body: "It's a beautiful day",
        language: 'Spanish',
      },
      assert: [{ type: 'contains', value: 'Es un día hermoso.' }],
    });

    return context;
  }

  // Perform any necessary teardown or reporting
  else if (hookName === 'afterAll') {
    console.log(`Test suite completed: ${context.suite.description || ''}`);
    console.log(`Total tests: ${context.results.length}`);
  }

  // Prepare for individual test
  else if (hookName === 'beforeEach') {
    console.log(`Running test: ${context.test.description || ''}`);

    // Change all languages to pirate-dialect
    context.test.vars.language = `Pirate ${context.test.vars.language}`;

    return context;
  }

  // Clean up after individual test or log results
  else if (hookName === 'afterEach') {
    console.log(
      `Test completed: ${context.test.description || ''}. Pass: ${context.result.success || false}`,
    );
  }
}

module.exports = extensionHook;
```

These hooks provide powerful extensibility to your promptfoo evals, allowing you to implement custom logic for setup, teardown, logging, or integration with other systems. The extension function receives the `hookName` and a `context` object, which contains relevant data for each hook type. You can use this information to perform actions specific to each stage of the eval process.

The beforeAll and beforeEach hooks may mutate specific properties of their respective `context` arguments in order to modify eval state. To persist these changes, the hook must return the modified context.

#### beforeAll

| Property                          | Type                       | Description                                                                                |
| --------------------------------- | -------------------------- | ------------------------------------------------------------------------------------------ |
| `context.suite.prompts`           | [`Prompt[]`](#prompt)      | The prompts to be evaluated.                                                               |
| `context.suite.providerPromptMap` | `Record<string, Prompt[]>` | A map of provider IDs to [prompts](#prompt).                                               |
| `context.suite.tests`             | [`TestCase[]`](#test-case) | The test cases to be evaluated.                                                            |
| `context.suite.scenarios`         | [`Scenario[]`](#scenario)  | The [scenarios](/docs/configuration/scenarios) to be evaluated.                            |
| `context.suite.defaultTest`       | [`TestCase`](#test-case)   | The default test case to be evaluated.                                                     |
| `context.suite.nunjucksFilters`   | `Record<string, FilePath>` | A map of [Nunjucks](https://mozilla.github.io/nunjucks/) filters.                          |
| `context.suite.derivedMetrics`    | `Record<string, string>`   | A map of [derived metrics](/docs/configuration/expected-outputs#creating-derived-metrics). |
| `context.suite.redteam`           | `Redteam[]`                | The [red team](/docs/red-team) configuration to be evaluated.                              |

#### beforeEach

| Property       | Type                     | Description                    |
| -------------- | ------------------------ | ------------------------------ |
| `context.test` | [`TestCase`](#test-case) | The test case to be evaluated. |

## Provider-related types

### Guardrails

GuardrailResponse is an object that represents the GuardrailResponse from a provider. It includes flags indicating if prompt or output failed guardrails.

```typescript
interface GuardrailResponse {
  flagged?: boolean;
  flaggedInput?: boolean;
  flaggedOutput?: boolean;
  reason?: string;
}
```

## Transformation Pipeline

Understanding the transformation pipeline is crucial for complex evaluations, especially for [RAG systems](/docs/guides/evaluate-rag) which require [context-based assertions](/docs/configuration/expected-outputs/model-graded#context-based). Here's how transforms are applied:

### Execution Flow

```mermaid
graph LR
    subgraph Provider
      A
      B
    end

    subgraph Test Cases
      D
      E
      F
      G
    end

    A[API Response] --> B[Provider transformResponse]
    B --> D[options.transform]
    B --> E[Assert contextTransform]
    D --> F[Test Assertions]
    E --> G[Context Assertions]
```

### Complete Example: RAG System Evaluation

This example demonstrates how different transforms work together in a RAG evaluation :

```yaml
providers:
  - id: 'http://localhost:3000/api/rag'
    config:
      # Step 1: Provider transform - normalize API response structure
      transformResponse: |
        // API returns: { status: "success", data: { answer: "...", sources: [...] } }
        // Transform to: { answer: "...", sources: [...] }
        json.data

tests:
  - vars:
      query: 'What is the refund policy?'

    options:
      # Step 2a: Test transform - extract answer for general assertions
      # Receives output from transformResponse: { answer: "...", sources: [...] }
      transform: 'output.answer'

    assert:
      # Regular assertion uses test-transformed output (just the answer string)
      - type: contains
        value: '30 days'

      # Context assertions use contextTransform
      - type: context-faithfulness
        # Step 2b: Context transform - extract sources
        # Also receives output from transformResponse: { answer: "...", sources: [...] }
        contextTransform: 'output.sources.map(s => s.content).join("\n")'
        threshold: 0.9

      # Another assertion can have its own transform
      - type: equals
        value: 'confident'
        # Step 3: Assertion-level transform (applied after test transform)
        # Receives: "30-day refund policy" (the test-transformed output)
        transform: |
          output.includes("30") ? "confident" : "uncertain"
```

### Key Points

1. **Provider Transform** (`transformResponse`): Applied first to normalize provider responses
2. **Test Case Transforms**:
   - `options.transform`: Modifies output for regular assertions
   - `contextTransform`: Extracts context for context-based assertions
   - Both receive the provider-transformed output directly
3. **Assertion Transform**: Applied to already-transformed output for specific assertions

### ProviderFunction

A ProviderFunction is a function that takes a prompt as an argument and returns a Promise that resolves to a ProviderResponse. It allows you to define custom logic for calling an API.

```typescript
type ProviderFunction = (
  prompt: string,
  context: { vars: Record<string, string | object> },
) => Promise<ProviderResponse>;
```

### ProviderOptions

ProviderOptions is an object that includes the `id` of the provider and an optional `config` object that can be used to pass provider-specific configurations.

```typescript
interface ProviderOptions {
  id?: ProviderId;
  config?: any;

  // A label is required when running a red team
  // It can be used to uniquely identify targets even if the provider id changes.
  label?: string;

  // List of prompt display strings
  prompts?: string[];

  // Transform the output, either with inline Javascript or external py/js script
  // See /docs/configuration/guide#transforming-outputs
  transform?: string;

  // Sleep this long before each request
  delay?: number;
}
```

### ProviderResponse

ProviderResponse is an object that represents the response from a provider. It includes the output from the provider, any error that occurred, information about token usage, and a flag indicating whether the response was cached.

```typescript
interface ProviderResponse {
  error?: string;
  output?: string | object;
  metadata?: object;
  tokenUsage?: Partial<{
    total: number;
    prompt: number;
    completion: number;
    cached?: number;
  }>;
  cached?: boolean;
  cost?: number; // required for cost assertion (see /docs/configuration/expected-outputs/deterministic#cost)
  logProbs?: number[]; // required for perplexity assertion (see /docs/configuration/expected-outputs/deterministic#perplexity)
  isRefusal?: boolean; // the provider has explicitly refused to generate a response (see /docs/configuration/expected-outputs/deterministic#is-refusal)
  guardrails?: GuardrailResponse;
}
```

### ProviderEmbeddingResponse

ProviderEmbeddingResponse is an object that represents the response from a provider's embedding API. It includes the embedding from the provider, any error that occurred, and information about token usage.

```typescript
interface ProviderEmbeddingResponse {
  error?: string;
  embedding?: number[];
  tokenUsage?: Partial<TokenUsage>;
}
```

## Evaluation inputs

### TestSuiteConfiguration

```typescript
interface TestSuiteConfig {
  // Optional description of what you're trying to test
  description?: string;

  // One or more LLM APIs to use, for example: openai:gpt-5-mini, openai:gpt-5 localai:chat:vicuna
  providers: ProviderId | ProviderFunction | (ProviderId | ProviderOptionsMap | ProviderOptions)[];

  // One or more prompts
  prompts: (FilePath | Prompt | PromptFunction)[];

  // Path to a test file, OR list of LLM prompt variations (aka "test case")
  tests: FilePath | (FilePath | TestCase)[];

  // Scenarios, groupings of data and tests to be evaluated
  scenarios?: Scenario[];

  // Sets the default properties for each test case. Useful for setting an assertion, on all test cases, for example.
  defaultTest?: Omit<TestCase, 'description'>;

  // Path to write output. Writes to console/web viewer if not set.
  outputPath?: FilePath | FilePath[];

  // Determines whether or not sharing is enabled.
  sharing?:
    | boolean
    | {
        apiBaseUrl?: string;
        appBaseUrl?: string;
      };

  // Nunjucks filters
  nunjucksFilters?: Record<string, FilePath>;

  // Envar overrides
  env?: EnvOverrides;

  // Whether to write latest results to promptfoo storage. This enables you to use the web viewer.
  writeLatestResults?: boolean;
}
```

### UnifiedConfig

UnifiedConfig is an object that includes the test suite configuration, eval options, and command line options. It is used to hold the complete configuration for the eval.

```typescript
interface UnifiedConfig extends TestSuiteConfiguration {
  evaluateOptions: EvaluateOptions;
  commandLineOptions: Partial<CommandLineOptions>;
}
```

### Scenario

`Scenario` is an object that represents a group of test cases to be evaluated.
It includes a description, default test case configuration, and a list of test cases.

```typescript
interface Scenario {
  description?: string;
  config: Partial<TestCase>[];
  tests: TestCase[];
}
```

Also, see [this table here](/docs/configuration/scenarios#configuration) for descriptions.

### Prompt

A `Prompt` is what it sounds like. When specifying a prompt object in a static config, it should look like this:

```typescript
interface Prompt {
  id: string; // Path, usually prefixed with file://
  label: string; // How to display it in outputs and web UI
}
```

When passing a `Prompt` object directly to the Javascript library:

```typescript
interface Prompt {
  // The actual prompt
  raw: string;
  // How it should appear in the UI
  label: string;
  // A function to generate a prompt on a per-input basis. Overrides the raw prompt.
  function?: (context: {
    vars: Record<string, string | object>;
    config?: Record<string, any>;
    provider?: ApiProvider;
  }) => Promise<string | object>;
}
```

### EvaluateOptions

EvaluateOptions is an object that includes options for how the evaluation should be performed. It includes the maximum concurrency for API calls, whether to show a progress bar, a callback for progress updates, the number of times to repeat each test, and a delay between tests.

```typescript
interface EvaluateOptions {
  maxConcurrency?: number;
  showProgressBar?: boolean;
  progressCallback?: (progress: number, total: number) => void;
  generateSuggestions?: boolean;
  repeat?: number;
  delay?: number;
}
```

## Evaluation outputs

### EvaluateTable

EvaluateTable is an object that represents the results of the evaluation in a tabular format. It includes a header with the prompts and variables, and a body with the outputs and variables for each test case.

```typescript
interface EvaluateTable {
  head: {
    prompts: Prompt[];
    vars: string[];
  };
  body: {
    outputs: EvaluateTableOutput[];
    vars: string[];
  }[];
}
```

### EvaluateTableOutput

EvaluateTableOutput is an object that represents the output of a single evaluation in a tabular format. It includes the pass/fail result, score, output text, prompt, latency, token usage, and grading result.

```typescript
interface EvaluateTableOutput {
  pass: boolean;
  score: number;
  text: string;
  prompt: string;
  latencyMs: number;
  tokenUsage?: Partial<TokenUsage>;
  gradingResult?: GradingResult;
}
```

### EvaluateSummary

EvaluateSummary is an object that represents a summary of the evaluation results. It includes the version of the evaluator, the results of each evaluation, a table of the results, and statistics about the evaluation.
The latest version is 3. It removed the table and added in a new prompts property.

```typescript
interface EvaluateSummaryV3 {
  version: 3;
  timestamp: string; // ISO 8601 datetime
  results: EvaluateResult[];
  prompts: CompletedPrompt[];
  stats: EvaluateStats;
}
```

```typescript
interface EvaluateSummaryV2 {
  version: 2;
  timestamp: string; // ISO 8601 datetime
  results: EvaluateResult[];
  table: EvaluateTable;
  stats: EvaluateStats;
}
```

### EvaluateStats

EvaluateStats is an object that includes statistics about the evaluation. It includes the number of successful and failed tests, and the total token usage.

```typescript
interface EvaluateStats {
  successes: number;
  failures: number;
  tokenUsage: Required<TokenUsage>;
}
```

### EvaluateResult

EvaluateResult roughly corresponds to a single "cell" in the grid comparison view. It includes information on the provider, prompt, and other inputs, as well as the outputs.

```typescript
interface EvaluateResult {
  provider: Pick<ProviderOptions, 'id'>;
  prompt: Prompt;
  vars: Record<string, string | object>;
  response?: ProviderResponse;
  error?: string;
  success: boolean;
  score: number;
  latencyMs: number;
  gradingResult?: GradingResult;
  metadata?: Record<string, any>;
}
```

### GradingResult

GradingResult is an object that represents the result of grading a test case. It includes whether the test case passed, the score, the reason for the result, the tokens used, and the results of any component assertions.

```typescript
interface GradingResult {
  pass: boolean;                        # did test pass?
  score: number;                        # score between 0 and 1
  reason: string;                       # plaintext reason for outcome
  tokensUsed?: TokenUsage;              # tokens consumed by the test
  componentResults?: GradingResult[];   # if this is a composite score, it can have nested results
  assertion: Assertion | null;          # source of assertion
  latencyMs?: number;                   # latency of LLM call
}
```

### CompletedPrompt

CompletedPrompt is an object that represents a prompt that has been evaluated. It includes the raw prompt, the provider, metrics, and other information.

```typescript
interface CompletedPrompt {
  id?: string;
  raw: string;
  label: string;
  function?: PromptFunction;

  // These config options are merged into the provider config.
  config?: any;
  provider: string;
  metrics?: {
    score: number;
    testPassCount: number;
    testFailCount: number;
    assertPassCount: number;
    assertFailCount: number;
    totalLatencyMs: number;
    tokenUsage: TokenUsage;
    namedScores: Record<string, number>;
    namedScoresCount: Record<string, number>;
    redteam?: {
      pluginPassCount: Record<string, number>;
      pluginFailCount: Record<string, number>;
      strategyPassCount: Record<string, number>;
      strategyFailCount: Record<string, number>;
    };
    cost: number;
  };
}
```<|MERGE_RESOLUTION|>--- conflicted
+++ resolved
@@ -2,12 +2,12 @@
 sidebar_position: 2
 sidebar_label: Reference
 title: Configuration Reference - Complete API Documentation
-description: Comprehensive reference for all promptfoo configuration options, properties, and settings. Complete API documentation for eval setup.
+description: Comprehensive reference for all promptfoo configuration options, properties, and settings. Complete API documentation for evaluation setup.
 keywords:
   [
     promptfoo reference,
     configuration API,
-    eval options,
+    evaluation options,
     provider settings,
     test configuration,
     assertion types,
@@ -22,28 +22,6 @@
 
 ### Config
 
-<<<<<<< HEAD
-| Property                        | Type                                                                                             | Required | Description                                                                                                                                                                                                 |
-| ------------------------------- | ------------------------------------------------------------------------------------------------ | -------- | ----------------------------------------------------------------------------------------------------------------------------------------------------------------------------------------------------------- |
-| description                     | string                                                                                           | No       | Optional description of what your LLM is trying to do                                                                                                                                                       |
-| tags                            | Record\<string, string\>                                                                         | No       | Optional tags to describe the test suite (e.g. `env: production`, `application: chatbot`)                                                                                                                   |
-| providers                       | string \| string[] \| [Record\<string, ProviderOptions\>](#provideroptions) \| ProviderOptions[] | Yes      | One or more [LLM APIs](/docs/providers) to use                                                                                                                                                              |
-| prompts                         | string \| string[]                                                                               | Yes      | One or more prompts to load                                                                                                                                                                                 |
-| tests                           | string \| [Test Case](#test-case)[]                                                              | Yes      | Path to a test file, OR list of LLM prompt variations (aka "test case")                                                                                                                                     |
-| defaultTest                     | string \| Partial [Test Case](#test-case)                                                        | No       | Sets the default properties for each test case. Can be an inline object or a `file://` path to an external YAML/JSON file.                                                                                  |
-| redteam                         | object                                                                                           | No       | Configuration for red team test generation. See [Red Team Configuration](/docs/red-team/configuration) for details.                                                                                         |
-| outputPath                      | string                                                                                           | No       | Where to write output. Writes to console/web viewer if not set.                                                                                                                                             |
-| evaluateOptions.maxConcurrency  | number                                                                                           | No       | Maximum number of concurrent requests. Defaults to 4                                                                                                                                                        |
-| evaluateOptions.repeat          | number                                                                                           | No       | Number of times to run each test case . Defaults to 1                                                                                                                                                       |
-| evaluateOptions.delay           | number                                                                                           | No       | Force the test runner to wait after each API call (milliseconds)                                                                                                                                            |
-| evaluateOptions.showProgressBar | boolean                                                                                          | No       | Whether to display the progress bar                                                                                                                                                                         |
-| evaluateOptions.cache           | boolean                                                                                          | No       | Whether to use disk cache for results (default: true)                                                                                                                                                       |
-| evaluateOptions.timeoutMs       | number                                                                                           | No       | Timeout in milliseconds for each individual test case/provider API call. When reached, that specific test is marked as an error. Default is 0 (no timeout).                                                 |
-| evaluateOptions.maxEvalTimeMs   | number                                                                                           | No       | Maximum total runtime in milliseconds for the entire eval process. When reached, all remaining tests are marked as errors and the eval ends. Default is 0 (no limit).                                       |
-| extensions                      | string[]                                                                                         | No       | List of extension files to load. Each extension is a file path with a function name. Can be Python (.py) or JavaScript (.js) files. Supported hooks are 'beforeAll', 'afterAll', 'beforeEach', 'afterEach'. |
-| env                             | Record\<string, string \| number \| boolean\>                                                    | No       | Environment variables to set for the test run. These values will override existing environment variables. Can be used to set API keys and other configuration values needed by providers.                   |
-| commandLineOptions              | [CommandLineOptions](#commandlineoptions)                                                        | No       | Default values for command-line options. These values will be used unless overridden by actual command-line arguments.                                                                                      |
-=======
 | Property                        | Type                                                                                             | Required | Description                                                                                                                                                                                                                     |
 | ------------------------------- | ------------------------------------------------------------------------------------------------ | -------- | ------------------------------------------------------------------------------------------------------------------------------------------------------------------------------------------------------------------------------- |
 | description                     | string                                                                                           | No       | Optional description of what your LLM is trying to do                                                                                                                                                                           |
@@ -63,7 +41,6 @@
 | extensions                      | string[]                                                                                         | No       | List of [extension files](#extension-hooks) to load. Each extension is a file path with a function name. Can be Python (.py) or JavaScript (.js) files. Supported hooks are 'beforeAll', 'afterAll', 'beforeEach', 'afterEach'. |
 | env                             | Record\<string, string \| number \| boolean\>                                                    | No       | Environment variables to set for the test run. These values will override existing environment variables. Can be used to set API keys and other configuration values needed by providers.                                       |
 | commandLineOptions              | [CommandLineOptions](#commandlineoptions)                                                        | No       | Default values for command-line options. These values will be used unless overridden by actual command-line arguments.                                                                                                          |
->>>>>>> 873241ee
 
 ### Test Case
 
@@ -104,52 +81,6 @@
 
 Set default values for command-line options. These defaults will be used unless overridden by command-line arguments.
 
-<<<<<<< HEAD
-| Property                 | Type     | Description                                                                     |
-| ------------------------ | -------- | ------------------------------------------------------------------------------- |
-| **Basic Configuration**  |          |                                                                                 |
-| description              | string   | Description of what your LLM is trying to do                                    |
-| config                   | string[] | Path(s) to configuration files                                                  |
-| envPath                  | string   | Path to .env file to load environment variables from                            |
-| **Input Files**          |          |                                                                                 |
-| prompts                  | string[] | One or more paths to prompt files                                               |
-| providers                | string[] | One or more LLM provider identifiers                                            |
-| tests                    | string   | Path to CSV file with test cases                                                |
-| vars                     | string   | Path to CSV file with test variables                                            |
-| assertions               | string   | Path to assertions file                                                         |
-| modelOutputs             | string   | Path to JSON file containing model outputs                                      |
-| **Prompt Modifications** |          |                                                                                 |
-| promptPrefix             | string   | Text to prepend to every prompt                                                 |
-| promptSuffix             | string   | Text to append to every prompt                                                  |
-| generateSuggestions      | boolean  | Generate new prompts and append them to the prompt list                         |
-| **Test Execution**       |          |                                                                                 |
-| maxConcurrency           | number   | Maximum number of concurrent requests                                           |
-| repeat                   | number   | Number of times to run each test case                                           |
-| delay                    | number   | Delay between API calls in milliseconds                                         |
-| grader                   | string   | Model that will grade outputs                                                   |
-| var                      | object   | Set test variables as key-value pairs (e.g. `{key1: 'value1', key2: 'value2'}`) |
-| **Filtering**            |          |                                                                                 |
-| filterPattern            | string   | Only run tests whose description matches the regular expression pattern         |
-| filterProviders          | string   | Only run tests with providers matching this regex                               |
-| filterTargets            | string   | Only run tests with targets matching this regex (alias for filterProviders)     |
-| filterFirstN             | number   | Only run the first N test cases                                                 |
-| filterSample             | number   | Run a random sample of N test cases                                             |
-| filterMetadata           | string   | Only run tests matching metadata filter (JSON format)                           |
-| filterErrorsOnly         | string   | Only run tests that resulted in errors (expects previous output path)           |
-| filterFailing            | string   | Only run tests that failed assertions (expects previous output path)            |
-| **Output & Display**     |          |                                                                                 |
-| output                   | string[] | Output file paths (csv, txt, json, yaml, yml, html)                             |
-| table                    | boolean  | Show output table (default: true, disable with --no-table)                      |
-| tableCellMaxLength       | number   | Maximum length of table cells in console output                                 |
-| progressBar              | boolean  | Whether to display progress bar during eval                                     |
-| verbose                  | boolean  | Enable verbose output                                                           |
-| share                    | boolean  | Whether to create a shareable URL                                               |
-| **Caching & Storage**    |          |                                                                                 |
-| cache                    | boolean  | Whether to use disk cache for results (default: true)                           |
-| write                    | boolean  | Whether to write results to promptfoo directory (default: true)                 |
-| **Other Options**        |          |                                                                                 |
-| watch                    | boolean  | Whether to watch for config changes and re-run automatically                    |
-=======
 | Property                 | Type     | Description                                                                                                           |
 | ------------------------ | -------- | --------------------------------------------------------------------------------------------------------------------- |
 | **Basic Configuration**  |          |                                                                                                                       |
@@ -194,7 +125,6 @@
 | write                    | boolean  | Whether to write results to promptfoo directory (default: true)                                                       |
 | **Other Options**        |          |                                                                                                                       |
 | watch                    | boolean  | Whether to watch for config changes and re-run automatically                                                          |
->>>>>>> 873241ee
 
 #### Example
 
@@ -508,9 +438,9 @@
 module.exports = extensionHook;
 ```
 
-These hooks provide powerful extensibility to your promptfoo evals, allowing you to implement custom logic for setup, teardown, logging, or integration with other systems. The extension function receives the `hookName` and a `context` object, which contains relevant data for each hook type. You can use this information to perform actions specific to each stage of the eval process.
-
-The beforeAll and beforeEach hooks may mutate specific properties of their respective `context` arguments in order to modify eval state. To persist these changes, the hook must return the modified context.
+These hooks provide powerful extensibility to your promptfoo evaluations, allowing you to implement custom logic for setup, teardown, logging, or integration with other systems. The extension function receives the `hookName` and a `context` object, which contains relevant data for each hook type. You can use this information to perform actions specific to each stage of the evaluation process.
+
+The beforeAll and beforeEach hooks may mutate specific properties of their respective `context` arguments in order to modify evaluation state. To persist these changes, the hook must return the modified context.
 
 #### beforeAll
 
@@ -745,7 +675,7 @@
 
 ### UnifiedConfig
 
-UnifiedConfig is an object that includes the test suite configuration, eval options, and command line options. It is used to hold the complete configuration for the eval.
+UnifiedConfig is an object that includes the test suite configuration, evaluation options, and command line options. It is used to hold the complete configuration for the evaluation.
 
 ```typescript
 interface UnifiedConfig extends TestSuiteConfiguration {
