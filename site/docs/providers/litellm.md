--- conflicted
+++ resolved
@@ -10,36 +10,19 @@
 
 ```yaml
 providers:
-<<<<<<< HEAD
   - id: litellm:<model name>
-=======
-  - id: openai:chat:<model name>
-    config:
-      apiBaseUrl: http://0.0.0.0:4000/
-      apiKeyRequired: false
->>>>>>> 087b94fd
 ```
 
 For example, to use gpt-4o:
 
 ```yaml
-  // highlight-start
   - id: litellm:gpt-4o
-  // highlight-end
-<<<<<<< HEAD
-=======
-    config:
-      apiBaseUrl: http://0.0.0.0:4000/
-      apiKeyRequired: false
->>>>>>> 087b94fd
 ```
 
 Or to use Anthropic's Claude:
 
 ```yaml
-  // highlight-start
   - id: litellm:claude-3-5-sonnet-20240620
-  // highlight-end
 ```
 
 By default, the provider will connect to `http://0.0.0.0:4000`. You can customize the API base URL:
@@ -48,13 +31,8 @@
 providers:
   - id: litellm:gpt-4o
     config:
-<<<<<<< HEAD
       apiBaseUrl: https://your-litellm-server.com
       apiKey: your-api-key # Optional
-=======
-      apiBaseUrl: http://0.0.0.0:4000/
-      apiKeyRequired: false
->>>>>>> 087b94fd
 ```
 
 ## Environment Variables
