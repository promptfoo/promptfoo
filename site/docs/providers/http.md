---
sidebar_label: HTTP API
description: Configure HTTP/HTTPS endpoints for custom LLM integrations with dynamic request transforms, variable substitution, and multi-provider API compatibility
---

# HTTP/HTTPS API

Setting the provider ID to a URL sends an HTTP request to the endpoint. This provides a general-purpose way to use any HTTP endpoint for inference.

The provider configuration allows you to construct the HTTP request and extract the inference result from the response.

```yaml
providers:
  - id: https
    config:
      url: 'https://example.com/generate'
      method: 'POST'
      headers:
        'Content-Type': 'application/json'
      body:
        myPrompt: '{{prompt}}'
      transformResponse: 'json.output' # Extract the "output" field from the response
```

The placeholder variable `{{prompt}}` will be replaced with the final prompt for the test case. You can also reference test variables as you construct the request:

```yaml
providers:
  - id: https
    config:
      url: 'https://example.com/generateTranslation'
      body:
        prompt: '{{prompt}}'
        model: '{{model}}'
        translate: '{{language}}'

tests:
  - vars:
      model: 'gpt-5-mini'
      language: 'French'
```

`body` can be a string or JSON object. If the body is a string, the `Content-Type` header defaults to `text/plain` unless specified otherwise. If the body is an object, then content type is automatically set to `application/json`.

### JSON Example

```yaml
providers:
  - id: https
    config:
      url: 'https://example.com/generateTranslation'
      body:
        model: '{{model}}'
        translate: '{{language}}'
```

### Form-data Example

```yaml
providers:
  - id: https
    config:
      headers:
        'Content-Type': 'application/x-www-form-urlencoded'
      body: 'model={{model}}&translate={{language}}'
```

## Sending a raw HTTP request

You can also send a raw HTTP request by specifying the `request` property in the provider configuration. This allows you to have full control over the request, including headers and body.

Here's an example of how to use the raw HTTP request feature:

```yaml
providers:
  - id: https
    config:
      useHttps: true
      request: |
        POST /v1/completions HTTP/1.1
        Host: api.example.com
        Content-Type: application/json
        Authorization: Bearer {{api_key}}

        {
          "model": "llama3.1-405b-base",
          "prompt": "{{prompt}}",
          "max_tokens": 100
        }
      transformResponse: 'json.content' # extract the "content" field from the response
```

In this example:

1. The `request` property contains a raw HTTP request, including the method, path, headers, and body.
2. The `useHttps` property is set to `true`, so the request will be sent over HTTPS.
3. You can use template variables like `{{api_key}}` and `{{prompt}}` within the raw request. These will be replaced with actual values when the request is sent.
4. The `transformResponse` property is used to extract the desired information from the JSON response.

You can also load the raw request from an external file using the `file://` prefix:

```yaml
providers:
  - id: https
    config:
      request: file://path/to/request.txt
      transformResponse: 'json.text'
```

This path is relative to the directory containing the Promptfoo config file.

Then create a file at `path/to/request.txt`:

```http
POST /api/generate HTTP/1.1
Host: example.com
Content-Type: application/json

{"prompt": "Tell me a joke"}
```

### Nested objects

Nested objects are supported and should be passed to the `dump` function.

```yaml
providers:
  - id: https
    config:
      url: 'https://example.com/generateTranslation'
      body:
        // highlight-start
        messages: '{{messages | dump}}'
        // highlight-end
        model: '{{model}}'
        translate: '{{language}}'

tests:
  - vars:
      // highlight-start
      messages:
        - role: 'user'
          content: 'foobar'
        - role: 'assistant'
          content: 'baz'
      // highlight-end
      model: 'gpt-5-mini'
      language: 'French'
```

Note that any valid JSON string within `body` will be converted to a JSON object.

## Query parameters

Query parameters can be specified in the provider config using the `queryParams` field. These will be appended to the URL as GET parameters.

```yaml
providers:
  - id: https
    config:
      url: 'https://example.com/search'
      // highlight-start
      method: 'GET'
      queryParams:
        q: '{{prompt}}'
        foo: 'bar'
      // highlight-end
```

## Dynamic URLs

Both the provider `id` and the `url` field support Nunjucks templates. Variables in your test `vars` will be rendered before sending the request.

```yaml
providers:
  - id: https://api.example.com/users/{{userId}}/profile
    config:
      method: 'GET'
```

## Using as a library

If you are using promptfoo as a [node library](/docs/usage/node-package/), you can provide the equivalent provider config:

```javascript
{
  // ...
  providers: [{
    id: 'https',
    config: {
      url: 'https://example.com/generate',
      method: 'POST',
      headers: {
        'Content-Type': 'application/json',
      },
      body: {
        foo: '{{bar}}',
      },
      transformResponse: (json) => json.output,
    }
  }],
}
```

## Request Transform

Request transform modifies your prompt after it is rendered but before it is sent to a provider API. This allows you to:

- Format prompts into specific message structures
- Add metadata or context
- Handle nuanced message formats for multi-turn conversations

### Basic Usage

```yaml
providers:
  - id: https
    config:
      url: 'https://api.example.com/chat'
      transformRequest: '{"message": "{{prompt}}"}'
      body:
        user_message: '{{prompt}}'
```

### Transform Types

#### String Template

Use Nunjucks templates to transform the prompt:

```yaml
transformRequest: '{"text": "{{prompt}}"}'
```

#### JavaScript Function

Define a function that transforms the prompt:

```javascript
transformRequest: (prompt, vars, context) =>
  JSON.stringify({ text: prompt, timestamp: Date.now() });
```

#### File-based Transform

Load a transform from an external file:

```yaml
transformRequest: 'file://transforms/request.js'
```

Example transform file (transforms/request.js):

```javascript
module.exports = (prompt, vars, context) => {
  return {
    text: prompt,
    metadata: {
      timestamp: Date.now(),
      version: '1.0',
    },
  };
};
```

You can also specify a specific function to use:

```yaml
transformRequest: 'file://transforms/request.js:transformRequest'
```

## Response Transform

The `transformResponse` option allows you to extract and transform the API response. If no `transformResponse` is specified, the provider will attempt to parse the response as JSON. If JSON parsing fails, it will return the raw text response.

You can override this behavior by specifying a `transformResponse` in the provider config. The `transformResponse` can be one of the following:

1. A string containing a JavaScript expression
2. A function
3. A file path (prefixed with `file://`) to a JavaScript module

### Parsing a JSON response

By default, the entire response is returned as the output. If your API responds with a JSON object and you want to pick out a specific value, use the `transformResponse` property to set a JavaScript snippet that manipulates the provided `json` object.

For example, this `transformResponse` configuration:

```yaml
providers:
  - id: https
    config:
      url: 'https://example.com/openai-compatible/chat/completions'
      # ...
      transformResponse: 'json.choices[0].message.content'
```

Extracts the message content from this response:

```json
{
  "id": "chatcmpl-abc123",
  "object": "chat.completion",
  "created": 1677858242,
  "model": "gpt-5-mini",
  "usage": {
    "prompt_tokens": 13,
    "completion_tokens": 7,
    "total_tokens": 20
  },
  "choices": [
    {
      "message": {
        "role": "assistant",
        // highlight-start
        "content": "\n\nThis is a test!"
        // highlight-end
      },
      "logprobs": null,
      "finish_reason": "stop",
      "index": 0
    }
  ]
}
```

### Parsing a text response

If your API responds with a text response, you can use the `transformResponse` property to set a JavaScript snippet that manipulates the provided `text` object.

For example, this `transformResponse` configuration:

```yaml
providers:
  - id: https
    config:
      url: 'https://example.com/api'
      # ...
      transformResponse: 'text.slice(11)'
```

Extracts the message content "hello world" from this response:

```text
Assistant: hello world
```

### Response Parser Types

#### String parser

You can use a string containing a JavaScript expression to extract data from the response:

```yaml
providers:
  - id: https
    config:
      url: 'https://example.com/api'
      transformResponse: 'json.choices[0].message.content'
```

This expression will be evaluated with three variables available:

- `json`: The parsed JSON response (if the response is valid JSON)
- `text`: The raw text response
- `context`: `context.response` is of type `FetchWithCacheResult` which includes:
  - `data`: The response data (parsed as JSON if possible)
  - `cached`: Boolean indicating if response was from cache
  - `status`: HTTP status code
  - `statusText`: HTTP status text
  - `headers`: Response headers (if present)

#### Function parser

When using promptfoo as a Node.js library, you can provide a function as the response. You may return a string or an object of type `ProviderResponse`.

parser:

```javascript
{
  providers: [{
    id: 'https',
    config: {
      url: 'https://example.com/generate_response',
      transformResponse: (json, text) => {
        // Custom parsing logic that returns string
        return json.choices[0].message.content;
      },
    }
  },
  {
    id: 'https',
    config: {
      url: 'https://example.com/generate_with_tokens',
      transformResponse: (json, text) => {
        // Custom parsing logic that returns object
        return {
          output: json.output,
          tokenUsage: {
            prompt: json.usage.input_tokens,
            completion: json.usage.output_tokens,
            total: json.usage.input_tokens + json.usage.output_tokens,
          }
        }
      },
    }
  }],
}
```

<details>
<summary>Type definition</summary>

```typescript
interface ProviderResponse {
  cached?: boolean;
  cost?: number;
  error?: string;
  logProbs?: number[];
  metadata?: {
    redteamFinalPrompt?: string;
    [key: string]: any;
  };
  raw?: string | any;
  output?: string | any;
  tokenUsage?: TokenUsage;
  isRefusal?: boolean;
  sessionId?: string;
  guardrails?: GuardrailResponse;
  audio?: {
    id?: string;
    expiresAt?: number;
    data?: string; // base64 encoded audio data
    transcript?: string;
    format?: string;
  };
}

export type TokenUsage = z.infer<typeof TokenUsageSchema>;

export const TokenUsageSchema = BaseTokenUsageSchema.extend({
  assertions: BaseTokenUsageSchema.optional(),
});

export const BaseTokenUsageSchema = z.object({
  // Core token counts
  prompt: z.number().optional(),
  completion: z.number().optional(),
  cached: z.number().optional(),
  total: z.number().optional(),

  // Request metadata
  numRequests: z.number().optional(),

  // Detailed completion information
  completionDetails: CompletionTokenDetailsSchema.optional(),
});
```

</details>

#### File-based parser

You can use a JavaScript file as a response parser by specifying the file path with the `file://` prefix. The file path is resolved relative to the directory containing the promptfoo configuration file.

```yaml
providers:
  - id: https
    config:
      url: 'https://example.com/api'
      transformResponse: 'file://path/to/parser.js'
```

The parser file should export a function that takes three arguments (`json`, `text`, `context`) and return the parsed output. Note that text and context are optional.

```javascript
module.exports = (json, text) => {
  return json.choices[0].message.content;
};
```

You can use the `context` parameter to access response metadata and implement custom logic. For example, implementing guardrails checking:

```javascript
module.exports = (json, text, context) => {
  return {
    output: json.choices[0].message.content,
    guardrails: { flagged: context.response.headers['x-content-filtered'] === 'true' },
  };
};
```

This allows you to access additional response metadata and implement custom logic based on response status codes, headers, or other properties.

You can also use a default export:

```javascript
export default (json, text) => {
  return json.choices[0].message.content;
};
```

You can also specify a function name to be imported from a file:

```yaml
providers:
  - id: https
    config:
      url: 'https://example.com/api'
      transformResponse: 'file://path/to/parser.js:parseResponse'
```

This will import the function `parseResponse` from the file `path/to/parser.js`.

### Guardrails Support

If your HTTP target has guardrails set up, you need to return an object with both `output` and `guardrails` fields from your transform. The `guardrails` field should be a top-level field in your returned object and must conform to the [GuardrailResponse](/docs/configuration/reference#guardrails) interface. For example:

```yaml
providers:
  - id: https
    config:
      url: 'https://example.com/api'
      transformResponse: |
        {
          output: json.choices[0].message.content,
          guardrails: { flagged: context.response.headers['x-content-filtered'] === 'true' }
        }
```

### Interaction with Test Transforms

The `transformResponse` output becomes the input for test-level transforms. Understanding this pipeline is important for complex evaluations:

```yaml
providers:
  - id: https
    config:
      url: 'https://example.com/api'
      # Step 1: Provider transform normalizes API response
      transformResponse: 'json.data' # Extract data field

tests:
  - vars:
      query: 'What is the weather?'
    options:
      # Step 2a: Test transform for assertions (receives provider transform output)
      transform: 'output.answer'
    assert:
      - type: contains
        value: 'sunny'

      # Step 2b: Context transform for RAG assertions (also receives provider transform output)
      - type: context-faithfulness
        contextTransform: 'output.sources.join(" ")'
```

## Token Estimation

By default, the HTTP provider does not provide token usage statistics since it's designed for general HTTP APIs that may not return token information. However, you can enable optional token estimation to get approximate token counts for cost tracking and analysis. Token estimation is automatically enabled when running redteam scans so you can track approximate costs without additional configuration.

Token estimation uses a simple word-based counting method with configurable multipliers. This provides a rough approximation that's useful for basic cost estimation and usage tracking.

:::note Accuracy
Word-based estimation provides approximate token counts. For precise token counting, implement custom logic in your `transformResponse` function using a proper tokenizer library.
:::

### When to Use Token Estimation

Token estimation is useful when:

- Your API doesn't return token usage information
- You need basic cost estimates for budget tracking
- You want to monitor usage patterns across different prompts
- You're migrating from an API that provides token counts

Don't use token estimation when:

- Your API already provides accurate token counts (use `transformResponse` instead)
- You need precise token counts for billing
- You're working with non-English text where word counting is less accurate

### Basic Token Estimation

Enable basic token estimation with default settings:

```yaml
providers:
  - id: https
    config:
      url: 'https://example.com/api'
      body:
        prompt: '{{prompt}}'
      tokenEstimation:
        enabled: true
```

This will use word-based estimation with a multiplier of 1.3 for both prompt and completion tokens.

### Custom Multipliers

Configure a custom multiplier for more accurate estimation based on your specific use case:

```yaml
providers:
  - id: https
    config:
      url: 'https://example.com/api'
      body:
        prompt: '{{prompt}}'
      tokenEstimation:
        enabled: true
        multiplier: 1.5 # Adjust based on your content complexity
```

**Multiplier Guidelines:**

- Start with default `1.3` and adjust based on actual usage
- Technical/code content may need higher multipliers (1.5-2.0)
- Simple conversational text may work with lower multipliers (1.1-1.3)
- Monitor actual vs. estimated usage to calibrate

### Integration with Transform Response

Token estimation works alongside response transforms. If your `transformResponse` returns token usage information, the estimation will be skipped:

```yaml
providers:
  - id: https
    config:
      url: 'https://example.com/api'
      tokenEstimation:
        enabled: true # Will be ignored if transformResponse provides tokenUsage
      transformResponse: |
        {
          output: json.choices[0].message.content,
          tokenUsage: {
            prompt: json.usage.prompt_tokens,
            completion: json.usage.completion_tokens,
            total: json.usage.total_tokens
          }
        }
```

### Custom Token Counting

For accurate token counting, implement it in your `transformResponse` function:

```yaml
providers:
  - id: https
    config:
      url: 'https://example.com/api'
      transformResponse: |
        (json, text, context) => {
          // Use a proper tokenizer library for accuracy
          const promptTokens = customTokenizer.encode(context.vars.prompt).length;
          const completionTokens = customTokenizer.encode(json.response).length;
          
          return {
            output: json.response,
            tokenUsage: {
              prompt: promptTokens,
              completion: completionTokens,
              total: promptTokens + completionTokens,
              numRequests: 1
            }
          };
        }
```

You can also load custom logic from a file:

```yaml
providers:
  - id: https
    config:
      url: 'https://example.com/api'
      transformResponse: 'file://token-counter.js'
```

Example `token-counter.js`:

```javascript
// Using a tokenizer library like 'tiktoken' or 'gpt-tokenizer'
const { encode } = require('gpt-tokenizer');

module.exports = (json, text, context) => {
  const promptText = context.vars.prompt || '';
  const responseText = json.response || text;

  return {
    output: responseText,
    tokenUsage: {
      prompt: encode(promptText).length,
      completion: encode(responseText).length,
      total: encode(promptText).length + encode(responseText).length,
      numRequests: 1,
    },
  };
};
```

### Configuration Options

| Option     | Type    | Default                      | Description                                              |
| ---------- | ------- | ---------------------------- | -------------------------------------------------------- |
| enabled    | boolean | false (true in redteam mode) | Enable or disable token estimation                       |
| multiplier | number  | 1.3                          | Multiplier applied to word count (adjust for complexity) |

### Example: Cost Tracking

Here's a complete example for cost tracking with token estimation:

```yaml
providers:
  - id: https
    config:
      url: 'https://api.example.com/v1/generate'
      method: POST
      headers:
        Authorization: 'Bearer {{env.API_KEY}}'
        Content-Type: 'application/json'
      body:
        model: 'custom-model'
        prompt: '{{prompt}}'
        max_tokens: 100
      tokenEstimation:
        enabled: true
        multiplier: 1.4 # Adjusted based on testing
      transformResponse: |
        {
          output: json.generated_text,
          cost: (json.usage?.total_tokens || 0) * 0.0001 // $0.0001 per token
        }
```

## TLS/HTTPS Configuration

The HTTP provider supports custom TLS certificate configuration for secure HTTPS connections. This enables:

- Custom CA certificates for verifying server certificates
- Client certificates for mutual TLS authentication
- PFX/PKCS12 certificate bundles
- Fine-grained control over TLS security settings

### Basic TLS Configuration

Configure custom CA certificates to verify server certificates:

```yaml
providers:
  - id: https
    config:
      url: 'https://api.example.com/secure'
      tls:
        caPath: '/path/to/ca-cert.pem' # Custom CA certificate
        rejectUnauthorized: true # Verify server certificate (default: true)
```

### Mutual TLS (mTLS)

For APIs requiring client certificate authentication:

```yaml
providers:
  - id: https
    config:
      url: 'https://secure-api.example.com/v1'
      tls:
        # Client certificate and private key
        certPath: '/path/to/client-cert.pem'
        keyPath: '/path/to/client-key.pem'

        # Optional: Custom CA for server verification
        caPath: '/path/to/ca-cert.pem'
```

### Using PFX/PKCS12 Certificates

For PFX or PKCS12 certificate bundles, you can either provide a file path or inline base64-encoded content:

```yaml
providers:
  - id: https
    config:
      url: 'https://secure-api.example.com/v1'
      tls:
        # Option 1: Using a file path
        pfxPath: '/path/to/certificate.pfx'
        passphrase: '{{env.PFX_PASSPHRASE}}' # Optional: passphrase for PFX
```

```yaml
providers:
  - id: https
    config:
      url: 'https://secure-api.example.com/v1'
      tls:
        # Option 2: Using inline base64-encoded content
        pfx: 'MIIJKQIBAzCCCO8GCSqGSIb3DQEHAaCCCOAEggjcMIII2DCCBYcGCSqGSIb3DQEHBqCCBXgwggV0AgEAMIIFbQYJKoZIhvcNAQcBMBwGCiqGSIb3DQEMAQYwDgQI...' # Base64-encoded PFX content
        passphrase: '{{env.PFX_PASSPHRASE}}' # Optional: passphrase for PFX
```

### Using JKS (Java KeyStore) Certificates

For Java applications using JKS certificates, the provider can automatically extract the certificate and key for TLS:

```yaml
providers:
  - id: https
    config:
      url: 'https://secure-api.example.com/v1'
      tls:
        # Option 1: Using a file path
        jksPath: '/path/to/keystore.jks'
        passphrase: '{{env.JKS_PASSWORD}}' # Required for JKS
        keyAlias: 'mykey' # Optional: specific alias to use
```

```yaml
providers:
  - id: https
    config:
      url: 'https://secure-api.example.com/v1'
      tls:
        # Option 2: Using inline base64-encoded JKS content
        jksContent: 'MIIJKQIBAzCCCO8GCSqGSIb3DQEHA...' # Base64-encoded JKS content
        passphrase: '{{env.JKS_PASSWORD}}'
        keyAlias: 'client-cert' # Optional: defaults to first available key
```

The JKS file is processed using the `jks-js` library, which automatically:

- Extracts the certificate and private key from the keystore
- Converts them to PEM format for use with TLS
- Selects the appropriate key based on the alias (or uses the first available)

:::info
JKS support requires the `jks-js` package. Install it with:

```bash
npm install jks-js
```

:::

### Advanced TLS Options

Fine-tune TLS connection parameters:

```yaml
providers:
  - id: https
    config:
      url: 'https://api.example.com/v1'
      tls:
        # Certificate configuration
        certPath: '/path/to/client-cert.pem'
        keyPath: '/path/to/client-key.pem'
        caPath: '/path/to/ca-cert.pem'

        # Security options
        rejectUnauthorized: true # Verify server certificate
        servername: 'api.example.com' # Override SNI hostname

        # Cipher and protocol configuration
        ciphers: 'TLS_AES_256_GCM_SHA384:TLS_CHACHA20_POLY1305_SHA256'
        secureProtocol: 'TLSv1_3_method' # Force TLS 1.3
        minVersion: 'TLSv1.2' # Minimum TLS version
        maxVersion: 'TLSv1.3' # Maximum TLS version
```

### Inline Certificates

You can provide certificates directly in the configuration instead of file paths:

```yaml
providers:
  - id: https
    config:
      url: 'https://secure-api.example.com/v1'
      tls:
        # Provide PEM certificates as strings
        cert: |
          -----BEGIN CERTIFICATE-----
          MIIDXTCCAkWgAwIBAgIJAKl...
          -----END CERTIFICATE-----
        key: |
          -----BEGIN PRIVATE KEY-----
          MIIEvQIBADANBgkqhkiG9w0...
          -----END PRIVATE KEY-----
        ca: |
          -----BEGIN CERTIFICATE-----
          MIIDQTCCAimgAwIBAgITBmyf...
          -----END CERTIFICATE-----
```

For PFX certificates, provide them as base64-encoded strings:

```yaml
providers:
  - id: https
    config:
      url: 'https://secure-api.example.com/v1'
      tls:
        # PFX certificate as base64-encoded string
        pfx: 'MIIJKQIBAzCCCO8GCSqGSIb3DQEHAaCCCOAEggjcMIII2DCCBYcGCSqGSIb3DQEHBqCCBXgwggV0AgEAMIIFbQYJKoZIhvcNAQcBMBwGCiqGSIb3DQEMAQYwDgQI...'
        passphrase: 'your-pfx-passphrase'
```

### Multiple CA Certificates

Support for multiple CA certificates in the trust chain:

```yaml
providers:
  - id: https
    config:
      url: 'https://api.example.com/v1'
      tls:
        ca:
          - |
            -----BEGIN CERTIFICATE-----
            [Root CA certificate content]
            -----END CERTIFICATE-----
          - |
            -----BEGIN CERTIFICATE-----
            [Intermediate CA certificate content]
            -----END CERTIFICATE-----
```

### Self-Signed Certificates

For development/testing with self-signed certificates:

```yaml
providers:
  - id: https
    config:
      url: 'https://localhost:8443/api'
      tls:
        rejectUnauthorized: false # Accept self-signed certificates (NOT for production!)
```

:::warning
Setting `rejectUnauthorized: false` disables certificate verification and should **never** be used in production environments as it makes connections vulnerable to man-in-the-middle attacks.
:::

### Environment Variables

Use environment variables for sensitive certificate data:

```yaml
providers:
  - id: https
    config:
      url: 'https://api.example.com/v1'
      tls:
        certPath: '{{env.CLIENT_CERT_PATH}}'
        keyPath: '{{env.CLIENT_KEY_PATH}}'
        passphrase: '{{env.CERT_PASSPHRASE}}'
```

### TLS Configuration Options

| Option             | Type               | Default | Description                                                                        |
| ------------------ | ------------------ | ------- | ---------------------------------------------------------------------------------- |
| ca                 | string \| string[] | -       | CA certificate(s) for verifying server certificates                                |
| caPath             | string             | -       | Path to CA certificate file                                                        |
| cert               | string \| string[] | -       | Client certificate(s) for mutual TLS                                               |
| certPath           | string             | -       | Path to client certificate file                                                    |
| key                | string \| string[] | -       | Private key(s) for client certificate                                              |
| keyPath            | string             | -       | Path to private key file                                                           |
| pfx                | string \| Buffer   | -       | PFX/PKCS12 certificate bundle (base64-encoded string or Buffer for inline content) |
| pfxPath            | string             | -       | Path to PFX/PKCS12 file                                                            |
| jksPath            | string             | -       | Path to JKS keystore file                                                          |
| jksContent         | string             | -       | Base64-encoded JKS keystore content                                                |
| keyAlias           | string             | -       | Alias of the key to use from JKS (defaults to first available)                     |
| passphrase         | string             | -       | Passphrase for encrypted private key, PFX, or JKS                                  |
| rejectUnauthorized | boolean            | true    | If true, verify server certificate against CA                                      |
| servername         | string             | -       | Server name for SNI (Server Name Indication) TLS extension                         |
| ciphers            | string             | -       | Cipher suite specification (OpenSSL format)                                        |
| secureProtocol     | string             | -       | SSL method to use (e.g., 'TLSv1_2_method', 'TLSv1_3_method')                       |
| minVersion         | string             | -       | Minimum TLS version to allow (e.g., 'TLSv1.2', 'TLSv1.3')                          |
| maxVersion         | string             | -       | Maximum TLS version to allow (e.g., 'TLSv1.2', 'TLSv1.3')                          |

:::info

- When using client certificates, you must provide both certificate and key (unless using PFX or JKS)
- PFX and JKS bundles contain both certificate and key, so only the bundle and passphrase are needed
- The TLS configuration is applied to all HTTPS requests made by this provider
  :::

## Authentication

The HTTP provider supports multiple authentication methods. For specialized cases, use custom hooks or custom providers.

### Bearer Token

For APIs that accept a static bearer token:

```yaml
providers:
  - id: https
    config:
      url: 'https://api.example.com/v1/chat'
      body:
        prompt: '{{prompt}}'
      auth:
        type: bearer
        token: '{{env.API_TOKEN}}'
```

The provider adds an `Authorization: Bearer <token>` header to each request.

### API Key

For APIs that use API key authentication, you can place the key in either a header or query parameter:

```yaml
providers:
  - id: https
    config:
      url: 'https://api.example.com/v1/chat'
      body:
        prompt: '{{prompt}}'
      auth:
        type: api_key
        keyName: 'X-API-Key'
        value: '{{env.API_KEY}}'
        placement: header # or 'query'
```

When `placement` is `header`, the key is added as a request header. When `placement` is `query`, it's appended as a URL query parameter.

### Basic Authentication

For APIs that use HTTP Basic authentication:

```yaml
providers:
  - id: https
    config:
      url: 'https://api.example.com/v1/chat'
      body:
        prompt: '{{prompt}}'
      auth:
        type: basic
        username: '{{env.API_USERNAME}}'
        password: '{{env.API_PASSWORD}}'
```

The provider Base64-encodes credentials and adds an `Authorization: Basic <credentials>` header.

### OAuth 2.0

OAuth 2.0 authentication supports **Client Credentials** and **Password** (Resource Owner Password Credentials) grant types.

When a request is made, the provider:

1. Checks if a valid access token exists in cache
2. If no token exists or is expired, requests a new one from `tokenUrl`
3. Caches the access token
4. Adds the token to API requests as an `Authorization: Bearer <token>` header

Tokens are refreshed proactively with a 60-second buffer before expiry.

#### Client Credentials Grant

Use this grant type for server-to-server authentication:

```yaml
providers:
  - id: https
    config:
      url: 'https://api.example.com/v1/chat'
      body:
        prompt: '{{prompt}}'
      auth:
        type: oauth
        grantType: client_credentials
        tokenUrl: 'https://auth.example.com/oauth/token'
        clientId: '{{env.OAUTH_CLIENT_ID}}'
        clientSecret: '{{env.OAUTH_CLIENT_SECRET}}'
        scopes:
          - read
          - write
```

#### Password Grant

Use this grant type when authenticating with user credentials:

```yaml
providers:
  - id: https
    config:
      url: 'https://api.example.com/v1/chat'
      body:
        prompt: '{{prompt}}'
      auth:
        type: oauth
        grantType: password
        tokenUrl: 'https://auth.example.com/oauth/token'
        clientId: '{{env.OAUTH_CLIENT_ID}}'
        clientSecret: '{{env.OAUTH_CLIENT_SECRET}}'
        username: '{{env.OAUTH_USERNAME}}'
        password: '{{env.OAUTH_PASSWORD}}'
        scopes:
          - read
```

#### Token Endpoint Requirements

The token endpoint must return a JSON response with an `access_token` field. If `expires_in` (lifetime in seconds) is included, the provider uses it to schedule refresh. Otherwise, a 1-hour default is used.

### Digital Signature Authentication

For APIs requiring cryptographic request signing, the HTTP provider supports digital signatures with PEM, JKS (Java KeyStore), and PFX certificate formats. The private key is **never sent to Promptfoo** and remains stored locally.

#### Basic Usage (PEM)

```yaml
providers:
  - id: https
    config:
      url: 'https://api.example.com/v1'
      headers:
        'x-signature': '{{signature}}'
        'x-timestamp': '{{signatureTimestamp}}'
      signatureAuth:
        type: pem
        privateKeyPath: '/path/to/private.key'
```

When signature authentication is enabled, these template variables become available for use in headers or body:

- `{{signature}}`: The generated signature (base64-encoded)
- `{{signatureTimestamp}}`: Unix timestamp when the signature was generated

#### Certificate Formats

**PEM Certificates:**

```yaml
signatureAuth:
  type: pem
  privateKeyPath: '/path/to/private.key' # Path to PEM file
  # OR inline key:
  # privateKey: '-----BEGIN PRIVATE KEY-----\n...'
```

**JKS (Java KeyStore):**

```yaml
signatureAuth:
  type: jks
  keystorePath: '/path/to/keystore.jks'
  keystorePassword: '{{env.JKS_PASSWORD}}' # Or use PROMPTFOO_JKS_PASSWORD env var
  keyAlias: 'your-key-alias' # Optional: uses first available if not specified
```

**PFX (PKCS#12):**

```yaml
signatureAuth:
  type: pfx
  pfxPath: '/path/to/certificate.pfx'
  pfxPassword: '{{env.PFX_PASSWORD}}' # Or use PROMPTFOO_PFX_PASSWORD env var
  # OR use separate certificate and key files:
  # certPath: '/path/to/certificate.crt'
  # keyPath: '/path/to/private.key'
```

#### Full Configuration Example

```yaml
providers:
  - id: https
    config:
      url: 'https://api.example.com/v1'
      headers:
        'x-signature': '{{signature}}'
        'x-timestamp': '{{signatureTimestamp}}'
      signatureAuth:
        type: pem
        privateKeyPath: '/path/to/private.key'
        signatureValidityMs: 300000 # 5 minutes (default)
        signatureAlgorithm: 'SHA256' # Default
        signatureDataTemplate: '{{signatureTimestamp}}' # Default; customize as needed
        signatureRefreshBufferMs: 30000 # Optional custom refresh buffer
```

:::info Dependencies

- **JKS support** requires the `jks-js` package: `npm install jks-js`
- **PFX support** requires the `pem` package: `npm install pem`

:::

### Authentication Options Reference

#### Bearer Token Options

| Option | Type   | Required | Description        |
| ------ | ------ | -------- | ------------------ |
| type   | string | Yes      | Must be `'bearer'` |
| token  | string | Yes      | The bearer token   |

#### API Key Options

| Option    | Type   | Required | Description                                     |
| --------- | ------ | -------- | ----------------------------------------------- |
| type      | string | Yes      | Must be `'api_key'`                             |
| keyName   | string | Yes      | Name of the header or query parameter           |
| value     | string | Yes      | The API key value                               |
| placement | string | Yes      | Where to place the key: `'header'` or `'query'` |

#### Basic Auth Options

| Option   | Type   | Required | Description       |
| -------- | ------ | -------- | ----------------- |
| type     | string | Yes      | Must be `'basic'` |
| username | string | Yes      | Username          |
| password | string | Yes      | Password          |

#### OAuth 2.0 Options

| Option       | Type     | Required                                | Description                            |
| ------------ | -------- | --------------------------------------- | -------------------------------------- |
| type         | string   | Yes                                     | Must be `'oauth'`                      |
| grantType    | string   | Yes                                     | `'client_credentials'` or `'password'` |
| tokenUrl     | string   | Yes                                     | OAuth token endpoint URL               |
| clientId     | string   | Yes (client_credentials), No (password) | OAuth client ID                        |
| clientSecret | string   | Yes (client_credentials), No (password) | OAuth client secret                    |
| username     | string   | Yes (password grant)                    | Username for password grant            |
| password     | string   | Yes (password grant)                    | Password for password grant            |
| scopes       | string[] | No                                      | OAuth scopes to request                |

#### Digital Signature Options

| Option                   | Type   | Required | Default                    | Description                                            |
| ------------------------ | ------ | -------- | -------------------------- | ------------------------------------------------------ |
| type                     | string | No       | `'pem'`                    | Certificate type: `'pem'`, `'jks'`, or `'pfx'`         |
| privateKeyPath           | string | No\*     | -                          | Path to PEM private key file (PEM only)                |
| privateKey               | string | No\*     | -                          | Inline PEM private key string (PEM only)               |
| keystorePath             | string | No\*     | -                          | Path to JKS keystore file (JKS only)                   |
| keystoreContent          | string | No\*     | -                          | Base64-encoded JKS keystore content (JKS only)         |
| keystorePassword         | string | No       | -                          | JKS password (or use `PROMPTFOO_JKS_PASSWORD` env var) |
| keyAlias                 | string | No       | First available            | JKS key alias (JKS only)                               |
| pfxPath                  | string | No\*     | -                          | Path to PFX certificate file (PFX only)                |
| pfxPassword              | string | No       | -                          | PFX password (or use `PROMPTFOO_PFX_PASSWORD` env var) |
| certPath                 | string | No\*     | -                          | Path to certificate file (PFX alternative)             |
| keyPath                  | string | No\*     | -                          | Path to private key file (PFX alternative)             |
| certContent              | string | No\*     | -                          | Base64-encoded certificate content (PFX alternative)   |
| keyContent               | string | No\*     | -                          | Base64-encoded private key content (PFX alternative)   |
| signatureValidityMs      | number | No       | 300000                     | Signature validity period in milliseconds              |
| signatureAlgorithm       | string | No       | `'SHA256'`                 | Signature algorithm (any Node.js crypto supported)     |
| signatureDataTemplate    | string | No       | `'{{signatureTimestamp}}'` | Template for data to sign (`\n` = newline)             |
| signatureRefreshBufferMs | number | No       | 10% of validityMs          | Buffer time before expiry to refresh                   |

\* Requirements by certificate type:

- **PEM**: Either `privateKeyPath` or `privateKey` required
- **JKS**: Either `keystorePath` or `keystoreContent` required
- **PFX**: Either `pfxPath`, or both `certPath` and `keyPath`, or both `certContent` and `keyContent` required

## Session management

### Server-side session management

When using an HTTP provider with multi-turn redteam attacks like GOAT and Crescendo, you may need to maintain session IDs between rounds. The HTTP provider will automatically extract the session ID from the response headers and store it in the `vars` object.

A session parser is a javascript expression that should be used to extract the session ID from the response headers and returns it. All of the same formats of response parsers are supported.

The input to the session parser is an object `data` with this interface:

```typescript
{
  headers?: Record<string, string> | null;
  body?: Record<string, any> | null;
}
```

Simple header parser:

```yaml
sessionParser: 'data.headers["set-cookie"]'
```

Example extracting the session from the body:

Example Response

```json
{
  "responses": [{ "sessionId": "abd-abc", "message": "Bad LLM" }]
}
```

Session Parser value:

```yaml
sessionParser: 'data.body.responses[0]?.sessionId
```

The parser can take a string, file or function like the response parser.

Then you need to set the session ID in the `vars` object for the next round:

```yaml
providers:
  - id: https
    config:
      url: 'https://example.com/api'
      headers:
        'Cookie': '{{sessionId}}'
```

You can use the `{{sessionId}}` var anywhere in a header or body. Example:

```yaml
providers:
  - id: https
    config:
      url: 'https://example.com/api'
      body:
        'message': '{{prompt}}'
        'sessionId': '{{sessionId}}'
```

Accessing the headers or body:

```yaml
sessionParser: 'data.body.sessionId'
```

```yaml
sessionParser: 'data.headers.["x-session-Id"]'
```

### Client-side session management

If you want the Promptfoo client to send a unique session or conversation ID with each test case, you can add a `transformVars` option to your Promptfoo or redteam config. This is useful for multi-turn evals or multi-turn redteam attacks where the provider maintains a conversation state.

For example:

```yaml
defaultTest:
  options:
    transformVars: '{ ...vars, sessionId: context.uuid }'
```

Now you can use the `sessionId` variable in your HTTP target config:

```yaml
providers:
  - id: https
    config:
      url: 'https://example.com/api'
      headers:
        'x-promptfoo-session': '{{sessionId}}'
      body:
        user_message: '{{prompt}}'
```

## Request Retries

The HTTP provider automatically retries failed requests in the following scenarios:

- Rate limiting (HTTP 429)
- Network failures

By default, it will attempt up to 4 retries with exponential backoff. You can configure the maximum number of retries using the `maxRetries` option:

```yaml
providers:
  - id: http
    config:
      url: https://api.example.com/v1/chat
      maxRetries: 2 # Override default of 4 retries
```

### Retrying Server Errors

By default, 5xx server errors are not retried. To enable retries for 5xx responses:

```bash
PROMPTFOO_RETRY_5XX=true promptfoo eval
```

## Streaming Responses

HTTP streaming allows servers to send responses incrementally as data becomes available, rather than waiting to send a complete response all at once. This is commonly used for LLM APIs to provide real-time token generation, where text appears progressively as the model generates it. Streaming can include both final output text and intermediate reasoning or thinking tokens, depending on the model's capabilities.

Streaming responses typically use one of these formats:

- **Server-Sent Events (SSE)**: Text-based protocol where each line starts with `data: ` followed by JSON. Common in OpenAI and similar APIs.
- **Chunked JSON**: Multiple JSON objects sent sequentially, often separated by newlines or delimiters.
- **HTTP chunked transfer encoding**: Standard HTTP mechanism for streaming arbitrary data.

Promptfoo offers full support for HTTP targets that stream responses in these formats. WebSocket requests are also supported via the [WebSocket Provider](./websocket.md). However, synchronous REST/HTTP requests are often preferable for the following reasons:

- Streaming formats vary widely and often require custom parsing logic in `transformResponse`.
- Evals wait for the full response before scoring, so progressive tokens may not be surfaced.
- Overall test duration is typically similar to non-streaming requests, so streaming does not provide a performance benefit.

If you need to evaluate a streaming endpoint, you will need to configure the `transformResponse` function to parse and reconstruct the final text. For SSE-style responses, you can accumulate chunks from each `data:` line. The logic for extracting each line and determining when the response is complete may vary based on the event types and semantics used by your specific application/provider.

**Example streaming response format:**

A typical Server-Sent Events (SSE) streaming response from OpenAI or similar APIs looks like this:

```
data: {"type":"response.created","response":{"id":"resp_abc123"}}

data: {"type":"response.output_text.delta","delta":"The"}

data: {"type":"response.output_text.delta","delta":" quick"}

data: {"type":"response.output_text.delta","delta":" brown"}

data: {"type":"response.output_text.delta","delta":" fox"}

data: {"type":"response.completed","response_id":"resp_abc123"}
```

Each line starts with `data: ` followed by a JSON object. The parser extracts text from `response.output_text.delta` events and concatenates the `delta` values to reconstruct the full response.

```yaml
providers:
  - id: https
    config:
      url: 'https://api.example.com/v1/responses'
      body:
        model: 'custom-model'
        stream: true
      transformResponse: |
        (json, text) => {
          if (json && (json.output_text || json.response)) {
            return json.output_text || json.response;
          }
          let out = '';
          for (const line of String(text || '').split('\n')) {
            const trimmed = line.trim();
            if (!trimmed.startsWith('data: ')) continue;
            try {
              const evt = JSON.parse(trimmed.slice(6));
              if (evt.type === 'response.output_text.delta' && typeof evt.delta === 'string') {
                out += evt.delta;
              }
            } catch {}
          }
          return out.trim();
        }
```

This parser would extract `"The quick brown fox"` from the example response above.

## Reference

Supported config options:

| Option            | Type                    | Description                                                                                                                                                                         |
| ----------------- | ----------------------- | ----------------------------------------------------------------------------------------------------------------------------------------------------------------------------------- |
| url               | string                  | The URL to send the HTTP request to. Supports Nunjucks templates. If not provided, the `id` of the provider will be used as the URL.                                                |
| request           | string                  | A raw HTTP request to send. This will override the `url`, `method`, `headers`, `body`, and `queryParams` options.                                                                   |
| method            | string                  | HTTP method (GET, POST, etc). Defaults to POST if body is provided, GET otherwise.                                                                                                  |
| headers           | Record\<string, string> | Key-value pairs of HTTP headers to include in the request.                                                                                                                          |
| body              | object \| string        | The request body. For POST requests, objects are automatically stringified as JSON.                                                                                                 |
| queryParams       | Record\<string, string> | Key-value pairs of query parameters to append to the URL.                                                                                                                           |
| transformRequest  | string \| Function      | A function, string template, or file path to transform the prompt before sending it to the API.                                                                                     |
| transformResponse | string \| Function      | Transforms the API response using a JavaScript expression (e.g., 'json.result'), function, or file path (e.g., 'file://parser.js'). Replaces the deprecated `responseParser` field. |
| tokenEstimation   | object                  | Configuration for optional token usage estimation. See Token Estimation section above for details.                                                                                  |
| maxRetries        | number                  | Maximum number of retry attempts for failed requests. Defaults to 4.                                                                                                                |
<<<<<<< HEAD
| validateStatus    | string \| Function      | A function or string expression that returns true if the status code should be treated as successful. By default, accepts all status codes.                                         |
| signatureAuth     | object                  | Configuration for digital signature authentication. See Signature Auth Options below.                                                                                               |
=======
| validateStatus    | Function                | A function that takes a status code and returns a boolean indicating if the response should be treated as successful. By default, accepts all status codes.                         |
| auth              | object                  | Authentication configuration (bearer, api_key, basic, or oauth). See [Authentication](#authentication) section.                                                                     |
| signatureAuth     | object                  | Digital signature authentication configuration. See [Digital Signature Authentication](#digital-signature-authentication) section.                                                  |
>>>>>>> 6aafeb91
| tls               | object                  | Configuration for TLS/HTTPS connections including client certificates, CA certificates, and cipher settings. See TLS Configuration Options above.                                   |

In addition to a full URL, the provider `id` field accepts `http` or `https` as values.

## Configuration Generator

Use the generator below to create an HTTP provider configuration based on your endpoint:

import { HttpConfigGenerator } from '@site/src/components/HttpConfigGenerator';

<HttpConfigGenerator />

## Error Handling

The HTTP provider throws errors for:

- Network errors or request failures
- Invalid response parsing
- Session parsing errors
- Invalid request configurations
- Status codes that fail the configured validation (if `validateStatus` is set)

By default, all response status codes are accepted. This accommodates APIs that return valid responses with non-2xx codes (common with guardrails and content filtering). You can customize this using the `validateStatus` option:

```yaml
providers:
  - id: https
    config:
      url: 'https://example.com/api'
      # Function-based validation
      validateStatus: (status) => status < 500  # Accept any status below 500
      # Or string-based expression
      validateStatus: 'status >= 200 && status <= 299'  # Accept only 2xx responses
      # Or load from file
      validateStatus: 'file://validators/status.js'  # Load default export
      validateStatus: 'file://validators/status.js:validateStatus'  # Load specific function
```

Example validator file (`validators/status.js`):

```javascript
export default (status) => status < 500;
// Or named export
export function validateStatus(status) {
  return status < 500;
}
```

The provider automatically retries certain errors (like rate limits) based on `maxRetries`, while other errors are thrown immediately.<|MERGE_RESOLUTION|>--- conflicted
+++ resolved
@@ -1473,14 +1473,9 @@
 | transformResponse | string \| Function      | Transforms the API response using a JavaScript expression (e.g., 'json.result'), function, or file path (e.g., 'file://parser.js'). Replaces the deprecated `responseParser` field. |
 | tokenEstimation   | object                  | Configuration for optional token usage estimation. See Token Estimation section above for details.                                                                                  |
 | maxRetries        | number                  | Maximum number of retry attempts for failed requests. Defaults to 4.                                                                                                                |
-<<<<<<< HEAD
 | validateStatus    | string \| Function      | A function or string expression that returns true if the status code should be treated as successful. By default, accepts all status codes.                                         |
-| signatureAuth     | object                  | Configuration for digital signature authentication. See Signature Auth Options below.                                                                                               |
-=======
-| validateStatus    | Function                | A function that takes a status code and returns a boolean indicating if the response should be treated as successful. By default, accepts all status codes.                         |
 | auth              | object                  | Authentication configuration (bearer, api_key, basic, or oauth). See [Authentication](#authentication) section.                                                                     |
 | signatureAuth     | object                  | Digital signature authentication configuration. See [Digital Signature Authentication](#digital-signature-authentication) section.                                                  |
->>>>>>> 6aafeb91
 | tls               | object                  | Configuration for TLS/HTTPS connections including client certificates, CA certificates, and cipher settings. See TLS Configuration Options above.                                   |
 
 In addition to a full URL, the provider `id` field accepts `http` or `https` as values.
