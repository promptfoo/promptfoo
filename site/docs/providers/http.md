---
sidebar_label: HTTP API
description: Configure HTTP/HTTPS endpoints for custom LLM integrations with dynamic request transforms, variable substitution, and multi-provider API compatibility
---

# HTTP/HTTPS API

Setting the provider ID to a URL sends an HTTP request to the endpoint. This provides a general-purpose way to use any HTTP endpoint for inference.

The provider configuration allows you to construct the HTTP request and extract the inference result from the response.

```yaml
providers:
  - id: https
    config:
      url: 'https://example.com/generate'
      method: 'POST'
      headers:
        'Content-Type': 'application/json'
      body:
        myPrompt: '{{prompt}}'
      transformResponse: 'json.output' # Extract the "output" field from the response
```

The placeholder variable `{{prompt}}` will be replaced with the final prompt for the test case. You can also reference test variables as you construct the request:

```yaml
providers:
  - id: https
    config:
      url: 'https://example.com/generateTranslation'
      body:
        prompt: '{{prompt}}'
        model: '{{model}}'
        translate: '{{language}}'

tests:
  - vars:
      model: 'gpt-5-mini'
      language: 'French'
```

`body` can be a string or JSON object. If the body is a string, the `Content-Type` header defaults to `text/plain` unless specified otherwise. If the body is an object, then content type is automatically set to `application/json`.

### JSON Example

```yaml
providers:
  - id: https
    config:
      url: 'https://example.com/generateTranslation'
      body:
        model: '{{model}}'
        translate: '{{language}}'
```

### Form-data Example

```yaml
providers:
  - id: https
    config:
      headers:
        'Content-Type': 'application/x-www-form-urlencoded'
      body: 'model={{model}}&translate={{language}}'
```

## Sending a raw HTTP request

You can also send a raw HTTP request by specifying the `request` property in the provider configuration. This allows you to have full control over the request, including headers and body.

Here's an example of how to use the raw HTTP request feature:

```yaml
providers:
  - id: https
    config:
      useHttps: true
      request: |
        POST /v1/completions HTTP/1.1
        Host: api.example.com
        Content-Type: application/json
        Authorization: Bearer {{api_key}}

        {
          "model": "llama3.1-405b-base",
          "prompt": "{{prompt}}",
          "max_tokens": 100
        }
      transformResponse: 'json.content' # extract the "content" field from the response
```

In this example:

1. The `request` property contains a raw HTTP request, including the method, path, headers, and body.
2. The `useHttps` property is set to `true`, so the request will be sent over HTTPS.
3. You can use template variables like `{{api_key}}` and `{{prompt}}` within the raw request. These will be replaced with actual values when the request is sent.
4. The `transformResponse` property is used to extract the desired information from the JSON response.

You can also load the raw request from an external file using the `file://` prefix:

```yaml
providers:
  - id: https
    config:
      request: file://path/to/request.txt
      transformResponse: 'json.text'
```

This path is relative to the directory containing the Promptfoo config file.

Then create a file at `path/to/request.txt`:

```http
POST /api/generate HTTP/1.1
Host: example.com
Content-Type: application/json

{"prompt": "Tell me a joke"}
```

### Nested objects

Nested objects are supported and should be passed to the `dump` function.

```yaml
providers:
  - id: https
    config:
      url: 'https://example.com/generateTranslation'
      body:
        // highlight-start
        messages: '{{messages | dump}}'
        // highlight-end
        model: '{{model}}'
        translate: '{{language}}'

tests:
  - vars:
      // highlight-start
      messages:
        - role: 'user'
          content: 'foobar'
        - role: 'assistant'
          content: 'baz'
      // highlight-end
      model: 'gpt-5-mini'
      language: 'French'
```

Note that any valid JSON string within `body` will be converted to a JSON object.

## Query parameters

Query parameters can be specified in the provider config using the `queryParams` field. These will be appended to the URL as GET parameters.

```yaml
providers:
  - id: https
    config:
      url: 'https://example.com/search'
      // highlight-start
      method: 'GET'
      queryParams:
        q: '{{prompt}}'
        foo: 'bar'
      // highlight-end
```

## Dynamic URLs

Both the provider `id` and the `url` field support Nunjucks templates. Variables in your test `vars` will be rendered before sending the request.

```yaml
providers:
  - id: https://api.example.com/users/{{userId}}/profile
    config:
      method: 'GET'
```

## Using as a library

If you are using promptfoo as a [node library](/docs/usage/node-package/), you can provide the equivalent provider config:

```javascript
{
  // ...
  providers: [{
    id: 'https',
    config: {
      url: 'https://example.com/generate',
      method: 'POST',
      headers: {
        'Content-Type': 'application/json',
      },
      body: {
        foo: '{{bar}}',
      },
      transformResponse: (json) => json.output,
    }
  }],
}
```

## Request Transform

Request transform modifies your prompt after it is rendered but before it is sent to a provider API. This allows you to:

- Format prompts into specific message structures
- Add metadata or context
- Handle nuanced message formats for multi-turn conversations

### Basic Usage

```yaml
providers:
  - id: https
    config:
      url: 'https://api.example.com/chat'
      transformRequest: '{"message": "{{prompt}}"}'
      body:
        user_message: '{{prompt}}'
```

### Transform Types

#### String Template

Use Nunjucks templates to transform the prompt:

```yaml
transformRequest: '{"text": "{{prompt}}"}'
```

#### JavaScript Function

Define a function that transforms the prompt:

```javascript
transformRequest: (prompt, vars, context) =>
  JSON.stringify({ text: prompt, timestamp: Date.now() });
```

#### File-based Transform

Load a transform from an external file:

```yaml
transformRequest: 'file://transforms/request.js'
```

Example transform file (transforms/request.js):

```javascript
module.exports = (prompt, vars, context) => {
  return {
    text: prompt,
    metadata: {
      timestamp: Date.now(),
      version: '1.0',
    },
  };
};
```

You can also specify a specific function to use:

```yaml
transformRequest: 'file://transforms/request.js:transformRequest'
```

## Response Transform

The `transformResponse` option allows you to extract and transform the API response. If no `transformResponse` is specified, the provider will attempt to parse the response as JSON. If JSON parsing fails, it will return the raw text response.

You can override this behavior by specifying a `transformResponse` in the provider config. The `transformResponse` can be one of the following:

1. A string containing a JavaScript expression
2. A function
3. A file path (prefixed with `file://`) to a JavaScript module

### Parsing a JSON response

By default, the entire response is returned as the output. If your API responds with a JSON object and you want to pick out a specific value, use the `transformResponse` property to set a JavaScript snippet that manipulates the provided `json` object.

For example, this `transformResponse` configuration:

```yaml
providers:
  - id: https
    config:
      url: 'https://example.com/openai-compatible/chat/completions'
      # ...
      transformResponse: 'json.choices[0].message.content'
```

Extracts the message content from this response:

```json
{
  "id": "chatcmpl-abc123",
  "object": "chat.completion",
  "created": 1677858242,
  "model": "gpt-5-mini",
  "usage": {
    "prompt_tokens": 13,
    "completion_tokens": 7,
    "total_tokens": 20
  },
  "choices": [
    {
      "message": {
        "role": "assistant",
        // highlight-start
        "content": "\n\nThis is a test!"
        // highlight-end
      },
      "logprobs": null,
      "finish_reason": "stop",
      "index": 0
    }
  ]
}
```

### Parsing a text response

If your API responds with a text response, you can use the `transformResponse` property to set a JavaScript snippet that manipulates the provided `text` object.

For example, this `transformResponse` configuration:

```yaml
providers:
  - id: https
    config:
      url: 'https://example.com/api'
      # ...
      transformResponse: 'text.slice(11)'
```

Extracts the message content "hello world" from this response:

```text
Assistant: hello world
```

### Response Parser Types

#### String parser

You can use a string containing a JavaScript expression to extract data from the response:

```yaml
providers:
  - id: https
    config:
      url: 'https://example.com/api'
      transformResponse: 'json.choices[0].message.content'
```

This expression will be evaluated with three variables available:

- `json`: The parsed JSON response (if the response is valid JSON)
- `text`: The raw text response
- `context`: `context.response` is of type `FetchWithCacheResult` which includes:
  - `data`: The response data (parsed as JSON if possible)
  - `cached`: Boolean indicating if response was from cache
  - `status`: HTTP status code
  - `statusText`: HTTP status text
  - `headers`: Response headers (if present)

#### Function parser

When using promptfoo as a Node.js library, you can provide a function as the response. You may return a string or an object of type `ProviderResponse`.

parser:

```javascript
{
  providers: [{
    id: 'https',
    config: {
      url: 'https://example.com/generate_response',
      transformResponse: (json, text) => {
        // Custom parsing logic that returns string
        return json.choices[0].message.content;
      },
    }
  },
  {
    id: 'https',
    config: {
      url: 'https://example.com/generate_with_tokens',
      transformResponse: (json, text) => {
        // Custom parsing logic that returns object
        return {
          output: json.output,
          tokenUsage: {
            prompt: json.usage.input_tokens,
            completion: json.usage.output_tokens,
            total: json.usage.input_tokens + json.usage.output_tokens,
          }
        }
      },
    }
  }],
}
```

<details>
<summary>Type definition</summary>

```typescript
interface ProviderResponse {
  cached?: boolean;
  cost?: number;
  error?: string;
  logProbs?: number[];
  metadata?: {
    redteamFinalPrompt?: string;
    [key: string]: any;
  };
  raw?: string | any;
  output?: string | any;
  tokenUsage?: TokenUsage;
  isRefusal?: boolean;
  sessionId?: string;
  guardrails?: GuardrailResponse;
  audio?: {
    id?: string;
    expiresAt?: number;
    data?: string; // base64 encoded audio data
    transcript?: string;
    format?: string;
  };
}

export type TokenUsage = z.infer<typeof TokenUsageSchema>;

export const TokenUsageSchema = BaseTokenUsageSchema.extend({
  assertions: BaseTokenUsageSchema.optional(),
});

export const BaseTokenUsageSchema = z.object({
  // Core token counts
  prompt: z.number().optional(),
  completion: z.number().optional(),
  cached: z.number().optional(),
  total: z.number().optional(),

  // Request metadata
  numRequests: z.number().optional(),

  // Detailed completion information
  completionDetails: CompletionTokenDetailsSchema.optional(),
});
```

</details>

#### File-based parser

You can use a JavaScript file as a response parser by specifying the file path with the `file://` prefix. The file path is resolved relative to the directory containing the promptfoo configuration file.

```yaml
providers:
  - id: https
    config:
      url: 'https://example.com/api'
      transformResponse: 'file://path/to/parser.js'
```

The parser file should export a function that takes three arguments (`json`, `text`, `context`) and return the parsed output. Note that text and context are optional.

```javascript
module.exports = (json, text) => {
  return json.choices[0].message.content;
};
```

You can use the `context` parameter to access response metadata and implement custom logic. For example, implementing guardrails checking:

```javascript
module.exports = (json, text, context) => {
  return {
    output: json.choices[0].message.content,
    guardrails: { flagged: context.response.headers['x-content-filtered'] === 'true' },
  };
};
```

This allows you to access additional response metadata and implement custom logic based on response status codes, headers, or other properties.

You can also use a default export:

```javascript
export default (json, text) => {
  return json.choices[0].message.content;
};
```

You can also specify a function name to be imported from a file:

```yaml
providers:
  - id: https
    config:
      url: 'https://example.com/api'
      transformResponse: 'file://path/to/parser.js:parseResponse'
```

This will import the function `parseResponse` from the file `path/to/parser.js`.

### Guardrails Support

If your HTTP target has guardrails set up, you need to return an object with both `output` and `guardrails` fields from your transform. The `guardrails` field should be a top-level field in your returned object and must conform to the [GuardrailResponse](/docs/configuration/reference#guardrails) interface. For example:

```yaml
providers:
  - id: https
    config:
      url: 'https://example.com/api'
      transformResponse: |
        {
          output: json.choices[0].message.content,
          guardrails: { flagged: context.response.headers['x-content-filtered'] === 'true' }
        }
```

### Interaction with Test Transforms

The `transformResponse` output becomes the input for test-level transforms. Understanding this pipeline is important for complex evaluations:

```yaml
providers:
  - id: https
    config:
      url: 'https://example.com/api'
      # Step 1: Provider transform normalizes API response
      transformResponse: 'json.data' # Extract data field

tests:
  - vars:
      query: 'What is the weather?'
    options:
      # Step 2a: Test transform for assertions (receives provider transform output)
      transform: 'output.answer'
    assert:
      - type: contains
        value: 'sunny'

      # Step 2b: Context transform for RAG assertions (also receives provider transform output)
      - type: context-faithfulness
        contextTransform: 'output.sources.join(" ")'
```

## Token Estimation

By default, the HTTP provider does not provide token usage statistics since it's designed for general HTTP APIs that may not return token information. However, you can enable optional token estimation to get approximate token counts for cost tracking and analysis. Token estimation is automatically enabled when running redteam scans so you can track approximate costs without additional configuration.

Token estimation uses a simple word-based counting method with configurable multipliers. This provides a rough approximation that's useful for basic cost estimation and usage tracking.

:::note Accuracy
Word-based estimation provides approximate token counts. For precise token counting, implement custom logic in your `transformResponse` function using a proper tokenizer library.
:::

### When to Use Token Estimation

Token estimation is useful when:

- Your API doesn't return token usage information
- You need basic cost estimates for budget tracking
- You want to monitor usage patterns across different prompts
- You're migrating from an API that provides token counts

Don't use token estimation when:

- Your API already provides accurate token counts (use `transformResponse` instead)
- You need precise token counts for billing
- You're working with non-English text where word counting is less accurate

### Basic Token Estimation

Enable basic token estimation with default settings:

```yaml
providers:
  - id: https
    config:
      url: 'https://example.com/api'
      body:
        prompt: '{{prompt}}'
      tokenEstimation:
        enabled: true
```

This will use word-based estimation with a multiplier of 1.3 for both prompt and completion tokens.

### Custom Multipliers

Configure a custom multiplier for more accurate estimation based on your specific use case:

```yaml
providers:
  - id: https
    config:
      url: 'https://example.com/api'
      body:
        prompt: '{{prompt}}'
      tokenEstimation:
        enabled: true
        multiplier: 1.5 # Adjust based on your content complexity
```

**Multiplier Guidelines:**

- Start with default `1.3` and adjust based on actual usage
- Technical/code content may need higher multipliers (1.5-2.0)
- Simple conversational text may work with lower multipliers (1.1-1.3)
- Monitor actual vs. estimated usage to calibrate

### Integration with Transform Response

Token estimation works alongside response transforms. If your `transformResponse` returns token usage information, the estimation will be skipped:

```yaml
providers:
  - id: https
    config:
      url: 'https://example.com/api'
      tokenEstimation:
        enabled: true # Will be ignored if transformResponse provides tokenUsage
      transformResponse: |
        {
          output: json.choices[0].message.content,
          tokenUsage: {
            prompt: json.usage.prompt_tokens,
            completion: json.usage.completion_tokens,
            total: json.usage.total_tokens
          }
        }
```

### Custom Token Counting

For accurate token counting, implement it in your `transformResponse` function:

```yaml
providers:
  - id: https
    config:
      url: 'https://example.com/api'
      transformResponse: |
        (json, text, context) => {
          // Use a proper tokenizer library for accuracy
          const promptTokens = customTokenizer.encode(context.vars.prompt).length;
          const completionTokens = customTokenizer.encode(json.response).length;
          
          return {
            output: json.response,
            tokenUsage: {
              prompt: promptTokens,
              completion: completionTokens,
              total: promptTokens + completionTokens,
              numRequests: 1
            }
          };
        }
```

You can also load custom logic from a file:

```yaml
providers:
  - id: https
    config:
      url: 'https://example.com/api'
      transformResponse: 'file://token-counter.js'
```

Example `token-counter.js`:

```javascript
// Using a tokenizer library like 'tiktoken' or 'gpt-tokenizer'
const { encode } = require('gpt-tokenizer');

module.exports = (json, text, context) => {
  const promptText = context.vars.prompt || '';
  const responseText = json.response || text;

  return {
    output: responseText,
    tokenUsage: {
      prompt: encode(promptText).length,
      completion: encode(responseText).length,
      total: encode(promptText).length + encode(responseText).length,
      numRequests: 1,
    },
  };
};
```

### Configuration Options

| Option     | Type    | Default                      | Description                                              |
| ---------- | ------- | ---------------------------- | -------------------------------------------------------- |
| enabled    | boolean | false (true in redteam mode) | Enable or disable token estimation                       |
| multiplier | number  | 1.3                          | Multiplier applied to word count (adjust for complexity) |

### Example: Cost Tracking

Here's a complete example for cost tracking with token estimation:

```yaml
providers:
  - id: https
    config:
      url: 'https://api.example.com/v1/generate'
      method: POST
      headers:
        Authorization: 'Bearer {{env.API_KEY}}'
        Content-Type: 'application/json'
      body:
        model: 'custom-model'
        prompt: '{{prompt}}'
        max_tokens: 100
      tokenEstimation:
        enabled: true
        multiplier: 1.4 # Adjusted based on testing
      transformResponse: |
        {
          output: json.generated_text,
          cost: (json.usage?.total_tokens || 0) * 0.0001 // $0.0001 per token
        }
```

## TLS/HTTPS Configuration

The HTTP provider supports custom TLS certificate configuration for secure HTTPS connections. This enables:

- Custom CA certificates for verifying server certificates
- Client certificates for mutual TLS authentication
- PFX/PKCS12 certificate bundles
- Fine-grained control over TLS security settings

### Basic TLS Configuration

Configure custom CA certificates to verify server certificates:

```yaml
providers:
  - id: https
    config:
      url: 'https://api.example.com/secure'
      tls:
        caPath: '/path/to/ca-cert.pem' # Custom CA certificate
        rejectUnauthorized: true # Verify server certificate (default: true)
```

### Mutual TLS (mTLS)

For APIs requiring client certificate authentication:

```yaml
providers:
  - id: https
    config:
      url: 'https://secure-api.example.com/v1'
      tls:
        # Client certificate and private key
        certPath: '/path/to/client-cert.pem'
        keyPath: '/path/to/client-key.pem'

        # Optional: Custom CA for server verification
        caPath: '/path/to/ca-cert.pem'
```

### Using PFX/PKCS12 Certificates

For PFX or PKCS12 certificate bundles, you can either provide a file path or inline base64-encoded content:

```yaml
providers:
  - id: https
    config:
      url: 'https://secure-api.example.com/v1'
      tls:
        # Option 1: Using a file path
        pfxPath: '/path/to/certificate.pfx'
        passphrase: '{{env.PFX_PASSPHRASE}}' # Optional: passphrase for PFX
```

```yaml
providers:
  - id: https
    config:
      url: 'https://secure-api.example.com/v1'
      tls:
        # Option 2: Using inline base64-encoded content
        pfx: 'MIIJKQIBAzCCCO8GCSqGSIb3DQEHAaCCCOAEggjcMIII2DCCBYcGCSqGSIb3DQEHBqCCBXgwggV0AgEAMIIFbQYJKoZIhvcNAQcBMBwGCiqGSIb3DQEMAQYwDgQI...' # Base64-encoded PFX content
        passphrase: '{{env.PFX_PASSPHRASE}}' # Optional: passphrase for PFX
```

### Using JKS (Java KeyStore) Certificates

For Java applications using JKS certificates, the provider can automatically extract the certificate and key for TLS:

```yaml
providers:
  - id: https
    config:
      url: 'https://secure-api.example.com/v1'
      tls:
        # Option 1: Using a file path
        jksPath: '/path/to/keystore.jks'
        passphrase: '{{env.JKS_PASSWORD}}' # Required for JKS
        keyAlias: 'mykey' # Optional: specific alias to use
```

```yaml
providers:
  - id: https
    config:
      url: 'https://secure-api.example.com/v1'
      tls:
        # Option 2: Using inline base64-encoded JKS content
        jksContent: 'MIIJKQIBAzCCCO8GCSqGSIb3DQEHA...' # Base64-encoded JKS content
        passphrase: '{{env.JKS_PASSWORD}}'
        keyAlias: 'client-cert' # Optional: defaults to first available key
```

The JKS file is processed using the `jks-js` library, which automatically:

- Extracts the certificate and private key from the keystore
- Converts them to PEM format for use with TLS
- Selects the appropriate key based on the alias (or uses the first available)

:::info
JKS support requires the `jks-js` package. Install it with:

```bash
npm install jks-js
```

:::

### Advanced TLS Options

Fine-tune TLS connection parameters:

```yaml
providers:
  - id: https
    config:
      url: 'https://api.example.com/v1'
      tls:
        # Certificate configuration
        certPath: '/path/to/client-cert.pem'
        keyPath: '/path/to/client-key.pem'
        caPath: '/path/to/ca-cert.pem'

        # Security options
        rejectUnauthorized: true # Verify server certificate
        servername: 'api.example.com' # Override SNI hostname

        # Cipher and protocol configuration
        ciphers: 'TLS_AES_256_GCM_SHA384:TLS_CHACHA20_POLY1305_SHA256'
        secureProtocol: 'TLSv1_3_method' # Force TLS 1.3
        minVersion: 'TLSv1.2' # Minimum TLS version
        maxVersion: 'TLSv1.3' # Maximum TLS version
```

### Inline Certificates

You can provide certificates directly in the configuration instead of file paths:

```yaml
providers:
  - id: https
    config:
      url: 'https://secure-api.example.com/v1'
      tls:
        # Provide PEM certificates as strings
        cert: |
          -----BEGIN CERTIFICATE-----
          MIIDXTCCAkWgAwIBAgIJAKl...
          -----END CERTIFICATE-----
        key: |
          -----BEGIN PRIVATE KEY-----
          MIIEvQIBADANBgkqhkiG9w0...
          -----END PRIVATE KEY-----
        ca: |
          -----BEGIN CERTIFICATE-----
          MIIDQTCCAimgAwIBAgITBmyf...
          -----END CERTIFICATE-----
```

For PFX certificates, provide them as base64-encoded strings:

```yaml
providers:
  - id: https
    config:
      url: 'https://secure-api.example.com/v1'
      tls:
        # PFX certificate as base64-encoded string
        pfx: 'MIIJKQIBAzCCCO8GCSqGSIb3DQEHAaCCCOAEggjcMIII2DCCBYcGCSqGSIb3DQEHBqCCBXgwggV0AgEAMIIFbQYJKoZIhvcNAQcBMBwGCiqGSIb3DQEMAQYwDgQI...'
        passphrase: 'your-pfx-passphrase'
```

### Multiple CA Certificates

Support for multiple CA certificates in the trust chain:

```yaml
providers:
  - id: https
    config:
      url: 'https://api.example.com/v1'
      tls:
        ca:
          - |
            -----BEGIN CERTIFICATE-----
            [Root CA certificate content]
            -----END CERTIFICATE-----
          - |
            -----BEGIN CERTIFICATE-----
            [Intermediate CA certificate content]
            -----END CERTIFICATE-----
```

### Self-Signed Certificates

For development/testing with self-signed certificates:

```yaml
providers:
  - id: https
    config:
      url: 'https://localhost:8443/api'
      tls:
        rejectUnauthorized: false # Accept self-signed certificates (NOT for production!)
```

:::warning
Setting `rejectUnauthorized: false` disables certificate verification and should **never** be used in production environments as it makes connections vulnerable to man-in-the-middle attacks.
:::

### Environment Variables

Use environment variables for sensitive certificate data:

```yaml
providers:
  - id: https
    config:
      url: 'https://api.example.com/v1'
      tls:
        certPath: '{{env.CLIENT_CERT_PATH}}'
        keyPath: '{{env.CLIENT_KEY_PATH}}'
        passphrase: '{{env.CERT_PASSPHRASE}}'
```

### TLS Configuration Options

| Option             | Type               | Default | Description                                                                        |
| ------------------ | ------------------ | ------- | ---------------------------------------------------------------------------------- |
| ca                 | string \| string[] | -       | CA certificate(s) for verifying server certificates                                |
| caPath             | string             | -       | Path to CA certificate file                                                        |
| cert               | string \| string[] | -       | Client certificate(s) for mutual TLS                                               |
| certPath           | string             | -       | Path to client certificate file                                                    |
| key                | string \| string[] | -       | Private key(s) for client certificate                                              |
| keyPath            | string             | -       | Path to private key file                                                           |
| pfx                | string \| Buffer   | -       | PFX/PKCS12 certificate bundle (base64-encoded string or Buffer for inline content) |
| pfxPath            | string             | -       | Path to PFX/PKCS12 file                                                            |
| jksPath            | string             | -       | Path to JKS keystore file                                                          |
| jksContent         | string             | -       | Base64-encoded JKS keystore content                                                |
| keyAlias           | string             | -       | Alias of the key to use from JKS (defaults to first available)                     |
| passphrase         | string             | -       | Passphrase for encrypted private key, PFX, or JKS                                  |
| rejectUnauthorized | boolean            | true    | If true, verify server certificate against CA                                      |
| servername         | string             | -       | Server name for SNI (Server Name Indication) TLS extension                         |
| ciphers            | string             | -       | Cipher suite specification (OpenSSL format)                                        |
| secureProtocol     | string             | -       | SSL method to use (e.g., 'TLSv1_2_method', 'TLSv1_3_method')                       |
| minVersion         | string             | -       | Minimum TLS version to allow (e.g., 'TLSv1.2', 'TLSv1.3')                          |
| maxVersion         | string             | -       | Maximum TLS version to allow (e.g., 'TLSv1.2', 'TLSv1.3')                          |

:::info

- When using client certificates, you must provide both certificate and key (unless using PFX or JKS)
- PFX and JKS bundles contain both certificate and key, so only the bundle and passphrase are needed
- The TLS configuration is applied to all HTTPS requests made by this provider
  :::

## Authentication

The HTTP provider supports multiple authentication methods. For specialized cases, use custom hooks or custom providers.

### Bearer Token

For APIs that accept a static bearer token:

```yaml
providers:
  - id: https
    config:
      url: 'https://api.example.com/v1/chat'
      body:
        prompt: '{{prompt}}'
      auth:
        type: bearer
        token: '{{env.API_TOKEN}}'
```

The provider adds an `Authorization: Bearer <token>` header to each request.

### API Key

For APIs that use API key authentication, you can place the key in either a header or query parameter:

```yaml
providers:
  - id: https
    config:
      url: 'https://api.example.com/v1/chat'
      body:
        prompt: '{{prompt}}'
      auth:
        type: api_key
        keyName: 'X-API-Key'
        value: '{{env.API_KEY}}'
        placement: header # or 'query'
```

When `placement` is `header`, the key is added as a request header. When `placement` is `query`, it's appended as a URL query parameter.

### Basic Authentication

For APIs that use HTTP Basic authentication:

```yaml
providers:
  - id: https
    config:
      url: 'https://api.example.com/v1/chat'
      body:
        prompt: '{{prompt}}'
      auth:
        type: basic
        username: '{{env.API_USERNAME}}'
        password: '{{env.API_PASSWORD}}'
```

The provider Base64-encodes credentials and adds an `Authorization: Basic <credentials>` header.

### OAuth 2.0

OAuth 2.0 authentication supports **Client Credentials** and **Password** (Resource Owner Password Credentials) grant types.

When a request is made, the provider:

1. Checks if a valid access token exists in cache
2. If no token exists or is expired, requests a new one from `tokenUrl`
3. Caches the access token
4. Adds the token to API requests as an `Authorization: Bearer <token>` header

Tokens are refreshed proactively with a 60-second buffer before expiry.

#### Client Credentials Grant

Use this grant type for server-to-server authentication:

```yaml
providers:
  - id: https
    config:
      url: 'https://api.example.com/v1/chat'
      body:
        prompt: '{{prompt}}'
      auth:
        type: oauth
        grantType: client_credentials
        tokenUrl: 'https://auth.example.com/oauth/token'
        clientId: '{{env.OAUTH_CLIENT_ID}}'
        clientSecret: '{{env.OAUTH_CLIENT_SECRET}}'
        scopes:
          - read
          - write
```

#### Password Grant

Use this grant type when authenticating with user credentials:

```yaml
providers:
  - id: https
    config:
      url: 'https://api.example.com/v1/chat'
      body:
        prompt: '{{prompt}}'
      auth:
        type: oauth
        grantType: password
        tokenUrl: 'https://auth.example.com/oauth/token'
        clientId: '{{env.OAUTH_CLIENT_ID}}'
        clientSecret: '{{env.OAUTH_CLIENT_SECRET}}'
        username: '{{env.OAUTH_USERNAME}}'
        password: '{{env.OAUTH_PASSWORD}}'
        scopes:
          - read
```

#### Token Endpoint Requirements

The token endpoint must return a JSON response with an `access_token` field. If `expires_in` (lifetime in seconds) is included, the provider uses it to schedule refresh. Otherwise, a 1-hour default is used.

### Digital Signature Authentication

For APIs requiring cryptographic request signing, the HTTP provider supports digital signatures with PEM, JKS (Java KeyStore), and PFX certificate formats. The private key is **never sent to Promptfoo** and remains stored locally.

#### Basic Usage (PEM)

```yaml
providers:
  - id: https
    config:
      url: 'https://api.example.com/v1'
      headers:
        'x-signature': '{{signature}}'
        'x-timestamp': '{{signatureTimestamp}}'
      signatureAuth:
        type: pem
        privateKeyPath: '/path/to/private.key'
```

When signature authentication is enabled, these template variables become available for use in headers or body:

- `{{signature}}`: The generated signature (base64-encoded)
- `{{signatureTimestamp}}`: Unix timestamp when the signature was generated

#### Certificate Formats

**PEM Certificates:**

```yaml
signatureAuth:
  type: pem
  privateKeyPath: '/path/to/private.key' # Path to PEM file
  # OR inline key:
  # privateKey: '-----BEGIN PRIVATE KEY-----\n...'
```

**JKS (Java KeyStore):**

```yaml
signatureAuth:
  type: jks
  keystorePath: '/path/to/keystore.jks'
  keystorePassword: '{{env.JKS_PASSWORD}}' # Or use PROMPTFOO_JKS_PASSWORD env var
  keyAlias: 'your-key-alias' # Optional: uses first available if not specified
```

**PFX (PKCS#12):**

```yaml
signatureAuth:
  type: pfx
  pfxPath: '/path/to/certificate.pfx'
  pfxPassword: '{{env.PFX_PASSWORD}}' # Or use PROMPTFOO_PFX_PASSWORD env var
  # OR use separate certificate and key files:
  # certPath: '/path/to/certificate.crt'
  # keyPath: '/path/to/private.key'
```

#### Full Configuration Example

```yaml
providers:
  - id: https
    config:
      url: 'https://api.example.com/v1'
      headers:
        'x-signature': '{{signature}}'
        'x-timestamp': '{{signatureTimestamp}}'
      signatureAuth:
        type: pem
        privateKeyPath: '/path/to/private.key'
        signatureValidityMs: 300000 # 5 minutes (default)
        signatureAlgorithm: 'SHA256' # Default
        signatureDataTemplate: '{{signatureTimestamp}}' # Default; customize as needed
        signatureRefreshBufferMs: 30000 # Optional custom refresh buffer
```

:::info Dependencies

- **JKS support** requires the `jks-js` package: `npm install jks-js`
- **PFX support** requires the `pem` package: `npm install pem`

:::

### Authentication Options Reference

#### Bearer Token Options

| Option | Type   | Required | Description        |
| ------ | ------ | -------- | ------------------ |
| type   | string | Yes      | Must be `'bearer'` |
| token  | string | Yes      | The bearer token   |

#### API Key Options

| Option    | Type   | Required | Description                                     |
| --------- | ------ | -------- | ----------------------------------------------- |
| type      | string | Yes      | Must be `'api_key'`                             |
| keyName   | string | Yes      | Name of the header or query parameter           |
| value     | string | Yes      | The API key value                               |
| placement | string | Yes      | Where to place the key: `'header'` or `'query'` |

#### Basic Auth Options

| Option   | Type   | Required | Description       |
| -------- | ------ | -------- | ----------------- |
| type     | string | Yes      | Must be `'basic'` |
| username | string | Yes      | Username          |
| password | string | Yes      | Password          |

#### OAuth 2.0 Options

| Option       | Type     | Required                                | Description                            |
| ------------ | -------- | --------------------------------------- | -------------------------------------- |
| type         | string   | Yes                                     | Must be `'oauth'`                      |
| grantType    | string   | Yes                                     | `'client_credentials'` or `'password'` |
| tokenUrl     | string   | Yes                                     | OAuth token endpoint URL               |
| clientId     | string   | Yes (client_credentials), No (password) | OAuth client ID                        |
| clientSecret | string   | Yes (client_credentials), No (password) | OAuth client secret                    |
| username     | string   | Yes (password grant)                    | Username for password grant            |
| password     | string   | Yes (password grant)                    | Password for password grant            |
| scopes       | string[] | No                                      | OAuth scopes to request                |

#### Digital Signature Options

| Option                   | Type   | Required | Default                    | Description                                            |
| ------------------------ | ------ | -------- | -------------------------- | ------------------------------------------------------ |
| type                     | string | No       | `'pem'`                    | Certificate type: `'pem'`, `'jks'`, or `'pfx'`         |
| privateKeyPath           | string | No\*     | -                          | Path to PEM private key file (PEM only)                |
| privateKey               | string | No\*     | -                          | Inline PEM private key string (PEM only)               |
| keystorePath             | string | No\*     | -                          | Path to JKS keystore file (JKS only)                   |
| keystoreContent          | string | No\*     | -                          | Base64-encoded JKS keystore content (JKS only)         |
| keystorePassword         | string | No       | -                          | JKS password (or use `PROMPTFOO_JKS_PASSWORD` env var) |
| keyAlias                 | string | No       | First available            | JKS key alias (JKS only)                               |
| pfxPath                  | string | No\*     | -                          | Path to PFX certificate file (PFX only)                |
| pfxPassword              | string | No       | -                          | PFX password (or use `PROMPTFOO_PFX_PASSWORD` env var) |
| certPath                 | string | No\*     | -                          | Path to certificate file (PFX alternative)             |
| keyPath                  | string | No\*     | -                          | Path to private key file (PFX alternative)             |
| certContent              | string | No\*     | -                          | Base64-encoded certificate content (PFX alternative)   |
| keyContent               | string | No\*     | -                          | Base64-encoded private key content (PFX alternative)   |
| signatureValidityMs      | number | No       | 300000                     | Signature validity period in milliseconds              |
| signatureAlgorithm       | string | No       | `'SHA256'`                 | Signature algorithm (any Node.js crypto supported)     |
| signatureDataTemplate    | string | No       | `'{{signatureTimestamp}}'` | Template for data to sign (`\n` = newline)             |
| signatureRefreshBufferMs | number | No       | 10% of validityMs          | Buffer time before expiry to refresh                   |

\* Requirements by certificate type:

- **PEM**: Either `privateKeyPath` or `privateKey` required
- **JKS**: Either `keystorePath` or `keystoreContent` required
- **PFX**: Either `pfxPath`, or both `certPath` and `keyPath`, or both `certContent` and `keyContent` required

## Session management

### Server-side session management

When using an HTTP provider with multi-turn redteam attacks like GOAT and Crescendo, you may need to maintain session IDs between rounds. The HTTP provider will automatically extract the session ID from the response headers and store it in the `vars` object.

A session parser is a javascript expression that should be used to extract the session ID from the response headers and returns it. All of the same formats of response parsers are supported.

The input to the session parser is an object `data` with this interface:

```typescript
{
  headers?: Record<string, string> | null;
  body?: Record<string, any> | null;
}
```

Simple header parser:

```yaml
sessionParser: 'data.headers["set-cookie"]'
```

Example extracting the session from the body:

Example Response

```json
{
  "responses": [{ "sessionId": "abd-abc", "message": "Bad LLM" }]
}
```

Session Parser value:

```yaml
sessionParser: 'data.body.responses[0]?.sessionId'
```

The parser can take a string, file or function like the response parser.

Then you need to set the session ID in the `vars` object for the next round:

```yaml
providers:
  - id: https
    config:
      url: 'https://example.com/api'
      headers:
        'Cookie': '{{sessionId}}'
```

You can use the `{{sessionId}}` var anywhere in a header or body. Example:

```yaml
providers:
  - id: https
    config:
      url: 'https://example.com/api'
      body:
        'message': '{{prompt}}'
        'sessionId': '{{sessionId}}'
```

Accessing the headers or body:

```yaml
sessionParser: 'data.body.sessionId'
```

```yaml
sessionParser: 'data.headers.["x-session-Id"]'
```

### Client-side session management

If you want the Promptfoo client to send a unique session or conversation ID with each test case, you can add a `transformVars` option to your Promptfoo or redteam config. This is useful for multi-turn evals or multi-turn redteam attacks where the provider maintains a conversation state.

For example:

```yaml
defaultTest:
  options:
    transformVars: '{ ...vars, sessionId: context.uuid }'
```

Now you can use the `sessionId` variable in your HTTP target config:

```yaml
providers:
  - id: https
    config:
      url: 'https://example.com/api'
      headers:
        'x-promptfoo-session': '{{sessionId}}'
      body:
        user_message: '{{prompt}}'
```

## Request Retries

The HTTP provider automatically retries failed requests in the following scenarios:

- Rate limiting (HTTP 429)
- Network failures

By default, it will attempt up to 4 retries with exponential backoff. You can configure the maximum number of retries using the `maxRetries` option:

```yaml
providers:
  - id: http
    config:
      url: https://api.example.com/v1/chat
      maxRetries: 2 # Override default of 4 retries
```

### Retrying Server Errors

By default, 5xx server errors are not retried. To enable retries for 5xx responses:

```bash
PROMPTFOO_RETRY_5XX=true promptfoo eval
```

## Streaming Responses

HTTP streaming allows servers to send responses incrementally as data becomes available, rather than waiting to send a complete response all at once. This is commonly used for LLM APIs to provide real-time token generation, where text appears progressively as the model generates it. Streaming can include both final output text and intermediate reasoning or thinking tokens, depending on the model's capabilities.

Streaming responses typically use one of these formats:

- **Server-Sent Events (SSE)**: Text-based protocol where each line starts with `data: ` followed by JSON. Common in OpenAI and similar APIs.
- **Chunked JSON**: Multiple JSON objects sent sequentially, often separated by newlines or delimiters.
- **HTTP chunked transfer encoding**: Standard HTTP mechanism for streaming arbitrary data.

Promptfoo offers full support for HTTP targets that stream responses in these formats. WebSocket requests are also supported via the [WebSocket Provider](./websocket.md). However, synchronous REST/HTTP requests are often preferable for the following reasons:

- Streaming formats vary widely and often require custom parsing logic in `transformResponse`.
- Evals wait for the full response before scoring, so progressive tokens may not be surfaced.
- Overall test duration is typically similar to non-streaming requests, so streaming does not provide a performance benefit.

If you need to evaluate a streaming endpoint, you will need to configure the `transformResponse` function to parse and reconstruct the final text. For SSE-style responses, you can accumulate chunks from each `data:` line. The logic for extracting each line and determining when the response is complete may vary based on the event types and semantics used by your specific application/provider.

**Example streaming response format:**

A typical Server-Sent Events (SSE) streaming response from OpenAI or similar APIs looks like this:

```
data: {"type":"response.created","response":{"id":"resp_abc123"}}

data: {"type":"response.output_text.delta","delta":"The"}

data: {"type":"response.output_text.delta","delta":" quick"}

data: {"type":"response.output_text.delta","delta":" brown"}

data: {"type":"response.output_text.delta","delta":" fox"}

data: {"type":"response.completed","response_id":"resp_abc123"}
```

Each line starts with `data: ` followed by a JSON object. The parser extracts text from `response.output_text.delta` events and concatenates the `delta` values to reconstruct the full response.

```yaml
providers:
  - id: https
    config:
      url: 'https://api.example.com/v1/responses'
      body:
        model: 'custom-model'
        stream: true
      transformResponse: |
        (json, text) => {
          if (json && (json.output_text || json.response)) {
            return json.output_text || json.response;
          }
          let out = '';
          for (const line of String(text || '').split('\n')) {
            const trimmed = line.trim();
            if (!trimmed.startsWith('data: ')) continue;
            try {
              const evt = JSON.parse(trimmed.slice(6));
              if (evt.type === 'response.output_text.delta' && typeof evt.delta === 'string') {
                out += evt.delta;
              }
            } catch {}
          }
          return out.trim();
        }
```

This parser would extract `"The quick brown fox"` from the example response above.

## Reference

Supported config options:

<<<<<<< HEAD
| Option            | Type                    | Description                                                                                                                                                                                                                                       |
| ----------------- | ----------------------- | ------------------------------------------------------------------------------------------------------------------------------------------------------------------------------------------------------------------------------------------------- |
| url               | string                  | The URL to send the HTTP request to. Supports Nunjucks templates. If not provided, the `id` of the provider will be used as the URL.                                                                                                              |
| request           | string                  | A raw HTTP request to send. This will override the `url`, `method`, `headers`, `body`, and `queryParams` options.                                                                                                                                 |
| method            | string                  | HTTP method (GET, POST, etc). Defaults to POST if body is provided, GET otherwise.                                                                                                                                                                |
| headers           | Record\<string, string> | Key-value pairs of HTTP headers to include in the request.                                                                                                                                                                                        |
| body              | object \| string        | The request body. For POST requests, objects are automatically stringified as JSON.                                                                                                                                                               |
| queryParams       | Record\<string, string> | Key-value pairs of query parameters to append to the URL.                                                                                                                                                                                         |
| transformRequest  | string \| Function      | A function, string template, or file path to transform the prompt before sending it to the API.                                                                                                                                                   |
| transformResponse | string \| Function      | Transforms the API response using a JavaScript expression (e.g., 'json.result'), function, or file path (e.g., 'file://parser.js'). Replaces the deprecated `responseParser` field.                                                               |
| tokenEstimation   | object                  | Configuration for optional token usage estimation. See Token Estimation section above for details.                                                                                                                                                |
| maxRetries        | number                  | Maximum number of retry attempts for failed requests. Defaults to 4.                                                                                                                                                                              |
| validateStatus    | string \| Function      | A function, string expression, or file path to validate HTTP status codes. Returns boolean indicating if the response should be treated as successful. By default, rejects 401, 403, and 5xx status codes. See [Error Handling](#error-handling). |
| auth              | object                  | Authentication configuration (bearer, api_key, basic, or oauth). See [Authentication](#authentication) section.                                                                                                                                   |
| signatureAuth     | object                  | Digital signature authentication configuration. See [Digital Signature Authentication](#digital-signature-authentication) section.                                                                                                                |
| tls               | object                  | Configuration for TLS/HTTPS connections including client certificates, CA certificates, and cipher settings. See TLS Configuration Options above.                                                                                                 |
=======
| Option            | Type                    | Description                                                                                                                                                                         |
| ----------------- | ----------------------- | ----------------------------------------------------------------------------------------------------------------------------------------------------------------------------------- |
| url               | string                  | The URL to send the HTTP request to. Supports Nunjucks templates. If not provided, the `id` of the provider will be used as the URL.                                                |
| request           | string                  | A raw HTTP request to send. This will override the `url`, `method`, `headers`, `body`, and `queryParams` options.                                                                   |
| method            | string                  | HTTP method (GET, POST, etc). Defaults to POST if body is provided, GET otherwise.                                                                                                  |
| headers           | Record\<string, string> | Key-value pairs of HTTP headers to include in the request.                                                                                                                          |
| body              | object \| string        | The request body. For POST requests, objects are automatically stringified as JSON.                                                                                                 |
| queryParams       | Record\<string, string> | Key-value pairs of query parameters to append to the URL.                                                                                                                           |
| transformRequest  | string \| Function      | A function, string template, or file path to transform the prompt before sending it to the API.                                                                                     |
| transformResponse | string \| Function      | Transforms the API response using a JavaScript expression (e.g., 'json.result'), function, or file path (e.g., 'file://parser.js'). Replaces the deprecated `responseParser` field. |
| tokenEstimation   | object                  | Configuration for optional token usage estimation. See Token Estimation section above for details.                                                                                  |
| maxRetries        | number                  | Maximum number of retry attempts for failed requests. Defaults to 4.                                                                                                                |
| validateStatus    | string \| Function      | A function or string expression that returns true if the status code should be treated as successful. By default, accepts all status codes.                                         |
| auth              | object                  | Authentication configuration (bearer, api_key, basic, or oauth). See [Authentication](#authentication) section.                                                                     |
| signatureAuth     | object                  | Digital signature authentication configuration. See [Digital Signature Authentication](#digital-signature-authentication) section.                                                  |
| tls               | object                  | Configuration for TLS/HTTPS connections including client certificates, CA certificates, and cipher settings. See TLS Configuration Options above.                                   |
>>>>>>> 372c0bef

In addition to a full URL, the provider `id` field accepts `http` or `https` as values.

## Configuration Generator

Use the generator below to create an HTTP provider configuration based on your endpoint:

import { HttpConfigGenerator } from '@site/src/components/HttpConfigGenerator';

<HttpConfigGenerator />

## Error Handling

When an exception is raised by the HTTP provider, the test case will automatically be considered an error. The HTTP provider throws errors for:

- Network errors or request failures
- Invalid response parsing
- Session parsing errors
- Invalid request configurations
- Status codes that fail validation (401, 403, and 5xx by default)

<<<<<<< HEAD
### HTTP Status Codes

By default, the HTTP provider rejects 401 (Unauthorized), 403 (Forbidden), and 5xx (server error) status codes. You can customize this using the `validateStatus` option:
=======
By default, all response status codes are accepted. This accommodates APIs that return valid responses with non-2xx codes (common with guardrails and content filtering). You can customize this using the `validateStatus` option:
>>>>>>> 372c0bef

```yaml
providers:
  - id: https
    config:
      url: 'https://example.com/api'
      # Function-based validation
      validateStatus: (status) => status < 500  # Accept any status below 500
      # Or string-based expression
      validateStatus: 'status >= 200 && status <= 299'  # Accept only 2xx responses
      # Or load from file
      validateStatus: 'file://validators/status.js'  # Load default export
      validateStatus: 'file://validators/status.js:validateStatus'  # Load specific function
```

Example validator file (`validators/status.js`):

```javascript
export default (status) => status < 500;
// Or named export
export function validateStatus(status) {
  return status < 500;
}
```

### Guardrails

Many applications use client error status codes (4xx) to indicate when a guardrail flagged a request or response. This is why the `validateStatus` function only considers authentication error codes (401,403) as errors instead of all 4xx codes. See the [guardrails documentation](/docs/configuration/expected-outputs/guardrails) for more information on how to update your `transformResponse` function to handle guardrail responses.

### Retries

The provider automatically retries certain errors based on `maxRetries` (default: 4). The following conditions trigger automatic retries:

- **Rate limit errors** (HTTP 429 or responses with rate limit headers like `X-RateLimit-Remaining: 0`)
- **Network errors** (connection failures, timeouts, DNS errors)
- **5xx server errors** (when `PROMPTFOO_RETRY_5XX=true` environment variable is set)

Retries use exponential backoff (default: 5 seconds, configurable via `PROMPTFOO_REQUEST_BACKOFF_MS`). Authentication errors (401, 403) and client errors (4xx) are not retried and fail immediately.

To enable retries for 5xx server errors, set the environment variable:

```bash
PROMPTFOO_RETRY_5XX=true promptfoo eval
```<|MERGE_RESOLUTION|>--- conflicted
+++ resolved
@@ -1461,24 +1461,6 @@
 
 Supported config options:
 
-<<<<<<< HEAD
-| Option            | Type                    | Description                                                                                                                                                                                                                                       |
-| ----------------- | ----------------------- | ------------------------------------------------------------------------------------------------------------------------------------------------------------------------------------------------------------------------------------------------- |
-| url               | string                  | The URL to send the HTTP request to. Supports Nunjucks templates. If not provided, the `id` of the provider will be used as the URL.                                                                                                              |
-| request           | string                  | A raw HTTP request to send. This will override the `url`, `method`, `headers`, `body`, and `queryParams` options.                                                                                                                                 |
-| method            | string                  | HTTP method (GET, POST, etc). Defaults to POST if body is provided, GET otherwise.                                                                                                                                                                |
-| headers           | Record\<string, string> | Key-value pairs of HTTP headers to include in the request.                                                                                                                                                                                        |
-| body              | object \| string        | The request body. For POST requests, objects are automatically stringified as JSON.                                                                                                                                                               |
-| queryParams       | Record\<string, string> | Key-value pairs of query parameters to append to the URL.                                                                                                                                                                                         |
-| transformRequest  | string \| Function      | A function, string template, or file path to transform the prompt before sending it to the API.                                                                                                                                                   |
-| transformResponse | string \| Function      | Transforms the API response using a JavaScript expression (e.g., 'json.result'), function, or file path (e.g., 'file://parser.js'). Replaces the deprecated `responseParser` field.                                                               |
-| tokenEstimation   | object                  | Configuration for optional token usage estimation. See Token Estimation section above for details.                                                                                                                                                |
-| maxRetries        | number                  | Maximum number of retry attempts for failed requests. Defaults to 4.                                                                                                                                                                              |
-| validateStatus    | string \| Function      | A function, string expression, or file path to validate HTTP status codes. Returns boolean indicating if the response should be treated as successful. By default, rejects 401, 403, and 5xx status codes. See [Error Handling](#error-handling). |
-| auth              | object                  | Authentication configuration (bearer, api_key, basic, or oauth). See [Authentication](#authentication) section.                                                                                                                                   |
-| signatureAuth     | object                  | Digital signature authentication configuration. See [Digital Signature Authentication](#digital-signature-authentication) section.                                                                                                                |
-| tls               | object                  | Configuration for TLS/HTTPS connections including client certificates, CA certificates, and cipher settings. See TLS Configuration Options above.                                                                                                 |
-=======
 | Option            | Type                    | Description                                                                                                                                                                         |
 | ----------------- | ----------------------- | ----------------------------------------------------------------------------------------------------------------------------------------------------------------------------------- |
 | url               | string                  | The URL to send the HTTP request to. Supports Nunjucks templates. If not provided, the `id` of the provider will be used as the URL.                                                |
@@ -1491,11 +1473,10 @@
 | transformResponse | string \| Function      | Transforms the API response using a JavaScript expression (e.g., 'json.result'), function, or file path (e.g., 'file://parser.js'). Replaces the deprecated `responseParser` field. |
 | tokenEstimation   | object                  | Configuration for optional token usage estimation. See Token Estimation section above for details.                                                                                  |
 | maxRetries        | number                  | Maximum number of retry attempts for failed requests. Defaults to 4.                                                                                                                |
-| validateStatus    | string \| Function      | A function or string expression that returns true if the status code should be treated as successful. By default, accepts all status codes.                                         |
+| validateStatus    | string \| Function      | A function, string expression, or file path to validate HTTP status codes. By default, rejects 401, 403, and 5xx. See [Error Handling](#error-handling).                            |
 | auth              | object                  | Authentication configuration (bearer, api_key, basic, or oauth). See [Authentication](#authentication) section.                                                                     |
 | signatureAuth     | object                  | Digital signature authentication configuration. See [Digital Signature Authentication](#digital-signature-authentication) section.                                                  |
 | tls               | object                  | Configuration for TLS/HTTPS connections including client certificates, CA certificates, and cipher settings. See TLS Configuration Options above.                                   |
->>>>>>> 372c0bef
 
 In addition to a full URL, the provider `id` field accepts `http` or `https` as values.
 
@@ -1517,13 +1498,9 @@
 - Invalid request configurations
 - Status codes that fail validation (401, 403, and 5xx by default)
 
-<<<<<<< HEAD
 ### HTTP Status Codes
 
 By default, the HTTP provider rejects 401 (Unauthorized), 403 (Forbidden), and 5xx (server error) status codes. You can customize this using the `validateStatus` option:
-=======
-By default, all response status codes are accepted. This accommodates APIs that return valid responses with non-2xx codes (common with guardrails and content filtering). You can customize this using the `validateStatus` option:
->>>>>>> 372c0bef
 
 ```yaml
 providers:
