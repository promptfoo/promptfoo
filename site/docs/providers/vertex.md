---
sidebar_label: Google Vertex
title: Google Vertex AI Provider
description: Use Google Vertex AI models including Gemini, Claude, Llama, and specialized models for text, code, and embeddings in your evals
---

# Google Vertex

The `vertex` provider enables integration with Google's [Vertex AI](https://cloud.google.com/vertex-ai) platform, which provides access to foundation models including Gemini, Llama, Claude, and specialized models for text, code, and embeddings.

## Available Models

### Gemini Models

**Gemini 2.5:**

- `vertex:gemini-2.5-pro` - Enhanced reasoning, coding, and multimodal understanding with 2M context
- `vertex:gemini-2.5-flash` - Fast model with enhanced reasoning and thinking capabilities
- `vertex:gemini-2.5-flash-lite` - Cost-efficient model optimized for high-volume, latency-sensitive tasks
- `vertex:gemini-2.5-flash-preview-09-2025` - Preview: Enhanced quality improvements
- `vertex:gemini-2.5-flash-lite-preview-09-2025` - Preview: Cost and latency optimizations

**Gemini 2.0:**

- `vertex:gemini-2.0-pro` - Experimental: Strong model quality for code and world knowledge with 2M context
- `vertex:gemini-2.0-flash-001` - Multimodal model for daily tasks with strong performance and real-time streaming
- `vertex:gemini-2.0-flash-exp` - Experimental: Enhanced capabilities
- `vertex:gemini-2.0-flash-thinking-exp` - Experimental: Reasoning with thinking process in responses
- `vertex:gemini-2.0-flash-lite-preview-02-05` - Preview: Cost-effective for high throughput
- `vertex:gemini-2.0-flash-lite-001` - Preview: Optimized for cost efficiency and low latency

**Gemini 1.5:**

- `vertex:gemini-1.5-pro` - Strong performance for text/chat with long-context understanding
- `vertex:gemini-1.5-pro-latest` - Same capabilities as gemini-1.5-pro
- `vertex:gemini-1.5-flash` - Fast and efficient for high-volume, cost-effective applications
- `vertex:gemini-1.5-flash-8b` - Compact model for high-volume, lower complexity tasks

### Claude Models

Anthropic's Claude models are available with the following versions:

**Claude 4.5:**

<<<<<<< HEAD
- `vertex:claude-opus-4-5@20251101` - Claude 4.5 Opus - Anthropic's newest and most intelligent model for coding, agents, and computer use
=======
- `vertex:claude-opus-4-5@20251101` - Claude 4.5 Opus for agentic coding, agents, and computer use
>>>>>>> 65f855d5
- `vertex:claude-sonnet-4-5@20250929` - Claude 4.5 Sonnet for agents, coding, and computer use
- `vertex:claude-haiku-4-5@20251001` - Claude 4.5 Haiku for fast, cost-effective use cases

**Claude 4:**

- `vertex:claude-opus-4-1@20250805` - Claude 4.1 Opus for complex tasks and agentic search
- `vertex:claude-opus-4@20250514` - Claude 4 Opus for coding and agent capabilities
- `vertex:claude-sonnet-4@20250514` - Claude 4 Sonnet balancing performance with speed

**Claude 3:**

- `vertex:claude-3-7-sonnet@20250219` - Claude 3.7 Sonnet with extended thinking for complex problem-solving
- `vertex:claude-3-5-haiku@20241022` - Claude 3.5 Haiku optimized for speed and affordability
- `vertex:claude-3-haiku@20240307` - Claude 3 Haiku for basic queries and vision tasks

:::info
Claude models require explicit access enablement through the [Vertex AI Model Garden](https://console.cloud.google.com/vertex-ai/publishers). Navigate to the Model Garden, search for "Claude", and enable the specific models you need.
:::

Note: Claude models support up to 200,000 tokens context length and include built-in safety features.

### Llama Models

Meta's Llama models are available through Vertex AI with the following versions:

**Llama 4:**

- `vertex:llama4-scout-instruct-maas` - Llama 4 Scout (17B active, 109B total with 16 experts) for retrieval and reasoning with 10M context
- `vertex:llama4-maverick-instruct-maas` - Llama 4 Maverick (17B active, 400B total with 128 experts) with 1M context, natively multimodal

**Llama 3.3:**

- `vertex:llama-3.3-70b-instruct-maas` - Llama 3.3 70B for text applications
- `vertex:llama-3.3-8b-instruct-maas` - Llama 3.3 8B for efficient text generation

**Llama 3.2:**

- `vertex:llama-3.2-90b-vision-instruct-maas` - Llama 3.2 90B with vision capabilities

**Llama 3.1:**

- `vertex:llama-3.1-405b-instruct-maas` - Llama 3.1 405B
- `vertex:llama-3.1-70b-instruct-maas` - Llama 3.1 70B
- `vertex:llama-3.1-8b-instruct-maas` - Llama 3.1 8B

Note: All Llama models support built-in safety features through Llama Guard. Llama 4 models are natively multimodal with support for both text and image inputs.

#### Llama Configuration Example

```yaml
providers:
  - id: vertex:llama-3.3-70b-instruct-maas
    config:
      region: us-central1 # Llama models are only available in this region
      temperature: 0.7
      maxOutputTokens: 1024
      llamaConfig:
        safetySettings:
          enabled: true # Llama Guard is enabled by default
          llama_guard_settings: {} # Optional custom settings

  - id: vertex:llama4-scout-instruct-maas
    config:
      region: us-central1
      temperature: 0.7
      maxOutputTokens: 2048
      llamaConfig:
        safetySettings:
          enabled: true
```

By default, Llama models use Llama Guard for content safety. You can disable it by setting `enabled: false`, but this is not recommended for production use.

### Gemma Models (Open Models)

- `vertex:gemma` - Lightweight open text model for generation, summarization, and extraction
- `vertex:codegemma` - Lightweight code generation and completion model
- `vertex:paligemma` - Lightweight vision-language model for image tasks

### Embedding Models

- `vertex:textembedding-gecko@001` - Text embeddings (3,072 tokens, 768d)
- `vertex:textembedding-gecko@002` - Text embeddings (2,048 tokens, 768d)
- `vertex:textembedding-gecko@003` - Text embeddings (2,048 tokens, 768d)
- `vertex:text-embedding-004` - Text embeddings (2,048 tokens, ≤768d)
- `vertex:text-embedding-005` - Text embeddings (2,048 tokens, ≤768d)
- `vertex:textembedding-gecko-multilingual@001` - Multilingual embeddings (2,048 tokens, 768d)
- `vertex:text-multilingual-embedding-002` - Multilingual embeddings (2,048 tokens, ≤768d)
- `vertex:multimodalembedding` - Multimodal embeddings for text, image, and video

### Image Generation Models

:::note
Imagen models are available through [Google AI Studio](/docs/providers/google#image-generation-models) using the `google:image:` prefix.
:::

## Model Capabilities

### Gemini 2.0 Pro Specifications

- Max input tokens: 2,097,152
- Max output tokens: 8,192
- Training data: Up to June 2024
- Supports: Text, code, images, audio, video, PDF inputs
- Features: System instructions, JSON support, grounding with Google Search

### Language Support

Gemini models support a wide range of languages including:

- Core languages: Arabic, Bengali, Chinese (simplified/traditional), English, French, German, Hindi, Indonesian, Italian, Japanese, Korean, Portuguese, Russian, Spanish, Thai, Turkish, Vietnamese
- Gemini 1.5 adds support for 50+ additional languages including regional and less common languages

If you're using Google AI Studio directly, see the [`google` provider](/docs/providers/google) documentation instead.

## Setup and Authentication

### 1. Install Dependencies

Install Google's official auth client:

```sh
npm install google-auth-library
```

### 2. Enable API Access

1. Enable the [Vertex AI API](https://console.cloud.google.com/apis/enableflow?apiid=aiplatform.googleapis.com) in your Google Cloud project
2. For Claude models, request access through the [Vertex AI Model Garden](https://console.cloud.google.com/vertex-ai/publishers) by:
   - Navigating to "Model Garden"
   - Searching for "Claude"
   - Clicking "Enable" on the models you want to use
3. Set your project in gcloud CLI:

   ```sh
   gcloud config set project PROJECT_ID
   ```

### 3. Authentication Methods

Choose one of these authentication methods:

#### Option 1: Application Default Credentials (Recommended)

This is the most secure and flexible approach for development and production:

```bash
# First, authenticate with Google Cloud
gcloud auth login

# Then, set up application default credentials
gcloud auth application-default login

# Set your project ID
export VERTEX_PROJECT_ID="your-project-id"
```

#### Option 2: Service Account (Production)

For production environments or CI/CD pipelines:

1. Create a service account in your Google Cloud project
2. Download the credentials JSON file
3. Set the environment variable:

```bash
export GOOGLE_APPLICATION_CREDENTIALS="/path/to/credentials.json"
export VERTEX_PROJECT_ID="your-project-id"
```

#### Option 3: Service Account via Config (Alternative)

You can also provide service account credentials directly in your configuration:

```yaml
providers:
  - id: vertex:gemini-2.5-pro
    config:
      # Load credentials from file
      credentials: 'file://service-account.json'
      projectId: 'your-project-id'
```

Or with inline credentials (not recommended for production):

```yaml
providers:
  - id: vertex:gemini-2.5-pro
    config:
      credentials: '{"type":"service_account","project_id":"..."}'
      projectId: 'your-project-id'
```

This approach:

- Allows per-provider authentication
- Enables using different service accounts for different models
- Simplifies credential management in complex setups
- Avoids the need for environment variables

#### Option 4: Direct API Key (Quick Testing)

For quick testing, you can use a temporary access token:

```bash
# Get a temporary access token
export VERTEX_API_KEY=$(gcloud auth print-access-token)
# or use GEMINI_API_KEY
export GEMINI_API_KEY=$(gcloud auth print-access-token)
export VERTEX_PROJECT_ID="your-project-id"
```

**Note:** Access tokens expire after 1 hour. For long-running evaluations, use Application Default Credentials or Service Account authentication.

#### 5. Environment Variables

Promptfoo automatically loads environment variables from your shell or a `.env` file. Create a `.env` file in your project root:

```bash
# .env
VERTEX_PROJECT_ID=your-project-id
VERTEX_REGION=us-central1
# Optional: For direct API key authentication
VERTEX_API_KEY=your-access-token
# or
GEMINI_API_KEY=your-access-token
```

Remember to add `.env` to your `.gitignore` file to prevent accidentally committing sensitive information.

## Configuration

### Environment Variables

The following environment variables can be used to configure the Vertex AI provider:

| Variable                         | Description                                              | Default        | Required |
| -------------------------------- | -------------------------------------------------------- | -------------- | -------- |
| `VERTEX_PROJECT_ID`              | Your Google Cloud project ID                             | None           | Yes      |
| `VERTEX_REGION`                  | The region for Vertex AI resources                       | `us-central1`  | No       |
| `VERTEX_API_KEY`                 | Direct API token (from `gcloud auth print-access-token`) | None           | No\*     |
| `GEMINI_API_KEY`                 | Alternative to VERTEX_API_KEY for API authentication     | None           | No\*     |
| `VERTEX_PUBLISHER`               | Model publisher                                          | `google`       | No       |
| `VERTEX_API_HOST`                | Override API host (e.g., for proxy)                      | Auto-generated | No       |
| `VERTEX_API_VERSION`             | API version                                              | `v1`           | No       |
| `GOOGLE_APPLICATION_CREDENTIALS` | Path to service account credentials                      | None           | No\*     |

\*At least one authentication method is required (ADC, service account, or API key via VERTEX_API_KEY/GEMINI_API_KEY)

### Region Selection

Different models are available in different regions. Common regions include:

- `us-central1` - Default, most models available
- `us-east4` - Additional capacity
- `us-east5` - Claude models available
- `europe-west1` - EU region, Claude models available
- `europe-west4` - EU region
- `asia-southeast1` - Asia region, Claude models available

Example configuration with specific region:

```yaml
providers:
  - id: vertex:claude-3-5-sonnet-v2@20241022
    config:
      region: us-east5 # Claude models require specific regions
      projectId: my-project-id
```

## Quick Start

### 1. Basic Setup

After completing authentication, create a simple evaluation:

```yaml
# promptfooconfig.yaml
providers:
  - vertex:gemini-2.5-flash

prompts:
  - 'Analyze the sentiment of this text: {{text}}'

tests:
  - vars:
      text: "I love using Vertex AI, it's incredibly powerful!"
    assert:
      - type: contains
        value: 'positive'
  - vars:
      text: "The service is down and I can't access my models."
    assert:
      - type: contains
        value: 'negative'
```

Run the eval:

```bash
promptfoo eval
```

### 2. Multi-Model Comparison

Compare different models available on Vertex AI:

```yaml
providers:
  # Google models
  - id: vertex:gemini-2.5-pro
    config:
      region: us-central1

  # Claude models (require specific region)
  - id: vertex:claude-3-5-sonnet-v2@20241022
    config:
      region: us-east5

  # Llama models
  - id: vertex:llama-3.3-70b-instruct-maas
    config:
      region: us-central1

prompts:
  - 'Write a Python function to {{task}}'

tests:
  - vars:
      task: 'calculate fibonacci numbers'
    assert:
      - type: javascript
        value: output.includes('def') && output.includes('fibonacci')
      - type: llm-rubric
        value: 'The code should be efficient and well-commented'
```

### 3. Using with CI/CD

For automated testing in CI/CD pipelines:

```yaml
# .github/workflows/llm-test.yml
name: LLM Testing
on: [push]

jobs:
  test:
    runs-on: ubuntu-latest
    steps:
      - uses: actions/checkout@v4
      - uses: google-github-actions/auth@v2
        with:
          credentials_json: ${{ secrets.GCP_CREDENTIALS }}
      - name: Run promptfoo tests
        run: |
          npx promptfoo@latest eval
        env:
          VERTEX_PROJECT_ID: ${{ vars.GCP_PROJECT_ID }}
          VERTEX_REGION: us-central1
```

### 4. Advanced Configuration Example

```yaml
providers:
  - id: vertex:gemini-2.5-pro
    config:
      # Authentication options
      credentials: 'file://service-account.json' # Optional: Use specific service account
      projectId: ${VERTEX_PROJECT_ID}
      region: ${VERTEX_REGION:-us-central1}

      generationConfig:
        temperature: 0.2
        maxOutputTokens: 2048
        topP: 0.95
      safetySettings:
        - category: HARM_CATEGORY_DANGEROUS_CONTENT
          threshold: BLOCK_ONLY_HIGH
      systemInstruction: |
        You are a helpful coding assistant.
        Always provide clean, efficient, and well-documented code.
        Follow best practices for the given programming language.
```

### Provider Configuration

Configure model behavior using the following options:

```yaml
providers:
  # For Gemini models
  - id: vertex:gemini-2.5-pro
    config:
      generationConfig:
        temperature: 0
        maxOutputTokens: 1024
        topP: 0.8
        topK: 40

  # For Llama models
  - id: vertex:llama-3.3-70b-instruct-maas
    config:
      generationConfig:
        temperature: 0.7
        maxOutputTokens: 1024
        extra_body:
          google:
            model_safety_settings:
              enabled: true
              llama_guard_settings: {}

  # For Claude models
  - id: vertex:claude-3-5-sonnet-v2@20241022
    config:
      anthropic_version: 'vertex-2023-10-16'
      max_tokens: 1024
```

### Safety Settings

Control AI safety filters:

```yaml
- id: vertex:gemini-pro
  config:
    safetySettings:
      - category: HARM_CATEGORY_HARASSMENT
        threshold: BLOCK_ONLY_HIGH
      - category: HARM_CATEGORY_VIOLENCE
        threshold: BLOCK_MEDIUM_AND_ABOVE
```

See [Google's SafetySetting API documentation](https://ai.google.dev/api/generate-content#safetysetting) for details.

## Model-Specific Features

### Llama Model Features

- Support for text and vision tasks (Llama 3.2 and all Llama 4 models)
- Built-in safety with Llama Guard (enabled by default)
- Available in `us-central1` region
- Quota limits vary by model version
- Requires specific endpoint format for API calls
- Only supports unary (non-streaming) responses in promptfoo

#### Llama Model Considerations

- **Regional Availability**: Llama models are available only in `us-central1` region
- **Guard Integration**: All Llama models use Llama Guard for content safety by default
- **Specific Endpoint**: Uses a different API endpoint than other Vertex models
- **Model Status**: Most models are in Preview state, with Llama 3.1 405B being Generally Available (GA)
- **Vision Support**: Llama 3.2 90B and all Llama 4 models support image input

### Claude Model Features

- Support for text, code, and analysis tasks
- Tool use (function calling) capabilities
- Available in multiple regions (us-east5, europe-west1, asia-southeast1)
- Quota limits vary by model version (20-245 QPM)

## Advanced Usage

### Default Grading Provider

When Google credentials are configured (and no OpenAI/Anthropic keys are present), Vertex AI becomes the default provider for:

- Model grading
- Suggestions
- Dataset generation

Override grading providers using `defaultTest`:

```yaml
defaultTest:
  options:
    provider:
      # For llm-rubric and factuality assertions
      text: vertex:gemini-1.5-pro-002
      # For similarity comparisons
      embedding: vertex:embedding:text-embedding-004
```

### Configuration Reference

| Option                             | Description                                            | Default                              |
| ---------------------------------- | ------------------------------------------------------ | ------------------------------------ |
| `apiKey`                           | GCloud API token                                       | None                                 |
| `apiHost`                          | API host override                                      | `{region}-aiplatform.googleapis.com` |
| `apiVersion`                       | API version                                            | `v1`                                 |
| `credentials`                      | Service account credentials (JSON or file path)        | None                                 |
| `projectId`                        | GCloud project ID                                      | `VERTEX_PROJECT_ID` env var          |
| `region`                           | GCloud region                                          | `us-central1`                        |
| `publisher`                        | Model publisher                                        | `google`                             |
| `context`                          | Model context                                          | None                                 |
| `examples`                         | Few-shot examples                                      | None                                 |
| `safetySettings`                   | Content filtering                                      | None                                 |
| `generationConfig.temperature`     | Randomness control                                     | None                                 |
| `generationConfig.maxOutputTokens` | Max tokens to generate                                 | None                                 |
| `generationConfig.topP`            | Nucleus sampling                                       | None                                 |
| `generationConfig.topK`            | Sampling diversity                                     | None                                 |
| `generationConfig.stopSequences`   | Generation stop triggers                               | `[]`                                 |
| `responseSchema`                   | JSON schema for structured output (supports `file://`) | None                                 |
| `toolConfig`                       | Tool/function calling config                           | None                                 |
| `systemInstruction`                | System prompt (supports `{{var}}` and `file://`)       | None                                 |

:::note
Not all models support all parameters. See [Google's documentation](https://cloud.google.com/vertex-ai/generative-ai/docs/multimodal/overview) for model-specific details.
:::

## Troubleshooting

### Authentication Errors

If you see an error like:

```
API call error: Error: {"error":"invalid_grant","error_description":"reauth related error (invalid_rapt)","error_uri":"https://support.google.com/a/answer/9368756","error_subtype":"invalid_rapt"}
```

Re-authenticate using:

```sh
gcloud auth application-default login
```

### Claude Model Access Errors

If you encounter errors like:

```
API call error: Error: Project is not allowed to use Publisher Model `projects/.../publishers/anthropic/models/claude-*`
```

or

```
API call error: Error: Publisher Model is not servable in region us-central1
```

You need to:

1. Enable access to Claude models:
   - Visit the [Vertex AI Model Garden](https://console.cloud.google.com/vertex-ai/publishers)
   - Search for "Claude"
   - Click "Enable" on the specific Claude models you want to use

2. Use a supported region. Claude models are only available in:
   - `us-east5`
   - `europe-west1`

Example configuration with correct region:

```yaml
providers:
  - id: vertex:claude-3-5-sonnet-v2@20241022
    config:
      region: us-east5 # or europe-west1
      anthropic_version: 'vertex-2023-10-16'
      max_tokens: 1024
```

## Model Features and Capabilities

### Function Calling and Tools

Gemini and Claude models support function calling and tool use. Configure tools in your provider:

```yaml
providers:
  - id: vertex:gemini-2.5-pro
    config:
      toolConfig:
        functionCallingConfig:
          mode: 'AUTO' # or "ANY", "NONE"
          allowedFunctionNames: ['get_weather', 'search_places']
      tools:
        - functionDeclarations:
            - name: 'get_weather'
              description: 'Get weather information'
              parameters:
                type: 'OBJECT'
                properties:
                  location:
                    type: 'STRING'
                    description: 'City name'
                required: ['location']
```

Tools can also be loaded from external files:

```yaml
providers:
  - id: vertex:gemini-2.5-pro
    config:
      tools: 'file://tools.json' # Supports variable substitution
```

For practical examples of function calling with Vertex AI models, see the [google-vertex-tools example](https://github.com/promptfoo/promptfoo/tree/main/examples/google-vertex-tools) which demonstrates both basic tool declarations and callback execution.

### System Instructions

Configure system-level instructions for the model:

```yaml
providers:
  - id: vertex:gemini-2.5-pro
    config:
      # Direct text
      systemInstruction: 'You are a helpful assistant'

      # Or load from file
      systemInstruction: file://system-instruction.txt
```

System instructions support Nunjucks templating and can be loaded from external files for better organization and reusability.

### Generation Configuration

Fine-tune model behavior with these parameters:

```yaml
providers:
  - id: vertex:gemini-2.5-pro
    config:
      generationConfig:
        temperature: 0.7 # Controls randomness (0.0 to 1.0)
        maxOutputTokens: 1024 # Limit response length
        topP: 0.8 # Nucleus sampling
        topK: 40 # Top-k sampling
        stopSequences: ["\n"] # Stop generation at specific sequences
```

### Structured Output (JSON Schema)

Control output format using JSON schemas for consistent, parseable responses:

```yaml
providers:
  - id: vertex:gemini-2.5-flash
    config:
      # Inline JSON schema
      responseSchema: |
        {
          "type": "object",
          "properties": {
            "summary": {"type": "string", "description": "Brief summary"},
            "rating": {"type": "integer", "minimum": 1, "maximum": 5}
          },
          "required": ["summary", "rating"]
        }

  # Or load from external file
  - id: vertex:gemini-2.5-pro
    config:
      responseSchema: file://schemas/analysis-schema.json

tests:
  - assert:
      - type: is-json # Validates JSON format
      - type: javascript
        value: JSON.parse(output).rating >= 1 && JSON.parse(output).rating <= 5
```

The `responseSchema` option automatically:

- Sets `response_mime_type` to `application/json`
- Validates the schema format
- Supports variable substitution with `{{var}}` syntax
- Loads schemas from external files with `file://` protocol

Example `schemas/analysis-schema.json`:

```json
{
  "type": "object",
  "properties": {
    "sentiment": {
      "type": "string",
      "enum": ["positive", "negative", "neutral"],
      "description": "Overall sentiment of the text"
    },
    "confidence": {
      "type": "number",
      "minimum": 0,
      "maximum": 1,
      "description": "Confidence score from 0 to 1"
    },
    "keywords": {
      "type": "array",
      "items": { "type": "string" },
      "description": "Key topics identified"
    }
  },
  "required": ["sentiment", "confidence"]
}
```

### Context and Examples

Provide context and few-shot examples:

```yaml
providers:
  - id: vertex:gemini-2.5-pro
    config:
      context: 'You are an expert in machine learning'
      examples:
        - input: 'What is regression?'
          output: 'Regression is a statistical method...'
```

### Safety Settings

Configure content filtering with granular control:

```yaml
providers:
  - id: vertex:gemini-2.5-pro
    config:
      safetySettings:
        - category: 'HARM_CATEGORY_HARASSMENT'
          threshold: 'BLOCK_ONLY_HIGH'
        - category: 'HARM_CATEGORY_HATE_SPEECH'
          threshold: 'BLOCK_MEDIUM_AND_ABOVE'
        - category: 'HARM_CATEGORY_SEXUALLY_EXPLICIT'
          threshold: 'BLOCK_LOW_AND_ABOVE'
```

### Thinking Configuration

For models that support thinking capabilities (like Gemini 2.5 Flash), you can configure the thinking budget:

```yaml
providers:
  - id: vertex:gemini-2.5-flash
    config:
      generationConfig:
        temperature: 0.7
        maxOutputTokens: 2048
        thinkingConfig:
          thinkingBudget: 1024 # Controls tokens allocated for thinking process
```

The thinking configuration allows the model to show its reasoning process before providing the final answer. This is particularly useful for:

- Complex problem solving
- Mathematical reasoning
- Step-by-step analysis
- Decision making tasks

When using thinking configuration:

- The `thinkingBudget` must be at least 1024 tokens
- The budget is counted towards your total token usage
- The model will show its reasoning process in the response

### Search Grounding

Search grounding allows Gemini models to access the internet for up-to-date information, enhancing responses about recent events and real-time data.

#### Basic Usage

Use the object format to enable Search grounding:

```yaml
providers:
  - id: vertex:gemini-2.5-pro
    config:
      tools:
        - googleSearch: {}
```

#### Combining with Other Features

You can combine Search grounding with thinking capabilities for better reasoning:

```yaml
providers:
  - id: vertex:gemini-2.5-flash
    config:
      generationConfig:
        thinkingConfig:
          thinkingBudget: 1024
      tools:
        - googleSearch: {}
```

#### Use Cases

Search grounding is particularly valuable for:

- Current events and news
- Recent developments
- Stock prices and market data
- Sports results
- Technical documentation updates

#### Working with Response Metadata

When using Search grounding, the API response includes additional metadata:

- `groundingMetadata` - Contains information about search results used
- `groundingChunks` - Web sources that informed the response
- `webSearchQueries` - Queries used to retrieve information

#### Requirements and Limitations

- **Important**: Per Google's requirements, applications using Search grounding must display Google Search Suggestions included in the API response metadata
- Search results may vary by region and time
- Results may be subject to Google Search rate limits
- Search will only be performed when the model determines it's necessary

For more details, see the [Google documentation on Grounding with Google Search](https://ai.google.dev/docs/gemini_api/grounding).

## See Also

- [Google AI Studio Provider](/docs/providers/google) - For direct Google AI Studio integration
- [Vertex AI Examples](https://github.com/promptfoo/promptfoo/tree/main/examples) - Browse working examples for Vertex AI
- [Google Cloud Documentation](https://cloud.google.com/vertex-ai/generative-ai/docs) - Official Vertex AI documentation
- [Model Garden](https://console.cloud.google.com/vertex-ai/publishers) - Access and enable additional models<|MERGE_RESOLUTION|>--- conflicted
+++ resolved
@@ -42,11 +42,7 @@
 
 **Claude 4.5:**
 
-<<<<<<< HEAD
-- `vertex:claude-opus-4-5@20251101` - Claude 4.5 Opus - Anthropic's newest and most intelligent model for coding, agents, and computer use
-=======
 - `vertex:claude-opus-4-5@20251101` - Claude 4.5 Opus for agentic coding, agents, and computer use
->>>>>>> 65f855d5
 - `vertex:claude-sonnet-4-5@20250929` - Claude 4.5 Sonnet for agents, coding, and computer use
 - `vertex:claude-haiku-4-5@20251001` - Claude 4.5 Haiku for fast, cost-effective use cases
 
