# Google Vertex

<<<<<<< HEAD
The `vertex` provider enables integration with Google's [Vertex AI](https://cloud.google.com/vertex-ai) platform, which provides access to foundation models including Gemini, PaLM (Bison), Llama, Claude, and specialized models for text, code, and embeddings.

## Available Models

You can use any of the available [model versions](https://cloud.google.com/vertex-ai/docs/generative-ai/learn/model-versioning) offered by Vertex AI. Note that older Gemini 1.0 models have been deprecated in favor of newer versions ([see documentation](https://ai.google.dev/gemini-api/docs/models/gemini)).

### Latest Gemini Models

- `vertex:gemini-2.0-flash-001` - Next-gen workhorse model for all daily tasks. Supports text, code, images, audio, video, video with audio, and PDF inputs.
- `vertex:gemini-2.0-pro-exp-02-05` - Strongest model quality, especially for code & world knowledge (2M context). Supports text, images, video, audio, and PDF inputs.
- `vertex:gemini-2.0-flash-lite-preview-02-05` - Cost-effective offering for high throughput. Supports text, images, video, audio, and PDF inputs.
- `vertex:gemini-2.0-flash-thinking-exp-01-21` - Enhanced reasoning with thinking process in responses. Supports text and images.
- `vertex:gemini-1.5-flash` - Speed and efficiency for high-volume applications. Supports text, code, images, audio, video, video with audio, and PDF inputs.
- `vertex:gemini-1.5-pro` - Long-context understanding and general-purpose use. Supports text, code, images, audio, video, video with audio, and PDF inputs.
- `vertex:gemini-1.5-pro-latest` - Latest Gemini 1.5 Pro model with same capabilities as gemini-1.5-pro
- `vertex:gemini-1.0-pro` - Best performing model for text-only tasks (deprecated)
- `vertex:gemini-1.0-pro-vision` - Best performing image and video understanding model (deprecated)

### Claude Models

Anthropic's Claude models are available with the following versions:

- `vertex:claude-3-haiku@20240307` - Fast Claude 3 Haiku
- `vertex:claude-3-sonnet@20240229` - Claude 3 Sonnet
- `vertex:claude-3-opus@20240229` - Claude 3 Opus (Public Preview)
- `vertex:claude-3-5-haiku@20241022` - Claude 3.5 Haiku
- `vertex:claude-3-5-sonnet-v2@20241022` - Claude 3.5 Sonnet

:::note
Claude models require explicit access enablement through the [Vertex AI Model Garden](https://console.cloud.google.com/vertex-ai/publishers). Navigate to the Model Garden, search for "Claude", and enable the specific models you need.
:::

Note: Claude models support up to 200,000 tokens context length and include built-in safety features.

### Llama Models (Preview)

Meta's Llama models are available through Vertex AI with the following versions:

- `vertex:llama-3.3-70b-instruct-maas` - Latest Llama 3.3 70B model (Preview)
- `vertex:llama-3.2-90b-vision-instruct-maas` - Vision-capable Llama 3.2 90B (Preview)
- `vertex:llama-3.1-405b-instruct-maas` - Llama 3.1 405B (GA)
- `vertex:llama-3.1-70b-instruct-maas` - Llama 3.1 70B (Preview)
- `vertex:llama-3.1-8b-instruct-maas` - Llama 3.1 8B (Preview)

Note: Llama models support up to 128,000 tokens context length and include built-in safety features through Llama Guard.

### Gemma Models (Open Models)

- `vertex:gemma` - Lightweight text model for generation and summarization
- `vertex:codegemma` - Code-specialized model for generation and completion
- `vertex:paligemma` - Vision-language model for image tasks

### PaLM 2 (Bison) Models

Please note the PaLM (Bison) models are [scheduled for deprecation (April 2025)](https://cloud.google.com/vertex-ai/generative-ai/docs/legacy/legacy-models) and it's recommended to migrate to the Gemini models.

- `vertex:chat-bison[@001|@002]` - Chat model
- `vertex:chat-bison-32k[@001|@002]` - Extended context chat
- `vertex:codechat-bison[@001|@002]` - Code-specialized chat
- `vertex:codechat-bison-32k[@001|@002]` - Extended context code chat
- `vertex:text-bison[@001|@002]` - Text completion
- `vertex:text-unicorn[@001]` - Specialized text model
- `vertex:code-bison[@001|@002]` - Code completion
- `vertex:code-bison-32k[@001|@002]` - Extended context code completion

### Embedding Models

- `vertex:textembedding-gecko@001` - Text embeddings (3,072 tokens, 768d)
- `vertex:textembedding-gecko@002` - Text embeddings (2,048 tokens, 768d)
- `vertex:textembedding-gecko@003` - Text embeddings (2,048 tokens, 768d)
- `vertex:text-embedding-004` - Latest text embeddings (2,048 tokens, ≤768d)
- `vertex:text-embedding-005` - Latest text embeddings (2,048 tokens, ≤768d)
- `vertex:textembedding-gecko-multilingual@001` - Multilingual embeddings (2,048 tokens, 768d)
- `vertex:text-multilingual-embedding-002` - Latest multilingual embeddings (2,048 tokens, ≤768d)
- `vertex:multimodalembedding` - Multimodal embeddings for text, image, and video
=======
The `vertex` provider is compatible with Google's [Vertex AI](https://cloud.google.com/vertex-ai) offering, which offers access to models such as Gemini, Claude, and Llama.

You can use it by specifying any of the available stable or latest [model versions](https://cloud.google.com/vertex-ai/docs/generative-ai/learn/model-versioning) offered by Vertex AI.

<details>
<summary>
Supported models include:
</summary>

- `vertex:chat-bison`
- `vertex:chat-bison@001`
- `vertex:chat-bison@002`
- `vertex:chat-bison-32k`
- `vertex:chat-bison-32k@001`
- `vertex:chat-bison-32k@002`
- `vertex:codechat-bison`
- `vertex:codechat-bison@001`
- `vertex:codechat-bison@002`
- `vertex:codechat-bison-32k`
- `vertex:codechat-bison-32k@001`
- `vertex:codechat-bison-32k@002`
- `vertex:gemini-pro`
- `vertex:gemini-ultra`
- `vertex:gemini-1.0-pro-vision`
- `vertex:gemini-1.0-pro-vision-001`
- `vertex:gemini-1.0-pro`
- `vertex:gemini-1.0-pro-001`
- `vertex:gemini-1.0-pro-002`
- `vertex:gemini-pro-vision`
- `vertex:gemini-1.5-pro-latest`
- `vertex:gemini-1.5-pro-preview-0409`
- `vertex:gemini-1.5-pro-preview-0514`
- `vertex:gemini-1.5-pro`
- `vertex:gemini-1.5-pro-001`
- `vertex:gemini-1.0-pro-vision-001`
- `vertex:gemini-1.5-flash-preview-0514`
- `vertex:gemini-1.5-flash-001`
- `vertex:gemini-2.0-flash-001`
- `vertex:gemini-2.0-flash`
- `vertex:gemini-2.0-flash-002`
- `vertex:aqa`
- `vertex:claude-3-7-sonnet`
- `vertex:claude-3-5-sonnet-v2`
- `vertex:claude-3-5-haiku`
</details>

Embeddings models such as `vertex:embedding:text-embedding-004` are also supported.
>>>>>>> 70adc5df

:::tip
If you're using Google AI Studio directly, see the [`google` provider](/docs/providers/google) documentation instead.
:::

## Setup and Authentication

### 1. Install Dependencies

Install Google's official auth client:

```sh
npm install google-auth-library
```

### 2. Enable API Access

1. Enable the [Vertex AI API](https://console.cloud.google.com/apis/enableflow?apiid=aiplatform.googleapis.com) in your Google Cloud project
2. For Claude models, request access through the [Vertex AI Model Garden](https://console.cloud.google.com/vertex-ai/publishers) by:
   - Navigating to "Model Garden"
   - Searching for "Claude"
   - Clicking "Enable" on the models you want to use
3. Set your project in gcloud CLI:
   ```sh
   gcloud config set project PROJECT_ID
   ```

### 3. Authentication Methods

Choose one of these authentication methods:

1. User Account (recommended for development):

   ```sh
   # First, authenticate with Google Cloud
   gcloud auth login

   # Then, set up application default credentials
   gcloud auth application-default login
   ```

2. Service Account:

   - Option A: Use a machine with an authorized service account
   - Option B: Use service account credentials file:

     ```sh
     export GOOGLE_APPLICATION_CREDENTIALS=/path/to/credentials.json
     ```

## Configuration

### Environment Variables

- `VERTEX_API_KEY` - GCloud API token (get via `gcloud auth print-access-token`)
- `VERTEX_PROJECT_ID` - GCloud project ID
- `VERTEX_REGION` - Region (defaults to `us-central1`)
- `VERTEX_PUBLISHER` - Model publisher (defaults to `google`)
- `VERTEX_API_HOST` - Override API host (e.g., for LLM proxy)
- `VERTEX_API_VERSION` - API version (defaults to `v1`)

### Provider Configuration

Configure model behavior using the following options:

```yaml
providers:
  # For Gemini models
  - id: vertex:gemini-2.0-pro
    config:
      generationConfig:
        temperature: 0
        maxOutputTokens: 1024
        topP: 0.8
        topK: 40

  # For Llama models
  - id: vertex:llama-3.3-70b-instruct-maas
    config:
      generationConfig:
        temperature: 0.7
        maxOutputTokens: 1024
        extra_body:
          google:
            model_safety_settings:
              enabled: true
              llama_guard_settings: {}

  # For Claude models
  - id: vertex:claude-3-5-sonnet-v2@20241022
    config:
      anthropic_version: 'vertex-2023-10-16'
      max_tokens: 1024
```

<<<<<<< HEAD
### Safety Settings
=======
## Claude models on Vertex AI

Claude models are available through Vertex AI and can be used with the `vertex:` prefix. For Claude models, you can configure the Anthropic API version using the `anthropicVersion` parameter:

```yaml
providers:
  - id: vertex:claude-3-5-sonnet-v2
    config:
      anthropicVersion: vertex-2023-10-16
      temperature: 0.5
      maxOutputTokens: 1024
      topP: 0.95
      topK: 1
```

The default Anthropic API version is `vertex-2023-10-16`.

## Safety settings
>>>>>>> 70adc5df

Control AI safety filters:

```yaml
- id: vertex:gemini-pro
  config:
    safetySettings:
      - category: HARM_CATEGORY_HARASSMENT
        threshold: BLOCK_ONLY_HIGH
      - category: HARM_CATEGORY_VIOLENCE
        threshold: BLOCK_MEDIUM_AND_ABOVE
```

See [Google's SafetySetting API documentation](https://ai.google.dev/api/generate-content#safetysetting) for details.

## Model-Specific Features

### Llama Model Features

- Support for text and vision tasks (Llama 3.2)
- Built-in safety with Llama Guard (enabled by default)
- Available in `us-central1` region
- Quota limits vary by model version (30-60 QPM)

### Claude Model Features

- Support for text, code, and analysis tasks
- Tool use (function calling) capabilities
- Available in multiple regions (us-east5, europe-west1, asia-southeast1)
- Quota limits vary by model version (20-245 QPM)

## Advanced Usage

### Default Grading Provider

When Google credentials are configured (and no OpenAI/Anthropic keys are present), Vertex AI becomes the default provider for:

- Model grading
- Suggestions
- Dataset generation

Override grading providers using `defaultTest`:

```yaml
defaultTest:
  options:
    provider:
      # For llm-rubric and factuality assertions
      text: vertex:gemini-1.5-pro-002
      # For similarity comparisons
      embedding: vertex:embedding:text-embedding-004
```

<<<<<<< HEAD
### Configuration Reference

| Option                             | Description                        | Default                              |
| ---------------------------------- | ---------------------------------- | ------------------------------------ |
| `apiKey`                           | GCloud API token                   | None                                 |
| `apiHost`                          | API host override                  | `{region}-aiplatform.googleapis.com` |
| `apiVersion`                       | API version                        | `v1`                                 |
| `projectId`                        | GCloud project ID                  | None                                 |
| `region`                           | GCloud region                      | `us-central1`                        |
| `publisher`                        | Model publisher                    | `google`                             |
| `context`                          | Model context                      | None                                 |
| `examples`                         | Few-shot examples                  | None                                 |
| `safetySettings`                   | Content filtering                  | None                                 |
| `generationConfig.temperature`     | Randomness control                 | None                                 |
| `generationConfig.maxOutputTokens` | Max tokens to generate             | None                                 |
| `generationConfig.topP`            | Nucleus sampling                   | None                                 |
| `generationConfig.topK`            | Sampling diversity                 | None                                 |
| `generationConfig.stopSequences`   | Generation stop triggers           | `[]`                                 |
| `toolConfig`                       | Tool/function calling config       | None                                 |
| `systemInstruction`                | System prompt (supports `{{var}}`) | None                                 |

:::note
Not all models support all parameters. See [Google's documentation](https://cloud.google.com/vertex-ai/generative-ai/docs/multimodal/overview) for model-specific details.
:::
=======
## Other configuration options

| Option                             | Description                                                                                              | Default Value                        |
| ---------------------------------- | -------------------------------------------------------------------------------------------------------- | ------------------------------------ |
| `apiKey`                           | gcloud API token.                                                                                        | None                                 |
| `apiHost`                          | Full Google API host, e.g., for an LLM proxy.                                                            | `{region}-aiplatform.googleapis.com` |
| `apiVersion`                       | API version to use.                                                                                      | `v1`                                 |
| `projectId`                        | gcloud project ID.                                                                                       | None                                 |
| `region`                           | gcloud region.                                                                                           | `us-central1`                        |
| `publisher`                        | Model publisher.                                                                                         | `google`                             |
| `anthropicVersion`                 | Anthropic API version for Claude models.                                                                 | `vertex-2023-10-16`                  |
| `context`                          | Context for the model to consider when generating responses.                                             | None                                 |
| `examples`                         | Examples to prime the model.                                                                             | None                                 |
| `safetySettings`                   | [Safety settings](https://ai.google.dev/api/generate-content#safetysetting) to filter generated content. | None                                 |
| `generationConfig.temperature`     | Controls randomness. Lower values make the model more deterministic.                                     | None                                 |
| `generationConfig.maxOutputTokens` | Maximum number of tokens to generate.                                                                    | None                                 |
| `generationConfig.topP`            | Nucleus sampling: higher values cause the model to consider more candidates.                             | None                                 |
| `generationConfig.topK`            | Controls diversity via random sampling: lower values make sampling more deterministic.                   | None                                 |
| `generationConfig.stopSequences`   | Set of string outputs that will stop output generation.                                                  | []                                   |
| `toolConfig`                       | Configuration for tool usage                                                                             | None                                 |
| `systemInstruction`                | System prompt. Nunjucks template variables `{{var}}` are supported                                       | None                                 |

Note that not all models support all parameters. Please consult the [Google documentation](https://cloud.google.com/vertex-ai/generative-ai/docs/multimodal/overview) on how to use and format parameters.
>>>>>>> 70adc5df

## Troubleshooting

### Authentication Errors

If you see an error like:

```
API call error: Error: {"error":"invalid_grant","error_description":"reauth related error (invalid_rapt)","error_uri":"https://support.google.com/a/answer/9368756","error_subtype":"invalid_rapt"}
```

Re-authenticate using:

```sh
gcloud auth application-default login
```

### Claude Model Access Errors

If you encounter errors like:

```
API call error: Error: Project is not allowed to use Publisher Model `projects/.../publishers/anthropic/models/claude-*`
```

or

```
API call error: Error: Publisher Model is not servable in region us-central1
```

You need to:

1. Enable access to Claude models:

   - Visit the [Vertex AI Model Garden](https://console.cloud.google.com/vertex-ai/publishers)
   - Search for "Claude"
   - Click "Enable" on the specific Claude models you want to use

2. Use a supported region. Claude models are only available in:
   - `us-east5`
   - `europe-west1`

Example configuration with correct region:

```yaml
providers:
  - id: vertex:claude-3-5-sonnet-v2@20241022
    config:
      region: us-east5 # or europe-west1
      anthropic_version: 'vertex-2023-10-16'
      max_tokens: 1024
```

## Model Features and Capabilities

### Function Calling and Tools

Gemini and Claude models support function calling and tool use. Configure tools in your provider:

```yaml
providers:
  - id: vertex:gemini-2.0-pro
    config:
      toolConfig:
        functionCallingConfig:
          mode: 'AUTO' # or "ANY", "NONE"
          allowedFunctionNames: ['get_weather', 'search_places']
      tools:
        - functionDeclarations:
            - name: 'get_weather'
              description: 'Get weather information'
              parameters:
                type: 'OBJECT'
                properties:
                  location:
                    type: 'STRING'
                    description: 'City name'
                required: ['location']
```

Tools can also be loaded from external files:

```yaml
providers:
  - id: vertex:gemini-2.0-pro
    config:
      tools: 'file://tools.json' # Supports variable substitution
```

### System Instructions

Configure system-level instructions for the model:

```yaml
providers:
  - id: vertex:gemini-2.0-pro
    config:
      systemInstruction:
        parts:
          - text: 'You are a helpful assistant that {{role}}' # Supports Nunjucks templates
```

### Generation Configuration

Fine-tune model behavior with these parameters:

```yaml
providers:
  - id: vertex:gemini-2.0-pro
    config:
      generationConfig:
        temperature: 0.7 # Controls randomness (0.0 to 1.0)
        maxOutputTokens: 1024 # Limit response length
        topP: 0.8 # Nucleus sampling
        topK: 40 # Top-k sampling
        stopSequences: ["\n"] # Stop generation at specific sequences
```

### Context and Examples

Provide context and few-shot examples:

```yaml
providers:
  - id: vertex:gemini-2.0-pro
    config:
      context: 'You are an expert in machine learning'
      examples:
        - input: 'What is regression?'
          output: 'Regression is a statistical method...'
```

### Safety Settings

Configure content filtering with granular control:

```yaml
providers:
  - id: vertex:gemini-2.0-pro
    config:
      safetySettings:
        - category: 'HARM_CATEGORY_HARASSMENT'
          threshold: 'BLOCK_ONLY_HIGH'
        - category: 'HARM_CATEGORY_HATE_SPEECH'
          threshold: 'BLOCK_MEDIUM_AND_ABOVE'
        - category: 'HARM_CATEGORY_SEXUALLY_EXPLICIT'
          threshold: 'BLOCK_LOW_AND_ABOVE'
```<|MERGE_RESOLUTION|>--- conflicted
+++ resolved
@@ -1,11 +1,8 @@
 # Google Vertex
 
-<<<<<<< HEAD
 The `vertex` provider enables integration with Google's [Vertex AI](https://cloud.google.com/vertex-ai) platform, which provides access to foundation models including Gemini, PaLM (Bison), Llama, Claude, and specialized models for text, code, and embeddings.
 
 ## Available Models
-
-You can use any of the available [model versions](https://cloud.google.com/vertex-ai/docs/generative-ai/learn/model-versioning) offered by Vertex AI. Note that older Gemini 1.0 models have been deprecated in favor of newer versions ([see documentation](https://ai.google.dev/gemini-api/docs/models/gemini)).
 
 ### Latest Gemini Models
 
@@ -76,55 +73,6 @@
 - `vertex:textembedding-gecko-multilingual@001` - Multilingual embeddings (2,048 tokens, 768d)
 - `vertex:text-multilingual-embedding-002` - Latest multilingual embeddings (2,048 tokens, ≤768d)
 - `vertex:multimodalembedding` - Multimodal embeddings for text, image, and video
-=======
-The `vertex` provider is compatible with Google's [Vertex AI](https://cloud.google.com/vertex-ai) offering, which offers access to models such as Gemini, Claude, and Llama.
-
-You can use it by specifying any of the available stable or latest [model versions](https://cloud.google.com/vertex-ai/docs/generative-ai/learn/model-versioning) offered by Vertex AI.
-
-<details>
-<summary>
-Supported models include:
-</summary>
-
-- `vertex:chat-bison`
-- `vertex:chat-bison@001`
-- `vertex:chat-bison@002`
-- `vertex:chat-bison-32k`
-- `vertex:chat-bison-32k@001`
-- `vertex:chat-bison-32k@002`
-- `vertex:codechat-bison`
-- `vertex:codechat-bison@001`
-- `vertex:codechat-bison@002`
-- `vertex:codechat-bison-32k`
-- `vertex:codechat-bison-32k@001`
-- `vertex:codechat-bison-32k@002`
-- `vertex:gemini-pro`
-- `vertex:gemini-ultra`
-- `vertex:gemini-1.0-pro-vision`
-- `vertex:gemini-1.0-pro-vision-001`
-- `vertex:gemini-1.0-pro`
-- `vertex:gemini-1.0-pro-001`
-- `vertex:gemini-1.0-pro-002`
-- `vertex:gemini-pro-vision`
-- `vertex:gemini-1.5-pro-latest`
-- `vertex:gemini-1.5-pro-preview-0409`
-- `vertex:gemini-1.5-pro-preview-0514`
-- `vertex:gemini-1.5-pro`
-- `vertex:gemini-1.5-pro-001`
-- `vertex:gemini-1.0-pro-vision-001`
-- `vertex:gemini-1.5-flash-preview-0514`
-- `vertex:gemini-1.5-flash-001`
-- `vertex:gemini-2.0-flash-001`
-- `vertex:gemini-2.0-flash`
-- `vertex:gemini-2.0-flash-002`
-- `vertex:aqa`
-- `vertex:claude-3-7-sonnet`
-- `vertex:claude-3-5-sonnet-v2`
-- `vertex:claude-3-5-haiku`
-</details>
-
-Embeddings models such as `vertex:embedding:text-embedding-004` are also supported.
->>>>>>> 70adc5df
 
 :::tip
 If you're using Google AI Studio directly, see the [`google` provider](/docs/providers/google) documentation instead.
@@ -220,28 +168,7 @@
       max_tokens: 1024
 ```
 
-<<<<<<< HEAD
 ### Safety Settings
-=======
-## Claude models on Vertex AI
-
-Claude models are available through Vertex AI and can be used with the `vertex:` prefix. For Claude models, you can configure the Anthropic API version using the `anthropicVersion` parameter:
-
-```yaml
-providers:
-  - id: vertex:claude-3-5-sonnet-v2
-    config:
-      anthropicVersion: vertex-2023-10-16
-      temperature: 0.5
-      maxOutputTokens: 1024
-      topP: 0.95
-      topK: 1
-```
-
-The default Anthropic API version is `vertex-2023-10-16`.
-
-## Safety settings
->>>>>>> 70adc5df
 
 Control AI safety filters:
 
@@ -295,7 +222,6 @@
       embedding: vertex:embedding:text-embedding-004
 ```
 
-<<<<<<< HEAD
 ### Configuration Reference
 
 | Option                             | Description                        | Default                              |
@@ -320,31 +246,6 @@
 :::note
 Not all models support all parameters. See [Google's documentation](https://cloud.google.com/vertex-ai/generative-ai/docs/multimodal/overview) for model-specific details.
 :::
-=======
-## Other configuration options
-
-| Option                             | Description                                                                                              | Default Value                        |
-| ---------------------------------- | -------------------------------------------------------------------------------------------------------- | ------------------------------------ |
-| `apiKey`                           | gcloud API token.                                                                                        | None                                 |
-| `apiHost`                          | Full Google API host, e.g., for an LLM proxy.                                                            | `{region}-aiplatform.googleapis.com` |
-| `apiVersion`                       | API version to use.                                                                                      | `v1`                                 |
-| `projectId`                        | gcloud project ID.                                                                                       | None                                 |
-| `region`                           | gcloud region.                                                                                           | `us-central1`                        |
-| `publisher`                        | Model publisher.                                                                                         | `google`                             |
-| `anthropicVersion`                 | Anthropic API version for Claude models.                                                                 | `vertex-2023-10-16`                  |
-| `context`                          | Context for the model to consider when generating responses.                                             | None                                 |
-| `examples`                         | Examples to prime the model.                                                                             | None                                 |
-| `safetySettings`                   | [Safety settings](https://ai.google.dev/api/generate-content#safetysetting) to filter generated content. | None                                 |
-| `generationConfig.temperature`     | Controls randomness. Lower values make the model more deterministic.                                     | None                                 |
-| `generationConfig.maxOutputTokens` | Maximum number of tokens to generate.                                                                    | None                                 |
-| `generationConfig.topP`            | Nucleus sampling: higher values cause the model to consider more candidates.                             | None                                 |
-| `generationConfig.topK`            | Controls diversity via random sampling: lower values make sampling more deterministic.                   | None                                 |
-| `generationConfig.stopSequences`   | Set of string outputs that will stop output generation.                                                  | []                                   |
-| `toolConfig`                       | Configuration for tool usage                                                                             | None                                 |
-| `systemInstruction`                | System prompt. Nunjucks template variables `{{var}}` are supported                                       | None                                 |
-
-Note that not all models support all parameters. Please consult the [Google documentation](https://cloud.google.com/vertex-ai/generative-ai/docs/multimodal/overview) on how to use and format parameters.
->>>>>>> 70adc5df
 
 ## Troubleshooting
 
