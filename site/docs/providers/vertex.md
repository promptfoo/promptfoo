--- conflicted
+++ resolved
@@ -195,11 +195,7 @@
 ```yaml
 providers:
   # For Gemini models
-<<<<<<< HEAD
-  - id: vertex:gemini-2.5-pro
-=======
-  - id: vertex:gemini-2.5-flash
->>>>>>> d61e341c
+  - id: vertex:gemini-2.5-pro
     config:
       generationConfig:
         temperature: 0
