--- conflicted
+++ resolved
@@ -10,25 +10,6 @@
 
 ## Available Models
 
-<<<<<<< HEAD
-### Latest Gemini Models
-
-- `vertex:gemini-2.5-pro` - Latest stable Gemini 2.5 Pro model with enhanced reasoning, coding, and multimodal understanding (2M context)
-- `vertex:gemini-2.5-flash` - Latest stable Flash model with enhanced reasoning and thinking capabilities
-- `vertex:gemini-2.5-flash-lite` - Most cost-efficient and fastest 2.5 model yet, optimized for high-volume, latency-sensitive tasks
-- `vertex:gemini-2.5-flash-preview-09-2025` - Newest Gemini 2.5 Flash preview release featuring enhanced quality improvements
-- `vertex:gemini-2.5-flash-lite-preview-09-2025` - Latest Flash Lite preview release with further cost and latency optimizations
-- `vertex:gemini-flash-latest` - Alias for `vertex:gemini-2.5-flash-preview-09-2025`
-- `vertex:gemini-flash-lite-latest` - Alias for `vertex:gemini-2.5-flash-lite-preview-09-2025`
-- `vertex:gemini-2.0-pro` - Strongest model quality, especially for code & world knowledge with 2M context window
-- `vertex:gemini-2.0-flash-thinking-exp` - Enhanced reasoning capabilities with thinking process in responses
-- `vertex:gemini-2.0-flash-001` - Workhorse model for all daily tasks with strong overall performance and real-time streaming
-- `vertex:gemini-2.0-flash-lite-preview-02-05` - Cost-effective offering for high throughput
-- `vertex:gemini-1.5-flash` - Legacy model - Use gemini-2.5-flash for better performance
-- `vertex:gemini-1.5-pro` - Legacy model - Use gemini-2.5-pro for enhanced capabilities
-- `vertex:gemini-1.5-pro-latest` - Legacy model - Use gemini-2.5-pro for latest capabilities
-- `vertex:gemini-1.5-flash-8b` - Legacy model - Use gemini-2.5-flash-lite for best performance
-=======
 ### Gemini Models
 
 **Gemini 2.5:**
@@ -54,7 +35,6 @@
 - `vertex:gemini-1.5-pro-latest` - Same capabilities as gemini-1.5-pro
 - `vertex:gemini-1.5-flash` - Fast and efficient for high-volume, cost-effective applications
 - `vertex:gemini-1.5-flash-8b` - Compact model for high-volume, lower complexity tasks
->>>>>>> ff208023
 
 ### Claude Models
 
