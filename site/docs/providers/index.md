---
sidebar_label: LLM Providers
description: Configure multiple LLM providers including Claude Sonnet, GPT-4, and Gemini models with standardized testing interfaces for comprehensive AI evaluation
---

# LLM Providers

Providers in promptfoo are the interfaces to various language models and AI services. This guide will help you understand how to configure and use providers in your promptfoo evaluations.

## Quick Start

Here's a basic example of configuring providers in your promptfoo YAML config:

```yaml
providers:
  - anthropic:messages:claude-sonnet-4-5-20250929
  - openai:gpt-5
  - openai:gpt-5-mini
  - google:gemini-2.5-pro
  - vertex:gemini-2.5-pro
```

## Available Providers

| API Providers                                       | Description                                                  | Syntax & Example                                                                |
| --------------------------------------------------- | ------------------------------------------------------------ | ------------------------------------------------------------------------------- |
<<<<<<< HEAD
| [OpenAI](./openai.md)                               | GPT models including GPT-5 and reasoning models              | `openai:gpt-5` or `openai:gpt-5-mini`                                           |
| [Anthropic](./anthropic.md)                         | Claude models                                                | `anthropic:messages:claude-sonnet-4-5-20250929`                                 |
| [Claude Agent SDK](./claude-agent-sdk.md)           | Claude Agent SDK                                             | `anthropic:claude-agent-sdk`                                                    |
=======
| [OpenAI](./openai.md)                               | GPT models including GPT-4.1 and reasoning models            | `openai:gpt-4.1` or `openai:o4-mini`                                            |
| [Anthropic](./anthropic.md)                         | Claude models                                                | `anthropic:messages:claude-sonnet-4-20250514`                                   |
>>>>>>> 137231a7
| [HTTP](./http.md)                                   | Generic HTTP-based providers                                 | `https://api.example.com/v1/chat/completions`                                   |
| [Javascript](./custom-api.md)                       | Custom - JavaScript file                                     | `file://path/to/custom_provider.js`                                             |
| [Python](./python.md)                               | Custom - Python file                                         | `file://path/to/custom_provider.py`                                             |
| [Ruby](./ruby.md)                                   | Custom - Ruby file                                           | `file://path/to/custom_provider.rb`                                             |
| [Shell Command](./custom-script.md)                 | Custom - script-based providers                              | `exec: python chain.py`                                                         |
| [Claude Agent SDK](./claude-agent-sdk.md)           | Claude Agent SDK                                             | `anthropic:claude-agent-sdk`                                                    |
| [OpenAI ChatKit](./openai-chatkit.md)               | ChatKit workflows from Agent Builder                         | `openai:chatkit:wf_xxxxx`                                                       |
| [OpenAI Codex SDK](./openai-codex-sdk.md)           | OpenAI Codex SDK for code generation and analysis            | `openai:codex-sdk`                                                              |
| [AI21 Labs](./ai21.md)                              | Jurassic and Jamba models                                    | `ai21:jamba-1.5-mini`                                                           |
| [AI/ML API](./aimlapi.md)                           | Tap into 300+ cutting-edge AI models with a single API       | `aimlapi:chat:deepseek-r1`                                                      |
| [Alibaba Cloud (Qwen)](./alibaba.md)                | Alibaba Cloud's Qwen models                                  | `alibaba:qwen-max` or `qwen-plus`                                               |
| [AWS Bedrock](./aws-bedrock.md)                     | AWS-hosted models from various providers                     | `bedrock:us.anthropic.claude-sonnet-4-5-20250929-v1:0`                          |
| [AWS Bedrock Agents](./bedrock-agents.md)           | Amazon Bedrock Agents for orchestrating AI workflows         | `bedrock-agent:YOUR_AGENT_ID`                                                   |
| [Amazon SageMaker](./sagemaker.md)                  | Models deployed on SageMaker endpoints                       | `sagemaker:my-endpoint-name`                                                    |
| [Azure OpenAI](./azure.md)                          | Azure-hosted OpenAI models                                   | `azureopenai:gpt-4o-custom-deployment-name`                                     |
| [Cerebras](./cerebras.md)                           | High-performance inference API for Llama models              | `cerebras:llama-4-scout-17b-16e-instruct`                                       |
| [Adaline Gateway](./adaline.md)                     | Unified interface for multiple providers                     | Compatible with OpenAI syntax                                                   |
| [Cloudflare AI](./cloudflare-ai.md)                 | Cloudflare's OpenAI-compatible AI platform                   | `cloudflare-ai:@cf/deepseek-ai/deepseek-r1-distill-qwen-32b`                    |
| [Cloudera](./cloudera.md)                           | Cloudera AI Inference Service                                | `cloudera:llama-2-13b-chat`                                                     |
| [CometAPI](./cometapi.md)                           | 500+ AI models from multiple providers via unified API       | `cometapi:chat:gpt-5-mini` or `cometapi:image:dall-e-3`                         |
| [Cohere](./cohere.md)                               | Cohere's language models                                     | `cohere:command`                                                                |
| [Databricks](./databricks.md)                       | Databricks Foundation Model APIs                             | `databricks:databricks-meta-llama-3-3-70b-instruct`                             |
| [DeepSeek](./deepseek.md)                           | DeepSeek's language models                                   | `deepseek:deepseek-r1`                                                          |
| [Docker Model Runner](./docker.md)                  | Evaluate with local models                                   | `docker:ai/llama3.2:3B-Q4_K_M`                                                  |
| [Envoy AI Gateway](./envoy.md)                      | OpenAI-compatible AI Gateway proxy                           | `envoy:my-model`                                                                |
| [F5](./f5.md)                                       | OpenAI-compatible AI Gateway interface                       | `f5:path-name`                                                                  |
| [fal.ai](./fal.md)                                  | Image Generation Provider                                    | `fal:image:fal-ai/fast-sdxl`                                                    |
| [Fireworks AI](./fireworks.md)                      | Various hosted models                                        | `fireworks:accounts/fireworks/models/qwen-v2p5-7b`                              |
| [GitHub](./github.md)                               | GitHub Models - OpenAI, Anthropic, Google, and more          | `github:openai/gpt-5` or `github:anthropic/claude-3.7-sonnet`                   |
| [Google AI Studio](./google.md)                     | Gemini models, Live API, and Imagen image generation         | `google:gemini-2.5-pro`, `google:image:imagen-4.0-generate-preview-06-06`       |
| [Google Vertex AI](./vertex.md)                     | Google Cloud's AI platform                                   | `vertex:gemini-2.5-pro`, `vertex:gemini-2.5-flash`                              |
| [Groq](./groq.md)                                   | High-performance inference API                               | `groq:llama-3.3-70b-versatile`                                                  |
| [Helicone AI Gateway](./helicone.md)                | Self-hosted AI gateway for unified provider access           | `helicone:openai/gpt-5`, `helicone:anthropic/claude-sonnet-4`                   |
| [Hyperbolic](./hyperbolic.md)                       | OpenAI-compatible Llama 3 provider                           | `hyperbolic:meta-llama/Llama-3.3-70B-Instruct`                                  |
| [Hugging Face](./huggingface.md)                    | Access thousands of models                                   | `huggingface:text-generation:gpt2`                                              |
| [JFrog ML](./jfrog.md)                              | JFrog's LLM Model Library                                    | `jfrog:llama_3_8b_instruct`                                                     |
| [LiteLLM](./litellm.md)                             | Unified interface for 400+ LLMs with embedding support       | `litellm:gpt-5`, `litellm:embedding:text-embedding-3-small`                     |
| [Llama API](./llamaApi.md)                          | Meta's hosted Llama models with multimodal capabilities      | `llamaapi:Llama-4-Maverick-17B-128E-Instruct-FP8`                               |
| [Mistral AI](./mistral.md)                          | Mistral's language models                                    | `mistral:magistral-medium-latest`                                               |
| [Nscale](./nscale.md)                               | Cost-effective serverless AI inference with zero rate limits | `nscale:openai/gpt-oss-120b`                                                    |
| [OpenLLM](./openllm.md)                             | BentoML's model serving framework                            | Compatible with OpenAI syntax                                                   |
| [OpenRouter](./openrouter.md)                       | Unified API for multiple providers                           | `openrouter:mistral/7b-instruct`                                                |
| [Perplexity AI](./perplexity.md)                    | Search-augmented chat with citations                         | `perplexity:sonar-pro`                                                          |
| [Replicate](./replicate.md)                         | Various hosted models                                        | `replicate:stability-ai/sdxl`                                                   |
| [Slack](./slack.md)                                 | Human feedback via Slack channels/DMs                        | `slack:C0123ABCDEF` or `slack:channel:C0123ABCDEF`                              |
| [Snowflake Cortex](./snowflake.md)                  | Snowflake's AI platform with Claude, GPT, and Llama models   | `snowflake:mistral-large2`                                                      |
| [Together AI](./togetherai.md)                      | Various hosted models                                        | Compatible with OpenAI syntax                                                   |
| [TrueFoundry](./truefoundry.md)                     | Unified LLM Gateway for 1000+ models                         | `truefoundry:openai-main/gpt-5`, `truefoundry:anthropic-main/claude-sonnet-4.5` |
| [Voyage AI](./voyage.md)                            | Specialized embedding models                                 | `voyage:voyage-3`                                                               |
| [vLLM](./vllm.md)                                   | Local                                                        | Compatible with OpenAI syntax                                                   |
| [Ollama](./ollama.md)                               | Local                                                        | `ollama:chat:llama3.3`                                                          |
| [LocalAI](./localai.md)                             | Local                                                        | `localai:gpt4all-j`                                                             |
| [Llamafile](./llamafile.md)                         | OpenAI-compatible llamafile server                           | Uses OpenAI provider with custom endpoint                                       |
| [llama.cpp](./llama.cpp.md)                         | Local                                                        | `llama:7b`                                                                      |
| [MCP (Model Context Protocol)](./mcp.md)            | Direct MCP server integration for testing agentic systems    | `mcp` with server configuration                                                 |
| [Text Generation WebUI](./text-generation-webui.md) | Gradio WebUI                                                 | Compatible with OpenAI syntax                                                   |
| [WebSocket](./websocket.md)                         | WebSocket-based providers                                    | `ws://example.com/ws`                                                           |
| [Webhook](./webhook.md)                             | Custom - Webhook integration                                 | `webhook:http://example.com/webhook`                                            |
| [Echo](./echo.md)                                   | Custom - For testing purposes                                | `echo`                                                                          |
| [Manual Input](./manual-input.md)                   | Custom - CLI manual entry                                    | `promptfoo:manual-input`                                                        |
| [Go](./go.md)                                       | Custom - Go file                                             | `file://path/to/your/script.go`                                                 |
| [Web Browser](./browser.md)                         | Custom - Automate web browser interactions                   | `browser`                                                                       |
| [Sequence](./sequence.md)                           | Custom - Multi-prompt sequencing                             | `sequence` with config.inputs array                                             |
| [Simulated User](./simulated-user.md)               | Custom - Conversation simulator                              | `promptfoo:simulated-user`                                                      |
| [WatsonX](./watsonx.md)                             | IBM's WatsonX                                                | `watsonx:ibm/granite-3-3-8b-instruct`                                           |
| [X.AI](./xai.md)                                    | X.AI's models                                                | `xai:grok-3-beta`                                                               |

## Provider Syntax

Providers are specified using various syntax options:

1. Simple string format:

   ```yaml
   provider_name:model_name
   ```

   Example: `openai:gpt-5` or `anthropic:claude-sonnet-4-5-20250929`

2. Object format with configuration:

   ```yaml
   - id: provider_name:model_name
     config:
       option1: value1
       option2: value2
   ```

   Example:

   ```yaml
   - id: openai:gpt-5
     config:
       temperature: 0.7
       max_tokens: 150
   ```

3. File-based configuration:

   Load a single provider:

   ```yaml title="provider.yaml"
   id: openai:chat:gpt-5
   config:
     temperature: 0.7
   ```

   Or multiple providers:

   ```yaml title="providers.yaml"
   - id: openai:gpt-5
     config:
       temperature: 0.7
   - id: anthropic:messages:claude-sonnet-4-5-20250929
     config:
       max_tokens: 1000
   ```

   Reference in your configuration:

   ```yaml title="promptfooconfig.yaml"
   providers:
     - file://provider.yaml # single provider as an object
     - file://providers.yaml # multiple providers as an array
   ```

## Configuring Providers

Most providers use environment variables for authentication:

```sh
export OPENAI_API_KEY=your_api_key_here
export ANTHROPIC_API_KEY=your_api_key_here
```

You can also specify API keys in your configuration file:

```yaml
providers:
  - id: openai:gpt-5
    config:
      apiKey: your_api_key_here
```

## Custom Integrations

promptfoo supports several types of custom integrations:

1. File-based providers:

   ```yaml
   providers:
     - file://path/to/provider_config.yaml
   ```

2. JavaScript providers:

   ```yaml
   providers:
     - file://path/to/custom_provider.js
   ```

3. Python providers:

   ```yaml
   providers:
     - id: file://path/to/custom_provider.py
   ```

4. HTTP/HTTPS API:

   ```yaml
   providers:
     - id: https://api.example.com/v1/chat/completions
       config:
         headers:
           Authorization: 'Bearer your_api_key'
   ```

5. WebSocket:

   ```yaml
   providers:
     - id: ws://example.com/ws
       config:
         messageTemplate: '{"prompt": "{{prompt}}"}'
   ```

6. Custom scripts:

   ```yaml
   providers:
     - 'exec: python chain.py'
   ```

## Common Configuration Options

Many providers support these common configuration options:

- `temperature`: Controls randomness (0.0 to 1.0)
- `max_tokens`: Maximum number of tokens to generate
- `top_p`: Nucleus sampling parameter
- `frequency_penalty`: Penalizes frequent tokens
- `presence_penalty`: Penalizes new tokens based on presence in text
- `stop`: Sequences where the API will stop generating further tokens

Example:

```yaml
providers:
  - id: openai:gpt-5
    config:
      temperature: 0.7
      max_tokens: 150
      top_p: 0.9
      frequency_penalty: 0.5
      presence_penalty: 0.5
      stop: ["\n", 'Human:', 'AI:']
```

## Model Context Protocol (MCP)

Promptfoo supports the Model Context Protocol (MCP) for enabling advanced tool use and agentic capabilities in LLM providers. MCP allows you to connect providers to external MCP servers to enable tool orchestration, memory, and more.

### Basic MCP Configuration

Enable MCP for a provider by adding the `mcp` block to your provider's configuration:

```yaml
providers:
  - id: openai:gpt-5
    config:
      temperature: 0.7
      mcp:
        enabled: true
        server:
          command: npx
          args: ['-y', '@modelcontextprotocol/server-memory']
          name: memory
```

### Multiple MCP Servers

You can connect a single provider to multiple MCP servers:

```yaml
providers:
  - id: openai:gpt-5
    config:
      mcp:
        enabled: true
        servers:
          - command: npx
            args: ['-y', '@modelcontextprotocol/server-memory']
            name: server_a
          - url: http://localhost:8001
            name: server_b
```

For detailed MCP documentation and advanced configurations, see the [MCP Integration Guide](../integrations/mcp.md).

## Advanced Usage

### Linking Custom Providers to Cloud Targets (Promptfoo Cloud)

:::info Promptfoo Cloud Feature
This feature is available in [Promptfoo Cloud](/docs/enterprise) deployments.
:::

Link custom providers ([Python](/docs/providers/python/), [JavaScript](/docs/providers/custom-api/), [HTTP](/docs/providers/http/)) to cloud targets using `linkedTargetId`. This consolidates findings from multiple eval runs into one dashboard, allowing you to track performance over time and view comprehensive reporting.

```yaml
providers:
  - id: 'file://my_provider.py'
    config:
      linkedTargetId: 'promptfoo://provider/12345678-1234-1234-1234-123456789abc'
```

See [Linking Local Targets to Cloud](/docs/red-team/troubleshooting/linking-targets/) for setup instructions.

### Using Cloud Targets with Local Config Overrides

:::info Promptfoo Cloud Feature

This feature is available in [Promptfoo Cloud](/docs/enterprise) deployments.

:::

Cloud targets store provider configurations (API keys, base settings) in Promptfoo Cloud. Reference them using the `promptfoo://provider/` protocol and optionally override specific config values locally.

**Basic usage:**

```yaml
providers:
  - promptfoo://provider/12345-abcd-uuid
```

**Override cloud config locally:**

```yaml
providers:
  - id: promptfoo://provider/12345-abcd-uuid
    config:
      temperature: 0.9 # Override cloud temperature
      max_tokens: 2000 # Override cloud max_tokens
    label: 'Custom Label' # Override display name
```

Local config takes precedence, allowing you to:

- Store API keys centrally in the cloud
- Override model parameters per eval (temperature, max_tokens, etc.)
- Test different configurations without modifying the cloud target
- Customize labels and other metadata locally

All fields from the cloud provider are preserved unless explicitly overridden.<|MERGE_RESOLUTION|>--- conflicted
+++ resolved
@@ -24,14 +24,9 @@
 
 | API Providers                                       | Description                                                  | Syntax & Example                                                                |
 | --------------------------------------------------- | ------------------------------------------------------------ | ------------------------------------------------------------------------------- |
-<<<<<<< HEAD
-| [OpenAI](./openai.md)                               | GPT models including GPT-5 and reasoning models              | `openai:gpt-5` or `openai:gpt-5-mini`                                           |
+| [OpenAI](./openai.md)                               | GPT models including GPT-5.1 and reasoning models            | `openai:gpt-5.1` or `openai:o4-mini`                                            |
 | [Anthropic](./anthropic.md)                         | Claude models                                                | `anthropic:messages:claude-sonnet-4-5-20250929`                                 |
 | [Claude Agent SDK](./claude-agent-sdk.md)           | Claude Agent SDK                                             | `anthropic:claude-agent-sdk`                                                    |
-=======
-| [OpenAI](./openai.md)                               | GPT models including GPT-4.1 and reasoning models            | `openai:gpt-4.1` or `openai:o4-mini`                                            |
-| [Anthropic](./anthropic.md)                         | Claude models                                                | `anthropic:messages:claude-sonnet-4-20250514`                                   |
->>>>>>> 137231a7
 | [HTTP](./http.md)                                   | Generic HTTP-based providers                                 | `https://api.example.com/v1/chat/completions`                                   |
 | [Javascript](./custom-api.md)                       | Custom - JavaScript file                                     | `file://path/to/custom_provider.js`                                             |
 | [Python](./python.md)                               | Custom - Python file                                         | `file://path/to/custom_provider.py`                                             |
