# Bedrock

The `bedrock` lets you use Amazon Bedrock in your evals. This is a common way to access Anthropic's Claude and other models. The complete list of available models can be found [here](https://docs.aws.amazon.com/bedrock/latest/userguide/model-ids.html#model-ids-arns).

## Setup

1. Ensure you have access to the desired models under the [Providers](https://console.aws.amazon.com/bedrock/home) page in Amazon Bedrock.

2. Install `@aws-sdk/client-bedrock-runtime`:

   ```sh
   npm install -g @aws-sdk/client-bedrock-runtime
   ```

<<<<<<< HEAD
The AWS SDK will automatically pull credentials from the following locations:
=======
3. The AWS SDK will automatically pull credentials from the following locations:
>>>>>>> 4dff08e0

   - IAM roles on EC2
   - `~/.aws/credentials`
   - `AWS_ACCESS_KEY_ID` and `AWS_SECRET_ACCESS_KEY` environment variables

   See [setting node.js credentials (AWS)](https://docs.aws.amazon.com/sdk-for-javascript/v2/developer-guide/setting-credentials-node.html) for more details.

4. Edit your configuration file to point to the AWS Bedrock provider. Here's an example:

   ```yaml
   providers:
     - id: bedrock:anthropic.claude-3-5-sonnet-20240620-v1:0
   ```

   Note that the provider is `bedrock:` followed by the [ARN/model id](https://docs.aws.amazon.com/bedrock/latest/userguide/model-ids.html#model-ids-arns) of the model.

5. Additional config parameters are passed like so:

   ```yaml
   providers:
     - id: bedrock:anthropic.claude-3-5-sonnet-20240620-v1:0
       config:
         region: 'us-west-2'
         temperature: 0.7
         max_tokens: 256
   ```

## Example

See [Github](https://github.com/promptfoo/promptfoo/tree/main/examples/amazon-bedrock) for full examples of Claude and Titan model usage.

```yaml
prompts:
  - 'Write a tweet about {{topic}}'

providers:
  - id: bedrock:anthropic.claude-instant-v1
    config:
      region: 'us-east-1'
      temperature: 0.7
      max_tokens_to_sample: 256
  - id: bedrock:anthropic.claude-3-haiku-20240307-v1:0
    config:
      region: 'us-east-1'
      temperature: 0.7
      max_tokens: 256
  - id: bedrock:anthropic.claude-3-5-sonnet-20240620-v1:0
    config:
      region: 'us-east-1'
      temperature: 0.7
      max_tokens: 256

tests:
  - vars:
      topic: Our eco-friendly packaging
  - vars:
      topic: A sneak peek at our secret menu item
  - vars:
      topic: Behind-the-scenes at our latest photoshoot
```

## Model-graded Tests

By default, model-graded tests use OpenAI and require the `OPENAI_API_KEY` environment variable to be set. When using AWS Bedrock, you have the option of overriding the grader for [model-graded assertions](/docs/configuration/expected-outputs/model-graded/) to point to AWS Bedrock, or other providers.

Note that because of how model-graded evals are implemented, **the LLM grading models must support chat-formatted prompts** (except for embedding or classification models).

To set this for all your test cases, add the [`defaultTest`](/docs/configuration/guide/#default-test-cases) property to your config:

```yaml title=promptfooconfig.yaml
defaultTest:
  options:
    provider:
      id: provider:chat:modelname
      config:
        # Provider config options
```

You can also do this for individual assertions:

```yaml
# ...
assert:
  - type: llm-rubric
    value: Do not mention that you are an AI or chat assistant
    provider:
      text:
        id: provider:chat:modelname
        config:
          region: us-east-1
          # Other provider config options...
```

Or for individual tests:

```yaml
# ...
tests:
  - vars:
      # ...
    options:
      provider:
        id: provider:chat:modelname
        config:
          # Provider config options
    assert:
      - type: llm-rubric
        value: Do not mention that you are an AI or chat assistant
```

## Embeddings

To override the embeddings provider for all assertions that require embeddings (such as similarity), use `defaultTest`:

```yaml
defaultTest:
  options:
    provider:
      embedding:
        id: bedrock:embeddings:amazon.titan-embed-text-v2:0
        config:
          region: us-east-1
```<|MERGE_RESOLUTION|>--- conflicted
+++ resolved
@@ -12,11 +12,7 @@
    npm install -g @aws-sdk/client-bedrock-runtime
    ```
 
-<<<<<<< HEAD
-The AWS SDK will automatically pull credentials from the following locations:
-=======
 3. The AWS SDK will automatically pull credentials from the following locations:
->>>>>>> 4dff08e0
 
    - IAM roles on EC2
    - `~/.aws/credentials`
