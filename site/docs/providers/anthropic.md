---
sidebar_position: 2
description: "Deploy Anthropic's Claude models including Opus, Sonnet, and Haiku for advanced reasoning and conversational AI applications"
---

# Anthropic

This provider supports the [Anthropic Claude](https://www.anthropic.com/claude) series of models.

> **Note:** Anthropic models can also be accessed through [AWS Bedrock](/docs/providers/aws-bedrock/) and [Google Vertex](/docs/providers/vertex/).

## Setup

To use Anthropic, you need to set the `ANTHROPIC_API_KEY` environment variable or specify the `apiKey` in the provider configuration.

Create Anthropic API keys [here](https://console.anthropic.com/settings/keys).

Example of setting the environment variable:

```sh
export ANTHROPIC_API_KEY=your_api_key_here
```

## Models

The `anthropic` provider supports the following models via the messages API:

| Model ID                                                                   | Description                      |
| -------------------------------------------------------------------------- | -------------------------------- |
| `anthropic:messages:claude-opus-4-1-20250805` (claude-opus-4-1-latest)     | Latest Claude 4.1 Opus model     |
| `anthropic:messages:claude-opus-4-20250514` (claude-opus-4-latest)         | Latest Claude 4 Opus model       |
<<<<<<< HEAD
| `anthropic:messages:claude-sonnet-4-5-20250929`                            | Latest Claude 4.5 Sonnet model   |
| `anthropic:messages:claude-sonnet-4-20250514` (claude-sonnet-4-latest)     | Latest Claude 4 Sonnet model     |
=======
| `anthropic:messages:claude-sonnet-4-5-20250929` (claude-sonnet-4-5-latest) | Latest Claude 4.5 Sonnet model   |
| `anthropic:messages:claude-sonnet-4-5-20250929` (claude-sonnet-4-latest)   | Latest Claude 4 Sonnet model     |
>>>>>>> cbaec289
| `anthropic:messages:claude-3-7-sonnet-20250219` (claude-3-7-sonnet-latest) | Latest Claude 3.7 Sonnet model   |
| `anthropic:messages:claude-3-5-sonnet-20241022` (claude-3-5-sonnet-latest) | Latest Claude 3.5 Sonnet model   |
| `anthropic:messages:claude-3-5-sonnet-20240620`                            | Previous Claude 3.5 Sonnet model |
| `anthropic:messages:claude-3-5-haiku-20241022` (claude-3-5-haiku-latest)   | Latest Claude 3.5 Haiku model    |
| `anthropic:messages:claude-3-opus-20240229` (claude-3-opus-latest)         | Claude 3 Opus model              |
| `anthropic:messages:claude-3-haiku-20240307`                               | Claude 3 Haiku model             |

### Cross-Platform Model Availability

Claude models are available across multiple platforms. Here's how the model names map across different providers:

| Model             | Anthropic API                                         | AWS Bedrock ([documentation](/docs/providers/aws-bedrock)) | GCP Vertex AI ([documentation](/docs/providers/vertex)) |
| ----------------- | ----------------------------------------------------- | ---------------------------------------------------------- | ------------------------------------------------------- |
| Claude 4.1 Opus   | claude-opus-4-1-20250805                              | anthropic.claude-opus-4-1-20250805-v1:0                    | claude-opus-4-1@20250805                                |
| Claude 4 Opus     | claude-opus-4-20250514 (claude-opus-4-latest)         | anthropic.claude-opus-4-20250514-v1:0                      | claude-opus-4@20250514                                  |
<<<<<<< HEAD
| Claude 4.5 Sonnet | claude-sonnet-4-5-20250929                            | TBD                                                        | TBD                                                     |
=======
| Claude 4.5 Sonnet | claude-sonnet-4-5-20250929 (claude-sonnet-4-5-latest) | anthropic.claude-sonnet-4-5-20250929-v1:0                  | claude-sonnet-4-5@20250929                              |
>>>>>>> cbaec289
| Claude 4 Sonnet   | claude-sonnet-4-20250514 (claude-sonnet-4-latest)     | anthropic.claude-sonnet-4-20250514-v1:0                    | claude-sonnet-4@20250514                                |
| Claude 3.7 Sonnet | claude-3-7-sonnet-20250219 (claude-3-7-sonnet-latest) | anthropic.claude-3-7-sonnet-20250219-v1:0                  | claude-3-7-sonnet@20250219                              |
| Claude 3.5 Sonnet | claude-3-5-sonnet-20241022 (claude-3-5-sonnet-latest) | anthropic.claude-3-5-sonnet-20241022-v2:0                  | claude-3-5-sonnet-v2@20241022                           |
| Claude 3.5 Haiku  | claude-3-5-haiku-20241022 (claude-3-5-haiku-latest)   | anthropic.claude-3-5-haiku-20241022-v1:0                   | claude-3-5-haiku@20241022                               |
| Claude 3 Opus     | claude-3-opus-20240229 (claude-3-opus-latest)         | anthropic.claude-3-opus-20240229-v1:0                      | claude-3-opus@20240229                                  |
| Claude 3 Haiku    | claude-3-haiku-20240307                               | anthropic.claude-3-haiku-20240307-v1:0                     | claude-3-haiku@20240307                                 |

### Supported Parameters

| Config Property | Environment Variable  | Description                                                       |
| --------------- | --------------------- | ----------------------------------------------------------------- |
| apiKey          | ANTHROPIC_API_KEY     | Your API key from Anthropic                                       |
| apiBaseUrl      | ANTHROPIC_BASE_URL    | The base URL for requests to the Anthropic API                    |
| temperature     | ANTHROPIC_TEMPERATURE | Controls the randomness of the output (default: 0)                |
| max_tokens      | ANTHROPIC_MAX_TOKENS  | The maximum length of the generated text (default: 1024)          |
| top_p           | -                     | Controls nucleus sampling, affecting the randomness of the output |
| top_k           | -                     | Only sample from the top K options for each subsequent token      |
| tools           | -                     | An array of tool or function definitions for the model to call    |
| tool_choice     | -                     | An object specifying the tool to call                             |
| thinking        | -                     | Configuration for enabling Claude's extended thinking capability  |
| showThinking    | -                     | Whether to include thinking content in the output (default: true) |
| headers         | -                     | Additional headers to be sent with the API request                |
| extra_body      | -                     | Additional parameters to be included in the API request body      |

### Prompt Template

To allow for compatibility with the OpenAI prompt template, the following format is supported:

```json title="prompt.json"
[
  {
    "role": "system",
    "content": "{{ system_message }}"
  },
  {
    "role": "user",
    "content": "{{ question }}"
  }
]
```

If the role `system` is specified, it will be automatically added to the API request.
All `user` or `assistant` roles will be automatically converted into the right format for the API request.
Currently, only type `text` is supported.

The `system_message` and `question` are example variables that can be set with the `var` directive.

### Options

The Anthropic provider supports several options to customize the behavior of the model. These include:

- `temperature`: Controls the randomness of the output.
- `max_tokens`: The maximum length of the generated text.
- `top_p`: Controls nucleus sampling, affecting the randomness of the output.
- `top_k`: Only sample from the top K options for each subsequent token.
- `tools`: An array of tool or function definitions for the model to call.
- `tool_choice`: An object specifying the tool to call.
- `extra_body`: Additional parameters to pass directly to the Anthropic API request body.

Example configuration with options and prompts:

```yaml title="promptfooconfig.yaml"
providers:
  - id: anthropic:messages:claude-sonnet-4-5-20250929
    config:
      temperature: 0.0
      max_tokens: 512
      extra_body:
        custom_param: 'test_value'
prompts:
  - file://prompt.json
```

### Tool Use

The Anthropic provider supports tool use (or function calling). Here's an example configuration for defining tools:

```yaml title="promptfooconfig.yaml"
providers:
  - id: anthropic:messages:claude-sonnet-4-5-20250929
    config:
      tools:
        - name: get_weather
          description: Get the current weather in a given location
          input_schema:
            type: object
            properties:
              location:
                type: string
                description: The city and state, e.g., San Francisco, CA
              unit:
                type: string
                enum:
                  - celsius
                  - fahrenheit
            required:
              - location
```

#### Web Search and Web Fetch Tools

Anthropic provides specialized tools for web search and web fetching capabilities:

##### Web Fetch Tool

The web fetch tool allows Claude to retrieve full content from web pages and PDF documents. This is useful when you want Claude to access and analyze specific web content.

```yaml title="promptfooconfig.yaml"
providers:
  - id: anthropic:messages:claude-sonnet-4-5-20250929
    config:
      tools:
        - type: web_fetch_20250910
          name: web_fetch
          max_uses: 5
          allowed_domains:
            - docs.example.com
            - help.example.com
          citations:
            enabled: true
          max_content_tokens: 50000
```

**Web Fetch Tool Configuration Options:**

| Parameter            | Type     | Description                                                                                  |
| -------------------- | -------- | -------------------------------------------------------------------------------------------- |
| `type`               | string   | Must be `web_fetch_20250910`                                                                 |
| `name`               | string   | Must be `web_fetch`                                                                          |
| `max_uses`           | number   | Maximum number of web fetches per request (optional)                                         |
| `allowed_domains`    | string[] | List of domains to allow fetching from (optional, mutually exclusive with `blocked_domains`) |
| `blocked_domains`    | string[] | List of domains to block fetching from (optional, mutually exclusive with `allowed_domains`) |
| `citations`          | object   | Enable citations with `{ enabled: true }` (optional)                                         |
| `max_content_tokens` | number   | Maximum tokens for web content (optional)                                                    |

##### Web Search Tool

The web search tool allows Claude to search the internet for information:

```yaml title="promptfooconfig.yaml"
providers:
  - id: anthropic:messages:claude-sonnet-4-5-20250929
    config:
      tools:
        - type: web_search_20250305
          name: web_search
          max_uses: 3
```

**Web Search Tool Configuration Options:**

| Parameter  | Type   | Description                                       |
| ---------- | ------ | ------------------------------------------------- |
| `type`     | string | Must be `web_search_20250305`                     |
| `name`     | string | Must be `web_search`                              |
| `max_uses` | number | Maximum number of searches per request (optional) |

##### Combined Web Search and Web Fetch

You can use both tools together for comprehensive web information gathering:

```yaml title="promptfooconfig.yaml"
providers:
  - id: anthropic:messages:claude-sonnet-4-5-20250929
    config:
      tools:
        - type: web_search_20250305
          name: web_search
          max_uses: 3
        - type: web_fetch_20250910
          name: web_fetch
          max_uses: 5
          citations:
            enabled: true
```

This configuration allows the model to first search for relevant information, then fetch full content from the most promising results.

**Important Security Notes:**

- The web fetch tool requires trusted environments due to potential data exfiltration risks
- The model cannot dynamically construct URLs - only URLs provided by users or from search results can be fetched
- Use domain filtering to restrict access to specific sites:
  - Use `allowed_domains` to whitelist trusted domains (recommended)
  - Use `blocked_domains` to blacklist specific domains
  - **Note:** Only one of `allowed_domains` or `blocked_domains` can be specified, not both

See the [Anthropic Tool Use Guide](https://docs.anthropic.com/en/docs/tool-use) for more information on how to define tools and the tool use example [here](https://github.com/promptfoo/promptfoo/tree/main/examples/tool-use).

### Images / Vision

You can include images in the prompts in Claude 3 models.

See the [Claude vision example](https://github.com/promptfoo/promptfoo/tree/main/examples/claude-vision).

One important note: The Claude API only supports base64 representations of images.
This is different from how OpenAI's vision works, as it supports grabbing images from a URL. As a result, if you are trying to compare Claude 3 and OpenAI vision capabilities, you will need to have separate prompts for each.

See the [OpenAI vision example](https://github.com/promptfoo/promptfoo/tree/main/examples/openai-vision) to understand the differences.

### Prompt Caching

Claude supports prompt caching to optimize API usage and reduce costs for repetitive tasks. This feature caches portions of your prompts to avoid reprocessing identical content in subsequent requests.

Supported on all Claude 3, 3.5, and 4 models. Basic example:

```yaml title="promptfooconfig.yaml"
providers:
  - id: anthropic:messages:claude-sonnet-4-5-20250929
prompts:
  - file://prompts.yaml
```

```yaml title="prompts.yaml"
- role: system
  content:
    - type: text
      text: 'System message'
      cache_control:
        type: ephemeral
    - type: text
      text: '{{context}}'
      cache_control:
        type: ephemeral
- role: user
  content: '{{question}}'
```

Common use cases for caching:

- System messages and instructions
- Tool/function definitions
- Large context documents
- Frequently used images

See [Anthropic's Prompt Caching Guide](https://docs.anthropic.com/claude/docs/prompt-caching) for more details on requirements, pricing, and best practices.

### Citations

Claude can provide detailed citations when answering questions about documents. Basic example:

```yaml title="promptfooconfig.yaml"
providers:
  - id: anthropic:messages:claude-sonnet-4-5-20250929
prompts:
  - file://prompts.yaml
```

```yaml title="prompts.yaml"
- role: user
  content:
    - type: document
      source:
        type: text
        media_type: text/plain
        data: 'Your document text here'
      citations:
        enabled: true
    - type: text
      text: 'Your question here'
```

See [Anthropic's Citations Guide](https://docs.anthropic.com/en/docs/build-with-claude/citations) for more details.

### Extended Thinking

Claude supports an extended thinking capability that allows you to see the model's internal reasoning process before it provides the final answer. This can be configured using the `thinking` parameter:

```yaml title="promptfooconfig.yaml"
providers:
  - id: anthropic:messages:claude-sonnet-4-5-20250929
    config:
      max_tokens: 20000
      thinking:
        type: 'enabled'
        budget_tokens: 16000 # Must be ≥1024 and less than max_tokens
```

The thinking configuration has two possible values:

1. Enabled thinking:

```yaml
thinking:
  type: 'enabled'
  budget_tokens: number # Must be ≥1024 and less than max_tokens
```

2. Disabled thinking:

```yaml
thinking:
  type: 'disabled'
```

When thinking is enabled:

- Responses will include `thinking` content blocks showing Claude's reasoning process
- Requires a minimum budget of 1,024 tokens
- The budget_tokens value must be less than the max_tokens parameter
- The tokens used for thinking count towards your max_tokens limit
- A specialized 28 or 29 token system prompt is automatically included
- Previous turn thinking blocks are ignored and not counted as input tokens
- Thinking is not compatible with temperature, top_p, or top_k modifications

Example response with thinking enabled:

```json
{
  "content": [
    {
      "type": "thinking",
      "thinking": "Let me analyze this step by step...",
      "signature": "WaUjzkypQ2mUEVM36O2TxuC06KN8xyfbJwyem2dw3URve/op91XWHOEBLLqIOMfFG/UvLEczmEsUjavL...."
    },
    {
      "type": "text",
      "text": "Based on my analysis, here is the answer..."
    }
  ]
}
```

#### Controlling Thinking Output

By default, thinking content is included in the response output. You can control this behavior using the `showThinking` parameter:

```yaml title="promptfooconfig.yaml"
providers:
  - id: anthropic:messages:claude-sonnet-4-5-20250929
    config:
      thinking:
        type: 'enabled'
        budget_tokens: 16000
      showThinking: false # Exclude thinking content from the output
```

When `showThinking` is set to `false`, the thinking content will be excluded from the output, and only the final response will be returned. This is useful when you want to use thinking for better reasoning but don't want to expose the thinking process to end users.

#### Redacted Thinking

Sometimes Claude's internal reasoning may be flagged by safety systems. When this occurs, the thinking block will be encrypted and returned as a `redacted_thinking` block:

```json
{
  "content": [
    {
      "type": "redacted_thinking",
      "data": "EmwKAhgBEgy3va3pzix/LafPsn4aDFIT2Xlxh0L5L8rLVyIwxtE3rAFBa8cr3qpP..."
    },
    {
      "type": "text",
      "text": "Based on my analysis..."
    }
  ]
}
```

Redacted thinking blocks are automatically decrypted when passed back to the API, allowing Claude to maintain context without compromising safety guardrails.

#### Extended Output with Thinking

Claude 4 models provide enhanced output capabilities and extended thinking support:

```yaml
providers:
  - id: anthropic:messages:claude-sonnet-4-5-20250929
    config:
      max_tokens: 64000 # Claude 4 Sonnet supports up to 64K output tokens
      thinking:
        type: 'enabled'
        budget_tokens: 32000
```

Note: The `output-128k-2025-02-19` beta feature is specific to Claude 3.7 Sonnet and is not needed for Claude 4 models, which have improved output capabilities built-in.

When using extended output:

- Streaming is required when max_tokens is greater than 21,333
- For thinking budgets above 32K, batch processing is recommended
- The model may not use the entire allocated thinking budget

See [Anthropic's Extended Thinking Guide](https://docs.anthropic.com/en/docs/build-with-claude/extended-thinking) for more details on requirements and best practices.

## Model-Graded Tests

[Model-graded assertions](/docs/configuration/expected-outputs/model-graded/) such as `factuality` or `llm-rubric` will automatically use Anthropic as the grading provider if `ANTHROPIC_API_KEY` is set and `OPENAI_API_KEY` is not set.

If both API keys are present, OpenAI will be used by default. You can explicitly override the grading provider in your configuration.

Because of how model-graded evals are implemented, **the model must support chat-formatted prompts** (except for embedding or classification models).

You can override the grading provider in several ways:

1. For all test cases using `defaultTest`:

```yaml title="promptfooconfig.yaml"
defaultTest:
  options:
    provider: anthropic:messages:claude-sonnet-4-5-20250929
```

2. For individual assertions:

```yaml
assert:
  - type: llm-rubric
    value: Do not mention that you are an AI or chat assistant
    provider:
      id: anthropic:messages:claude-sonnet-4-5-20250929
      config:
        temperature: 0.0
```

3. For specific tests:

```yaml
tests:
  - vars:
      question: What is the capital of France?
    options:
      provider:
        id: anthropic:messages:claude-sonnet-4-5-20250929
    assert:
      - type: llm-rubric
        value: Answer should mention Paris
```

### Additional Capabilities

- **Caching**: Promptfoo caches previous LLM requests by default.
- **Token Usage Tracking**: Provides detailed information on the number of tokens used in each request, aiding in usage monitoring and optimization.
- **Cost Calculation**: Calculates the cost of each request based on the number of tokens generated and the specific model used.

## See Also

### Examples

We provide several example implementations demonstrating Claude's capabilities:

#### Core Features

- [Tool Use Example](https://github.com/promptfoo/promptfoo/tree/main/examples/tool-use) - Shows how to use Claude's tool calling capabilities
- [Vision Example](https://github.com/promptfoo/promptfoo/tree/main/examples/claude-vision) - Demonstrates using Claude's vision capabilities

#### Model Comparisons & Evaluations

- [Claude vs GPT](https://github.com/promptfoo/promptfoo/tree/main/examples/claude-vs-gpt) - Compares Claude with GPT-4 on various tasks
- [Claude vs GPT Image Analysis](https://github.com/promptfoo/promptfoo/tree/main/examples/claude-vs-gpt-image) - Compares Claude's and GPT's image analysis capabilities

#### Cloud Platform Integrations

- [AWS Bedrock](https://github.com/promptfoo/promptfoo/tree/main/examples/amazon-bedrock) - Using Claude through AWS Bedrock
- [Google Vertex AI](https://github.com/promptfoo/promptfoo/tree/main/examples/google-vertex) - Using Claude through Google Vertex AI

For more examples and general usage patterns, visit our [examples directory](https://github.com/promptfoo/promptfoo/tree/main/examples) on GitHub.<|MERGE_RESOLUTION|>--- conflicted
+++ resolved
@@ -29,13 +29,8 @@
 | -------------------------------------------------------------------------- | -------------------------------- |
 | `anthropic:messages:claude-opus-4-1-20250805` (claude-opus-4-1-latest)     | Latest Claude 4.1 Opus model     |
 | `anthropic:messages:claude-opus-4-20250514` (claude-opus-4-latest)         | Latest Claude 4 Opus model       |
-<<<<<<< HEAD
-| `anthropic:messages:claude-sonnet-4-5-20250929`                            | Latest Claude 4.5 Sonnet model   |
-| `anthropic:messages:claude-sonnet-4-20250514` (claude-sonnet-4-latest)     | Latest Claude 4 Sonnet model     |
-=======
 | `anthropic:messages:claude-sonnet-4-5-20250929` (claude-sonnet-4-5-latest) | Latest Claude 4.5 Sonnet model   |
 | `anthropic:messages:claude-sonnet-4-5-20250929` (claude-sonnet-4-latest)   | Latest Claude 4 Sonnet model     |
->>>>>>> cbaec289
 | `anthropic:messages:claude-3-7-sonnet-20250219` (claude-3-7-sonnet-latest) | Latest Claude 3.7 Sonnet model   |
 | `anthropic:messages:claude-3-5-sonnet-20241022` (claude-3-5-sonnet-latest) | Latest Claude 3.5 Sonnet model   |
 | `anthropic:messages:claude-3-5-sonnet-20240620`                            | Previous Claude 3.5 Sonnet model |
@@ -51,11 +46,7 @@
 | ----------------- | ----------------------------------------------------- | ---------------------------------------------------------- | ------------------------------------------------------- |
 | Claude 4.1 Opus   | claude-opus-4-1-20250805                              | anthropic.claude-opus-4-1-20250805-v1:0                    | claude-opus-4-1@20250805                                |
 | Claude 4 Opus     | claude-opus-4-20250514 (claude-opus-4-latest)         | anthropic.claude-opus-4-20250514-v1:0                      | claude-opus-4@20250514                                  |
-<<<<<<< HEAD
-| Claude 4.5 Sonnet | claude-sonnet-4-5-20250929                            | TBD                                                        | TBD                                                     |
-=======
 | Claude 4.5 Sonnet | claude-sonnet-4-5-20250929 (claude-sonnet-4-5-latest) | anthropic.claude-sonnet-4-5-20250929-v1:0                  | claude-sonnet-4-5@20250929                              |
->>>>>>> cbaec289
 | Claude 4 Sonnet   | claude-sonnet-4-20250514 (claude-sonnet-4-latest)     | anthropic.claude-sonnet-4-20250514-v1:0                    | claude-sonnet-4@20250514                                |
 | Claude 3.7 Sonnet | claude-3-7-sonnet-20250219 (claude-3-7-sonnet-latest) | anthropic.claude-3-7-sonnet-20250219-v1:0                  | claude-3-7-sonnet@20250219                              |
 | Claude 3.5 Sonnet | claude-3-5-sonnet-20241022 (claude-3-5-sonnet-latest) | anthropic.claude-3-5-sonnet-20241022-v2:0                  | claude-3-5-sonnet-v2@20241022                           |
