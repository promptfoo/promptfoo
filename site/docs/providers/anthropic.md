--- conflicted
+++ resolved
@@ -26,11 +26,7 @@
 
 | Model ID                                                                   | Description                      |
 | -------------------------------------------------------------------------- | -------------------------------- |
-<<<<<<< HEAD
-| `anthropic:messages:claude-opus-4-1-20250805`                              | Latest Claude 4.1 Opus model     |
-=======
 | `anthropic:messages:claude-opus-4-1-20250805` (claude-opus-4-1-latest)     | Latest Claude 4.1 Opus model     |
->>>>>>> 19f327b0
 | `anthropic:messages:claude-opus-4-20250514` (claude-opus-4-latest)         | Latest Claude 4 Opus model       |
 | `anthropic:messages:claude-sonnet-4-20250514` (claude-sonnet-4-latest)     | Latest Claude 4 Sonnet model     |
 | `anthropic:messages:claude-3-7-sonnet-20250219` (claude-3-7-sonnet-latest) | Latest Claude 3.7 Sonnet model   |
