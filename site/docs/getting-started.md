--- conflicted
+++ resolved
@@ -57,13 +57,8 @@
    providers:
      - openai:gpt-4.1
      - openai:o4-mini
-<<<<<<< HEAD
-     - anthropic:messages:claude-3-5-sonnet-20241022
-     - vertex:gemini-pro
-=======
      - anthropic:messages:claude-sonnet-4-20250514
      - vertex:gemini-2.5-pro-exp-03-25
->>>>>>> 4a0a7615
      # Or use your own custom provider
      - file://path/to/custom/provider.py
    ```
@@ -72,11 +67,7 @@
 
    - `openai:gpt-4.1` for GPT-4.1
    - `openai:o4-mini` for OpenAI's o4-mini
-<<<<<<< HEAD
-   - `anthropic:messages:claude-3-5-sonnet-20241022` for Anthropic's Claude
-=======
    - `anthropic:messages:claude-sonnet-4-20250514` for Anthropic's Claude
->>>>>>> 4a0a7615
    - `bedrock:us.meta.llama3-3-70b-instruct-v1:0` for Meta's Llama 3.3 70B via AWS Bedrock
 
    Most providers need authentication. For example, with OpenAI:
