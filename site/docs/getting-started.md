--- conflicted
+++ resolved
@@ -85,11 +85,7 @@
    ```yaml
    providers:
      - openai:gpt-5
-<<<<<<< HEAD
-     - openai:o4-mini
-=======
      - openai:gpt-5-mini
->>>>>>> 4fd44a7d
      - anthropic:messages:claude-sonnet-4-20250514
      - vertex:gemini-2.5-pro
      # Or use your own custom provider
@@ -97,13 +93,8 @@
    ```
 
    Each provider is specified using a simple format: `provider_name:model_name`. For example:
-<<<<<<< HEAD
-   - `openai:gpt-5 for GPT-4.1
-   - `openai:o4-mini` for OpenAI's o4-mini
-=======
    - `openai:gpt-5` for GPT-5
    - `openai:gpt-5-mini` for OpenAI's GPT-5 Mini
->>>>>>> 4fd44a7d
    - `anthropic:messages:claude-sonnet-4-20250514` for Anthropic's Claude
    - `bedrock:us.meta.llama3-3-70b-instruct-v1:0` for Meta's Llama 3.3 70B via AWS Bedrock
 
@@ -361,40 +352,24 @@
 
 ### Model quality
 
-<<<<<<< HEAD
-In [this next example](https://github.com/promptfoo/promptfoo/tree/main/examples/gpt-4o-vs-gpt-5-mini), we evaluate the difference between GPT-5 and gpt-5-mini outputs for a given prompt:
-=======
 In [this next example](https://github.com/promptfoo/promptfoo/tree/main/examples/openai-model-comparison), we evaluate the difference between GPT-5 and GPT-5 Mini outputs for a given prompt:
->>>>>>> 4fd44a7d
 
 You can quickly set up this example by running:
 
 <Tabs groupId="promptfoo-command">
   <TabItem value="npx" label="npx" default>
     <CodeBlock language="bash">
-<<<<<<< HEAD
-      npx promptfoo@latest init --example gpt-4o-vs-gpt-5-mini
-=======
       npx promptfoo@latest init --example openai-model-comparison
->>>>>>> 4fd44a7d
     </CodeBlock>
   </TabItem>
   <TabItem value="npm" label="npm">
     <CodeBlock language="bash">
-<<<<<<< HEAD
-      promptfoo init --example gpt-4o-vs-gpt-5-mini
-=======
       promptfoo init --example openai-model-comparison
->>>>>>> 4fd44a7d
     </CodeBlock>
   </TabItem>
   <TabItem value="brew" label="brew">
     <CodeBlock language="bash">
-<<<<<<< HEAD
-      promptfoo init --example gpt-4o-vs-gpt-5-mini
-=======
       promptfoo init --example openai-model-comparison
->>>>>>> 4fd44a7d
     </CodeBlock>
   </TabItem>
 </Tabs>
@@ -406,11 +381,7 @@
 
 # Set the LLMs we want to test
 providers:
-<<<<<<< HEAD
-  - openai:o4-mini
-=======
   - openai:gpt-5-mini
->>>>>>> 4fd44a7d
   - openai:gpt-5
 ```
 
@@ -436,15 +407,9 @@
 
 Produces this HTML table:
 
-<<<<<<< HEAD
-![Side-by-side evaluation of LLM model quality, gpt-5 vs gpt-5-mini, html output](https://user-images.githubusercontent.com/310310/235490527-e0c31f40-00a0-493a-8afc-8ed6322bb5ca.png)
-
-Full setup and output [here](https://github.com/promptfoo/promptfoo/tree/main/examples/gpt-4o-vs-gpt-5-mini).
-=======
 ![Side-by-side eval of LLM model quality, gpt-5 vs gpt-5-mini, html output](https://user-images.githubusercontent.com/310310/235490527-e0c31f40-00a0-493a-8afc-8ed6322bb5ca.png)
 
 Full setup and output [here](https://github.com/promptfoo/promptfoo/tree/main/examples/openai-model-comparison).
->>>>>>> 4fd44a7d
 
 A similar approach can be used to run other model comparisons. For example, you can:
 
