--- conflicted
+++ resolved
@@ -122,20 +122,15 @@
 
 When running `npx promptfoo@latest`, you might encounter this error:
 
-<<<<<<< HEAD
-```
-Error: The module '/path/to/node_modules/@libsql/darwin-x64/node.darwin-x64.node'
-=======
 ```text
 Error: The module '/path/to/node_modules/better-sqlite3/build/Release/better_sqlite3.node'
->>>>>>> 6d702d38
 was compiled against a different Node.js version using
 NODE_MODULE_VERSION 115. This version of Node.js requires
 NODE_MODULE_VERSION 127. Please try re-compiling or re-installing
 the module (for instance, using `npm rebuild` or `npm install`).
 ```
 
-This happens because promptfoo uses native code modules (like libSQL) that need to be compiled specifically for your Node.js version.
+This happens because promptfoo uses native code modules (like better-sqlite3) that need to be compiled specifically for your Node.js version.
 
 ### Solution: Remove npx cache and reinstall
 
@@ -149,7 +144,7 @@
 
 ## Native build failures
 
-Some dependencies like [@libsql/client](https://github.com/tursodatabase/libsql) include native code that must compile locally. Ensure your machine has a C/C++ build toolchain:
+Some dependencies like [better-sqlite3](https://github.com/WiseLibs/better-sqlite3) include native code that must compile locally. Ensure your machine has a C/C++ build toolchain:
 
 - **Ubuntu/Debian**: `sudo apt-get install build-essential`
 - **macOS**: `xcode-select --install`
