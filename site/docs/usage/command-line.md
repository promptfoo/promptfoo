---
sidebar_position: 10
sidebar_label: Command line
---

# Command line

The `promptfoo` command line utility supports the following subcommands:

- `init [directory]` - Initialize a new project with dummy files.
- `eval` - Evaluate prompts and models. This is the command you'll be using the most!
- `view` - Start a browser UI for visualization of results.
- `share` - Create a URL that can be shared online.
- `cache` - Manage cache.
  - `cache clear`
- `list` - List various resources like evaluations, prompts, and datasets.
  - `list evals`
  - `list prompts`
  - `list datasets`
- `show <id>` - Show details of a specific resource (evaluation, prompt, dataset).
- `feedback <message>` - Send feedback to the Promptfoo developers.

## `promptfoo eval`

By default the `eval` command will read the `promptfooconfig.yaml` configuration file in your current directory. But, if you're looking to override certain parameters you can supply optional arguments:

| Option                              | Description                                                                                                                                                                                        |
| ----------------------------------- | -------------------------------------------------------------------------------------------------------------------------------------------------------------------------------------------------- |
| `-p, --prompts <paths...>`          | Paths to [prompt files](/docs/configuration/parameters#prompt-files), directory, or glob                                                                                                           |
| `-r, --providers <name or path...>` | [`openai:chat`][1], [`openai:completion`][1], [`localai:chat:<model-name>`][2], [`localai:completion:<model-name>`][2], or one of the many other permutations per [API providers](/docs/providers) |
| `-o, --output <paths...>`           | Path to [output file](/docs/configuration/parameters#output-file) (csv, json, yaml, html)                                                                                                          |
| `-t, --tests <path>`                | Path to [external test file](/docs/configuration/expected-outputs#load-an-external-tests-file)                                                                                                     |
| `-c, --config <path>`               | Path to one or more [configuration files](/docs/configuration/guide). `promptfooconfig.js/json/yaml` is automatically loaded if present. Wildcards and directories are supported.                  |
| `--grader`                          | [Provider](/docs/providers) that will conduct the evaluation, if you are [using LLM to grade your output](/docs/configuration/expected-outputs#llm-evaluation)                                     |
| `--repeat <number>`                 | Number of times to repeat each test case. Disables cache if >1                                                                                                                                     |
| `--delay <number>`                  | Force the test runner to wait after each API call (milliseconds)                                                                                                                                   |
| `--no-cache`                        | Disable cache                                                                                                                                                                                      |
| `--no-table`                        | Disable CLI table output                                                                                                                                                                           |
| `--no-progress-bar`                 | Disable the progress bar                                                                                                                                                                           |
| `--no-write`                        | Do not write the latest config to disk (used for web viewer and sharing)                                                                                                                           |
| `--prompt-prefix <path>`            | This prefix is prepended to every prompt                                                                                                                                                           |
| `--prompt-suffix <path>`            | This suffix is append to every prompt                                                                                                                                                              |
| `--share`                           | Automatically create a share link                                                                                                                                                                  |
| `--table-cell-max-length <number>`  | Truncate console table cells to this length                                                                                                                                                        |
| `--verbose`                         | Show debug logs                                                                                                                                                                                    |
| `--watch`                           | Watch the config and prompt files for changes                                                                                                                                                      |
| `-j, --max-concurrency <number>`    | Maximum number of concurrent API calls                                                                                                                                                             |
<<<<<<< HEAD
| `--env-path`                        | Path to env file (defaults to .env)                                                                                                                                                                |
=======
| `--interactive-providers`           | Run 1 provider at a time and prompt user to continue                                                                                                                                               |
>>>>>>> 402b4c70

[1]: /docs/providers/openai
[2]: /docs/providers/localai

The `eval` command will return exit code `100` when there is at least 1 test case failure. It will return exit code `1` for any other error.

## `promptfoo init [directory]`

Initialize a new project with dummy files.

| Option      | Description                  |
| ----------- | ---------------------------- |
| `directory` | Directory to create files in |

## `promptfoo view`

Start a browser UI for visualization of results.

| Option                | Description                             |
| --------------------- | --------------------------------------- |
| `-p, --port <number>` | Port number for the local server        |
| `-y, --yes`           | Skip confirmation and auto-open the URL |

If you've used `PROMPTFOO_CONFIG_DIR` to override the promptfoo output directory, run `promptfoo view [directory]`.

## `promptfoo share`

Create a URL that can be shared online.

| Option      | Description                                     |
| ----------- | ----------------------------------------------- |
| `-y, --yes` | Skip confirmation before creating shareable URL |

## `promptfoo cache`

Manage cache.

| Option  | Description     |
| ------- | --------------- |
| `clear` | Clear the cache |

## `promptfoo feedback <message>`

Send feedback to the promptfoo developers.

| Option    | Description      |
| --------- | ---------------- |
| `message` | Feedback message |

## `promptfoo list`

List various resources like evaluations, prompts, and datasets.

| Option     | Description      |
| ---------- | ---------------- |
| `evals`    | List evaluations |
| `prompts`  | List prompts     |
| `datasets` | List datasets    |

## `promptfoo show <id>`

Show details of a specific resource.

| Option         | Description                           |
| -------------- | ------------------------------------- |
| `eval <id>`    | Show details of a specific evaluation |
| `prompt <id>`  | Show details of a specific prompt     |
| `dataset <id>` | Show details of a specific dataset    |

# Environment variables

These general-purpose environment variables are supported:

| Name                                   | Description                                                           | Default        |
| -------------------------------------- | --------------------------------------------------------------------- | -------------- |
| `PROMPTFOO_CONFIG_DIR`                 | Directory that stores eval history                                    | `~/.promptfoo` |
| `PROMPTFOO_DISABLE_CONVERSATION_VAR`   | Prevents the `_conversation` variable from being set                  |                |
| `PROMPTFOO_DISABLE_JSON_AUTOESCAPE`    | If set, disables smart variable substitution within JSON prompts      |                |
| `PROMPTFOO_DISABLE_REF_PARSER`         | Prevents JSON schema dereferencing                                    |                |
| `PROMPTFOO_DISABLE_TEMPLATING`         | Disable Nunjucks rendering                                            |                |
| `PROMPTFOO_DISABLE_VAR_EXPANSION`      | Prevents Array-type vars from being expanded into multiple test cases |                |
| `PROMPTFOO_ASSERTIONS_MAX_CONCURRENCY` | How many assertions to run at a time                                  | 3              |

:::tip
promptfoo will load environment variables from the `.env` in your current working directory.
:::

## `promptfoo generate dataset`

BETA: Generate synthetic test cases based on existing prompts and variables.

| Option                              | Description                                                | Default              |
| ----------------------------------- | ---------------------------------------------------------- | -------------------- |
| `-c, --config <path>`               | Path to the configuration file                             | promptfooconfig.yaml |
| `-w, --write`                       | Write the generated test cases directly to the config file | false                |
| `-i, --instructions <text>`         | Custom instructions for test case generation               |                      |
| `-o, --output <path>`               | Path to write the generated test cases                     | stdout               |
| `--numPersonas <number>`            | Number of personas to generate                             | 5                    |
| `--numTestCasesPerPersona <number>` | Number of test cases per persona                           | 3                    |

For example, this command will modify your default config file (usually `promptfooconfig.yaml`) with new test cases:

```
promptfoo generate dataset -w
```

This command will generate test cases for a specific config and write them to a file, while following special instructions:

```
promptfoo generate dataset -c my_config.yaml -o new_tests.yaml -i 'All test cases for {{location}} must be European cities'
```

:::info
While in beta, this feature depends on OpenAI and requires the `OPENAI_API_KEY` environment variable.
:::<|MERGE_RESOLUTION|>--- conflicted
+++ resolved
@@ -45,11 +45,8 @@
 | `--verbose`                         | Show debug logs                                                                                                                                                                                    |
 | `--watch`                           | Watch the config and prompt files for changes                                                                                                                                                      |
 | `-j, --max-concurrency <number>`    | Maximum number of concurrent API calls                                                                                                                                                             |
-<<<<<<< HEAD
 | `--env-path`                        | Path to env file (defaults to .env)                                                                                                                                                                |
-=======
 | `--interactive-providers`           | Run 1 provider at a time and prompt user to continue                                                                                                                                               |
->>>>>>> 402b4c70
 
 [1]: /docs/providers/openai
 [2]: /docs/providers/localai
