---
sidebar_position: 30
sidebar_label: Web viewer
---

# Using the web viewer

The web viewer is an experimental, work-in-progress UI for viewing prompt outputs side-by-side.

To start it, run:

```sh
npx promptfoo@latest view
```

After you [run an eval](/docs/getting-started), the viewer will present the latest results in a view like this one:

![promptfoo web viewer](https://user-images.githubusercontent.com/310310/244891219-2b79e8f8-9b79-49e7-bffb-24cba18352f2.png)

Currently, the viewer is just an easier way to look at output. It automatically updates on every eval, and allows you to thumbs up/thumbs down individual outputs to more easily compare prompts.

<<<<<<< HEAD
Remember, you can always [output](/docs/configuration/parameters#output-configuration) to terminal, HTML, CSV, or JSON instead if you're looking for something more portable.
=======
Remember, you can always [output](/docs/configuration/outputs) to terminal, HTML, CSV, or JSON instead if you're looking for something more portable.
>>>>>>> b23fdcf7

The web viewer is under development and will eventually include features such as: configuring and re-running evals and viewing history.

## Sharing

To get a URL that you can send to others, click the 'Share' button in the top right. This will generate a URL that others can load to view your config and results.

Shared data is temporarily stored on our servers, and permanently deleted after 2 weeks, at which point the URL will cease to function. Shared data is "private" in the sense that the UUID-based URL is unguessable, but if you publish your URL then anyone can access it (similar to a Github secret gist).

You can configure the web viewer to share to your own hosted Promptfoo instance by clicking on the API Settings button in the top right of the viewer.

[&raquo; More information on sharing](/docs/usage/sharing)<|MERGE_RESOLUTION|>--- conflicted
+++ resolved
@@ -19,11 +19,7 @@
 
 Currently, the viewer is just an easier way to look at output. It automatically updates on every eval, and allows you to thumbs up/thumbs down individual outputs to more easily compare prompts.
 
-<<<<<<< HEAD
-Remember, you can always [output](/docs/configuration/parameters#output-configuration) to terminal, HTML, CSV, or JSON instead if you're looking for something more portable.
-=======
 Remember, you can always [output](/docs/configuration/outputs) to terminal, HTML, CSV, or JSON instead if you're looking for something more portable.
->>>>>>> b23fdcf7
 
 The web viewer is under development and will eventually include features such as: configuring and re-running evals and viewing history.
 
