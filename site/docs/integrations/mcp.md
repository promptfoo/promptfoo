---
title: Using MCP (Model Context Protocol) in Promptfoo
description: Enable Model Context Protocol (MCP) integration for enhanced tool use, persistent memory, and agentic workflows across providers
sidebar_label: Model Context Protocol (MCP)
sidebar_position: 20
---

# Using MCP (Model Context Protocol) in Promptfoo

Promptfoo supports the Model Context Protocol (MCP) for advanced tool use, and agentic workflows. MCP allows you to connect your Promptfoo providers to an external MCP server, such as the [modelcontextprotocol/server-memory](https://github.com/modelcontextprotocol/server-memory), to enable tool orchestration, and more.

## Basic Configuration

To enable MCP for a provider, add the `mcp` block to your provider's `config` in your `promptfooconfig.yaml`:

```yaml title="promptfooconfig.yaml"
description: Testing MCP memory server integration with Google AI Studio
providers:
  - id: google:gemini-2.0-flash
    config:
      mcp:
        enabled: true
        server:
          command: npx
          args: ['-y', '@modelcontextprotocol/server-memory']
          name: memory
```

### MCP Config Options

- `enabled`: Set to `true` to enable MCP for this provider.
- `timeout`: (Optional) Request timeout in milliseconds for MCP tool calls. Defaults to 60000 (60 seconds). Set higher for long-running tools.
- `resetTimeoutOnProgress`: (Optional) Reset timeout when progress notifications are received. Useful for long-running operations. Default: false.
- `maxTotalTimeout`: (Optional) Absolute maximum timeout in milliseconds regardless of progress notifications.
- `pingOnConnect`: (Optional) Ping the server after connecting to verify it's responsive. Default: false.
- `server`: (Optional) Configuration for launching or connecting to an MCP server.
  - `command`: The command to launch the MCP server (e.g., `npx`).
  - `args`: Arguments to pass to the command (e.g., `['-y', '@modelcontextprotocol/server-memory']`).
  - `name`: (Optional) A name for the server instance.
  - `url`: URL for connecting to a remote MCP server.
  - `headers`: (Optional) Custom HTTP headers to send when connecting to a remote MCP server (only applies to `url`-based connections).
  - `auth`: (Optional) Authentication configuration for the server. Can be used to automatically set auth headers for all connection types.
    - `type`: Authentication type, either `'bearer'` or `'api_key'`.
    - `token`: Token for bearer authentication.
    - `api_key`: API key for api_key authentication.
- You can also connect to a remote MCP server by specifying a `url` instead of `command`/`args`.

MCP servers can be run locally or accessed remotely. For development and testing, a local server is often simplest, while production environments may use a centralized remote server.

#### Example: Connecting to a Remote MCP Server

```yaml
providers:
<<<<<<< HEAD
  - id: openai:chat:gpt-5
=======
  - id: openai:responses:gpt-5.1
>>>>>>> 137231a7
    config:
      apiKey: <your-api-key>
      mcp:
        enabled: true
        server:
          url: http://localhost:8000
```

#### Example: Using Custom Headers with a Remote MCP Server

```yaml
providers:
<<<<<<< HEAD
  - id: openai:chat:gpt-5
=======
  - id: openai:responses:gpt-5.1
>>>>>>> 137231a7
    config:
      apiKey: <your-api-key>
      mcp:
        enabled: true
        server:
          url: http://localhost:8000
          headers:
            X-API-Key: your-custom-api-key
            Authorization: Bearer your-token
            X-Custom-Header: custom-value
```

This can be useful when:

- The MCP server requires an API key or authentication token
- You need to provide custom identifiers or session information
- The server needs specific headers for configuration or tracking

## Connecting a Single Provider to Multiple MCP Servers

Promptfoo allows a single provider to connect to multiple MCP servers by using the `servers` array in your provider's MCP config. All tools from all connected servers will be available to the provider.

### Example: One Provider, Multiple MCP Servers

```yaml title="promptfooconfig.yaml"
providers:
<<<<<<< HEAD
  - id: openai:chat:gpt-5
=======
  - id: openai:responses:gpt-5.1
>>>>>>> 137231a7
    config:
      mcp:
        enabled: true
        servers:
          - command: npx
            args: ['-y', '@modelcontextprotocol/server-memory']
            name: server_a
          - url: http://localhost:8001
            name: server_b
            headers:
              X-API-Key: your-api-key
```

- Use the `servers:` array (not just `server:`) to specify multiple MCP servers.
- Each entry can be a local launch or a remote URL (if supported).
- All tools from all servers will be available to the provider.
- You can specify different headers for each server when using URL connections.
- You can also connect to the same server multiple times if needed:

```yaml
providers:
  - id: anthropic:claude-sonnet-4-5-20250929
    config:
      mcp:
        enabled: true
        servers:
          - command: npx
            args: ['-y', '@modelcontextprotocol/server-memory']
            name: memory
          - command: npx
            args: ['-y', '@modelcontextprotocol/server-filesystem']
            name: filesystem
          - command: npx
            args: ['-y', '@modelcontextprotocol/server-github']
            name: github
```

This configuration connects a single provider to multiple MCP servers, giving it access to memory storage, filesystem operations, and GitHub integration simultaneously.

## Using Multiple MCP Servers

You can configure multiple MCP servers by assigning different MCP server configurations to different providers in your `promptfooconfig.yaml`. Each provider can have its own `mcp.server` block, allowing you to run separate memory/tool servers for different models or use cases.

```yaml title="promptfooconfig.yaml"
description: Using multiple MCP servers
providers:
  - id: google:gemini-2.0-flash
    config:
      mcp:
        enabled: true
        server:
          command: npx
          args: ['-y', '@modelcontextprotocol/server-memory']
          name: gemini-memory

<<<<<<< HEAD
  - id: openai:chat:gpt-5
=======
  - id: openai:responses:gpt-5.1
>>>>>>> 137231a7
    config:
      apiKey: <your-api-key>
      mcp:
        enabled: true
        server:
          url: http://localhost:8001
          name: openai-memory
          headers:
            X-API-Key: openai-server-api-key

  - id: anthropic:claude-sonnet-4-5-20250929
    config:
      mcp:
        enabled: true
        server:
          url: http://localhost:8002
          name: anthropic-memory
          headers:
            Authorization: Bearer anthropic-server-token
```

In this example:

- The Gemini provider launches a local MCP server using `npx`.
- The OpenAI and Anthropic providers connect to different remote MCP servers running on different ports.
- Each provider can have its own memory, tool set, and context, isolated from the others.
- Custom headers are specified for the remote servers to handle authentication or other requirements.

This setup is useful for testing, benchmarking, or running isolated agentic workflows in parallel.

## Supported Providers

MCP is supported by most major providers in Promptfoo, including:

- Google Gemini (AI Studio, Vertex)
- OpenAI (and compatible providers like Groq, Together, etc.)
- Anthropic

## OpenAI Responses API MCP Integration

In addition to the general MCP integration described above, OpenAI's Responses API has native MCP support that allows direct connection to remote MCP servers without running local MCP servers. This approach is specific to OpenAI's Responses API and offers:

- Direct connection to remote MCP servers (like DeepWiki, Stripe, etc.)
- Built-in approval workflows for data sharing
- Authentication header support for secured MCP servers
- Tool filtering capabilities

For detailed information about using MCP with OpenAI's Responses API, see the [OpenAI Provider MCP documentation](../providers/openai.md#mcp-model-context-protocol-support).

## Tool Schema Compatibility

Promptfoo automatically handles JSON Schema compatibility between MCP servers and LLM providers by removing provider-incompatible metadata fields (like `$schema`) while preserving supported features. Tools with no input parameters work without modification.

## Timeout Configuration

MCP tool calls have a default timeout of 60 seconds. For long-running tools, increase the timeout:

```yaml
providers:
  - id: openai:responses:gpt-5.1
    config:
      mcp:
        enabled: true
        timeout: 900000 # 15 minutes in milliseconds
        server:
          url: https://api.example.com/mcp
```

You can also set a global default via environment variable:

```bash
export MCP_REQUEST_TIMEOUT_MS=900000  # 15 minutes
```

Priority: `config.timeout` > `MCP_REQUEST_TIMEOUT_MS` env var > SDK default (60s).

## Troubleshooting

- Ensure your MCP server is running and accessible.
- Check your provider logs for MCP connection errors.
- Verify that your custom headers are correctly formatted if you're having authentication issues.
- If tool calls timeout, increase the `timeout` config option or set `MCP_REQUEST_TIMEOUT_MS`.

## See Also

- [Configuration Reference](../configuration/reference.md)
- [Provider Configuration](../providers/index.md)<|MERGE_RESOLUTION|>--- conflicted
+++ resolved
@@ -51,11 +51,7 @@
 
 ```yaml
 providers:
-<<<<<<< HEAD
-  - id: openai:chat:gpt-5
-=======
-  - id: openai:responses:gpt-5.1
->>>>>>> 137231a7
+  - id: openai:responses:gpt-5.1
     config:
       apiKey: <your-api-key>
       mcp:
@@ -68,11 +64,7 @@
 
 ```yaml
 providers:
-<<<<<<< HEAD
-  - id: openai:chat:gpt-5
-=======
-  - id: openai:responses:gpt-5.1
->>>>>>> 137231a7
+  - id: openai:responses:gpt-5.1
     config:
       apiKey: <your-api-key>
       mcp:
@@ -99,11 +91,7 @@
 
 ```yaml title="promptfooconfig.yaml"
 providers:
-<<<<<<< HEAD
-  - id: openai:chat:gpt-5
-=======
-  - id: openai:responses:gpt-5.1
->>>>>>> 137231a7
+  - id: openai:responses:gpt-5.1
     config:
       mcp:
         enabled: true
@@ -159,11 +147,7 @@
           args: ['-y', '@modelcontextprotocol/server-memory']
           name: gemini-memory
 
-<<<<<<< HEAD
-  - id: openai:chat:gpt-5
-=======
-  - id: openai:responses:gpt-5.1
->>>>>>> 137231a7
+  - id: openai:responses:gpt-5.1
     config:
       apiKey: <your-api-key>
       mcp:
