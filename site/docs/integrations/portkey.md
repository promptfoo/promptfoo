--- conflicted
+++ resolved
@@ -18,11 +18,7 @@
      - 'portkey://pp-test-promp-669f48'
 
    providers:
-<<<<<<< HEAD
-     - openai:gpt-5-mini
-=======
-     - openai:gpt-5
->>>>>>> ff208023
+     - openai:gpt-5.1-mini
 
    tests:
      - vars:
@@ -44,11 +40,7 @@
 
 ```yaml
 providers:
-<<<<<<< HEAD
-  id: portkey:gpt-5-mini
-=======
-  id: portkey:gpt-5
->>>>>>> ff208023
+  id: portkey:gpt-5.1-mini
   config:
     portkeyProvider: openai
 ```
@@ -57,11 +49,7 @@
 
 ```yaml
 providers:
-<<<<<<< HEAD
-  id: portkey:gpt-5-mini
-=======
-  id: portkey:gpt-5
->>>>>>> ff208023
+  id: portkey:gpt-5.1-mini
   config:
     # Can alternatively set environment variable, e.g. PORTKEY_API_KEY
     portkeyApiKey: xxx
