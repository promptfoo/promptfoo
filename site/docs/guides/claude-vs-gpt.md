---
<<<<<<< HEAD
sidebar_label: Claude 3.5 vs GPT-4o
=======
sidebar_label: 'Claude 3.5 vs GPT-4o'
description: 'Learn how to benchmark Claude 3.5 against GPT-4o using your own data with promptfoo. Discover which model performs best for your specific use case.'
>>>>>>> 2d811aa1
---

# Claude 3.5 vs GPT-4o: Benchmark on Your Own Data

When evaluating the performance of LLMs, generic benchmarks will only get you so far. This is especially the case for Claude vs GPT, as there are many split evaluations (subjective and objective) on their efficacy.

You should test these models on tasks that are relevant to your specific use case, rather than relying solely on public benchmarks.

<<<<<<< HEAD
This guide will walk you through setting up a comparison between Anthropic's Claude 3.5 and OpenAI's GPT-4o using `promptfoo`. The end result is a side-by-side evaluation of how these models perform on custom tasks:
=======
This guide will walk you through setting up a comparison between Anthropic's Claude 3.5 and OpenAI's latest GPT-4o using `promptfoo`. The end result is a side-by-side evaluation of how these models perform on custom tasks:
>>>>>>> 2d811aa1

![Claude 3.5 vs GPT-4o comparison](/img/docs/claude-vs-gpt.png)

## Prerequisites

Before getting started, make sure you have:

- The `promptfoo` CLI installed ([installation instructions](/docs/getting-started))
- API keys for Anthropic (`ANTHROPIC_API_KEY`) and OpenAI (`OPENAI_API_KEY`)

## Step 1: Set Up Your Evaluation

Create a new directory for your comparison project:

```sh
npx promptfoo@latest init claude3.5-vs-gpt4o
cd claude3.5-vs-gpt4o
```

Open the generated `promptfooconfig.yaml` file. This is where you'll configure the models to test, the prompts to use, and the test cases to run.

### Configure the Models

Specify the Claude 3.5 and GPT-4o model IDs under `providers`:

```yaml
providers:
  - anthropic:messages:claude-3-5-sonnet-20240620
  - openai:chat:gpt-4o
```

You can optionally set parameters like temperature and max tokens for each model:

```yaml
providers:
  - id: anthropic:messages:claude-3-5-sonnet-20240620
    config:
      temperature: 0.3
      max_tokens: 1024
  - id: openai:chat:gpt-4o
    config:
      temperature: 0.3
      max_tokens: 1024
```

### Define Your Prompts

Next, define the prompt(s) you want to test the models on. For this example, we'll just use a simple prompt:

```yaml
prompts:
  - 'Answer this riddle: {{riddle}}
```

If desired, you can use a prompt template defined in a separate `prompt.yaml` or `prompt.json` file. This makes it easier to set the system message, etc:

```yaml
prompts:
  - file://prompt.yaml
```

The contents of `prompt.yaml`:

```yaml
- role: system
  content: 'You are a careful riddle solver. Be concise.'
- role: user
  content: |
    Answer this riddle:
    {{riddle}}
```

The `{{riddle}}` placeholder will be populated by test case variables.

## Step 2: Create Test Cases

Now it's time to create a set of test cases that represent the types of queries your application needs to handle.

The key is to focus your analysis on the cases that matter most for your application. Think about the edge cases and specific competencies that you need in an LLM.

In this example, we'll use a few riddles to test the models' reasoning and language understanding capabilities:

```yaml
tests:
  - vars:
      riddle: 'I speak without a mouth and hear without ears. I have no body, but I come alive with wind. What am I?'
    assert:
      - type: icontains
        value: echo
  - vars:
      riddle: "You see a boat filled with people. It has not sunk, but when you look again you don't see a single person on the boat. Why?"
    assert:
      - type: llm-rubric
        value: explains that the people are below deck or they are all in a relationship
  - vars:
      riddle: 'The more of this there is, the less you see. What is it?'
    assert:
      - type: icontains
        value: darkness
  # ... more test cases
```

The `assert` blocks allow you to automatically check the model outputs for expected content. This is useful for tracking performance over time as you refine your prompts.

:::tip
`promptfoo` supports a very wide variety of assertions, ranging from basic asserts to model-graded to assertions specialized for RAG applications.

[Learn more here](/docs/configuration/expected-outputs)
:::

## Step 3: Run the Evaluation

With your configuration complete, you can kick off the evaluation:

```
npx promptfoo@latest eval
```

This will run each test case against both Claude 3.5 and GPT-4o and record the results.

To view the results, start up the `promptfoo` viewer:

```sh
npx promptfoo@latest view
```

This will display a comparison view showing how Claude 3.5 and GPT-4o performed on each test case:

![Claude 3.5 vs GPT-4o comparison expanded](/img/docs/claude3-vs-gpt4-expanded.png)

You can also output the raw results data to a file:

```
npx promptfoo@latest eval -o results.json
```

## Step 4: Analyze the Results

With the evaluation complete, it's time to dig into the results and see how the models compared on your test cases.

Some key things to look for:

- Which model had a higher overall pass rate on the test assertions? In this case, both models did equally well in terms of getting the answer, which is great - these riddles often trip up less powerful models like GPT 3.5 and Claude 2.
- Were there specific test cases where one model significantly outperformed the other?
- How did the models compare on other output quality metrics.
- Consider model properties like speed and cost in addition to quality.

Here are a few observations from our example riddle test set:

- GPT 4o's responses tended to be shorter, while Claude 3.5 often includes extra commentary
- GPT 4o was about 7x faster
- GPT 4o was about 3x cheaper

### Adding assertions for things we care about

Based on the above observations, let's add the following assertions to all tests in this eval:

- Latency must be under 2000 ms
- Cost must be under $0.0025
- Sliding scale Javascript function that penalizes long responses

```yaml
defaultTest:
  assert:
    - type: cost
      threshold: 0.0025
    - type: latency
      threshold: 2000
    - type: javascript
      value: 'output.length <= 100 ? 1 : output.length > 1000 ? 0 : 1 - (output.length - 100) / 900'
```

We're also going to update the system prompt to say, "Be concise".

The result is that Claude 3.5 frequently fails our latency requirements:

![claude latency assertions](/img/docs/claude3-vs-gpt4-latency.png)

Clicking into a specific test case shows the individual test results:

![claude test details](/img/docs/claude3-result-details.png)

Of course, our requirements are different from yours. You should customize these values to suit your use case.

## Conclusion

By running this type of targeted evaluation, you can gain valuable insights into how Claude 3.5 and GPT-4o are likely to perform on your application's real-world data and tasks.

`promptfoo` makes it easy to set up a repeatable evaluation pipeline so you can test models as they evolve and measure the impact of model and prompt changes.

The end goal: choose the best foundation model for your use case with empirical data.

To learn more about `promptfoo`, check out the [getting started guide](/docs/getting-started) and [configuration reference](/docs/configuration/guide).<|MERGE_RESOLUTION|>--- conflicted
+++ resolved
@@ -1,10 +1,6 @@
 ---
-<<<<<<< HEAD
-sidebar_label: Claude 3.5 vs GPT-4o
-=======
 sidebar_label: 'Claude 3.5 vs GPT-4o'
 description: 'Learn how to benchmark Claude 3.5 against GPT-4o using your own data with promptfoo. Discover which model performs best for your specific use case.'
->>>>>>> 2d811aa1
 ---
 
 # Claude 3.5 vs GPT-4o: Benchmark on Your Own Data
@@ -13,11 +9,7 @@
 
 You should test these models on tasks that are relevant to your specific use case, rather than relying solely on public benchmarks.
 
-<<<<<<< HEAD
 This guide will walk you through setting up a comparison between Anthropic's Claude 3.5 and OpenAI's GPT-4o using `promptfoo`. The end result is a side-by-side evaluation of how these models perform on custom tasks:
-=======
-This guide will walk you through setting up a comparison between Anthropic's Claude 3.5 and OpenAI's latest GPT-4o using `promptfoo`. The end result is a side-by-side evaluation of how these models perform on custom tasks:
->>>>>>> 2d811aa1
 
 ![Claude 3.5 vs GPT-4o comparison](/img/docs/claude-vs-gpt.png)
 
