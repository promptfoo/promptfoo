---
sidebar_label: 'Claude 3.5 vs GPT-4o'
description: 'Learn how to benchmark Claude 3.5 against GPT-4o using your own data with promptfoo. Discover which model performs best for your specific use case.'
---

# Claude 3.5 vs GPT-4o: Benchmark on Your Own Data

When evaluating the performance of LLMs, generic benchmarks will only get you so far. This is especially the case for Claude vs GPT, as there are many split evaluations (subjective and objective) on their efficacy.

You should test these models on tasks that are relevant to your specific use case, rather than relying solely on public benchmarks.

This guide will walk you through setting up a comparison between Anthropic's Claude 3.5 and OpenAI's GPT-4o using `promptfoo`. The end result is a side-by-side evaluation of how these models perform on custom tasks:

<<<<<<< HEAD
![Claude 3.5 vs GPT-4o comparison](/img/docs/claude-vs-gpt.png)
=======
![Claude 3.5 vs GPT-4o comparison](/img/docs/claude3.5-vs-gpt4o.png)
>>>>>>> fdc7ac4f

## Prerequisites

Before getting started, make sure you have:

- The `promptfoo` CLI installed ([installation instructions](/docs/getting-started))
- API keys for Anthropic (`ANTHROPIC_API_KEY`) and OpenAI (`OPENAI_API_KEY`)

## Step 1: Set Up Your Evaluation

Create a new directory for your comparison project:

```sh
npx promptfoo@latest init claude3.5-vs-gpt4o
cd claude3.5-vs-gpt4o
```

Open the generated `promptfooconfig.yaml` file. This is where you'll configure the models to test, the prompts to use, and the test cases to run.

### Configure the Models

Specify the Claude 3.5 and GPT-4o model IDs under `providers`:

```yaml
providers:
  - anthropic:messages:claude-3-5-sonnet-20240620
  - openai:chat:gpt-4o
```

You can optionally set parameters like temperature and max tokens for each model:

```yaml
providers:
  - id: anthropic:messages:claude-3-5-sonnet-20240620
    config:
      temperature: 0.3
      max_tokens: 1024
  - id: openai:chat:gpt-4o
    config:
      temperature: 0.3
      max_tokens: 1024
```

### Define Your Prompts

Next, define the prompt(s) you want to test the models on. For this example, we'll just use a simple prompt:

```yaml
prompts:
  - 'Answer this riddle: {{riddle}}
```

If desired, you can use a prompt template defined in a separate `prompt.yaml` or `prompt.json` file. This makes it easier to set the system message, etc:

```yaml
prompts:
  - file://prompt.yaml
```

The contents of `prompt.yaml`:

```yaml
- role: system
  content: 'You are a careful riddle solver. Be concise.'
- role: user
  content: |
    Answer this riddle:
    {{riddle}}
```

The `{{riddle}}` placeholder will be populated by test case variables.

## Step 2: Create Test Cases

Now it's time to create a set of test cases that represent the types of queries your application needs to handle.

The key is to focus your analysis on the cases that matter most for your application. Think about the edge cases and specific competencies that you need in an LLM.

In this example, we'll use a few riddles to test the models' reasoning and language understanding capabilities:

```yaml
tests:
  - vars:
      riddle: 'I speak without a mouth and hear without ears. I have no body, but I come alive with wind. What am I?'
    assert:
      - type: icontains
        value: echo
  - vars:
      riddle: "You see a boat filled with people. It has not sunk, but when you look again you don't see a single person on the boat. Why?"
    assert:
      - type: llm-rubric
        value: explains that the people are below deck or they are all in a relationship
  - vars:
      riddle: 'The more of this there is, the less you see. What is it?'
    assert:
      - type: icontains
        value: darkness
  # ... more test cases
```

The `assert` blocks allow you to automatically check the model outputs for expected content. This is useful for tracking performance over time as you refine your prompts.

:::tip
`promptfoo` supports a very wide variety of assertions, ranging from basic asserts to model-graded to assertions specialized for RAG applications.

[Learn more here](/docs/configuration/expected-outputs)
:::

## Step 3: Run the Evaluation

With your configuration complete, you can kick off the evaluation:

```
npx promptfoo@latest eval
```

This will run each test case against both Claude 3.5 and GPT-4o and record the results.

To view the results, start up the `promptfoo` viewer:

```sh
npx promptfoo@latest view
```

This will display a comparison view showing how Claude 3.5 and GPT-4o performed on each test case:

![Claude 3.5 vs GPT-4o comparison expanded](/img/docs/claude3-vs-gpt4-expanded.png)

You can also output the raw results data to a file:

```
npx promptfoo@latest eval -o results.json
```

## Step 4: Analyze the Results

With the evaluation complete, it's time to dig into the results and see how the models compared on your test cases.

Some key things to look for:

- Which model had a higher overall pass rate on the test assertions? In this case, both models did equally well in terms of getting the answer, which is great - these riddles often trip up less powerful models like GPT 3.5 and Claude 2.
- Were there specific test cases where one model significantly outperformed the other?
- How did the models compare on other output quality metrics.
- Consider model properties like speed and cost in addition to quality.

Here are a few observations from our example riddle test set:

- GPT 4o's responses tended to be shorter, while Claude 3.5 often includes extra commentary
- GPT 4o was about 7x faster
- GPT 4o was about 3x cheaper

### Adding assertions for things we care about

Based on the above observations, let's add the following assertions to all tests in this eval:

- Latency must be under 2000 ms
- Cost must be under $0.0025
- Sliding scale Javascript function that penalizes long responses

```yaml
defaultTest:
  assert:
    - type: cost
      threshold: 0.0025
    - type: latency
      threshold: 2000
    - type: javascript
      value: 'output.length <= 100 ? 1 : output.length > 1000 ? 0 : 1 - (output.length - 100) / 900'
```

We're also going to update the system prompt to say, "Be concise".

The result is that Claude 3.5 frequently fails our latency requirements:

![claude latency assertions](/img/docs/claude3-vs-gpt4-latency.png)

Clicking into a specific test case shows the individual test results:

![claude test details](/img/docs/claude3-result-details.png)

Of course, our requirements are different from yours. You should customize these values to suit your use case.

## Conclusion

By running this type of targeted evaluation, you can gain valuable insights into how Claude 3.5 and GPT-4o are likely to perform on your application's real-world data and tasks.

`promptfoo` makes it easy to set up a repeatable evaluation pipeline so you can test models as they evolve and measure the impact of model and prompt changes.

The end goal: choose the best foundation model for your use case with empirical data.

To learn more about `promptfoo`, check out the [getting started guide](/docs/getting-started) and [configuration reference](/docs/configuration/guide).<|MERGE_RESOLUTION|>--- conflicted
+++ resolved
@@ -11,11 +11,7 @@
 
 This guide will walk you through setting up a comparison between Anthropic's Claude 3.5 and OpenAI's GPT-4o using `promptfoo`. The end result is a side-by-side evaluation of how these models perform on custom tasks:
 
-<<<<<<< HEAD
-![Claude 3.5 vs GPT-4o comparison](/img/docs/claude-vs-gpt.png)
-=======
 ![Claude 3.5 vs GPT-4o comparison](/img/docs/claude3.5-vs-gpt4o.png)
->>>>>>> fdc7ac4f
 
 ## Prerequisites
 
