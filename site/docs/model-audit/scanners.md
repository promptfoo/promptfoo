---
sidebar_label: Scanners
sidebar_position: 200
---

# ModelAudit Scanners

ModelAudit includes specialized scanners for different model formats and file types. Each scanner is designed to identify specific security issues relevant to that format.

## Pickle Scanner

**File types:** `.pkl`, `.pickle`, `.bin` (when containing pickle data)

The Pickle Scanner analyzes Python pickle files for security risks, which are common in many ML frameworks. It also detects pickle-formatted `.bin` files.

**What it checks for:**

- Suspicious module imports (e.g., `os`, `subprocess`, `sys`)
- Potentially dangerous functions (e.g., `eval`, `exec`, `system`)
- Malicious serialization patterns often used in pickle exploits
- Encoded payloads that might contain hidden code
- Suspicious string patterns that could indicate code injection

**Why it matters:**
Pickle files are a common serialization format for ML models but can execute arbitrary code during unpickling. Attackers can craft malicious pickle files that execute harmful commands when loaded.

## TensorFlow SavedModel Scanner

**File types:** `.pb` files and SavedModel directories

This scanner examines TensorFlow models saved in the SavedModel format.

**What it checks for:**

- Suspicious TensorFlow operations that could access files or the system
- Potentially harmful Python function calls embedded in the graph
- Operations that allow arbitrary code execution (e.g., `PyFunc`)
- File I/O operations that might read from or write to unexpected locations
- Execution operations that could run system commands

**Why it matters:**
TensorFlow models can contain operations that interact with the filesystem or execute arbitrary code, which could be exploited if a malicious model is loaded.

## Keras H5 Scanner

**File types:** `.h5`, `.hdf5`, `.keras`

This scanner analyzes Keras models stored in HDF5 format.

**What it checks for:**

- Potentially unsafe Lambda layers that could contain arbitrary Python code
- Suspicious layer configurations with embedded code
- Custom layers or metrics that might execute malicious code
- Dangerous string patterns in model configurations

**Why it matters:**
Keras models with Lambda layers can contain arbitrary Python code that executes when the model is loaded or run. This could be exploited to execute malicious code on the host system.

## PyTorch Zip Scanner

**File types:** `.pt`, `.pth`

This scanner examines PyTorch model files, which are ZIP archives containing pickled data.

**What it checks for:**

- Malicious pickle files embedded within the PyTorch model
- Python code files included in the model archive
- Executable scripts or binaries bundled with the model
- Suspicious serialization patterns in the embedded pickles

**Why it matters:**
PyTorch models are essentially ZIP archives containing pickled objects, which can include malicious code. The scanner unpacks these archives and applies pickle security checks to the contents.

## Manifest Scanner

**File types:** `.json`, `.yaml`, `.yml`, `.xml`, `.toml`, `.config`, etc.

This scanner analyzes model configuration files and manifests.

**What it checks for:**

- Blacklisted model names that might indicate known vulnerable models
- Suspicious configuration patterns related to:
  - Network access (URLs, endpoints, webhooks)
  - File system access (paths, directories, file operations)
  - Code execution (commands, scripts, shell access)
  - Credentials (passwords, tokens, secrets)

**Why it matters:**
Model configuration files can contain settings that lead to insecure behavior, such as downloading content from untrusted sources, accessing sensitive files, or executing commands.

<<<<<<< HEAD
## PyTorch Binary Scanner

**File types:** `.bin` (raw PyTorch tensor files)

This scanner examines raw PyTorch binary tensor files that contain serialized weight data.

**What it checks for:**

- Embedded code patterns (imports, function calls, eval/exec)
- Executable file signatures (Windows PE, Linux ELF, macOS Mach-O)
- Shell script shebangs that might indicate embedded scripts
- Blacklisted patterns specified in configuration
- Suspiciously small files that might not be valid tensor data
- Validation of tensor structure

**Why it matters:**
While `.bin` files typically contain raw tensor data, attackers could embed malicious code or executables within these files. The scanner performs deep content analysis to detect such threats.

## Smart Format Detection

ModelAudit includes file format detection for `.bin` files, which can contain different types of model data:

- **Pickle format**: Detected by pickle protocol magic bytes
- **Safetensors format**: Detected by JSON header structure
- **ONNX format**: Detected by ONNX protobuf signatures
- **Raw PyTorch tensors**: Default for `.bin` files without other signatures

This allows ModelAudit to automatically apply the correct scanner based on the actual file content, not just the extension.
=======
## ZIP Archive Scanner

**File types:** `.zip`

This scanner examines ZIP archives and their contents recursively.

**What it checks for:**

- **Directory traversal attacks:** Detects entries with paths containing ".." or absolute paths that could overwrite system files
- **Zip bombs:** Identifies files with suspicious compression ratios (>100x) that could cause resource exhaustion
- **Nested archives:** Scans ZIP files within ZIP files up to a configurable depth to prevent infinite recursion attacks
- **Malicious content:** Each file within the archive is scanned with its appropriate scanner (e.g., pickle files with PickleScanner)
- **Resource limits:** Enforces maximum number of entries and file sizes to prevent denial of service

**Why it matters:**
ZIP archives are commonly used to distribute models and datasets. Malicious actors can craft ZIP files that exploit extraction vulnerabilities, contain malware, or cause resource exhaustion. This scanner ensures that archives are safe to extract and that their contents don't pose security risks.
>>>>>>> 46900a31
<|MERGE_RESOLUTION|>--- conflicted
+++ resolved
@@ -91,7 +91,6 @@
 **Why it matters:**
 Model configuration files can contain settings that lead to insecure behavior, such as downloading content from untrusted sources, accessing sensitive files, or executing commands.
 
-<<<<<<< HEAD
 ## PyTorch Binary Scanner
 
 **File types:** `.bin` (raw PyTorch tensor files)
@@ -110,17 +109,6 @@
 **Why it matters:**
 While `.bin` files typically contain raw tensor data, attackers could embed malicious code or executables within these files. The scanner performs deep content analysis to detect such threats.
 
-## Smart Format Detection
-
-ModelAudit includes file format detection for `.bin` files, which can contain different types of model data:
-
-- **Pickle format**: Detected by pickle protocol magic bytes
-- **Safetensors format**: Detected by JSON header structure
-- **ONNX format**: Detected by ONNX protobuf signatures
-- **Raw PyTorch tensors**: Default for `.bin` files without other signatures
-
-This allows ModelAudit to automatically apply the correct scanner based on the actual file content, not just the extension.
-=======
 ## ZIP Archive Scanner
 
 **File types:** `.zip`
@@ -137,4 +125,14 @@
 
 **Why it matters:**
 ZIP archives are commonly used to distribute models and datasets. Malicious actors can craft ZIP files that exploit extraction vulnerabilities, contain malware, or cause resource exhaustion. This scanner ensures that archives are safe to extract and that their contents don't pose security risks.
->>>>>>> 46900a31
+
+## Auto Format Detection
+
+ModelAudit includes file format detection for `.bin` files, which can contain different types of model data:
+
+- **Pickle format**: Detected by pickle protocol magic bytes
+- **Safetensors format**: Detected by JSON header structure
+- **ONNX format**: Detected by ONNX protobuf signatures
+- **Raw PyTorch tensors**: Default for `.bin` files without other signatures
+
+This allows ModelAudit to automatically apply the correct scanner based on the actual file content, not just the extension.