--- conflicted
+++ resolved
@@ -33,15 +33,11 @@
 ```
 
 :::warning
-<<<<<<< HEAD
-This strategy requires Promptfoo Cloud to perform the text-to-speech conversion. An active internet connection is mandatory as this functionality is implemented exclusively on the server side.
-=======
 
 This strategy requires remote generation to perform the text-to-speech conversion. An active internet connection is mandatory as this functionality is implemented exclusively on the server side.
 
 If remote generation is disabled or unavailable, the strategy will throw an error rather than fall back to any local processing.
 
->>>>>>> 89686fb8
 :::
 
 ## How It Works
