--- conflicted
+++ resolved
@@ -6,14 +6,8 @@
 
 # Configuration
 
-...
-
-## Harmful Content
-
-<<<<<<< HEAD
-<PluginTable 
-  vulnerabilityType="harmful"
-=======
+## Targets and Configuration
+
 - **Targets**: The endpoints or models you want to test (also known as "providers").
 - **Plugins**: Adversarial input generators that produce potentially malicious payloads.
 - **Strategies**: Techniques used to deliver these payloads to the target (e.g. adding a prompt injection, or by applying a specific attack algorithm).
@@ -403,12 +397,21 @@
 #### Available Strategies
 
 <StrategyTable
->>>>>>> 654ed5bc
   shouldRenderCategory={false}
   shouldGroupByCategory={false}
 />
 
-## PII and Privacy
+## Plugin Categories
+
+### Harmful Content
+
+<PluginTable 
+  vulnerabilityType="harmful"
+  shouldRenderCategory={false}
+  shouldGroupByCategory={false}
+/>
+
+### PII and Privacy
 
 <PluginTable 
   vulnerabilityType="privacy"
@@ -416,7 +419,7 @@
   shouldGroupByCategory={false}
 />
 
-## Brand Safety
+### Brand Safety
 
 <PluginTable 
   vulnerabilityType="brand"
@@ -424,7 +427,7 @@
   shouldGroupByCategory={false}
 />
 
-## Technical Security
+### Technical Security
 
 <PluginTable 
   vulnerabilityType="security"
