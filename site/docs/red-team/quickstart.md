--- conflicted
+++ resolved
@@ -126,13 +126,6 @@
 
 This will generate several hundred adversarial inputs across many categories of potential harm and save them in `redteam.yaml`.
 
-<<<<<<< HEAD
-## Changing the provider (optional)
-
-By default we use OpenAI's `gpt-4o` model to generate the adversarial inputs, but we support hundreds of other models. Learn more about [setting the provider](/docs/red-team/configuration/#providers).
-
-=======
->>>>>>> 6dd4e393
 ## Run the eval
 
 Now that we've generated the test cases, we're ready to run the adversarial evaluation.
