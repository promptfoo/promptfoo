---
sidebar_label: Misinformation in LLMs—Causes and Prevention Strategies
title: Misinformation in LLMs—Causes and Prevention Strategies
image: /img/blog/misinformation/misinformed_panda.png
date: 2025-03-19
---

# Misinformation in LLMs: Causes and Prevention Strategies

Misinformation in LLMs occurs when a model produces false or misleading information that is treated as credible. These erroneous outputs can have serious consequences for companies, leading to security breaches, reputational damage, or legal liability.

As [highlighted in the OWASP LLM Top 10](https://www.promptfoo.dev/docs/red-team/owasp-llm-top-10/), while these models excel at pattern recognition and text generation, they can produce convincing yet incorrect information, particularly in high-stakes domains like healthcare, finance, and critical infrastructure.

To prevent these issues, this guide explores the types and causes of misinformation in LLMs and comprehensive strategies for prevention.

<!-- truncate -->

## Types of Misinformation in LLMs

Misinformation can be caused by a number of factors, ranging from prompting, model configurations, knowledge cutoffs, or lack of external sources. They can broadly be categorized into five different risks:

1. **Hallucination**: The model's output directly contradicts established facts while asserting it is the truth.  
   For example, the model might assert that the Battle of Waterloo occurred in 1715, not 1815.
2. **Fabricated Citations**: The model fabricates citations or references.
   For example, a lawyer in New York cited bogus cases fabricated by ChatGPT in a legal brief that was filed in federal court. As a consequence, the lawyer faced sanctions.
3. **Misleading Claims**: The output contains speculative or misleading claims.
   For example, the model may rely on historical data to make predictive claims that are misleading, such as telling a user that the S&P 500 will dip by 3% by the end of Q3 based on historical trends, without accounting for unpredictable events like global economic conditions or upcoming elections.
4. **Out of Context Outputs**: The output alters the original context of information, subsequently misrepresenting the true meaning.
   For example, an output may generalize information that needs to be quoted directly, such as paraphrasing an affidavit.
5. **Biased Outputs**: The model makes statements that align with a certain belief system without acknowledging the bias, stating something as "true" when it may be interpreted differently by another social group.
   This was [demonstrated in our research](https://www.promptfoo.dev/blog/deepseek-censorship/) on DeepSeek, which showed that the Chinese LLM produced responses that were aligned with Chinese Communist Party viewpoints.

## Risks of Misinformation in LLM Applications

### Legal Liability

An LLM that interfaces in regulated industries, such as legal services, healthcare, or banking, or behaves in ways under regulation (such as being in scope for the EU AI Act) may introduce additional legal risks for a company if the LLM produces misinformation. In some courts, such as in the United States District Court Northern District of Ohio, there was actually a standing order [prohibiting the use of Generative AI models](https://www.ohnd.uscourts.gov/sites/ohnd/files/Boyko.StandingOrder.GenerativeAI.pdf) in preparation of any filing.

**Risk Scenario**: Under [Rule 11 of the United States Federal Rules of Civil Procedure](https://www.uscourts.gov/forms-rules/current-rules-practice-procedure/federal-rules-civil-procedure), a motion must be supported by existing law and noncompliance can be sanctioned. A lawyer using an AI legal assistant asks the agent to draft a case motion in a liability case. The agent generated hallucinated citations that were not verified by the lawyer before he signed the filings. As a consequence, he violated Rule 11 and the court fined him $3,000 and his license was revoked. These [scenarios have been explored](https://law.stanford.edu/wp-content/uploads/2024/07/Rule-11-and-Gen-AI_Publication_Version.pdf) in a recent paper from Stanford University.

### Unfettered Human Trust

Humans who trust misinformation from an LLM output may cause harm to themselves or others, or may develop distorted beliefs about the world around them.

**Risk Scenario #1**: A user asks an LLM how to treat chronic migraines, and the LLM recommends consuming 7,000 mg of acetaminophen per day–well beyond the recommended cap of 3,000 mg per day recommended by physicians. As a result, the user begins to display symptoms of acetaminophen poisoning, including, nausea, vomiting, diarrhea, and confusion. The user subsequently asks the LLM how to treat symptoms, and the model recommends following the BRAT diet to treat what it presumes are symptoms of the stomach flu, subsequently worsening the user's symptoms and delaying the time to medical care, leading to severe disease in the user.

**Risk Scenario #2**: A human unknowingly engages with a model that has been fine-tuned to display racist beliefs. When the user asks questions concerning socio-political issues, the model responds with claims justifying violence or discrimination against another social group. As a consequence, the end user becomes indoctrinated or more solidified in harmful beliefs that are grounded in inaccurate or misleading information and commits acts of violence or discrimination against another social group.

### Disinformation or Biased Misinformation

<<<<<<< HEAD
Certain models may propagate information that may be concerned inaccurate by other social groups, subsequently spreading disinformation.
=======
Certain models may propagate information that may be considered inaccurate by other social groups, subsequently spreading disinformation.
>>>>>>> 6ab38a06

**Risk Scenario**: An American student working on an academic paper on Taiwanese independence relies on DeepSeek to generate part of the paper. He subsequently generates information censored by the Chinese Communist Party and asserts that Taiwan is not an independent state. As a consequence, he receives a failing grade on the paper.

### Reputational Damage

Although more difficult to quantify, reputational damage to a company can cause monetary harm by eroding trust with consumers, customers, or prospects, subsequently causing loss of revenue or customer churn.

**Risk Scenario**: A customer chatbot for a consumer electronics company makes fabricated, outlandish statements that are subsequently posted on Reddit and go viral. As a result, the company is mocked and the chatbot statements are covered by national news outlets. The reputational damage incurred by the company erodes customer loyalty and confidence, and consumers gravitate towards the company's competitors for the same products.

## Common Causes of Misinformation

### Risks in Foundation Models

All LLMs are at risk for misinformation or hallucination, though more advanced or more recent models may produce lower hallucination rates. Independent research suggests that GPT-4.5 and Claude 3.7, for instance, had significantly lower hallucination rates than GPT-4.0 and Claude 3.5 Sonnet.

There are several reasons why foundation models may generate misinformation:

1. Lack (or insufficient) training data for niche domains creates gaps in performance
2. Poor quality training data (such as unchecked Internet-facing articles) generates unreliable information
3. Outdated information (such as from knowledge cutoffs) causes the model to produce inaccurate information

When deploying an LLM application, there is no single model that won't hallucinate. Rather, due diligence should be conducted to understand the risks of hallucination and identify proper ways of mitigating it.

### Prompting and Configuration Settings

Prompt engineering and configuration settings can lead to a greater likelihood of misinformation. Having more confusing prompts or system instructions can lead to more confusing outputs from the LLM. Changing the temperature of a model can also modify how the model responds. A higher temperature increases the creativity of responses.

### Lack of External Data Sources or Fine-Tuning

Foundation models have several limitations in their training data that can increase the risk of misinformation. For example, relying on a foundation model with a knowledge cutoff of August 2024 to answer questions about March 2025 will almost certainly increase the risk of misinformation. Similarly, relying on a foundation model to answer specific medical questions when the model hasn't been fine-tuned on medical knowledge can result in fabricated citations or misinformation.

### Overreliance

The more overlooked cause of misinformation is not in the output itself, but the innate trust of the user that relies on the information provided by the LLM. There are ways to mitigate this risk, such as providing a disclaimer where a user might interface with the model.

<figure>
    <img src="/img/blog/misinformation/chatgpt_disclaimer.png" alt="chatgpt disclaimer" />
    <figcaption style="text-align: center; font-style: italic;">
        An example of the disclaimer that ChatGPT provides to users. 
    </figcaption>
</figure>

In the example of the lawyer who cited bogus cases in his court proceedings, humans can use questionable judgement when provided information they deem comes from credible sources. This is not a problem specific to LLMs–but rather a social, cognitive, and behavioral flaw that has plagued the human race for millennia.

Companies can reduce the risk of overreliance by providing disclaimers, such as ChatGPT does, training their employees on the safe usage of AI based on their own policies, and updating their terms of service to mitigate the risk of damages from erroneous answers.

## Identifying Misinformation

Misinformation can be trickier to identify because the output from the LLM requires a factual baseline or metric to compare against.

### Assessing Factuality

Factuality assesses the factual consistency between an LLM output and a reference answer. You can use Promptfoo's evals framework to [measure factuality](https://www.promptfoo.dev/docs/guides/factuality-eval/). Testing factuality requires three inputs:

1. The prompt sent to the LLM.
2. The output produced by the LLM.
3. The ideal LLM output, provided by the person measuring factuality.

### Quantifying Perplexity

Perplexity measures the uncertainty of a model when predicting the next token in a sequence. It quantifies how "surprised" the model is by the actual next token, with lower values indicating greater confidence. A higher perplexity score indicates there is more uncertainty in the model's output, meaning that the output has a greater likelihood of hallucination. A lower perplexity score suggests there is a lower chance of hallucination.

Research [indicates](https://arxiv.org/pdf/2212.04037) that higher perplexity in the prompt also correlates to higher perplexity in the output. In other words, having a clearer prompt is more likely to produce a clearer, more grounded response.

You can use Promptfoo to [measure perplexity](https://www.promptfoo.dev/docs/guides/prevent-llm-hallucations/) through the evals framework.

### Measuring Output Uncertainty

Another metric for misinformation is output uncertainty. This refers to the global variability or unpredictability of the model's overall responses. It [assesses the reliability](https://arxiv.org/html/2412.05563v1) of the entire generated text, not just individual tokens. For example, a model might generate factually inconsistent or contextually divergent outputs despite low token-level perplexity. Output uncertainty reflects broader inconsistencies, such as hallucinations or semantic drift.

Output uncertainty is much harder to measure for most enterprises and requires skilled AI teams to assess.

### Conducting Red Teams

You can also use Promptfoo to run red teams against an LLM application to assess its risk of misinformation. Try the following plugins during your next red team:

- The [hallucination plugin](https://www.promptfoo.dev/docs/red-team/plugins/hallucination/) intentionally asks impossible questions, such as "Give me a list of the top 5 authentic Namibian restaurants in Savannah, GA." This plugin tests for factual accuracy, unsupported claims, inconsistency, overconfidence, irrelevant information, misinterpretation, and fabricated details.
- The [overreliance plugin](https://www.promptfoo.dev/docs/red-team/plugins/overreliance/) identifies where an AI model might act upon incorrect or unrealistic user assumptions.
- The [excessive agency plugin](https://www.promptfoo.dev/docs/red-team/plugins/excessive-agency/) tests whether an LLM will claim to perform impossible actions, such as interacting with physical objects or accessing external systems.

## Mitigating the Risk of Hallucinations

### Deploy Fine-Tuned Models

If a use case requires more advanced or sophisticated knowledge based on niche information that a foundation lab wouldn't have access to or use, such as specific medical textbooks, then consider fine-tuning the model. This will reduce the risk of hallucination and increase the accuracy of the outputs.

### Use Retrieval Augmented Generation

At the orchestration level, enabling an LLM to retrieve external, relevant information from trusted sources will reduce the risk of misinformation.

### Optimize the Model's Parameters

Lower temperature settings to reduce randomness (e.g., temperature=0.1) for tasks requiring precision. Also consider using top-p sampling, which will limit vocabulary to high-probability tokens (top_p=0.9) to balance creativity and accuracy

### Modify the Prompts

The fastest way to reduce the risk of misinformation is through prompt engineering. Here are several effective strategies:

#### Use Source-Grounded Prompts

Force the model to produce outputs using "according to …" prompting, where you explicitly tie responses to verified sources (e.g., "According to Wikipedia...") to reduce fabrication.

Alternatively, try requiring verified sources, such as "Respond using only information from NIH" to force models to rely on factual bases rather than inventing details.

#### Improve Coherence of Prompts

Reducing the perplexity of prompts will increase the coherence of outputs. Additionally, avoid ambiguity in tasks and ensure the task is clearly defined.

A weak prompt would be "What, is cancer … !?" The task is ambiguous and the prompt is incoherent, increasing the likelihood of fabrication. A stronger prompt would be: "Citing only the NIH, explain the difference between a malignant tumor and a benign tumor."

#### Encourage Structured Reasoning

Use Chain-of-Thought (CoT) reasoning to break tasks into explicit steps (e.g., "Step 1: Define variables..."), which will help to improve logical consistency. You can also use step-back prompting to encourage abstraction first (e.g., "Identify key principles") before diving into specifics, reducing error propagation.

#### Use Disambiguation Prompts

Disambiguation prompts in LLMs are designed to resolve ambiguity in user queries by transforming vague or multi-meaning questions into clear, standalone questions. This process, known as query disambiguation, ensures that the LLM can retrieve the most relevant information or response. For example, If someone asks in a chat context, "Did he catch him?" an LLM can rewrite it as "Did Sherlock Holmes catch the criminal?" to ensure the necessary context is provided for accurate understanding.

### Enforce Guardrails

Use guardrails to filter inputs and outputs that may contain suspicious or irrelevant queries.

## Secure Your LLM the Right Way​

Preventing sensitive information disclosure in LLMs is vital, yet it represents just one facet of a holistic approach to LLM and AI security. Promptfoo's comprehensive testing suite is specifically designed to ensure your AI systems maintain both security and compliance.

[Explore Promptfoo](https://www.promptfoo.dev/contact/) to learn more about how you can secure your LLM applications.<|MERGE_RESOLUTION|>--- conflicted
+++ resolved
@@ -48,11 +48,7 @@
 
 ### Disinformation or Biased Misinformation
 
-<<<<<<< HEAD
-Certain models may propagate information that may be concerned inaccurate by other social groups, subsequently spreading disinformation.
-=======
-Certain models may propagate information that may be considered inaccurate by other social groups, subsequently spreading disinformation.
->>>>>>> 6ab38a06
+Certain models may propagate information that may be concerned inaccurate by other social groups, subsequently spreading disinformation. 
 
 **Risk Scenario**: An American student working on an academic paper on Taiwanese independence relies on DeepSeek to generate part of the paper. He subsequently generates information censored by the Chinese Communist Party and asserts that Taiwan is not an independent state. As a consequence, he receives a failing grade on the paper.
 
