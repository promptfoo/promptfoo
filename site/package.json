--- conflicted
+++ resolved
@@ -25,12 +25,8 @@
     "@docusaurus/theme-mermaid": "^3.8.1",
     "@mdx-js/react": "^3.1.0",
     "@monaco-editor/react": "^4.7.0",
-<<<<<<< HEAD
     "@mui/icons-material": "^7.2.0",
-=======
-    "@mui/icons-material": "^6.5.0",
     "@resvg/resvg-js": "^2.6.2",
->>>>>>> 02980608
     "@segment/ajv-human-errors": "^2.15.0",
     "@swc/core": "^1.13.4",
     "@swc/jest": "^0.2.39",
@@ -43,16 +39,10 @@
     "gray-matter": "^4.0.3",
     "lucide-react": "^0.541.0",
     "prism-react-renderer": "^2.4.1",
-<<<<<<< HEAD
     "react": "^19.1.0",
     "react-dom": "^19.1.0",
-    "typescript": "^5.8.3"
-=======
-    "react": "^18.3.1",
-    "react-dom": "^18.3.1",
     "sharp": "^0.34.3",
     "typescript": "^5.9.2"
->>>>>>> 02980608
   },
   "browserslist": {
     "production": [
