name: CI
on:
  pull_request:
  push:
    branches:
      - main
  workflow_dispatch:

concurrency:
  group: ${{ github.workflow }}-${{ github.ref }}
  cancel-in-progress: ${{ github.event_name == 'pull_request' }}

env:
  OPENAI_API_KEY: xxx
  ANTHROPIC_API_KEY: xxx
  AZURE_OPENAI_API_HOST: xxx
  NEXT_PUBLIC_SUPABASE_ANON_KEY: xxx
  NEXT_PUBLIC_SUPABASE_URL: https://placeholder.promptfoo.dev
  NEXT_TELEMETRY_DISABLED: 1
jobs:
  build:
    name: Build and test on Node ${{ matrix.node }} and ${{ matrix.os }}
    timeout-minutes: 12
    runs-on: ${{ matrix.os }}
    strategy:
      fail-fast: false
      matrix:
        node: ['18.x', '20.x', '22.x']
        python: ['3.9']
        os: [ubuntu-latest, windows-latest, macOS-latest]
        exclude:
          # Remove when https://github.com/nodejs/node/issues/51766 is resolved
          - node: '22.x'
            os: windows-latest

    steps:
      - name: Checkout repo
        uses: actions/checkout@v4

      - name: Node and Next.js caching
        # https://nextjs.org/docs/pages/building-your-application/deploying/ci-build-caching#github-actions
        uses: actions/cache@v4
        with:
          path: |
            ~/.npm
            ${{ github.workspace }}/.next/cache
          # Generate a new cache whenever packages or source files change.
          key: ${{ runner.os }}-nextjs-${{ hashFiles('**/package-lock.json') }}-${{ hashFiles('**/*.js', '**/*.jsx', '**/*.ts', '**/*.tsx') }}
          # If source files changed but packages didn't, rebuild from a prior cache.
          restore-keys: |
            ${{ runner.os }}-nextjs-${{ hashFiles('**/package-lock.json') }}-

      - name: Use Node ${{ matrix.node }}
        uses: actions/setup-node@v4
        with:
          node-version: ${{ matrix.node }}
          cache: 'npm'

      - name: Use Python ${{ matrix.python }}
        uses: actions/setup-python@v5
        with:
          python-version: ${{ matrix.python }}

      - name: Install Dependencies
        run: |
          npm ci

      - name: Test
        run: npm run test --ci --coverage --maxWorkers=2

      - name: Build
        run: npm run build

  style-check:
    name: Style Check
    timeout-minutes: 5
    runs-on: ubuntu-latest
    steps:
      - name: Checkout repo
        uses: actions/checkout@v4

      - name: Use Node
        uses: actions/setup-node@v4
        with:
          node-version-file: '.nvmrc'
          cache: 'npm'

      - name: Install Dependencies
        run: |
          npm ci

      - name: Lint Project
        run: |
          npm run lint

      - name: Lint UI
        working-directory: src/web/nextui
        run: |
          npm run lint

      - name: Run Style Check
        run: |
          npm run format:check

      - name: Check Dependency Versions
        run: |
          npm exec check-dependency-version-consistency

      - name: Check for circular dependencies
        run: npx madge $(git ls-files '*.ts') --circular

  assets:
    name: Generate Assets
    timeout-minutes: 5
    runs-on: ubuntu-latest
    steps:
      - name: Checkout repo
        uses: actions/checkout@v4

      - name: Use Node
        uses: actions/setup-node@v4
        with:
          node-version-file: '.nvmrc'
          cache: 'npm'

      - name: Install Dependencies
        run: npm install

<<<<<<< HEAD
      - name: Generate Citation
        run: npm run citation:generate

=======
>>>>>>> cfa7d83f
      - name: Generate JSON Schema
        run: npm run jsonSchema:generate

      - name: Format
<<<<<<< HEAD
        run: npm run f
=======
        run: npm run format
>>>>>>> cfa7d83f

      - name: Check for changes
        run: |
          if [[ -n $(git status --porcelain) ]]; then
            echo "Changes detected after generating assets and formatting:"
            git status --porcelain
            exit 1
          else
            echo "No changes detected."
          fi

  python:
    name: Check Python
    timeout-minutes: 5
    runs-on: ubuntu-latest
    strategy:
      matrix:
        python-version: [3.9, 3.12]
    steps:
      - name: Checkout repo
        uses: actions/checkout@v4

      - name: Use Python ${{ matrix.python-version }}
        uses: actions/setup-python@v5
        with:
          python-version: ${{ matrix.python-version }}

      - name: Install Dependencies
        run: |
          pip install ruff

      - name: Check Formatting
        run: |
          ruff check --select I --fix
          ruff format
          git diff --exit-code || (echo "Files were modified by ruff. Please commit these changes." && exit 1)

      - name: Run Tests
        run: |
          python -m unittest discover -s src/python -p '*_test.py'

  docs:
    name: Build Docs
    timeout-minutes: 5
    runs-on: ubuntu-latest
    steps:
      - name: Checkout repo
        uses: actions/checkout@v4

      - name: Use Node
        uses: actions/setup-node@v4
        with:
          node-version-file: '.nvmrc'
          cache: 'npm'

      - name: Install Dependencies
        working-directory: site
        run: npm install

      - name: Type Check
        working-directory: site
        run: npm run typecheck

      - name: Build Documentation
        working-directory: site
        run: npm run build

  webui:
    name: webui tests
    timeout-minutes: 5
    runs-on: ubuntu-latest
    steps:
      - name: Checkout repo
        uses: actions/checkout@v4

      - name: Use Node
        uses: actions/setup-node@v4
        with:
          node-version-file: '.nvmrc'
          cache: 'npm'

      - name: Install Dependencies
        run: npm ci

      - name: Run Vitest
        run: npm run test:webui<|MERGE_RESOLUTION|>--- conflicted
+++ resolved
@@ -126,21 +126,14 @@
       - name: Install Dependencies
         run: npm install
 
-<<<<<<< HEAD
       - name: Generate Citation
         run: npm run citation:generate
 
-=======
->>>>>>> cfa7d83f
       - name: Generate JSON Schema
         run: npm run jsonSchema:generate
 
       - name: Format
-<<<<<<< HEAD
-        run: npm run f
-=======
         run: npm run format
->>>>>>> cfa7d83f
 
       - name: Check for changes
         run: |
