--- conflicted
+++ resolved
@@ -41,16 +41,10 @@
     "bin": "dist/src/main.js",
     "build:app": "npm run build --prefix src/app",
     "build:clean": "shx rm -rf dist",
-<<<<<<< HEAD
     "build:watch": "tsup --watch",
     "build": "npm run generate-constants && tsup && npm run post-build",
-    "post-build": "shx cp src/*.html dist/src && shx cp src/python/wrapper.py dist/src/python && shx mkdir -p dist/src/golang && shx cp src/golang/wrapper.go dist/src/golang && shx mkdir -p dist/src/generated && tsx scripts/buildConstants.ts && shx rm -rf dist/drizzle && shx cp -r drizzle dist/drizzle && npm run build:app && echo '{\"type\": \"module\"}' > dist/src/package.json && shx chmod +x dist/src/main.js",
+    "post-build": "shx cp src/*.html dist/src && shx cp src/python/wrapper.py dist/src/python && shx cp src/python/persistent_wrapper.py dist/src/python && shx mkdir -p dist/src/golang && shx cp src/golang/wrapper.go dist/src/golang && shx mkdir -p dist/src/ruby && shx cp src/ruby/wrapper.rb dist/src/ruby && shx mkdir -p dist/src/generated && tsx scripts/buildConstants.ts && shx rm -rf dist/drizzle && shx cp -r drizzle dist/drizzle && npm run build:app && echo '{\"type\": \"module\"}' > dist/src/package.json && shx chmod +x dist/src/main.js",
     "citation:generate": "tsx scripts/generateCitation.ts",
-=======
-    "build:watch": "tsc --watch",
-    "build": "npm run generate-constants && tsc && shx cp src/*.html dist/src && shx cp src/python/wrapper.py dist/src/python && shx cp src/python/persistent_wrapper.py dist/src/python && shx mkdir -p dist/src/golang && shx cp src/golang/wrapper.go dist/src/golang && shx mkdir -p dist/src/ruby && shx cp src/ruby/wrapper.rb dist/src/ruby && shx cp src/dynamic-import.cjs dist/src && shx rm -rf dist/drizzle && shx cp -r drizzle dist/drizzle && npm run build:app && shx chmod +x dist/src/main.js",
-    "citation:generate": "ts-node scripts/generateCitation.ts",
->>>>>>> e0a0b520
     "db:generate": "npx drizzle-kit generate",
     "db:migrate": "tsx src/migrate.ts",
     "db:studio": "npx drizzle-kit studio",
@@ -160,16 +154,9 @@
     "langfuse": "^3.38.6",
     "madge": "^8.0.0",
     "nock": "^14.0.10",
-<<<<<<< HEAD
-    "node-sql-parser": "^5.3.12",
-    "pdf-parse": "^1.1.1",
-    "playwright": "^1.55.0",
-=======
     "node-sql-parser": "^5.3.13",
-    "nodemon": "^3.1.11",
     "pdf-parse": "^1.1.4",
     "playwright": "^1.56.1",
->>>>>>> e0a0b520
     "playwright-extra": "^4.3.6",
     "prettier": "3.6.2",
     "puppeteer-extra-plugin-stealth": "^2.11.2",
@@ -178,13 +165,8 @@
     "source-map-support": "^0.5.21",
     "supertest": "^7.1.4",
     "ts-dedent": "^2.2.0",
-<<<<<<< HEAD
     "tsup": "^8.5.0",
-    "typescript": "^5.9.2",
-=======
-    "ts-node": "^10.9.2",
     "typescript": "^5.9.3",
->>>>>>> e0a0b520
     "winston-transport": "^4.9.0",
     "xlsx": "^0.18.5",
     "zod-to-json-schema": "^3.25.0"
