--- conflicted
+++ resolved
@@ -210,12 +210,8 @@
     "@swc/core-win32-x64-msvc": "^1.13.5"
   },
   "dependencies": {
-<<<<<<< HEAD
     "@anthropic-ai/claude-code": "^1.0.105",
-    "@anthropic-ai/sdk": "^0.60.0",
-=======
     "@anthropic-ai/sdk": "^0.61.0",
->>>>>>> 4b30650d
     "@apidevtools/json-schema-ref-parser": "^12.0.2",
     "@googleapis/sheets": "^9.8.0",
     "@inquirer/checkbox": "^4.2.2",
