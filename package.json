{
  "name": "promptfoo",
  "description": "LLM eval & testing toolkit",
  "author": "Ian Webster",
  "version": "0.119.14",
  "license": "MIT",
  "type": "module",
  "repository": {
    "type": "git",
    "url": "git+https://github.com/promptfoo/promptfoo.git"
  },
  "main": "./dist/src/index.js",
  "exports": {
    ".": {
      "import": "./dist/src/index.js",
      "require": "./dist/src/index.cjs"
    }
  },
  "workspaces": [
    "src/app",
    "site",
    "code-scan-action"
  ],
  "types": "dist/src/index.d.ts",
  "typings": "dist/src/index.d.ts",
  "files": [
    "dist",
    "!dist/test",
    "!dist/src/__mocks__",
    "!dist/**/*.map"
  ],
  "engines": {
    "node": ">=20.0.0"
  },
  "bin": {
    "promptfoo": "dist/src/main.js",
    "pf": "dist/src/main.js"
  },
  "scripts": {
    "audit:fix": "npm audit fix && npm audit fix --prefix src/app && npm audit fix --prefix site",
    "bin": "dist/src/main.js",
    "build:app": "npm run build --prefix src/app",
    "build:clean": "shx rm -rf dist",
    "build:watch": "tsup --watch",
    "build": "tsup && npm run post-build",
    "post-build": "shx cp src/*.html dist/src && shx cp src/python/wrapper.py dist/src/python && shx cp src/python/persistent_wrapper.py dist/src/python && shx mkdir -p dist/src/golang && shx cp src/golang/wrapper.go dist/src/golang && shx mkdir -p dist/src/ruby && shx cp src/ruby/wrapper.rb dist/src/ruby && shx rm -rf dist/drizzle && shx cp -r drizzle dist/drizzle && shx rm -f dist/drizzle/CLAUDE.md dist/drizzle/AGENTS.md && npm run build:app && echo '{\"type\": \"module\"}' > dist/src/package.json && shx chmod +x dist/src/main.js",
    "citation:generate": "tsx scripts/generateCitation.ts",
    "db:generate": "npx drizzle-kit generate",
    "db:migrate": "tsx src/migrate.ts",
    "db:studio": "npx drizzle-kit studio",
    "dev:app": "npm run dev --prefix src/app",
    "dev:server": "tsx --watch src/server/index.ts",
    "dev": "concurrently \"npm run dev:server\" \"npm run dev:app\"",
    "f": "git diff --name-only --diff-filter=ACMRTUXB origin/main | grep -E '\\.(js|jsx|mjs|cjs|ts|tsx|json)$' | xargs npx @biomejs/biome format --write && git diff --name-only --diff-filter=ACMRTUXB origin/main | grep -E '\\.(css|scss|html|md|mdc|mdx|yaml|yml)$' | xargs prettier --write",
    "format:check": "npx @biomejs/biome format && prettier --check '**/*.{css,scss,html,md,mdc,mdx,yaml,yml}'",
    "format": "npx @biomejs/biome format --write . && prettier --write '**/*.{css,scss,html,md,mdc,mdx,yaml,yml}'",
    "jsonSchema:generate": "npx -y tsx scripts/generateJsonSchema.ts > site/static/config-schema.json && npx @biomejs/biome format --write site/static/config-schema.json",
    "knip": "knip",
    "l": "git diff --name-only --diff-filter=ACMRTUXB origin/main | grep -E '\\.(js|ts|tsx)$' | xargs npx @biomejs/biome lint --write",
    "lint:site": "npx @biomejs/biome lint site",
    "lint:src": "npx @biomejs/biome lint src",
    "lint:tests": "npx @biomejs/biome lint test",
    "lint": "npm run lint:src",
    "local:web": "npm run dev --prefix src/app",
    "local": "tsx src/main.ts",
    "preversion": "command -v gh >/dev/null 2>&1 || (echo \"Error: GitHub CLI required.\" && exit 1) && [ \"$(git rev-parse --abbrev-ref HEAD)\" = \"main\" ] || (echo \"Error: Must be on main branch to version\" && exit 1) && git pull origin main && git checkout -b \"chore/bump-version-$(date +%s)\"",
    "changelog:release": "node scripts/update-changelog-version.cjs",
    "postversion": "npm run changelog:release && npm run citation:generate && git add CHANGELOG.md CITATION.cff && git commit --amend --no-edit && gh pr create --repo promptfoo/promptfoo --title \"chore: bump version $npm_package_version\" --body \"\"",
    "prepublishOnly": "node -e \"if (!process.env.PROMPTFOO_POSTHOG_KEY) { console.error('Error: PROMPTFOO_POSTHOG_KEY must be set'); process.exit(1); }\" && npm run build:clean && npm run build",
    "test:app": "npm run test --prefix src/app",
    "test:integration": "vitest run --config vitest.integration.config.ts",
    "test:vitest": "vitest run",
    "test:vitest:watch": "vitest",
    "test:watch": "vitest",
    "test:redteam:integration": "npm run build && ./test/redteam/integration/test.sh",
    "test": "vitest run",
    "tsc": "tsc",
    "mcp": "node dist/src/main.js mcp",
    "depcheck": "depcheck --ignores=\"@types/*,@biomejs/biome,prettier,shx,concurrently,madge,knip,vite,typescript,tshy,gcp-metadata,ts-node,@actions/core,@actions/github,@octokit/rest,nock\" --ignore-dirs=\"dist,site,examples,node_modules\""
  },
  "overrides": {
    "uri-js": "npm:uri-js-replace",
    "chokidar": "4.0.3",
    "whatwg-url": "15.1.0",
    "esbuild": "0.27.0",
    "react": "19.2.0",
    "react-dom": "19.2.0",
    "react-is": "^19.0.0",
    "*": {
      "whatwg-url": "15.1.0",
      "chokidar": "4.0.3",
      "esbuild": "0.27.0",
      "react": "19.2.0",
      "react-dom": "19.2.0"
    },
    "gaxios": "^7.0.0",
    "https-proxy-agent": "^7.0.0",
    "mongoose": {
      "gcp-metadata": "^8.1.2"
    }
  },
  "devDependencies": {
    "@adaline/anthropic": "1.9.0",
    "@adaline/azure": "1.7.0",
    "@adaline/gateway": "1.10.0",
    "@adaline/google": "1.10.0",
    "@adaline/groq": "1.9.0",
    "@adaline/open-router": "1.6.0",
    "@adaline/openai": "1.11.0",
    "@adaline/provider": "1.5.1",
    "@adaline/together-ai": "1.6.0",
    "@adaline/types": "1.9.1",
    "@adaline/vertex": "1.9.0",
    "@anthropic-ai/claude-agent-sdk": "^0.1.53",
    "@aws-sdk/client-bedrock-agent-runtime": "^3.940.0",
    "@aws-sdk/client-bedrock-runtime": "^3.941.0",
    "@aws-sdk/client-sagemaker-runtime": "^3.940.0",
    "@aws-sdk/credential-provider-sso": "^3.940.0",
    "@aws-sdk/types": "^3.936.0",
    "@azure/identity": "^4.13.0",
    "@azure/openai-assistants": "^1.0.0-beta.6",
    "@biomejs/biome": "^2.3.8",
    "@fal-ai/client": "^1.7.2",
    "@ibm-cloud/watsonx-ai": "^1.7.4",
    "@ibm-generative-ai/node-sdk": "^3.2.4",
    "@smithy/types": "^4.9.0",
    "@swc/core": "^1.15.3",
    "@types/async": "^3.2.25",
    "@types/better-sqlite3": "^7.6.13",
    "@types/cache-manager": "^4.0.6",
    "@types/cache-manager-fs-hash": "^0.0.5",
    "@types/cli-progress": "^3.11.6",
    "@types/compression": "^1.8.1",
    "@types/cors": "^2.8.19",
    "@types/express": "^5.0.5",
    "@types/fluent-ffmpeg": "^2.1.28",
    "@types/js-yaml": "^4.0.9",
    "@types/jsdom": "^21.1.7",
    "@types/node": "^24.10.1",
    "@types/nunjucks": "^3.2.6",
    "@types/opener": "^1.4.3",
    "@types/pdf-parse": "^1.1.5",
    "@types/pem": "^1.14.4",
    "@types/proxy-from-env": "^1.0.4",
    "@types/semver": "^7.7.1",
    "@types/source-map-support": "^0.5.10",
    "@types/supertest": "^6.0.3",
    "concurrently": "^9.2.1",
    "depcheck": "^1.4.7",
    "drizzle-kit": "^0.31.7",
    "ibm-cloud-sdk-core": "^5.4.4",
    "knip": "^5.70.2",
    "langfuse": "^3.38.6",
    "madge": "^8.0.0",
    "nock": "^14.0.10",
    "node-sql-parser": "^5.3.13",
<<<<<<< HEAD
    "nodemon": "^3.1.11",
    "pdf-parse": "^2.0.0",
    "playwright": "^1.56.1",
=======
    "pdf-parse": "^1.1.4",
    "playwright": "^1.57.0",
>>>>>>> 614aa66d
    "playwright-extra": "^4.3.6",
    "prettier": "3.6.2",
    "puppeteer-extra-plugin-stealth": "^2.11.2",
    "read-excel-file": "^6.0.1",
    "sharp": "^0.34.5",
    "shx": "^0.4.0",
    "source-map-support": "^0.5.21",
    "supertest": "^7.1.4",
    "ts-dedent": "^2.2.0",
    "ts-node": "^10.9.2",
    "tsup": "^8.5.0",
    "typescript": "^5.9.3",
    "vitest": "^4.0.14",
    "winston-transport": "^4.9.0",
    "zod-to-json-schema": "^3.25.0"
  },
  "optionalDependencies": {
    "@adaline/anthropic": "1.9.0",
    "@adaline/azure": "1.7.0",
    "@adaline/gateway": "1.10.0",
    "@adaline/google": "1.10.0",
    "@adaline/groq": "1.9.0",
    "@adaline/open-router": "1.6.0",
    "@adaline/openai": "1.11.0",
    "@adaline/provider": "1.5.1",
    "@adaline/together-ai": "1.6.0",
    "@adaline/types": "1.9.1",
    "@adaline/vertex": "1.9.0",
    "@anthropic-ai/claude-agent-sdk": "^0.1.53",
    "@aws-sdk/client-bedrock-agent-runtime": "^3.940.0",
    "@aws-sdk/client-bedrock-runtime": "^3.941.0",
    "@aws-sdk/client-sagemaker-runtime": "^3.940.0",
    "@aws-sdk/credential-provider-sso": "^3.940.0",
    "@azure/ai-projects": "^1.0.1",
    "@azure/identity": "^4.13.0",
    "@azure/msal-node": "^3.8.3",
    "@azure/openai-assistants": "^1.0.0-beta.6",
    "@biomejs/cli-darwin-arm64": "2.3.8",
    "@biomejs/cli-darwin-x64": "2.3.8",
    "@biomejs/cli-linux-x64": "2.3.8",
    "@biomejs/cli-linux-x64-musl": "2.3.8",
    "@biomejs/cli-win32-x64": "2.3.8",
    "@fal-ai/client": "^1.7.2",
    "@ibm-cloud/watsonx-ai": "^1.7.4",
    "@ibm-generative-ai/node-sdk": "^3.2.4",
    "@openai/codex-sdk": "^0.63.0",
    "@playwright/browser-chromium": "^1.57.0",
    "@rollup/rollup-linux-x64-gnu": "^4.53.3",
    "@slack/web-api": "^7.12.0",
    "@smithy/node-http-handler": "^4.4.5",
    "@swc/core-darwin-arm64": "^1.15.3",
    "@swc/core-darwin-x64": "^1.15.3",
    "@swc/core-linux-x64-gnu": "^1.15.3",
    "@swc/core-linux-x64-musl": "^1.15.3",
    "@swc/core-win32-x64-msvc": "^1.15.3",
    "fluent-ffmpeg": "^2.1.3",
    "google-auth-library": "^10.5.0",
    "ibm-cloud-sdk-core": "^5.4.4",
    "langfuse": "^3.38.6",
    "natural": "^8.1.0",
    "node-sql-parser": "^5.3.13",
<<<<<<< HEAD
    "pdf-parse": "^2.0.0",
    "playwright": "^1.56.1",
=======
    "pdf-parse": "^1.1.4",
    "playwright": "^1.57.0",
>>>>>>> 614aa66d
    "playwright-extra": "^4.3.6",
    "puppeteer-extra-plugin-stealth": "^2.11.2",
    "read-excel-file": "^6.0.1",
    "sharp": "^0.34.5"
  },
  "dependencies": {
    "@anthropic-ai/sdk": "^0.71.0",
    "@apidevtools/json-schema-ref-parser": "^15.0.0",
    "@googleapis/sheets": "^12.0.0",
    "@inquirer/checkbox": "^5.0.1",
    "@inquirer/confirm": "^6.0.1",
    "@inquirer/core": "^11.0.1",
    "@inquirer/editor": "^5.0.1",
    "@inquirer/input": "^5.0.1",
    "@inquirer/select": "^5.0.1",
    "@modelcontextprotocol/sdk": "1.22.0",
    "@openai/agents": "^0.3.3",
    "@types/ws": "^8.18.1",
    "ajv": "^8.17.1",
    "ajv-formats": "^3.0.1",
    "async": "^3.2.6",
    "better-sqlite3": "12.4.6",
    "binary-extensions": "^3.1.0",
    "cache-manager": "^4.1.0",
    "cache-manager-fs-hash": "^3.0.0",
    "chalk": "^5.0.0",
    "chokidar": "4.0.3",
    "cli-progress": "^3.12.0",
    "cli-table3": "^0.6.5",
    "commander": "^14.0.2",
    "compression": "^1.8.1",
    "cors": "^2.8.5",
    "csv-parse": "^6.1.0",
    "csv-stringify": "^6.6.0",
    "debounce": "^2.2.0",
    "dedent": "^1.7.0",
    "dotenv": "^17.2.3",
    "drizzle-orm": "^0.44.7",
    "execa": "^9.6.0",
    "express": "^5.1.0",
    "fast-deep-equal": "^3.1.3",
    "fast-safe-stringify": "^2.1.1",
    "fast-xml-parser": "^5.3.2",
    "fastest-levenshtein": "^1.0.16",
    "gcp-metadata": "^8.1.2",
    "glob": "^13.0.0",
    "http-z": "^8.1.1",
    "istextorbinary": "^9.5.0",
    "jks-js": "^1.1.4",
    "js-rouge": "^3.0.0",
    "js-yaml": "^4.1.1",
    "jsdom": "^26.1.0",
    "lru-cache": "^11.2.2",
    "mathjs": "^15.1.0",
    "minimatch": "^10.1.1",
    "node-cache": "^5.1.2",
    "nunjucks": "^3.2.4",
    "openai": "^6.9.1",
    "opener": "^1.5.2",
    "ora": "^5.4.1",
    "pem": "^1.15.1",
    "posthog-node": "^5.14.0",
    "proxy-agent": "^6.5.0",
    "proxy-from-env": "^1.1.0",
    "python-shell": "^5.0.0",
    "rfdc": "^1.4.1",
    "rxjs": "^7.8.2",
    "semver": "^7.7.3",
    "simple-git": "^3.30.0",
    "socket.io": "^4.8.1",
    "socket.io-client": "^4.8.1",
    "text-extensions": "^3.1.0",
    "tsx": "^4.20.6",
    "undici": "^7.16.0",
    "uuid": "^11.1.0",
    "winston": "^3.18.3",
    "ws": "^8.18.3",
    "zod": "^3.25.76",
    "zod-validation-error": "^3.5.4"
  },
  "madge": {
    "detectiveOptions": {
      "ts": {
        "skipAsyncImports": true
      },
      "tsx": {
        "skipAsyncImports": true
      }
    }
  },
  "pnpm": {
    "onlyBuiltDependencies": [
      "@playwright/browser-chromium",
      "@swc/core",
      "better-sqlite3",
      "core-js",
      "core-js-pure",
      "esbuild"
    ],
    "ignoredBuiltDependencies": []
  }
}<|MERGE_RESOLUTION|>--- conflicted
+++ resolved
@@ -154,14 +154,8 @@
     "madge": "^8.0.0",
     "nock": "^14.0.10",
     "node-sql-parser": "^5.3.13",
-<<<<<<< HEAD
-    "nodemon": "^3.1.11",
     "pdf-parse": "^2.0.0",
-    "playwright": "^1.56.1",
-=======
-    "pdf-parse": "^1.1.4",
     "playwright": "^1.57.0",
->>>>>>> 614aa66d
     "playwright-extra": "^4.3.6",
     "prettier": "3.6.2",
     "puppeteer-extra-plugin-stealth": "^2.11.2",
@@ -223,13 +217,8 @@
     "langfuse": "^3.38.6",
     "natural": "^8.1.0",
     "node-sql-parser": "^5.3.13",
-<<<<<<< HEAD
     "pdf-parse": "^2.0.0",
-    "playwright": "^1.56.1",
-=======
-    "pdf-parse": "^1.1.4",
     "playwright": "^1.57.0",
->>>>>>> 614aa66d
     "playwright-extra": "^4.3.6",
     "puppeteer-extra-plugin-stealth": "^2.11.2",
     "read-excel-file": "^6.0.1",
