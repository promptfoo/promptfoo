--- conflicted
+++ resolved
@@ -50,11 +50,7 @@
     "db:generate": "npx drizzle-kit generate:sqlite",
     "audit:fix": "npm audit fix && npm audit fix --prefix src/web/nextui && npm audit fix --prefix site",
     "prepublishOnly": "npm run build:clean && npm run build",
-<<<<<<< HEAD
-    "sentry:sourcemaps": "sentry-cli sourcemaps inject --org promptfoo-h0 --project node ./dist && sentry-cli sourcemaps upload --org promptfoo-h0 --project node ./dist"
-=======
     "sentry:sourcemaps": "sentry-cli sourcemaps inject --org promptfoo --project cli ./dist && sentry-cli sourcemaps upload --org promptfoo --project cli ./dist"
->>>>>>> 1b3ec164
   },
   "peerDependencies": {
     "@aws-sdk/client-bedrock-runtime": "^3.602.0",
@@ -114,13 +110,9 @@
     "@anthropic-ai/sdk": "^0.24.3",
     "@apidevtools/json-schema-ref-parser": "^11.6.4",
     "@googleapis/sheets": "^9.0.0",
-<<<<<<< HEAD
-    "@sentry/node": "^8.15.0",
-=======
     "@sentry/cli": "^2.32.1",
     "@sentry/node": "^8.15.0",
     "@sentry/profiling-node": "^8.15.0",
->>>>>>> 1b3ec164
     "ajv": "^8.16.0",
     "ajv-formats": "^2.1.1",
     "async": "^3.2.5",
