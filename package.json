--- conflicted
+++ resolved
@@ -84,7 +84,6 @@
     "*": {
       "whatwg-url": "14.2.0",
       "chokidar": "4.0.3",
-<<<<<<< HEAD
       "@types/react": "^19.1.8",
       "@types/react-dom": "^19.1.6",
       "esbuild": "0.25.9",
@@ -93,10 +92,6 @@
     },
     "@types/react": "^19.1.8",
     "@types/react-dom": "^19.1.6"
-=======
-      "esbuild": "0.25.9"
-    }
->>>>>>> e31529f1
   },
   "peerDependencies": {
     "@adaline/anthropic": "1.6.0",
@@ -185,13 +180,9 @@
     "@typescript-eslint/eslint-plugin": "^8.34.0",
     "@typescript-eslint/parser": "^8.34.0",
     "axios": "^1.11.0",
-<<<<<<< HEAD
     "check-dependency-version-consistency": "^5.0.1",
     "cloudflare": "3.4.0",
-    "concurrently": "^9.2.0",
-=======
     "concurrently": "^9.2.1",
->>>>>>> e31529f1
     "depcheck": "^1.4.7",
     "drizzle-kit": "^0.31.4",
     "eslint": "^9.28.0",
