--- conflicted
+++ resolved
@@ -50,12 +50,8 @@
     "format": "prettier -w .",
     "format:check": "prettier --check .",
     "db:migrate": "npx tsx src/migrate.ts",
-<<<<<<< HEAD
-    "db:generate": "npx drizzle-kit generate:sqlite",
     "citation:generate": "ts-node scripts/generateCitation.ts",
-=======
     "db:generate": "npx drizzle-kit generate",
->>>>>>> f9199581
     "jsonSchema:generate": "npx -y tsx scripts/generateJsonSchema.ts > site/static/config-schema.json",
     "audit:fix": "npm audit fix && npm audit fix --prefix src/web/nextui && npm audit fix --prefix site",
     "prepublishOnly": "npm run build:clean && npm run build"
