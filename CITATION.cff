--- conflicted
+++ resolved
@@ -10,13 +10,8 @@
   - family-names: Zang
     given-names: Guangshuo
 title: promptfoo
-<<<<<<< HEAD
-version: 0.107.7
-date-released: '2025-04-01'
-=======
 version: 0.108.0
 date-released: '2025-04-03'
->>>>>>> afbec19f
 url: https://promptfoo.dev
 repository-code: https://github.com/promptfoo/promptfoo
 license: MIT
