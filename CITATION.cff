cff-version: 1.2.0
message: If you use this software, please cite it as below.
authors:
  - family-names: Webster
    given-names: Ian
  - family-names: D'Angelo
    given-names: Michael
  - family-names: Klein
    given-names: Steven
  - family-names: Zang
    given-names: Guangshuo
title: promptfoo
<<<<<<< HEAD
version: 0.119.0
date-released: '2025-09-02'
=======
version: 0.118.2
date-released: '2025-09-03'
>>>>>>> 3b1cadda
url: https://promptfoo.dev
repository-code: https://github.com/promptfoo/promptfoo
license: MIT
type: software
description: LLM evaluation and testing toolkit for prompts, agents, and RAGs.  Supports redteaming, pentesting, and vulnerability scanning for LLMs.  Compare performance across various models (GPT, Claude, Gemini, Llama, etc.).  Features declarative configs, CLI, and CI/CD integration.<|MERGE_RESOLUTION|>--- conflicted
+++ resolved
@@ -10,13 +10,8 @@
   - family-names: Zang
     given-names: Guangshuo
 title: promptfoo
-<<<<<<< HEAD
 version: 0.119.0
-date-released: '2025-09-02'
-=======
-version: 0.118.2
-date-released: '2025-09-03'
->>>>>>> 3b1cadda
+date-released: '2025-09-04'
 url: https://promptfoo.dev
 repository-code: https://github.com/promptfoo/promptfoo
 license: MIT
