--- conflicted
+++ resolved
@@ -4,9 +4,6 @@
 import unusedImports from 'eslint-plugin-unused-imports';
 import globals from 'globals';
 import tseslint from 'typescript-eslint';
-
-import unusedImports from 'eslint-plugin-unused-imports';
-import jest from 'eslint-plugin-jest';
 
 export default [
   ...tseslint.config(eslint.configs.recommended, ...tseslint.configs.recommended),
@@ -17,7 +14,6 @@
       ...jest.configs['flat/style'].rules,
       'jest/consistent-test-it': 'error',
       'jest/expect-expect': 'error',
-<<<<<<< HEAD
       'jest/no-test-return-statement': 'error',
       'jest/prefer-called-with': 'error',
       'jest/prefer-expect-resolves': 'error',
@@ -27,11 +23,6 @@
       'jest/prefer-spy-on': 'error',
       'jest/require-to-throw-message': 'error',
       'jest/require-top-level-describe': 'error',
-=======
-      'jest/prefer-expect-resolves': 'error',
-      'jest/prefer-jest-mocked': 'error',
-      'jest/require-to-throw-message': 'error',
->>>>>>> 4dff08e0
     },
   },
   {
