--- conflicted
+++ resolved
@@ -3,12 +3,8 @@
 import dedent from 'dedent';
 import { globSync } from 'glob';
 import { importModule } from '../../src/esm';
-<<<<<<< HEAD
-import { readPrompts, readProviderPromptMap, processPrompts } from '../../src/prompts';
+import { processPrompts, readPrompts, readProviderPromptMap } from '../../src/prompts';
 import { processPromptyFile } from '../../src/prompts/processors/prompty';
-=======
-import { processPrompts, readPrompts, readProviderPromptMap } from '../../src/prompts';
->>>>>>> d02bbfff
 import { maybeFilePath } from '../../src/prompts/utils';
 
 import type { ApiProvider, Prompt, ProviderResponse, UnifiedConfig } from '../../src/types';
