import { beforeEach, describe, expect, it, vi } from 'vitest';
import path from 'path';

import { importModule } from '../src/esm';
import logger from '../src/logger';

// Use __dirname directly since tests run in CommonJS mode
const testDir = __dirname;

vi.mock('../src/logger', () => ({
  __esModule: true,
  default: {
    debug: vi.fn(),
    error: vi.fn(),
    warn: vi.fn(),
    info: vi.fn(),
  },
}));

describe('ESM utilities', () => {
  beforeEach(() => {
    vi.clearAllMocks();
  });

  describe('importModule', () => {
    it('imports JavaScript modules', async () => {
      const modulePath = path.resolve(testDir, '__fixtures__/testModule.js');

      const result = await importModule(modulePath);
      // importModule extracts the nested default from CommonJS modules
      expect(result).toEqual({
        testFunction: expect.any(Function),
      });
      expect(result.testFunction()).toBe('js default test result');
      expect(logger.debug).toHaveBeenCalledWith(
        expect.stringContaining('Successfully imported module'),
      );
    });

    it('imports TypeScript modules', async () => {
      const modulePath = path.resolve(testDir, '__fixtures__/testModule.ts');

      const result = await importModule(modulePath);
      expect(result).toEqual({
        testFunction: expect.any(Function),
        defaultProp: 'ts default property',
      });
      expect(result.testFunction()).toBe('ts default test result');
      expect(logger.debug).toHaveBeenCalledWith(
        expect.stringContaining('TypeScript/ESM module detected'),
      );
    });

    it('imports CommonJS modules', async () => {
      const modulePath = path.resolve(testDir, '__fixtures__/testModule.cjs');

      const result = await importModule(modulePath);
      // importModule extracts the nested default from CommonJS modules
      expect(result).toEqual({
        testFunction: expect.any(Function),
      });
      expect(result.testFunction()).toBe('cjs default test result');
    });

    it('imports ESM modules', async () => {
      const modulePath = path.resolve(testDir, '__fixtures__/testModule.mjs');

      const result = await importModule(modulePath);
      expect(result).toEqual({
        testFunction: expect.any(Function),
        defaultProp: 'esm default property',
      });
      expect(result.testFunction()).toBe('esm default test result');
    });

    it('imports simple modules without nested defaults', async () => {
      const modulePath = path.resolve(testDir, '__fixtures__/testModuleSimple.js');

      const result = await importModule(modulePath);
      expect(result).toEqual(expect.any(Function));
      expect(result()).toBe('simple function result');
    });

    it('returns named function when functionName is specified', async () => {
      const modulePath = path.resolve(testDir, '__fixtures__/testModule.js');

      const result = await importModule(modulePath, 'testFunction');
      expect(result).toEqual(expect.any(Function));
      expect(result()).toBe('js default test result');
      expect(logger.debug).toHaveBeenCalledWith('Returning named export: testFunction');
    });

    it('returns named function from TypeScript module', async () => {
      const modulePath = path.resolve(testDir, '__fixtures__/testModule.ts');

      const result = await importModule(modulePath, 'testFunction');
      expect(result).toEqual(expect.any(Function));
      expect(result()).toBe('ts default test result');
    });

    it('handles absolute paths', async () => {
      const absolutePath = path.resolve(__dirname, '__fixtures__/testModule.js');

      const result = await importModule(absolutePath);
      expect(result).toEqual({
        testFunction: expect.any(Function),
      });
      expect(result.testFunction()).toBe('js default test result');
    });

    it('throws error for non-existent module', async () => {
      const nonExistentPath = path.resolve(__dirname, '__fixtures__/nonExistent.js');

      await expect(importModule(nonExistentPath)).rejects.toThrow();
      expect(logger.error).toHaveBeenCalledWith(expect.stringContaining('ESM import failed'));
    });

    it('logs debug information during import process', async () => {
      const modulePath = path.resolve(testDir, '__fixtures__/testModule.js');

      await importModule(modulePath);

      expect(logger.debug).toHaveBeenCalledWith(
        expect.stringContaining('Attempting to import module'),
      );
      expect(logger.debug).toHaveBeenCalledWith(
        expect.stringContaining('Attempting ESM import from'),
      );
    });

<<<<<<< HEAD
    it('imports CommonJS files via ESM import', async () => {
      const modulePath = path.resolve(__dirname, '__fixtures__/testModule.cjs');
=======
    it('imports CommonJS modules via ESM', async () => {
      const modulePath = path.resolve(testDir, '__fixtures__/testModule.cjs');
>>>>>>> 35995699

      const result = await importModule(modulePath);
      expect(result).toEqual({
        testFunction: expect.any(Function),
      });

<<<<<<< HEAD
      // Should succeed with ESM import (no fallback needed in ESM-only mode)
=======
      // In Vitest's ESM environment, .cjs files are imported successfully via ESM
>>>>>>> 35995699
      expect(logger.debug).toHaveBeenCalledWith(
        expect.stringContaining('Successfully imported module'),
      );
    });

    it('extracts named export from ESM module', async () => {
      const modulePath = path.resolve(testDir, '__fixtures__/testModule.mjs');

      const result = await importModule(modulePath, 'testFunction');
      expect(result).toEqual(expect.any(Function));
      expect(result()).toBe('esm default test result');
    });
  });
});<|MERGE_RESOLUTION|>--- conflicted
+++ resolved
@@ -128,24 +128,15 @@
       );
     });
 
-<<<<<<< HEAD
-    it('imports CommonJS files via ESM import', async () => {
-      const modulePath = path.resolve(__dirname, '__fixtures__/testModule.cjs');
-=======
     it('imports CommonJS modules via ESM', async () => {
       const modulePath = path.resolve(testDir, '__fixtures__/testModule.cjs');
->>>>>>> 35995699
 
       const result = await importModule(modulePath);
       expect(result).toEqual({
         testFunction: expect.any(Function),
       });
 
-<<<<<<< HEAD
-      // Should succeed with ESM import (no fallback needed in ESM-only mode)
-=======
       // In Vitest's ESM environment, .cjs files are imported successfully via ESM
->>>>>>> 35995699
       expect(logger.debug).toHaveBeenCalledWith(
         expect.stringContaining('Successfully imported module'),
       );
