import { MockInstance, afterEach, beforeEach, describe, expect, it, vi } from 'vitest';
import * as fs from 'fs';
import * as os from 'os';
import path from 'path';

import * as yaml from 'js-yaml';
import { doGenerateRedteam } from '../../src/redteam/commands/generate';
import { doRedteamRun } from '../../src/redteam/shared';
import { checkRemoteHealth } from '../../src/util/apiHealth';
import { loadDefaultConfig } from '../../src/util/config/default';
import FakeDataFactory from '../factories/data/fakeDataFactory';

vi.mock('../../src/redteam/commands/generate');
vi.mock('../../src/commands/eval', async (importOriginal) => {
  return {
    ...(await importOriginal()),

    doEval: vi.fn().mockResolvedValue({
      table: [],
      version: 3,
      createdAt: new Date().toISOString(),
      results: {
        table: [],
        summary: {
          version: 3,
          stats: {
            successes: 0,
            failures: 0,
            tokenUsage: {},
          },
        },
      },
    }),
  };
});
vi.mock('../../src/util/apiHealth');
vi.mock('../../src/util/config/default');
vi.mock('../../src/logger', () => ({
  __esModule: true,
  default: {
    debug: vi.fn(),
    info: vi.fn(),
    warn: vi.fn(),
    error: vi.fn(),
  },
  setLogCallback: vi.fn(),
  setLogLevel: vi.fn(),
}));
<<<<<<< HEAD

jest.mock('../../src/util/promptfooCommand', () => ({
  promptfooCommand: jest.fn().mockImplementation((cmd) => {
    if (cmd === '') {
      return 'promptfoo';
    }
    return `promptfoo ${cmd}`;
  }),
  isRunningUnderNpx: jest.fn().mockReturnValue(false),
=======
vi.mock('../../src/globalConfig/accounts', async (importOriginal) => {
  return {
    ...(await importOriginal()),
    getUserEmail: vi.fn(() => 'test@example.com'),
    setUserEmail: vi.fn(),
    getAuthor: vi.fn(() => 'test@example.com'),
    promptForEmailUnverified: vi.fn().mockResolvedValue(undefined),
    checkEmailStatusAndMaybeExit: vi.fn().mockResolvedValue(undefined),
  };
});
vi.mock('../../src/telemetry', () => ({
  default: {
    record: vi.fn().mockResolvedValue(undefined),
    send: vi.fn().mockResolvedValue(undefined),
    saveConsent: vi.fn().mockResolvedValue(undefined),
  },
>>>>>>> 61a77eb5
}));
vi.mock('../../src/share', async (importOriginal) => {
  return {
    ...(await importOriginal()),
    createShareableUrl: vi.fn().mockResolvedValue('http://example.com'),
  };
});
vi.mock('../../src/util', async (importOriginal) => {
  return {
    ...(await importOriginal()),
    setupEnv: vi.fn(),
  };
});

vi.mock('../../src/util/promptfooCommand', async (importOriginal) => {
  return {
    ...(await importOriginal()),

    promptfooCommand: vi.fn().mockImplementation(function (cmd) {
      if (cmd === '') {
        return 'promptfoo';
      }
      return `promptfoo ${cmd}`;
    }),

    detectInstaller: vi.fn().mockReturnValue('unknown'),
    isRunningUnderNpx: vi.fn().mockReturnValue(false),
  };
});
vi.mock('../../src/util/config/manage', async (importOriginal) => {
  return {
    ...(await importOriginal()),
    getConfigDirectoryPath: vi.fn().mockReturnValue('/mock/config/dir'),
  };
});
vi.mock('fs');
vi.mock('js-yaml');
vi.mock('os');

describe('doRedteamRun', () => {
  const mockDate = new Date('2023-01-01T00:00:00.000Z');
  let dateNowSpy: MockInstance;

  beforeEach(() => {
    vi.resetAllMocks();

    dateNowSpy = vi.spyOn(Date, 'now').mockReturnValue(mockDate.getTime());
    vi.mocked(checkRemoteHealth).mockResolvedValue({ status: 'OK', message: 'Healthy' });
    vi.mocked(loadDefaultConfig).mockResolvedValue({
      defaultConfig: {},
      defaultConfigPath: 'promptfooconfig.yaml',
    });
    vi.mocked(fs.existsSync).mockImplementation(function () {
      return true;
    });
    vi.mocked(os.tmpdir).mockImplementation(function () {
      return '/tmp';
    });
    vi.mocked(fs.mkdirSync).mockImplementation(function () {
      return '';
    });
    vi.mocked(fs.writeFileSync).mockImplementation(function () {});
    vi.mocked(yaml.dump).mockImplementation(function () {
      return 'mocked-yaml-content';
    });
    vi.mocked(doGenerateRedteam).mockResolvedValue({});
  });

  afterEach(() => {
    vi.resetAllMocks();
    dateNowSpy.mockRestore();
  });

  it('should use default config path when not specified', async () => {
    await doRedteamRun({});
    expect(doGenerateRedteam).toHaveBeenCalledWith(
      expect.objectContaining({
        config: 'promptfooconfig.yaml',
      }),
    );
  });

  it('should use provided config path when specified', async () => {
    const customConfig = 'custom/config.yaml';
    await doRedteamRun({ config: customConfig });
    expect(doGenerateRedteam).toHaveBeenCalledWith(
      expect.objectContaining({
        config: customConfig,
      }),
    );
  });

  it('should use provided output path if specified', async () => {
    const outputPath = 'custom/output.yaml';
    await doRedteamRun({ output: outputPath });
    expect(doGenerateRedteam).toHaveBeenCalledWith(
      expect.objectContaining({
        output: outputPath,
      }),
    );
  });

  it('should locate the out file in the same directory as the config file if output is not specified', async () => {
    // Generate a random directory path
    const dirPath = FakeDataFactory.system.directoryPath();
    const customConfig = `${dirPath}/config.yaml`;
    await doRedteamRun({ config: customConfig });
    expect(doGenerateRedteam).toHaveBeenCalledWith(
      expect.objectContaining({
        config: customConfig,
        output: path.normalize(`${dirPath}/redteam.yaml`),
      }),
    );
  });

  describe('liveRedteamConfig temporary file handling', () => {
    const mockConfig = {
      prompts: ['Test prompt'],
      vars: {},
      providers: [{ id: 'test-provider' }],
    };

    it('should create timestamped temporary file in current directory when loadedFromCloud is true', async () => {
      await doRedteamRun({
        liveRedteamConfig: mockConfig,
        loadedFromCloud: true,
      });

      const expectedFilename = `redteam-${mockDate.getTime()}.yaml`;
      const expectedPath = path.join('', expectedFilename);

      expect(fs.mkdirSync).toHaveBeenCalledWith(path.dirname(expectedPath), { recursive: true });
      expect(fs.writeFileSync).toHaveBeenCalledWith(expectedPath, 'mocked-yaml-content');
      expect(yaml.dump).toHaveBeenCalledWith(mockConfig);
      expect(doGenerateRedteam).toHaveBeenCalledWith(
        expect.objectContaining({
          config: expectedPath,
          output: expectedPath,
        }),
      );
    });

    it('should create redteam.yaml file in system temp directory when loadedFromCloud is false', async () => {
      await doRedteamRun({
        liveRedteamConfig: mockConfig,
        loadedFromCloud: false,
      });

      const expectedPath = path.join('/tmp', 'redteam.yaml');
      const expectedFilePrefix = path.join('/tmp', 'redteam-');

      expect(os.tmpdir).toHaveBeenCalledWith();
      expect(fs.mkdirSync).toHaveBeenCalledWith(path.dirname(expectedPath), { recursive: true });
      expect(fs.writeFileSync).toHaveBeenCalledWith(
        expect.stringContaining(expectedFilePrefix),
        'mocked-yaml-content',
      );
      expect(yaml.dump).toHaveBeenCalledWith(mockConfig);
      expect(doGenerateRedteam).toHaveBeenCalledWith(
        expect.objectContaining({
          config: expect.stringContaining(expectedFilePrefix),
          output: expect.stringContaining(expectedFilePrefix),
        }),
      );
    });

    it('should create redteam.yaml file in system temp directory when loadedFromCloud is undefined', async () => {
      await doRedteamRun({
        liveRedteamConfig: mockConfig,
        // loadedFromCloud is undefined
      });

      const expectedPath = path.join('/tmp', 'redteam.yaml');
      const expectedFilePrefix = path.join('/tmp', 'redteam-');

      expect(os.tmpdir).toHaveBeenCalledWith();
      expect(fs.mkdirSync).toHaveBeenCalledWith(path.dirname(expectedPath), { recursive: true });
      expect(fs.writeFileSync).toHaveBeenCalledWith(
        expect.stringContaining(expectedFilePrefix),
        'mocked-yaml-content',
      );
      expect(yaml.dump).toHaveBeenCalledWith(mockConfig);
      expect(doGenerateRedteam).toHaveBeenCalledWith(
        expect.objectContaining({
          config: expect.stringContaining(expectedFilePrefix),
          output: expect.stringContaining(expectedFilePrefix),
        }),
      );
    });

    it('should generate unique timestamped filenames when loadedFromCloud is true', async () => {
      const firstTimestamp = mockDate.getTime();
      const secondTimestamp = firstTimestamp + 1000;

      // First call
      await doRedteamRun({
        liveRedteamConfig: mockConfig,
        loadedFromCloud: true,
      });

      // Update mock timestamp for second call
      dateNowSpy.mockReturnValue(secondTimestamp);

      // Second call
      await doRedteamRun({
        liveRedteamConfig: mockConfig,
        loadedFromCloud: true,
      });

      const firstExpectedPath = path.join('', `redteam-${firstTimestamp}.yaml`);
      const secondExpectedPath = path.join('', `redteam-${secondTimestamp}.yaml`);

      // Verify different filenames were generated
      expect(fs.writeFileSync).toHaveBeenNthCalledWith(1, firstExpectedPath, 'mocked-yaml-content');
      expect(fs.writeFileSync).toHaveBeenNthCalledWith(
        2,
        secondExpectedPath,
        'mocked-yaml-content',
      );
    });

    it('should use liveRedteamConfig.commandLineOptions when provided', async () => {
      const mockConfigWithOptions = {
        ...mockConfig,
        commandLineOptions: {
          verbose: true,
          delay: 500,
        },
      };

      await doRedteamRun({
        liveRedteamConfig: mockConfigWithOptions,
        loadedFromCloud: true,
      });

      expect(doGenerateRedteam).toHaveBeenCalledWith(
        expect.objectContaining({
          liveRedteamConfig: {
            ...mockConfig,
            commandLineOptions: {
              verbose: true,
              delay: 500,
            },
          },
        }),
      );
    });

    it('should log debug information when processing liveRedteamConfig', async () => {
      // Get the mocked logger
      const mockLogger = (await import('../../src/logger')).default;

      await doRedteamRun({
        liveRedteamConfig: mockConfig,
        loadedFromCloud: true,
      });

      const expectedFilename = `redteam-${mockDate.getTime()}.yaml`;
      const expectedPath = path.join('', expectedFilename);

      expect(mockLogger.debug).toHaveBeenCalledWith(`Using live config from ${expectedPath}`);
      expect(mockLogger.debug).toHaveBeenCalledWith(
        `Live config: ${JSON.stringify(mockConfig, null, 2)}`,
      );
    });
  });
});<|MERGE_RESOLUTION|>--- conflicted
+++ resolved
@@ -46,17 +46,6 @@
   setLogCallback: vi.fn(),
   setLogLevel: vi.fn(),
 }));
-<<<<<<< HEAD
-
-jest.mock('../../src/util/promptfooCommand', () => ({
-  promptfooCommand: jest.fn().mockImplementation((cmd) => {
-    if (cmd === '') {
-      return 'promptfoo';
-    }
-    return `promptfoo ${cmd}`;
-  }),
-  isRunningUnderNpx: jest.fn().mockReturnValue(false),
-=======
 vi.mock('../../src/globalConfig/accounts', async (importOriginal) => {
   return {
     ...(await importOriginal()),
@@ -73,7 +62,6 @@
     send: vi.fn().mockResolvedValue(undefined),
     saveConsent: vi.fn().mockResolvedValue(undefined),
   },
->>>>>>> 61a77eb5
 }));
 vi.mock('../../src/share', async (importOriginal) => {
   return {
