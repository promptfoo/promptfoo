--- conflicted
+++ resolved
@@ -118,16 +118,6 @@
       defaultConfig: {},
       defaultConfigPath: 'promptfooconfig.yaml',
     });
-<<<<<<< HEAD
-    jest.mocked(fs.existsSync).mockReturnValue(true);
-    jest.mocked(os.tmpdir).mockReturnValue('/tmp');
-    jest.mocked(fs.mkdirSync).mockImplementation(() => '');
-    jest.mocked(fs.writeFileSync).mockImplementation(() => {});
-    jest.mocked(yaml.dump).mockReturnValue('mocked-yaml-content');
-    jest
-      .mocked(doGenerateRedteam)
-      .mockResolvedValue({ config: {}, pluginResults: {}, strategyResults: {} });
-=======
     vi.mocked(fs.existsSync).mockImplementation(function () {
       return true;
     });
@@ -141,8 +131,11 @@
     vi.mocked(yaml.dump).mockImplementation(function () {
       return 'mocked-yaml-content';
     });
-    vi.mocked(doGenerateRedteam).mockResolvedValue({});
->>>>>>> bcd4db3f
+    vi.mocked(doGenerateRedteam).mockResolvedValue({
+      config: {},
+      pluginResults: {},
+      strategyResults: {},
+    });
   });
 
   afterEach(() => {
