import path from 'path';
import cliState from '../../../src/cliState';
import { importModule } from '../../../src/esm';
import logger from '../../../src/logger';
import { validateStrategies, loadStrategy } from '../../../src/redteam/strategies';
import type { RedteamStrategyObject, TestCaseWithPlugin } from '../../../src/types';

jest.mock('../../../src/cliState');
jest.mock('../../../src/esm', () => ({
  importModule: jest.fn(),
}));

describe('validateStrategies', () => {
  beforeEach(() => {
    jest.resetAllMocks();
  });

  it('should validate valid strategies', async () => {
    const validStrategies: RedteamStrategyObject[] = [
      { id: 'basic' },
      { id: 'base64' },
<<<<<<< HEAD
      { id: 'video' },
=======
      { id: 'morse' },
      { id: 'piglatin' },
>>>>>>> d0d04df4
    ];
    await expect(validateStrategies(validStrategies)).resolves.toBeUndefined();
  });

  it('should validate basic strategy with enabled config', async () => {
    const strategies: RedteamStrategyObject[] = [{ id: 'basic', config: { enabled: true } }];
    await expect(validateStrategies(strategies)).resolves.toBeUndefined();
  });

  it('should throw error for invalid basic strategy config', async () => {
    const strategies: RedteamStrategyObject[] = [
      { id: 'basic', config: { enabled: 'not-a-boolean' as any } },
    ];
    await expect(validateStrategies(strategies)).rejects.toThrow(
      'Basic strategy enabled config must be a boolean',
    );
  });

  it('should skip validation for file:// strategies', async () => {
    const strategies: RedteamStrategyObject[] = [{ id: 'file://custom.js' }];
    await expect(validateStrategies(strategies)).resolves.toBeUndefined();
  });

  it('should exit for invalid strategies', async () => {
    const mockExit = jest.spyOn(process, 'exit').mockImplementation(() => undefined as never);
    const invalidStrategies: RedteamStrategyObject[] = [{ id: 'invalid-strategy' }];

    await validateStrategies(invalidStrategies);

    expect(logger.error).toHaveBeenCalledWith(expect.stringContaining('Invalid strategy(s)'));
    expect(mockExit).toHaveBeenCalledWith(1);
  });
});

describe('loadStrategy', () => {
  beforeEach(() => {
    jest.resetAllMocks();
  });

  it('should load predefined strategy', async () => {
    const strategy = await loadStrategy('basic');
    expect(strategy).toBeDefined();
    expect(strategy.id).toBe('basic');
  });

<<<<<<< HEAD
  it('should load video strategy', async () => {
    const strategy = await loadStrategy('video');
    expect(strategy).toBeDefined();
    expect(strategy.id).toBe('video');
    expect(typeof strategy.action).toBe('function');
  });

  it('should call video strategy action with correct parameters', async () => {
    const strategy = await loadStrategy('video');
    const testCases: TestCaseWithPlugin[] = [
      { vars: { test: 'value' }, metadata: { pluginId: 'test' } },
    ];
    const injectVar = 'inject';
    const config = {};

    await strategy.action(testCases, injectVar, config);

    expect(logger.debug).toHaveBeenCalledWith(expect.stringContaining('Adding video encoding'));
    expect(logger.debug).toHaveBeenCalledWith(expect.stringContaining('Added'));
=======
  it('should load morse strategy', async () => {
    const strategy = await loadStrategy('morse');
    expect(strategy).toBeDefined();
    expect(strategy.id).toBe('morse');
  });

  it('should load piglatin strategy', async () => {
    const strategy = await loadStrategy('piglatin');
    expect(strategy).toBeDefined();
    expect(strategy.id).toBe('piglatin');
>>>>>>> d0d04df4
  });

  it('should throw error for non-existent strategy', async () => {
    await expect(loadStrategy('non-existent')).rejects.toThrow('Strategy not found: non-existent');
  });

  it('should load custom file strategy', async () => {
    const customStrategy = {
      id: 'custom',
      action: jest.fn(),
    };
    jest.mocked(importModule).mockResolvedValue(customStrategy);
    (cliState as any).basePath = '/test/path';

    const strategy = await loadStrategy('file://custom.js');
    expect(strategy).toEqual(customStrategy);
  });

  it('should throw error for non-js custom file', async () => {
    await expect(loadStrategy('file://custom.txt')).rejects.toThrow(
      'Custom strategy file must be a JavaScript file',
    );
  });

  it('should throw error for invalid custom strategy', async () => {
    jest.mocked(importModule).mockResolvedValue({});

    await expect(loadStrategy('file://invalid.js')).rejects.toThrow(
      "Custom strategy in invalid.js must export an object with 'key' and 'action' properties",
    );
  });

  it('should use absolute path for custom strategy', async () => {
    const customStrategy = {
      id: 'custom',
      action: jest.fn(),
    };
    jest.mocked(importModule).mockResolvedValue(customStrategy);

    await loadStrategy('file:///absolute/path/custom.js');
    expect(importModule).toHaveBeenCalledWith('/absolute/path/custom.js');
  });

  it('should use relative path from basePath for custom strategy', async () => {
    const customStrategy = {
      id: 'custom',
      action: jest.fn(),
    };
    jest.mocked(importModule).mockResolvedValue(customStrategy);
    (cliState as any).basePath = '/base/path';

    await loadStrategy('file://relative/custom.js');
    expect(importModule).toHaveBeenCalledWith(path.join('/base/path', 'relative/custom.js'));
  });
});<|MERGE_RESOLUTION|>--- conflicted
+++ resolved
@@ -19,12 +19,9 @@
     const validStrategies: RedteamStrategyObject[] = [
       { id: 'basic' },
       { id: 'base64' },
-<<<<<<< HEAD
       { id: 'video' },
-=======
       { id: 'morse' },
       { id: 'piglatin' },
->>>>>>> d0d04df4
     ];
     await expect(validateStrategies(validStrategies)).resolves.toBeUndefined();
   });
@@ -70,7 +67,6 @@
     expect(strategy.id).toBe('basic');
   });
 
-<<<<<<< HEAD
   it('should load video strategy', async () => {
     const strategy = await loadStrategy('video');
     expect(strategy).toBeDefined();
@@ -90,7 +86,8 @@
 
     expect(logger.debug).toHaveBeenCalledWith(expect.stringContaining('Adding video encoding'));
     expect(logger.debug).toHaveBeenCalledWith(expect.stringContaining('Added'));
-=======
+  });
+
   it('should load morse strategy', async () => {
     const strategy = await loadStrategy('morse');
     expect(strategy).toBeDefined();
@@ -101,7 +98,6 @@
     const strategy = await loadStrategy('piglatin');
     expect(strategy).toBeDefined();
     expect(strategy.id).toBe('piglatin');
->>>>>>> d0d04df4
   });
 
   it('should throw error for non-existent strategy', async () => {
