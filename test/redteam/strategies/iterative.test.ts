--- conflicted
+++ resolved
@@ -1,10 +1,5 @@
 import { addIterativeJailbreaks } from '../../../src/redteam/strategies/iterative';
-<<<<<<< HEAD
-
-import type { TestCase } from '../../../src/types/index';
-=======
 import type { TestCase } from '../../../src/types';
->>>>>>> e0a0b520
 
 describe('addIterativeJailbreaks', () => {
   const mockTestCases: TestCase[] = [
