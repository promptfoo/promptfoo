import { beforeEach, describe, expect, it, vi } from 'vitest';
import { SingleBar } from 'cli-progress';
import { fetchWithCache } from '../../../src/cache';
import { getRedteamProvider } from '../../../src/redteam/providers/shared';
import * as remoteGeneration from '../../../src/redteam/remoteGeneration';
import {
  addMathPrompt,
  DEFAULT_MATH_CONCEPTS,
  EXAMPLES,
  encodeMathPrompt,
  generateMathPrompt,
} from '../../../src/redteam/strategies/mathPrompt';

import type { ApiProvider } from '../../../src/types/providers';

vi.mock('cli-progress');
vi.mock('../../../src/redteam/providers/shared');
vi.mock('../../../src/cache');
vi.mock('../../../src/redteam/remoteGeneration');

describe('mathPrompt', () => {
  beforeEach(() => {
    vi.clearAllMocks();
    vi.restoreAllMocks();
  });

  describe('generateMathPrompt', () => {
    it('should generate math prompts remotely', async () => {
      const mockProgressBar = {
        start: vi.fn(),
        increment: vi.fn(),
        stop: vi.fn(),
        render: vi.fn(),
        update: vi.fn(),
        isActive: vi.fn(),
        getProgress: vi.fn(),
      } as unknown as SingleBar;

      (SingleBar as any).mockImplementation(function () {
        return mockProgressBar;
      });

      const mockTestCases = [{ vars: { prompt: 'test1' } }, { vars: { prompt: 'test2' } }];
      const mockResult = [{ vars: { prompt: 'encoded1' } }, { vars: { prompt: 'encoded2' } }];

      const mockResponse = {
        data: {
          result: mockResult,
        },
        cached: false,
        status: 200,
        statusText: 'OK',
        headers: {},
        deleteFromCache: async () => {},
      };

      vi.mocked(fetchWithCache).mockResolvedValue(mockResponse as any);
      const result = await generateMathPrompt(mockTestCases as any, 'prompt', {});

      expect(result).toEqual(mockResult);
      expect(mockProgressBar.start).toHaveBeenCalledWith(1, 0);
      expect(mockProgressBar.increment).toHaveBeenCalledWith(1);
      expect(mockProgressBar.stop).toHaveBeenCalledWith();
    });

    it('should handle errors gracefully', async () => {
      vi.mocked(fetchWithCache).mockRejectedValue(new Error('Network error'));
      (SingleBar as any).mockImplementation(function () {
        return {
          start: vi.fn(),
          increment: vi.fn(),
          stop: vi.fn(),
        } as unknown as SingleBar;
      });

      const result = await generateMathPrompt([{ vars: { prompt: 'test' } }] as any, 'prompt', {});
      expect(result).toEqual([]);
    });
  });

  describe('encodeMathPrompt', () => {
    it('should encode text using math concepts', async () => {
      const mockProvider: ApiProvider = {
        id: () => 'mock',
        callApi: vi.fn().mockResolvedValue({
          output: JSON.stringify({ encodedPrompt: 'encoded math text' }),
        }),
      } as any;

<<<<<<< HEAD
      jest.mocked(getRedteamProvider).mockResolvedValue(mockProvider);
=======
      vi.mocked(redteamProviderManager.getProvider).mockResolvedValue(mockProvider);
>>>>>>> 873241ee

      const result = await encodeMathPrompt('test text', 'set theory');

      expect(result).toContain('encoded math text');
      expect(result).toContain('Also provide a complete translation');
    });

    it('should handle JSON parsing errors', async () => {
      const mockProvider: ApiProvider = {
        id: () => 'mock',
        callApi: vi.fn().mockResolvedValue({
          output: 'invalid json',
        }),
      } as any;

<<<<<<< HEAD
      jest.mocked(getRedteamProvider).mockResolvedValue(mockProvider);
=======
      vi.mocked(redteamProviderManager.getProvider).mockResolvedValue(mockProvider);
>>>>>>> 873241ee

      await expect(encodeMathPrompt('test text', 'set theory')).rejects.toThrow(
        'Expected a JSON object',
      );
    });
  });

  describe('addMathPrompt', () => {
    beforeEach(() => {
      vi.clearAllMocks();
    });

    it('should use custom math concepts when provided', async () => {
      vi.mocked(remoteGeneration.shouldGenerateRemote).mockImplementation(function () {
        return false;
      });
      const customConcepts = ['topology', 'calculus'];

      const mockProvider: ApiProvider = {
        id: () => 'mock',
        callApi: vi.fn().mockResolvedValue({
          output: JSON.stringify({ encodedPrompt: 'encoded' }),
        }),
      } as any;

<<<<<<< HEAD
      jest.mocked(getRedteamProvider).mockResolvedValue(mockProvider);
      (SingleBar as any).mockImplementation(
        () =>
          ({
            start: jest.fn(),
            increment: jest.fn(),
            stop: jest.fn(),
          }) as unknown as SingleBar,
      );
=======
      vi.mocked(redteamProviderManager.getProvider).mockResolvedValue(mockProvider);
      (SingleBar as any).mockImplementation(function () {
        return {
          start: vi.fn(),
          increment: vi.fn(),
          stop: vi.fn(),
        } as unknown as SingleBar;
      });
>>>>>>> 873241ee

      const result = await addMathPrompt([{ vars: { prompt: 'test' } }] as any, 'prompt', {
        mathConcepts: customConcepts,
      });

      expect(result).toHaveLength(customConcepts.length);
    });

    it('should validate mathConcepts config', async () => {
      await expect(addMathPrompt([], 'prompt', { mathConcepts: 'invalid' })).rejects.toThrow(
        'MathPrompt strategy: `mathConcepts` must be an array of strings',
      );
    });
  });

  describe('constants', () => {
    it('should expose DEFAULT_MATH_CONCEPTS', () => {
      expect(DEFAULT_MATH_CONCEPTS).toEqual(['set theory', 'group theory', 'abstract algebra']);
    });

    it('should expose EXAMPLES', () => {
      expect(EXAMPLES).toHaveLength(3);
      expect(EXAMPLES[0]).toContain('Let A represent a set');
    });
  });
});<|MERGE_RESOLUTION|>--- conflicted
+++ resolved
@@ -1,7 +1,7 @@
 import { beforeEach, describe, expect, it, vi } from 'vitest';
 import { SingleBar } from 'cli-progress';
 import { fetchWithCache } from '../../../src/cache';
-import { getRedteamProvider } from '../../../src/redteam/providers/shared';
+import { redteamProviderManager } from '../../../src/redteam/providers/shared';
 import * as remoteGeneration from '../../../src/redteam/remoteGeneration';
 import {
   addMathPrompt,
@@ -87,11 +87,7 @@
         }),
       } as any;
 
-<<<<<<< HEAD
-      jest.mocked(getRedteamProvider).mockResolvedValue(mockProvider);
-=======
       vi.mocked(redteamProviderManager.getProvider).mockResolvedValue(mockProvider);
->>>>>>> 873241ee
 
       const result = await encodeMathPrompt('test text', 'set theory');
 
@@ -107,11 +103,7 @@
         }),
       } as any;
 
-<<<<<<< HEAD
-      jest.mocked(getRedteamProvider).mockResolvedValue(mockProvider);
-=======
       vi.mocked(redteamProviderManager.getProvider).mockResolvedValue(mockProvider);
->>>>>>> 873241ee
 
       await expect(encodeMathPrompt('test text', 'set theory')).rejects.toThrow(
         'Expected a JSON object',
@@ -137,17 +129,6 @@
         }),
       } as any;
 
-<<<<<<< HEAD
-      jest.mocked(getRedteamProvider).mockResolvedValue(mockProvider);
-      (SingleBar as any).mockImplementation(
-        () =>
-          ({
-            start: jest.fn(),
-            increment: jest.fn(),
-            stop: jest.fn(),
-          }) as unknown as SingleBar,
-      );
-=======
       vi.mocked(redteamProviderManager.getProvider).mockResolvedValue(mockProvider);
       (SingleBar as any).mockImplementation(function () {
         return {
@@ -156,7 +137,6 @@
           stop: vi.fn(),
         } as unknown as SingleBar;
       });
->>>>>>> 873241ee
 
       const result = await addMathPrompt([{ vars: { prompt: 'test' } }] as any, 'prompt', {
         mathConcepts: customConcepts,
