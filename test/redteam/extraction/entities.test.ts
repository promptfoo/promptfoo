--- conflicted
+++ resolved
@@ -1,8 +1,5 @@
-<<<<<<< HEAD
 import { fetchWithCache } from '../../../src/cache';
 import logger from '../../../src/logger';
-=======
->>>>>>> 89029659
 import { extractEntities } from '../../../src/redteam/extraction/entities';
 import type { ApiProvider } from '../../../src/types';
 
