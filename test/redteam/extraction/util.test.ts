<<<<<<< HEAD
import { fetchWithCache } from '../../../src/cache';
import logger from '../../../src/logger';
import { REQUEST_TIMEOUT_MS } from '../../../src/providers/shared';
import {
  fetchRemoteGeneration,
  callExtraction,
  formatPrompts,
  RedTeamGenerationResponse,
} from '../../../src/redteam/extraction/util';
=======
import { callExtraction, formatPrompts } from '../../../src/redteam/extraction/util';
>>>>>>> 89029659
import type { ApiProvider } from '../../../src/types';

jest.mock('../../../src/logger', () => ({
  error: jest.fn(),
  warn: jest.fn(),
  debug: jest.fn(),
}));

jest.mock('../../../src/cache', () => ({
  fetchWithCache: jest.fn(),
}));

describe('fetchRemoteGeneration', () => {
  beforeEach(() => {
    jest.clearAllMocks();
  });

  it('should fetch remote generation for purpose task', async () => {
    const mockResponse = {
      data: {
        task: 'purpose',
        result: 'This is a purpose',
      },
      cached: false,
    };
    jest.mocked(fetchWithCache).mockResolvedValue(mockResponse);

    const result = await fetchRemoteGeneration('purpose', ['prompt1', 'prompt2']);

    expect(result).toBe('This is a purpose');
    expect(fetchWithCache).toHaveBeenCalledWith(
      'https://api.promptfoo.dev/v1/generate',
      {
        method: 'POST',
        headers: { 'Content-Type': 'application/json' },
        body: JSON.stringify({ task: 'purpose', prompts: ['prompt1', 'prompt2'] }),
      },
      REQUEST_TIMEOUT_MS,
      'json',
    );
  });

  it('should fetch remote generation for entities task', async () => {
    const mockResponse = {
      data: {
        task: 'entities',
        result: ['Entity1', 'Entity2'],
      },
      cached: false,
    };
    jest.mocked(fetchWithCache).mockResolvedValue(mockResponse);

    const result = await fetchRemoteGeneration('entities', ['prompt1', 'prompt2']);

    expect(result).toEqual(['Entity1', 'Entity2']);
    expect(fetchWithCache).toHaveBeenCalledWith(
      'https://api.promptfoo.dev/v1/generate',
      {
        method: 'POST',
        headers: { 'Content-Type': 'application/json' },
        body: JSON.stringify({ task: 'entities', prompts: ['prompt1', 'prompt2'] }),
      },
      REQUEST_TIMEOUT_MS,
      'json',
    );
  });

  it('should throw an error when fetchWithCache fails', async () => {
    const mockError = new Error('Network error');
    jest.mocked(fetchWithCache).mockRejectedValue(mockError);

    await expect(fetchRemoteGeneration('purpose', ['prompt'])).rejects.toThrow('Network error');
    expect(logger.warn).toHaveBeenCalledWith(
      "Error using remote generation for task 'purpose': Error: Network error",
    );
  });

  it('should throw an error when response parsing fails', async () => {
    const mockResponse = {
      data: {
        task: 'purpose',
        // Missing 'result' field
      },
      cached: false,
    };
    jest.mocked(fetchWithCache).mockResolvedValue(mockResponse);

    await expect(fetchRemoteGeneration('purpose', ['prompt'])).rejects.toThrow('Invalid input');
    expect(logger.warn).toHaveBeenCalledWith(
      expect.stringContaining("Error using remote generation for task 'purpose':"),
    );
  });
});

describe('RedTeamGenerationResponse', () => {
  it('should validate correct response structure', () => {
    const validResponse = {
      task: 'purpose',
      result: 'This is a purpose',
    };

    expect(() => RedTeamGenerationResponse.parse(validResponse)).not.toThrow();
  });

  it('should throw error for invalid response structure', () => {
    const invalidResponse = {
      task: 'purpose',
      // Missing 'result' field
    };

    expect(() => RedTeamGenerationResponse.parse(invalidResponse)).toThrow('Invalid input');
  });

  it('should validate response with string result', () => {
    const response = {
      task: 'purpose',
      result: 'This is a purpose',
    };

    expect(() => RedTeamGenerationResponse.parse(response)).not.toThrow();
  });

  it('should validate response with array result', () => {
    const response = {
      task: 'entities',
      result: ['Entity1', 'Entity2'],
    };

    expect(() => RedTeamGenerationResponse.parse(response)).not.toThrow();
  });
});

describe('Extraction Utils', () => {
  let provider: ApiProvider;

  beforeEach(() => {
    provider = {
      callApi: jest.fn().mockResolvedValue({ output: 'test output' }),
      id: jest.fn().mockReturnValue('test-provider'),
    };
    jest.clearAllMocks();
  });

  describe('callExtraction', () => {
    it('should call API and process output correctly', async () => {
      const result = await callExtraction(provider, 'test prompt', (output) =>
        output.toUpperCase(),
      );
      expect(result).toBe('TEST OUTPUT');
      expect(provider.callApi).toHaveBeenCalledWith('test prompt');
    });

    it('should throw an error if API call fails', async () => {
      const error = new Error('API error');
      jest.mocked(provider.callApi).mockResolvedValue({ error: error.message });

      await expect(callExtraction(provider, 'test prompt', jest.fn())).rejects.toThrow(
        'Failed to perform extraction: API error',
      );
    });

    it('should throw an error if output is not a string', async () => {
      jest.mocked(provider.callApi).mockResolvedValue({ output: 123 });

      await expect(callExtraction(provider, 'test prompt', jest.fn())).rejects.toThrow(
        'Invalid extraction output: expected string, got: 123',
      );
    });

    it('should handle empty string output', async () => {
      jest.mocked(provider.callApi).mockResolvedValue({ output: '' });

      const result = await callExtraction(provider, 'test prompt', (output) => output.length);
      expect(result).toBe(0);
    });

    it('should handle null output', async () => {
      jest.mocked(provider.callApi).mockResolvedValue({ output: null });

      await expect(callExtraction(provider, 'test prompt', jest.fn())).rejects.toThrow(
        'Invalid extraction output: expected string, got: null',
      );
    });

    it('should handle undefined output', async () => {
      jest.mocked(provider.callApi).mockResolvedValue({ output: undefined });

      await expect(callExtraction(provider, 'test prompt', jest.fn())).rejects.toThrow(
        'Invalid extraction output: expected string, got: undefined',
      );
    });
  });

  describe('formatPrompts', () => {
    it('should format prompts correctly', () => {
      const formattedPrompts = formatPrompts(['prompt1', 'prompt2']);
      expect(formattedPrompts).toBe('<Prompt>\nprompt1\n</Prompt>\n<Prompt>\nprompt2\n</Prompt>');
    });
  });
});<|MERGE_RESOLUTION|>--- conflicted
+++ resolved
@@ -1,4 +1,3 @@
-<<<<<<< HEAD
 import { fetchWithCache } from '../../../src/cache';
 import logger from '../../../src/logger';
 import { REQUEST_TIMEOUT_MS } from '../../../src/providers/shared';
@@ -8,9 +7,6 @@
   formatPrompts,
   RedTeamGenerationResponse,
 } from '../../../src/redteam/extraction/util';
-=======
-import { callExtraction, formatPrompts } from '../../../src/redteam/extraction/util';
->>>>>>> 89029659
 import type { ApiProvider } from '../../../src/types';
 
 jest.mock('../../../src/logger', () => ({
