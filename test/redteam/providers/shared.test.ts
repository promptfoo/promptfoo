--- conflicted
+++ resolved
@@ -1,20 +1,15 @@
 import { afterEach, beforeEach, describe, expect, it, vi } from 'vitest';
 import cliState from '../../../src/cliState';
-<<<<<<< HEAD
-<<<<<<< HEAD
-import { loadApiProviders } from '../../../src/providers';
-import { getDefaultProviders } from '../../../src/providers/defaults';
-=======
-import { loadApiProviders } from '../../../src/providers/index';
->>>>>>> origin/main
-import { OpenAiChatCompletionProvider } from '../../../src/providers/openai/chat';
-=======
->>>>>>> 873241ee
 import {
-  getRedteamProvider,
+  ATTACKER_MODEL,
+  ATTACKER_MODEL_SMALL,
+  TEMPERATURE,
+} from '../../../src/redteam/providers/constants';
+import {
   getTargetResponse,
   type Message,
   messagesToRedteamHistory,
+  redteamProviderManager,
   tryUnblocking,
 } from '../../../src/redteam/providers/shared';
 import type {
@@ -82,20 +77,10 @@
 vi.mock('../../../src/providers/index', () => ({
   loadApiProviders: mockLoadApiProviders,
 }));
-jest.mock('../../../src/providers/defaults', () => ({
-  getDefaultProviders: jest.fn().mockResolvedValue({}),
-}));
-
-<<<<<<< HEAD
-const mockedSleep = jest.mocked(sleep);
-const mockedLoadApiProviders = jest.mocked(loadApiProviders);
-const mockedGetDefaultProviders = jest.mocked(getDefaultProviders);
-const mockedOpenAiProvider = jest.mocked(OpenAiChatCompletionProvider);
-=======
+
 const mockedSleep = vi.mocked(sleep);
 const mockedLoadApiProviders = mockLoadApiProviders;
 const _mockedOpenAiProvider = MockOpenAiChatCompletionProvider;
->>>>>>> 873241ee
 
 describe('shared redteam provider utilities', () => {
   beforeEach(() => {
@@ -103,24 +88,14 @@
     vi.clearAllMocks();
 
     // Reset specific mocks
-<<<<<<< HEAD
-    mockedSleep.mockClear();
-    mockedLoadApiProviders.mockClear();
-    mockedGetDefaultProviders.mockClear();
-    mockedOpenAiProvider.mockClear();
-=======
     mockedSleep.mockReset();
     mockedLoadApiProviders.mockReset();
 
     // Clear the instances array
     mockOpenAiInstances.length = 0;
->>>>>>> 873241ee
-
-    // Ensure defaults mock returns empty object (no redteam provider)
-    mockedGetDefaultProviders.mockResolvedValue({} as any);
 
     // Clear the redteam provider manager cache
-    // No cleanup needed - RedteamProviderManager is stateless
+    redteamProviderManager.clearProvider();
 
     // Reset cliState to default
     cliState.config = {
@@ -136,27 +111,6 @@
       callApi: vi.fn() as CallApiFunction,
     };
 
-<<<<<<< HEAD
-    it('uses hardcoded fallback when no provider is configured and defaults are empty', async () => {
-      // Ensure getDefaultProviders returns no redteamProvider
-      mockedGetDefaultProviders.mockResolvedValue({} as any);
-
-      const result = await getRedteamProvider({});
-      expect(result.id()).toContain('gpt-4.1-2025-04-14');
-      expect((result as any).config.temperature).toBe(0.7);
-    });
-
-    it('uses the provider from the defaults system when available', async () => {
-      const defaultProvider = {
-        id: () => 'default-redteam-provider',
-        callApi: jest.fn(),
-        config: {},
-      };
-      mockedGetDefaultProviders.mockResolvedValue({ redteamProvider: defaultProvider } as any);
-
-      const result = await getRedteamProvider({});
-      expect(result.id()).toBe('default-redteam-provider');
-=======
     it('creates default OpenAI provider when no provider specified', async () => {
       const result = await redteamProviderManager.getProvider({});
 
@@ -182,19 +136,14 @@
       await redteamProviderManager.getProvider({});
 
       expect(mockOpenAiInstances.length).toBe(1);
->>>>>>> 873241ee
-    });
-
-    // Note: Removed 'clears cached providers' test since RedteamProviderManager is now stateless
+    });
 
     it('loads provider from string identifier', async () => {
       mockedLoadApiProviders.mockResolvedValue([mockApiProvider]);
 
-      const result = await getRedteamProvider({ provider: 'test-provider' });
-
-      // Should return adapted provider with same id but with redteam config
-      expect(result.id()).toBe('test-provider');
-      expect(result.config).toEqual({ temperature: 0.7, response_format: { type: 'json_object' } });
+      const result = await redteamProviderManager.getProvider({ provider: 'test-provider' });
+
+      expect(result).toBe(mockApiProvider);
       expect(mockedLoadApiProviders).toHaveBeenCalledWith(['test-provider']);
     });
 
@@ -202,50 +151,12 @@
       const providerOptions = { id: 'test-provider', apiKey: 'test-key' };
       mockedLoadApiProviders.mockResolvedValue([mockApiProvider]);
 
-      const result = await getRedteamProvider({ provider: providerOptions });
-
-      // Should return adapted provider with same id but with redteam config
-      expect(result.id()).toBe('test-provider');
-      expect(result.config).toEqual({ temperature: 0.7, response_format: { type: 'json_object' } });
+      const result = await redteamProviderManager.getProvider({ provider: providerOptions });
+
+      expect(result).toBe(mockApiProvider);
       expect(mockedLoadApiProviders).toHaveBeenCalledWith([providerOptions]);
     });
 
-<<<<<<< HEAD
-    it('sets response_format to json_object when enforceJson is true', async () => {
-      const defaultConfig = { temperature: 0.5 };
-      const defaultProvider = {
-        id: () => 'default-json-provider',
-        callApi: jest.fn(),
-        config: defaultConfig,
-      };
-      mockedGetDefaultProviders.mockResolvedValue({ redteamProvider: defaultProvider } as any);
-
-      const result = await getRedteamProvider({ enforceJson: true });
-
-      // Check that the returned provider is a new object with modified config
-      expect(result).not.toBe(defaultProvider);
-      expect(result.id()).toBe('default-json-provider');
-      expect((result as any).config.response_format).toEqual({ type: 'json_object' });
-      expect((result as any).config.temperature).toBe(0.5); // Ensure original config is preserved
-    });
-
-    it('does not set response_format when enforceJson is false', async () => {
-      const defaultConfig = { temperature: 0.5 };
-      const defaultProvider = {
-        id: () => 'default-no-json-provider',
-        callApi: jest.fn(),
-        config: defaultConfig,
-      };
-      mockedGetDefaultProviders.mockResolvedValue({ redteamProvider: defaultProvider } as any);
-
-      const result = await getRedteamProvider({ enforceJson: false });
-
-      // Check that the returned provider is a new object with modified config
-      expect(result).not.toBe(defaultProvider);
-      expect(result.id()).toBe('default-no-json-provider');
-      expect((result as any).config.response_format).toBeUndefined();
-      expect((result as any).config.temperature).toBe(0.5); // Ensure original config is preserved
-=======
     it('uses small model when preferSmallModel is true', async () => {
       const result = await redteamProviderManager.getProvider({ preferSmallModel: true });
 
@@ -268,7 +179,6 @@
         temperature: TEMPERATURE,
         response_format: { type: 'json_object' },
       });
->>>>>>> 873241ee
     });
 
     it('uses provider from cliState if available', async () => {
@@ -284,34 +194,31 @@
         },
       };
 
-      const result = await getRedteamProvider({});
-
-      // Should return adapted provider with same id but with redteam config
-      expect(result.id()).toBe('state-provider');
-      expect(result.config).toEqual({ temperature: 0.7, response_format: { type: 'json_object' } });
+      const result = await redteamProviderManager.getProvider({});
+
+      expect(result).toBe(mockStateProvider);
 
       // Clean up for next test
       cliState.config!.redteam!.provider = undefined;
     });
 
-    it('loads providers with explicit configuration', async () => {
+    it('sets and reuses providers', async () => {
       const mockProvider: ApiProvider = {
         id: () => 'test-provider',
         callApi: vi.fn() as CallApiFunction,
       };
       mockedLoadApiProviders.mockResolvedValue([mockProvider]);
 
-      // Get providers with explicit provider configuration
-      const result = await getRedteamProvider({ provider: 'test-provider' });
-      const jsonResult = await getRedteamProvider({
-        provider: 'test-provider',
-        enforceJson: true,
-      });
-
-      // Both should be adapted versions of the same base provider
-      expect(result.id()).toBe('test-provider');
-      expect(jsonResult.id()).toBe('test-provider');
-      expect(mockedLoadApiProviders).toHaveBeenCalledTimes(2);
+      // Set the provider
+      await redteamProviderManager.setProvider('test-provider');
+
+      // Get the provider - should use cached version
+      const result = await redteamProviderManager.getProvider({});
+      const jsonResult = await redteamProviderManager.getProvider({ jsonOnly: true });
+
+      expect(result).toBe(mockProvider);
+      expect(jsonResult).toBe(mockProvider);
+      expect(mockedLoadApiProviders).toHaveBeenCalledTimes(2); // Once for regular, once for jsonOnly
     });
 
     describe('getGradingProvider', () => {
