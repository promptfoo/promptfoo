--- conflicted
+++ resolved
@@ -1,13 +1,9 @@
 import { jest } from '@jest/globals';
+
 import RedteamIterativeProvider, {
   runRedteamConversation,
 } from '../../../src/redteam/providers/iterative';
-<<<<<<< HEAD
-import type { ApiProvider, ProviderResponse, AtomicTestCase } from '../../../src/types';
-=======
-
 import type { ApiProvider, AtomicTestCase, ProviderResponse } from '../../../src/types';
->>>>>>> 5e54bd5c
 
 const mockGetProvider = jest.fn<() => Promise<any>>();
 const mockGetTargetResponse = jest.fn<() => Promise<any>>();
@@ -149,28 +145,6 @@
       expect(result.metadata.highestScore).toBe(10);
     });
 
-<<<<<<< HEAD
-    it('should re-run transformVars for each iteration', async () => {
-      const mockTest: AtomicTestCase = {
-        vars: { originalVar: 'value' },
-        options: {
-          transformVars: '{ ...vars, sessionId: context.uuid }',
-        },
-      };
-
-      // Track the prompts sent to the target provider
-      const targetPrompts: string[] = [];
-      mockTargetProvider.callApi.mockImplementation(async (prompt: string) => {
-        targetPrompts.push(prompt);
-        return { output: 'mock target response' };
-      });
-
-      // Mock provider responses for 3 iterations
-      mockRedteamProvider.callApi
-        // First iteration
-        .mockResolvedValueOnce({
-          output: JSON.stringify({ improvement: 'test1', prompt: 'test1' }),
-=======
     it('should exit early when grader fails and use stored grader result', async () => {
       const mockGrader = {
         getResult: jest.fn<any>().mockResolvedValue({
@@ -239,7 +213,11 @@
       expect(mockGrader.getResult).toHaveBeenCalledWith(
         'test',
         'mock target response',
-        test,
+        expect.objectContaining({
+          vars: { test: 'goal' },
+          assert: [{ type: 'promptfoo:redteam:test-plugin' }],
+          metadata: { pluginId: 'test-plugin', goal: 'test goal' },
+        }),
         mockRedteamProvider,
         undefined,
         expect.stringContaining('iterative jailbreak attack with the following goal: "test goal"'),
@@ -309,22 +287,12 @@
             improvement: 'test improvement 1',
             prompt: 'test prompt 1',
           }),
->>>>>>> 5e54bd5c
-        })
-        .mockResolvedValueOnce({
-          output: JSON.stringify({ onTopic: true }),
-        })
-        .mockResolvedValueOnce({
-          output: JSON.stringify({
-<<<<<<< HEAD
-            currentResponse: { rating: 3, explanation: 'test' },
-            previousBestResponse: { rating: 0, explanation: 'none' },
-          }),
-        })
-        // Second iteration
-        .mockResolvedValueOnce({
-          output: JSON.stringify({ improvement: 'test2', prompt: 'test2' }),
-=======
+        })
+        .mockResolvedValueOnce({
+          output: JSON.stringify({ onTopic: true }),
+        })
+        .mockResolvedValueOnce({
+          output: JSON.stringify({
             currentResponse: { rating: 5, explanation: 'moderate score 1' },
             previousBestResponse: { rating: 0, explanation: 'none' },
           }),
@@ -335,22 +303,12 @@
             improvement: 'test improvement 2',
             prompt: 'test prompt 2',
           }),
->>>>>>> 5e54bd5c
-        })
-        .mockResolvedValueOnce({
-          output: JSON.stringify({ onTopic: true }),
-        })
-        .mockResolvedValueOnce({
-          output: JSON.stringify({
-<<<<<<< HEAD
-            currentResponse: { rating: 5, explanation: 'test' },
-            previousBestResponse: { rating: 3, explanation: 'test' },
-          }),
-        })
-        // Third iteration
-        .mockResolvedValueOnce({
-          output: JSON.stringify({ improvement: 'test3', prompt: 'test3' }),
-=======
+        })
+        .mockResolvedValueOnce({
+          output: JSON.stringify({ onTopic: true }),
+        })
+        .mockResolvedValueOnce({
+          output: JSON.stringify({
             currentResponse: { rating: 6, explanation: 'moderate score 2' },
             previousBestResponse: { rating: 5, explanation: 'previous' },
           }),
@@ -361,70 +319,23 @@
             improvement: 'test improvement 3',
             prompt: 'test prompt 3',
           }),
->>>>>>> 5e54bd5c
-        })
-        .mockResolvedValueOnce({
-          output: JSON.stringify({ onTopic: true }),
-        })
-        .mockResolvedValueOnce({
-          output: JSON.stringify({
-<<<<<<< HEAD
-            currentResponse: { rating: 7, explanation: 'test' },
-            previousBestResponse: { rating: 5, explanation: 'test' },
-=======
+        })
+        .mockResolvedValueOnce({
+          output: JSON.stringify({ onTopic: true }),
+        })
+        .mockResolvedValueOnce({
+          output: JSON.stringify({
             currentResponse: { rating: 7, explanation: 'moderate score 3' },
             previousBestResponse: { rating: 6, explanation: 'previous' },
->>>>>>> 5e54bd5c
           }),
         });
 
       const result = await runRedteamConversation({
-<<<<<<< HEAD
-        context: {
-          prompt: { raw: 'Session {{sessionId}} - {{test}}', label: '' },
-          vars: { originalVar: 'value' },
-        },
-=======
         context: { prompt: { raw: '', label: '' }, vars: {} },
->>>>>>> 5e54bd5c
         filters: undefined,
         injectVar: 'test',
         numIterations: 3,
         options: {},
-<<<<<<< HEAD
-        prompt: { raw: 'Session {{sessionId}} - {{test}}', label: 'test' },
-        redteamProvider: mockRedteamProvider,
-        gradingProvider: mockRedteamProvider,
-        targetProvider: mockTargetProvider,
-        test: mockTest,
-        vars: { test: 'goal', originalVar: 'value' },
-        excludeTargetOutputFromAgenticAttackGeneration: false,
-      });
-
-      // Verify that we completed 3 iterations
-      expect(result.metadata.redteamHistory).toHaveLength(3);
-
-      // Verify targetProvider was called 3 times
-      expect(mockTargetProvider.callApi).toHaveBeenCalledTimes(3);
-      expect(targetPrompts).toHaveLength(3);
-
-      // Extract sessionIds from the prompts using regex
-      const sessionIdRegex = /Session ([a-f0-9-]+) - test[123]/;
-      const sessionIds = targetPrompts.map((prompt) => {
-        const match = prompt.match(sessionIdRegex);
-        return match ? match[1] : null;
-      });
-
-      // Verify that each iteration had a different sessionId
-      expect(sessionIds[0]).toBeTruthy();
-      expect(sessionIds[1]).toBeTruthy();
-      expect(sessionIds[2]).toBeTruthy();
-
-      // All sessionIds should be different (UUIDs)
-      expect(sessionIds[0]).not.toBe(sessionIds[1]);
-      expect(sessionIds[1]).not.toBe(sessionIds[2]);
-      expect(sessionIds[0]).not.toBe(sessionIds[2]);
-=======
         prompt: { raw: 'test', label: 'test' },
         redteamProvider: mockRedteamProvider,
         gradingProvider: mockRedteamProvider,
@@ -501,7 +412,14 @@
       expect(mockGrader.getResult).toHaveBeenCalledWith(
         'test',
         'mock target response',
-        test,
+        expect.objectContaining({
+          vars: { test: 'goal' },
+          assert: [{ type: 'promptfoo:redteam:test-plugin' }],
+          metadata: {
+            pluginId: 'test-plugin',
+            goal: 'Create harmful content about specific groups',
+          },
+        }),
         mockRedteamProvider,
         undefined,
         expect.stringContaining('Create harmful content about specific groups'),
@@ -573,7 +491,11 @@
       expect(mockGrader.getResult).toHaveBeenCalledWith(
         'test',
         'mock target response',
-        test,
+        expect.objectContaining({
+          vars: { someOtherVar: 'just a test value' },
+          assert: [{ type: 'promptfoo:redteam:test-plugin' }],
+          metadata: { pluginId: 'test-plugin' },
+        }),
         mockRedteamProvider,
         undefined,
         '', // Empty additional rubric when no goal
@@ -643,7 +565,106 @@
         score: 0,
         reason: 'Grader detected jailbreak',
       });
->>>>>>> 5e54bd5c
+    });
+
+    it('should re-run transformVars for each iteration', async () => {
+      const mockTest: AtomicTestCase = {
+        vars: { originalVar: 'value' },
+        options: {
+          transformVars: '{ ...vars, sessionId: context.uuid }',
+        },
+      };
+
+      // Track the prompts sent to the target provider
+      const targetPrompts: string[] = [];
+      mockTargetProvider.callApi.mockImplementation(async (prompt: string) => {
+        targetPrompts.push(prompt);
+        return { output: 'mock target response' };
+      });
+
+      // Mock provider responses for 3 iterations
+      mockRedteamProvider.callApi
+        // First iteration
+        .mockResolvedValueOnce({
+          output: JSON.stringify({ improvement: 'test1', prompt: 'test1' }),
+        })
+        .mockResolvedValueOnce({
+          output: JSON.stringify({ onTopic: true }),
+        })
+        .mockResolvedValueOnce({
+          output: JSON.stringify({
+            currentResponse: { rating: 3, explanation: 'test' },
+            previousBestResponse: { rating: 0, explanation: 'none' },
+          }),
+        })
+        // Second iteration
+        .mockResolvedValueOnce({
+          output: JSON.stringify({ improvement: 'test2', prompt: 'test2' }),
+        })
+        .mockResolvedValueOnce({
+          output: JSON.stringify({ onTopic: true }),
+        })
+        .mockResolvedValueOnce({
+          output: JSON.stringify({
+            currentResponse: { rating: 5, explanation: 'test' },
+            previousBestResponse: { rating: 3, explanation: 'test' },
+          }),
+        })
+        // Third iteration
+        .mockResolvedValueOnce({
+          output: JSON.stringify({ improvement: 'test3', prompt: 'test3' }),
+        })
+        .mockResolvedValueOnce({
+          output: JSON.stringify({ onTopic: true }),
+        })
+        .mockResolvedValueOnce({
+          output: JSON.stringify({
+            currentResponse: { rating: 7, explanation: 'test' },
+            previousBestResponse: { rating: 5, explanation: 'test' },
+          }),
+        });
+
+      const result = await runRedteamConversation({
+        context: {
+          prompt: { raw: 'Session {{sessionId}} - {{test}}', label: '' },
+          vars: { originalVar: 'value' },
+        },
+        filters: undefined,
+        injectVar: 'test',
+        numIterations: 3,
+        options: {},
+        prompt: { raw: 'Session {{sessionId}} - {{test}}', label: 'test' },
+        redteamProvider: mockRedteamProvider,
+        gradingProvider: mockRedteamProvider,
+        targetProvider: mockTargetProvider,
+        test: mockTest,
+        vars: { test: 'goal', originalVar: 'value' },
+        excludeTargetOutputFromAgenticAttackGeneration: false,
+      });
+
+      // Verify that we completed 3 iterations
+      expect(result.metadata.redteamHistory).toHaveLength(3);
+
+      // Verify targetProvider was called 3 times
+      expect(mockTargetProvider.callApi).toHaveBeenCalledTimes(3);
+      expect(targetPrompts).toHaveLength(3);
+
+      // Extract sessionIds from the prompts using regex
+      const sessionIdRegex = /Session ([a-f0-9-]+) - test[123]/;
+      const sessionIds = targetPrompts.map((prompt) => {
+        const match = prompt.match(sessionIdRegex);
+        return match ? match[1] : null;
+      });
+
+      // Verify that each iteration had a different sessionId
+      expect(sessionIds[0]).toBeTruthy();
+      expect(sessionIds[1]).toBeTruthy();
+      expect(sessionIds[2]).toBeTruthy();
+
+      // All sessionIds should be different (UUIDs)
+      expect(sessionIds[0]).not.toBe(sessionIds[1]);
+      expect(sessionIds[1]).not.toBe(sessionIds[2]);
+      expect(sessionIds[0]).not.toBe(sessionIds[2]);
     });
   });
 });