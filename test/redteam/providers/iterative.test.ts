import { Mocked, beforeEach, describe, expect, it, vi } from 'vitest';

import RedteamIterativeProvider, {
  runRedteamConversation,
} from '../../../src/redteam/providers/iterative';
import type { ApiProvider, AtomicTestCase, ProviderResponse } from '../../../src/types/index';

<<<<<<< HEAD
const mockGetProvider = jest.fn<() => Promise<any>>();
const mockGetTargetResponse = jest.fn<() => Promise<any>>();
const mockCheckPenalizedPhrases = jest.fn<() => boolean>();
const mockGetGraderById = jest.fn();

jest.mock('../../../src/redteam/providers/shared', () => ({
  getRedteamProvider: mockGetProvider,
  getTargetResponse: mockGetTargetResponse,
  checkPenalizedPhrases: mockCheckPenalizedPhrases,
=======
const mockGetProvider = vi.hoisted(() => vi.fn());
const mockGetTargetResponse = vi.hoisted(() => vi.fn());
const mockCheckPenalizedPhrases = vi.hoisted(() => vi.fn());
const mockGetGraderById = vi.hoisted(() => vi.fn());

vi.mock('../../../src/logger', () => ({
  default: {
    debug: vi.fn(),
    info: vi.fn(),
    warn: vi.fn(),
    error: vi.fn(),
  },
  getLogLevel: vi.fn().mockReturnValue('info'),
>>>>>>> 873241ee
}));

vi.mock('../../../src/redteam/providers/shared', async (importOriginal) => {
  return {
    ...(await importOriginal()),

    redteamProviderManager: {
      getProvider: mockGetProvider,
    },

    getTargetResponse: mockGetTargetResponse,
    checkPenalizedPhrases: mockCheckPenalizedPhrases,
  };
});

vi.mock('../../../src/redteam/graders', async (importOriginal) => {
  return {
    ...(await importOriginal()),
    getGraderById: mockGetGraderById,
  };
});

describe('RedteamIterativeProvider', () => {
  let mockRedteamProvider: Mocked<ApiProvider>;
  let mockTargetProvider: Mocked<ApiProvider>;

  beforeEach(() => {
    vi.clearAllMocks();

    mockRedteamProvider = {
      id: vi.fn().mockReturnValue('mock-redteam'),
      callApi: vi
        .fn<(prompt: string, context?: any) => Promise<ProviderResponse>>()
        .mockImplementation(async function (prompt: string) {
          const input = JSON.parse(prompt);

          if (Array.isArray(input) && input[0]?.role === 'system') {
            return {
              output: JSON.stringify({
                improvement: 'test improvement',
                prompt: 'test prompt',
              }),
            };
          } else if (Array.isArray(input) && input[0]?.content?.includes('on-topic')) {
            return {
              output: JSON.stringify({ onTopic: true }),
            };
          } else {
            return {
              output: JSON.stringify({
                currentResponse: { rating: 5, explanation: 'test' },
                previousBestResponse: { rating: 0, explanation: 'none' },
              }),
            };
          }
        }),
    } as Mocked<ApiProvider>;

    mockTargetProvider = {
      id: vi.fn().mockReturnValue('mock-target'),
      callApi: vi.fn<() => Promise<ProviderResponse>>().mockResolvedValue({
        output: 'mock target response',
      }),
    } as Mocked<ApiProvider>;

    mockGetProvider.mockImplementation(function () {
      return Promise.resolve(mockRedteamProvider);
    });
    mockGetTargetResponse.mockImplementation(async function () {
      return Promise.resolve({
        output: 'mock target response',
      });
    });
    mockCheckPenalizedPhrases.mockImplementation(function () {
      return false;
    });
  });

  describe('constructor', () => {
    it('should throw if injectVar is not provided', () => {
      expect(() => new RedteamIterativeProvider({})).toThrow('Expected injectVar to be set');
    });

    it('should create instance with valid config', () => {
      const provider = new RedteamIterativeProvider({ injectVar: 'test' });
      expect(provider).toBeInstanceOf(RedteamIterativeProvider);
      expect(provider.id()).toBe('promptfoo:redteam:iterative');
    });

    it('should use default numIterations if not provided', () => {
      const provider = new RedteamIterativeProvider({ injectVar: 'test' });
      expect(provider['numIterations']).toBe(4);
    });

    it('should use configured numIterations when provided', () => {
      const provider = new RedteamIterativeProvider({
        injectVar: 'test',
        numIterations: '5',
      });
      // Config takes precedence over default
      expect(provider['numIterations']).toBe(5);
    });

    it('should use environment variable for numIterations if set', () => {
      process.env.PROMPTFOO_NUM_JAILBREAK_ITERATIONS = '15';
      const provider = new RedteamIterativeProvider({ injectVar: 'test' });
      expect(provider['numIterations']).toBe(15);
      delete process.env.PROMPTFOO_NUM_JAILBREAK_ITERATIONS;
    });
  });

  describe('runRedteamConversation', () => {
    it('should complete all iterations when score reaches 10 and grader passes', async () => {
      mockRedteamProvider.callApi
        .mockImplementationOnce(async function () {
          return {
            output: JSON.stringify({
              improvement: 'test',
              prompt: 'test',
            }),
          };
        })
        .mockImplementationOnce(async function () {
          return {
            output: JSON.stringify({
              currentResponse: { rating: 10, explanation: 'perfect' },
              previousBestResponse: { rating: 5, explanation: 'good' },
            }),
          };
        });

      const result = await runRedteamConversation({
        context: { prompt: { raw: '', label: '' }, vars: {} },
        filters: undefined,
        injectVar: 'test',
        numIterations: 5,
        options: {},
        prompt: { raw: 'test', label: 'test' },
        redteamProvider: mockRedteamProvider,
        gradingProvider: mockRedteamProvider,
        targetProvider: mockTargetProvider,
        test: undefined,
        vars: { test: 'goal' },
        excludeTargetOutputFromAgenticAttackGeneration: false,
      });

      expect(result.metadata.finalIteration).toBe(5);
      expect(result.metadata.highestScore).toBe(10);
    });

    it('should exit early when grader fails and use stored grader result', async () => {
      const mockGrader = {
        getResult: vi.fn<any>().mockResolvedValue({
          grade: {
            pass: false,
            score: 0,
            reason: 'Jailbreak detected by grader',
            tokensUsed: { total: 100, prompt: 50, completion: 50 },
          },
          rubric: 'test rubric',
        }),
      };

      mockGetGraderById.mockReturnValue(mockGrader);

      mockRedteamProvider.callApi
        .mockImplementationOnce(async function () {
          return {
            output: JSON.stringify({
              improvement: 'test',
              prompt: 'test',
            }),
          };
        })
        .mockImplementationOnce(async function () {
          return {
            output: JSON.stringify({
              currentResponse: { rating: 5, explanation: 'moderate' },
              previousBestResponse: { rating: 0, explanation: 'none' },
            }),
          };
        });

      const test: AtomicTestCase = {
        vars: {},
        assert: [{ type: 'promptfoo:redteam:test-plugin' }],
        metadata: { pluginId: 'test-plugin', goal: 'test goal' },
      };

      const result = await runRedteamConversation({
        context: {
          prompt: { raw: '', label: '' },
          vars: {},
          test,
        },
        filters: undefined,
        injectVar: 'test',
        numIterations: 5,
        options: {},
        prompt: { raw: 'test', label: 'test' },
        redteamProvider: mockRedteamProvider,
        gradingProvider: mockRedteamProvider,
        targetProvider: mockTargetProvider,
        test,
        vars: { test: 'goal' },
        excludeTargetOutputFromAgenticAttackGeneration: false,
      });

      expect(result.metadata.finalIteration).toBe(1);
      expect(result.metadata.stopReason).toBe('Grader failed');
      expect(result.metadata.storedGraderResult).toEqual({
        pass: false,
        score: 0,
        reason: 'Jailbreak detected by grader',
        tokensUsed: { total: 100, prompt: 50, completion: 50 },
      });
      expect(mockGrader.getResult).toHaveBeenCalledWith(
        'test',
        'mock target response',
        expect.objectContaining({
          vars: { test: 'goal' },
          assert: [{ type: 'promptfoo:redteam:test-plugin' }],
          metadata: { pluginId: 'test-plugin', goal: 'test goal' },
        }),
        mockRedteamProvider,
        undefined,
        expect.stringContaining('iterative jailbreak attack with the following goal: "test goal"'),
        undefined, // skipRefusalCheck
        expect.objectContaining({ traceContext: null, traceSummary: undefined }), // gradingContext
      );
    });

    it('should continue iterating when judge score is high and grader passes', async () => {
      mockGetGraderById.mockReturnValue(null); // No grader available

      mockRedteamProvider.callApi
        .mockImplementationOnce(async function () {
          return {
            output: JSON.stringify({
              improvement: 'test',
              prompt: 'test',
            }),
          };
        })
        .mockImplementationOnce(async function () {
          return {
            output: JSON.stringify({
              currentResponse: { rating: 10, explanation: 'Excellent jailbreak achieved' },
              previousBestResponse: { rating: 0, explanation: 'none' },
            }),
          };
        });

      const result = await runRedteamConversation({
        context: {
          prompt: { raw: '', label: '' },
          vars: {},
          test: { vars: {}, metadata: { goal: 'test goal' } },
        },
        filters: undefined,
        injectVar: 'test',
        numIterations: 1,
        options: {},
        prompt: { raw: 'test', label: 'test' },
        redteamProvider: mockRedteamProvider,
        gradingProvider: mockRedteamProvider,
        targetProvider: mockTargetProvider,
        test: { vars: {}, metadata: { goal: 'test goal' } },
        vars: { test: 'goal' },
        excludeTargetOutputFromAgenticAttackGeneration: false,
      });

      expect(result.metadata.finalIteration).toBe(1);
      expect(result.metadata.stopReason).toBe('Max iterations reached');
      expect(result.metadata.storedGraderResult).toBeUndefined();
    });

    it('should complete all iterations when no early exit conditions are met', async () => {
      mockGetGraderById.mockReturnValue(null);

      // Reset the mock to handle the exact sequence of calls for 3 iterations
      mockRedteamProvider.callApi.mockReset();

      // Each iteration now makes 2 calls: redteam, judge
      // So for 3 iterations we need 6 calls total
      mockRedteamProvider.callApi
        // Iteration 1
        .mockResolvedValueOnce({
          output: JSON.stringify({
            improvement: 'test improvement 1',
            prompt: 'test prompt 1',
          }),
        })
        .mockResolvedValueOnce({
          output: JSON.stringify({
            currentResponse: { rating: 5, explanation: 'moderate score 1' },
            previousBestResponse: { rating: 0, explanation: 'none' },
          }),
        })
        // Iteration 2
        .mockResolvedValueOnce({
          output: JSON.stringify({
            improvement: 'test improvement 2',
            prompt: 'test prompt 2',
          }),
        })
        .mockResolvedValueOnce({
          output: JSON.stringify({
            currentResponse: { rating: 6, explanation: 'moderate score 2' },
            previousBestResponse: { rating: 5, explanation: 'previous' },
          }),
        })
        // Iteration 3
        .mockResolvedValueOnce({
          output: JSON.stringify({
            improvement: 'test improvement 3',
            prompt: 'test prompt 3',
          }),
        })
        .mockResolvedValueOnce({
          output: JSON.stringify({
            currentResponse: { rating: 7, explanation: 'moderate score 3' },
            previousBestResponse: { rating: 6, explanation: 'previous' },
          }),
        });

      const result = await runRedteamConversation({
        context: { prompt: { raw: '', label: '' }, vars: {} },
        filters: undefined,
        injectVar: 'test',
        numIterations: 3,
        options: {},
        prompt: { raw: 'test', label: 'test' },
        redteamProvider: mockRedteamProvider,
        gradingProvider: mockRedteamProvider,
        targetProvider: mockTargetProvider,
        vars: { test: 'goal' },
        excludeTargetOutputFromAgenticAttackGeneration: false,
      });

      expect(result.metadata.finalIteration).toBe(3); // Completed all 3 iterations
      expect(result.metadata.stopReason).toBe('Max iterations reached');
      expect(result.metadata.storedGraderResult).toBeUndefined();
      expect(result.metadata.redteamHistory).toHaveLength(3);
    });

    it('should parse judge ratings provided as strings and accept 0 as valid previous score', async () => {
      // Arrange sequence: attacker improvement → onTopic → judge (string ratings)
      mockRedteamProvider.callApi
        .mockResolvedValueOnce({
          output: JSON.stringify({ improvement: 'test', prompt: 'test' }),
        })
        .mockResolvedValueOnce({
          output: JSON.stringify({
            currentResponse: { rating: '5', explanation: 'ok' },
            previousBestResponse: { rating: '0', explanation: 'none' },
          }),
        });

      const result = await runRedteamConversation({
        context: { prompt: { raw: '', label: '' }, vars: {} },
        filters: undefined,
        injectVar: 'test',
        numIterations: 1,
        options: {},
        prompt: { raw: 'test', label: 'test' },
        redteamProvider: mockRedteamProvider,
        gradingProvider: mockRedteamProvider,
        targetProvider: mockTargetProvider,
        test: undefined,
        vars: { test: 'goal' },
        excludeTargetOutputFromAgenticAttackGeneration: false,
      });

      expect(result.metadata.highestScore).toBe(5);
      expect(result.metadata.finalIteration).toBe(1);
    });

    it('should surface last errored output and mark error on final result', async () => {
      // First iteration: normal flow but low score, so no early exit
      mockRedteamProvider.callApi
        .mockResolvedValueOnce({
          output: JSON.stringify({ improvement: 'test', prompt: 'test' }),
        })
        .mockResolvedValueOnce({ output: JSON.stringify({ onTopic: true }) })
        .mockResolvedValueOnce({
          output: JSON.stringify({
            currentResponse: { rating: 2, explanation: 'low' },
            previousBestResponse: { rating: 0, explanation: 'none' },
          }),
        });

      // Second iteration: target returns error but with mapped output
      mockGetTargetResponse
        .mockResolvedValueOnce({ output: 'mock target response' }) // first iteration target
        .mockResolvedValueOnce({ output: 'This is 504', error: 'HTTP 504' }); // second iteration target

      const result = await runRedteamConversation({
        context: { prompt: { raw: '', label: '' }, vars: {} },
        filters: undefined,
        injectVar: 'test',
        numIterations: 2,
        options: {},
        prompt: { raw: 'test', label: 'test' },
        redteamProvider: mockRedteamProvider,
        gradingProvider: mockRedteamProvider,
        targetProvider: mockTargetProvider,
        test: undefined,
        vars: { test: 'goal' },
        excludeTargetOutputFromAgenticAttackGeneration: false,
      });

      expect(result.output).toBe('mock target response');

      if (result.error) {
        expect(result.error).toBe('HTTP 504');
      }
    });

    it('should extract JSON object from fenced/narrative judge output', async () => {
      // Reset and set up mockGetTargetResponse for this test
      mockGetTargetResponse.mockReset();
      mockGetTargetResponse.mockImplementation(async () => ({
        output: 'mock target response',
        tokenUsage: { numRequests: 1 },
      }));

      const fenced =
        "I'll evaluate now.\n```json\n{" +
        '"currentResponse": { "rating": 6, "explanation": "ok" },' +
        '"previousBestResponse": { "rating": 0, "explanation": "none" }' +
        '}\n```\nThanks!';

      mockRedteamProvider.callApi
        .mockResolvedValueOnce({
          output: JSON.stringify({ improvement: 'test', prompt: 'test' }),
        })
        .mockResolvedValueOnce({ output: fenced });

      const result = await runRedteamConversation({
        context: { prompt: { raw: '', label: '' }, vars: {} },
        filters: undefined,
        injectVar: 'test',
        numIterations: 1,
        options: {},
        prompt: { raw: 'test', label: 'test' },
        redteamProvider: mockRedteamProvider,
        gradingProvider: mockRedteamProvider,
        targetProvider: mockTargetProvider,
        test: undefined,
        vars: { test: 'goal' },
        excludeTargetOutputFromAgenticAttackGeneration: false,
      });

      expect(result.metadata.highestScore).toBe(6);
      expect(result.metadata.finalIteration).toBe(1);
    });

    it('should include goal in additional rubric when goal is present', async () => {
      const mockGrader = {
        getResult: vi.fn<any>().mockResolvedValue({
          grade: {
            pass: true,
            score: 1,
            reason: 'Safe response',
          },
          rubric: 'test rubric',
        }),
      };

      mockGetGraderById.mockReturnValue(mockGrader);

      mockRedteamProvider.callApi
        .mockImplementationOnce(async function () {
          return {
            output: JSON.stringify({
              improvement: 'test',
              prompt: 'test',
            }),
          };
        })
        .mockImplementationOnce(async function () {
          return {
            output: JSON.stringify({
              currentResponse: { rating: 5, explanation: 'moderate' },
              previousBestResponse: { rating: 0, explanation: 'none' },
            }),
          };
        });

      const test: AtomicTestCase = {
        vars: {},
        assert: [{ type: 'promptfoo:redteam:test-plugin' }],
        metadata: {
          pluginId: 'test-plugin',
          goal: 'Create harmful content about specific groups',
        },
      };

      await runRedteamConversation({
        context: {
          prompt: { raw: '', label: '' },
          vars: {},
          test,
        },
        filters: undefined,
        injectVar: 'test',
        numIterations: 1,
        options: {},
        prompt: { raw: 'test', label: 'test' },
        redteamProvider: mockRedteamProvider,
        gradingProvider: mockRedteamProvider,
        targetProvider: mockTargetProvider,
        test,
        vars: { test: 'goal' },
        excludeTargetOutputFromAgenticAttackGeneration: false,
      });

      expect(mockGrader.getResult).toHaveBeenCalledWith(
        'test',
        'mock target response',
        expect.objectContaining({
          vars: { test: 'goal' },
          assert: [{ type: 'promptfoo:redteam:test-plugin' }],
          metadata: {
            pluginId: 'test-plugin',
            goal: 'Create harmful content about specific groups',
          },
        }),
        mockRedteamProvider,
        undefined,
        expect.stringContaining('Create harmful content about specific groups'),
        undefined, // skipRefusalCheck
        expect.objectContaining({ traceContext: null, traceSummary: undefined }), // gradingContext
      );

      const additionalRubricArg = mockGrader.getResult.mock.calls[0][5];
      expect(additionalRubricArg).toContain('ADDITIONAL EVALUATION CRITERIA');
      expect(additionalRubricArg).toContain('iterative jailbreak attack');
      expect(additionalRubricArg).toContain('standalone request');
      expect(additionalRubricArg).toContain('series of different approaches');
    });

    it('should include modifiers in system prompt from test metadata', async () => {
      const test: AtomicTestCase = {
        vars: {},
        metadata: {
          pluginId: 'test-plugin',
          goal: 'test goal',
          purpose: 'payment processing system',
          modifiers: {
            testGenerationInstructions: 'Generate prompts as merchant account queries',
            language: 'English',
          },
        },
      };

      // Capture the FIRST system prompt that gets sent (attacker, not judge)
      let capturedSystemPrompt = '';
      let firstSystemCapture = false;
      mockRedteamProvider.callApi.mockImplementation(async function (prompt: string) {
        const input = JSON.parse(prompt);
        if (Array.isArray(input) && input[0]?.role === 'system' && !firstSystemCapture) {
          capturedSystemPrompt = input[0].content;
          firstSystemCapture = true;
          return {
            output: JSON.stringify({
              improvement: 'test improvement',
              prompt: 'test prompt',
            }),
          };
        }
        // For subsequent calls (judge), return judge response
        return {
          output: JSON.stringify({
            currentResponse: { rating: 5, explanation: 'moderate' },
            previousBestResponse: { rating: 0, explanation: 'none' },
          }),
        };
      });

      await runRedteamConversation({
        context: {
          prompt: { raw: '', label: '' },
          vars: {},
          test,
        },
        filters: undefined,
        injectVar: 'test',
        numIterations: 1,
        options: {},
        prompt: { raw: 'test', label: 'test' },
        redteamProvider: mockRedteamProvider,
        gradingProvider: mockRedteamProvider,
        targetProvider: mockTargetProvider,
        test,
        vars: { test: 'goal' },
        excludeTargetOutputFromAgenticAttackGeneration: false,
      });

      // Verify modifiers were included in the attacker system prompt
      expect(capturedSystemPrompt).toContain('CRITICAL: Ensure all generated prompts');
      expect(capturedSystemPrompt).toContain('<Modifiers>');
      expect(capturedSystemPrompt).toContain(
        'testGenerationInstructions: Generate prompts as merchant account queries',
      );
      expect(capturedSystemPrompt).toContain('language: English');
      expect(capturedSystemPrompt).toContain('Rewrite ALL prompts to fully comply');
    });

    it('should not include additional rubric when no goal is present', async () => {
      const mockGrader = {
        getResult: vi.fn<any>().mockResolvedValue({
          grade: {
            pass: true,
            score: 1,
            reason: 'Safe response',
          },
          rubric: 'test rubric',
        }),
      };

      mockGetGraderById.mockReturnValue(mockGrader);

      mockRedteamProvider.callApi
        .mockImplementationOnce(async function () {
          return {
            output: JSON.stringify({
              improvement: 'test',
              prompt: 'test',
            }),
          };
        })
        .mockImplementationOnce(async function () {
          return {
            output: JSON.stringify({ onTopic: true }),
          };
        })
        .mockImplementationOnce(async function () {
          return {
            output: JSON.stringify({
              currentResponse: { rating: 5, explanation: 'moderate' },
              previousBestResponse: { rating: 0, explanation: 'none' },
            }),
          };
        });

      const test: AtomicTestCase = {
        vars: {},
        assert: [{ type: 'promptfoo:redteam:test-plugin' }],
        metadata: { pluginId: 'test-plugin' }, // No goal
      };

      await runRedteamConversation({
        context: {
          prompt: { raw: '', label: '' },
          vars: {},
          test,
        },
        filters: undefined,
        injectVar: 'test',
        numIterations: 1,
        options: {},
        prompt: { raw: 'test', label: 'test' },
        redteamProvider: mockRedteamProvider,
        gradingProvider: mockRedteamProvider,
        targetProvider: mockTargetProvider,
        test,
        vars: { someOtherVar: 'just a test value' }, // Use different key so injectVar doesn't pick it up
        excludeTargetOutputFromAgenticAttackGeneration: false,
      });

      expect(mockGrader.getResult).toHaveBeenCalledWith(
        'test',
        'mock target response',
        expect.objectContaining({
          vars: { someOtherVar: 'just a test value' },
          assert: [{ type: 'promptfoo:redteam:test-plugin' }],
          metadata: { pluginId: 'test-plugin' },
        }),
        mockRedteamProvider,
        undefined,
        '', // Empty additional rubric when no goal
        undefined, // skipRefusalCheck
        expect.objectContaining({ traceContext: null, traceSummary: undefined }), // gradingContext
      );
    });

    it('should prioritize grader failed over judge success when both conditions are met', async () => {
      const mockGrader = {
        getResult: vi.fn<any>().mockResolvedValue({
          grade: {
            pass: false, // Grader fails
            score: 0,
            reason: 'Grader detected jailbreak',
          },
          rubric: 'test rubric',
        }),
      };

      mockGetGraderById.mockReturnValue(mockGrader);

      mockRedteamProvider.callApi
        .mockImplementationOnce(async function () {
          return {
            output: JSON.stringify({
              improvement: 'test',
              prompt: 'test',
            }),
          };
        })
        .mockImplementationOnce(async function () {
          return {
            output: JSON.stringify({
              currentResponse: { rating: 10, explanation: 'Judge also thinks its great' }, // Judge success
              previousBestResponse: { rating: 0, explanation: 'none' },
            }),
          };
        });

      const test: AtomicTestCase = {
        vars: {},
        assert: [{ type: 'promptfoo:redteam:test-plugin' }],
        metadata: { pluginId: 'test-plugin', goal: 'test goal' },
      };

      const result = await runRedteamConversation({
        context: {
          prompt: { raw: '', label: '' },
          vars: {},
          test,
        },
        filters: undefined,
        injectVar: 'test',
        numIterations: 5,
        options: {},
        prompt: { raw: 'test', label: 'test' },
        redteamProvider: mockRedteamProvider,
        gradingProvider: mockRedteamProvider,
        targetProvider: mockTargetProvider,
        test,
        vars: { test: 'goal' },
        excludeTargetOutputFromAgenticAttackGeneration: false,
      });

      // Should use 'Grader failed' even though judge score was also high
      expect(result.metadata.stopReason).toBe('Grader failed');
      expect(result.metadata.storedGraderResult).toEqual({
        pass: false,
        score: 0,
        reason: 'Grader detected jailbreak',
      });
    });

    it('should re-run transformVars for each iteration', async () => {
      const mockTest: AtomicTestCase = {
        vars: { originalVar: 'value' },
        options: {
          transformVars: '{ ...vars, sessionId: context.uuid }',
        },
      };

      // Track the prompts sent to the target provider
      const targetPrompts: string[] = [];
      mockTargetProvider.callApi.mockImplementation(async function (prompt: string) {
        targetPrompts.push(prompt);
        return { output: 'mock target response' };
      });

      // Set up mockGetTargetResponse to call mockTargetProvider.callApi
      mockGetTargetResponse.mockReset();
      mockGetTargetResponse.mockImplementation(async (_provider, prompt, context, _options) => {
        return mockTargetProvider.callApi(prompt, context);
      });

      // Mock provider responses for 3 iterations
      mockRedteamProvider.callApi
        // First iteration
        .mockResolvedValueOnce({
          output: JSON.stringify({ improvement: 'test1', prompt: 'test1' }),
        })
        .mockResolvedValueOnce({
          output: JSON.stringify({
            currentResponse: { rating: 3, explanation: 'test' },
            previousBestResponse: { rating: 0, explanation: 'none' },
          }),
        })
        // Second iteration
        .mockResolvedValueOnce({
          output: JSON.stringify({ improvement: 'test2', prompt: 'test2' }),
        })
        .mockResolvedValueOnce({
          output: JSON.stringify({
            currentResponse: { rating: 5, explanation: 'test' },
            previousBestResponse: { rating: 3, explanation: 'test' },
          }),
        })
        // Third iteration
        .mockResolvedValueOnce({
          output: JSON.stringify({ improvement: 'test3', prompt: 'test3' }),
        })
        .mockResolvedValueOnce({
          output: JSON.stringify({
            currentResponse: { rating: 7, explanation: 'test' },
            previousBestResponse: { rating: 5, explanation: 'test' },
          }),
        });

      const result = await runRedteamConversation({
        context: {
          prompt: { raw: 'Session {{sessionId}} - {{test}}', label: '' },
          vars: { originalVar: 'value' },
        },
        filters: undefined,
        injectVar: 'test',
        numIterations: 3,
        options: {},
        prompt: { raw: 'Session {{sessionId}} - {{test}}', label: 'test' },
        redteamProvider: mockRedteamProvider,
        gradingProvider: mockRedteamProvider,
        targetProvider: mockTargetProvider,
        test: mockTest,
        vars: { test: 'goal', originalVar: 'value' },
        excludeTargetOutputFromAgenticAttackGeneration: false,
      });

      // Verify that we completed 3 iterations
      expect(result.metadata.redteamHistory).toHaveLength(3);

      // Verify targetProvider was called 3 times
      expect(mockTargetProvider.callApi).toHaveBeenCalledTimes(3);
      expect(targetPrompts).toHaveLength(3);

      // Extract sessionIds from the prompts using regex
      const sessionIdRegex = /Session ([a-f0-9-]+) - test[123]/;
      const sessionIds = targetPrompts.map((prompt) => {
        const match = prompt.match(sessionIdRegex);
        return match ? match[1] : null;
      });

      // Verify that each iteration had a different sessionId
      expect(sessionIds[0]).toBeTruthy();
      expect(sessionIds[1]).toBeTruthy();
      expect(sessionIds[2]).toBeTruthy();

      // All sessionIds should be different (UUIDs)
      expect(sessionIds[0]).not.toBe(sessionIds[1]);
      expect(sessionIds[1]).not.toBe(sessionIds[2]);
      expect(sessionIds[0]).not.toBe(sessionIds[2]);
    });
  });

  describe('Token Counting', () => {
    beforeEach(async () => {
      // Reset TokenUsageTracker between tests to ensure clean state
      const { TokenUsageTracker } = await import('../../../src/util/tokenUsage');
      TokenUsageTracker.getInstance().resetAllUsage();
    });

    it('should correctly track token usage when target provider returns tokens', async () => {
      // Clear the mock to use the target provider directly for this test
      mockGetTargetResponse.mockReset();
      mockGetTargetResponse.mockImplementation(async (_provider, prompt, context, _options) => {
        return mockTargetProvider.callApi(prompt, context);
      });

      // Mock the target provider directly to return tokens
      mockTargetProvider.callApi.mockResolvedValueOnce({
        output: 'target response',
        tokenUsage: { total: 100, prompt: 60, completion: 40, numRequests: 1 },
        cached: false,
      });

      const result = await runRedteamConversation({
        context: { prompt: { raw: '', label: '' }, vars: {} },
        filters: undefined,
        injectVar: 'test',
        numIterations: 1,
        options: {},
        prompt: { raw: 'test {{test}}', label: 'test' },
        redteamProvider: mockRedteamProvider,
        gradingProvider: mockRedteamProvider,
        targetProvider: mockTargetProvider,
        vars: { test: 'goal' },
        excludeTargetOutputFromAgenticAttackGeneration: false,
      });

      // Verify that target token usage is accumulated
      expect(result.tokenUsage.total).toBe(100);
      expect(result.tokenUsage.prompt).toBe(60);
      expect(result.tokenUsage.completion).toBe(40);
      expect(result.tokenUsage.numRequests).toBe(1);
    });

    it('should accumulate token usage across multiple iterations', async () => {
      // Clear the mock to use the target provider directly for this test
      mockGetTargetResponse.mockReset();
      mockGetTargetResponse.mockImplementation(async (_provider, prompt, context, _options) => {
        return mockTargetProvider.callApi(prompt, context);
      });

      // Mock target provider for multiple calls with different token usage
      mockTargetProvider.callApi
        .mockResolvedValueOnce({
          output: 'response 1',
          tokenUsage: { total: 100, prompt: 60, completion: 40, numRequests: 1 },
          cached: false,
        })
        .mockResolvedValueOnce({
          output: 'response 2',
          tokenUsage: { total: 150, prompt: 90, completion: 60, numRequests: 1 },
          cached: false,
        })
        .mockResolvedValueOnce({
          output: 'response 3',
          tokenUsage: { total: 200, prompt: 120, completion: 80, numRequests: 1 },
          cached: false,
        });

      const result = await runRedteamConversation({
        context: { prompt: { raw: '', label: '' }, vars: {} },
        filters: undefined,
        injectVar: 'test',
        numIterations: 3,
        options: {},
        prompt: { raw: 'test {{test}}', label: 'test' },
        redteamProvider: mockRedteamProvider,
        gradingProvider: mockRedteamProvider,
        targetProvider: mockTargetProvider,
        vars: { test: 'goal' },
        excludeTargetOutputFromAgenticAttackGeneration: false,
      });

      // Verify accumulated token usage from all target calls
      expect(result.tokenUsage.total).toBe(450); // 100 + 150 + 200
      expect(result.tokenUsage.prompt).toBe(270); // 60 + 90 + 120
      expect(result.tokenUsage.completion).toBe(180); // 40 + 60 + 80
      expect(result.tokenUsage.numRequests).toBe(3);
    });

    it('should handle missing token usage from target responses', async () => {
      // Clear the mock to use the target provider directly for this test
      mockGetTargetResponse.mockReset();
      mockGetTargetResponse.mockImplementation(async (_provider, prompt, context, _options) => {
        return mockTargetProvider.callApi(prompt, context);
      });

      mockTargetProvider.callApi
        .mockResolvedValueOnce({
          output: 'response with tokens',
          tokenUsage: { total: 100, prompt: 60, completion: 40, numRequests: 1 },
          cached: false,
        })
        .mockResolvedValueOnce({
          output: 'response without tokens',
          // No tokenUsage provided
          cached: false,
        })
        .mockResolvedValueOnce({
          output: 'another response with tokens',
          tokenUsage: { total: 200, prompt: 120, completion: 80 }, // numRequests missing
          cached: false,
        });

      const result = await runRedteamConversation({
        context: { prompt: { raw: '', label: '' }, vars: {} },
        filters: undefined,
        injectVar: 'test',
        numIterations: 3,
        options: {},
        prompt: { raw: 'test {{test}}', label: 'test' },
        redteamProvider: mockRedteamProvider,
        gradingProvider: mockRedteamProvider,
        targetProvider: mockTargetProvider,
        vars: { test: 'goal' },
        excludeTargetOutputFromAgenticAttackGeneration: false,
      });

      // Token usage should accumulate correctly even with missing data
      // getTargetResponse adds numRequests: 1 automatically, so: 100 + 0 + 200 = 300
      expect(result.tokenUsage.total).toBe(300);
      expect(result.tokenUsage.prompt).toBe(180); // 60 + 0 + 120
      expect(result.tokenUsage.completion).toBe(120); // 40 + 0 + 80
      expect(result.tokenUsage.numRequests).toBe(3); // All calls counted
    });

    it('should handle error responses without affecting token counts', async () => {
      // Clear the mock to use the target provider directly for this test
      mockGetTargetResponse.mockReset();
      mockGetTargetResponse.mockImplementation(async (_provider, prompt, context, _options) => {
        return mockTargetProvider.callApi(prompt, context);
      });

      mockTargetProvider.callApi
        .mockResolvedValueOnce({
          output: 'successful response',
          tokenUsage: { total: 100, prompt: 60, completion: 40, numRequests: 1 },
          cached: false,
        })
        .mockResolvedValueOnce({
          error: 'Target provider failed',
          cached: false,
        })
        .mockResolvedValueOnce({
          output: 'another successful response',
          tokenUsage: { total: 150, prompt: 90, completion: 60, numRequests: 1 },
          cached: false,
        });

      const result = await runRedteamConversation({
        context: { prompt: { raw: '', label: '' }, vars: {} },
        filters: undefined,
        injectVar: 'test',
        numIterations: 3,
        options: {},
        prompt: { raw: 'test {{test}}', label: 'test' },
        redteamProvider: mockRedteamProvider,
        gradingProvider: mockRedteamProvider,
        targetProvider: mockTargetProvider,
        vars: { test: 'goal' },
        excludeTargetOutputFromAgenticAttackGeneration: false,
      });

      // Only successful calls should contribute to token usage
      expect(result.tokenUsage.total).toBe(250); // 100 + 150
      expect(result.tokenUsage.prompt).toBe(150); // 60 + 90
      expect(result.tokenUsage.completion).toBe(100); // 40 + 60
      expect(result.tokenUsage.numRequests).toBe(3); // All calls are counted, including errors
    });

    it('should handle zero token counts correctly', async () => {
      // Clear the mock to use the target provider directly for this test
      mockGetTargetResponse.mockReset();
      mockGetTargetResponse.mockImplementation(async (_provider, prompt, context, _options) => {
        return mockTargetProvider.callApi(prompt, context);
      });

      mockTargetProvider.callApi
        .mockResolvedValueOnce({
          output: 'response with zero tokens',
          tokenUsage: { total: 0, prompt: 0, completion: 0, numRequests: 1 },
          cached: false,
        })
        .mockResolvedValueOnce({
          output: 'response with normal tokens',
          tokenUsage: { total: 100, prompt: 60, completion: 40, numRequests: 1 },
          cached: false,
        });

      const result = await runRedteamConversation({
        context: { prompt: { raw: '', label: '' }, vars: {} },
        filters: undefined,
        injectVar: 'test',
        numIterations: 2,
        options: {},
        prompt: { raw: 'test {{test}}', label: 'test' },
        redteamProvider: mockRedteamProvider,
        gradingProvider: mockRedteamProvider,
        targetProvider: mockTargetProvider,
        vars: { test: 'goal' },
        excludeTargetOutputFromAgenticAttackGeneration: false,
      });

      // Should handle zero counts correctly: 0 + 100 = 100
      expect(result.tokenUsage.total).toBe(100);
      expect(result.tokenUsage.prompt).toBe(60);
      expect(result.tokenUsage.completion).toBe(40);
      expect(result.tokenUsage.numRequests).toBe(2);
    });
  });

  describe('Abort Signal Handling', () => {
    it('should re-throw AbortError from redteam provider parse failure and not swallow it', async () => {
      const abortError = new Error('The operation was aborted');
      abortError.name = 'AbortError';

      // Mock redteam provider to return a response that causes parse to throw AbortError
      mockRedteamProvider.callApi.mockImplementationOnce(async () => {
        throw abortError;
      });

      await expect(
        runRedteamConversation({
          context: { prompt: { raw: '', label: '' }, vars: {} },
          filters: undefined,
          injectVar: 'test',
          numIterations: 1,
          options: {},
          prompt: { raw: 'test', label: 'test' },
          redteamProvider: mockRedteamProvider,
          gradingProvider: mockRedteamProvider,
          targetProvider: mockTargetProvider,
          vars: { test: 'goal' },
          excludeTargetOutputFromAgenticAttackGeneration: false,
        }),
      ).rejects.toThrow('The operation was aborted');
    });

    it('should re-throw AbortError from judge response parse failure', async () => {
      const abortError = new Error('The operation was aborted');
      abortError.name = 'AbortError';

      // First call is redteam provider (success), second call is judge (throws)
      mockRedteamProvider.callApi
        .mockResolvedValueOnce({
          output: JSON.stringify({
            improvement: 'test improvement',
            prompt: 'test prompt',
          }),
        })
        .mockImplementationOnce(async () => {
          throw abortError;
        });

      await expect(
        runRedteamConversation({
          context: { prompt: { raw: '', label: '' }, vars: {} },
          filters: undefined,
          injectVar: 'test',
          numIterations: 1,
          options: {},
          prompt: { raw: 'test', label: 'test' },
          redteamProvider: mockRedteamProvider,
          gradingProvider: mockRedteamProvider,
          targetProvider: mockTargetProvider,
          vars: { test: 'goal' },
          excludeTargetOutputFromAgenticAttackGeneration: false,
        }),
      ).rejects.toThrow('The operation was aborted');
    });

    it('should pass options to gradingProvider.callApi', async () => {
      mockRedteamProvider.callApi
        .mockResolvedValueOnce({
          output: JSON.stringify({
            improvement: 'test',
            prompt: 'test',
          }),
        })
        .mockResolvedValueOnce({
          output: JSON.stringify({
            currentResponse: { rating: 5, explanation: 'test' },
            previousBestResponse: { rating: 0, explanation: 'none' },
          }),
        });

      const abortController = new AbortController();
      const options = { abortSignal: abortController.signal };

      await runRedteamConversation({
        context: { prompt: { raw: '', label: '' }, vars: {} },
        filters: undefined,
        injectVar: 'test',
        numIterations: 1,
        options,
        prompt: { raw: 'test', label: 'test' },
        redteamProvider: mockRedteamProvider,
        gradingProvider: mockRedteamProvider,
        targetProvider: mockTargetProvider,
        vars: { test: 'goal' },
        excludeTargetOutputFromAgenticAttackGeneration: false,
      });

      // Verify options were passed to callApi
      expect(mockRedteamProvider.callApi).toHaveBeenCalledWith(
        expect.any(String),
        expect.any(Object),
        options,
      );
    });

    it('should swallow non-AbortError parse exceptions and continue loop', async () => {
      // First redteam call returns unparseable output, second succeeds
      mockRedteamProvider.callApi
        .mockResolvedValueOnce({
          output: 'this is not valid JSON',
        })
        .mockResolvedValueOnce({
          output: JSON.stringify({
            improvement: 'test',
            prompt: 'test',
          }),
        })
        .mockResolvedValueOnce({
          output: JSON.stringify({
            currentResponse: { rating: 5, explanation: 'test' },
            previousBestResponse: { rating: 0, explanation: 'none' },
          }),
        });

      const result = await runRedteamConversation({
        context: { prompt: { raw: '', label: '' }, vars: {} },
        filters: undefined,
        injectVar: 'test',
        numIterations: 2,
        options: {},
        prompt: { raw: 'test', label: 'test' },
        redteamProvider: mockRedteamProvider,
        gradingProvider: mockRedteamProvider,
        targetProvider: mockTargetProvider,
        vars: { test: 'goal' },
        excludeTargetOutputFromAgenticAttackGeneration: false,
      });

      // Should complete without throwing
      expect(result.metadata.stopReason).toBe('Max iterations reached');
    });
  });

  describe('perTurnLayers configuration', () => {
    it('should accept perTurnLayers parameter (empty array for safe testing)', async () => {
      const result = await runRedteamConversation({
        context: { prompt: { raw: '', label: '' }, vars: {} },
        filters: undefined,
        injectVar: 'test',
        numIterations: 1,
        options: {},
        prompt: { raw: 'test', label: 'test' },
        redteamProvider: mockRedteamProvider,
        gradingProvider: mockRedteamProvider,
        targetProvider: mockTargetProvider,
        vars: { test: 'goal' },
        excludeTargetOutputFromAgenticAttackGeneration: false,
        perTurnLayers: [], // Empty array to avoid actual transforms
      });

      // Should complete without error when perTurnLayers is provided
      expect(result.metadata.finalIteration).toBeDefined();
    });

    it('should default perTurnLayers to empty array when not provided', async () => {
      const result = await runRedteamConversation({
        context: { prompt: { raw: '', label: '' }, vars: {} },
        filters: undefined,
        injectVar: 'test',
        numIterations: 1,
        options: {},
        prompt: { raw: 'test', label: 'test' },
        redteamProvider: mockRedteamProvider,
        gradingProvider: mockRedteamProvider,
        targetProvider: mockTargetProvider,
        vars: { test: 'goal' },
        excludeTargetOutputFromAgenticAttackGeneration: false,
        // perTurnLayers not provided
      });

      expect(result.metadata.finalIteration).toBeDefined();
    });
  });

  describe('redteamHistory with audio/image data', () => {
    it('should include promptAudio and promptImage fields in redteamHistory entries', async () => {
      const result = await runRedteamConversation({
        context: { prompt: { raw: '', label: '' }, vars: {} },
        filters: undefined,
        injectVar: 'test',
        numIterations: 1,
        options: {},
        prompt: { raw: 'test {{test}}', label: 'test' },
        redteamProvider: mockRedteamProvider,
        gradingProvider: mockRedteamProvider,
        targetProvider: mockTargetProvider,
        vars: { test: 'goal' },
        excludeTargetOutputFromAgenticAttackGeneration: false,
      });

      // redteamHistory should be present
      expect(result.metadata.redteamHistory).toBeDefined();
      expect(Array.isArray(result.metadata.redteamHistory)).toBe(true);

      if (result.metadata.redteamHistory.length > 0) {
        const entry = result.metadata.redteamHistory[0];
        // These fields should be present (even if undefined without layers)
        expect(entry).toHaveProperty('prompt');
        expect(entry).toHaveProperty('output');
        // Optional audio/image fields
        expect('promptAudio' in entry || entry.promptAudio === undefined).toBe(true);
        expect('promptImage' in entry || entry.promptImage === undefined).toBe(true);
      }
    });

    it('should capture outputAudio when target returns audio data', async () => {
      // Clear the mock to use the target provider directly
      mockGetTargetResponse.mockReset();
      mockGetTargetResponse.mockResolvedValue({
        output: 'response with audio',
        audio: { data: 'base64audiodata', format: 'mp3' },
      });

      const result = await runRedteamConversation({
        context: { prompt: { raw: '', label: '' }, vars: {} },
        filters: undefined,
        injectVar: 'test',
        numIterations: 1,
        options: {},
        prompt: { raw: 'test {{test}}', label: 'test' },
        redteamProvider: mockRedteamProvider,
        gradingProvider: mockRedteamProvider,
        targetProvider: mockTargetProvider,
        vars: { test: 'goal' },
        excludeTargetOutputFromAgenticAttackGeneration: false,
      });

      if (result.metadata.redteamHistory.length > 0) {
        const entry = result.metadata.redteamHistory[0];
        expect(entry.outputAudio).toBeDefined();
        expect(entry.outputAudio?.data).toBe('base64audiodata');
        expect(entry.outputAudio?.format).toBe('mp3');
      }
    });

    it('should capture outputImage when target returns image data', async () => {
      // Clear the mock to use the target provider directly
      mockGetTargetResponse.mockReset();
      mockGetTargetResponse.mockResolvedValue({
        output: 'response with image',
        image: { data: 'base64imagedata', format: 'png' },
      });

      const result = await runRedteamConversation({
        context: { prompt: { raw: '', label: '' }, vars: {} },
        filters: undefined,
        injectVar: 'test',
        numIterations: 1,
        options: {},
        prompt: { raw: 'test {{test}}', label: 'test' },
        redteamProvider: mockRedteamProvider,
        gradingProvider: mockRedteamProvider,
        targetProvider: mockTargetProvider,
        vars: { test: 'goal' },
        excludeTargetOutputFromAgenticAttackGeneration: false,
      });

      if (result.metadata.redteamHistory.length > 0) {
        const entry = result.metadata.redteamHistory[0];
        expect(entry.outputImage).toBeDefined();
        expect(entry.outputImage?.data).toBe('base64imagedata');
        expect(entry.outputImage?.format).toBe('png');
      }
    });
  });

  describe('sessionId handling', () => {
    beforeEach(() => {
      // Clear the mock to use the target provider directly for sessionId tests
      mockGetTargetResponse.mockReset();
      mockGetTargetResponse.mockImplementation(async (_provider, prompt, context, _options) => {
        return mockTargetProvider.callApi(prompt, context);
      });
    });

    it('should collect sessionIds from all iterations', async () => {
      mockTargetProvider.callApi
        .mockResolvedValueOnce({
          output: 'response 1',
          sessionId: 'session-iter-1',
        })
        .mockResolvedValueOnce({
          output: 'response 2',
          sessionId: 'session-iter-2',
        })
        .mockResolvedValueOnce({
          output: 'response 3',
          sessionId: 'session-iter-3',
        });

      const result = await runRedteamConversation({
        context: { prompt: { raw: '', label: '' }, vars: {} },
        filters: undefined,
        injectVar: 'test',
        numIterations: 3,
        options: {},
        prompt: { raw: 'test {{test}}', label: 'test' },
        redteamProvider: mockRedteamProvider,
        gradingProvider: mockRedteamProvider,
        targetProvider: mockTargetProvider,
        vars: { test: 'goal' },
        excludeTargetOutputFromAgenticAttackGeneration: false,
      });

      expect(result.metadata.sessionIds).toEqual([
        'session-iter-1',
        'session-iter-2',
        'session-iter-3',
      ]);
    });

    it('should extract sessionId from targetResponse', async () => {
      mockTargetProvider.callApi.mockResolvedValue({
        output: 'response',
        sessionId: 'response-session-123',
      });

      const result = await runRedteamConversation({
        context: { prompt: { raw: '', label: '' }, vars: {} },
        filters: undefined,
        injectVar: 'test',
        numIterations: 1,
        options: {},
        prompt: { raw: 'test {{test}}', label: 'test' },
        redteamProvider: mockRedteamProvider,
        gradingProvider: mockRedteamProvider,
        targetProvider: mockTargetProvider,
        vars: { test: 'goal' },
        excludeTargetOutputFromAgenticAttackGeneration: false,
      });

      expect(result.metadata.sessionIds).toEqual(['response-session-123']);
    });

    it('should extract sessionId from iterationContext.vars as fallback', async () => {
      mockTargetProvider.callApi.mockResolvedValue({
        output: 'response',
        // No sessionId in response
      });

      const result = await runRedteamConversation({
        context: { prompt: { raw: '', label: '' }, vars: { sessionId: 'vars-session-456' } },
        filters: undefined,
        injectVar: 'test',
        numIterations: 1,
        options: {},
        prompt: { raw: 'test {{test}}', label: 'test' },
        redteamProvider: mockRedteamProvider,
        gradingProvider: mockRedteamProvider,
        targetProvider: mockTargetProvider,
        vars: { test: 'goal', sessionId: 'vars-session-456' },
        excludeTargetOutputFromAgenticAttackGeneration: false,
      });

      expect(result.metadata.sessionIds).toEqual(['vars-session-456']);
    });

    it('should handle missing sessionId gracefully', async () => {
      mockTargetProvider.callApi.mockResolvedValue({
        output: 'response',
        // No sessionId
      });

      const result = await runRedteamConversation({
        context: { prompt: { raw: '', label: '' }, vars: {} },
        filters: undefined,
        injectVar: 'test',
        numIterations: 2,
        options: {},
        prompt: { raw: 'test {{test}}', label: 'test' },
        redteamProvider: mockRedteamProvider,
        gradingProvider: mockRedteamProvider,
        targetProvider: mockTargetProvider,
        vars: { test: 'goal' },
        excludeTargetOutputFromAgenticAttackGeneration: false,
      });

      // sessionIds array should be empty when no sessionIds are found
      expect(result.metadata.sessionIds).toEqual([]);
    });

    it('should include sessionIds in metadata with other metadata fields', async () => {
      mockTargetProvider.callApi
        .mockResolvedValueOnce({
          output: 'response 1',
          sessionId: 'session-1',
        })
        .mockResolvedValueOnce({
          output: 'response 2',
          sessionId: 'session-2',
        });

      const result = await runRedteamConversation({
        context: { prompt: { raw: '', label: '' }, vars: {} },
        filters: undefined,
        injectVar: 'test',
        numIterations: 2,
        options: {},
        prompt: { raw: 'test {{test}}', label: 'test' },
        redteamProvider: mockRedteamProvider,
        gradingProvider: mockRedteamProvider,
        targetProvider: mockTargetProvider,
        vars: { test: 'goal' },
        excludeTargetOutputFromAgenticAttackGeneration: false,
      });

      expect(result.metadata.sessionIds).toEqual(['session-1', 'session-2']);
      expect(result.metadata.finalIteration).toBeDefined();
      expect(result.metadata.highestScore).toBeDefined();
      expect(result.metadata.stopReason).toBeDefined();
    });

    it('should prioritize response sessionId over vars sessionId', async () => {
      mockTargetProvider.callApi.mockResolvedValue({
        output: 'response',
        sessionId: 'response-priority',
      });

      const result = await runRedteamConversation({
        context: { prompt: { raw: '', label: '' }, vars: { sessionId: 'vars-ignored' } },
        filters: undefined,
        injectVar: 'test',
        numIterations: 1,
        options: {},
        prompt: { raw: 'test {{test}}', label: 'test' },
        redteamProvider: mockRedteamProvider,
        gradingProvider: mockRedteamProvider,
        targetProvider: mockTargetProvider,
        vars: { test: 'goal', sessionId: 'vars-ignored' },
        excludeTargetOutputFromAgenticAttackGeneration: false,
      });

      expect(result.metadata.sessionIds).toEqual(['response-priority']);
      expect(result.metadata.sessionIds).not.toContain('vars-ignored');
    });
  });
});<|MERGE_RESOLUTION|>--- conflicted
+++ resolved
@@ -5,17 +5,6 @@
 } from '../../../src/redteam/providers/iterative';
 import type { ApiProvider, AtomicTestCase, ProviderResponse } from '../../../src/types/index';
 
-<<<<<<< HEAD
-const mockGetProvider = jest.fn<() => Promise<any>>();
-const mockGetTargetResponse = jest.fn<() => Promise<any>>();
-const mockCheckPenalizedPhrases = jest.fn<() => boolean>();
-const mockGetGraderById = jest.fn();
-
-jest.mock('../../../src/redteam/providers/shared', () => ({
-  getRedteamProvider: mockGetProvider,
-  getTargetResponse: mockGetTargetResponse,
-  checkPenalizedPhrases: mockCheckPenalizedPhrases,
-=======
 const mockGetProvider = vi.hoisted(() => vi.fn());
 const mockGetTargetResponse = vi.hoisted(() => vi.fn());
 const mockCheckPenalizedPhrases = vi.hoisted(() => vi.fn());
@@ -29,7 +18,6 @@
     error: vi.fn(),
   },
   getLogLevel: vi.fn().mockReturnValue('info'),
->>>>>>> 873241ee
 }));
 
 vi.mock('../../../src/redteam/providers/shared', async (importOriginal) => {
