import { Mock, afterEach, beforeEach, describe, expect, it, vi } from 'vitest';

import RedteamGoatProvider from '../../../src/redteam/providers/goat';
import { getRemoteGenerationUrl } from '../../../src/redteam/remoteGeneration';
import type {
  ApiProvider,
  AtomicTestCase,
  CallApiContextParams,
  Prompt,
} from '../../../src/types/index';

// Mock the graders module at the top level
const mockGrader = {
  getResult: vi.fn(),
};

const mockGetGraderById = vi.fn().mockReturnValue(mockGrader);

vi.mock('../../../src/redteam/graders', async (importOriginal) => {
  return {
    ...(await importOriginal()),
    getGraderById: mockGetGraderById,
  };
});

vi.mock('../../../src/util/server', async (importOriginal) => {
  return {
    ...(await importOriginal()),
    checkServerFeatureSupport: vi.fn(() => Promise.resolve(false)),
  };
});

describe('RedteamGoatProvider', () => {
<<<<<<< HEAD
  // eslint-disable-next-line @typescript-eslint/no-explicit-any
  let mockFetch: jest.Mock<any>;
=======
  let mockFetch: Mock;
>>>>>>> 614aa66d

  // Helper function to create a mock target provider
  const createMockTargetProvider = (
    outputValue: any = 'target response',
    tokenUsage: any = {},
    responseOverrides: Record<string, unknown> = {},
  ) => {
    const targetProvider: ApiProvider = {
      id: () => 'test-provider',
      callApi: vi.fn() as any,
    };

    (targetProvider.callApi as any).mockResolvedValue({
      output: outputValue,
      tokenUsage,
      ...responseOverrides,
    });

    return targetProvider;
  };

  // Helper function to create a mock context
  const createMockContext = (
    targetProvider: ApiProvider,
    vars: Record<string, any> = { goal: 'test goal' },
    testConfig?: any,
  ): CallApiContextParams => ({
    originalProvider: targetProvider,
    vars,
    prompt: { raw: 'test prompt', label: 'test' },
    test: testConfig,
  });

  beforeEach(() => {
    mockFetch = vi.fn().mockImplementation(async function () {
      return {
        json: async () => ({
          message: { role: 'assistant', content: 'test response' },
        }),

        ok: true,
      };
    });
    global.fetch = mockFetch as unknown as typeof fetch;

    // Reset mocks
    vi.clearAllMocks();
  });

  afterEach(() => {
    vi.clearAllMocks();
  });

  it('should initialize with required config', () => {
    const provider = new RedteamGoatProvider({
      injectVar: 'goal',
      maxTurns: 3,
    });

    expect(provider.id()).toBe('promptfoo:redteam:goat');
  });

  it('should throw error if injectVar is missing', () => {
    expect(() => {
      new RedteamGoatProvider({});
    }).toThrow('Expected injectVar to be set');
  });

  it('should initialize with all config options', () => {
    const provider = new RedteamGoatProvider({
      injectVar: 'goal',
      maxTurns: 3,
      stateful: true,
      excludeTargetOutputFromAgenticAttackGeneration: true,
    });

    expect(provider.config).toEqual({
      injectVar: 'goal',
      maxTurns: 3,
      stateful: true,
      excludeTargetOutputFromAgenticAttackGeneration: true,
      continueAfterSuccess: false,
    });
  });

  it('should default stateful to false when not specified', () => {
    const provider = new RedteamGoatProvider({
      injectVar: 'goal',
    });

    expect(provider.config.stateful).toBe(false);
  });

  it('should handle stateful behavior when set to true', async () => {
    const provider = new RedteamGoatProvider({
      injectVar: 'goal',
      maxTurns: 2,
      stateful: true,
    });

    const targetProvider = createMockTargetProvider();
    const context = createMockContext(targetProvider);

    await provider.callApi('test prompt', context);

    const lastCallBody = JSON.parse((mockFetch.mock.calls[0][1] as { body: string }).body);
    expect(lastCallBody.messages).toBeDefined();
  });

  it('should pass excludeTargetOutputFromAgenticAttackGeneration through config', async () => {
    const provider = new RedteamGoatProvider({
      injectVar: 'goal',
      maxTurns: 2,
      excludeTargetOutputFromAgenticAttackGeneration: true,
    });

    const targetProvider = createMockTargetProvider();
    const context = createMockContext(targetProvider);

    await provider.callApi('test prompt', context);

    const lastCallBody = JSON.parse((mockFetch.mock.calls[0][1] as { body: string }).body);
    expect(lastCallBody.excludeTargetOutputFromAgenticAttackGeneration).toBe(true);
  });

  it('should make correct API calls with message history', async () => {
    const provider = new RedteamGoatProvider({
      injectVar: 'goal',
      maxTurns: 2,
    });

    const targetProvider: ApiProvider = {
      id: () => 'test-provider',
      callApi: vi.fn() as any,
    };

    (targetProvider.callApi as any).mockResolvedValue({
      output: 'target response',
      tokenUsage: {},
    });

    const prompt: Prompt = {
      raw: 'test prompt',
      label: 'test',
    };

    const context: CallApiContextParams = {
      originalProvider: targetProvider,
      vars: { goal: 'test goal' },
      prompt,
    };

    const result = await provider.callApi('test prompt', context);
    expect(result.metadata?.stopReason).toBe('Max turns reached');

    expect(mockFetch).toHaveBeenCalledWith(
      getRemoteGenerationUrl(),
      expect.objectContaining({
        method: 'POST',
        headers: expect.objectContaining({
          'Content-Type': 'application/json',
        }),
        body: expect.any(String),
      }),
    );

    const bodyObj = JSON.parse((mockFetch.mock.calls[0][1] as { body: string }).body);
    expect(bodyObj.purpose).toBeUndefined();
  });

  it('should handle grader integration and stop early on failure', async () => {
    const provider = new RedteamGoatProvider({
      injectVar: 'goal',
      maxTurns: 3,
    });

    const targetProvider = createMockTargetProvider('target response', {
      total: 10,
      prompt: 5,
      completion: 5,
    });

    // Mock grader to fail (indicating success)
    (mockGrader.getResult as any).mockResolvedValue({
      grade: {
        pass: false,
        tokensUsed: { total: 5, prompt: 2, completion: 3 },
      },
    });

    const testConfig = {
      vars: {},
      assert: [
        {
          type: 'contains',
          value: 'expected content',
        },
      ],
      metadata: { pluginId: 'contains' },
    } as AtomicTestCase;

    const context = createMockContext(targetProvider, { goal: 'test goal' }, testConfig);

    const result = await provider.callApi('test prompt', context);
    expect(result.metadata?.stopReason).toBe('Grader failed');
    expect(result.tokenUsage?.total).toBeGreaterThan(0);
  });

  it('should stringify non-string target provider responses', async () => {
    const provider = new RedteamGoatProvider({
      injectVar: 'goal',
      maxTurns: 1,
    });

    const objectResponse = { foo: 'bar', baz: 123 };
    const targetProvider: ApiProvider = {
      id: () => 'test-provider',
      callApi: vi.fn() as any,
    };

    (targetProvider.callApi as any).mockResolvedValue({
      output: objectResponse,
      tokenUsage: {},
    });

    const prompt: Prompt = {
      raw: 'test prompt',
      label: 'test',
    };

    const context: CallApiContextParams = {
      originalProvider: targetProvider,
      vars: { goal: 'test goal' },
      prompt,
    };

    const result = await provider.callApi('test prompt', context);
    const messages = result.metadata?.messages;
    expect(messages[messages.length - 1].content).toBe(JSON.stringify(objectResponse));
  });

  it('should include purpose in API call when provided in test metadata', async () => {
    const provider = new RedteamGoatProvider({
      injectVar: 'goal',
      maxTurns: 1,
    });

    const targetProvider: ApiProvider = {
      id: () => 'test-provider',
      callApi: vi.fn() as any,
    };

    (targetProvider.callApi as any).mockResolvedValue({
      output: 'target response',
      tokenUsage: {},
    });

    const context: CallApiContextParams = {
      originalProvider: targetProvider,
      vars: { goal: 'test goal' },
      prompt: { raw: 'test prompt', label: 'test' },
      test: {
        vars: {},
        metadata: {
          purpose: 'test purpose',
        },
      } as AtomicTestCase,
    };

    await provider.callApi('test prompt', context);

    const lastCallBody = JSON.parse((mockFetch.mock.calls[0][1] as { body: string }).body);
    expect(lastCallBody.purpose).toBe('test purpose');
  });

  it('should handle undefined purpose in test metadata', async () => {
    const provider = new RedteamGoatProvider({
      injectVar: 'goal',
      maxTurns: 1,
    });

    const targetProvider: ApiProvider = {
      id: () => 'test-provider',
      callApi: vi.fn() as any,
    };

    (targetProvider.callApi as any).mockResolvedValue({
      output: 'target response',
      tokenUsage: {},
    });

    const context: CallApiContextParams = {
      originalProvider: targetProvider,
      vars: { goal: 'test goal' },
      prompt: { raw: 'test prompt', label: 'test' },
      test: {
        vars: {},
      } as AtomicTestCase,
    };

    await provider.callApi('test prompt', context);

    const lastCallBody = JSON.parse((mockFetch.mock.calls[0][1] as { body: string }).body);
    expect(lastCallBody.purpose).toBeUndefined();
  });

  describe('continueAfterSuccess functionality', () => {
    beforeEach(() => {
      // Reset mocks before each test
      vi.clearAllMocks();
    });

    it('should stop on first successful attack when continueAfterSuccess is false (default)', async () => {
      const provider = new RedteamGoatProvider({
        injectVar: 'goal',
        maxTurns: 5,
        continueAfterSuccess: false,
      });

      const targetProvider = createMockTargetProvider('harmful response', {
        total: 10,
        prompt: 5,
        completion: 5,
      });

      // Mock grader to fail on first attempt (indicating success)
      (mockGrader.getResult as any).mockResolvedValue({
        grade: {
          pass: false,
          tokensUsed: { total: 5, prompt: 2, completion: 3 },
        },
      });

      const testConfig = {
        vars: {},
        assert: [{ type: 'contains', value: 'harmful' }],
        metadata: { pluginId: 'contains' },
      } as AtomicTestCase;

      const context = createMockContext(targetProvider, { goal: 'test goal' }, testConfig);

      const result = await provider.callApi('test prompt', context);

      expect(result.metadata?.stopReason).toBe('Grader failed');
      expect(result.metadata?.successfulAttacks).toHaveLength(1);
      expect(result.metadata?.totalSuccessfulAttacks).toBe(1);
      expect(result.metadata?.successfulAttacks?.[0]).toEqual({
        turn: 0,
        prompt: 'test response',
        response: 'harmful response',
      });
      expect(mockFetch).toHaveBeenCalledTimes(1); // Only one turn
    });

    it('should continue and collect multiple successful attacks when continueAfterSuccess is true', async () => {
      const provider = new RedteamGoatProvider({
        injectVar: 'goal',
        maxTurns: 3,
        continueAfterSuccess: true,
      });

      const targetProvider: ApiProvider = {
        id: () => 'test-provider',
        callApi: vi.fn() as any,
      };

      (targetProvider.callApi as any)
        .mockResolvedValueOnce({
          output: 'first harmful response',
          tokenUsage: { total: 10, prompt: 5, completion: 5 },
        })
        .mockResolvedValueOnce({
          output: 'second harmful response',
          tokenUsage: { total: 12, prompt: 6, completion: 6 },
        })
        .mockResolvedValueOnce({
          output: 'third response',
          tokenUsage: { total: 8, prompt: 4, completion: 4 },
        });

      // Mock grader to fail on first two attempts (indicating success)
      (mockGrader.getResult as any)
        .mockResolvedValueOnce({
          grade: {
            pass: false,
            tokensUsed: { total: 5, prompt: 2, completion: 3 },
          },
        })
        .mockResolvedValueOnce({
          grade: {
            pass: false,
            tokensUsed: { total: 6, prompt: 3, completion: 3 },
          },
        })
        .mockResolvedValueOnce({
          grade: {
            pass: true,
            tokensUsed: { total: 4, prompt: 2, completion: 2 },
          },
        });

      const context: CallApiContextParams = {
        originalProvider: targetProvider,
        vars: { goal: 'test goal' },
        prompt: { raw: 'test prompt', label: 'test' },
        test: {
          vars: {},
          assert: [{ type: 'contains', value: 'harmful' }],
          metadata: { pluginId: 'contains' },
        } as AtomicTestCase,
      };

      const result = await provider.callApi('test prompt', context);

      expect(result.metadata?.stopReason).toBe('Max turns reached');
      expect(result.metadata?.successfulAttacks).toHaveLength(2);
      expect(result.metadata?.totalSuccessfulAttacks).toBe(2);
      expect(result.metadata?.successfulAttacks?.[0]).toEqual({
        turn: 0,
        prompt: 'test response',
        response: 'first harmful response',
      });
      expect(result.metadata?.successfulAttacks?.[1]).toEqual({
        turn: 1,
        prompt: 'test response',
        response: 'second harmful response',
      });
      expect(mockFetch).toHaveBeenCalledTimes(3); // All three turns
    });

    it('should have empty successfulAttacks array when no attacks succeed', async () => {
      const provider = new RedteamGoatProvider({
        injectVar: 'goal',
        maxTurns: 2,
        continueAfterSuccess: true,
      });

      const targetProvider: ApiProvider = {
        id: () => 'test-provider',
        callApi: vi.fn() as any,
      };

      (targetProvider.callApi as any).mockResolvedValue({
        output: 'safe response',
        tokenUsage: { total: 10, prompt: 5, completion: 5 },
      });

      // Mock grader to always pass (indicating no successful attacks)
      (mockGrader.getResult as any).mockResolvedValue({
        grade: {
          pass: true,
          tokensUsed: { total: 5, prompt: 2, completion: 3 },
        },
      });

      const context: CallApiContextParams = {
        originalProvider: targetProvider,
        vars: { goal: 'test goal' },
        prompt: { raw: 'test prompt', label: 'test' },
        test: {
          vars: {},
          assert: [{ type: 'contains', value: 'harmful' }],
          metadata: { pluginId: 'contains' },
        } as AtomicTestCase,
      };

      const result = await provider.callApi('test prompt', context);

      expect(result.metadata?.stopReason).toBe('Max turns reached');
      expect(result.metadata?.successfulAttacks).toHaveLength(0);
      expect(result.metadata?.totalSuccessfulAttacks).toBe(0);
    });

    it('should initialize continueAfterSuccess to false by default', () => {
      const provider = new RedteamGoatProvider({
        injectVar: 'goal',
        maxTurns: 3,
      });

      expect(provider.config.continueAfterSuccess).toBe(false);
    });

    it('should respect continueAfterSuccess configuration option', () => {
      const provider = new RedteamGoatProvider({
        injectVar: 'goal',
        maxTurns: 3,
        continueAfterSuccess: true,
      });

      expect(provider.config.continueAfterSuccess).toBe(true);
    });

    it('should handle mixed success and failure cases with continueAfterSuccess', async () => {
      const provider = new RedteamGoatProvider({
        injectVar: 'goal',
        maxTurns: 4,
        continueAfterSuccess: true,
      });

      const targetProvider: ApiProvider = {
        id: () => 'test-provider',
        callApi: vi.fn() as any,
      };

      (targetProvider.callApi as any)
        .mockResolvedValueOnce({ output: 'safe response 1', tokenUsage: {} })
        .mockResolvedValueOnce({ output: 'harmful response 1', tokenUsage: {} })
        .mockResolvedValueOnce({ output: 'safe response 2', tokenUsage: {} })
        .mockResolvedValueOnce({ output: 'harmful response 2', tokenUsage: {} });

      // Mock grader: pass, fail, pass, fail
      (mockGrader.getResult as any)
        .mockResolvedValueOnce({ grade: { pass: true } })
        .mockResolvedValueOnce({ grade: { pass: false } })
        .mockResolvedValueOnce({ grade: { pass: true } })
        .mockResolvedValueOnce({ grade: { pass: false } });

      const context: CallApiContextParams = {
        originalProvider: targetProvider,
        vars: { goal: 'test goal' },
        prompt: { raw: 'test prompt', label: 'test' },
        test: {
          vars: {},
          assert: [{ type: 'contains', value: 'harmful' }],
          metadata: { pluginId: 'contains' },
        } as AtomicTestCase,
      };

      const result = await provider.callApi('test prompt', context);

      expect(result.metadata?.stopReason).toBe('Max turns reached');
      expect(result.metadata?.successfulAttacks).toHaveLength(2);
      expect(result.metadata?.totalSuccessfulAttacks).toBe(2);
      expect(result.metadata?.successfulAttacks?.[0].response).toBe('harmful response 1');
      expect(result.metadata?.successfulAttacks?.[1].response).toBe('harmful response 2');
    });
  });

  it('should pass additionalRubric to grader when goal is provided', async () => {
    const provider = new RedteamGoatProvider({
      injectVar: 'goal',
      maxTurns: 1,
    });

    const targetProvider = createMockTargetProvider();

    // Mock grader to capture the additionalRubric parameter
    let capturedAdditionalRubric: string | undefined;
    (mockGrader.getResult as any).mockImplementation(async function (
      _prompt: string,
      _output: string,
      _test: any,
      _provider: any,
      _value: any,
      additionalRubric?: string,
    ) {
      capturedAdditionalRubric = additionalRubric;
      return {
        grade: {
          pass: false,
          score: 0,
          reason: 'Test jailbreak detected',
        },
      };
    });

    const testConfig = {
      vars: {},
      assert: [
        {
          type: 'contains',
          value: 'expected content',
        },
      ],
      metadata: {
        pluginId: 'contains',
        goal: 'Extract sensitive information',
      },
    } as AtomicTestCase;

    const context = createMockContext(
      targetProvider,
      { goal: 'Extract sensitive information' },
      testConfig,
    );

    await provider.callApi('test prompt', context);

    // Verify that additionalRubric was generated and passed to grader
    expect(capturedAdditionalRubric).toBeDefined();
    expect(capturedAdditionalRubric).toContain('Extract sensitive information');
    expect(capturedAdditionalRubric).toContain('ADDITIONAL EVALUATION CRITERIA');
  });

  it('should store grader result in metadata when grader fails', async () => {
    const provider = new RedteamGoatProvider({
      injectVar: 'goal',
      maxTurns: 1,
    });

    const targetProvider = createMockTargetProvider();

    const mockGraderResult = {
      pass: false,
      score: 0,
      reason: 'Jailbreak successful - sensitive info extracted',
      tokensUsed: { total: 10, prompt: 5, completion: 5 },
    };

    // Mock grader to fail (indicating jailbreak success)
    (mockGrader.getResult as any).mockResolvedValue({
      grade: mockGraderResult,
    });

    const testConfig = {
      vars: {},
      assert: [
        {
          type: 'contains',
          value: 'expected content',
        },
      ],
      metadata: { pluginId: 'contains' },
    } as AtomicTestCase;

    const context = createMockContext(targetProvider, { goal: 'test goal' }, testConfig);

    const result = await provider.callApi('test prompt', context);

    // Verify storedGraderResult is included in metadata
    expect(result.metadata?.storedGraderResult).toMatchObject(mockGraderResult);
    expect(result.metadata?.storedGraderResult?.assertion).toBeDefined();
    expect(result.metadata?.stopReason).toBe('Grader failed');
  });

  it('should store rendered rubric in assertion.value when grader returns rubric', async () => {
    const provider = new RedteamGoatProvider({
      injectVar: 'goal',
      maxTurns: 1,
    });

    const targetProvider = createMockTargetProvider();

    const mockRenderedRubric = `
      <system_purpose>Medical chatbot</system_purpose>
      <policy>Only return NAICS codes if 100% certain</policy>
      
      Evaluate if the output violates the given policy...
    `;

    const mockGraderResult = {
      pass: false,
      score: 0,
      reason: 'Policy violation detected',
    };

    // Mock grader to return both grade and rubric
    (mockGrader.getResult as any).mockResolvedValue({
      grade: mockGraderResult,
      rubric: mockRenderedRubric,
    });

    const testConfig = {
      vars: {},
      assert: [
        {
          type: 'promptfoo:redteam:policy',
          metric: 'PolicyViolation:401a805692b3',
        },
      ],
      metadata: { pluginId: 'policy' },
    } as AtomicTestCase;

    const context = createMockContext(targetProvider, { goal: 'test goal' }, testConfig);

    const result = await provider.callApi('test prompt', context);

    // Verify storedGraderResult includes the rendered rubric in assertion.value
    expect(result.metadata?.storedGraderResult).toBeDefined();
    expect(result.metadata?.storedGraderResult?.assertion).toBeDefined();
    expect(result.metadata?.storedGraderResult?.assertion?.value).toBe(mockRenderedRubric);
    expect(result.metadata?.storedGraderResult?.assertion?.type).toBe('promptfoo:redteam:policy');
    expect(result.metadata?.stopReason).toBe('Grader failed');
  });

  it('should store rubric with grade.assertion when grader returns assertion with existing value', async () => {
    const provider = new RedteamGoatProvider({
      injectVar: 'goal',
      maxTurns: 1,
    });

    const targetProvider = createMockTargetProvider();

    const mockRenderedRubric = '<rendered_rubric>Evaluation criteria</rendered_rubric>';
    const mockGraderResult = {
      pass: false,
      score: 0,
      reason: 'Test failed',
      assertion: {
        type: 'promptfoo:redteam:policy' as const,
        metric: 'PolicyViolation:test',
        value: 'old value',
      },
    };

    // Mock grader returning grade with assertion
    (mockGrader.getResult as any).mockResolvedValue({
      grade: mockGraderResult,
      rubric: mockRenderedRubric,
    });

    const testConfig = {
      vars: {},
      assert: [
        {
          type: 'promptfoo:redteam:policy',
          metric: 'PolicyViolation:test',
        },
      ],
      metadata: { pluginId: 'policy' },
    } as AtomicTestCase;

    const context = createMockContext(targetProvider, { goal: 'test goal' }, testConfig);

    const result = await provider.callApi('test prompt', context);

    // Verify that the rubric overrides the old value
    expect(result.metadata?.storedGraderResult?.assertion?.value).toBe(mockRenderedRubric);
    expect(result.metadata?.storedGraderResult?.assertion?.type).toBe('promptfoo:redteam:policy');
    expect(result.metadata?.storedGraderResult?.assertion?.metric).toBe('PolicyViolation:test');
  });

  it('should use assertion from test config when grade.assertion is undefined', async () => {
    const provider = new RedteamGoatProvider({
      injectVar: 'goal',
      maxTurns: 1,
    });

    const targetProvider = createMockTargetProvider();

    const mockRenderedRubric = '<rubric>Test rubric</rubric>';
    const mockGraderResult = {
      pass: false,
      score: 0,
      reason: 'Test failed',
      // No assertion field
    };

    (mockGrader.getResult as any).mockResolvedValue({
      grade: mockGraderResult,
      rubric: mockRenderedRubric,
    });

    const testConfig = {
      vars: {},
      assert: [
        {
          type: 'promptfoo:redteam:harmful',
          metric: 'Harmful',
        },
      ],
      metadata: { pluginId: 'harmful' },
    } as AtomicTestCase;

    const context = createMockContext(targetProvider, { goal: 'test goal' }, testConfig);

    const result = await provider.callApi('test prompt', context);

    // Should use assertion from test config with rubric as value
    expect(result.metadata?.storedGraderResult?.assertion?.value).toBe(mockRenderedRubric);
    expect(result.metadata?.storedGraderResult?.assertion?.type).toBe('promptfoo:redteam:harmful');
    expect(result.metadata?.storedGraderResult?.assertion?.metric).toBe('Harmful');
  });

  it('should not store assertion when assertToUse is AssertionSet', async () => {
    const provider = new RedteamGoatProvider({
      injectVar: 'goal',
      maxTurns: 1,
    });

    const targetProvider = createMockTargetProvider();

    const mockRenderedRubric = '<rubric>Test rubric</rubric>';
    const mockGraderResult = {
      pass: false,
      score: 0,
      reason: 'Test failed',
    };

    (mockGrader.getResult as any).mockResolvedValue({
      grade: mockGraderResult,
      rubric: mockRenderedRubric,
    });

    const testConfig = {
      vars: {},
      assert: [
        {
          type: 'assert-set' as const,
          assert: [
            { type: 'contains', value: 'test' },
            { type: 'contains', value: 'another' },
          ],
        },
      ],
      metadata: { pluginId: 'policy' },
    } as AtomicTestCase;

    const context = createMockContext(targetProvider, { goal: 'test goal' }, testConfig);

    const result = await provider.callApi('test prompt', context);

    // Should not create assertion from AssertionSet
    expect(result.metadata?.storedGraderResult?.assertion).toBeUndefined();
    expect(result.metadata?.storedGraderResult?.pass).toBe(false);
    expect(result.metadata?.storedGraderResult?.score).toBe(0);
  });

  it('should store grader result even when continueAfterSuccess is true', async () => {
    const provider = new RedteamGoatProvider({
      injectVar: 'goal',
      maxTurns: 2,
      continueAfterSuccess: true,
    });

    const targetProvider = createMockTargetProvider();

    const firstGraderResult = {
      pass: false,
      score: 0,
      reason: 'Jailbreak detected',
    };

    const secondGraderResult = {
      pass: true,
      score: 1,
      reason: 'No jailbreak detected',
    };

    // Mock grader to fail on first turn, pass on second turn
    (mockGrader.getResult as any)
      .mockResolvedValueOnce({
        grade: firstGraderResult,
      })
      .mockResolvedValueOnce({
        grade: secondGraderResult,
      });

    // Mock remote generation API for second turn
    mockFetch.mockImplementationOnce(async function () {
      return {
        json: async () => ({
          message: { role: 'assistant', content: 'attack prompt' },
        }),

        ok: true,
      };
    });

    const testConfig = {
      vars: {},
      assert: [
        {
          type: 'contains',
          value: 'expected content',
        },
      ],
      metadata: { pluginId: 'contains' },
    } as AtomicTestCase;

    const context = createMockContext(targetProvider, { goal: 'test goal' }, testConfig);

    const result = await provider.callApi('test prompt', context);

    // Should continue to max turns and store the LAST grader result
    expect(result.metadata?.storedGraderResult).toMatchObject(secondGraderResult);
    expect(result.metadata?.storedGraderResult?.assertion).toBeDefined();
    expect(result.metadata?.stopReason).toBe('Max turns reached');
    expect(result.metadata?.successfulAttacks).toHaveLength(1);
    // The successful attack should be from the first turn
    expect(result.metadata?.successfulAttacks?.[0]).toMatchObject({
      turn: 0,
      prompt: expect.any(String),
      response: expect.any(String),
    });
  });

  describe('Token Counting', () => {
    beforeEach(async () => {
      // Reset TokenUsageTracker between tests to ensure clean state
      const { TokenUsageTracker } = await import('../../../src/util/tokenUsage');
      TokenUsageTracker.getInstance().resetAllUsage();
    });

    it('should correctly track token usage from target provider', async () => {
      const provider = new RedteamGoatProvider({
        injectVar: 'goal',
        maxTurns: 1,
      });

      const targetProvider = createMockTargetProvider('target response', {
        total: 100,
        prompt: 60,
        completion: 40,
        numRequests: 1,
      });

      const context = createMockContext(targetProvider);

      const result = await provider.callApi('test prompt', context);

      // Verify that target token usage is accumulated
      expect(result.tokenUsage?.total).toBe(100);
      expect(result.tokenUsage?.prompt).toBe(60);
      expect(result.tokenUsage?.completion).toBe(40);
      expect(result.tokenUsage?.numRequests).toBe(1);
    });

    it('should accumulate token usage across multiple turns', async () => {
      const provider = new RedteamGoatProvider({
        injectVar: 'goal',
        maxTurns: 3,
      });

      const targetProvider: ApiProvider = {
        id: () => 'test-provider',
        callApi: vi.fn() as any,
      };

      // Mock target provider for multiple calls with different token usage
      (targetProvider.callApi as any)
        .mockResolvedValueOnce({
          output: 'response 1',
          tokenUsage: { total: 100, prompt: 60, completion: 40, numRequests: 1 },
          cached: false,
        })
        .mockResolvedValueOnce({
          output: 'response 2',
          tokenUsage: { total: 150, prompt: 90, completion: 60, numRequests: 1 },
          cached: false,
        })
        .mockResolvedValueOnce({
          output: 'response 3',
          tokenUsage: { total: 200, prompt: 120, completion: 80, numRequests: 1 },
          cached: false,
        });

      const context = createMockContext(targetProvider);

      const result = await provider.callApi('test prompt', context);

      // Verify accumulated token usage from all target calls
      expect(result.tokenUsage?.total).toBe(450); // 100 + 150 + 200
      expect(result.tokenUsage?.prompt).toBe(270); // 60 + 90 + 120
      expect(result.tokenUsage?.completion).toBe(180); // 40 + 60 + 80
      expect(result.tokenUsage?.numRequests).toBe(3);
    });

    it('should handle missing token usage from target responses', async () => {
      const provider = new RedteamGoatProvider({
        injectVar: 'goal',
        maxTurns: 3,
      });

      const targetProvider: ApiProvider = {
        id: () => 'test-provider',
        callApi: vi.fn() as any,
      };

      (targetProvider.callApi as any)
        .mockResolvedValueOnce({
          output: 'response with tokens',
          tokenUsage: { total: 100, prompt: 60, completion: 40, numRequests: 1 },
          cached: false,
        })
        .mockResolvedValueOnce({
          output: 'response without tokens',
          // No tokenUsage provided
          cached: false,
        })
        .mockResolvedValueOnce({
          output: 'another response with tokens',
          tokenUsage: { total: 200, prompt: 120, completion: 80 }, // numRequests missing
          cached: false,
        });

      const context = createMockContext(targetProvider);

      const result = await provider.callApi('test prompt', context);

      // Token usage should accumulate correctly even with missing data
      expect(result.tokenUsage?.total).toBe(300); // 100 + 0 + 200
      expect(result.tokenUsage?.prompt).toBe(180); // 60 + 0 + 120
      expect(result.tokenUsage?.completion).toBe(120); // 40 + 0 + 80
      expect(result.tokenUsage?.numRequests).toBe(3); // All calls counted
    });

    it('should handle error responses without affecting token counts', async () => {
      const provider = new RedteamGoatProvider({
        injectVar: 'goal',
        maxTurns: 2,
      });

      const targetProvider: ApiProvider = {
        id: () => 'test-provider',
        callApi: vi.fn() as any,
      };

      (targetProvider.callApi as any)
        .mockResolvedValueOnce({
          output: 'successful response',
          tokenUsage: { total: 100, prompt: 60, completion: 40, numRequests: 1 },
          cached: false,
        })
        .mockRejectedValueOnce(new Error('Target provider failed'));

      const context = createMockContext(targetProvider);

      let result;
      try {
        result = await provider.callApi('test prompt', context);
      } catch (error) {
        // GOAT provider throws errors on target failures, unlike iterative which continues
        expect(error).toBeDefined();
        return;
      }

      // If we get here, the provider handled the error gracefully
      expect(result.tokenUsage?.total).toBeGreaterThan(0);
    });

    it('should handle zero token counts correctly', async () => {
      const provider = new RedteamGoatProvider({
        injectVar: 'goal',
        maxTurns: 2,
      });

      const targetProvider: ApiProvider = {
        id: () => 'test-provider',
        callApi: vi.fn() as any,
      };

      (targetProvider.callApi as any)
        .mockResolvedValueOnce({
          output: 'response with zero tokens',
          tokenUsage: { total: 0, prompt: 0, completion: 0, numRequests: 1 },
          cached: false,
        })
        .mockResolvedValueOnce({
          output: 'response with normal tokens',
          tokenUsage: { total: 100, prompt: 60, completion: 40, numRequests: 1 },
          cached: false,
        });

      const context = createMockContext(targetProvider);

      const result = await provider.callApi('test prompt', context);

      // Should handle zero counts correctly: 0 + 100 = 100
      expect(result.tokenUsage?.total).toBe(100);
      expect(result.tokenUsage?.prompt).toBe(60);
      expect(result.tokenUsage?.completion).toBe(40);
      expect(result.tokenUsage?.numRequests).toBe(2);
    });

    it('should accumulate token usage with unblocking responses', async () => {
      const provider = new RedteamGoatProvider({
        injectVar: 'goal',
        maxTurns: 2,
      });

      const targetProvider: ApiProvider = {
        id: () => 'test-provider',
        callApi: vi.fn() as any,
      };

      // First call (normal attack), second call (next attack)
      (targetProvider.callApi as any)
        .mockResolvedValueOnce({
          output: 'first response',
          tokenUsage: { total: 50, prompt: 30, completion: 20, numRequests: 1 },
          cached: false,
        })
        .mockResolvedValueOnce({
          output: 'second response',
          tokenUsage: { total: 75, prompt: 45, completion: 30, numRequests: 1 },
          cached: false,
        });

      const context = createMockContext(targetProvider);

      const result = await provider.callApi('test prompt', context);

      // Should accumulate tokens from all calls
      expect(result.tokenUsage?.total).toBe(125); // 50 + 75
      expect(result.tokenUsage?.prompt).toBe(75); // 30 + 45
      expect(result.tokenUsage?.completion).toBe(50); // 20 + 30
      expect(result.tokenUsage?.numRequests).toBe(2);
    });
  });

  describe('Abort Signal Handling', () => {
    it('should re-throw AbortError from fetchWithProxy and not swallow it', async () => {
      const provider = new RedteamGoatProvider({
        injectVar: 'goal',
        maxTurns: 3,
      });

      const abortError = new Error('The operation was aborted');
      abortError.name = 'AbortError';

      // Mock fetch to throw AbortError
      mockFetch.mockRejectedValueOnce(abortError);

      const targetProvider = createMockTargetProvider();
      const context = createMockContext(targetProvider);

      await expect(provider.callApi('test prompt', context)).rejects.toThrow(
        'The operation was aborted',
      );
    });

    it('should pass options with abortSignal to target provider callApi', async () => {
      const provider = new RedteamGoatProvider({
        injectVar: 'goal',
        maxTurns: 1,
      });

      const targetProvider: ApiProvider = {
        id: () => 'test-provider',
        callApi: jest.fn() as any,
      };

      (targetProvider.callApi as any).mockResolvedValue({
        output: 'target response',
        tokenUsage: {},
      });

      const context = createMockContext(targetProvider);
      const abortController = new AbortController();
      const options = { abortSignal: abortController.signal };

      await provider.callApi('test prompt', context, options);

      // Verify that callApi was called with the options
      expect(targetProvider.callApi).toHaveBeenCalledWith(
        expect.any(String),
        expect.any(Object),
        options,
      );
    });

    it('should swallow non-AbortError exceptions and continue the loop', async () => {
      const provider = new RedteamGoatProvider({
        injectVar: 'goal',
        maxTurns: 2,
      });

      const regularError = new Error('Network error');
      // First turn fails with non-AbortError, second turn succeeds
      mockFetch.mockRejectedValueOnce(regularError).mockImplementationOnce(async () => ({
        json: async () => ({
          message: { role: 'assistant', content: 'test response' },
        }),
        ok: true,
      }));

      const targetProvider = createMockTargetProvider();
      const context = createMockContext(targetProvider);

      // Should NOT throw - should continue to next turn
      const result = await provider.callApi('test prompt', context);

      // Should complete without throwing
      expect(result.metadata?.stopReason).toBe('Max turns reached');
    });
  });

  describe('sessionId handling', () => {
    it('should include sessionId from context.vars in metadata', async () => {
      const provider = new RedteamGoatProvider({
        injectVar: 'goal',
        maxTurns: 1,
      });

      const targetProvider = createMockTargetProvider('response');
      const context = createMockContext(targetProvider, {
        goal: 'test goal',
        sessionId: 'test-session-123',
      });

      const result = await provider.callApi('test prompt', context);

      expect(result.metadata?.sessionId).toBe('test-session-123');
    });

    it('should include sessionId from context vars when stateful is false', async () => {
      const provider = new RedteamGoatProvider({
        injectVar: 'goal',
        maxTurns: 1,
      });

      const targetProvider = createMockTargetProvider();
      const context = createMockContext(targetProvider, {
        goal: 'test goal',
        sessionId: 'context-session-id',
      });

      const result = await provider.callApi('test prompt', context);

      expect(result.metadata?.sessionId).toBe('context-session-id');
    });

    it('should include sessionId from target response when stateful is true', async () => {
      const provider = new RedteamGoatProvider({
        injectVar: 'goal',
        maxTurns: 1,
        stateful: true,
      });

      const targetProvider = createMockTargetProvider(
        'target response',
        {},
        {
          sessionId: 'response-session-id',
        },
      );
      const context = createMockContext(targetProvider);

      const result = await provider.callApi('test prompt', context);

      expect(result.metadata?.sessionId).toBe('response-session-id');
    });

    it('should handle missing sessionId gracefully', async () => {
      const provider = new RedteamGoatProvider({
        injectVar: 'goal',
        maxTurns: 1,
      });

      const targetProvider = createMockTargetProvider('response');
      const context = createMockContext(targetProvider, { goal: 'test goal' });

      const result = await provider.callApi('test prompt', context);

      expect(result.metadata?.sessionId).toBeUndefined();
    });

    it('should stringify non-string sessionId', async () => {
      const provider = new RedteamGoatProvider({
        injectVar: 'goal',
        maxTurns: 1,
      });

      const targetProvider = createMockTargetProvider('response');
      const context = createMockContext(targetProvider, {
        goal: 'test goal',
        sessionId: 123 as any, // Non-string sessionId
      });

      const result = await provider.callApi('test prompt', context);

      expect(result.metadata?.sessionId).toBe('123');
    });

    it('should include sessionId in metadata along with other metadata fields', async () => {
      const provider = new RedteamGoatProvider({
        injectVar: 'goal',
        maxTurns: 1,
      });

      const targetProvider = createMockTargetProvider('response');
      const testConfig = {
        vars: {},
        assert: [{ type: 'contains', value: 'harmful' }],
        metadata: { pluginId: 'contains' },
      } as AtomicTestCase;

      const context = createMockContext(
        targetProvider,
        { goal: 'test goal', sessionId: 'session-with-metadata' },
        testConfig,
      );

      const result = await provider.callApi('test prompt', context);

      expect(result.metadata?.sessionId).toBe('session-with-metadata');
      expect(result.metadata?.stopReason).toBeDefined();
      expect(result.metadata?.messages).toBeDefined();
    });
  });
});<|MERGE_RESOLUTION|>--- conflicted
+++ resolved
@@ -1,4 +1,5 @@
-import { Mock, afterEach, beforeEach, describe, expect, it, vi } from 'vitest';
+import type { Mock } from 'vitest';
+import { afterEach, beforeEach, describe, expect, it, vi } from 'vitest';
 
 import RedteamGoatProvider from '../../../src/redteam/providers/goat';
 import { getRemoteGenerationUrl } from '../../../src/redteam/remoteGeneration';
@@ -31,12 +32,7 @@
 });
 
 describe('RedteamGoatProvider', () => {
-<<<<<<< HEAD
-  // eslint-disable-next-line @typescript-eslint/no-explicit-any
-  let mockFetch: jest.Mock<any>;
-=======
   let mockFetch: Mock;
->>>>>>> 614aa66d
 
   // Helper function to create a mock target provider
   const createMockTargetProvider = (
@@ -1167,7 +1163,7 @@
 
       const targetProvider: ApiProvider = {
         id: () => 'test-provider',
-        callApi: jest.fn() as any,
+        callApi: vi.fn() as any,
       };
 
       (targetProvider.callApi as any).mockResolvedValue({
