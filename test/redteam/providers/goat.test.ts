--- conflicted
+++ resolved
@@ -2,17 +2,7 @@
 
 import RedteamGoatProvider from '../../../src/redteam/providers/goat';
 import { getRemoteGenerationUrl } from '../../../src/redteam/remoteGeneration';
-<<<<<<< HEAD
-
-import type {
-  ApiProvider,
-  AtomicTestCase,
-  CallApiContextParams,
-  Prompt,
-} from '../../../src/types/index';
-=======
 import type { ApiProvider, AtomicTestCase, CallApiContextParams, Prompt } from '../../../src/types';
->>>>>>> e0a0b520
 
 // Mock the graders module at the top level
 const mockGrader = {
