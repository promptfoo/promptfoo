--- conflicted
+++ resolved
@@ -1,18 +1,9 @@
 import { afterEach, beforeEach, describe, expect, it, vi } from 'vitest';
 
 import * as evaluatorHelpers from '../../../../src/evaluatorHelpers';
-<<<<<<< HEAD
-import { getGraderById } from '../../../../src/redteam/graders';
-<<<<<<< HEAD
-import { CrescendoProvider, MemorySystem } from '../../../../src/redteam/providers/crescendo';
-import { getRedteamProvider, tryUnblocking } from '../../../../src/redteam/providers/shared';
-=======
-=======
->>>>>>> 873241ee
 import { CrescendoProvider, MemorySystem } from '../../../../src/redteam/providers/crescendo/index';
 import type { Message } from '../../../../src/redteam/providers/shared';
 import { redteamProviderManager, tryUnblocking } from '../../../../src/redteam/providers/shared';
->>>>>>> origin/main
 import { checkServerFeatureSupport } from '../../../../src/util/server';
 
 // Hoisted mock for getGraderById
@@ -31,13 +22,6 @@
   return {
     ...(await importOriginal()),
 
-<<<<<<< HEAD
-jest.mock('../../../../src/redteam/providers/shared', () => ({
-  ...jest.requireActual('../../../../src/redteam/providers/shared'),
-  getRedteamProvider: jest.fn(),
-  tryUnblocking: jest.fn(),
-}));
-=======
     PromptfooChatCompletionProvider: vi.fn().mockImplementation(function () {
       return {
         id: () => 'mock-unblocking',
@@ -47,7 +31,6 @@
     }),
   };
 });
->>>>>>> 873241ee
 
 vi.mock('../../../../src/util/server', async (importOriginal) => {
   return {
@@ -163,14 +146,6 @@
       stateful: true,
     });
 
-<<<<<<< HEAD
-    // Set up getRedteamProvider mock
-    jest.mocked(getRedteamProvider).mockImplementation(async (options) => {
-      // When the provider is already an object (not a string), return it for enforceJson requests
-      // For non-enforceJson requests (scoring), return the scoring provider
-      if (options?.provider && typeof options.provider === 'object') {
-        return options.enforceJson ? options.provider : mockScoringProvider;
-=======
     // Set up redteamProviderManager mock
     vi.spyOn(redteamProviderManager, 'getProvider').mockImplementation(async function (
       options: any,
@@ -179,9 +154,8 @@
       // For non-jsonOnly requests (scoring), return the scoring provider
       if (options.provider && typeof options.provider === 'object') {
         return options.jsonOnly ? options.provider : mockScoringProvider;
->>>>>>> 873241ee
       }
-      return options?.enforceJson ? mockRedTeamProvider : mockScoringProvider;
+      return options.jsonOnly ? mockRedTeamProvider : mockScoringProvider;
     });
 
     // Mock server feature support to return true so unblocking logic runs
