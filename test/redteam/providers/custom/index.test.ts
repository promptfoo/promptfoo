--- conflicted
+++ resolved
@@ -1,16 +1,7 @@
-<<<<<<< HEAD
-import { getGraderById } from '../../../../src/redteam/graders';
-<<<<<<< HEAD
-import { CustomProvider, MemorySystem } from '../../../../src/redteam/providers/custom';
-import { getRedteamProvider, tryUnblocking } from '../../../../src/redteam/providers/shared';
-=======
-=======
 import { afterEach, beforeEach, describe, expect, it, vi } from 'vitest';
->>>>>>> 873241ee
 import { CustomProvider, MemorySystem } from '../../../../src/redteam/providers/custom/index';
 import type { Message } from '../../../../src/redteam/providers/shared';
 import { redteamProviderManager, tryUnblocking } from '../../../../src/redteam/providers/shared';
->>>>>>> origin/main
 import { checkServerFeatureSupport } from '../../../../src/util/server';
 
 // Hoisted mocks for getGraderById
@@ -29,13 +20,6 @@
   return {
     ...(await importOriginal()),
 
-<<<<<<< HEAD
-jest.mock('../../../../src/redteam/providers/shared', () => ({
-  ...jest.requireActual('../../../../src/redteam/providers/shared'),
-  getRedteamProvider: jest.fn(),
-  tryUnblocking: jest.fn(),
-}));
-=======
     PromptfooChatCompletionProvider: vi.fn().mockImplementation(function () {
       return {
         id: () => 'mock-unblocking',
@@ -45,7 +29,6 @@
     }),
   };
 });
->>>>>>> 873241ee
 
 vi.mock('../../../../src/util/server', async (importOriginal) => {
   return {
@@ -157,23 +140,14 @@
       stateful: true,
     });
 
-<<<<<<< HEAD
-    // Set up getRedteamProvider mock
-    jest.mocked(getRedteamProvider).mockImplementation(async (options) => {
-      // When the provider is already an object (not a string), return it for enforceJson requests
-      // For non-enforceJson requests (scoring), return the scoring provider
-      if (options?.provider && typeof options.provider === 'object') {
-        return options.enforceJson ? options.provider : mockScoringProvider;
-=======
     // Set up redteamProviderManager mock
     vi.spyOn(redteamProviderManager, 'getProvider').mockImplementation(async function (options) {
       // When the provider is already an object (not a string), return it for jsonOnly requests
       // For non-jsonOnly requests (scoring), return the scoring provider
       if (options.provider && typeof options.provider === 'object') {
         return options.jsonOnly ? options.provider : mockScoringProvider;
->>>>>>> 873241ee
       }
-      return options?.enforceJson ? mockRedTeamProvider : mockScoringProvider;
+      return options.jsonOnly ? mockRedTeamProvider : mockScoringProvider;
     });
 
     // Mock server feature support to return true so unblocking logic runs
