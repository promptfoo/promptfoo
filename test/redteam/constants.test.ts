--- conflicted
+++ resolved
@@ -31,11 +31,6 @@
   LLAMA_GUARD_ENABLED_CATEGORIES,
   LLAMA_GUARD_REPLICATE_PROVIDER,
   PII_PLUGINS,
-<<<<<<< HEAD
-  REDTEAM_MODEL,
-  REDTEAM_PROVIDER_HARM_PLUGINS,
-  STRATEGY_EXEMPT_PLUGINS,
-=======
   pluginDescriptions,
   REDTEAM_MODEL,
   REDTEAM_PROVIDER_HARM_PLUGINS,
@@ -49,15 +44,8 @@
   strategyDescriptions,
   strategyDisplayNames,
   subCategoryDescriptions,
->>>>>>> 63164274
   UNALIGNED_PROVIDER_HARM_PLUGINS,
 } from '../../src/redteam/constants/plugins';
-import {
-  ADDITIONAL_STRATEGIES,
-  ALL_STRATEGIES,
-  STRATEGY_COLLECTION_MAPPINGS,
-  STRATEGY_COLLECTIONS,
-} from '../../src/redteam/constants/strategies';
 
 describe('constants', () => {
   it('DEFAULT_NUM_TESTS_PER_PLUGIN should be defined', () => {
