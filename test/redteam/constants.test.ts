import {
  DEFAULT_NUM_TESTS_PER_PLUGIN,
  REDTEAM_MODEL,
  LLAMA_GUARD_REPLICATE_PROVIDER,
  LLAMA_GUARD_ENABLED_CATEGORIES,
  COLLECTIONS,
  UNALIGNED_PROVIDER_HARM_PLUGINS,
  REDTEAM_PROVIDER_HARM_PLUGINS,
  HARM_PLUGINS,
  PII_PLUGINS,
  BASE_PLUGINS,
  ADDITIONAL_PLUGINS,
  CONFIG_REQUIRED_PLUGINS,
  DEFAULT_PLUGINS,
  ALL_PLUGINS,
  DATASET_PLUGINS,
  Severity,
  severityDisplayNames,
  PLUGIN_PRESET_DESCRIPTIONS,
  AGENTIC_PLUGINS,
  riskCategories,
  categoryDescriptions,
  displayNameOverrides,
  riskCategorySeverityMap,
  categoryAliases,
  pluginDescriptions,
  subCategoryDescriptions,
  STRATEGY_COLLECTIONS,
  STRATEGY_COLLECTION_MAPPINGS,
  ALL_STRATEGIES,
  strategyDescriptions,
  strategyDisplayNames,
  AGENTIC_EXEMPT_PLUGINS,
  DATASET_EXEMPT_PLUGINS,
  STRATEGY_EXEMPT_PLUGINS,
  ADDITIONAL_STRATEGIES,
} from '../../src/redteam/constants';

describe('constants', () => {
  it('DEFAULT_NUM_TESTS_PER_PLUGIN should be defined', () => {
    expect(DEFAULT_NUM_TESTS_PER_PLUGIN).toBeDefined();
    expect(DEFAULT_NUM_TESTS_PER_PLUGIN).toBe(5);
  });

  it('REDTEAM_MODEL should be defined', () => {
    expect(REDTEAM_MODEL).toBeDefined();
    expect(REDTEAM_MODEL).toBe('openai:chat:gpt-4.1-2025-04-14');
  });

  it('LLAMA_GUARD_REPLICATE_PROVIDER should be defined', () => {
    expect(LLAMA_GUARD_REPLICATE_PROVIDER).toBeDefined();
    expect(LLAMA_GUARD_REPLICATE_PROVIDER).toBe(
      'replicate:moderation:meta/llama-guard-3-8b:146d1220d447cdcc639bc17c5f6137416042abee6ae153a2615e6ef5749205c8',
    );
  });

  it('LLAMA_GUARD_ENABLED_CATEGORIES should contain expected categories', () => {
    expect(LLAMA_GUARD_ENABLED_CATEGORIES).toContain('S1');
    expect(LLAMA_GUARD_ENABLED_CATEGORIES).toContain('S2');
    expect(LLAMA_GUARD_ENABLED_CATEGORIES).not.toContain('S7');
  });

  it('COLLECTIONS should contain expected values', () => {
    expect(COLLECTIONS).toEqual(['default', 'foundation', 'harmful', 'pii']);
  });

  it('UNALIGNED_PROVIDER_HARM_PLUGINS should contain expected plugins', () => {
    expect(UNALIGNED_PROVIDER_HARM_PLUGINS['harmful:child-exploitation']).toBe(
      'Child Exploitation',
    );
    expect(UNALIGNED_PROVIDER_HARM_PLUGINS['harmful:hate']).toBe('Hate');
  });

  it('REDTEAM_PROVIDER_HARM_PLUGINS should contain expected plugins', () => {
    expect(REDTEAM_PROVIDER_HARM_PLUGINS['harmful:intellectual-property']).toBe(
      'Intellectual Property violation',
    );
    expect(REDTEAM_PROVIDER_HARM_PLUGINS['harmful:privacy']).toBe('Privacy violations');
  });

  it('HARM_PLUGINS should combine plugins from other harm plugin objects', () => {
    expect(HARM_PLUGINS).toMatchObject({
      ...UNALIGNED_PROVIDER_HARM_PLUGINS,
      ...REDTEAM_PROVIDER_HARM_PLUGINS,
      'harmful:misinformation-disinformation':
        'Misinformation & Disinformation - Harmful lies and propaganda',
      'harmful:specialized-advice': 'Specialized Advice - Financial',
    });
  });

  it('PII_PLUGINS should contain expected plugins', () => {
    expect(PII_PLUGINS).toEqual(['pii:api-db', 'pii:direct', 'pii:session', 'pii:social']);
  });

  it('BASE_PLUGINS should contain expected plugins', () => {
    expect(BASE_PLUGINS).toContain('contracts');
    expect(BASE_PLUGINS).toContain('excessive-agency');
    expect(BASE_PLUGINS).toContain('hallucination');
  });

  it('ADDITIONAL_PLUGINS should contain MCP plugin', () => {
    expect(ADDITIONAL_PLUGINS).toContain('mcp');
  });

  it('DEFAULT_PLUGINS should be a Set containing base plugins, harm plugins and PII plugins', () => {
    expect(DEFAULT_PLUGINS).toBeInstanceOf(Set);
    expect(DEFAULT_PLUGINS.has('contracts')).toBe(true);
    expect(DEFAULT_PLUGINS.has('pii:api-db')).toBe(true);
  });

  it('ALL_PLUGINS should contain all plugins sorted', () => {
    expect(ALL_PLUGINS).toEqual(
      [
        ...new Set([
          ...DEFAULT_PLUGINS,
          ...ADDITIONAL_PLUGINS,
          ...CONFIG_REQUIRED_PLUGINS,
          ...AGENTIC_PLUGINS,
        ]),
      ].sort(),
    );
  });

  it('DATASET_PLUGINS should contain expected plugins', () => {
    const expectedPlugins = [
      'beavertails',
      'cyberseceval',
      'donotanswer',
      'harmbench',
<<<<<<< HEAD
      'aegis',
=======
      'toxic-chat',
>>>>>>> c176d1f4
      'pliny',
      'unsafebench',
      'xstest',
    ];

    expect(DATASET_PLUGINS).toEqual(expectedPlugins);
    expect(DATASET_PLUGINS).toHaveLength(8);

    expectedPlugins.forEach((plugin) => {
      expect(DATASET_PLUGINS).toContain(plugin);
    });
  });

  it('AGENTIC_EXEMPT_PLUGINS should contain expected plugins', () => {
    expect(AGENTIC_EXEMPT_PLUGINS).toEqual(['system-prompt-override', 'agentic:memory-poisoning']);
  });

  it('DATASET_EXEMPT_PLUGINS should contain expected plugins', () => {
    expect(DATASET_EXEMPT_PLUGINS).toEqual(['pliny', 'unsafebench']);
  });

  it('STRATEGY_EXEMPT_PLUGINS should combine agentic and dataset exempt plugins', () => {
    const expectedPlugins = [
      'system-prompt-override',
      'agentic:memory-poisoning',
      'pliny',
      'unsafebench',
    ];

    expect(STRATEGY_EXEMPT_PLUGINS).toEqual(expectedPlugins);
    expect(STRATEGY_EXEMPT_PLUGINS).toEqual([...AGENTIC_EXEMPT_PLUGINS, ...DATASET_EXEMPT_PLUGINS]);
  });

  it('Severity enum should have expected values', () => {
    expect(Severity.Critical).toBe('critical');
    expect(Severity.High).toBe('high');
    expect(Severity.Medium).toBe('medium');
    expect(Severity.Low).toBe('low');
  });

  it('severityDisplayNames should have display names for all severities', () => {
    expect(severityDisplayNames[Severity.Critical]).toBe('Critical');
    expect(severityDisplayNames[Severity.High]).toBe('High');
    expect(severityDisplayNames[Severity.Medium]).toBe('Medium');
    expect(severityDisplayNames[Severity.Low]).toBe('Low');
  });

  it('PLUGIN_PRESET_DESCRIPTIONS should contain expected descriptions', () => {
    expect(PLUGIN_PRESET_DESCRIPTIONS.RAG).toBe(
      'Recommended plugins plus additional tests for RAG specific scenarios like access control',
    );
    expect(PLUGIN_PRESET_DESCRIPTIONS.Recommended).toBe(
      'A broad set of plugins recommended by Promptfoo',
    );
    expect(PLUGIN_PRESET_DESCRIPTIONS['Minimal Test']).toBe(
      'Minimal set of plugins to validate your setup',
    );
    expect(PLUGIN_PRESET_DESCRIPTIONS.Harmful).toBe(
      'Harmful content assessment using MLCommons and HarmBench taxonomies',
    );
    expect(PLUGIN_PRESET_DESCRIPTIONS['OWASP Agentic AI Top 10']).toBe(
      'OWASP Agentic AI Top 10 Threats and Mitigations',
    );
  });

  it('should have MEMORY_POISONING_PLUGIN_ID in Security & Access Control category', () => {
    expect(riskCategories['Security & Access Control']).toBeDefined();
    expect(riskCategories['Security & Access Control']).toContain('agentic:memory-poisoning');
  });

  it('should have descriptions for all risk categories', () => {
    const categories = Object.keys(riskCategories) as (keyof typeof categoryDescriptions)[];
    categories.forEach((category) => {
      expect(categoryDescriptions[category]).toBeDefined();
      expect(typeof categoryDescriptions[category]).toBe('string');
    });
  });

  it('should have correct display name for MCP plugin', () => {
    expect(displayNameOverrides['mcp']).toBe('Model Context Protocol');
  });

  it('should have correct severity for MCP plugin', () => {
    expect(riskCategorySeverityMap['mcp']).toBe(Severity.High);
  });

  it('should have correct alias for MCP plugin', () => {
    expect(categoryAliases['mcp']).toBe('MCP');
  });

  it('should have correct plugin description for MCP plugin', () => {
    expect(pluginDescriptions['mcp']).toBe(
      'Tests for vulnerabilities to Model Context Protocol (MCP) attacks',
    );
  });

  it('should have correct subcategory description for MCP plugin', () => {
    expect(subCategoryDescriptions['mcp']).toBe(
      'Tests for vulnerabilities to Model Context Protocol (MCP) attacks',
    );
  });

  it('STRATEGY_COLLECTIONS should contain expected collections', () => {
    expect(STRATEGY_COLLECTIONS).toEqual(['other-encodings']);
  });

  it('STRATEGY_COLLECTION_MAPPINGS should have correct mappings', () => {
    expect(STRATEGY_COLLECTION_MAPPINGS['other-encodings']).toEqual([
      'camelcase',
      'morse',
      'piglatin',
      'emoji',
    ]);
  });

  it('ALL_STRATEGIES should include strategy collections', () => {
    expect(ALL_STRATEGIES).toContain('other-encodings');
  });

  it('strategy collections should have proper descriptions', () => {
    expect(strategyDescriptions['other-encodings']).toBe(
      'Collection of alternative text transformation strategies (Morse code, Pig Latin, camelCase, and emoji variation selector smuggling) for testing evasion techniques',
    );
  });

  it('strategy collections should have proper display names', () => {
    expect(strategyDisplayNames['other-encodings']).toBe('Collection of Text Encodings');
  });

  it('strategy collections should have proper subcategory descriptions', () => {
    expect(subCategoryDescriptions['other-encodings']).toBe(
      'Collection of alternative text transformation strategies (Morse code, Pig Latin, camelCase, and emoji variation selector smuggling) for testing evasion techniques',
    );
  });

  it('ADDITIONAL_STRATEGIES should include emoji strategy', () => {
    expect(ADDITIONAL_STRATEGIES).toContain('emoji');
  });

  it('should have correct display name for emoji strategy', () => {
    expect(strategyDisplayNames['emoji']).toBe('Emoji Smuggling');
  });

  it('should have correct strategy description for emoji strategy', () => {
    expect(strategyDescriptions['emoji']).toBe(
      'Tests detection and handling of UTF-8 payloads hidden inside emoji variation selectors',
    );
  });

  it('should include emoji in other-encodings strategy collection', () => {
    expect(STRATEGY_COLLECTION_MAPPINGS['other-encodings']).toContain('emoji');
  });

  it('should have correct subcategory description for emoji strategy', () => {
    expect(subCategoryDescriptions['emoji']).toBe(
      'Tests handling of text hidden using emoji variation selectors',
    );
  });
});<|MERGE_RESOLUTION|>--- conflicted
+++ resolved
@@ -127,18 +127,15 @@
       'cyberseceval',
       'donotanswer',
       'harmbench',
-<<<<<<< HEAD
+      'toxic-chat',
       'aegis',
-=======
-      'toxic-chat',
->>>>>>> c176d1f4
       'pliny',
       'unsafebench',
       'xstest',
     ];
 
     expect(DATASET_PLUGINS).toEqual(expectedPlugins);
-    expect(DATASET_PLUGINS).toHaveLength(8);
+    expect(DATASET_PLUGINS).toHaveLength(9);
 
     expectedPlugins.forEach((plugin) => {
       expect(DATASET_PLUGINS).toContain(plugin);
