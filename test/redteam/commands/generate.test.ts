--- conflicted
+++ resolved
@@ -1,9 +1,6 @@
 import fs from 'fs';
-<<<<<<< HEAD
-=======
 import { getAuthor, getUserEmail } from '../../../src/globalConfig/accounts';
 import { cloudConfig } from '../../../src/globalConfig/cloud';
->>>>>>> 0d375e6a
 import logger from '../../../src/logger';
 import { synthesize } from '../../../src/redteam';
 import {
