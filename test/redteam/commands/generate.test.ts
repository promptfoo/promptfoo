import { afterEach, beforeEach, describe, expect, it, vi } from 'vitest';
import fs from 'fs';

import { Command } from 'commander';
import * as yaml from 'js-yaml';
import { getAuthor, getUserEmail } from '../../../src/globalConfig/accounts';
import { cloudConfig } from '../../../src/globalConfig/cloud';
import logger from '../../../src/logger';
import { synthesize } from '../../../src/redteam/index';
import { doTargetPurposeDiscovery } from '../../../src/redteam/commands/discover';
import { doGenerateRedteam, redteamGenerateCommand } from '../../../src/redteam/commands/generate';
import { Severity } from '../../../src/redteam/constants';
import { extractMcpToolsInfo } from '../../../src/redteam/extraction/mcpTools';
import { getConfigFromCloud } from '../../../src/util/cloud';
import { checkCloudPermissions, ConfigPermissionError } from '../../../src/util/cloud';
import * as configModule from '../../../src/util/config/load';
import { readConfig } from '../../../src/util/config/load';
import { writePromptfooConfig } from '../../../src/util/config/writer';

import type { RedteamCliGenerateOptions, RedteamPluginObject } from '../../../src/redteam/types';
import type { ApiProvider } from '../../../src/types/index';
import { DEFAULT_MAX_CONCURRENCY } from '../../../src/constants';

vi.mock('fs');
vi.mock('../../../src/redteam', () => ({
  synthesize: vi.fn().mockResolvedValue({ testCases: [] }),
}));
vi.mock('../../../src/telemetry');
vi.mock('../../../src/logger', () => ({
  default: {
    debug: vi.fn(),
    info: vi.fn(),
    warn: vi.fn(),
    error: vi.fn(),
  },
  getLogLevel: vi.fn().mockReturnValue('info'),
}));
vi.mock('uuid', async (importOriginal) => {
  return {
    ...(await importOriginal()),

    validate: vi.fn((str: string) => {
      // Simple UUID validation for testing
      const uuidRegex = /^[0-9a-f]{8}-[0-9a-f]{4}-[0-9a-f]{4}-[0-9a-f]{4}-[0-9a-f]{12}$/i;
      return uuidRegex.test(str);
    }),
  };
});
vi.mock('../../../src/util', async (importOriginal) => {
  return {
    ...(await importOriginal()),
    setupEnv: vi.fn(),
    printBorder: vi.fn(),
  };
});

<<<<<<< HEAD
jest.mock('../../../src/util/promptfooCommand', () => ({
  promptfooCommand: jest.fn().mockReturnValue('promptfoo redteam init'),
  isRunningUnderNpx: jest.fn().mockReturnValue(false),
}));
jest.mock('../../../src/util/config/load', () => ({
  combineConfigs: jest.fn(),
  resolveConfigs: jest.fn(),
  readConfig: jest.fn(),
}));
=======
vi.mock('../../../src/util/promptfooCommand', async (importOriginal) => {
  return {
    ...(await importOriginal()),
    promptfooCommand: vi.fn().mockReturnValue('promptfoo redteam init'),
    detectInstaller: vi.fn().mockReturnValue('unknown'),
    isRunningUnderNpx: vi.fn().mockReturnValue(false),
  };
});
vi.mock('../../../src/util/config/load', async (importOriginal) => {
  return {
    ...(await importOriginal()),
    combineConfigs: vi.fn(),
    resolveConfigs: vi.fn(),
    readConfig: vi.fn(),
  };
});
>>>>>>> 61a77eb5

vi.mock('../../../src/redteam/extraction/mcpTools', async (importOriginal) => {
  return {
    ...(await importOriginal()),
    extractMcpToolsInfo: vi.fn(),
  };
});

vi.mock('../../../src/envars', async () => ({
  ...(await vi.importActual('../../../src/envars')),

  getEnvBool: vi.fn().mockImplementation(function (key) {
    if (key === 'PROMPTFOO_REDTEAM_ENABLE_PURPOSE_DISCOVERY_AGENT') {
      return true;
    }
    return false;
  }),
}));

vi.mock('../../../src/util/cloud', async () => ({
  ...(await vi.importActual('../../../src/util/cloud')),
  getConfigFromCloud: vi.fn(),
  getCloudDatabaseId: vi.fn(),
  getPluginSeverityOverridesFromCloud: vi.fn(),
  isCloudProvider: vi.fn(),
  getDefaultTeam: vi.fn().mockResolvedValue({ id: 'test-team-id', name: 'Test Team' }),
  checkCloudPermissions: vi.fn().mockResolvedValue(undefined),
}));

vi.mock('../../../src/util/config/writer', async (importOriginal) => {
  return {
    ...(await importOriginal()),
    writePromptfooConfig: vi.fn(),
  };
});

vi.mock('../../../src/cliState', () => ({
  default: {
    remote: false,
  },
}));

vi.mock('../../../src/globalConfig/cloud', async (importOriginal) => {
  return {
    ...(await importOriginal()),

    CloudConfig: vi.fn().mockImplementation(function () {
      return {
        isEnabled: vi.fn().mockReturnValue(false),
        getApiHost: vi.fn().mockReturnValue('https://api.promptfoo.app'),
      };
    }),

    cloudConfig: {
      isEnabled: vi.fn().mockReturnValue(false),
      getApiHost: vi.fn().mockReturnValue('https://api.promptfoo.app'),
    },
  };
});

vi.mock('../../../src/redteam/commands/discover', async (importOriginal) => {
  return {
    ...(await importOriginal()),
    doTargetPurposeDiscovery: vi.fn(),
  };
});

vi.mock('../../../src/redteam/remoteGeneration', async (importOriginal) => {
  return {
    ...(await importOriginal()),
    shouldGenerateRemote: vi.fn().mockReturnValue(false),
    neverGenerateRemote: vi.fn().mockReturnValue(false),
    getRemoteGenerationUrl: vi.fn().mockReturnValue('http://test-url'),
  };
});

vi.mock('../../../src/util/config/manage', () => ({
  getConfigDirectoryPath: vi.fn().mockReturnValue('/tmp/test-config'),
  setConfigDirectoryPath: vi.fn(),
  maybeReadConfig: vi.fn(),
  readConfigs: vi.fn(),
  writeMultipleOutputs: vi.fn(),
}));
vi.mock('../../../src/globalConfig/accounts', async (importOriginal) => {
  return {
    ...(await importOriginal()),
    getAuthor: vi.fn(),
    getUserEmail: vi.fn(),
    getUserId: vi.fn().mockReturnValue('test-id'),
  };
});
vi.mock('../../../src/providers', async (importOriginal) => {
  return {
    ...(await importOriginal()),

    loadApiProviders: vi.fn().mockResolvedValue([
      {
        id: () => 'test-provider',
        callApi: vi.fn(),
        cleanup: vi.fn(),
      },
    ]),

    getProviderIds: vi.fn().mockReturnValue(['test-provider']),
  };
});

describe('doGenerateRedteam', () => {
  let mockProvider: ApiProvider;

  beforeEach(() => {
    vi.clearAllMocks();
    mockProvider = {
      id: () => 'test-provider',
      callApi: vi.fn().mockResolvedValue({ output: 'test output' }),
      cleanup: vi.fn().mockResolvedValue(undefined),
    };

    vi.mocked(configModule.resolveConfigs).mockResolvedValue({
      basePath: '/mock/path',
      testSuite: {
        providers: [mockProvider],
        prompts: [],
        tests: [],
      },
      config: {
        redteam: {},
      },
    });
  });

  it('should generate redteam tests and write to output file', async () => {
    vi.mocked(configModule.combineConfigs).mockResolvedValue([
      {
        prompts: [{ raw: 'Test prompt', label: 'Test label' }],
        providers: [],
        tests: [],
      },
    ] as any);

    const options: RedteamCliGenerateOptions = {
      output: 'output.yaml',
      config: 'config.yaml',
      cache: true,
      defaultConfig: {},
      write: true,
    };

    vi.mocked(fs.readFileSync).mockImplementation(function () {
      return JSON.stringify({
        prompts: [{ raw: 'Test prompt' }],
        providers: [],
        tests: [],
      });
    });

    vi.mocked(synthesize).mockResolvedValue({
      testCases: [
        {
          vars: { input: 'Test input' },
          assert: [{ type: 'equals', value: 'Test output' }],
          metadata: { pluginId: 'redteam' },
        },
      ],
      purpose: 'Test purpose',
      entities: ['Test entity'],
      injectVar: 'input',
    });

    await doGenerateRedteam(options);

    expect(synthesize).toHaveBeenCalledWith(
      expect.objectContaining({
        numTests: undefined,
        plugins: expect.any(Array),
        prompts: [],
        strategies: expect.any(Array),
      }),
    );
    expect(writePromptfooConfig).toHaveBeenCalledWith(
      expect.objectContaining({
        defaultTest: {
          metadata: {
            purpose: 'Test purpose',
            entities: ['Test entity'],
          },
        },
        redteam: expect.objectContaining({
          purpose: 'Test purpose',
          entities: ['Test entity'],
        }),
        tests: [
          {
            vars: { input: 'Test input' },
            assert: [{ type: 'equals', value: 'Test output' }],
            metadata: { pluginId: 'redteam' },
          },
        ],
      }),
      'output.yaml',
      expect.any(Array),
    );
  });

  it('should write to config file when write option is true', async () => {
    const options: RedteamCliGenerateOptions = {
      config: 'config.yaml',
      cache: true,
      defaultConfig: {},
      write: true,
    };

    vi.mocked(fs.readFileSync).mockImplementation(function () {
      return JSON.stringify({});
    });
    vi.mocked(synthesize).mockResolvedValue({
      testCases: [
        {
          vars: { input: 'Test input' },
          assert: [{ type: 'equals', value: 'Test output' }],
          metadata: { pluginId: 'redteam' },
        },
      ],
      purpose: 'Test purpose',
      entities: [],
      injectVar: 'input',
    });

    await doGenerateRedteam(options);

    expect(writePromptfooConfig).toHaveBeenCalledWith(
      expect.objectContaining({
        defaultTest: {
          metadata: {
            purpose: 'Test purpose',
            entities: [],
          },
        },
        redteam: expect.objectContaining({
          purpose: 'Test purpose',
          entities: [],
        }),
        tests: [
          {
            vars: { input: 'Test input' },
            assert: [{ type: 'equals', value: 'Test output' }],
            metadata: { pluginId: 'redteam' },
          },
        ],
      }),
      'config.yaml',
      expect.any(Array),
    );
  });

  it('should handle missing configuration file', async () => {
    const options = {
      cache: true,
      defaultConfig: {},
      write: true,
      output: 'redteam.yaml',
    };

    await doGenerateRedteam(options);

    expect(logger.info).toHaveBeenCalledWith(
      expect.stringContaining("Can't generate without configuration"),
    );
  });

  it('should use purpose when no config is provided', async () => {
    // Mock extractMcpToolsInfo to return empty string for this test
    vi.mocked(extractMcpToolsInfo).mockResolvedValue('');

    const options: RedteamCliGenerateOptions = {
      purpose: 'Test purpose',
      cache: true,
      defaultConfig: {},
      write: true,
      output: 'redteam.yaml',
    };

    vi.mocked(synthesize).mockResolvedValue({
      testCases: [
        {
          vars: { input: 'Test input' },
          assert: [{ type: 'equals', value: 'Test output' }],
          metadata: { pluginId: 'redteam' },
        },
      ],
      purpose: 'Test purpose',
      entities: ['Test entity'],
      injectVar: 'input',
    });

    await doGenerateRedteam(options);

    expect(synthesize).toHaveBeenCalledWith(
      expect.objectContaining({
        numTests: undefined,
        purpose: 'Test purpose',
        plugins: expect.any(Array),
        prompts: expect.any(Array),
        strategies: expect.any(Array),
        targetLabels: [],
        showProgressBar: true,
        testGenerationInstructions: '',
      }),
    );
  });

  it('should properly handle numTests for both string and object-style plugins', async () => {
    vi.mocked(configModule.resolveConfigs).mockResolvedValue({
      basePath: '/mock/path',
      testSuite: {
        prompts: [{ raw: 'Test prompt', label: 'Test label' }],
        providers: [],
      },
      config: {
        redteam: {
          numTests: 1,
          plugins: [
            'contracts' as unknown as RedteamPluginObject,
            { id: 'competitors' },
            { id: 'overreliance', numTests: 3 },
          ],
          strategies: [],
        },
      },
    });

    vi.mocked(fs.readFileSync).mockImplementation(function () {
      return JSON.stringify({
        prompts: [{ raw: 'Test prompt' }],
        providers: [],
        tests: [],
      });
    });

    vi.mocked(synthesize).mockResolvedValue({
      testCases: [
        {
          vars: { input: 'Test input' },
          assert: [{ type: 'equals', value: 'Test output' }],
          metadata: { pluginId: 'redteam' },
        },
      ],
      purpose: 'Test purpose',
      entities: ['Test entity'],
      injectVar: 'input',
    });

    const options: RedteamCliGenerateOptions = {
      output: 'output.yaml',
      cache: true,
      defaultConfig: {},
      write: true,
      force: true,
      purpose: 'Test purpose',
      config: 'config.yaml',
    };

    await doGenerateRedteam(options);

    expect(synthesize).toHaveBeenCalledWith(
      expect.objectContaining({
        numTests: 1,
        plugins: expect.arrayContaining([
          expect.objectContaining({ id: 'competitors', numTests: 1 }),
          expect.objectContaining({ id: 'contracts', numTests: 1 }),
          expect.objectContaining({ id: 'overreliance', numTests: 3 }),
        ]),
        prompts: ['Test prompt'],
        strategies: [],
      }),
    );
  });

  it('should properly handle severity property in plugin objects', async () => {
    vi.mocked(configModule.resolveConfigs).mockResolvedValue({
      basePath: '/mock/path',
      testSuite: {
        prompts: [{ raw: 'Test prompt', label: 'Test label' }],
        providers: [],
      },
      config: {
        redteam: {
          numTests: 5,
          plugins: [
            'contracts' as unknown as RedteamPluginObject,
            { id: 'competitors', severity: Severity.Low },
            { id: 'overreliance', numTests: 3, severity: Severity.High },
            { id: 'harmful:hate', config: { customOption: true }, severity: Severity.Medium },
          ],
          strategies: [],
        },
      },
    });

    vi.mocked(fs.readFileSync).mockImplementation(function () {
      return JSON.stringify({
        prompts: [{ raw: 'Test prompt' }],
        providers: [],
        tests: [],
      });
    });

    vi.mocked(synthesize).mockResolvedValue({
      testCases: [
        {
          vars: { input: 'Test input' },
          assert: [{ type: 'equals', value: 'Test output' }],
          metadata: { pluginId: 'redteam' },
        },
      ],
      purpose: 'Test purpose',
      entities: ['Test entity'],
      injectVar: 'input',
    });

    const options: RedteamCliGenerateOptions = {
      output: 'output.yaml',
      cache: true,
      defaultConfig: {},
      write: true,
      force: true,
      purpose: 'Test purpose',
      config: 'config.yaml',
    };

    await doGenerateRedteam(options);

    expect(synthesize).toHaveBeenCalledWith(
      expect.objectContaining({
        numTests: 5,
        plugins: expect.arrayContaining([
          expect.objectContaining({ id: 'contracts', numTests: 5 }),
          expect.objectContaining({ id: 'competitors', numTests: 5, severity: Severity.Low }),
          expect.objectContaining({ id: 'overreliance', numTests: 3, severity: Severity.High }),
          expect.objectContaining({
            id: 'harmful:hate',
            numTests: 5,
            severity: Severity.Medium,
            config: { customOption: true },
          }),
        ]),
        prompts: ['Test prompt'],
        strategies: [],
      }),
    );
  });

  it('should pass entities from redteam config to synthesize', async () => {
    vi.mocked(configModule.resolveConfigs).mockResolvedValue({
      basePath: '/mock/path',
      testSuite: {
        prompts: [{ raw: 'Test prompt', label: 'Test label' }],
        providers: [],
      },
      config: {
        redteam: {
          entities: ['Company X', 'John Doe', 'Product Y'],
          plugins: ['harmful:hate' as unknown as RedteamPluginObject],
          strategies: [],
        },
      },
    });

    vi.mocked(fs.readFileSync).mockImplementation(function () {
      return JSON.stringify({
        prompts: [{ raw: 'Test prompt' }],
        providers: [],
        tests: [],
      });
    });

    vi.mocked(synthesize).mockResolvedValue({
      testCases: [
        {
          vars: { input: 'Test input' },
          assert: [{ type: 'equals', value: 'Test output' }],
          metadata: { pluginId: 'redteam' },
        },
      ],
      purpose: 'Test purpose',
      entities: ['Company X', 'John Doe', 'Product Y'],
      injectVar: 'input',
    });

    const options: RedteamCliGenerateOptions = {
      output: 'output.yaml',
      cache: true,
      defaultConfig: {},
      write: true,
      force: true,
      config: 'config.yaml',
    };

    await doGenerateRedteam(options);

    expect(synthesize).toHaveBeenCalledWith(
      expect.objectContaining({
        entities: ['Company X', 'John Doe', 'Product Y'],
        plugins: expect.any(Array),
        prompts: ['Test prompt'],
        strategies: expect.any(Array),
      }),
    );
  });

  it('should handle undefined entities in redteam config', async () => {
    vi.mocked(configModule.resolveConfigs).mockResolvedValue({
      basePath: '/mock/path',
      testSuite: {
        prompts: [{ raw: 'Test prompt', label: 'Test label' }],
        providers: [],
      },
      config: {
        redteam: {
          plugins: ['harmful:hate' as unknown as RedteamPluginObject],
          strategies: [],
        },
      },
    });

    vi.mocked(fs.readFileSync).mockImplementation(function () {
      return JSON.stringify({
        prompts: [{ raw: 'Test prompt' }],
        providers: [],
        tests: [],
      });
    });

    vi.mocked(synthesize).mockResolvedValue({
      testCases: [
        {
          vars: { input: 'Test input' },
          assert: [{ type: 'equals', value: 'Test output' }],
          metadata: { pluginId: 'redteam' },
        },
      ],
      purpose: 'Test purpose',
      entities: [],
      injectVar: 'input',
    });

    const options: RedteamCliGenerateOptions = {
      output: 'output.yaml',
      cache: true,
      defaultConfig: {},
      write: true,
      force: true,
      config: 'config.yaml',
    };

    await doGenerateRedteam(options);

    expect(synthesize).toHaveBeenCalledWith(
      expect.objectContaining({
        plugins: [expect.objectContaining({ id: 'harmful:hate', numTests: 5 })],
        prompts: ['Test prompt'],
        strategies: [],
        abortSignal: undefined,
        delay: undefined,
        maxConcurrency: DEFAULT_MAX_CONCURRENCY,
        numTests: undefined,
      }),
    );
  });

  it('should write entities to output config', async () => {
    vi.mocked(configModule.resolveConfigs).mockResolvedValue({
      basePath: '/mock/path',
      testSuite: {
        prompts: [{ raw: 'Test prompt', label: 'Test label' }],
        providers: [],
      },
      config: {
        redteam: {
          entities: ['Company X', 'John Doe', 'Product Y'],
          plugins: ['harmful:hate' as unknown as RedteamPluginObject],
          strategies: [],
        },
      },
    });

    vi.mocked(fs.readFileSync).mockImplementation(function () {
      return JSON.stringify({
        prompts: [{ raw: 'Test prompt' }],
        providers: [],
        tests: [],
      });
    });

    vi.mocked(synthesize).mockResolvedValue({
      testCases: [
        {
          vars: { input: 'Test input' },
          assert: [{ type: 'equals', value: 'Test output' }],
          metadata: { pluginId: 'redteam' },
        },
      ],
      purpose: 'Test purpose',
      entities: ['Company X', 'John Doe', 'Product Y'],
      injectVar: 'input',
    });

    const options: RedteamCliGenerateOptions = {
      output: 'output.yaml',
      cache: true,
      defaultConfig: {},
      write: true,
      force: true,
      config: 'config.yaml',
    };

    await doGenerateRedteam(options);

    expect(writePromptfooConfig).toHaveBeenCalledWith(
      expect.objectContaining({
        redteam: expect.objectContaining({
          entities: ['Company X', 'John Doe', 'Product Y'],
        }),
        defaultTest: expect.objectContaining({
          metadata: expect.objectContaining({
            entities: ['Company X', 'John Doe', 'Product Y'],
          }),
        }),
      }),
      'output.yaml',
      expect.any(Array),
    );
  });

  it('should cleanup provider after generation', async () => {
    vi.mocked(synthesize).mockResolvedValue({
      testCases: [
        {
          vars: { input: 'Test input' },
          assert: [{ type: 'equals', value: 'Test output' }],
          metadata: { pluginId: 'redteam' },
        },
      ],
      purpose: 'Test purpose',
      entities: ['Test entity'],
      injectVar: 'input',
    });

    const options: RedteamCliGenerateOptions = {
      output: 'test-output.json',
      inRedteamRun: false,
      cache: false,
      defaultConfig: {},
      write: false,
      config: 'test-config.yaml',
    };

    await doGenerateRedteam(options);

    expect(mockProvider.cleanup!).toHaveBeenCalledWith();
  });

  it('should handle provider cleanup errors gracefully', async () => {
    vi.mocked(synthesize).mockResolvedValue({
      testCases: [
        {
          vars: { input: 'Test input' },
          assert: [{ type: 'equals', value: 'Test output' }],
          metadata: { pluginId: 'redteam' },
        },
      ],
      purpose: 'Test purpose',
      entities: ['Test entity'],
      injectVar: 'input',
    });

    const options: RedteamCliGenerateOptions = {
      output: 'test-output.json',
      inRedteamRun: false,
      cache: false,
      defaultConfig: {},
      write: false,
      config: 'test-config.yaml',
    };

    if (mockProvider.cleanup) {
      vi.mocked(mockProvider.cleanup).mockRejectedValueOnce(new Error('Cleanup failed'));
    }

    await doGenerateRedteam(options);

    expect(mockProvider.cleanup).toHaveBeenCalledWith();
  });

  it('should warn and not fail if no plugins are specified (uses default plugins)', async () => {
    vi.mocked(configModule.resolveConfigs).mockResolvedValue({
      basePath: '/mock/path',
      testSuite: {
        providers: [mockProvider],
        prompts: [{ raw: 'Prompt', label: 'L' }],
        tests: [],
      },
      config: {
        redteam: {},
        providers: ['test-provider'],
      },
    });

    vi.mocked(fs.readFileSync).mockImplementation(function () {
      return JSON.stringify({
        prompts: [{ raw: 'Prompt' }],
        providers: [],
        tests: [],
      });
    });

    vi.mocked(doTargetPurposeDiscovery).mockResolvedValue({
      purpose: 'Generated purpose',
      limitations: 'Generated limitations',
      tools: [
        {
          name: 'search',
          description: 'search(query: string)',
          arguments: [{ name: 'query', description: 'query', type: 'string' }],
        },
      ],
      user: 'Generated user',
    });
    vi.mocked(synthesize).mockResolvedValue({
      testCases: [],
      purpose: 'Generated purpose',
      entities: [],
      injectVar: 'input',
    });

    const options: RedteamCliGenerateOptions = {
      output: 'output.yaml',
      config: 'config.yaml',
      cache: true,
      defaultConfig: {},
      write: true,
    };

    await doGenerateRedteam(options);

    expect(synthesize).toHaveBeenCalledWith(
      expect.objectContaining({
        plugins: expect.any(Array),
      }),
    );
  });

  it('should enhance purpose with MCP tools information when available', async () => {
    const mcpToolsInfo = 'MCP Tools: tool1, tool2';
    vi.mocked(extractMcpToolsInfo).mockResolvedValue(mcpToolsInfo);

    vi.mocked(configModule.resolveConfigs).mockResolvedValue({
      basePath: '/mock/path',
      testSuite: {
        providers: [mockProvider],
        prompts: [{ raw: 'Test prompt', label: 'Test prompt' }],
        tests: [],
      },
      config: {
        redteam: {
          purpose: 'Original purpose',
        },
      },
    });

    vi.mocked(synthesize).mockResolvedValue({
      testCases: [],
      purpose: 'Test purpose',
      entities: [],
      injectVar: 'input',
    });

    const options: RedteamCliGenerateOptions = {
      output: 'output.yaml',
      config: 'config.yaml',
      cache: true,
      defaultConfig: {},
      write: true,
    };

    await doGenerateRedteam(options);

    expect(synthesize).toHaveBeenCalledWith(
      expect.objectContaining({
        purpose: expect.stringContaining(mcpToolsInfo),
        testGenerationInstructions: expect.stringContaining(
          'Generate every test case prompt as a json string',
        ),
      }),
    );
  });

  it('should handle MCP tools extraction errors gracefully', async () => {
    vi.mocked(extractMcpToolsInfo).mockRejectedValue(new Error('MCP tools extraction failed'));

    vi.mocked(configModule.resolveConfigs).mockResolvedValue({
      basePath: '/mock/path',
      testSuite: {
        providers: [mockProvider],
        prompts: [{ raw: 'Test prompt', label: 'Test prompt' }],
        tests: [],
      },
      config: {
        redteam: {
          purpose: 'Original purpose',
        },
      },
    });

    vi.mocked(synthesize).mockResolvedValue({
      testCases: [],
      purpose: 'Test purpose',
      entities: [],
      injectVar: 'input',
    });

    const options: RedteamCliGenerateOptions = {
      output: 'output.yaml',
      config: 'config.yaml',
      cache: true,
      defaultConfig: {},
      write: true,
    };

    await doGenerateRedteam(options);

    expect(logger.warn).toHaveBeenCalledWith(
      expect.stringContaining('Failed to extract MCP tools information'),
    );
    expect(synthesize).toHaveBeenCalledWith(
      expect.objectContaining({
        purpose: 'Original purpose',
      }),
    );
  });

  describe('header comments', () => {
    beforeEach(() => {
      vi.clearAllMocks();
    });

    it('should include header comments with author and cloud host when available', async () => {
      vi.mocked(getAuthor).mockImplementation(function () {
        return 'test@example.com';
      });
      vi.mocked(getUserEmail).mockImplementation(function () {
        return 'test@example.com';
      });
      vi.mocked(cloudConfig.getApiHost).mockImplementation(function () {
        return 'https://api.promptfoo.app';
      });

      vi.mocked(synthesize).mockResolvedValue({
        testCases: [
          {
            vars: { input: 'Test input' },
            assert: [{ type: 'equals', value: 'Test output' }],
            metadata: { pluginId: 'redteam' },
          },
        ],
        purpose: 'Test purpose',
        entities: [],
        injectVar: 'input',
      });

      const options: RedteamCliGenerateOptions = {
        output: 'output.yaml',
        cache: true,
        defaultConfig: {},
        purpose: 'Test purpose',
        write: false,
      };

      await doGenerateRedteam(options);

      expect(writePromptfooConfig).toHaveBeenCalledWith(
        expect.any(Object),
        'output.yaml',
        expect.arrayContaining([
          expect.stringContaining('REDTEAM CONFIGURATION'),
          expect.stringContaining('Generated:'),
          expect.stringContaining('test@example.com'),
          expect.stringContaining('https://api.promptfoo.app'),
          expect.stringContaining('Test Configuration:'),
        ]),
      );
    });

    it('should show "Not logged in" when no user email', async () => {
      vi.mocked(getAuthor).mockImplementation(function () {
        return null;
      });
      vi.mocked(getUserEmail).mockImplementation(function () {
        return null;
      });

      vi.mocked(synthesize).mockResolvedValue({
        testCases: [
          {
            vars: { input: 'Test input' },
            assert: [{ type: 'equals', value: 'Test output' }],
            metadata: { pluginId: 'redteam' },
          },
        ],
        purpose: 'Test purpose',
        entities: [],
        injectVar: 'input',
      });

      const options: RedteamCliGenerateOptions = {
        output: 'output.yaml',
        cache: true,
        defaultConfig: {},
        purpose: 'Test purpose',
        write: false,
      };

      await doGenerateRedteam(options);

      expect(writePromptfooConfig).toHaveBeenCalledWith(
        expect.any(Object),
        'output.yaml',
        expect.arrayContaining([expect.stringContaining('Not logged in')]),
      );
    });

    it('should include different headers for updates vs new configs', async () => {
      vi.mocked(getAuthor).mockImplementation(function () {
        return 'test@example.com';
      });
      vi.mocked(getUserEmail).mockImplementation(function () {
        return 'test@example.com';
      });
      vi.mocked(fs.readFileSync).mockImplementation(function () {
        return JSON.stringify({});
      });

      vi.mocked(synthesize).mockResolvedValue({
        testCases: [
          {
            vars: { input: 'Test input' },
            assert: [{ type: 'equals', value: 'Test output' }],
            metadata: { pluginId: 'redteam' },
          },
        ],
        purpose: 'Test purpose',
        entities: [],
        injectVar: 'input',
      });

      const options: RedteamCliGenerateOptions = {
        config: 'config.yaml',
        cache: true,
        defaultConfig: {},
        write: true,
      };

      await doGenerateRedteam(options);

      expect(writePromptfooConfig).toHaveBeenCalledWith(
        expect.any(Object),
        'config.yaml',
        expect.arrayContaining([
          expect.stringContaining('REDTEAM CONFIGURATION UPDATE'),
          expect.stringContaining('Updated:'),
          expect.stringContaining('Changes:'),
          expect.stringContaining('Added'),
        ]),
      );
    });

    it('should include plugin and strategy information in headers', async () => {
      vi.mocked(getAuthor).mockImplementation(function () {
        return 'test@example.com';
      });
      vi.mocked(getUserEmail).mockImplementation(function () {
        return 'test@example.com';
      });

      vi.mocked(configModule.resolveConfigs).mockResolvedValue({
        basePath: '/mock/path',
        testSuite: {
          providers: [],
          prompts: [],
          tests: [],
        },
        config: {
          redteam: {
            plugins: [{ id: 'politics' }, { id: 'bias:gender' }],
            strategies: [{ id: 'basic' }],
          },
        },
      });

      vi.mocked(synthesize).mockResolvedValue({
        testCases: [
          {
            vars: { input: 'Test input' },
            assert: [{ type: 'equals', value: 'Test output' }],
            metadata: { pluginId: 'redteam' },
          },
        ],
        purpose: 'Test purpose',
        entities: [],
        injectVar: 'input',
      });

      const options: RedteamCliGenerateOptions = {
        output: 'output.yaml',
        config: 'config.yaml',
        cache: true,
        defaultConfig: {},
        write: false,
      };

      await doGenerateRedteam(options);

      expect(writePromptfooConfig).toHaveBeenCalledWith(
        expect.any(Object),
        'output.yaml',
        expect.arrayContaining([
          expect.stringContaining('politics, bias:gender'),
          expect.stringContaining('basic'),
        ]),
      );
    });

    it('should handle missing author gracefully', async () => {
      vi.mocked(getAuthor).mockImplementation(function () {
        return null;
      });
      vi.mocked(getUserEmail).mockImplementation(function () {
        return 'test@example.com';
      });
      vi.mocked(cloudConfig.getApiHost).mockImplementation(function () {
        return 'https://api.promptfoo.app';
      });

      vi.mocked(synthesize).mockResolvedValue({
        testCases: [
          {
            vars: { input: 'Test input' },
            assert: [{ type: 'equals', value: 'Test output' }],
            metadata: { pluginId: 'redteam' },
          },
        ],
        purpose: 'Test purpose',
        entities: [],
        injectVar: 'input',
      });

      const options: RedteamCliGenerateOptions = {
        output: 'output.yaml',
        cache: true,
        defaultConfig: {},
        purpose: 'Test purpose',
        write: false,
      };

      await doGenerateRedteam(options);

      const headerComments = vi.mocked(writePromptfooConfig).mock.calls[0][2];
      expect(headerComments).toBeDefined();
      expect(headerComments!.some((comment) => comment.includes('Author:'))).toBe(false);
      expect(headerComments!.some((comment) => comment.includes('https://api.promptfoo.app'))).toBe(
        true,
      );
    });
  });

  describe('checkCloudPermissions', () => {
    it('should fail when checkCloudPermissions throws an error', async () => {
      // Mock cloudConfig to be enabled
      const mockCloudConfig = {
        isEnabled: vi.fn().mockReturnValue(true),
        getApiHost: vi.fn().mockReturnValue('https://api.promptfoo.app'),
      };
      vi.mocked(cloudConfig).isEnabled = mockCloudConfig.isEnabled;

      // Mock checkCloudPermissions to throw an error
      const permissionError = new ConfigPermissionError('Permission denied: insufficient access');
      vi.mocked(checkCloudPermissions).mockRejectedValueOnce(permissionError);

      // Setup the test configuration
      vi.mocked(configModule.resolveConfigs).mockResolvedValue({
        basePath: '/mock/path',
        testSuite: {
          providers: [{ id: () => 'openai:gpt-4', callApi: async () => ({}) }],
          prompts: [{ raw: 'Test prompt', label: 'Test label' }],
          tests: [],
        },
        config: {
          providers: ['openai:gpt-4'],
          redteam: {},
        },
      });

      const options: RedteamCliGenerateOptions = {
        output: 'output.yaml',
        config: 'config.yaml',
        cache: true,
        defaultConfig: {},
        write: true,
      };

      await expect(doGenerateRedteam(options)).rejects.toThrow(
        'Permission denied: insufficient access',
      );

      // Verify checkCloudPermissions was called with the correct arguments
      expect(checkCloudPermissions).toHaveBeenCalledWith({
        providers: ['openai:gpt-4'],
        redteam: {},
      });

      // Verify that synthesize was not called
      expect(synthesize).not.toHaveBeenCalled();
    });

    it('should call checkCloudPermissions and proceed when it succeeds', async () => {
      // Mock cloudConfig to be enabled
      const mockCloudConfig = {
        isEnabled: vi.fn().mockReturnValue(true),
        getApiHost: vi.fn().mockReturnValue('https://api.promptfoo.app'),
      };
      vi.mocked(cloudConfig).isEnabled = mockCloudConfig.isEnabled;

      // Mock checkCloudPermissions to succeed (resolve without throwing)
      vi.mocked(checkCloudPermissions).mockResolvedValueOnce(undefined);

      // Setup the test configuration
      vi.mocked(configModule.resolveConfigs).mockResolvedValue({
        basePath: '/mock/path',
        testSuite: {
          providers: [{ id: () => 'openai:gpt-4', callApi: async () => ({}) }],
          prompts: [{ raw: 'Test prompt', label: 'Test label' }],
          tests: [],
        },
        config: {
          providers: ['openai:gpt-4'],
          redteam: {},
        },
      });

      vi.mocked(synthesize).mockResolvedValue({
        testCases: [
          {
            vars: { input: 'Test input' },
            assert: [{ type: 'equals', value: 'Test output' }],
            metadata: { pluginId: 'redteam' },
          },
        ],
        purpose: 'Test purpose',
        entities: ['Test entity'],
        injectVar: 'input',
      });

      const options: RedteamCliGenerateOptions = {
        output: 'output.yaml',
        config: 'config.yaml',
        cache: true,
        defaultConfig: {},
        write: true,
        force: true,
      };

      const result = await doGenerateRedteam(options);

      // Verify checkCloudPermissions was called
      expect(checkCloudPermissions).toHaveBeenCalledWith({
        providers: ['openai:gpt-4'],
        redteam: {},
      });

      // Verify that the function proceeded normally
      expect(result).not.toBeNull();

      // Verify that synthesize was called
      expect(synthesize).toHaveBeenCalled();
    });
  });

  describe('commandLineOptions precedence', () => {
    let mockProvider: ApiProvider;

    beforeEach(() => {
      vi.clearAllMocks();
      mockProvider = {
        id: () => 'test-provider',
        callApi: vi.fn().mockResolvedValue({ output: 'test output' }),
        cleanup: vi.fn().mockResolvedValue(undefined),
      };

      vi.mocked(synthesize).mockResolvedValue({
        testCases: [],
        purpose: 'Test purpose',
        entities: [],
        injectVar: 'input',
      });

      vi.mocked(fs.existsSync).mockImplementation(function () {
        return false;
      });
    });

    it('should use commandLineOptions.maxConcurrency from config when CLI option not provided', async () => {
      vi.mocked(configModule.resolveConfigs).mockResolvedValue({
        basePath: '/mock/path',
        testSuite: {
          providers: [mockProvider],
          prompts: [{ raw: 'Test prompt', label: 'Test' }],
          tests: [],
        },
        config: {
          redteam: {
            plugins: [{ id: 'harmful', numTests: 1 }],
          },
        },
        commandLineOptions: {
          maxConcurrency: 10,
        },
      });

      const options: RedteamCliGenerateOptions = {
        config: 'config.yaml',
        output: 'output.yaml',
        cache: true,
        defaultConfig: {},
        write: false,
      };

      await doGenerateRedteam(options);

      expect(synthesize).toHaveBeenCalledWith(
        expect.objectContaining({
          maxConcurrency: 10,
        }),
      );
    });

    it('should prioritize CLI maxConcurrency over commandLineOptions.maxConcurrency', async () => {
      vi.mocked(configModule.resolveConfigs).mockResolvedValue({
        basePath: '/mock/path',
        testSuite: {
          providers: [mockProvider],
          prompts: [{ raw: 'Test prompt', label: 'Test' }],
          tests: [],
        },
        config: {
          redteam: {
            plugins: [{ id: 'harmful', numTests: 1 }],
          },
        },
        commandLineOptions: {
          maxConcurrency: 10,
        },
      });

      const options: RedteamCliGenerateOptions = {
        config: 'config.yaml',
        output: 'output.yaml',
        cache: true,
        defaultConfig: {},
        maxConcurrency: 20, // CLI override
        write: false,
      };

      await doGenerateRedteam(options);

      expect(synthesize).toHaveBeenCalledWith(
        expect.objectContaining({
          maxConcurrency: 20,
        }),
      );
    });

    it('should use DEFAULT_MAX_CONCURRENCY when neither CLI nor commandLineOptions provided', async () => {
      vi.mocked(configModule.resolveConfigs).mockResolvedValue({
        basePath: '/mock/path',
        testSuite: {
          providers: [mockProvider],
          prompts: [{ raw: 'Test prompt', label: 'Test' }],
          tests: [],
        },
        config: {
          redteam: {
            plugins: [{ id: 'harmful', numTests: 1 }],
          },
        },
        commandLineOptions: {},
      });

      const options: RedteamCliGenerateOptions = {
        config: 'config.yaml',
        output: 'output.yaml',
        cache: true,
        defaultConfig: {},
        write: false,
      };

      await doGenerateRedteam(options);

      expect(synthesize).toHaveBeenCalledWith(
        expect.objectContaining({
          maxConcurrency: DEFAULT_MAX_CONCURRENCY,
        }),
      );
    });

    it('should use commandLineOptions.delay from config when CLI option not provided', async () => {
      vi.mocked(configModule.resolveConfigs).mockResolvedValue({
        basePath: '/mock/path',
        testSuite: {
          providers: [mockProvider],
          prompts: [{ raw: 'Test prompt', label: 'Test' }],
          tests: [],
        },
        config: {
          redteam: {
            plugins: [{ id: 'harmful', numTests: 1 }],
          },
        },
        commandLineOptions: {
          delay: 500,
        },
      });

      const options: RedteamCliGenerateOptions = {
        config: 'config.yaml',
        output: 'output.yaml',
        cache: true,
        defaultConfig: {},
        write: false,
      };

      await doGenerateRedteam(options);

      expect(synthesize).toHaveBeenCalledWith(
        expect.objectContaining({
          delay: 500,
        }),
      );
    });

    it('should prioritize CLI delay over commandLineOptions.delay', async () => {
      vi.mocked(configModule.resolveConfigs).mockResolvedValue({
        basePath: '/mock/path',
        testSuite: {
          providers: [mockProvider],
          prompts: [{ raw: 'Test prompt', label: 'Test' }],
          tests: [],
        },
        config: {
          redteam: {
            plugins: [{ id: 'harmful', numTests: 1 }],
          },
        },
        commandLineOptions: {
          delay: 500,
        },
      });

      const options: RedteamCliGenerateOptions = {
        config: 'config.yaml',
        output: 'output.yaml',
        cache: true,
        defaultConfig: {},
        delay: 1000, // CLI override
        write: false,
      };

      await doGenerateRedteam(options);

      expect(synthesize).toHaveBeenCalledWith(
        expect.objectContaining({
          delay: 1000,
        }),
      );
    });

    it('should prioritize redteamConfig.delay over commandLineOptions.delay', async () => {
      vi.mocked(configModule.resolveConfigs).mockResolvedValue({
        basePath: '/mock/path',
        testSuite: {
          providers: [mockProvider],
          prompts: [{ raw: 'Test prompt', label: 'Test' }],
          tests: [],
        },
        config: {
          redteam: {
            plugins: [{ id: 'harmful', numTests: 1 }],
            delay: 200, // redteamConfig.delay
          },
        },
        commandLineOptions: {
          delay: 500,
        },
      });

      const options: RedteamCliGenerateOptions = {
        config: 'config.yaml',
        output: 'output.yaml',
        cache: true,
        defaultConfig: {},
        write: false,
      };

      await doGenerateRedteam(options);

      expect(synthesize).toHaveBeenCalledWith(
        expect.objectContaining({
          delay: 200, // redteamConfig wins over commandLineOptions
        }),
      );
    });
  });
});

describe('doGenerateRedteam with external defaultTest', () => {
  beforeEach(() => {
    vi.clearAllMocks();
    vi.mocked(fs.existsSync).mockImplementation(function () {
      return false;
    });
    vi.mocked(fs.readFileSync).mockImplementation(function () {
      return '';
    });
  });

  it('should handle string defaultTest when updating config', async () => {
    const options = {
      write: true,
      config: 'test-config.yaml',
      purpose: 'Test purpose',
      entities: ['entity1', 'entity2'],
      cache: false,
      defaultConfig: {},
    };

    const existingConfig = {
      prompts: ['Test prompt'],
      providers: ['openai:gpt-4'],
      defaultTest: 'file://external/defaultTest.yaml', // String defaultTest
    };

    vi.mocked(fs.existsSync).mockImplementation(function () {
      return true;
    });
    vi.mocked(fs.readFileSync).mockImplementation(function () {
      return yaml.dump(existingConfig);
    });
    vi.mocked(readConfig).mockResolvedValue(existingConfig);

    // Mock synthesize to return test cases
    vi.mocked(synthesize).mockResolvedValue({
      testCases: [
        {
          vars: { input: 'Test input' },
          assert: [{ type: 'equals', value: 'Test output' }],
          metadata: { pluginId: 'redteam' },
        },
      ],
      purpose: 'Test purpose',
      entities: ['entity1', 'entity2'],
      injectVar: 'input',
    });

    await doGenerateRedteam(options);

    // Check that writePromptfooConfig was called with the correct defaultTest
    expect(writePromptfooConfig).toHaveBeenCalledWith(
      expect.objectContaining({
        defaultTest: expect.objectContaining({
          metadata: expect.objectContaining({
            purpose: 'Test purpose',
            entities: ['entity1', 'entity2'],
          }),
        }),
      }),
      'test-config.yaml',
      expect.any(Array),
    );
  });

  it('should merge with existing object defaultTest', async () => {
    const options = {
      write: true,
      config: 'test-config.yaml',
      purpose: 'Test purpose',
      entities: ['entity1', 'entity2'],
      cache: false,
      defaultConfig: {},
    };

    const existingConfig = {
      prompts: ['Test prompt'],
      providers: ['openai:gpt-4'],
      defaultTest: {
        assert: [{ type: 'equals' as const, value: 'test' }],
        vars: { foo: 'bar' },
      },
    };

    vi.mocked(fs.existsSync).mockImplementation(function () {
      return true;
    });
    vi.mocked(fs.readFileSync).mockImplementation(function () {
      return yaml.dump(existingConfig);
    });
    vi.mocked(readConfig).mockResolvedValue(existingConfig);

    // Mock synthesize to return test cases
    vi.mocked(synthesize).mockResolvedValue({
      testCases: [
        {
          vars: { input: 'Test input' },
          assert: [{ type: 'equals', value: 'Test output' }],
          metadata: { pluginId: 'redteam' },
        },
      ],
      purpose: 'Test purpose',
      entities: ['entity1', 'entity2'],
      injectVar: 'input',
    });

    await doGenerateRedteam(options);

    expect(writePromptfooConfig).toHaveBeenCalledWith(
      expect.objectContaining({
        defaultTest: expect.objectContaining({
          assert: [{ type: 'equals', value: 'test' }],
          vars: { foo: 'bar' },
          metadata: expect.objectContaining({
            purpose: 'Test purpose',
            entities: ['entity1', 'entity2'],
          }),
        }),
      }),
      'test-config.yaml',
      expect.any(Array),
    );
  });

  it('should handle undefined defaultTest', async () => {
    const options = {
      write: true,
      config: 'test-config.yaml',
      purpose: 'Test purpose',
      entities: ['entity1', 'entity2'],
      cache: false,
      defaultConfig: {},
    };

    const existingConfig = {
      prompts: ['Test prompt'],
      providers: ['openai:gpt-4'],
      // No defaultTest
    };

    vi.mocked(fs.existsSync).mockImplementation(function () {
      return true;
    });
    vi.mocked(fs.readFileSync).mockImplementation(function () {
      return yaml.dump(existingConfig);
    });
    vi.mocked(readConfig).mockResolvedValue(existingConfig);

    // Mock synthesize to return test cases
    vi.mocked(synthesize).mockResolvedValue({
      testCases: [
        {
          vars: { input: 'Test input' },
          assert: [{ type: 'equals', value: 'Test output' }],
          metadata: { pluginId: 'redteam' },
        },
      ],
      purpose: 'Test purpose',
      entities: ['entity1', 'entity2'],
      injectVar: 'input',
    });

    await doGenerateRedteam(options);

    expect(writePromptfooConfig).toHaveBeenCalledWith(
      expect.objectContaining({
        defaultTest: expect.objectContaining({
          metadata: expect.objectContaining({
            purpose: 'Test purpose',
            entities: ['entity1', 'entity2'],
          }),
        }),
      }),
      'test-config.yaml',
      expect.any(Array),
    );
  });
});

describe('redteam generate command with target option', () => {
  let program: Command;
  let originalExitCode: number | undefined;
  let mockProvider: ApiProvider;

  beforeEach(() => {
    vi.clearAllMocks();

    program = new Command();
    // Add both generate and init commands to test both
    redteamGenerateCommand(program, 'generate', {}, undefined);
    redteamGenerateCommand(program, 'init' as 'generate', {}, undefined);
    originalExitCode = process.exitCode as number | undefined;
    process.exitCode = 0;

    mockProvider = {
      id: () => 'test-provider',
      callApi: vi.fn().mockResolvedValue({ output: 'test output' }),
      cleanup: vi.fn().mockResolvedValue(undefined),
    };

    vi.mocked(configModule.resolveConfigs).mockResolvedValue({
      basePath: '/mock/path',
      testSuite: {
        providers: [mockProvider],
        prompts: [],
        tests: [],
      },
      config: {
        redteam: {},
      },
    });
  });

  afterEach(() => {
    process.exitCode = originalExitCode;
    vi.restoreAllMocks();
  });

  it('should use target option to fetch cloud config when both config and target are UUIDs', async () => {
    const mockConfig = {
      prompts: ['Test prompt'],
      vars: {},
      providers: [{ id: 'test-provider' }],
      targets: [
        {
          id: 'test-provider',
        },
      ],
      redteam: {
        plugins: ['harmful:hate'] as any,
        strategies: [],
      },
    };
    vi.mocked(getConfigFromCloud).mockResolvedValue(mockConfig);

    // Mock fs to handle the temp file write
    vi.mocked(fs.existsSync).mockImplementation(function () {
      return false;
    });
    vi.mocked(fs.writeFileSync).mockImplementation(function () {});

    vi.mocked(synthesize).mockResolvedValue({
      testCases: [],
      purpose: 'Test purpose',
      entities: [],
      injectVar: 'input',
    });

    const configUUID = '12345678-1234-1234-1234-123456789012';
    const targetUUID = '87654321-4321-4321-4321-210987654321';

    // Find the generate command
    const generateCommand = program.commands.find((cmd) => cmd.name() === 'generate');
    expect(generateCommand).toBeDefined();

    // Execute the command with the target option
    await generateCommand!.parseAsync([
      'node',
      'test',
      '--config',
      configUUID,
      '--target',
      targetUUID,
      '--output',
      'test-output.yaml',
    ]);

    // Allow async operations to complete
    await new Promise((resolve) => setTimeout(resolve, 10));

    // Verify getConfigFromCloud was called with both config and target
    expect(getConfigFromCloud).toHaveBeenCalledWith(configUUID, targetUUID);
  });

  it('should handle backwards compatibility with empty targets', async () => {
    const mockConfig = {
      prompts: ['Test prompt'],
      vars: {},
      providers: [{ id: 'test-provider' }],
      targets: [], // Empty targets array
      redteam: {
        plugins: ['harmful:hate'] as any,
        strategies: [],
      },
    };
    vi.mocked(getConfigFromCloud).mockResolvedValue(mockConfig);

    // Mock fs to handle the temp file write
    vi.mocked(fs.existsSync).mockImplementation(function () {
      return false;
    });
    vi.mocked(fs.writeFileSync).mockImplementation(function () {});

    vi.mocked(synthesize).mockResolvedValue({
      testCases: [],
      purpose: 'Test purpose',
      entities: [],
      injectVar: 'input',
    });

    const configUUID = '12345678-1234-1234-1234-123456789012';
    const targetUUID = '87654321-4321-4321-4321-210987654321';

    // Find the generate command
    const generateCommand = program.commands.find((cmd) => cmd.name() === 'generate');

    await generateCommand!.parseAsync([
      'node',
      'test',
      '--config',
      configUUID,
      '--target',
      targetUUID,
      '--output',
      'test-output.yaml',
    ]);

    // Verify that the target was added to the config for backwards compatibility
    expect(mockConfig.targets).toEqual([
      {
        id: `promptfoo://provider/${targetUUID}`,
        config: {},
      },
    ]);
  });

  it('should throw error when target is not a UUID but config is', async () => {
    const configUUID = '12345678-1234-1234-1234-123456789012';
    const invalidTarget = 'not-a-uuid';

    // Find the generate command
    const generateCommand = program.commands.find((cmd) => cmd.name() === 'generate');

    // Execute the command and expect it to throw
    await expect(
      generateCommand!.parseAsync([
        'node',
        'test',
        '--config',
        configUUID,
        '--target',
        invalidTarget,
        '--output',
        'test-output.yaml',
      ]),
    ).rejects.toThrow('Invalid target ID, it must be a valid UUID');

    // Verify getConfigFromCloud was not called
    expect(getConfigFromCloud).not.toHaveBeenCalled();
  });

  it('should log error when target is provided with local config file', async () => {
    const configPath = 'path/to/config.yaml';
    const targetUUID = '87654321-4321-4321-4321-210987654321';

    // Mock fs.existsSync to return true for the config file
    vi.mocked(fs.existsSync).mockImplementation(function () {
      return true;
    });
    vi.mocked(fs.readFileSync).mockImplementation(function () {
      return yaml.dump({
        prompts: ['Test prompt'],
        providers: [],
        tests: [],
      });
    });

    // Find the generate command
    const generateCommand = program.commands.find((cmd) => cmd.name() === 'generate');

    await generateCommand!.parseAsync([
      'node',
      'test',
      '--config',
      configPath,
      '--target',
      targetUUID,
      '--output',
      'test-output.yaml',
    ]);

    // Should log error message
    expect(logger.error).toHaveBeenCalledWith(
      `Target ID (-t) can only be used when -c is used with a cloud config UUID. To use a cloud target inside of a config set the id of the target to promptfoo://provider/${targetUUID}.`,
    );

    // Should set exit code to 1
    expect(process.exitCode).toBe(1);

    // getConfigFromCloud should not be called
    expect(getConfigFromCloud).not.toHaveBeenCalled();
  });

  it('should log error when target is provided without any config', async () => {
    const targetUUID = '87654321-4321-4321-4321-210987654321';

    // Find the generate command
    const generateCommand = program.commands.find((cmd) => cmd.name() === 'generate');

    await generateCommand!.parseAsync([
      'node',
      'test',
      '--target',
      targetUUID,
      '--output',
      'test-output.yaml',
    ]);

    // Should log error message
    expect(logger.error).toHaveBeenCalledWith(
      `Target ID (-t) can only be used when -c is used with a cloud config UUID. To use a cloud target inside of a config set the id of the target to promptfoo://provider/${targetUUID}.`,
    );

    // Should set exit code to 1
    expect(process.exitCode).toBe(1);

    // getConfigFromCloud should not be called
    expect(getConfigFromCloud).not.toHaveBeenCalled();
  });

  it('should accept -t/--target option in generate command', async () => {
    // Find the generate command
    const generateCommand = program.commands.find((cmd) => cmd.name() === 'generate');
    expect(generateCommand).toBeDefined();

    // Check that the -t/--target option is defined
    const targetOption = generateCommand!.options.find(
      (opt) => opt.short === '-t' || opt.long === '--target',
    );
    expect(targetOption).toBeDefined();
    expect(targetOption?.description).toContain('Cloud provider target ID');
  });

  it('should also work with the init alias command', async () => {
    const mockConfig = {
      prompts: ['Test prompt'],
      vars: {},
      providers: [{ id: 'test-provider' }],
      targets: [
        {
          id: 'test-provider',
        },
      ],
      redteam: {
        plugins: ['harmful:hate'] as any,
        strategies: [],
      },
    };
    vi.mocked(getConfigFromCloud).mockResolvedValue(mockConfig);

    // Mock fs to handle the temp file write
    vi.mocked(fs.existsSync).mockImplementation(function () {
      return false;
    });
    vi.mocked(fs.writeFileSync).mockImplementation(function () {});

    vi.mocked(synthesize).mockResolvedValue({
      testCases: [],
      purpose: 'Test purpose',
      entities: [],
      injectVar: 'input',
    });

    const configUUID = '12345678-1234-1234-1234-123456789012';
    const targetUUID = '87654321-4321-4321-4321-210987654321';

    // Find the init command (alias for generate)
    const initCommand = program.commands.find((cmd) => cmd.name() === 'init');
    expect(initCommand).toBeDefined();

    // Check that the -t/--target option is defined
    const targetOption = initCommand!.options.find(
      (opt) => opt.short === '-t' || opt.long === '--target',
    );
    expect(targetOption).toBeDefined();

    // Execute the command with the target option
    await initCommand!.parseAsync([
      'node',
      'test',
      '--config',
      configUUID,
      '--target',
      targetUUID,
      '--output',
      'test-output.yaml',
    ]);

    // Verify getConfigFromCloud was called with both config and target
    expect(getConfigFromCloud).toHaveBeenCalledWith(configUUID, targetUUID);
  });
});<|MERGE_RESOLUTION|>--- conflicted
+++ resolved
@@ -54,17 +54,6 @@
   };
 });
 
-<<<<<<< HEAD
-jest.mock('../../../src/util/promptfooCommand', () => ({
-  promptfooCommand: jest.fn().mockReturnValue('promptfoo redteam init'),
-  isRunningUnderNpx: jest.fn().mockReturnValue(false),
-}));
-jest.mock('../../../src/util/config/load', () => ({
-  combineConfigs: jest.fn(),
-  resolveConfigs: jest.fn(),
-  readConfig: jest.fn(),
-}));
-=======
 vi.mock('../../../src/util/promptfooCommand', async (importOriginal) => {
   return {
     ...(await importOriginal()),
@@ -81,7 +70,6 @@
     readConfig: vi.fn(),
   };
 });
->>>>>>> 61a77eb5
 
 vi.mock('../../../src/redteam/extraction/mcpTools', async (importOriginal) => {
   return {
