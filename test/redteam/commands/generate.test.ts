import fs from 'fs';
import { getAuthor, getUserEmail } from '../../../src/globalConfig/accounts';
import { cloudConfig } from '../../../src/globalConfig/cloud';
import logger from '../../../src/logger';
import { synthesize } from '../../../src/redteam';
import {
  doTargetPurposeDiscovery,
  mergeTargetPurposeDiscoveryResults,
} from '../../../src/redteam/commands/discover';
import { doGenerateRedteam } from '../../../src/redteam/commands/generate';
import { Severity } from '../../../src/redteam/constants';
import type { RedteamCliGenerateOptions, RedteamPluginObject } from '../../../src/redteam/types';
import type { ApiProvider } from '../../../src/types';
import * as configModule from '../../../src/util/config/load';
import { writePromptfooConfig } from '../../../src/util/config/manage';

jest.mock('fs');
jest.mock('../../../src/redteam');
jest.mock('../../../src/telemetry');
jest.mock('../../../src/util/config/load', () => ({
  combineConfigs: jest.fn(),
  resolveConfigs: jest.fn(),
}));

jest.mock('../../../src/envars', () => ({
  ...jest.requireActual('../../../src/envars'),
  getEnvBool: jest.fn().mockImplementation((key) => {
    if (key === 'PROMPTFOO_REDTEAM_ENABLE_PURPOSE_DISCOVERY_AGENT') {
      return true;
    }
    return false;
  }),
}));

jest.mock('../../../src/globalConfig/cloud', () => ({
  CloudConfig: jest.fn().mockImplementation(() => ({
    isEnabled: jest.fn().mockReturnValue(false),
    getApiHost: jest.fn().mockReturnValue('https://api.promptfoo.app'),
  })),
  cloudConfig: {
    getApiHost: jest.fn().mockReturnValue('https://api.promptfoo.app'),
  },
}));

jest.mock('../../../src/redteam/commands/discover', () => ({
  doTargetPurposeDiscovery: jest.fn(),
  mergeTargetPurposeDiscoveryResults: jest.fn(),
}));

jest.mock('../../../src/redteam/remoteGeneration', () => ({
  shouldGenerateRemote: jest.fn().mockReturnValue(false),
  neverGenerateRemote: jest.fn().mockReturnValue(false),
  getRemoteGenerationUrl: jest.fn().mockReturnValue('http://test-url'),
}));

jest.mock('../../../src/util/config/manage');
jest.mock('../../../src/globalConfig/accounts', () => ({
  getAuthor: jest.fn(),
  getUserEmail: jest.fn(),
}));
jest.mock('../../../src/providers', () => ({
  loadApiProviders: jest.fn().mockResolvedValue([
    {
      id: () => 'test-provider',
      callApi: jest.fn(),
      cleanup: jest.fn(),
    },
  ]),
}));

jest.mock('../../../src/util/cloud', () => ({
  getConfigFromCloud: jest.fn(),
}));

describe('doGenerateRedteam', () => {
  let mockProvider: ApiProvider;

  beforeEach(() => {
    jest.clearAllMocks();
    mockProvider = {
      id: () => 'test-provider',
      callApi: jest.fn().mockResolvedValue({ output: 'test output' }),
      cleanup: jest.fn().mockResolvedValue(undefined),
    };

    jest.mocked(configModule.resolveConfigs).mockResolvedValue({
      basePath: '/mock/path',
      testSuite: {
        providers: [mockProvider],
        prompts: [],
        tests: [],
      },
      config: {
        redteam: {},
      },
    });
  });

  it('should generate redteam tests and write to output file', async () => {
    jest.mocked(configModule.combineConfigs).mockResolvedValue([
      {
        prompts: [{ raw: 'Test prompt', label: 'Test label' }],
        providers: [],
        tests: [],
      },
    ] as any);

    const options: RedteamCliGenerateOptions = {
      output: 'output.yaml',
      config: 'config.yaml',
      cache: true,
      defaultConfig: {},
      write: true,
    };

    jest.mocked(fs.readFileSync).mockReturnValue(
      JSON.stringify({
        prompts: [{ raw: 'Test prompt' }],
        providers: [],
        tests: [],
      }),
    );

    jest.mocked(synthesize).mockResolvedValue({
      testCases: [
        {
          vars: { input: 'Test input' },
          assert: [{ type: 'equals', value: 'Test output' }],
          metadata: { pluginId: 'redteam' },
        },
      ],
      purpose: 'Test purpose',
      entities: ['Test entity'],
      injectVar: 'input',
    });

    await doGenerateRedteam(options);

    expect(synthesize).toHaveBeenCalledWith(
      expect.objectContaining({
        language: undefined,
        numTests: undefined,
        plugins: expect.any(Array),
        prompts: [],
        strategies: expect.any(Array),
      }),
    );
    expect(writePromptfooConfig).toHaveBeenCalledWith(
      expect.objectContaining({
        prompts: [{ raw: 'Test prompt' }],
        providers: [],
        tests: [
          {
            vars: { input: 'Test input' },
            assert: [{ type: 'equals', value: 'Test output' }],
            metadata: { pluginId: 'redteam' },
          },
        ],
        redteam: expect.objectContaining({
          purpose: 'Test purpose',
          entities: ['Test entity'],
        }),
        defaultTest: {
          metadata: {
            purpose: 'Test purpose',
            entities: ['Test entity'],
          },
        },
      }),
      'output.yaml',
      expect.any(Array),
    );
  });

  it('should write to config file when write option is true', async () => {
    const options: RedteamCliGenerateOptions = {
      config: 'config.yaml',
      cache: true,
      defaultConfig: {},
      write: true,
    };

    jest.mocked(fs.readFileSync).mockReturnValue(JSON.stringify({}));
    jest.mocked(synthesize).mockResolvedValue({
      testCases: [
        {
          vars: { input: 'Test input' },
          assert: [{ type: 'equals', value: 'Test output' }],
          metadata: { pluginId: 'redteam' },
        },
      ],
      purpose: 'Test purpose',
      entities: [],
      injectVar: 'input',
    });

    await doGenerateRedteam(options);

    expect(writePromptfooConfig).toHaveBeenCalledWith(
      expect.objectContaining({
        defaultTest: {
          metadata: {
            purpose: 'Test purpose',
            entities: [],
          },
        },
        redteam: expect.objectContaining({
          purpose: 'Test purpose',
          entities: [],
        }),
        tests: [
          {
            vars: { input: 'Test input' },
            assert: [{ type: 'equals', value: 'Test output' }],
            metadata: { pluginId: 'redteam' },
          },
        ],
      }),
      'config.yaml',
      expect.any(Array),
    );
  });

  it('should handle missing configuration file', async () => {
    const options = {
      cache: true,
      defaultConfig: {},
      write: true,
      output: 'redteam.yaml',
    };

    await doGenerateRedteam(options);

    expect(logger.info).toHaveBeenCalledWith(
      expect.stringContaining("Can't generate without configuration"),
    );
  });

  it('should use purpose when no config is provided', async () => {
    const options: RedteamCliGenerateOptions = {
      purpose: 'Test purpose',
      cache: true,
      defaultConfig: {},
      write: true,
      output: 'redteam.yaml',
    };

    jest.mocked(synthesize).mockResolvedValue({
      testCases: [
        {
          vars: { input: 'Test input' },
          assert: [{ type: 'equals', value: 'Test output' }],
          metadata: { pluginId: 'redteam' },
        },
      ],
      purpose: 'Test purpose',
      entities: ['Test entity'],
      injectVar: 'input',
    });

    jest.mocked(mergeTargetPurposeDiscoveryResults).mockReturnValue('MERGED(Test purpose)');

    await doGenerateRedteam(options);

    expect(mergeTargetPurposeDiscoveryResults).toHaveBeenCalledWith('Test purpose', undefined);

    expect(synthesize).toHaveBeenCalledWith({
      language: undefined,
      numTests: undefined,
      purpose: 'MERGED(Test purpose)',
      plugins: expect.any(Array),
      prompts: expect.any(Array),
      strategies: expect.any(Array),
      targetLabels: [],
      showProgressBar: true,
    });
    expect(writePromptfooConfig).toHaveBeenCalledWith(
      expect.objectContaining({
        tests: expect.arrayContaining([
          expect.objectContaining({
            vars: { input: 'Test input' },
            assert: [{ type: 'equals', value: 'Test output' }],
            metadata: { pluginId: 'redteam' },
          }),
        ]),
        redteam: expect.objectContaining({
          purpose: 'Test purpose',
          entities: ['Test entity'],
        }),
      }),
      'redteam.yaml',
      expect.any(Array),
    );
  });

  it('should properly handle numTests for both string and object-style plugins', async () => {
    jest.mocked(configModule.resolveConfigs).mockResolvedValue({
      basePath: '/mock/path',
      testSuite: {
        prompts: [{ raw: 'Test prompt', label: 'Test label' }],
        providers: [],
      },
      config: {
        redteam: {
          numTests: 1,
          plugins: [
            'contracts' as unknown as RedteamPluginObject,
            { id: 'competitors' },
            { id: 'overreliance', numTests: 3 },
          ],
          strategies: [],
        },
      },
    });

    jest.mocked(fs.readFileSync).mockReturnValue(
      JSON.stringify({
        prompts: [{ raw: 'Test prompt' }],
        providers: [],
        tests: [],
      }),
    );

    jest.mocked(synthesize).mockResolvedValue({
      testCases: [
        {
          vars: { input: 'Test input' },
          assert: [{ type: 'equals', value: 'Test output' }],
          metadata: { pluginId: 'redteam' },
        },
      ],
      purpose: 'Test purpose',
      entities: ['Test entity'],
      injectVar: 'input',
    });

    const options: RedteamCliGenerateOptions = {
      output: 'output.yaml',
      cache: true,
      defaultConfig: {},
      write: true,
      force: true,
      purpose: 'Test purpose',
      config: 'config.yaml',
    };

    await doGenerateRedteam(options);

    expect(synthesize).toHaveBeenCalledTimes(1);

    expect(synthesize).toHaveBeenCalledWith(
      expect.objectContaining({
        language: undefined,
        numTests: 1,
        plugins: expect.arrayContaining([
          expect.objectContaining({ id: 'competitors', numTests: 1 }),
          expect.objectContaining({ id: 'contracts', numTests: 1 }),
          expect.objectContaining({ id: 'overreliance', numTests: 3 }),
        ]),
        prompts: ['Test prompt'],
        strategies: [],
      }),
    );
  });

  it('should properly handle severity property in plugin objects', async () => {
    jest.mocked(configModule.resolveConfigs).mockResolvedValue({
      basePath: '/mock/path',
      testSuite: {
        prompts: [{ raw: 'Test prompt', label: 'Test label' }],
        providers: [],
      },
      config: {
        redteam: {
          numTests: 5,
          plugins: [
            'contracts' as unknown as RedteamPluginObject,
            { id: 'competitors', severity: Severity.Low },
            { id: 'overreliance', numTests: 3, severity: Severity.High },
            { id: 'harmful:hate', config: { customOption: true }, severity: Severity.Medium },
          ],
          strategies: [],
        },
      },
    });

    jest.mocked(fs.readFileSync).mockReturnValue(
      JSON.stringify({
        prompts: [{ raw: 'Test prompt' }],
        providers: [],
        tests: [],
      }),
    );

    jest.mocked(synthesize).mockResolvedValue({
      testCases: [
        {
          vars: { input: 'Test input' },
          assert: [{ type: 'equals', value: 'Test output' }],
          metadata: { pluginId: 'redteam' },
        },
      ],
      purpose: 'Test purpose',
      entities: ['Test entity'],
      injectVar: 'input',
    });

    const options: RedteamCliGenerateOptions = {
      output: 'output.yaml',
      cache: true,
      defaultConfig: {},
      write: true,
      force: true,
      purpose: 'Test purpose',
      config: 'config.yaml',
    };

    await doGenerateRedteam(options);

    expect(synthesize).toHaveBeenCalledWith(
      expect.objectContaining({
        language: undefined,
        numTests: 5,
        plugins: expect.arrayContaining([
          expect.objectContaining({ id: 'contracts', numTests: 5 }), // string plugin without severity
          expect.objectContaining({ id: 'competitors', numTests: 5, severity: Severity.Low }),
          expect.objectContaining({ id: 'overreliance', numTests: 3, severity: Severity.High }),
          expect.objectContaining({
            id: 'harmful:hate',
            numTests: 5,
            severity: Severity.Medium,
            config: { customOption: true },
          }),
        ]),
        prompts: ['Test prompt'],
        strategies: [],
      }),
    );
  });

  it('should pass entities from redteam config to synthesize', async () => {
    jest.mocked(configModule.resolveConfigs).mockResolvedValue({
      basePath: '/mock/path',
      testSuite: {
        prompts: [{ raw: 'Test prompt', label: 'Test label' }],
        providers: [],
      },
      config: {
        redteam: {
          entities: ['Company X', 'John Doe', 'Product Y'],
          plugins: ['harmful:hate' as unknown as RedteamPluginObject],
          strategies: [],
        },
      },
    });

    jest.mocked(fs.readFileSync).mockReturnValue(
      JSON.stringify({
        prompts: [{ raw: 'Test prompt' }],
        providers: [],
        tests: [],
      }),
    );

    jest.mocked(synthesize).mockResolvedValue({
      testCases: [
        {
          vars: { input: 'Test input' },
          assert: [{ type: 'equals', value: 'Test output' }],
          metadata: { pluginId: 'redteam' },
        },
      ],
      purpose: 'Test purpose',
      entities: ['Company X', 'John Doe', 'Product Y'],
      injectVar: 'input',
    });

    const options: RedteamCliGenerateOptions = {
      output: 'output.yaml',
      cache: true,
      defaultConfig: {},
      write: true,
      force: true,
      config: 'config.yaml',
    };

    await doGenerateRedteam(options);

    expect(synthesize).toHaveBeenCalledWith(
      expect.objectContaining({
        entities: ['Company X', 'John Doe', 'Product Y'],
        plugins: expect.any(Array),
        prompts: ['Test prompt'],
        strategies: expect.any(Array),
      }),
    );
  });

  it('should handle undefined entities in redteam config', async () => {
    jest.mocked(configModule.resolveConfigs).mockResolvedValue({
      basePath: '/mock/path',
      testSuite: {
        prompts: [{ raw: 'Test prompt', label: 'Test label' }],
        providers: [],
      },
      config: {
        redteam: {
          plugins: ['harmful:hate' as unknown as RedteamPluginObject],
          strategies: [],
        },
      },
    });

    jest.mocked(fs.readFileSync).mockReturnValue(
      JSON.stringify({
        prompts: [{ raw: 'Test prompt' }],
        providers: [],
        tests: [],
      }),
    );

    jest.mocked(synthesize).mockResolvedValue({
      testCases: [
        {
          vars: { input: 'Test input' },
          assert: [{ type: 'equals', value: 'Test output' }],
          metadata: { pluginId: 'redteam' },
        },
      ],
      purpose: 'Test purpose',
      entities: [],
      injectVar: 'input',
    });

    const options: RedteamCliGenerateOptions = {
      output: 'output.yaml',
      cache: true,
      defaultConfig: {},
      write: true,
      force: true,
      config: 'config.yaml',
    };

    await doGenerateRedteam(options);

    expect(synthesize).toHaveBeenCalledWith(
      expect.objectContaining({
        plugins: [expect.objectContaining({ id: 'harmful:hate', numTests: 5 })],
        prompts: ['Test prompt'],
        strategies: [],
        abortSignal: undefined,
        delay: undefined,
        language: undefined,
        maxConcurrency: undefined,
        numTests: undefined,
      }),
    );
  });

  it('should write entities to output config', async () => {
    jest.mocked(configModule.resolveConfigs).mockResolvedValue({
      basePath: '/mock/path',
      testSuite: {
        prompts: [{ raw: 'Test prompt', label: 'Test label' }],
        providers: [],
      },
      config: {
        redteam: {
          entities: ['Company X', 'John Doe', 'Product Y'],
          plugins: ['harmful:hate' as unknown as RedteamPluginObject],
          strategies: [],
        },
      },
    });

    jest.mocked(fs.readFileSync).mockReturnValue(
      JSON.stringify({
        prompts: [{ raw: 'Test prompt' }],
        providers: [],
        tests: [],
      }),
    );

    jest.mocked(synthesize).mockResolvedValue({
      testCases: [
        {
          vars: { input: 'Test input' },
          assert: [{ type: 'equals', value: 'Test output' }],
          metadata: { pluginId: 'redteam' },
        },
      ],
      purpose: 'Test purpose',
      entities: ['Company X', 'John Doe', 'Product Y'],
      injectVar: 'input',
    });

    const options: RedteamCliGenerateOptions = {
      output: 'output.yaml',
      cache: true,
      defaultConfig: {},
      write: true,
      force: true,
      config: 'config.yaml',
    };

    await doGenerateRedteam(options);

    expect(writePromptfooConfig).toHaveBeenCalledWith(
      expect.objectContaining({
        redteam: expect.objectContaining({
          entities: ['Company X', 'John Doe', 'Product Y'],
        }),
        defaultTest: expect.objectContaining({
          metadata: expect.objectContaining({
            entities: ['Company X', 'John Doe', 'Product Y'],
          }),
        }),
      }),
      'output.yaml',
      expect.any(Array),
    );
  });

  it('should cleanup provider after generation', async () => {
    jest.mocked(synthesize).mockResolvedValue({
      testCases: [
        {
          vars: { input: 'Test input' },
          assert: [{ type: 'equals', value: 'Test output' }],
          metadata: { pluginId: 'redteam' },
        },
      ],
      purpose: 'Test purpose',
      entities: ['Test entity'],
      injectVar: 'input',
    });

    const options: RedteamCliGenerateOptions = {
      output: 'test-output.json',
      inRedteamRun: false,
      cache: false,
      defaultConfig: {},
      write: false,
      config: 'test-config.yaml',
    };

    await doGenerateRedteam(options);

    expect(mockProvider.cleanup!).toHaveBeenCalledWith();
  });

  it('should handle provider cleanup errors gracefully', async () => {
    jest.mocked(synthesize).mockResolvedValue({
      testCases: [
        {
          vars: { input: 'Test input' },
          assert: [{ type: 'equals', value: 'Test output' }],
          metadata: { pluginId: 'redteam' },
        },
      ],
      purpose: 'Test purpose',
      entities: ['Test entity'],
      injectVar: 'input',
    });

    const options: RedteamCliGenerateOptions = {
      output: 'test-output.json',
      inRedteamRun: false,
      cache: false,
      defaultConfig: {},
      write: false,
      config: 'test-config.yaml',
    };

    if (mockProvider.cleanup) {
      jest.mocked(mockProvider.cleanup).mockRejectedValueOnce(new Error('Cleanup failed'));
    }

    await doGenerateRedteam(options);

    expect(mockProvider.cleanup).toHaveBeenCalledWith();
  });

  it('should not cleanup provider during redteam run', async () => {
    jest.mocked(synthesize).mockResolvedValue({
      testCases: [
        {
          vars: { input: 'Test input' },
          assert: [{ type: 'equals', value: 'Test output' }],
          metadata: { pluginId: 'redteam' },
        },
      ],
      purpose: 'Test purpose',
      entities: ['Test entity'],
      injectVar: 'input',
    });
    const options: RedteamCliGenerateOptions = {
      output: 'test-output.json',
      inRedteamRun: true,
      cache: false,
      defaultConfig: {},
      write: false,
      config: 'test-config.yaml',
    };

    await doGenerateRedteam(options);

    expect(mockProvider.cleanup).not.toHaveBeenCalled();
  });

  it('should handle errors during purpose discovery', async () => {
    jest.mocked(configModule.resolveConfigs).mockResolvedValue({
      basePath: '/mock/path',
      testSuite: {
        providers: [mockProvider],
        prompts: [],
        tests: [],
      },
      config: {
        redteam: {
          purpose: 'Existing purpose',
        },
        providers: ['test-provider'],
      },
    });

    const options: RedteamCliGenerateOptions = {
      output: 'output.yaml',
      config: 'config.yaml',
      cache: true,
      defaultConfig: {},
      write: true,
    };

    const mockError = new Error('Purpose discovery failed');
    jest.mocked(doTargetPurposeDiscovery).mockRejectedValue(mockError);

    await doGenerateRedteam(options);

    expect(logger.error).toHaveBeenCalledWith(
      'Target Discovery Agent failed from error, skipping: Purpose discovery failed',
    );
  });

  it('should call doTargetPurposeDiscovery and mergeTargetPurposeDiscoveryResults', async () => {
    jest.mocked(configModule.resolveConfigs).mockResolvedValue({
      basePath: '/mock/path',
      testSuite: {
        providers: [mockProvider],
        prompts: [],
        tests: [],
      },
      config: {
        redteam: {},
        providers: ['test-provider'],
      },
    });

    const options: RedteamCliGenerateOptions = {
      output: 'output.yaml',
      config: 'config.yaml',
      cache: true,
      defaultConfig: {},
      purpose: 'CLI purpose',
      write: true,
    };

    const mockedPurpose = {
      purpose: 'Generated purpose',
      limitations: 'Generated limitations',
      tools: [
        {
          name: 'search',
          description: 'search(query: string)',
          arguments: [{ name: 'query', description: 'query', type: 'string' }],
        },
      ],
      user: 'Generated user',
    };

    jest.mocked(doTargetPurposeDiscovery).mockResolvedValue(mockedPurpose);

    jest.mocked(synthesize).mockResolvedValue({
      testCases: [],
      purpose: 'CLI purpose merged with Generated purpose',
      entities: [],
      injectVar: 'injected',
    });

    await doGenerateRedteam(options);

    expect(mergeTargetPurposeDiscoveryResults).toHaveBeenCalledWith('CLI purpose', mockedPurpose);
  });

  it('should call doTargetPurposeDiscovery with the first prompt', async () => {
    jest.mocked(configModule.resolveConfigs).mockResolvedValue({
      basePath: '/mock/path',
      testSuite: {
        providers: [mockProvider],
        prompts: [{ raw: 'Test prompt', label: 'Test label' }],
        tests: [],
      },
      config: {
        redteam: {},
        providers: ['test-provider'],
      },
    });

    const options: RedteamCliGenerateOptions = {
      output: 'output.yaml',
      config: 'config.yaml',
      cache: true,
      defaultConfig: {},
      purpose: 'CLI purpose',
      write: true,
    };

    const mockedPurpose = {
      purpose: 'Generated purpose',
      limitations: 'Generated limitations',
      tools: [
        {
          name: 'search',
          description: 'search(query: string)',
          arguments: [{ name: 'query', description: 'query', type: 'string' }],
        },
      ],
      user: 'Generated user',
    };
    jest.mocked(doTargetPurposeDiscovery).mockResolvedValue(mockedPurpose);
    jest.mocked(synthesize).mockResolvedValue({
      testCases: [],
      purpose: 'CLI purpose merged with Generated purpose',
      entities: [],
      injectVar: 'injected',
    });

    await doGenerateRedteam(options);

    expect(doTargetPurposeDiscovery).toHaveBeenCalledWith(expect.any(Object), {
      raw: 'Test prompt',
      label: 'Test label',
    });
  });

  it('should handle purpose discovery error with specific error message', async () => {
    jest.mocked(configModule.resolveConfigs).mockResolvedValue({
      basePath: '/mock/path',
      testSuite: {
        providers: [mockProvider],
        prompts: [],
        tests: [],
      },
      config: {
        redteam: {},
        providers: ['test-provider'],
      },
    });

    const options: RedteamCliGenerateOptions = {
      output: 'output.yaml',
      config: 'config.yaml',
      cache: true,
      defaultConfig: {},
      write: true,
    };

    const customError = new Error('Custom purpose discovery error');
    jest.mocked(doTargetPurposeDiscovery).mockRejectedValue(customError);

    await doGenerateRedteam(options);

    expect(logger.error).toHaveBeenCalledWith(
      'Target Discovery Agent failed from error, skipping: Custom purpose discovery error',
    );
  });

  it('should properly merge purposes when both exist', async () => {
    jest.mocked(configModule.resolveConfigs).mockResolvedValue({
      basePath: '/mock/path',
      testSuite: {
        providers: [mockProvider],
        prompts: [],
        tests: [],
      },
      config: {
        redteam: {
          purpose: 'Config purpose',
        },
        providers: ['test-provider'],
      },
    });

    const options: RedteamCliGenerateOptions = {
      output: 'output.yaml',
      config: 'config.yaml',
      cache: true,
      defaultConfig: {},
      purpose: 'CLI purpose',
      write: true,
    };

    const mockedPurpose = {
      purpose: 'Generated purpose',
      limitations: 'Generated limitations',
      tools: [
        {
          name: 'search',
          description: 'search(query: string)',
          arguments: [{ name: 'query', description: 'query', type: 'string' }],
        },
      ],
      user: 'Generated user',
    };
    jest.mocked(doTargetPurposeDiscovery).mockResolvedValue(mockedPurpose);
    jest
      .mocked(mergeTargetPurposeDiscoveryResults)
      .mockImplementation((a, b) => `${a} + ${JSON.stringify(b)}`);
    jest.mocked(synthesize).mockResolvedValue({
      testCases: [],
      purpose: 'CLI purpose + Generated purpose',
      entities: [],
      injectVar: 'x',
    });

    await doGenerateRedteam(options);

    expect(mergeTargetPurposeDiscoveryResults).toHaveBeenCalledWith(
      'Config purpose',
      mockedPurpose,
    );
    expect(synthesize).toHaveBeenCalledWith(
      expect.objectContaining({
        purpose: `Config purpose + ${JSON.stringify(mockedPurpose)}`,
      }),
    );
  });

  it('should call mergeTargetPurposeDiscoveryResults even if no existing purpose', async () => {
    jest.mocked(configModule.resolveConfigs).mockResolvedValue({
      basePath: '/mock/path',
      testSuite: {
        providers: [mockProvider],
        prompts: [],
        tests: [],
      },
      config: {
        redteam: {},
        providers: ['test-provider'],
      },
    });

    const options: RedteamCliGenerateOptions = {
      output: 'output.yaml',
      config: 'config.yaml',
      cache: true,
      defaultConfig: {},
      write: true,
    };
    const mockedPurpose = {
      purpose: 'Generated purpose',
      limitations: 'Generated limitations',
      tools: [
        {
          name: 'search',
          description: 'search(query: string)',
          arguments: [{ name: 'query', description: 'query', type: 'string' }],
        },
      ],
      user: 'Generated user',
    };
    jest.mocked(doTargetPurposeDiscovery).mockResolvedValue(mockedPurpose);
    jest.mocked(synthesize).mockResolvedValue({
      testCases: [],
      purpose: 'Generated purpose',
      entities: [],
      injectVar: 'input',
    });

    await doGenerateRedteam(options);

    expect(mergeTargetPurposeDiscoveryResults).toHaveBeenCalledWith(undefined, mockedPurpose);
    expect(synthesize).toHaveBeenCalledWith(
      expect.objectContaining({
        purpose: expect.stringContaining(`undefined + ${JSON.stringify(mockedPurpose)}`),
      }),
    );
  });

  it('should log error if doTargetPurposeDiscovery throws non-Error', async () => {
    jest.mocked(configModule.resolveConfigs).mockResolvedValue({
      basePath: '/mock/path',
      testSuite: {
        providers: [mockProvider],
        prompts: [],
        tests: [],
      },
      config: {
        redteam: {},
        providers: ['test-provider'],
      },
    });

    const options: RedteamCliGenerateOptions = {
      output: 'output.yaml',
      config: 'config.yaml',
      cache: true,
      defaultConfig: {},
      write: true,
    };

    jest.mocked(doTargetPurposeDiscovery).mockRejectedValue('Some string error');
    jest.mocked(synthesize).mockResolvedValue({
      testCases: [],
      purpose: '',
      entities: [],
      injectVar: 'input',
    });

    await doGenerateRedteam(options);

    expect(logger.error).toHaveBeenCalledWith(
      'Target Discovery Agent failed from error, skipping: Some string error',
    );
  });

  it('should warn and not fail if no plugins are specified (uses default plugins)', async () => {
    jest.mocked(configModule.resolveConfigs).mockResolvedValue({
      basePath: '/mock/path',
      testSuite: {
        providers: [mockProvider],
        prompts: [{ raw: 'Prompt', label: 'L' }],
        tests: [],
      },
      config: {
        redteam: {},
        providers: ['test-provider'],
      },
    });

    jest.mocked(fs.readFileSync).mockReturnValue(
      JSON.stringify({
        prompts: [{ raw: 'Prompt' }],
        providers: [],
        tests: [],
      }),
    );

    jest.mocked(doTargetPurposeDiscovery).mockResolvedValue({
      purpose: 'Generated purpose',
      limitations: 'Generated limitations',
      tools: [
        {
          name: 'search',
          description: 'search(query: string)',
          arguments: [{ name: 'query', description: 'query', type: 'string' }],
        },
      ],
      user: 'Generated user',
    });
    jest.mocked(synthesize).mockResolvedValue({
      testCases: [],
      purpose: 'Generated purpose',
      entities: [],
      injectVar: 'input',
    });

    const options: RedteamCliGenerateOptions = {
      output: 'output.yaml',
      config: 'config.yaml',
      cache: true,
      defaultConfig: {},
      write: true,
    };

    await doGenerateRedteam(options);

    expect(synthesize).toHaveBeenCalledWith(
      expect.objectContaining({
        plugins: expect.any(Array),
      }),
    );
  });

  it('should write targetPurposeDiscoveryResult to metadata', async () => {
    jest.mocked(configModule.resolveConfigs).mockResolvedValue({
      basePath: '/mock/path',
      testSuite: {
        providers: [mockProvider],
        prompts: [],
        tests: [],
      },
      config: {
        redteam: {},
        providers: ['test-provider'],
      },
    });

    const options: RedteamCliGenerateOptions = {
      output: 'output.yaml',
      config: 'config.yaml',
      cache: true,
      defaultConfig: {},
      write: true,
    };

    const mockedPurpose = {
      purpose: 'Generated purpose',
      limitations: 'Generated limitations',
      tools: [
        {
          name: 'search',
          description: 'search(query: string)',
          arguments: [{ name: 'query', description: 'query', type: 'string' }],
        },
      ],
      user: 'Generated user',
    };
    jest.mocked(doTargetPurposeDiscovery).mockResolvedValue(mockedPurpose);
    jest.mocked(mergeTargetPurposeDiscoveryResults).mockReturnValue('merged purpose');
    jest.mocked(synthesize).mockResolvedValue({
      testCases: [
        {
          vars: { input: 'Test input' },
          assert: [{ type: 'equals', value: 'Test output' }],
          metadata: { pluginId: 'redteam' },
        },
      ],
      purpose: 'merged purpose',
      entities: [],
      injectVar: 'input',
    });

    await doGenerateRedteam(options);

    expect(writePromptfooConfig).toHaveBeenCalledWith(
      expect.objectContaining({
        metadata: expect.objectContaining({
          targetPurposeDiscoveryResult: mockedPurpose,
        }),
      }),
      'output.yaml',
      expect.any(Array),
    );
  });

<<<<<<< HEAD
  describe('target option', () => {
=======
  describe('header comments', () => {
>>>>>>> 3970b3ad
    beforeEach(() => {
      jest.clearAllMocks();
    });

<<<<<<< HEAD
    it('should use target option to set cloud target when UUID is provided', async () => {
      const configUUID = '12345678-1234-1234-1234-123456789012';
      const targetUUID = '87654321-4321-4321-4321-210987654321';

      const mockCloudConfig: any = {
        prompts: [{ raw: 'Test prompt', label: 'Test label' }],
        providers: [{ id: 'test-provider' }],
        tests: [],
        redteam: {
          plugins: ['harmful:hate'],
          strategies: [],
        },
      };

      const { getConfigFromCloud } = jest.requireMock('../../../src/util/cloud');
      jest.mocked(getConfigFromCloud).mockResolvedValue(mockCloudConfig);
=======
    it('should include header comments with author and cloud host when available', async () => {
      jest.mocked(getAuthor).mockReturnValue('test@example.com');
      jest.mocked(getUserEmail).mockReturnValue('test@example.com');
      jest.mocked(cloudConfig.getApiHost).mockReturnValue('https://api.promptfoo.app');
>>>>>>> 3970b3ad

      jest.mocked(synthesize).mockResolvedValue({
        testCases: [
          {
            vars: { input: 'Test input' },
            assert: [{ type: 'equals', value: 'Test output' }],
            metadata: { pluginId: 'redteam' },
          },
        ],
        purpose: 'Test purpose',
        entities: [],
        injectVar: 'input',
      });

      const options: RedteamCliGenerateOptions = {
<<<<<<< HEAD
        config: configUUID,
        target: targetUUID,
        output: 'output.yaml',
        cache: true,
        defaultConfig: {},
=======
        output: 'output.yaml',
        cache: true,
        defaultConfig: {},
        purpose: 'Test purpose',
>>>>>>> 3970b3ad
        write: false,
      };

      await doGenerateRedteam(options);

<<<<<<< HEAD
      expect(getConfigFromCloud).toHaveBeenCalledWith(configUUID, targetUUID);
      expect(synthesize).toHaveBeenCalledWith(expect.any(Object));
      expect(writePromptfooConfig).toHaveBeenCalledWith(expect.any(Object), 'output.yaml');
    });

    it('should throw error when target is used without cloud config UUID', async () => {
      const configPath = 'local-config.yaml';
      const targetUUID = '87654321-4321-4321-4321-210987654321';

      const options: RedteamCliGenerateOptions = {
        config: configPath,
        target: targetUUID,
        cache: true,
        defaultConfig: {},
        write: false,
      };

      const result = await doGenerateRedteam(options);

      expect(result).toBeNull();
      expect(logger.error).toHaveBeenCalledWith(
        expect.stringContaining(
          'Target ID (-t) can only be used when -c is used with a cloud config UUID',
        ),
      );
    });

    it('should throw error when target is not a UUID', async () => {
      const configUUID = '12345678-1234-1234-1234-123456789012';
      const invalidTarget = 'not-a-uuid';

      const options: RedteamCliGenerateOptions = {
        config: configUUID,
        target: invalidTarget,
        cache: true,
        defaultConfig: {},
        write: false,
      };

      await expect(doGenerateRedteam(options)).rejects.toThrow(
        'Invalid target ID, it must be a valid UUID',
      );
    });

    it('should handle backwards compatibility with empty targets and a valid target UUID', async () => {
      const configUUID = '12345678-1234-1234-1234-123456789012';
      const targetUUID = '87654321-4321-4321-4321-210987654321';

      const mockCloudConfig: any = {
        prompts: [{ raw: 'Test prompt', label: 'Test label' }],
        providers: [],
        tests: [],
        redteam: {
          plugins: ['harmful:hate'],
          strategies: [],
        },
        // No targets array
      };

      const { getConfigFromCloud } = jest.requireMock('../../../src/util/cloud');
      jest.mocked(getConfigFromCloud).mockResolvedValue(mockCloudConfig);
=======
      expect(writePromptfooConfig).toHaveBeenCalledWith(
        expect.any(Object),
        'output.yaml',
        expect.arrayContaining([
          expect.stringContaining('REDTEAM CONFIGURATION'),
          expect.stringContaining('Generated:'),
          expect.stringContaining('test@example.com'),
          expect.stringContaining('https://api.promptfoo.app'),
          expect.stringContaining('Test Configuration:'),
        ]),
      );
    });

    it('should show "Not logged in" when no user email', async () => {
      jest.mocked(getAuthor).mockReturnValue(null);
      jest.mocked(getUserEmail).mockReturnValue(null);

      jest.mocked(synthesize).mockResolvedValue({
        testCases: [
          {
            vars: { input: 'Test input' },
            assert: [{ type: 'equals', value: 'Test output' }],
            metadata: { pluginId: 'redteam' },
          },
        ],
        purpose: 'Test purpose',
        entities: [],
        injectVar: 'input',
      });

      const options: RedteamCliGenerateOptions = {
        output: 'output.yaml',
        cache: true,
        defaultConfig: {},
        purpose: 'Test purpose',
        write: false,
      };

      await doGenerateRedteam(options);

      expect(writePromptfooConfig).toHaveBeenCalledWith(
        expect.any(Object),
        'output.yaml',
        expect.arrayContaining([expect.stringContaining('Not logged in')]),
      );
    });

    it('should include different headers for updates vs new configs', async () => {
      jest.mocked(getAuthor).mockReturnValue('test@example.com');
      jest.mocked(getUserEmail).mockReturnValue('test@example.com');
      jest.mocked(fs.readFileSync).mockReturnValue(JSON.stringify({}));

      jest.mocked(synthesize).mockResolvedValue({
        testCases: [
          {
            vars: { input: 'Test input' },
            assert: [{ type: 'equals', value: 'Test output' }],
            metadata: { pluginId: 'redteam' },
          },
        ],
        purpose: 'Test purpose',
        entities: [],
        injectVar: 'input',
      });

      const options: RedteamCliGenerateOptions = {
        config: 'config.yaml',
        cache: true,
        defaultConfig: {},
        write: true,
      };

      await doGenerateRedteam(options);

      expect(writePromptfooConfig).toHaveBeenCalledWith(
        expect.any(Object),
        'config.yaml',
        expect.arrayContaining([
          expect.stringContaining('REDTEAM CONFIGURATION UPDATE'),
          expect.stringContaining('Updated:'),
          expect.stringContaining('Changes:'),
          expect.stringContaining('Added'),
        ]),
      );
    });

    it('should include plugin and strategy information in headers', async () => {
      jest.mocked(getAuthor).mockReturnValue('test@example.com');
      jest.mocked(getUserEmail).mockReturnValue('test@example.com');

      jest.mocked(configModule.resolveConfigs).mockResolvedValue({
        basePath: '/mock/path',
        testSuite: {
          providers: [],
          prompts: [],
          tests: [],
        },
        config: {
          redteam: {
            plugins: [{ id: 'politics' }, { id: 'bias:gender' }],
            strategies: [{ id: 'basic' }],
          },
        },
      });

      jest.mocked(synthesize).mockResolvedValue({
        testCases: [
          {
            vars: { input: 'Test input' },
            assert: [{ type: 'equals', value: 'Test output' }],
            metadata: { pluginId: 'redteam' },
          },
        ],
        purpose: 'Test purpose',
        entities: [],
        injectVar: 'input',
      });

      const options: RedteamCliGenerateOptions = {
        output: 'output.yaml',
        config: 'config.yaml',
        cache: true,
        defaultConfig: {},
        write: false,
      };

      await doGenerateRedteam(options);

      expect(writePromptfooConfig).toHaveBeenCalledWith(
        expect.any(Object),
        'output.yaml',
        expect.arrayContaining([
          expect.stringContaining('politics, bias:gender'),
          expect.stringContaining('basic'),
        ]),
      );
    });

    it('should handle missing author gracefully', async () => {
      jest.mocked(getAuthor).mockReturnValue(null);
      jest.mocked(getUserEmail).mockReturnValue('test@example.com');
      jest.mocked(cloudConfig.getApiHost).mockReturnValue('https://api.promptfoo.app');
>>>>>>> 3970b3ad

      jest.mocked(synthesize).mockResolvedValue({
        testCases: [
          {
            vars: { input: 'Test input' },
            assert: [{ type: 'equals', value: 'Test output' }],
            metadata: { pluginId: 'redteam' },
          },
        ],
        purpose: 'Test purpose',
        entities: [],
        injectVar: 'input',
      });

      const options: RedteamCliGenerateOptions = {
<<<<<<< HEAD
        config: configUUID,
        target: targetUUID,
        output: 'output.yaml',
        cache: true,
        defaultConfig: {},
=======
        output: 'output.yaml',
        cache: true,
        defaultConfig: {},
        purpose: 'Test purpose',
>>>>>>> 3970b3ad
        write: false,
      };

      await doGenerateRedteam(options);

<<<<<<< HEAD
      expect(getConfigFromCloud).toHaveBeenCalledWith(configUUID, targetUUID);
      // Verify that the target was added for backwards compatibility
      expect(mockCloudConfig.targets).toEqual([
        { id: `promptfoo://provider/${targetUUID}`, config: {} },
      ]);
=======
      const headerComments = jest.mocked(writePromptfooConfig).mock.calls[0][2];
      expect(headerComments).toBeDefined();
      expect(headerComments!.some((comment) => comment.includes('Author:'))).toBe(false);
      expect(headerComments!.some((comment) => comment.includes('https://api.promptfoo.app'))).toBe(
        true,
      );
>>>>>>> 3970b3ad
    });
  });
});<|MERGE_RESOLUTION|>--- conflicted
+++ resolved
@@ -1144,16 +1144,11 @@
     );
   });
 
-<<<<<<< HEAD
   describe('target option', () => {
-=======
-  describe('header comments', () => {
->>>>>>> 3970b3ad
     beforeEach(() => {
       jest.clearAllMocks();
     });
 
-<<<<<<< HEAD
     it('should use target option to set cloud target when UUID is provided', async () => {
       const configUUID = '12345678-1234-1234-1234-123456789012';
       const targetUUID = '87654321-4321-4321-4321-210987654321';
@@ -1170,12 +1165,6 @@
 
       const { getConfigFromCloud } = jest.requireMock('../../../src/util/cloud');
       jest.mocked(getConfigFromCloud).mockResolvedValue(mockCloudConfig);
-=======
-    it('should include header comments with author and cloud host when available', async () => {
-      jest.mocked(getAuthor).mockReturnValue('test@example.com');
-      jest.mocked(getUserEmail).mockReturnValue('test@example.com');
-      jest.mocked(cloudConfig.getApiHost).mockReturnValue('https://api.promptfoo.app');
->>>>>>> 3970b3ad
 
       jest.mocked(synthesize).mockResolvedValue({
         testCases: [
@@ -1191,24 +1180,16 @@
       });
 
       const options: RedteamCliGenerateOptions = {
-<<<<<<< HEAD
         config: configUUID,
         target: targetUUID,
         output: 'output.yaml',
         cache: true,
         defaultConfig: {},
-=======
-        output: 'output.yaml',
-        cache: true,
-        defaultConfig: {},
-        purpose: 'Test purpose',
->>>>>>> 3970b3ad
         write: false,
       };
 
       await doGenerateRedteam(options);
 
-<<<<<<< HEAD
       expect(getConfigFromCloud).toHaveBeenCalledWith(configUUID, targetUUID);
       expect(synthesize).toHaveBeenCalledWith(expect.any(Object));
       expect(writePromptfooConfig).toHaveBeenCalledWith(expect.any(Object), 'output.yaml');
@@ -1270,23 +1251,6 @@
 
       const { getConfigFromCloud } = jest.requireMock('../../../src/util/cloud');
       jest.mocked(getConfigFromCloud).mockResolvedValue(mockCloudConfig);
-=======
-      expect(writePromptfooConfig).toHaveBeenCalledWith(
-        expect.any(Object),
-        'output.yaml',
-        expect.arrayContaining([
-          expect.stringContaining('REDTEAM CONFIGURATION'),
-          expect.stringContaining('Generated:'),
-          expect.stringContaining('test@example.com'),
-          expect.stringContaining('https://api.promptfoo.app'),
-          expect.stringContaining('Test Configuration:'),
-        ]),
-      );
-    });
-
-    it('should show "Not logged in" when no user email', async () => {
-      jest.mocked(getAuthor).mockReturnValue(null);
-      jest.mocked(getUserEmail).mockReturnValue(null);
 
       jest.mocked(synthesize).mockResolvedValue({
         testCases: [
@@ -1302,26 +1266,33 @@
       });
 
       const options: RedteamCliGenerateOptions = {
+        config: configUUID,
+        target: targetUUID,
         output: 'output.yaml',
         cache: true,
         defaultConfig: {},
-        purpose: 'Test purpose',
         write: false,
       };
 
       await doGenerateRedteam(options);
 
-      expect(writePromptfooConfig).toHaveBeenCalledWith(
-        expect.any(Object),
-        'output.yaml',
-        expect.arrayContaining([expect.stringContaining('Not logged in')]),
-      );
-    });
-
-    it('should include different headers for updates vs new configs', async () => {
+      expect(getConfigFromCloud).toHaveBeenCalledWith(configUUID, targetUUID);
+      // Verify that the target was added for backwards compatibility
+      expect(mockCloudConfig.targets).toEqual([
+        { id: `promptfoo://provider/${targetUUID}`, config: {} },
+      ]);
+    });
+  });
+
+  describe('header comments', () => {
+    beforeEach(() => {
+      jest.clearAllMocks();
+    });
+
+    it('should include header comments with author and cloud host when available', async () => {
       jest.mocked(getAuthor).mockReturnValue('test@example.com');
       jest.mocked(getUserEmail).mockReturnValue('test@example.com');
-      jest.mocked(fs.readFileSync).mockReturnValue(JSON.stringify({}));
+      jest.mocked(cloudConfig.getApiHost).mockReturnValue('https://api.promptfoo.app');
 
       jest.mocked(synthesize).mockResolvedValue({
         testCases: [
@@ -1337,44 +1308,31 @@
       });
 
       const options: RedteamCliGenerateOptions = {
-        config: 'config.yaml',
+        output: 'output.yaml',
         cache: true,
         defaultConfig: {},
-        write: true,
+        purpose: 'Test purpose',
+        write: false,
       };
 
       await doGenerateRedteam(options);
 
       expect(writePromptfooConfig).toHaveBeenCalledWith(
         expect.any(Object),
-        'config.yaml',
+        'output.yaml',
         expect.arrayContaining([
-          expect.stringContaining('REDTEAM CONFIGURATION UPDATE'),
-          expect.stringContaining('Updated:'),
-          expect.stringContaining('Changes:'),
-          expect.stringContaining('Added'),
+          expect.stringContaining('REDTEAM CONFIGURATION'),
+          expect.stringContaining('Generated:'),
+          expect.stringContaining('test@example.com'),
+          expect.stringContaining('https://api.promptfoo.app'),
+          expect.stringContaining('Test Configuration:'),
         ]),
       );
     });
 
-    it('should include plugin and strategy information in headers', async () => {
-      jest.mocked(getAuthor).mockReturnValue('test@example.com');
-      jest.mocked(getUserEmail).mockReturnValue('test@example.com');
-
-      jest.mocked(configModule.resolveConfigs).mockResolvedValue({
-        basePath: '/mock/path',
-        testSuite: {
-          providers: [],
-          prompts: [],
-          tests: [],
-        },
-        config: {
-          redteam: {
-            plugins: [{ id: 'politics' }, { id: 'bias:gender' }],
-            strategies: [{ id: 'basic' }],
-          },
-        },
-      });
+    it('should show "Not logged in" when no user email', async () => {
+      jest.mocked(getAuthor).mockReturnValue(null);
+      jest.mocked(getUserEmail).mockReturnValue(null);
 
       jest.mocked(synthesize).mockResolvedValue({
         testCases: [
@@ -1391,9 +1349,9 @@
 
       const options: RedteamCliGenerateOptions = {
         output: 'output.yaml',
-        config: 'config.yaml',
         cache: true,
         defaultConfig: {},
+        purpose: 'Test purpose',
         write: false,
       };
 
@@ -1402,18 +1360,14 @@
       expect(writePromptfooConfig).toHaveBeenCalledWith(
         expect.any(Object),
         'output.yaml',
-        expect.arrayContaining([
-          expect.stringContaining('politics, bias:gender'),
-          expect.stringContaining('basic'),
-        ]),
+        expect.arrayContaining([expect.stringContaining('Not logged in')]),
       );
     });
 
-    it('should handle missing author gracefully', async () => {
-      jest.mocked(getAuthor).mockReturnValue(null);
+    it('should include different headers for updates vs new configs', async () => {
+      jest.mocked(getAuthor).mockReturnValue('test@example.com');
       jest.mocked(getUserEmail).mockReturnValue('test@example.com');
-      jest.mocked(cloudConfig.getApiHost).mockReturnValue('https://api.promptfoo.app');
->>>>>>> 3970b3ad
+      jest.mocked(fs.readFileSync).mockReturnValue(JSON.stringify({}));
 
       jest.mocked(synthesize).mockResolvedValue({
         testCases: [
@@ -1429,37 +1383,112 @@
       });
 
       const options: RedteamCliGenerateOptions = {
-<<<<<<< HEAD
-        config: configUUID,
-        target: targetUUID,
-        output: 'output.yaml',
+        config: 'config.yaml',
         cache: true,
         defaultConfig: {},
-=======
+        write: true,
+      };
+
+      await doGenerateRedteam(options);
+
+      expect(writePromptfooConfig).toHaveBeenCalledWith(
+        expect.any(Object),
+        'config.yaml',
+        expect.arrayContaining([
+          expect.stringContaining('REDTEAM CONFIGURATION UPDATE'),
+          expect.stringContaining('Updated:'),
+          expect.stringContaining('Changes:'),
+          expect.stringContaining('Added'),
+        ]),
+      );
+    });
+
+    it('should include plugin and strategy information in headers', async () => {
+      jest.mocked(getAuthor).mockReturnValue('test@example.com');
+      jest.mocked(getUserEmail).mockReturnValue('test@example.com');
+
+      jest.mocked(configModule.resolveConfigs).mockResolvedValue({
+        basePath: '/mock/path',
+        testSuite: {
+          providers: [],
+          prompts: [],
+          tests: [],
+        },
+        config: {
+          redteam: {
+            plugins: [{ id: 'politics' }, { id: 'bias:gender' }],
+            strategies: [{ id: 'basic' }],
+          },
+        },
+      });
+
+      jest.mocked(synthesize).mockResolvedValue({
+        testCases: [
+          {
+            vars: { input: 'Test input' },
+            assert: [{ type: 'equals', value: 'Test output' }],
+            metadata: { pluginId: 'redteam' },
+          },
+        ],
+        purpose: 'Test purpose',
+        entities: [],
+        injectVar: 'input',
+      });
+
+      const options: RedteamCliGenerateOptions = {
+        output: 'output.yaml',
+        config: 'config.yaml',
+        cache: true,
+        defaultConfig: {},
+        write: false,
+      };
+
+      await doGenerateRedteam(options);
+
+      expect(writePromptfooConfig).toHaveBeenCalledWith(
+        expect.any(Object),
+        'output.yaml',
+        expect.arrayContaining([
+          expect.stringContaining('politics, bias:gender'),
+          expect.stringContaining('basic'),
+        ]),
+      );
+    });
+
+    it('should handle missing author gracefully', async () => {
+      jest.mocked(getAuthor).mockReturnValue(null);
+      jest.mocked(getUserEmail).mockReturnValue('test@example.com');
+      jest.mocked(cloudConfig.getApiHost).mockReturnValue('https://api.promptfoo.app');
+
+      jest.mocked(synthesize).mockResolvedValue({
+        testCases: [
+          {
+            vars: { input: 'Test input' },
+            assert: [{ type: 'equals', value: 'Test output' }],
+            metadata: { pluginId: 'redteam' },
+          },
+        ],
+        purpose: 'Test purpose',
+        entities: [],
+        injectVar: 'input',
+      });
+
+      const options: RedteamCliGenerateOptions = {
         output: 'output.yaml',
         cache: true,
         defaultConfig: {},
         purpose: 'Test purpose',
->>>>>>> 3970b3ad
         write: false,
       };
 
       await doGenerateRedteam(options);
 
-<<<<<<< HEAD
-      expect(getConfigFromCloud).toHaveBeenCalledWith(configUUID, targetUUID);
-      // Verify that the target was added for backwards compatibility
-      expect(mockCloudConfig.targets).toEqual([
-        { id: `promptfoo://provider/${targetUUID}`, config: {} },
-      ]);
-=======
       const headerComments = jest.mocked(writePromptfooConfig).mock.calls[0][2];
       expect(headerComments).toBeDefined();
       expect(headerComments!.some((comment) => comment.includes('Author:'))).toBe(false);
       expect(headerComments!.some((comment) => comment.includes('https://api.promptfoo.app'))).toBe(
         true,
       );
->>>>>>> 3970b3ad
     });
   });
 });