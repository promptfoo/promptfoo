--- conflicted
+++ resolved
@@ -1203,21 +1203,11 @@
           prompts: [{ raw: 'Test prompt', label: 'Test label' }],
           tests: [],
         },
-<<<<<<< HEAD
-      ],
-      purpose: 'Test purpose',
-      entities: ['entity1', 'entity2'],
-      injectVar: 'input',
-      pluginResults: { redteam: { requested: 1, generated: 1 } },
-      strategyResults: {},
-    });
-=======
         config: {
           providers: ['openai:gpt-4'],
           redteam: {},
         },
       });
->>>>>>> bcd4db3f
 
       const options: RedteamCliGenerateOptions = {
         output: 'output.yaml',
@@ -1260,21 +1250,11 @@
           prompts: [{ raw: 'Test prompt', label: 'Test label' }],
           tests: [],
         },
-<<<<<<< HEAD
-      ],
-      purpose: 'Test purpose',
-      entities: ['entity1', 'entity2'],
-      injectVar: 'input',
-      pluginResults: { redteam: { requested: 1, generated: 1 } },
-      strategyResults: {},
-    });
-=======
         config: {
           providers: ['openai:gpt-4'],
           redteam: {},
         },
       });
->>>>>>> bcd4db3f
 
       vi.mocked(synthesize).mockResolvedValue({
         testCases: [
@@ -1309,25 +1289,8 @@
       // Verify that the function proceeded normally
       expect(result).not.toBeNull();
 
-<<<<<<< HEAD
-    // Mock synthesize to return test cases
-    jest.mocked(synthesize).mockResolvedValue({
-      testCases: [
-        {
-          vars: { input: 'Test input' },
-          assert: [{ type: 'equals', value: 'Test output' }],
-          metadata: { pluginId: 'redteam' },
-        },
-      ],
-      purpose: 'Test purpose',
-      entities: ['entity1', 'entity2'],
-      injectVar: 'input',
-      pluginResults: { redteam: { requested: 1, generated: 1 } },
-      strategyResults: {},
-=======
       // Verify that synthesize was called
       expect(synthesize).toHaveBeenCalled();
->>>>>>> bcd4db3f
     });
   });
 
@@ -2022,6 +1985,8 @@
       purpose: 'Test purpose',
       entities: ['entity1', 'entity2'],
       injectVar: 'input',
+      pluginResults: { redteam: { requested: 1, generated: 1 } },
+      strategyResults: {},
     });
 
     await doGenerateRedteam(options);
@@ -2080,6 +2045,8 @@
       purpose: 'Test purpose',
       entities: ['entity1', 'entity2'],
       injectVar: 'input',
+      pluginResults: { redteam: { requested: 1, generated: 1 } },
+      strategyResults: {},
     });
 
     await doGenerateRedteam(options);
@@ -2136,6 +2103,8 @@
       purpose: 'Test purpose',
       entities: ['entity1', 'entity2'],
       injectVar: 'input',
+      pluginResults: { redteam: { requested: 1, generated: 1 } },
+      strategyResults: {},
     });
 
     await doGenerateRedteam(options);
