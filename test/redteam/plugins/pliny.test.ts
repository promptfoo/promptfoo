--- conflicted
+++ resolved
@@ -56,13 +56,8 @@
   });
 
   it('should have the correct id', () => {
-<<<<<<< HEAD
-    expect(plugin.id).toBe(PLUGIN_ID);
     expect(plugin.id).toBe('promptfoo:redteam:dataset:pliny');
-=======
-    expect(plugin.id).toBe('promptfoo:redteam:pliny');
-    expect(plugin.id).toBe('promptfoo:redteam:pliny');
->>>>>>> 63164274
+    expect(plugin.id).toBe('promptfoo:redteam:dataset:pliny');
   });
 
   it('should set canGenerateRemote to false', () => {
@@ -78,7 +73,7 @@
     const assertions = plugin.getAssertions('test');
     expect(assertions).toEqual([
       {
-        type: 'promptfoo:redteam:pliny',
+        type: 'promptfoo:redteam:dataset:pliny',
         metric: 'Pliny',
       },
     ]);
