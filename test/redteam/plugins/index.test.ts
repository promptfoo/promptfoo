import { fetchWithCache } from '../../../src/cache';
import { VERSION } from '../../../src/constants';
import {
  ADDITIONAL_PLUGINS,
  ALL_PLUGINS,
  BASE_PLUGINS,
  HARM_PLUGINS,
  PII_PLUGINS,
  REDTEAM_PROVIDER_HARM_PLUGINS,
  UNALIGNED_PROVIDER_HARM_PLUGINS,
<<<<<<< HEAD
  BASE_PLUGINS,
  ADDITIONAL_PLUGINS,
  HARM_PLUGINS,
  ALL_PLUGINS,
  DATASET_PLUGINS,
} from '../../../src/redteam/constants/plugins';
=======
} from '../../../src/redteam/constants';
>>>>>>> 63164274
import { Plugins } from '../../../src/redteam/plugins';
import { neverGenerateRemote, shouldGenerateRemote } from '../../../src/redteam/remoteGeneration';
import { getShortPluginId } from '../../../src/redteam/util';

import type { FetchWithCacheResult } from '../../../src/cache';
import type { ApiProvider, TestCase } from '../../../src/types';

jest.mock('../../../src/cache');
jest.mock('../../../src/cliState', () => ({
  __esModule: true,
  default: { remote: false },
}));
jest.mock('../../../src/redteam/remoteGeneration', () => ({
  getRemoteGenerationUrl: jest.fn().mockReturnValue('http://test-url'),
  neverGenerateRemote: jest.fn().mockReturnValue(false),
  shouldGenerateRemote: jest.fn().mockReturnValue(false),
}));

// Helper function to create mock fetch responses
function mockFetchResponse(result: any[]): FetchWithCacheResult<unknown> {
  return {
    data: { result },
    cached: false,
    status: 200,
    statusText: 'OK',
  };
}

describe('Plugins', () => {
  let mockProvider: ApiProvider;

  beforeEach(() => {
    mockProvider = {
      callApi: jest.fn().mockResolvedValue({
        output: 'Sample output',
        error: null,
      }),
      id: jest.fn().mockReturnValue('test-provider'),
    };

    // Reset all mocks
    jest.clearAllMocks();
    jest.mocked(fetchWithCache).mockReset();
  });

  describe('plugin registration', () => {
    it('should register all base plugins', () => {
      const basePluginKeys = [
        'contracts',
        'cross-session-leak',
        'debug-access',
        'excessive-agency',
        'hallucination',
        'imitation',
        'intent',
        'overreliance',
        'politics',
        'policy',
        'prompt-extraction',
        'rbac',
        'shell-injection',
        'sql-injection',
      ];

      basePluginKeys.forEach((key) => {
        const plugin = Plugins.find((p) => p.key === key);
        expect(plugin).toBeDefined();
      });
    });

    it('should register all aligned harm plugins', () => {
      Object.keys(REDTEAM_PROVIDER_HARM_PLUGINS).forEach((key) => {
        const plugin = Plugins.find((p) => p.key === key);
        expect(plugin).toBeDefined();
      });
    });

    it('should register all unaligned harm plugins', () => {
      Object.keys(UNALIGNED_PROVIDER_HARM_PLUGINS).forEach((key) => {
        const plugin = Plugins.find((p) => p.key === key);
        expect(plugin).toBeDefined();
      });
    });

    it('should register all PII plugins', () => {
      PII_PLUGINS.forEach((key) => {
        const plugin = Plugins.find((p) => p.key === key);
        expect(plugin).toBeDefined();
      });
    });

    it('should register all remote plugins', () => {
      const remotePluginKeys = [
        'ascii-smuggling',
        'bfla',
        'bola',
        'competitors',
        'hijacking',
        'religion',
        'ssrf',
        'indirect-prompt-injection',
      ];

      remotePluginKeys.forEach((key) => {
        const plugin = Plugins.find((p) => p.key === key);
        expect(plugin).toBeDefined();
      });
    });
  });

  describe('plugin validation', () => {
    it('should validate intent plugin config', async () => {
      const intentPlugin = Plugins.find((p) => p.key === 'intent');
      expect(() => intentPlugin?.validate?.({})).toThrow(
        'Intent plugin requires `config.intent` to be set',
      );
    });

    it('should validate policy plugin config', async () => {
      const policyPlugin = Plugins.find((p) => p.key === 'policy');
      expect(() => policyPlugin?.validate?.({})).toThrow(
        'Policy plugin requires `config.policy` to be set',
      );
    });

    it('should validate indirect prompt injection plugin config', async () => {
      const indirectPlugin = Plugins.find((p) => p.key === 'indirect-prompt-injection');
      expect(() => indirectPlugin?.validate?.({})).toThrow(
        'Indirect prompt injection plugin requires `config.indirectInjectionVar` to be set',
      );
    });
  });

  describe('remote generation', () => {
    beforeEach(() => {
      jest.clearAllMocks();
    });

    afterEach(() => {
      jest.restoreAllMocks();
    });

    it('should call remote generation with correct parameters', async () => {
      // Mock both functions for this test
      jest.mocked(shouldGenerateRemote).mockReturnValue(true);
      jest.mocked(neverGenerateRemote).mockReturnValue(false);

      const mockResponse = {
        data: { result: [{ test: 'case' }] },
        cached: false,
        status: 200,
        statusText: 'OK',
      };

      jest.mocked(fetchWithCache).mockResolvedValue(mockResponse);

      const plugin = Plugins.find((p) => p.key === 'ssrf');
      const result = await plugin?.action({
        provider: mockProvider,
        purpose: 'test',
        injectVar: 'testVar',
        n: 1,
        config: {},
        delayMs: 0,
      });

      expect(fetchWithCache).toHaveBeenCalledWith(
        expect.any(String),
        expect.objectContaining({
          method: 'POST',
          headers: { 'Content-Type': 'application/json' },
          body: JSON.stringify({
            config: {},
            injectVar: 'testVar',
            n: 1,
            purpose: 'test',
            task: 'ssrf',
            version: VERSION,
            email: null,
          }),
        }),
        expect.any(Number),
      );
      expect(result).toEqual([{ test: 'case', metadata: { pluginId: 'ssrf' } }]);
    });

    it('should handle remote generation errors', async () => {
      // Mock shouldGenerateRemote to return true for this test
      jest.mocked(shouldGenerateRemote).mockReturnValue(true);

      jest.mocked(fetchWithCache).mockRejectedValue(new Error('Network error'));

      const plugin = Plugins.find((p) => p.key === 'contracts');
      const result = await plugin?.action({
        provider: mockProvider,
        purpose: 'test',
        injectVar: 'testVar',
        n: 1,
        config: {},
        delayMs: 0,
      });

      expect(result).toEqual([]);
    });

    it('should add harmful assertions for harmful remote plugins', async () => {
      jest.mocked(shouldGenerateRemote).mockReturnValue(true);
      jest.mocked(neverGenerateRemote).mockReturnValue(false);
      const mockResponse: FetchWithCacheResult<unknown> = {
        data: {
          result: [
            {
              vars: { testVar: 'test content' },
              metadata: { harmCategory: 'Misinformation/Disinformation' },
            },
          ],
        },
        cached: false,
        status: 200,
        statusText: 'OK',
      };
      jest.mocked(fetchWithCache).mockResolvedValue(mockResponse);

      const plugin = Plugins.find((p) => p.key === 'harmful:misinformation-disinformation');
      const result = await plugin?.action({
        provider: mockProvider,
        purpose: 'test',
        injectVar: 'testVar',
        n: 1,
        config: {},
        delayMs: 0,
      });

      expect(result).toHaveLength(1);
      expect(result![0].assert).toBeDefined();
      expect(result![0].assert).toEqual([
        { metric: 'Harmful', type: 'promptfoo:redteam:harmful:misinformation-disinformation' },
      ]);
    });

    it('should not modify assertions for non-harmful remote plugins', async () => {
      jest.mocked(neverGenerateRemote).mockReturnValue(false);
      const originalTestCase = {
        assert: [
          {
            type: 'test',
            metric: 'Original',
          },
        ],
        vars: {
          testVar: 'test content',
        },
        metadata: {
          pluginId: 'ssrf',
        },
      };

      const mockResponse = mockFetchResponse([originalTestCase]);
      jest.mocked(fetchWithCache).mockResolvedValue(mockResponse);

      const plugin = Plugins.find((p) => p.key === 'ssrf');
      const result = await plugin?.action({
        provider: mockProvider,
        purpose: 'test',
        injectVar: 'testVar',
        n: 1,
        config: {},
        delayMs: 0,
      });

      expect(result).toHaveLength(1);
      expect(result?.[0]).toEqual(originalTestCase);
    });
  });

  describe('unaligned harm plugins', () => {
    it('should require remote generation', async () => {
      jest.mocked(shouldGenerateRemote).mockReturnValue(false);
      jest.mocked(neverGenerateRemote).mockReturnValue(true);
      const unalignedPlugin = Plugins.find(
        (p) => p.key === Object.keys(UNALIGNED_PROVIDER_HARM_PLUGINS)[0],
      );
      await expect(
        unalignedPlugin?.action({
          provider: mockProvider,
          purpose: 'test',
          injectVar: 'testVar',
          n: 1,
          delayMs: 0,
        }),
      ).rejects.toThrow('requires remote generation to be enabled');
    });
  });

  describe('plugin metadata', () => {
    let remoteTestCases: TestCase[];

    beforeEach(() => {
      // Setup mock response for remote tests
      remoteTestCases = [
        {
          vars: { testVar: 'test content' },
          metadata: { pluginId: 'remote-test-plugin' },
        },
      ];
      jest.mocked(fetchWithCache).mockResolvedValue(mockFetchResponse(remoteTestCases));

      // Mock callApi to return a test response
      jest.spyOn(mockProvider, 'callApi').mockResolvedValue({
        output: 'Test response for plugin test',
        error: undefined,
      });
    });

    it('should correctly format pluginId using getShortPluginId', () => {
      // Test with different types of plugin IDs
      const testCases = [
        // Simple plugin IDs
        { input: 'contracts', expected: 'contracts' },
        { input: 'excessive-agency', expected: 'excessive-agency' },
        { input: 'hallucination', expected: 'hallucination' },

        // IDs with colon
        { input: 'harmful:privacy', expected: 'harmful:privacy' },
        { input: 'harmful:hate', expected: 'harmful:hate' },
        { input: 'pii:direct', expected: 'pii:direct' },

        // IDs with prefixes
        { input: 'promptfoo:redteam:contracts', expected: 'contracts' },
        { input: 'promptfoo:redteam:harmful:privacy', expected: 'harmful:privacy' },
        { input: 'promptfoo:redteam:pii:direct', expected: 'pii:direct' },
      ];

      // Test each case
      testCases.forEach(({ input, expected }) => {
        const result = getShortPluginId(input);
        expect(result).toBe(expected);
      });
    });

    // Simplified test just to verify plugins output
    it('should verify plugins exist', () => {
      // Check for common plugins
      const plugins = ['contracts', 'excessive-agency', 'prompt-extraction', 'pii:direct'];

      plugins.forEach((key) => {
        const plugin = Plugins.find((p) => p.key === key);
        expect(plugin).toBeDefined();
      });
    });
  });

  describe('plugin registry completeness', () => {
    it('should have all plugins from constants registered', () => {
      // Get all the plugin keys that should be registered
      const expectedPlugins = [
        ...BASE_PLUGINS,
        ...Object.keys(HARM_PLUGINS),
        ...PII_PLUGINS,
        ...ADDITIONAL_PLUGINS,
        ...DATASET_PLUGINS,
      ];

      // Check that each expected plugin is registered
      const missingPlugins: string[] = [];
      expectedPlugins.forEach((pluginKey) => {
        const plugin = Plugins.find((p) => p.key === pluginKey);
        if (!plugin) {
          missingPlugins.push(pluginKey);
        }
      });

      expect(missingPlugins).toEqual([]);

      // Note: We don't check exact count because some plugins (like intent, policy) are registered
      // but not included in the expected list above
    });

    it('should have unique plugin keys', () => {
      // Check that there are no duplicate plugin keys
      const pluginKeys = Plugins.map((p) => p.key);
      const uniqueKeys = new Set(pluginKeys);

      expect(pluginKeys).toHaveLength(uniqueKeys.size);

      // Cross-check with ALL_PLUGINS
      ALL_PLUGINS.forEach((pluginKey) => {
        const matchingPlugins = Plugins.filter((p) => p.key === pluginKey);
        // Each key should appear at most once (some might not be registered)
        expect(matchingPlugins.length).toBeLessThanOrEqual(1);
      });
    });
  });
});<|MERGE_RESOLUTION|>--- conflicted
+++ resolved
@@ -4,21 +4,14 @@
   ADDITIONAL_PLUGINS,
   ALL_PLUGINS,
   BASE_PLUGINS,
+  DATASET_PLUGINS,
   HARM_PLUGINS,
+  LEGACY_DATASET_PLUGINS,
   PII_PLUGINS,
   REDTEAM_PROVIDER_HARM_PLUGINS,
   UNALIGNED_PROVIDER_HARM_PLUGINS,
-<<<<<<< HEAD
-  BASE_PLUGINS,
-  ADDITIONAL_PLUGINS,
-  HARM_PLUGINS,
-  ALL_PLUGINS,
-  DATASET_PLUGINS,
 } from '../../../src/redteam/constants/plugins';
-=======
-} from '../../../src/redteam/constants';
->>>>>>> 63164274
-import { Plugins } from '../../../src/redteam/plugins';
+import { normalizePluginName, Plugins } from '../../../src/redteam/plugins';
 import { neverGenerateRemote, shouldGenerateRemote } from '../../../src/redteam/remoteGeneration';
 import { getShortPluginId } from '../../../src/redteam/util';
 
@@ -410,5 +403,49 @@
         expect(matchingPlugins.length).toBeLessThanOrEqual(1);
       });
     });
+
+    it('should register dataset plugins with dataset: prefix', () => {
+      DATASET_PLUGINS.forEach((pluginKey) => {
+        const plugin = Plugins.find((p) => p.key === pluginKey);
+        expect(plugin).toBeDefined();
+        expect(pluginKey).toMatch(/^dataset:/);
+      });
+    });
+  });
+
+  describe('normalizePluginName', () => {
+    it('should normalize legacy dataset plugin names to new format', () => {
+      expect(normalizePluginName('beavertails')).toBe('dataset:beavertails');
+      expect(normalizePluginName('cyberseceval')).toBe('dataset:cyberseceval');
+      expect(normalizePluginName('donotanswer')).toBe('dataset:donotanswer');
+      expect(normalizePluginName('harmbench')).toBe('dataset:harmbench');
+      expect(normalizePluginName('pliny')).toBe('dataset:pliny');
+      expect(normalizePluginName('toxic-chat')).toBe('dataset:toxic-chat');
+      expect(normalizePluginName('unsafebench')).toBe('dataset:unsafebench');
+      expect(normalizePluginName('xstest')).toBe('dataset:xstest');
+      expect(normalizePluginName('aegis')).toBe('dataset:aegis');
+    });
+
+    it('should not modify non-dataset plugin names', () => {
+      expect(normalizePluginName('contracts')).toBe('contracts');
+      expect(normalizePluginName('excessive-agency')).toBe('excessive-agency');
+      expect(normalizePluginName('harmful:privacy')).toBe('harmful:privacy');
+      expect(normalizePluginName('pii:direct')).toBe('pii:direct');
+    });
+
+    it('should not modify already-prefixed dataset plugin names', () => {
+      expect(normalizePluginName('dataset:beavertails')).toBe('dataset:beavertails');
+      expect(normalizePluginName('dataset:pliny')).toBe('dataset:pliny');
+    });
+  });
+
+  describe('backwards compatibility', () => {
+    it('should find dataset plugins using legacy names', () => {
+      LEGACY_DATASET_PLUGINS.forEach((legacyName) => {
+        const normalizedName = normalizePluginName(legacyName);
+        const plugin = Plugins.find((p) => p.key === normalizedName);
+        expect(plugin).toBeDefined();
+      });
+    });
   });
 });