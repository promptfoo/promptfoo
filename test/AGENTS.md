--- conflicted
+++ resolved
@@ -1,31 +1,10 @@
 # Test Suite
 
-<<<<<<< HEAD
-**Vitest is the preferred framework for new tests.** Legacy tests use Jest and are being migrated.
-
-## Framework Choice
-
-| Location           | Framework  | When to Use                        |
-| ------------------ | ---------- | ---------------------------------- |
-| `src/app/`         | **Vitest** | All frontend tests                 |
-| `test/` (new)      | **Vitest** | Preferred for new test files       |
-| `test/` (existing) | Jest       | When modifying existing Jest tests |
-=======
 **What this is:** Vitest-based test suite for core promptfoo functionality.
->>>>>>> 86e39f5f
 
 ## Running Tests
 
 ```bash
-<<<<<<< HEAD
-npm test                              # Run all tests
-npm run test:app                      # Frontend tests (Vitest)
-npx vitest run path/to/test           # Run specific Vitest test
-npx jest path/to/test --coverage      # Run specific Jest test
-```
-
-## Writing Tests
-=======
 # Run all tests
 npm test
 
@@ -42,31 +21,6 @@
 npm run test:integration
 ```
 
-## Critical Test Requirements
-
-**NEVER:**
-
-- Increase test timeouts - fix the slow test instead
-- Use `.only()` or `.skip()` in committed code
-- Run watch mode in CI
->>>>>>> 86e39f5f
-
-**Reference files:**
-
-- **Vitest (frontend)**: `src/app/src/hooks/usePageMeta.test.ts` - explicit imports
-- **Vitest (backend)**: `test/assertions/contains.test.ts` - uses globals (no imports needed)
-- **Jest (legacy)**: `test/providers/openai/completion.test.ts`
-
-<<<<<<< HEAD
-Backend Vitest tests use `globals: true` so `describe`, `it`, `expect`, `vi` are available without imports.
-=======
-```typescript
-afterEach(() => {
-  vi.resetAllMocks(); // Prevents test pollution
-});
-```
->>>>>>> 86e39f5f
-
 ## Critical Rules
 
 - **NEVER** increase test timeouts - fix the slow test
@@ -74,35 +28,31 @@
 - **ALWAYS** clean up mocks in `afterEach`
 - **ALWAYS** use `--randomize` to ensure test independence
 
+## Writing Tests
+
+**Reference files:**
+
+- **Vitest (frontend)**: `src/app/src/hooks/usePageMeta.test.ts` - explicit imports
+- **Vitest (backend)**: `test/assertions/contains.test.ts` - uses globals (no imports needed)
+
+Backend Vitest tests use `globals: true` so `describe`, `it`, `expect`, `vi` are available without imports.
+
+```typescript
+import { vi } from 'vitest';
+
+afterEach(() => {
+  vi.resetAllMocks(); // Prevents test pollution
+});
+```
+
 ## Directory Structure
 
 Tests mirror `src/` structure:
 
 - `test/providers/` → `src/providers/`
 - `test/redteam/` → `src/redteam/`
-<<<<<<< HEAD
-=======
-- etc.
 
-## Writing Tests
-
-### Organize with describe/it blocks
-
-```typescript
-describe('OpenAI Provider', () => {
-  describe('chat completion', () => {
-    it('should handle normal input correctly', () => {
-      // test code
-    });
-
-    it('should handle edge cases', () => {
-      // test code
-    });
-  });
-});
-```
-
-### Mocking
+## Mocking
 
 ```typescript
 import { vi } from 'vitest';
@@ -116,7 +66,6 @@
 - Prefer shallow mocking over deep mocking
 - Mock external dependencies but not the code being tested
 - Reset mocks between tests to prevent test pollution
->>>>>>> 86e39f5f
 
 ## Provider Testing
 
@@ -127,10 +76,7 @@
 3. Configuration validation
 4. Token usage tracking
 
-<<<<<<< HEAD
-See `test/providers/openai.test.ts` for reference.
-=======
-See `test/providers/openai.test.ts` for reference patterns.
+See `test/providers/openai-codex-sdk.test.ts` for reference patterns.
 
 ## Test Configuration
 
@@ -145,5 +91,4 @@
 - Clean up any test data or mocks after each test
 - Run the full test suite before committing changes
 - Test failures should be deterministic
-- For database tests, use in-memory instances or proper test fixtures
->>>>>>> 86e39f5f
+- For database tests, use in-memory instances or proper test fixtures