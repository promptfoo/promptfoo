import child_process from 'child_process';
import * as fs from 'fs';
import fetch from 'node-fetch';
import * as path from 'path';
import Stream from 'stream';
import { clearCache, disableCache, enableCache } from '../src/cache';
import { importModule } from '../src/esm';
import { loadApiProvider, loadApiProviders } from '../src/providers';
import { AnthropicCompletionProvider } from '../src/providers/anthropic';
import {
  AzureOpenAiChatCompletionProvider,
  AzureOpenAiCompletionProvider,
} from '../src/providers/azureopenai';
import { AwsBedrockCompletionProvider } from '../src/providers/bedrock';
import {
  CloudflareAiChatCompletionProvider,
  CloudflareAiCompletionProvider,
  CloudflareAiEmbeddingProvider,
  type ICloudflareProviderBaseConfig,
  type ICloudflareTextGenerationResponse,
  type ICloudflareEmbeddingResponse,
  type ICloudflareProviderConfig,
} from '../src/providers/cloudflare-ai';
import {
  HuggingfaceTextGenerationProvider,
  HuggingfaceFeatureExtractionProvider,
  HuggingfaceTextClassificationProvider,
} from '../src/providers/huggingface';
import { LlamaProvider } from '../src/providers/llama';
import { OllamaChatProvider, OllamaCompletionProvider } from '../src/providers/ollama';
import {
  OpenAiAssistantProvider,
  OpenAiCompletionProvider,
  OpenAiChatCompletionProvider,
} from '../src/providers/openai';
import { ScriptCompletionProvider } from '../src/providers/scriptCompletion';
import { VoyageEmbeddingProvider } from '../src/providers/voyage';
<<<<<<< HEAD
import { VertexChatProvider, VertexEmbeddingProvider } from '../src/providers/vertex';
import { importModule } from '../src/esm';

=======
import { WebhookProvider } from '../src/providers/webhook';
>>>>>>> 0d1d4ca2
import type { ProviderOptionsMap, ProviderFunction } from '../src/types';

jest.mock('fs', () => ({
  readFileSync: jest.fn(),
  writeFileSync: jest.fn(),
  statSync: jest.fn(),
  readdirSync: jest.fn(),
  existsSync: jest.fn(),
  mkdirSync: jest.fn(),
  promises: {
    readFile: jest.fn(),
  },
}));

jest.mock('glob', () => ({
  globSync: jest.fn(),
}));

jest.mock('node-fetch', () => jest.fn());
jest.mock('proxy-agent', () => ({
  ProxyAgent: jest.fn().mockImplementation(() => ({})),
}));

jest.mock('../src/esm', () => ({
  ...jest.requireActual('../src/esm'),
  importModule: jest.fn(),
}));

jest.mock('fs', () => ({
  readFileSync: jest.fn(),
  existsSync: jest.fn(),
  mkdirSync: jest.fn(),
}));

jest.mock('glob', () => ({
  globSync: jest.fn(),
}));

jest.mock('../src/database');

describe('call provider apis', () => {
  afterEach(async () => {
    jest.clearAllMocks();
    await clearCache();
  });

  it('OpenAiCompletionProvider callApi', async () => {
    const mockResponse = {
      text: jest.fn().mockResolvedValue(
        JSON.stringify({
          choices: [{ text: 'Test output' }],
          usage: { total_tokens: 10, prompt_tokens: 5, completion_tokens: 5 },
        }),
      ),
    };
    jest.mocked(fetch).mockResolvedValue(mockResponse);

    const provider = new OpenAiCompletionProvider('text-davinci-003');
    const result = await provider.callApi('Test prompt');

    expect(fetch).toHaveBeenCalledTimes(1);
    expect(result.output).toBe('Test output');
    expect(result.tokenUsage).toEqual({ total: 10, prompt: 5, completion: 5 });
  });

  it('OpenAiChatCompletionProvider callApi', async () => {
    const mockResponse = {
      text: jest.fn().mockResolvedValue(
        JSON.stringify({
          choices: [{ message: { content: 'Test output' } }],
          usage: { total_tokens: 10, prompt_tokens: 5, completion_tokens: 5 },
        }),
      ),
      ok: true,
    };
    jest.mocked(fetch).mockResolvedValue(mockResponse);

    const provider = new OpenAiChatCompletionProvider('gpt-3.5-turbo');
    const result = await provider.callApi(
      JSON.stringify([{ role: 'user', content: 'Test prompt' }]),
    );

    expect(fetch).toHaveBeenCalledTimes(1);
    expect(result.output).toBe('Test output');
    expect(result.tokenUsage).toEqual({ total: 10, prompt: 5, completion: 5 });
  });

  it('OpenAiChatCompletionProvider callApi with caching', async () => {
    const mockResponse = {
      text: jest.fn().mockResolvedValue(
        JSON.stringify({
          choices: [{ message: { content: 'Test output 2' } }],
          usage: { total_tokens: 10, prompt_tokens: 5, completion_tokens: 5 },
        }),
      ),
      ok: true,
    };
    jest.mocked(fetch).mockResolvedValue(mockResponse);

    const provider = new OpenAiChatCompletionProvider('gpt-3.5-turbo');
    const result = await provider.callApi(
      JSON.stringify([{ role: 'user', content: 'Test prompt 2' }]),
    );

    expect(fetch).toHaveBeenCalledTimes(1);
    expect(result.output).toBe('Test output 2');
    expect(result.tokenUsage).toEqual({ total: 10, prompt: 5, completion: 5 });

    const result2 = await provider.callApi(
      JSON.stringify([{ role: 'user', content: 'Test prompt 2' }]),
    );

    expect(fetch).toHaveBeenCalledTimes(1);
    expect(result2.output).toBe('Test output 2');
    expect(result2.tokenUsage).toEqual({ total: 10, cached: 10 });
  });

  it('OpenAiChatCompletionProvider callApi with cache disabled', async () => {
    const mockResponse = {
      text: jest.fn().mockResolvedValue(
        JSON.stringify({
          choices: [{ message: { content: 'Test output' } }],
          usage: { total_tokens: 10, prompt_tokens: 5, completion_tokens: 5 },
        }),
      ),
      ok: true,
    };
    jest.mocked(fetch).mockResolvedValue(mockResponse);

    const provider = new OpenAiChatCompletionProvider('gpt-3.5-turbo');
    const result = await provider.callApi(
      JSON.stringify([{ role: 'user', content: 'Test prompt' }]),
    );

    expect(fetch).toHaveBeenCalledTimes(1);
    expect(result.output).toBe('Test output');
    expect(result.tokenUsage).toEqual({ total: 10, prompt: 5, completion: 5 });

    disableCache();

    const result2 = await provider.callApi(
      JSON.stringify([{ role: 'user', content: 'Test prompt' }]),
    );

    expect(fetch).toHaveBeenCalledTimes(2);
    expect(result2.output).toBe('Test output');
    expect(result2.tokenUsage).toEqual({ total: 10, prompt: 5, completion: 5 });

    enableCache();
  });

  it('OpenAiChatCompletionProvider constructor with config', async () => {
    const config = {
      temperature: 3.1415926,
      max_tokens: 201,
    };
    const provider = new OpenAiChatCompletionProvider('gpt-3.5-turbo', { config });
    const prompt = 'Test prompt';
    await provider.callApi(prompt);

    expect(fetch).toHaveBeenCalledWith(
      expect.any(String),
      expect.objectContaining({
        body: expect.stringMatching(`temperature\":3.1415926`),
      }),
    );
    expect(provider.config.temperature).toBe(config.temperature);
    expect(provider.config.max_tokens).toBe(config.max_tokens);
  });

  it('AzureOpenAiCompletionProvider callApi', async () => {
    const mockResponse = {
      text: jest.fn().mockResolvedValue(
        JSON.stringify({
          choices: [{ text: 'Test output' }],
          usage: { total_tokens: 10, prompt_tokens: 5, completion_tokens: 5 },
        }),
      ),
    };
    jest.mocked(fetch).mockResolvedValue(mockResponse);

    const provider = new AzureOpenAiCompletionProvider('text-davinci-003');
    const result = await provider.callApi('Test prompt');

    expect(fetch).toHaveBeenCalledTimes(1);
    expect(result.output).toBe('Test output');
    expect(result.tokenUsage).toEqual({ total: 10, prompt: 5, completion: 5 });
  });

  it('AzureOpenAiChatCompletionProvider callApi', async () => {
    const mockResponse = {
      text: jest.fn().mockResolvedValue(
        JSON.stringify({
          choices: [{ message: { content: 'Test output' } }],
          usage: { total_tokens: 10, prompt_tokens: 5, completion_tokens: 5 },
        }),
      ),
    };
    jest.mocked(fetch).mockResolvedValue(mockResponse);

    const provider = new AzureOpenAiChatCompletionProvider('gpt-3.5-turbo');
    const result = await provider.callApi(
      JSON.stringify([{ role: 'user', content: 'Test prompt' }]),
    );

    expect(fetch).toHaveBeenCalledTimes(1);
    expect(result.output).toBe('Test output');
    expect(result.tokenUsage).toEqual({ total: 10, prompt: 5, completion: 5 });
  });

  it('AzureOpenAiChatCompletionProvider callApi with dataSources', async () => {
    const dataSources = [
      {
        type: 'AzureCognitiveSearch',
        endpoint: 'https://search.windows.net',
        indexName: 'search-test',
        semanticConfiguration: 'default',
        queryType: 'vectorSimpleHybrid',
      },
    ];
    const mockResponse = {
      text: jest.fn().mockResolvedValue(
        JSON.stringify({
          choices: [
            { message: { role: 'system', content: 'System prompt' } },
            { message: { role: 'user', content: 'Test prompt' } },
            { message: { role: 'assistant', content: 'Test response' } },
          ],
          usage: { total_tokens: 10, prompt_tokens: 5, completion_tokens: 5 },
        }),
      ),
    };
    jest.mocked(fetch).mockResolvedValue(mockResponse);

    const provider = new AzureOpenAiChatCompletionProvider('gpt-3.5-turbo', {
      config: { dataSources },
    });
    const result = await provider.callApi(
      JSON.stringify([
        { role: 'system', content: 'System prompt' },
        { role: 'user', content: 'Test prompt' },
      ]),
    );

    expect(fetch).toHaveBeenCalledTimes(1);
    expect(result.output).toBe('Test response');
    expect(result.tokenUsage).toEqual({ total: 10, prompt: 5, completion: 5 });
  });

  it('AzureOpenAiChatCompletionProvider callApi with cache disabled', async () => {
    disableCache();

    const mockResponse = {
      text: jest.fn().mockResolvedValue(
        JSON.stringify({
          choices: [{ message: { content: 'Test output' } }],
          usage: { total_tokens: 10, prompt_tokens: 5, completion_tokens: 5 },
        }),
      ),
    };
    jest.mocked(fetch).mockResolvedValue(mockResponse);

    const provider = new AzureOpenAiChatCompletionProvider('gpt-3.5-turbo');
    const result = await provider.callApi(
      JSON.stringify([{ role: 'user', content: 'Test prompt' }]),
    );

    expect(fetch).toHaveBeenCalledTimes(1);
    expect(result.output).toBe('Test output');
    expect(result.tokenUsage).toEqual({ total: 10, prompt: 5, completion: 5 });

    enableCache();
  });

  it('LlamaProvider callApi', async () => {
    const mockResponse = {
      text: jest.fn().mockResolvedValue(
        JSON.stringify({
          content: 'Test output',
        }),
      ),
    };
    jest.mocked(fetch).mockResolvedValue(mockResponse);

    const provider = new LlamaProvider('llama.cpp');
    const result = await provider.callApi('Test prompt');

    expect(fetch).toHaveBeenCalledTimes(1);
    expect(result.output).toBe('Test output');
  });

  it('OllamaCompletionProvider callApi', async () => {
    const mockResponse = {
      text: jest.fn()
        .mockResolvedValue(`{"model":"llama2:13b","created_at":"2023-08-08T21:50:34.898068Z","response":"Gre","done":false}
{"model":"llama2:13b","created_at":"2023-08-08T21:50:34.929199Z","response":"at","done":false}
{"model":"llama2:13b","created_at":"2023-08-08T21:50:34.959989Z","response":" question","done":false}
{"model":"llama2:13b","created_at":"2023-08-08T21:50:34.992117Z","response":"!","done":false}
{"model":"llama2:13b","created_at":"2023-08-08T21:50:35.023658Z","response":" The","done":false}
{"model":"llama2:13b","created_at":"2023-08-08T21:50:35.0551Z","response":" sky","done":false}
{"model":"llama2:13b","created_at":"2023-08-08T21:50:35.086103Z","response":" appears","done":false}
{"model":"llama2:13b","created_at":"2023-08-08T21:50:35.117166Z","response":" blue","done":false}
{"model":"llama2:13b","created_at":"2023-08-08T21:50:41.695299Z","done":true,"context":[1,29871,1,13,9314],"total_duration":10411943458,"load_duration":458333,"sample_count":217,"sample_duration":154566000,"prompt_eval_count":11,"prompt_eval_duration":3334582000,"eval_count":216,"eval_duration":6905134000}`),
    };
    jest.mocked(fetch).mockResolvedValue(mockResponse);

    const provider = new OllamaCompletionProvider('llama');
    const result = await provider.callApi('Test prompt');

    expect(fetch).toHaveBeenCalledTimes(1);
    expect(result.output).toBe('Great question! The sky appears blue');
  });

  it('OllamaChatProvider callApi', async () => {
    const mockResponse = {
      text: jest.fn()
        .mockResolvedValue(`{"model":"orca-mini","created_at":"2023-12-16T01:46:19.263682972Z","message":{"role":"assistant","content":" Because","images":null},"done":false}
{"model":"orca-mini","created_at":"2023-12-16T01:46:19.275143974Z","message":{"role":"assistant","content":" of","images":null},"done":false}
{"model":"orca-mini","created_at":"2023-12-16T01:46:19.288137727Z","message":{"role":"assistant","content":" Ray","images":null},"done":false}
{"model":"orca-mini","created_at":"2023-12-16T01:46:19.301139709Z","message":{"role":"assistant","content":"leigh","images":null},"done":false}
{"model":"orca-mini","created_at":"2023-12-16T01:46:19.311364699Z","message":{"role":"assistant","content":" scattering","images":null},"done":false}
{"model":"orca-mini","created_at":"2023-12-16T01:46:19.324309782Z","message":{"role":"assistant","content":".","images":null},"done":false}
{"model":"orca-mini","created_at":"2023-12-16T01:46:19.337165395Z","done":true,"total_duration":1486443841,"load_duration":1280794143,"prompt_eval_count":35,"prompt_eval_duration":142384000,"eval_count":6,"eval_duration":61912000}`),
    };
    jest.mocked(fetch).mockResolvedValue(mockResponse);

    const provider = new OllamaChatProvider('llama');
    const result = await provider.callApi('Test prompt');

    expect(fetch).toHaveBeenCalledTimes(1);
    expect(result.output).toBe(' Because of Rayleigh scattering.');
  });

  it('WebhookProvider callApi', async () => {
    const mockResponse = {
      text: jest.fn().mockResolvedValue(
        JSON.stringify({
          output: 'Test output',
        }),
      ),
    };
    jest.mocked(fetch).mockResolvedValue(mockResponse);

    const provider = new WebhookProvider('http://example.com/webhook');
    const result = await provider.callApi('Test prompt');

    expect(fetch).toHaveBeenCalledTimes(1);
    expect(result.output).toBe('Test output');
  });

  describe.each([
    ['Array format', [{ generated_text: 'Test output' }]], // Array format
    ['Object format', { generated_text: 'Test output' }], // Object format
  ])('HuggingfaceTextGenerationProvider callApi with %s', (format, mockedData) => {
    it('returns expected output', async () => {
      const mockResponse = {
        text: jest.fn().mockResolvedValue(JSON.stringify(mockedData)),
      };
      jest.mocked(fetch).mockResolvedValue(mockResponse);

      const provider = new HuggingfaceTextGenerationProvider('gpt2');
      const result = await provider.callApi('Test prompt');

      expect(fetch).toHaveBeenCalledTimes(1);
      expect(result.output).toBe('Test output');
    });
  });

  it('HuggingfaceFeatureExtractionProvider callEmbeddingApi', async () => {
    const mockResponse = {
      text: jest.fn().mockResolvedValue(JSON.stringify([0.1, 0.2, 0.3, 0.4, 0.5])),
    };
    jest.mocked(fetch).mockResolvedValue(mockResponse);

    const provider = new HuggingfaceFeatureExtractionProvider('distilbert-base-uncased');
    const result = await provider.callEmbeddingApi('Test text');

    expect(fetch).toHaveBeenCalledTimes(1);
    expect(result.embedding).toEqual([0.1, 0.2, 0.3, 0.4, 0.5]);
  });

  it('HuggingfaceTextClassificationProvider callClassificationApi', async () => {
    const mockClassification = [
      [
        {
          label: 'nothate',
          score: 0.9,
        },
        {
          label: 'hate',
          score: 0.1,
        },
      ],
    ];
    const mockResponse = {
      text: jest.fn().mockResolvedValue(JSON.stringify(mockClassification)),
    };
    jest.mocked(fetch).mockResolvedValue(mockResponse);

    const provider = new HuggingfaceTextClassificationProvider('foo');
    const result = await provider.callClassificationApi('Test text');

    expect(fetch).toHaveBeenCalledTimes(1);
    expect(result.classification).toEqual({
      nothate: 0.9,
      hate: 0.1,
    });
  });

  describe('CloudflareAi', () => {
    beforeAll(() => {
      enableCache();
    });

    const fetchMock = jest.mocked(fetch);
    const cloudflareMinimumConfig: Required<
      Pick<ICloudflareProviderBaseConfig, 'accountId' | 'apiKey'>
    > = {
      accountId: 'testAccountId',
      apiKey: 'testApiKey',
    };

    const testModelName = '@cf/meta/llama-2-7b-chat-fp16';
    // Token usage is not implemented for cloudflare so this is the default that
    // is returned
    const tokenUsageDefaultResponse = {
      total: undefined,
      prompt: undefined,
      completion: undefined,
    };

    describe('CloudflareAiCompletionProvider', () => {
      it('callApi with caching enabled', async () => {
        const PROMPT = 'Test prompt for caching';
        const provider = new CloudflareAiCompletionProvider(testModelName, {
          config: cloudflareMinimumConfig,
        });

        const responsePayload: ICloudflareTextGenerationResponse = {
          success: true,
          errors: [],
          messages: [],
          result: {
            response: 'Test text output',
          },
        };
        const mockResponse = {
          text: jest.fn().mockResolvedValue(JSON.stringify(responsePayload)),
          ok: true,
        };

        fetchMock.mockResolvedValue(mockResponse);
        const result = await provider.callApi(PROMPT);

        expect(fetch).toHaveBeenCalledTimes(1);
        expect(result.output).toBe(responsePayload.result.response);
        expect(result.tokenUsage).toEqual(tokenUsageDefaultResponse);

        const resultFromCache = await provider.callApi(PROMPT);

        expect(fetch).toHaveBeenCalledTimes(1);
        expect(resultFromCache.output).toBe(responsePayload.result.response);
        expect(resultFromCache.tokenUsage).toEqual(tokenUsageDefaultResponse);
      });

      it('callApi with caching disabled', async () => {
        const PROMPT = 'test prompt without caching';
        try {
          disableCache();
          const provider = new CloudflareAiCompletionProvider(testModelName, {
            config: cloudflareMinimumConfig,
          });

          const responsePayload: ICloudflareTextGenerationResponse = {
            success: true,
            errors: [],
            messages: [],
            result: {
              response: 'Test text output',
            },
          };
          const mockResponse = {
            text: jest.fn().mockResolvedValue(JSON.stringify(responsePayload)),
            ok: true,
          };

          fetchMock.mockResolvedValue(mockResponse);
          const result = await provider.callApi(PROMPT);

          expect(fetch).toHaveBeenCalledTimes(1);
          expect(result.output).toBe(responsePayload.result.response);
          expect(result.tokenUsage).toEqual(tokenUsageDefaultResponse);

          const resultFromCache = await provider.callApi(PROMPT);
          expect(fetch).toHaveBeenCalledTimes(2);
          expect(resultFromCache.output).toBe(responsePayload.result.response);
          expect(resultFromCache.tokenUsage).toEqual(tokenUsageDefaultResponse);
        } finally {
          enableCache();
        }
      });

      it('callApi handles cloudflare error properly', async () => {
        const PROMPT = 'Test prompt for caching';
        const provider = new CloudflareAiCompletionProvider(testModelName, {
          config: cloudflareMinimumConfig,
        });

        const responsePayload: ICloudflareTextGenerationResponse = {
          success: false,
          errors: ['Some error occurred'],
          messages: [],
        };
        const mockResponse = {
          text: jest.fn().mockResolvedValue(JSON.stringify(responsePayload)),
          ok: true,
        };

        fetchMock.mockResolvedValue(mockResponse);
        const result = await provider.callApi(PROMPT);

        expect(result.error).toContain(JSON.stringify(responsePayload.errors));
      });

      it('Can be invoked with custom configuration', async () => {
        const cloudflareChatConfig: ICloudflareProviderConfig = {
          accountId: 'MADE_UP_ACCOUNT_ID',
          apiKey: 'MADE_UP_API_KEY',
          frequency_penalty: 10,
        };
        const rawProviderConfigs: ProviderOptionsMap[] = [
          {
            [`cloudflare-ai:completion:${testModelName}`]: {
              config: cloudflareChatConfig,
            },
          },
        ];

        const providers = await loadApiProviders(rawProviderConfigs);
        expect(providers).toHaveLength(1);
        expect(providers[0]).toBeInstanceOf(CloudflareAiCompletionProvider);

        const cfProvider = providers[0] as CloudflareAiCompletionProvider;
        expect(cfProvider.config).toEqual(cloudflareChatConfig);

        const PROMPT = 'Test prompt for custom configuration';

        const responsePayload: ICloudflareTextGenerationResponse = {
          success: true,
          errors: [],
          messages: [],
          result: {
            response: 'Test text output',
          },
        };
        const mockResponse = {
          text: jest.fn().mockResolvedValue(JSON.stringify(responsePayload)),
          ok: true,
        };

        fetchMock.mockResolvedValue(mockResponse);
        await cfProvider.callApi(PROMPT);

        expect(fetchMock).toHaveBeenCalledTimes(1);
        expect(fetchMock.mock.calls).toHaveLength(1);
        const [url, { body, headers, method }] = fetchMock.mock.calls[0];
        expect(url).toContain(cloudflareChatConfig.accountId);
        expect(method).toBe('POST');
        expect(headers['Authorization']).toContain(cloudflareChatConfig.apiKey);
        const hydratedBody = JSON.parse(body);
        expect(hydratedBody.prompt).toBe(PROMPT);

        const { accountId, apiKey, ...passThroughConfig } = cloudflareChatConfig;
        const { prompt, ...bodyWithoutPrompt } = hydratedBody;
        expect(bodyWithoutPrompt).toEqual(passThroughConfig);
      });
    });

    describe('CloudflareAiChatCompletionProvider', () => {
      it('Should handle chat provider', async () => {
        const provider = new CloudflareAiChatCompletionProvider(testModelName, {
          config: cloudflareMinimumConfig,
        });

        const responsePayload: ICloudflareTextGenerationResponse = {
          success: true,
          errors: [],
          messages: [],
          result: {
            response: 'Test text output',
          },
        };
        const mockResponse = {
          text: jest.fn().mockResolvedValue(JSON.stringify(responsePayload)),
          ok: true,
        };

        fetchMock.mockResolvedValue(mockResponse);
        const result = await provider.callApi('Test chat prompt');

        expect(fetch).toHaveBeenCalledTimes(1);
        expect(result.output).toBe(responsePayload.result.response);
        expect(result.tokenUsage).toEqual(tokenUsageDefaultResponse);
      });
    });

    describe('CloudflareAiEmbeddingProvider', () => {
      it('Should return embeddings in the proper format', async () => {
        const provider = new CloudflareAiEmbeddingProvider(testModelName, {
          config: cloudflareMinimumConfig,
        });

        const responsePayload: ICloudflareEmbeddingResponse = {
          success: true,
          errors: [],
          messages: [],
          result: {
            shape: [1, 3],
            data: [[0.02055364102125168, -0.013749595731496811, 0.0024201320484280586]],
          },
        };

        const mockResponse = {
          text: jest.fn().mockResolvedValue(JSON.stringify(responsePayload)),
          ok: true,
        };

        fetchMock.mockResolvedValue(mockResponse);
        const result = await provider.callEmbeddingApi('Create embeddings from this');

        expect(fetch).toHaveBeenCalledTimes(1);
        expect(result.embedding).toEqual(responsePayload.result.data[0]);
        expect(result.tokenUsage).toEqual(tokenUsageDefaultResponse);
      });
    });
  });

  describe.each([
    ['python rag.py', 'python', ['rag.py']],
    ['echo "hello world"', 'echo', ['hello world']],
    ['./path/to/file.py run', './path/to/file.py', ['run']],
    ['"/Path/To/My File.py"', '/Path/To/My File.py', []],
  ])('ScriptCompletionProvider callApi with script %s', (script, inputFile, inputArgs) => {
    it('returns expected output', async () => {
      const mockResponse = 'Test script output';
      const mockChildProcess = {
        stdout: new Stream.Readable(),
        stderr: new Stream.Readable(),
      } as child_process.ChildProcess;

      const execFileSpy = jest
        .spyOn(child_process, 'execFile')
        .mockImplementation(
          (
            file: string,
            args: readonly string[] | null | undefined,
            options: child_process.ExecFileOptions | null | undefined,
            callback?:
              | null
              | ((
                  error: child_process.ExecFileException | null,
                  stdout: string | Buffer,
                  stderr: string | Buffer,
                ) => void),
          ) => {
            process.nextTick(
              () => callback && callback(null, Buffer.from(mockResponse), Buffer.from('')),
            );
            return mockChildProcess;
          },
        );

      const provider = new ScriptCompletionProvider(script, {
        config: {
          some_config_val: 42,
        },
      });
      const result = await provider.callApi('Test prompt', {
        vars: {
          var1: 'value 1',
          var2: 'value 2 "with some double "quotes""',
        },
      });

      expect(result.output).toBe(mockResponse);
      expect(execFileSpy).toHaveBeenCalledTimes(1);
      expect(execFileSpy).toHaveBeenCalledWith(
        expect.stringContaining(inputFile),
        expect.arrayContaining(
          inputArgs.concat([
            'Test prompt',
            '{"config":{"some_config_val":42}}',
            '{"vars":{"var1":"value 1","var2":"value 2 \\"with some double \\"quotes\\"\\""}}',
          ]),
        ),
        expect.any(Object),
        expect.any(Function),
      );

      jest.restoreAllMocks();
    });
  });
});

describe('loadApiProvider', () => {
  it('loadApiProvider with filepath', async () => {
    const mockYamlContent = `id: 'openai:gpt-4'
config:
  key: 'value'`;
    jest.mocked(fs.readFileSync).mockReturnValueOnce(mockYamlContent);

    const provider = await loadApiProvider('file://path/to/mock-provider-file.yaml');
    expect(provider.id()).toBe('openai:gpt-4');
    expect(fs.readFileSync).toHaveBeenCalledTimes(1);
    expect(fs.readFileSync).toHaveBeenCalledWith('path/to/mock-provider-file.yaml', 'utf8');
  });

  it('loadApiProvider with openai:chat', async () => {
    const provider = await loadApiProvider('openai:chat');
    expect(provider).toBeInstanceOf(OpenAiChatCompletionProvider);
  });

  it('loadApiProvider with openai:completion', async () => {
    const provider = await loadApiProvider('openai:completion');
    expect(provider).toBeInstanceOf(OpenAiCompletionProvider);
  });

  it('loadApiProvider with openai:assistant', async () => {
    const provider = await loadApiProvider('openai:assistant:foobar');
    expect(provider).toBeInstanceOf(OpenAiAssistantProvider);
  });

  it('loadApiProvider with openai:chat:modelName', async () => {
    const provider = await loadApiProvider('openai:chat:gpt-3.5-turbo');
    expect(provider).toBeInstanceOf(OpenAiChatCompletionProvider);
  });

  it('loadApiProvider with openai:completion:modelName', async () => {
    const provider = await loadApiProvider('openai:completion:text-davinci-003');
    expect(provider).toBeInstanceOf(OpenAiCompletionProvider);
  });

  it('loadApiProvider with OpenAI finetuned model', async () => {
    const provider = await loadApiProvider('openai:chat:ft:gpt-3.5-turbo-0613:company-name::ID:');
    expect(provider).toBeInstanceOf(OpenAiChatCompletionProvider);
    expect(provider.id()).toBe('openai:ft:gpt-3.5-turbo-0613:company-name::ID:');
  });

  it('loadApiProvider with azureopenai:completion:modelName', async () => {
    const provider = await loadApiProvider('azureopenai:completion:text-davinci-003');
    expect(provider).toBeInstanceOf(AzureOpenAiCompletionProvider);
  });

  it('loadApiProvider with azureopenai:chat:modelName', async () => {
    const provider = await loadApiProvider('azureopenai:chat:gpt-3.5-turbo');
    expect(provider).toBeInstanceOf(AzureOpenAiChatCompletionProvider);
  });

  it('loadApiProvider with anthropic:completion', async () => {
    const provider = await loadApiProvider('anthropic:completion');
    expect(provider).toBeInstanceOf(AnthropicCompletionProvider);
  });

  it('loadApiProvider with anthropic:completion:modelName', async () => {
    const provider = await loadApiProvider('anthropic:completion:claude-1');
    expect(provider).toBeInstanceOf(AnthropicCompletionProvider);
  });

  it('loadApiProvider with ollama:modelName', async () => {
    const provider = await loadApiProvider('ollama:llama2:13b');
    expect(provider).toBeInstanceOf(OllamaCompletionProvider);
    expect(provider.id()).toBe('ollama:completion:llama2:13b');
  });

  it('loadApiProvider with ollama:completion:modelName', async () => {
    const provider = await loadApiProvider('ollama:completion:llama2:13b');
    expect(provider).toBeInstanceOf(OllamaCompletionProvider);
    expect(provider.id()).toBe('ollama:completion:llama2:13b');
  });

  it('loadApiProvider with ollama:chat:modelName', async () => {
    const provider = await loadApiProvider('ollama:chat:llama2:13b');
    expect(provider).toBeInstanceOf(OllamaChatProvider);
    expect(provider.id()).toBe('ollama:chat:llama2:13b');
  });

  it('loadApiProvider with llama:modelName', async () => {
    const provider = await loadApiProvider('llama');
    expect(provider).toBeInstanceOf(LlamaProvider);
  });

  it('loadApiProvider with webhook', async () => {
    const provider = await loadApiProvider('webhook:http://example.com/webhook');
    expect(provider).toBeInstanceOf(WebhookProvider);
  });

  it('loadApiProvider with huggingface:text-generation', async () => {
    const provider = await loadApiProvider('huggingface:text-generation:foobar/baz');
    expect(provider).toBeInstanceOf(HuggingfaceTextGenerationProvider);
  });

  it('loadApiProvider with huggingface:feature-extraction', async () => {
    const provider = await loadApiProvider('huggingface:feature-extraction:foobar/baz');
    expect(provider).toBeInstanceOf(HuggingfaceFeatureExtractionProvider);
  });

  it('loadApiProvider with huggingface:text-classification', async () => {
    const provider = await loadApiProvider('huggingface:text-classification:foobar/baz');
    expect(provider).toBeInstanceOf(HuggingfaceTextClassificationProvider);
  });

  it('loadApiProvider with hf:text-classification', async () => {
    const provider = await loadApiProvider('hf:text-classification:foobar/baz');
    expect(provider).toBeInstanceOf(HuggingfaceTextClassificationProvider);
  });

  it('loadApiProvider with bedrock:completion', async () => {
    const provider = await loadApiProvider('bedrock:completion:anthropic.claude-v2:1');
    expect(provider).toBeInstanceOf(AwsBedrockCompletionProvider);
  });

  it('loadApiProvider with openrouter', async () => {
    const provider = await loadApiProvider('openrouter:mistralai/mistral-medium');
    expect(provider).toBeInstanceOf(OpenAiChatCompletionProvider);
    // Intentionally openai, because it's just a wrapper around openai
    expect(provider.id()).toBe('mistralai/mistral-medium');
  });

  it('loadApiProvider with voyage', async () => {
    const provider = await loadApiProvider('voyage:voyage-2');
    expect(provider).toBeInstanceOf(VoyageEmbeddingProvider);
    expect(provider.id()).toBe('voyage:voyage-2');
  });
  
  it('loadApiProvider with vertex:chat', async () => {
    const provider = await loadApiProvider('vertex:chat:vertex-chat-model');
    expect(provider).toBeInstanceOf(VertexChatProvider);
    expect(provider.id()).toBe('vertex:vertex-chat-model');
  });

  it('loadApiProvider with vertex:embedding', async () => {
    const provider = await loadApiProvider('vertex:embedding:vertex-embedding-model');
    expect(provider).toBeInstanceOf(VertexEmbeddingProvider);
    expect(provider.id()).toBe('vertex:vertex-embedding-model');
  });

  it('loadApiProvider with vertex:embeddings', async () => {
    const provider = await loadApiProvider('vertex:embeddings:vertex-embedding-model');
    expect(provider).toBeInstanceOf(VertexEmbeddingProvider);
    expect(provider.id()).toBe('vertex:vertex-embedding-model');
  });
  
  it('loadApiProvider with vertex:modelname', async () => {
    const provider = await loadApiProvider('vertex:vertex-chat-model');
    expect(provider).toBeInstanceOf(VertexChatProvider);
    expect(provider.id()).toBe('vertex:vertex-chat-model');
  });

  it('loadApiProvider with cloudflare-ai', async () => {
    const supportedModelTypes = [
      { modelType: 'chat', providerKlass: CloudflareAiChatCompletionProvider },
      { modelType: 'embedding', providerKlass: CloudflareAiEmbeddingProvider },
      { modelType: 'embeddings', providerKlass: CloudflareAiEmbeddingProvider },
      { modelType: 'completion', providerKlass: CloudflareAiCompletionProvider },
    ] as const;
    const unsupportedModelTypes = ['assistant'] as const;
    const modelName = 'mistralai/mistral-medium';

    // Without any model type should throw an error
    await expect(loadApiProvider(`cloudflare-ai:${modelName}`)).rejects.toThrow(
      /Unknown Cloudflare AI model type/,
    );

    for (const unsupportedModelType of unsupportedModelTypes) {
      await expect(
        loadApiProvider(`cloudflare-ai:${unsupportedModelType}:${modelName}`),
      ).rejects.toThrow(/Unknown Cloudflare AI model type/);
    }

    for (const { modelType, providerKlass } of supportedModelTypes) {
      const cfProvider = await loadApiProvider(`cloudflare-ai:${modelType}:${modelName}`);
      const modelTypeForId: (typeof supportedModelTypes)[number]['modelType'] =
        modelType === 'embeddings' ? 'embedding' : modelType;

      expect(cfProvider.id()).toMatch(`cloudflare-ai:${modelTypeForId}:${modelName}`);
      expect(cfProvider).toBeInstanceOf(providerKlass);
    }
  });

  it('loadApiProvider with RawProviderConfig', async () => {
    const rawProviderConfig = {
      'openai:chat': {
        id: 'test',
        config: { foo: 'bar' },
      },
    };
    const provider = await loadApiProvider('openai:chat', {
      options: rawProviderConfig['openai:chat'],
    });
    expect(provider).toBeInstanceOf(OpenAiChatCompletionProvider);
  });

  it('loadApiProviders with ProviderFunction', async () => {
    const providerFunction: ProviderFunction = async (prompt: string) => {
      return {
        output: `Output for ${prompt}`,
        tokenUsage: { total: 10, prompt: 5, completion: 5 },
      };
    };
    const providers = await loadApiProviders(providerFunction);
    expect(providers).toHaveLength(1);
    expect(providers[0].id()).toBe('custom-function');
    const response = await providers[0].callApi('Test prompt');
    expect(response.output).toBe('Output for Test prompt');
    expect(response.tokenUsage).toEqual({ total: 10, prompt: 5, completion: 5 });
  });

  it('loadApiProviders with CustomApiProvider', async () => {
    const providerPath = 'file://path/to/file.js';

    class CustomApiProvider {
      id() {
        return 'custom-api-provider';
      }

      async callApi(input: string) {
        return { output: `Processed ${input}` };
      }
    }

    jest.mocked(importModule).mockResolvedValue(CustomApiProvider);
    const providers = await loadApiProviders(providerPath);
    expect(importModule).toHaveBeenCalledWith(path.resolve('path/to/file.js'));
    expect(providers).toHaveLength(1);
    expect(providers[0].id()).toBe('custom-api-provider');
    const response = await providers[0].callApi('Test input');
    expect(response.output).toBe('Processed Test input');
  });

  it('loadApiProviders with CustomApiProvider, absolute path', async () => {
    const providerPath = 'file:///absolute/path/to/file.js';

    class CustomApiProvider {
      id() {
        return 'custom-api-provider';
      }

      async callApi(input: string) {
        return { output: `Processed ${input}` };
      }
    }

    jest.mocked(importModule).mockResolvedValue(CustomApiProvider);
    const providers = await loadApiProviders(providerPath);
    expect(importModule).toHaveBeenCalledWith('/absolute/path/to/file.js');
    expect(providers).toHaveLength(1);
    expect(providers[0].id()).toBe('custom-api-provider');
    const response = await providers[0].callApi('Test input');
    expect(response.output).toBe('Processed Test input');
  });

  it('loadApiProviders with RawProviderConfig[]', async () => {
    const rawProviderConfigs: ProviderOptionsMap[] = [
      {
        'openai:chat:abc123': {
          config: { foo: 'bar' },
        },
      },
      {
        'openai:completion:def456': {
          config: { foo: 'bar' },
        },
      },
      {
        'anthropic:completion:ghi789': {
          config: { foo: 'bar' },
        },
      },
    ];
    const providers = await loadApiProviders(rawProviderConfigs);
    expect(providers).toHaveLength(3);
    expect(providers[0]).toBeInstanceOf(OpenAiChatCompletionProvider);
    expect(providers[1]).toBeInstanceOf(OpenAiCompletionProvider);
    expect(providers[2]).toBeInstanceOf(AnthropicCompletionProvider);
  });

  it('loadApiProvider sets provider.delay', async () => {
    const providerOptions = {
      id: 'test-delay',
      config: {},
      delay: 500,
    };
    const provider = await loadApiProvider('echo', { options: providerOptions });
    expect(provider.delay).toBe(500);
  });
});<|MERGE_RESOLUTION|>--- conflicted
+++ resolved
@@ -34,14 +34,10 @@
   OpenAiChatCompletionProvider,
 } from '../src/providers/openai';
 import { ScriptCompletionProvider } from '../src/providers/scriptCompletion';
+import { VertexChatProvider, VertexEmbeddingProvider } from '../src/providers/vertex';
 import { VoyageEmbeddingProvider } from '../src/providers/voyage';
-<<<<<<< HEAD
-import { VertexChatProvider, VertexEmbeddingProvider } from '../src/providers/vertex';
-import { importModule } from '../src/esm';
-
-=======
 import { WebhookProvider } from '../src/providers/webhook';
->>>>>>> 0d1d4ca2
+
 import type { ProviderOptionsMap, ProviderFunction } from '../src/types';
 
 jest.mock('fs', () => ({
