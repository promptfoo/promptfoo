import child_process from 'child_process';
import * as fs from 'fs';
import fetch from 'node-fetch';
import * as path from 'path';
import Stream from 'stream';
import { clearCache, disableCache, enableCache } from '../src/cache';
import { importModule } from '../src/esm';
import { loadApiProvider, loadApiProviders } from '../src/providers';
import { AnthropicCompletionProvider } from '../src/providers/anthropic';
import {
  AzureOpenAiChatCompletionProvider,
  AzureOpenAiCompletionProvider,
} from '../src/providers/azureopenai';
import { AwsBedrockCompletionProvider } from '../src/providers/bedrock';
import {
  CloudflareAiChatCompletionProvider,
  CloudflareAiCompletionProvider,
  CloudflareAiEmbeddingProvider,
  type ICloudflareProviderBaseConfig,
  type ICloudflareTextGenerationResponse,
  type ICloudflareEmbeddingResponse,
  type ICloudflareProviderConfig,
} from '../src/providers/cloudflare-ai';
import {
  HuggingfaceTextGenerationProvider,
  HuggingfaceFeatureExtractionProvider,
  HuggingfaceTextClassificationProvider,
} from '../src/providers/huggingface';
import { LlamaProvider } from '../src/providers/llama';
import { OllamaChatProvider, OllamaCompletionProvider } from '../src/providers/ollama';
import {
  OpenAiAssistantProvider,
  OpenAiCompletionProvider,
  OpenAiChatCompletionProvider,
} from '../src/providers/openai';
import {
  ReplicateImageProvider,
  ReplicateModerationProvider,
  ReplicateProvider,
} from '../src/providers/replicate';
import { ScriptCompletionProvider } from '../src/providers/scriptCompletion';
import { VertexChatProvider, VertexEmbeddingProvider } from '../src/providers/vertex';
import { VoyageEmbeddingProvider } from '../src/providers/voyage';
import { WebhookProvider } from '../src/providers/webhook';
import type { ProviderOptionsMap, ProviderFunction } from '../src/types';

jest.mock('fs', () => ({
  readFileSync: jest.fn(),
  writeFileSync: jest.fn(),
  statSync: jest.fn(),
  readdirSync: jest.fn(),
  existsSync: jest.fn(),
  mkdirSync: jest.fn(),
  promises: {
    readFile: jest.fn(),
  },
}));

jest.mock('glob', () => ({
  globSync: jest.fn(),
}));

jest.mock('node-fetch', () => jest.fn());
jest.mock('proxy-agent', () => ({
  ProxyAgent: jest.fn().mockImplementation(() => ({})),
}));

jest.mock('../src/esm', () => ({
  ...jest.requireActual('../src/esm'),
  importModule: jest.fn(),
}));

jest.mock('fs', () => ({
  readFileSync: jest.fn(),
  existsSync: jest.fn(),
  mkdirSync: jest.fn(),
}));

jest.mock('glob', () => ({
  globSync: jest.fn(),
}));

jest.mock('../src/database');

describe('call provider apis', () => {
  afterEach(async () => {
    jest.clearAllMocks();
    await clearCache();
  });

  it('OpenAiCompletionProvider callApi', async () => {
    const mockResponse = {
      text: jest.fn().mockResolvedValue(
        JSON.stringify({
          choices: [{ text: 'Test output' }],
          usage: { total_tokens: 10, prompt_tokens: 5, completion_tokens: 5 },
        }),
      ),
    };
    jest.mocked(fetch).mockResolvedValue(mockResponse);

    const provider = new OpenAiCompletionProvider('text-davinci-003');
    const result = await provider.callApi('Test prompt');

    expect(fetch).toHaveBeenCalledTimes(1);
    expect(result.output).toBe('Test output');
    expect(result.tokenUsage).toEqual({ total: 10, prompt: 5, completion: 5 });
  });

  it('OpenAiChatCompletionProvider callApi', async () => {
    const mockResponse = {
      text: jest.fn().mockResolvedValue(
        JSON.stringify({
          choices: [{ message: { content: 'Test output' } }],
          usage: { total_tokens: 10, prompt_tokens: 5, completion_tokens: 5 },
        }),
      ),
      ok: true,
    };
    jest.mocked(fetch).mockResolvedValue(mockResponse);

    const provider = new OpenAiChatCompletionProvider('gpt-3.5-turbo');
    const result = await provider.callApi(
      JSON.stringify([{ role: 'user', content: 'Test prompt' }]),
    );

    expect(fetch).toHaveBeenCalledTimes(1);
    expect(result.output).toBe('Test output');
    expect(result.tokenUsage).toEqual({ total: 10, prompt: 5, completion: 5 });
  });

  it('OpenAiChatCompletionProvider callApi with caching', async () => {
    const mockResponse = {
      text: jest.fn().mockResolvedValue(
        JSON.stringify({
          choices: [{ message: { content: 'Test output 2' } }],
          usage: { total_tokens: 10, prompt_tokens: 5, completion_tokens: 5 },
        }),
      ),
      ok: true,
    };
    jest.mocked(fetch).mockResolvedValue(mockResponse);

    const provider = new OpenAiChatCompletionProvider('gpt-3.5-turbo');
    const result = await provider.callApi(
      JSON.stringify([{ role: 'user', content: 'Test prompt 2' }]),
    );

    expect(fetch).toHaveBeenCalledTimes(1);
    expect(result.output).toBe('Test output 2');
    expect(result.tokenUsage).toEqual({ total: 10, prompt: 5, completion: 5 });

    const result2 = await provider.callApi(
      JSON.stringify([{ role: 'user', content: 'Test prompt 2' }]),
    );

    expect(fetch).toHaveBeenCalledTimes(1);
    expect(result2.output).toBe('Test output 2');
    expect(result2.tokenUsage).toEqual({ total: 10, cached: 10 });
  });

  it('OpenAiChatCompletionProvider callApi with cache disabled', async () => {
    const mockResponse = {
      text: jest.fn().mockResolvedValue(
        JSON.stringify({
          choices: [{ message: { content: 'Test output' } }],
          usage: { total_tokens: 10, prompt_tokens: 5, completion_tokens: 5 },
        }),
      ),
      ok: true,
    };
    jest.mocked(fetch).mockResolvedValue(mockResponse);

    const provider = new OpenAiChatCompletionProvider('gpt-3.5-turbo');
    const result = await provider.callApi(
      JSON.stringify([{ role: 'user', content: 'Test prompt' }]),
    );

    expect(fetch).toHaveBeenCalledTimes(1);
    expect(result.output).toBe('Test output');
    expect(result.tokenUsage).toEqual({ total: 10, prompt: 5, completion: 5 });

    disableCache();

    const result2 = await provider.callApi(
      JSON.stringify([{ role: 'user', content: 'Test prompt' }]),
    );

    expect(fetch).toHaveBeenCalledTimes(2);
    expect(result2.output).toBe('Test output');
    expect(result2.tokenUsage).toEqual({ total: 10, prompt: 5, completion: 5 });

    enableCache();
  });

  it('OpenAiChatCompletionProvider constructor with config', async () => {
    const config = {
      temperature: 3.1415926,
      max_tokens: 201,
    };
    const provider = new OpenAiChatCompletionProvider('gpt-3.5-turbo', { config });
    const prompt = 'Test prompt';
    await provider.callApi(prompt);

    expect(fetch).toHaveBeenCalledWith(
      expect.any(String),
      expect.objectContaining({
        body: expect.stringMatching(`temperature\":3.1415926`),
      }),
    );
    expect(provider.config.temperature).toBe(config.temperature);
    expect(provider.config.max_tokens).toBe(config.max_tokens);
  });

  it('AzureOpenAiCompletionProvider callApi', async () => {
    const mockResponse = {
      text: jest.fn().mockResolvedValue(
        JSON.stringify({
          choices: [{ text: 'Test output' }],
          usage: { total_tokens: 10, prompt_tokens: 5, completion_tokens: 5 },
        }),
      ),
    };
    jest.mocked(fetch).mockResolvedValue(mockResponse);

    const provider = new AzureOpenAiCompletionProvider('text-davinci-003');
    const result = await provider.callApi('Test prompt');

    expect(fetch).toHaveBeenCalledTimes(1);
    expect(result.output).toBe('Test output');
    expect(result.tokenUsage).toEqual({ total: 10, prompt: 5, completion: 5 });
  });

  it('AzureOpenAiChatCompletionProvider callApi', async () => {
    const mockResponse = {
      text: jest.fn().mockResolvedValue(
        JSON.stringify({
          choices: [{ message: { content: 'Test output' } }],
          usage: { total_tokens: 10, prompt_tokens: 5, completion_tokens: 5 },
        }),
      ),
    };
    jest.mocked(fetch).mockResolvedValue(mockResponse);

    const provider = new AzureOpenAiChatCompletionProvider('gpt-3.5-turbo');
    const result = await provider.callApi(
      JSON.stringify([{ role: 'user', content: 'Test prompt' }]),
    );

    expect(fetch).toHaveBeenCalledTimes(1);
    expect(result.output).toBe('Test output');
    expect(result.tokenUsage).toEqual({ total: 10, prompt: 5, completion: 5 });
  });

  it('AzureOpenAiChatCompletionProvider callApi with dataSources', async () => {
    const dataSources = [
      {
        type: 'AzureCognitiveSearch',
        endpoint: 'https://search.windows.net',
        indexName: 'search-test',
        semanticConfiguration: 'default',
        queryType: 'vectorSimpleHybrid',
      },
    ];
    const mockResponse = {
      text: jest.fn().mockResolvedValue(
        JSON.stringify({
          choices: [
            { message: { role: 'system', content: 'System prompt' } },
            { message: { role: 'user', content: 'Test prompt' } },
            { message: { role: 'assistant', content: 'Test response' } },
          ],
          usage: { total_tokens: 10, prompt_tokens: 5, completion_tokens: 5 },
        }),
      ),
    };
    jest.mocked(fetch).mockResolvedValue(mockResponse);

    const provider = new AzureOpenAiChatCompletionProvider('gpt-3.5-turbo', {
      config: { dataSources },
    });
    const result = await provider.callApi(
      JSON.stringify([
        { role: 'system', content: 'System prompt' },
        { role: 'user', content: 'Test prompt' },
      ]),
    );

    expect(fetch).toHaveBeenCalledTimes(1);
    expect(result.output).toBe('Test response');
    expect(result.tokenUsage).toEqual({ total: 10, prompt: 5, completion: 5 });
  });

  it('AzureOpenAiChatCompletionProvider callApi with cache disabled', async () => {
    disableCache();

    const mockResponse = {
      text: jest.fn().mockResolvedValue(
        JSON.stringify({
          choices: [{ message: { content: 'Test output' } }],
          usage: { total_tokens: 10, prompt_tokens: 5, completion_tokens: 5 },
        }),
      ),
    };
    jest.mocked(fetch).mockResolvedValue(mockResponse);

    const provider = new AzureOpenAiChatCompletionProvider('gpt-3.5-turbo');
    const result = await provider.callApi(
      JSON.stringify([{ role: 'user', content: 'Test prompt' }]),
    );

    expect(fetch).toHaveBeenCalledTimes(1);
    expect(result.output).toBe('Test output');
    expect(result.tokenUsage).toEqual({ total: 10, prompt: 5, completion: 5 });

    enableCache();
  });

  it('LlamaProvider callApi', async () => {
    const mockResponse = {
      text: jest.fn().mockResolvedValue(
        JSON.stringify({
          content: 'Test output',
        }),
      ),
    };
    jest.mocked(fetch).mockResolvedValue(mockResponse);

    const provider = new LlamaProvider('llama.cpp');
    const result = await provider.callApi('Test prompt');

    expect(fetch).toHaveBeenCalledTimes(1);
    expect(result.output).toBe('Test output');
  });

  it('OllamaCompletionProvider callApi', async () => {
    const mockResponse = {
      text: jest.fn()
        .mockResolvedValue(`{"model":"llama2:13b","created_at":"2023-08-08T21:50:34.898068Z","response":"Gre","done":false}
{"model":"llama2:13b","created_at":"2023-08-08T21:50:34.929199Z","response":"at","done":false}
{"model":"llama2:13b","created_at":"2023-08-08T21:50:34.959989Z","response":" question","done":false}
{"model":"llama2:13b","created_at":"2023-08-08T21:50:34.992117Z","response":"!","done":false}
{"model":"llama2:13b","created_at":"2023-08-08T21:50:35.023658Z","response":" The","done":false}
{"model":"llama2:13b","created_at":"2023-08-08T21:50:35.0551Z","response":" sky","done":false}
{"model":"llama2:13b","created_at":"2023-08-08T21:50:35.086103Z","response":" appears","done":false}
{"model":"llama2:13b","created_at":"2023-08-08T21:50:35.117166Z","response":" blue","done":false}
{"model":"llama2:13b","created_at":"2023-08-08T21:50:41.695299Z","done":true,"context":[1,29871,1,13,9314],"total_duration":10411943458,"load_duration":458333,"sample_count":217,"sample_duration":154566000,"prompt_eval_count":11,"prompt_eval_duration":3334582000,"eval_count":216,"eval_duration":6905134000}`),
    };
    jest.mocked(fetch).mockResolvedValue(mockResponse);

    const provider = new OllamaCompletionProvider('llama');
    const result = await provider.callApi('Test prompt');

    expect(fetch).toHaveBeenCalledTimes(1);
    expect(result.output).toBe('Great question! The sky appears blue');
  });

  it('OllamaChatProvider callApi', async () => {
    const mockResponse = {
      text: jest.fn()
        .mockResolvedValue(`{"model":"orca-mini","created_at":"2023-12-16T01:46:19.263682972Z","message":{"role":"assistant","content":" Because","images":null},"done":false}
{"model":"orca-mini","created_at":"2023-12-16T01:46:19.275143974Z","message":{"role":"assistant","content":" of","images":null},"done":false}
{"model":"orca-mini","created_at":"2023-12-16T01:46:19.288137727Z","message":{"role":"assistant","content":" Ray","images":null},"done":false}
{"model":"orca-mini","created_at":"2023-12-16T01:46:19.301139709Z","message":{"role":"assistant","content":"leigh","images":null},"done":false}
{"model":"orca-mini","created_at":"2023-12-16T01:46:19.311364699Z","message":{"role":"assistant","content":" scattering","images":null},"done":false}
{"model":"orca-mini","created_at":"2023-12-16T01:46:19.324309782Z","message":{"role":"assistant","content":".","images":null},"done":false}
{"model":"orca-mini","created_at":"2023-12-16T01:46:19.337165395Z","done":true,"total_duration":1486443841,"load_duration":1280794143,"prompt_eval_count":35,"prompt_eval_duration":142384000,"eval_count":6,"eval_duration":61912000}`),
    };
    jest.mocked(fetch).mockResolvedValue(mockResponse);

    const provider = new OllamaChatProvider('llama');
    const result = await provider.callApi('Test prompt');

    expect(fetch).toHaveBeenCalledTimes(1);
    expect(result.output).toBe(' Because of Rayleigh scattering.');
  });

  it('WebhookProvider callApi', async () => {
    const mockResponse = {
      text: jest.fn().mockResolvedValue(
        JSON.stringify({
          output: 'Test output',
        }),
      ),
    };
    jest.mocked(fetch).mockResolvedValue(mockResponse);

    const provider = new WebhookProvider('http://example.com/webhook');
    const result = await provider.callApi('Test prompt');

    expect(fetch).toHaveBeenCalledTimes(1);
    expect(result.output).toBe('Test output');
  });

  describe.each([
    ['Array format', [{ generated_text: 'Test output' }]], // Array format
    ['Object format', { generated_text: 'Test output' }], // Object format
  ])('HuggingfaceTextGenerationProvider callApi with %s', (format, mockedData) => {
    it('returns expected output', async () => {
      const mockResponse = {
        text: jest.fn().mockResolvedValue(JSON.stringify(mockedData)),
      };
      jest.mocked(fetch).mockResolvedValue(mockResponse);

      const provider = new HuggingfaceTextGenerationProvider('gpt2');
      const result = await provider.callApi('Test prompt');

      expect(fetch).toHaveBeenCalledTimes(1);
      expect(result.output).toBe('Test output');
    });
  });

  it('HuggingfaceFeatureExtractionProvider callEmbeddingApi', async () => {
    const mockResponse = {
      text: jest.fn().mockResolvedValue(JSON.stringify([0.1, 0.2, 0.3, 0.4, 0.5])),
    };
    jest.mocked(fetch).mockResolvedValue(mockResponse);

    const provider = new HuggingfaceFeatureExtractionProvider('distilbert-base-uncased');
    const result = await provider.callEmbeddingApi('Test text');

    expect(fetch).toHaveBeenCalledTimes(1);
    expect(result.embedding).toEqual([0.1, 0.2, 0.3, 0.4, 0.5]);
  });

  it('HuggingfaceTextClassificationProvider callClassificationApi', async () => {
    const mockClassification = [
      [
        {
          label: 'nothate',
          score: 0.9,
        },
        {
          label: 'hate',
          score: 0.1,
        },
      ],
    ];
    const mockResponse = {
      text: jest.fn().mockResolvedValue(JSON.stringify(mockClassification)),
    };
    jest.mocked(fetch).mockResolvedValue(mockResponse);

    const provider = new HuggingfaceTextClassificationProvider('foo');
    const result = await provider.callClassificationApi('Test text');

    expect(fetch).toHaveBeenCalledTimes(1);
    expect(result.classification).toEqual({
      nothate: 0.9,
      hate: 0.1,
    });
  });

  describe('CloudflareAi', () => {
    beforeAll(() => {
      enableCache();
    });

    const fetchMock = jest.mocked(fetch);
    const cloudflareMinimumConfig: Required<
      Pick<ICloudflareProviderBaseConfig, 'accountId' | 'apiKey'>
    > = {
      accountId: 'testAccountId',
      apiKey: 'testApiKey',
    };

    const testModelName = '@cf/meta/llama-2-7b-chat-fp16';
    // Token usage is not implemented for cloudflare so this is the default that
    // is returned
    const tokenUsageDefaultResponse = {
      total: undefined,
      prompt: undefined,
      completion: undefined,
    };

    describe('CloudflareAiCompletionProvider', () => {
      it('callApi with caching enabled', async () => {
        const PROMPT = 'Test prompt for caching';
        const provider = new CloudflareAiCompletionProvider(testModelName, {
          config: cloudflareMinimumConfig,
        });

        const responsePayload: ICloudflareTextGenerationResponse = {
          success: true,
          errors: [],
          messages: [],
          result: {
            response: 'Test text output',
          },
        };
        const mockResponse = {
          text: jest.fn().mockResolvedValue(JSON.stringify(responsePayload)),
          ok: true,
        };

        fetchMock.mockResolvedValue(mockResponse);
        const result = await provider.callApi(PROMPT);

        expect(fetch).toHaveBeenCalledTimes(1);
        expect(result.output).toBe(responsePayload.result.response);
        expect(result.tokenUsage).toEqual(tokenUsageDefaultResponse);

        const resultFromCache = await provider.callApi(PROMPT);

        expect(fetch).toHaveBeenCalledTimes(1);
        expect(resultFromCache.output).toBe(responsePayload.result.response);
        expect(resultFromCache.tokenUsage).toEqual(tokenUsageDefaultResponse);
      });

      it('callApi with caching disabled', async () => {
        const PROMPT = 'test prompt without caching';
        try {
          disableCache();
          const provider = new CloudflareAiCompletionProvider(testModelName, {
            config: cloudflareMinimumConfig,
          });

          const responsePayload: ICloudflareTextGenerationResponse = {
            success: true,
            errors: [],
            messages: [],
            result: {
              response: 'Test text output',
            },
          };
          const mockResponse = {
            text: jest.fn().mockResolvedValue(JSON.stringify(responsePayload)),
            ok: true,
          };

          fetchMock.mockResolvedValue(mockResponse);
          const result = await provider.callApi(PROMPT);

          expect(fetch).toHaveBeenCalledTimes(1);
          expect(result.output).toBe(responsePayload.result.response);
          expect(result.tokenUsage).toEqual(tokenUsageDefaultResponse);

          const resultFromCache = await provider.callApi(PROMPT);
          expect(fetch).toHaveBeenCalledTimes(2);
          expect(resultFromCache.output).toBe(responsePayload.result.response);
          expect(resultFromCache.tokenUsage).toEqual(tokenUsageDefaultResponse);
        } finally {
          enableCache();
        }
      });

      it('callApi handles cloudflare error properly', async () => {
        const PROMPT = 'Test prompt for caching';
        const provider = new CloudflareAiCompletionProvider(testModelName, {
          config: cloudflareMinimumConfig,
        });

        const responsePayload: ICloudflareTextGenerationResponse = {
          success: false,
          errors: ['Some error occurred'],
          messages: [],
        };
        const mockResponse = {
          text: jest.fn().mockResolvedValue(JSON.stringify(responsePayload)),
          ok: true,
        };

        fetchMock.mockResolvedValue(mockResponse);
        const result = await provider.callApi(PROMPT);

        expect(result.error).toContain(JSON.stringify(responsePayload.errors));
      });

      it('Can be invoked with custom configuration', async () => {
        const cloudflareChatConfig: ICloudflareProviderConfig = {
          accountId: 'MADE_UP_ACCOUNT_ID',
          apiKey: 'MADE_UP_API_KEY',
          frequency_penalty: 10,
        };
        const rawProviderConfigs: ProviderOptionsMap[] = [
          {
            [`cloudflare-ai:completion:${testModelName}`]: {
              config: cloudflareChatConfig,
            },
          },
        ];

        const providers = await loadApiProviders(rawProviderConfigs);
        expect(providers).toHaveLength(1);
        expect(providers[0]).toBeInstanceOf(CloudflareAiCompletionProvider);

        const cfProvider = providers[0] as CloudflareAiCompletionProvider;
        expect(cfProvider.config).toEqual(cloudflareChatConfig);

        const PROMPT = 'Test prompt for custom configuration';

        const responsePayload: ICloudflareTextGenerationResponse = {
          success: true,
          errors: [],
          messages: [],
          result: {
            response: 'Test text output',
          },
        };
        const mockResponse = {
          text: jest.fn().mockResolvedValue(JSON.stringify(responsePayload)),
          ok: true,
        };

        fetchMock.mockResolvedValue(mockResponse);
        await cfProvider.callApi(PROMPT);

        expect(fetchMock).toHaveBeenCalledTimes(1);
        expect(fetchMock.mock.calls).toHaveLength(1);
        const [url, { body, headers, method }] = fetchMock.mock.calls[0];
        expect(url).toContain(cloudflareChatConfig.accountId);
        expect(method).toBe('POST');
        expect(headers['Authorization']).toContain(cloudflareChatConfig.apiKey);
        const hydratedBody = JSON.parse(body);
        expect(hydratedBody.prompt).toBe(PROMPT);

        const { accountId, apiKey, ...passThroughConfig } = cloudflareChatConfig;
        const { prompt, ...bodyWithoutPrompt } = hydratedBody;
        expect(bodyWithoutPrompt).toEqual(passThroughConfig);
      });
    });

    describe('CloudflareAiChatCompletionProvider', () => {
      it('Should handle chat provider', async () => {
        const provider = new CloudflareAiChatCompletionProvider(testModelName, {
          config: cloudflareMinimumConfig,
        });

        const responsePayload: ICloudflareTextGenerationResponse = {
          success: true,
          errors: [],
          messages: [],
          result: {
            response: 'Test text output',
          },
        };
        const mockResponse = {
          text: jest.fn().mockResolvedValue(JSON.stringify(responsePayload)),
          ok: true,
        };

        fetchMock.mockResolvedValue(mockResponse);
        const result = await provider.callApi('Test chat prompt');

        expect(fetch).toHaveBeenCalledTimes(1);
        expect(result.output).toBe(responsePayload.result.response);
        expect(result.tokenUsage).toEqual(tokenUsageDefaultResponse);
      });
    });

    describe('CloudflareAiEmbeddingProvider', () => {
      it('Should return embeddings in the proper format', async () => {
        const provider = new CloudflareAiEmbeddingProvider(testModelName, {
          config: cloudflareMinimumConfig,
        });

        const responsePayload: ICloudflareEmbeddingResponse = {
          success: true,
          errors: [],
          messages: [],
          result: {
            shape: [1, 3],
            data: [[0.02055364102125168, -0.013749595731496811, 0.0024201320484280586]],
          },
        };

        const mockResponse = {
          text: jest.fn().mockResolvedValue(JSON.stringify(responsePayload)),
          ok: true,
        };

        fetchMock.mockResolvedValue(mockResponse);
        const result = await provider.callEmbeddingApi('Create embeddings from this');

        expect(fetch).toHaveBeenCalledTimes(1);
        expect(result.embedding).toEqual(responsePayload.result.data[0]);
        expect(result.tokenUsage).toEqual(tokenUsageDefaultResponse);
      });
    });
  });

  describe.each([
    ['python rag.py', 'python', ['rag.py']],
    ['echo "hello world"', 'echo', ['hello world']],
    ['./path/to/file.py run', './path/to/file.py', ['run']],
    ['"/Path/To/My File.py"', '/Path/To/My File.py', []],
  ])('ScriptCompletionProvider callApi with script %s', (script, inputFile, inputArgs) => {
    it('returns expected output', async () => {
      const mockResponse = 'Test script output';
      const mockChildProcess = {
        stdout: new Stream.Readable(),
        stderr: new Stream.Readable(),
      } as child_process.ChildProcess;

      const execFileSpy = jest
        .spyOn(child_process, 'execFile')
        .mockImplementation(
          (
            file: string,
            args: readonly string[] | null | undefined,
            options: child_process.ExecFileOptions | null | undefined,
            callback?:
              | null
              | ((
                  error: child_process.ExecFileException | null,
                  stdout: string | Buffer,
                  stderr: string | Buffer,
                ) => void),
          ) => {
            process.nextTick(
              () => callback && callback(null, Buffer.from(mockResponse), Buffer.from('')),
            );
            return mockChildProcess;
          },
        );

      const provider = new ScriptCompletionProvider(script, {
        config: {
          some_config_val: 42,
        },
      });
      const result = await provider.callApi('Test prompt', {
        vars: {
          var1: 'value 1',
          var2: 'value 2 "with some double "quotes""',
        },
      });

      expect(result.output).toBe(mockResponse);
      expect(execFileSpy).toHaveBeenCalledTimes(1);
      expect(execFileSpy).toHaveBeenCalledWith(
        expect.stringContaining(inputFile),
        expect.arrayContaining(
          inputArgs.concat([
            'Test prompt',
            '{"config":{"some_config_val":42}}',
            '{"vars":{"var1":"value 1","var2":"value 2 \\"with some double \\"quotes\\"\\""}}',
          ]),
        ),
        expect.any(Object),
        expect.any(Function),
      );

      jest.restoreAllMocks();
    });
  });
});

describe('loadApiProvider', () => {
  it('loadApiProvider with filepath', async () => {
    const mockYamlContent = `id: 'openai:gpt-4'
config:
  key: 'value'`;
    jest.mocked(fs.readFileSync).mockReturnValueOnce(mockYamlContent);

    const provider = await loadApiProvider('file://path/to/mock-provider-file.yaml');
    expect(provider.id()).toBe('openai:gpt-4');
    expect(fs.readFileSync).toHaveBeenCalledTimes(1);
    expect(fs.readFileSync).toHaveBeenCalledWith('path/to/mock-provider-file.yaml', 'utf8');
  });

  it('loadApiProvider with openai:chat', async () => {
    const provider = await loadApiProvider('openai:chat');
    expect(provider).toBeInstanceOf(OpenAiChatCompletionProvider);
  });

  it('loadApiProvider with openai:completion', async () => {
    const provider = await loadApiProvider('openai:completion');
    expect(provider).toBeInstanceOf(OpenAiCompletionProvider);
  });

  it('loadApiProvider with openai:assistant', async () => {
    const provider = await loadApiProvider('openai:assistant:foobar');
    expect(provider).toBeInstanceOf(OpenAiAssistantProvider);
  });

  it('loadApiProvider with openai:chat:modelName', async () => {
    const provider = await loadApiProvider('openai:chat:gpt-3.5-turbo');
    expect(provider).toBeInstanceOf(OpenAiChatCompletionProvider);
  });

  it('loadApiProvider with openai:completion:modelName', async () => {
    const provider = await loadApiProvider('openai:completion:text-davinci-003');
    expect(provider).toBeInstanceOf(OpenAiCompletionProvider);
  });

  it('loadApiProvider with OpenAI finetuned model', async () => {
    const provider = await loadApiProvider('openai:chat:ft:gpt-3.5-turbo-0613:company-name::ID:');
    expect(provider).toBeInstanceOf(OpenAiChatCompletionProvider);
    expect(provider.id()).toBe('openai:ft:gpt-3.5-turbo-0613:company-name::ID:');
  });

  it('loadApiProvider with azureopenai:completion:modelName', async () => {
    const provider = await loadApiProvider('azureopenai:completion:text-davinci-003');
    expect(provider).toBeInstanceOf(AzureOpenAiCompletionProvider);
  });

  it('loadApiProvider with azureopenai:chat:modelName', async () => {
    const provider = await loadApiProvider('azureopenai:chat:gpt-3.5-turbo');
    expect(provider).toBeInstanceOf(AzureOpenAiChatCompletionProvider);
  });

  it('loadApiProvider with anthropic:completion', async () => {
    const provider = await loadApiProvider('anthropic:completion');
    expect(provider).toBeInstanceOf(AnthropicCompletionProvider);
  });

  it('loadApiProvider with anthropic:completion:modelName', async () => {
    const provider = await loadApiProvider('anthropic:completion:claude-1');
    expect(provider).toBeInstanceOf(AnthropicCompletionProvider);
  });

  it('loadApiProvider with ollama:modelName', async () => {
    const provider = await loadApiProvider('ollama:llama2:13b');
    expect(provider).toBeInstanceOf(OllamaCompletionProvider);
    expect(provider.id()).toBe('ollama:completion:llama2:13b');
  });

  it('loadApiProvider with ollama:completion:modelName', async () => {
    const provider = await loadApiProvider('ollama:completion:llama2:13b');
    expect(provider).toBeInstanceOf(OllamaCompletionProvider);
    expect(provider.id()).toBe('ollama:completion:llama2:13b');
  });

  it('loadApiProvider with ollama:chat:modelName', async () => {
    const provider = await loadApiProvider('ollama:chat:llama2:13b');
    expect(provider).toBeInstanceOf(OllamaChatProvider);
    expect(provider.id()).toBe('ollama:chat:llama2:13b');
  });

  it('loadApiProvider with llama:modelName', async () => {
    const provider = await loadApiProvider('llama');
    expect(provider).toBeInstanceOf(LlamaProvider);
  });

  it('loadApiProvider with webhook', async () => {
    const provider = await loadApiProvider('webhook:http://example.com/webhook');
    expect(provider).toBeInstanceOf(WebhookProvider);
  });

  it('loadApiProvider with huggingface:text-generation', async () => {
    const provider = await loadApiProvider('huggingface:text-generation:foobar/baz');
    expect(provider).toBeInstanceOf(HuggingfaceTextGenerationProvider);
  });

  it('loadApiProvider with huggingface:feature-extraction', async () => {
    const provider = await loadApiProvider('huggingface:feature-extraction:foobar/baz');
    expect(provider).toBeInstanceOf(HuggingfaceFeatureExtractionProvider);
  });

  it('loadApiProvider with huggingface:text-classification', async () => {
    const provider = await loadApiProvider('huggingface:text-classification:foobar/baz');
    expect(provider).toBeInstanceOf(HuggingfaceTextClassificationProvider);
  });

  it('loadApiProvider with hf:text-classification', async () => {
    const provider = await loadApiProvider('hf:text-classification:foobar/baz');
    expect(provider).toBeInstanceOf(HuggingfaceTextClassificationProvider);
  });

  it('loadApiProvider with bedrock:completion', async () => {
    const provider = await loadApiProvider('bedrock:completion:anthropic.claude-v2:1');
    expect(provider).toBeInstanceOf(AwsBedrockCompletionProvider);
  });

  it('loadApiProvider with openrouter', async () => {
    const provider = await loadApiProvider('openrouter:mistralai/mistral-medium');
    expect(provider).toBeInstanceOf(OpenAiChatCompletionProvider);
    // Intentionally openai, because it's just a wrapper around openai
    expect(provider.id()).toBe('mistralai/mistral-medium');
  });

  it('loadApiProvider with voyage', async () => {
    const provider = await loadApiProvider('voyage:voyage-2');
    expect(provider).toBeInstanceOf(VoyageEmbeddingProvider);
    expect(provider.id()).toBe('voyage:voyage-2');
  });

<<<<<<< HEAD
=======
  it('loadApiProvider with vertex:chat', async () => {
    const provider = await loadApiProvider('vertex:chat:vertex-chat-model');
    expect(provider).toBeInstanceOf(VertexChatProvider);
    expect(provider.id()).toBe('vertex:vertex-chat-model');
  });

  it('loadApiProvider with vertex:embedding', async () => {
    const provider = await loadApiProvider('vertex:embedding:vertex-embedding-model');
    expect(provider).toBeInstanceOf(VertexEmbeddingProvider);
    expect(provider.id()).toBe('vertex:vertex-embedding-model');
  });

  it('loadApiProvider with vertex:embeddings', async () => {
    const provider = await loadApiProvider('vertex:embeddings:vertex-embedding-model');
    expect(provider).toBeInstanceOf(VertexEmbeddingProvider);
    expect(provider.id()).toBe('vertex:vertex-embedding-model');
  });

  it('loadApiProvider with vertex:modelname', async () => {
    const provider = await loadApiProvider('vertex:vertex-chat-model');
    expect(provider).toBeInstanceOf(VertexChatProvider);
    expect(provider.id()).toBe('vertex:vertex-chat-model');
  });

  it('loadApiProvider with replicate:modelname', async () => {
    const provider = await loadApiProvider('replicate:meta/llama3');
    expect(provider).toBeInstanceOf(ReplicateProvider);
    expect(provider.id()).toBe('replicate:meta/llama3');
  });

  it('loadApiProvider with replicate:modelname:version', async () => {
    const provider = await loadApiProvider('replicate:meta/llama3:abc123');
    expect(provider).toBeInstanceOf(ReplicateProvider);
    expect(provider.id()).toBe('replicate:meta/llama3:abc123');
  });

  it('loadApiProvider with replicate:image', async () => {
    const provider = await loadApiProvider('replicate:image:stability-ai/sdxl');
    expect(provider).toBeInstanceOf(ReplicateImageProvider);
    expect(provider.id()).toBe('replicate:stability-ai/sdxl');
  });

  it('loadApiProvider with replicate:image:version', async () => {
    const provider = await loadApiProvider('replicate:image:stability-ai/sdxl:abc123');
    expect(provider).toBeInstanceOf(ReplicateImageProvider);
    expect(provider.id()).toBe('replicate:stability-ai/sdxl:abc123');
  });

  it('loadApiProvider with replicate:moderation', async () => {
    const provider = await loadApiProvider('replicate:moderation:foo/bar');
    expect(provider).toBeInstanceOf(ReplicateModerationProvider);
    expect(provider.id()).toBe('replicate:foo/bar');
  });

  it('loadApiProvider with replicate:moderation:version', async () => {
    const provider = await loadApiProvider('replicate:moderation:foo/bar:abc123');
    expect(provider).toBeInstanceOf(ReplicateModerationProvider);
    expect(provider.id()).toBe('replicate:foo/bar:abc123');
  });

>>>>>>> 4dff08e0
  it('loadApiProvider with cloudflare-ai', async () => {
    const supportedModelTypes = [
      { modelType: 'chat', providerKlass: CloudflareAiChatCompletionProvider },
      { modelType: 'embedding', providerKlass: CloudflareAiEmbeddingProvider },
      { modelType: 'embeddings', providerKlass: CloudflareAiEmbeddingProvider },
      { modelType: 'completion', providerKlass: CloudflareAiCompletionProvider },
    ] as const;
    const unsupportedModelTypes = ['assistant'] as const;
    const modelName = 'mistralai/mistral-medium';

    // Without any model type should throw an error
<<<<<<< HEAD
    await expect(() => loadApiProvider(`cloudflare-ai:${modelName}`)).rejects.toThrow(
=======
    await expect(loadApiProvider(`cloudflare-ai:${modelName}`)).rejects.toThrow(
>>>>>>> 4dff08e0
      /Unknown Cloudflare AI model type/,
    );

    for (const unsupportedModelType of unsupportedModelTypes) {
      await expect(
        loadApiProvider(`cloudflare-ai:${unsupportedModelType}:${modelName}`),
      ).rejects.toThrow(/Unknown Cloudflare AI model type/);
    }

    for (const { modelType, providerKlass } of supportedModelTypes) {
      const cfProvider = await loadApiProvider(`cloudflare-ai:${modelType}:${modelName}`);
      const modelTypeForId: (typeof supportedModelTypes)[number]['modelType'] =
        modelType === 'embeddings' ? 'embedding' : modelType;

      expect(cfProvider.id()).toMatch(`cloudflare-ai:${modelTypeForId}:${modelName}`);
      expect(cfProvider).toBeInstanceOf(providerKlass);
    }
  });

  it('loadApiProvider with RawProviderConfig', async () => {
    const rawProviderConfig = {
      'openai:chat': {
        id: 'test',
        config: { foo: 'bar' },
      },
    };
    const provider = await loadApiProvider('openai:chat', {
      options: rawProviderConfig['openai:chat'],
    });
    expect(provider).toBeInstanceOf(OpenAiChatCompletionProvider);
  });

  it('loadApiProviders with ProviderFunction', async () => {
    const providerFunction: ProviderFunction = async (prompt: string) => {
      return {
        output: `Output for ${prompt}`,
        tokenUsage: { total: 10, prompt: 5, completion: 5 },
      };
    };
    const providers = await loadApiProviders(providerFunction);
    expect(providers).toHaveLength(1);
    expect(providers[0].id()).toBe('custom-function');
    const response = await providers[0].callApi('Test prompt');
    expect(response.output).toBe('Output for Test prompt');
    expect(response.tokenUsage).toEqual({ total: 10, prompt: 5, completion: 5 });
  });

<<<<<<< HEAD
=======
  it('loadApiProviders with CustomApiProvider', async () => {
    const providerPath = 'file://path/to/file.js';

    class CustomApiProvider {
      id() {
        return 'custom-api-provider';
      }

      async callApi(input: string) {
        return { output: `Processed ${input}` };
      }
    }

    jest.mocked(importModule).mockResolvedValue(CustomApiProvider);
    const providers = await loadApiProviders(providerPath);
    expect(importModule).toHaveBeenCalledWith(path.resolve('path/to/file.js'));
    expect(providers).toHaveLength(1);
    expect(providers[0].id()).toBe('custom-api-provider');
    const response = await providers[0].callApi('Test input');
    expect(response.output).toBe('Processed Test input');
  });

  it('loadApiProviders with CustomApiProvider, absolute path', async () => {
    const providerPath = 'file:///absolute/path/to/file.js';

    class CustomApiProvider {
      id() {
        return 'custom-api-provider';
      }

      async callApi(input: string) {
        return { output: `Processed ${input}` };
      }
    }

    jest.mocked(importModule).mockResolvedValue(CustomApiProvider);
    const providers = await loadApiProviders(providerPath);
    expect(importModule).toHaveBeenCalledWith('/absolute/path/to/file.js');
    expect(providers).toHaveLength(1);
    expect(providers[0].id()).toBe('custom-api-provider');
    const response = await providers[0].callApi('Test input');
    expect(response.output).toBe('Processed Test input');
  });

>>>>>>> 4dff08e0
  it('loadApiProviders with RawProviderConfig[]', async () => {
    const rawProviderConfigs: ProviderOptionsMap[] = [
      {
        'openai:chat:abc123': {
          config: { foo: 'bar' },
        },
      },
      {
        'openai:completion:def456': {
          config: { foo: 'bar' },
        },
      },
      {
        'anthropic:completion:ghi789': {
          config: { foo: 'bar' },
        },
      },
    ];
    const providers = await loadApiProviders(rawProviderConfigs);
    expect(providers).toHaveLength(3);
    expect(providers[0]).toBeInstanceOf(OpenAiChatCompletionProvider);
    expect(providers[1]).toBeInstanceOf(OpenAiCompletionProvider);
    expect(providers[2]).toBeInstanceOf(AnthropicCompletionProvider);
  });

  it('loadApiProvider sets provider.delay', async () => {
    const providerOptions = {
      id: 'test-delay',
      config: {},
      delay: 500,
    };
    const provider = await loadApiProvider('echo', { options: providerOptions });
    expect(provider.delay).toBe(500);
  });
});<|MERGE_RESOLUTION|>--- conflicted
+++ resolved
@@ -876,8 +876,6 @@
     expect(provider.id()).toBe('voyage:voyage-2');
   });
 
-<<<<<<< HEAD
-=======
   it('loadApiProvider with vertex:chat', async () => {
     const provider = await loadApiProvider('vertex:chat:vertex-chat-model');
     expect(provider).toBeInstanceOf(VertexChatProvider);
@@ -938,7 +936,6 @@
     expect(provider.id()).toBe('replicate:foo/bar:abc123');
   });
 
->>>>>>> 4dff08e0
   it('loadApiProvider with cloudflare-ai', async () => {
     const supportedModelTypes = [
       { modelType: 'chat', providerKlass: CloudflareAiChatCompletionProvider },
@@ -950,11 +947,7 @@
     const modelName = 'mistralai/mistral-medium';
 
     // Without any model type should throw an error
-<<<<<<< HEAD
-    await expect(() => loadApiProvider(`cloudflare-ai:${modelName}`)).rejects.toThrow(
-=======
     await expect(loadApiProvider(`cloudflare-ai:${modelName}`)).rejects.toThrow(
->>>>>>> 4dff08e0
       /Unknown Cloudflare AI model type/,
     );
 
@@ -1002,8 +995,6 @@
     expect(response.tokenUsage).toEqual({ total: 10, prompt: 5, completion: 5 });
   });
 
-<<<<<<< HEAD
-=======
   it('loadApiProviders with CustomApiProvider', async () => {
     const providerPath = 'file://path/to/file.js';
 
@@ -1048,7 +1039,6 @@
     expect(response.output).toBe('Processed Test input');
   });
 
->>>>>>> 4dff08e0
   it('loadApiProviders with RawProviderConfig[]', async () => {
     const rawProviderConfigs: ProviderOptionsMap[] = [
       {
