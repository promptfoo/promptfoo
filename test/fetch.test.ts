import fs from 'fs';
import path from 'path';
import { ProxyAgent, setGlobalDispatcher } from 'undici';
import cliState from '../src/cliState';
import { VERSION } from '../src/constants';
import { getEnvBool, getEnvString } from '../src/envars';
import {
  fetchWithProxy,
  fetchWithRetries,
  fetchWithTimeout,
  handleRateLimit,
  isRateLimited,
} from '../src/fetch';
import logger from '../src/logger';
import { sleep } from '../src/util/time';
import { createMockResponse } from './util/utils';

jest.mock('../src/util/time', () => ({
  sleep: jest.fn().mockResolvedValue(undefined),
}));

jest.mock('undici', () => {
  return {
    ProxyAgent: jest.fn().mockImplementation((options) => ({
      options,
      addRequest: jest.fn(),
      destroy: jest.fn(),
    })),
    setGlobalDispatcher: jest.fn(),
  };
});

jest.mock('../src/logger');
jest.mock('../src/envars', () => ({
  getEnvString: jest.fn().mockImplementation((key: string, defaultValue: string = '') => ''),
  getEnvBool: jest.fn().mockImplementation((key: string, defaultValue: boolean = false) => false),
  getEnvInt: jest.fn().mockReturnValue(100),
}));

jest.mock('fs', () => ({
  readFileSync: jest.fn(),
}));

jest.mock('../src/cliState', () => ({
  default: {
    basePath: undefined,
  },
}));

describe('fetchWithProxy', () => {
  beforeEach(() => {
    jest.clearAllMocks();
    jest.spyOn(global, 'fetch').mockImplementation();
    jest.mocked(ProxyAgent).mockClear();
    jest.mocked(setGlobalDispatcher).mockClear();
    delete process.env.HTTPS_PROXY;
    delete process.env.https_proxy;
    delete process.env.HTTP_PROXY;
    delete process.env.http_proxy;
  });

  afterEach(() => {
    jest.resetAllMocks();
  });

  it('should add version header to all requests', async () => {
    const url = 'https://example.com/api';
    await fetchWithProxy(url);

    expect(global.fetch).toHaveBeenCalledWith(
      url,
      expect.objectContaining({
        headers: expect.objectContaining({
          'x-promptfoo-version': VERSION,
        }),
      }),
    );
  });

  it('should handle URLs with basic auth credentials', async () => {
    const url = 'https://username:password@example.com/api';
    const options = { headers: { 'Content-Type': 'application/json' } };

    await fetchWithProxy(url, options);

    expect(global.fetch).toHaveBeenCalledWith(
      'https://example.com/api',
      expect.objectContaining({
        headers: {
          'Content-Type': 'application/json',
          Authorization: 'Basic dXNlcm5hbWU6cGFzc3dvcmQ=',
          'x-promptfoo-version': VERSION,
        },
      }),
    );
  });

  it('should handle URLs without auth credentials', async () => {
    const url = 'https://example.com/api';
    const options = { headers: { 'Content-Type': 'application/json' } };

    await fetchWithProxy(url, options);

    expect(global.fetch).toHaveBeenCalledWith(
      url,
      expect.objectContaining({
        headers: {
          'Content-Type': 'application/json',
          'x-promptfoo-version': VERSION,
        },
      }),
    );
  });

  it('should handle invalid URLs gracefully', async () => {
    const invalidUrl = 'not-a-url';
    await fetchWithProxy(invalidUrl);

    expect(logger.debug).toHaveBeenCalledWith(
      expect.stringMatching(/URL parsing failed in fetchWithProxy: TypeError/),
    );
    expect(global.fetch).toHaveBeenCalledWith(invalidUrl, expect.any(Object));
  });

  it('should preserve existing Authorization headers when no URL credentials', async () => {
    const url = 'https://example.com/api';
    const options = {
      headers: {
        Authorization: 'Bearer token123',
        'Content-Type': 'application/json',
      },
    };

    await fetchWithProxy(url, options);

    expect(global.fetch).toHaveBeenCalledWith(
      url,
      expect.objectContaining({
        headers: {
          Authorization: 'Bearer token123',
          'Content-Type': 'application/json',
          'x-promptfoo-version': VERSION,
        },
      }),
    );
  });

  it('should warn and prefer existing Authorization header over URL credentials', async () => {
    const url = 'https://username:password@example.com/api';
    const options = {
      headers: {
        Authorization: 'Bearer token123',
      },
    };

    await fetchWithProxy(url, options);

    expect(logger.warn).toHaveBeenCalledWith(
      expect.stringContaining('Both URL credentials and Authorization header present'),
    );
    expect(global.fetch).toHaveBeenCalledWith(
      'https://example.com/api',
      expect.objectContaining({
        headers: {
          Authorization: 'Bearer token123',
          'x-promptfoo-version': VERSION,
        },
      }),
    );
  });

  it('should handle empty username or password in URL', async () => {
    const url = 'https://:password@example.com/api';
    await fetchWithProxy(url);

    expect(global.fetch).toHaveBeenCalledWith(
      'https://example.com/api',
      expect.objectContaining({
        headers: {
          Authorization: 'Basic OnBhc3N3b3Jk',
          'x-promptfoo-version': VERSION,
        },
      }),
    );
  });

  it('should handle URLs with only username', async () => {
    const url = 'https://username@example.com/api';
    await fetchWithProxy(url);

    expect(global.fetch).toHaveBeenCalledWith(
      'https://example.com/api',
      expect.objectContaining({
        headers: {
          Authorization: 'Basic dXNlcm5hbWU6',
          'x-promptfoo-version': VERSION,
        },
      }),
    );
  });

  it('should preserve existing headers when adding Authorization from URL credentials', async () => {
    const url = 'https://username:password@example.com/api';
    const options = {
      headers: {
        'Content-Type': 'application/json',
        'X-Custom-Header': 'value',
      },
    };

    await fetchWithProxy(url, options);

    expect(global.fetch).toHaveBeenCalledWith(
      'https://example.com/api',
      expect.objectContaining({
        headers: {
          'Content-Type': 'application/json',
          'X-Custom-Header': 'value',
          Authorization: 'Basic dXNlcm5hbWU6cGFzc3dvcmQ=',
          'x-promptfoo-version': VERSION,
        },
      }),
    );
  });

  it('should use custom CA certificate when PROMPTFOO_CA_CERT_PATH is set', async () => {
    const mockCertPath = path.normalize('/path/to/cert.pem');
    const mockCertContent = 'mock-cert-content';
    const mockProxyUrl = 'http://proxy.example.com';

    process.env.HTTPS_PROXY = mockProxyUrl;

    jest.mocked(getEnvString).mockImplementation((key: string, defaultValue: string = '') => {
      if (key === 'PROMPTFOO_CA_CERT_PATH') {
        return mockCertPath;
      }
      return defaultValue;
    });
    jest.mocked(getEnvBool).mockImplementation((key: string, defaultValue: boolean = false) => {
      if (key === 'PROMPTFOO_INSECURE_SSL') {
        return false;
      }
      return defaultValue;
    });
    jest.mocked(fs.readFileSync).mockReturnValue(mockCertContent);

    const mockFetch = jest.fn().mockResolvedValue(new Response());
    global.fetch = mockFetch;

    await fetchWithProxy('https://example.com');

    const actualPath = jest.mocked(fs.readFileSync).mock.calls[0][0] as string;
    const actualEncoding = jest.mocked(fs.readFileSync).mock.calls[0][1];
    const normalizedActual = path.normalize(actualPath).replace(/^\w:/, '');
    const normalizedExpected = path.normalize(mockCertPath).replace(/^\w:/, '');
    expect(normalizedActual).toBe(normalizedExpected);
    expect(actualEncoding).toBe('utf8');
    expect(ProxyAgent).toHaveBeenCalledWith({
      uri: mockProxyUrl,
      proxyTls: {
        ca: mockCertContent,
        rejectUnauthorized: true,
      },
      requestTls: {
        ca: mockCertContent,
        rejectUnauthorized: true,
      },
    });
    expect(setGlobalDispatcher).toHaveBeenCalledWith(expect.any(ProxyAgent));
  });

  it('should handle missing CA certificate file gracefully', async () => {
    const mockCertPath = path.normalize('/path/to/nonexistent.pem');
    const mockProxyUrl = 'http://proxy.example.com';

    process.env.HTTPS_PROXY = mockProxyUrl;

    jest.mocked(getEnvString).mockImplementation((key: string, defaultValue: string = '') => {
      if (key === 'PROMPTFOO_CA_CERT_PATH') {
        return mockCertPath;
      }
      return defaultValue;
    });
    jest.mocked(fs.readFileSync).mockImplementation(() => {
      throw new Error('File not found');
    });

    const mockFetch = jest.fn().mockResolvedValue(new Response());
    global.fetch = mockFetch;

    await fetchWithProxy('https://example.com');

    const actualPath = jest.mocked(fs.readFileSync).mock.calls[0][0] as string;
    const normalizedActual = path.normalize(actualPath).replace(/^\w:/, '');
    const normalizedExpected = path.normalize(mockCertPath).replace(/^\w:/, '');
    expect(normalizedActual).toBe(normalizedExpected);
    expect(ProxyAgent).toHaveBeenCalledWith({
      uri: mockProxyUrl,
      proxyTls: {
        rejectUnauthorized: true,
      },
      requestTls: {
        rejectUnauthorized: true,
      },
    });
    expect(setGlobalDispatcher).toHaveBeenCalledWith(expect.any(ProxyAgent));
  });

  it('should disable SSL verification when PROMPTFOO_INSECURE_SSL is true', async () => {
    const mockProxyUrl = 'http://proxy.example.com';
    process.env.HTTPS_PROXY = mockProxyUrl;

    jest
      .mocked(getEnvString)
      .mockImplementation((key: string, defaultValue: string = '') => defaultValue);
    jest.mocked(getEnvBool).mockImplementation((key: string, defaultValue: boolean = false) => {
      if (key === 'PROMPTFOO_INSECURE_SSL') {
        return true;
      }
      return defaultValue;
    });

    const mockFetch = jest.fn().mockResolvedValue(new Response());
    global.fetch = mockFetch;

    await fetchWithProxy('https://example.com');

    expect(ProxyAgent).toHaveBeenCalledWith({
      uri: mockProxyUrl,
      proxyTls: {
        rejectUnauthorized: false,
      },
      requestTls: {
        rejectUnauthorized: false,
      },
    });
    expect(setGlobalDispatcher).toHaveBeenCalledWith(expect.any(ProxyAgent));
  });

  it('should resolve CA certificate path relative to basePath when available', async () => {
    const mockBasePath = path.normalize('/base/path');
    const mockCertPath = 'certs/cert.pem';
    const mockCertContent = 'mock-cert-content';
    const mockProxyUrl = 'http://proxy.example.com';

    process.env.HTTPS_PROXY = mockProxyUrl;

    cliState.basePath = mockBasePath;

    jest.mocked(getEnvString).mockImplementation((key: string, defaultValue: string = '') => {
      if (key === 'PROMPTFOO_CA_CERT_PATH') {
        return mockCertPath;
      }
      return defaultValue;
    });
    jest.mocked(getEnvBool).mockImplementation((key: string, defaultValue: boolean = false) => {
      if (key === 'PROMPTFOO_INSECURE_SSL') {
        return false;
      }
      return defaultValue;
    });
    jest.mocked(fs.readFileSync).mockReturnValue(mockCertContent);

    const mockFetch = jest.fn().mockResolvedValue(new Response());
    global.fetch = mockFetch;

    await fetchWithProxy('https://example.com');

    const expectedPath = path.normalize(path.join(mockBasePath, mockCertPath));
    const actualPath = jest.mocked(fs.readFileSync).mock.calls[0][0] as string;
    const actualEncoding = jest.mocked(fs.readFileSync).mock.calls[0][1];

    const normalizedActual = path.normalize(actualPath).replace(/^\w:/, '');
    const normalizedExpected = path.normalize(expectedPath).replace(/^\w:/, '');
    const normalizedBasePath = path.normalize(mockBasePath).replace(/^\w:/, '');
    const normalizedCertPath = path.normalize(mockCertPath);

    expect(normalizedActual).toBe(normalizedExpected);
    expect(actualEncoding).toBe('utf8');
    expect(normalizedActual).toContain(normalizedBasePath);
    expect(normalizedActual).toContain(normalizedCertPath);
    expect(ProxyAgent).toHaveBeenCalledWith({
      uri: mockProxyUrl,
      proxyTls: {
        ca: mockCertContent,
        rejectUnauthorized: true,
      },
      requestTls: {
        ca: mockCertContent,
        rejectUnauthorized: true,
      },
    });
    expect(setGlobalDispatcher).toHaveBeenCalledWith(expect.any(ProxyAgent));

    cliState.basePath = undefined;
  });

  it('should not create ProxyAgent when no proxy URL is found', async () => {
    await fetchWithProxy('https://example.com');

    expect(ProxyAgent).not.toHaveBeenCalled();
    expect(setGlobalDispatcher).not.toHaveBeenCalled();
  });

  it('should use proxy URL from environment variables in order of precedence', async () => {
    const mockProxyUrls = {
      HTTPS_PROXY: 'http://https-proxy.example.com',
      https_proxy: 'http://https-proxy-lower.example.com',
      HTTP_PROXY: 'http://http-proxy.example.com',
      http_proxy: 'http://http-proxy-lower.example.com',
    } as const;

    const allProxyVars = ['HTTPS_PROXY', 'https_proxy', 'HTTP_PROXY', 'http_proxy'];

    const testCases = [
      {
        env: { HTTPS_PROXY: mockProxyUrls.HTTPS_PROXY },
        expected: { url: mockProxyUrls.HTTPS_PROXY },
      },
      {
        env: { https_proxy: mockProxyUrls.https_proxy },
        expected: { url: mockProxyUrls.https_proxy },
      },
      {
        env: { HTTP_PROXY: mockProxyUrls.HTTP_PROXY },
        expected: { url: mockProxyUrls.HTTP_PROXY },
      },
      {
        env: { http_proxy: mockProxyUrls.http_proxy },
        expected: { url: mockProxyUrls.http_proxy },
      },
    ];

    for (const testCase of testCases) {
      jest.clearAllMocks();

      allProxyVars.forEach((key) => {
        delete process.env[key];
      });

      Object.entries(testCase.env).forEach(([key, value]) => {
        process.env[key] = value;
      });

      await fetchWithProxy('https://example.com');

      expect(ProxyAgent).toHaveBeenCalledWith({
        uri: testCase.expected.url,
        proxyTls: {
          rejectUnauthorized: !getEnvBool('PROMPTFOO_INSECURE_SSL', false),
        },
        requestTls: {
          rejectUnauthorized: !getEnvBool('PROMPTFOO_INSECURE_SSL', false),
        },
      });
      expect(setGlobalDispatcher).toHaveBeenCalledWith(expect.any(ProxyAgent));

      const debugCalls = jest.mocked(logger.debug).mock.calls;
<<<<<<< HEAD
      const normalizedCalls = debugCalls.map((call) => call[0].replace(/\/$/, ''));
      expect(normalizedCalls).toEqual([
        `Found proxy configuration in ${Object.keys(testCase.env)[0]}: ${testCase.expected.url}`,
        `Using proxy: ${testCase.expected.url}`,
      ]);
=======
      expect(debugCalls).toEqual(
        expect.arrayContaining([
          [
            expect.stringMatching(
              new RegExp(
                `Found proxy configuration in .*https?_proxy.*: ${testCase.expected.url}/`,
                'i',
              ),
            ),
          ],
          [`Using proxy: ${testCase.expected.url}/`],
        ]),
      );

      allProxyVars.forEach((key) => {
        delete process.env[key];
      });
>>>>>>> 9f488a29
    }
  });
});

describe('fetchWithTimeout', () => {
  beforeEach(() => {
    jest.useFakeTimers();
    jest.spyOn(global, 'fetch').mockImplementation();
  });

  afterEach(() => {
    jest.useRealTimers();
  });

  it('should resolve when fetch completes before timeout', async () => {
    const mockResponse = createMockResponse({ ok: true });
    jest.mocked(global.fetch).mockImplementationOnce(() => Promise.resolve(mockResponse));

    const fetchPromise = fetchWithTimeout('https://example.com', {}, 5000);
    await expect(fetchPromise).resolves.toBe(mockResponse);
  });

  it('should reject when request times out', async () => {
    jest
      .mocked(global.fetch)
      .mockImplementationOnce(() => new Promise((resolve) => setTimeout(resolve, 6000)));

    const fetchPromise = fetchWithTimeout('https://example.com', {}, 5000);
    jest.advanceTimersByTime(5000);

    await expect(fetchPromise).rejects.toThrow('Request timed out after 5000 ms');
  });
});

describe('isRateLimited', () => {
  it('should detect standard rate limit headers', () => {
    const response = createMockResponse({
      headers: new Headers({
        'X-RateLimit-Remaining': '0',
      }),
      status: 200,
    });
    expect(isRateLimited(response)).toBe(true);
  });

  it('should detect 429 status code', () => {
    const response = createMockResponse({
      status: 429,
    });
    expect(isRateLimited(response)).toBe(true);
  });

  it('should detect OpenAI specific rate limits', () => {
    const response = createMockResponse({
      headers: new Headers({
        'x-ratelimit-remaining-requests': '0',
      }),
    });
    expect(isRateLimited(response)).toBe(true);

    const tokenResponse = createMockResponse({
      headers: new Headers({
        'x-ratelimit-remaining-tokens': '0',
      }),
    });
    expect(isRateLimited(tokenResponse)).toBe(true);
  });

  it('should return false when not rate limited', () => {
    const response = createMockResponse({
      headers: new Headers({
        'X-RateLimit-Remaining': '10',
      }),
      status: 200,
    });
    expect(isRateLimited(response)).toBe(false);
  });
});

describe('handleRateLimit', () => {
  beforeEach(() => {
    jest.useFakeTimers();
    jest.mocked(sleep).mockClear();
  });

  afterEach(() => {
    jest.useRealTimers();
  });

  it('should handle OpenAI reset headers', async () => {
    const response = createMockResponse({
      headers: new Headers({
        'x-ratelimit-reset-requests': '5',
      }),
    });

    const promise = handleRateLimit(response);
    jest.advanceTimersByTime(5000);
    await promise;

    expect(logger.debug).toHaveBeenCalledWith('Rate limited, waiting 5000ms before retry');
  });

  it('should handle standard rate limit reset headers', async () => {
    const futureTime = Math.floor((Date.now() + 5000) / 1000);
    const response = createMockResponse({
      headers: new Headers({
        'X-RateLimit-Reset': futureTime.toString(),
      }),
    });

    const promise = handleRateLimit(response);
    await promise;

    expect(logger.debug).toHaveBeenCalledWith(
      expect.stringMatching(/Rate limited, waiting \d+ms before retry/),
    );
  });

  it('should handle Retry-After headers', async () => {
    const response = createMockResponse({
      headers: new Headers({
        'Retry-After': '5',
      }),
    });

    const promise = handleRateLimit(response);
    jest.advanceTimersByTime(5000);
    await promise;

    expect(logger.debug).toHaveBeenCalledWith('Rate limited, waiting 5000ms before retry');
  });

  it('should use default wait time when no headers present', async () => {
    const response = createMockResponse();

    const promise = handleRateLimit(response);
    jest.advanceTimersByTime(60000);
    await promise;

    expect(logger.debug).toHaveBeenCalledWith('Rate limited, waiting 60000ms before retry');
  });
});

describe('fetchWithRetries', () => {
  beforeEach(() => {
    jest.mocked(sleep).mockClear();
    jest.spyOn(global, 'fetch').mockImplementation();
    jest.clearAllMocks();
  });

  it('should make exactly one attempt when retries is 0', async () => {
    const successResponse = createMockResponse();
    jest.mocked(global.fetch).mockResolvedValueOnce(successResponse);

    await fetchWithRetries('https://example.com', {}, 1000, 0);

    expect(global.fetch).toHaveBeenCalledTimes(1);
    expect(sleep).not.toHaveBeenCalled();
  });

  it('should handle negative retry values by treating them as 0', async () => {
    const successResponse = createMockResponse();
    jest.mocked(global.fetch).mockResolvedValueOnce(successResponse);

    await fetchWithRetries('https://example.com', {}, 1000, -1);

    expect(global.fetch).toHaveBeenCalledTimes(1);
    expect(sleep).not.toHaveBeenCalled();
  });

  it('should make retries+1 total attempts', async () => {
    jest.mocked(global.fetch).mockRejectedValue(new Error('Network error'));

    await expect(fetchWithRetries('https://example.com', {}, 1000, 2)).rejects.toThrow(
      'Request failed after 2 retries: Network error',
    );

    expect(global.fetch).toHaveBeenCalledTimes(3);
    expect(sleep).toHaveBeenCalledTimes(2);
  });

  it('should not sleep after the final attempt', async () => {
    jest.mocked(global.fetch).mockRejectedValue(new Error('Network error'));

    await expect(fetchWithRetries('https://example.com', {}, 1000, 1)).rejects.toThrow(
      'Request failed after 1 retries: Network error',
    );

    expect(global.fetch).toHaveBeenCalledTimes(2);
    expect(sleep).toHaveBeenCalledTimes(1);
  });

  it('should handle 5XX errors when PROMPTFOO_RETRY_5XX is true', async () => {
    jest.mocked(getEnvBool).mockImplementation((key: string) => {
      if (key === 'PROMPTFOO_RETRY_5XX') {
        return true;
      }
      return false;
    });

    const errorResponse = createMockResponse({
      status: 502,
      statusText: 'Bad Gateway',
    });
    const successResponse = createMockResponse();

    const mockFetch = jest
      .fn()
      .mockResolvedValueOnce(errorResponse)
      .mockResolvedValueOnce(successResponse);
    global.fetch = mockFetch;

    await fetchWithRetries('https://example.com', {}, 1000, 2);

    expect(mockFetch).toHaveBeenCalledTimes(2);
    expect(sleep).toHaveBeenCalledTimes(1);
  });

  it('should handle rate limits with proper backoff', async () => {
    const rateLimitedResponse = createMockResponse({
      status: 429,
      headers: new Headers({
        'Retry-After': '1',
      }),
    });
    const successResponse = createMockResponse();

    const mockFetch = jest
      .fn()
      .mockResolvedValueOnce(rateLimitedResponse)
      .mockResolvedValueOnce(successResponse);
    global.fetch = mockFetch;

    await fetchWithRetries('https://example.com', {}, 1000, 2);

    expect(mockFetch).toHaveBeenCalledTimes(2);
    expect(logger.debug).toHaveBeenCalledWith(expect.stringContaining('Rate limited on URL'));
    expect(sleep).toHaveBeenCalledTimes(1);
  });

  it('should respect maximum retry count', async () => {
    const mockFetch = jest.fn().mockRejectedValue(new Error('Network error'));
    global.fetch = mockFetch;

    await expect(fetchWithRetries('https://example.com', {}, 1000, 2)).rejects.toThrow(
      'Request failed after 2 retries: Network error',
    );

    expect(mockFetch).toHaveBeenCalledTimes(3);
    expect(sleep).toHaveBeenCalledTimes(2);
  });
});<|MERGE_RESOLUTION|>--- conflicted
+++ resolved
@@ -456,31 +456,15 @@
       expect(setGlobalDispatcher).toHaveBeenCalledWith(expect.any(ProxyAgent));
 
       const debugCalls = jest.mocked(logger.debug).mock.calls;
-<<<<<<< HEAD
       const normalizedCalls = debugCalls.map((call) => call[0].replace(/\/$/, ''));
       expect(normalizedCalls).toEqual([
         `Found proxy configuration in ${Object.keys(testCase.env)[0]}: ${testCase.expected.url}`,
         `Using proxy: ${testCase.expected.url}`,
       ]);
-=======
-      expect(debugCalls).toEqual(
-        expect.arrayContaining([
-          [
-            expect.stringMatching(
-              new RegExp(
-                `Found proxy configuration in .*https?_proxy.*: ${testCase.expected.url}/`,
-                'i',
-              ),
-            ),
-          ],
-          [`Using proxy: ${testCase.expected.url}/`],
-        ]),
-      );
 
       allProxyVars.forEach((key) => {
         delete process.env[key];
       });
->>>>>>> 9f488a29
     }
   });
 });
