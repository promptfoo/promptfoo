--- conflicted
+++ resolved
@@ -21,12 +21,6 @@
 }));
 
 jest.mock('../../../src/util/file', () => ({
-<<<<<<< HEAD
-  ...jest.requireActual('../../../src/util/file'),
-  getNunjucksEngineForFilePath: jest.fn(() => ({
-    renderString: jest.fn((str) => str),
-  })),
-=======
   getNunjucksEngineForFilePath: jest.fn(),
   maybeLoadFromExternalFile: jest.fn((input) => {
     if (typeof input === 'string' && input.startsWith('file://')) {
@@ -46,7 +40,6 @@
     }
     return input;
   }),
->>>>>>> 4a0a7615
 }));
 
 jest.mock('glob', () => ({
@@ -152,12 +145,9 @@
     });
 
     it('should prioritize apiHost over apiBaseUrl', () => {
-<<<<<<< HEAD
-=======
       jest.mocked(templates.getNunjucksEngine).mockReturnValue({
         renderString: jest.fn((str) => `rendered-${str}`),
       } as any);
->>>>>>> 4a0a7615
       const provider = new AIStudioChatProvider('gemini-pro', {
         config: {
           apiHost: 'host.googleapis.com',
