--- conflicted
+++ resolved
@@ -2,10 +2,6 @@
 import dedent from 'dedent';
 import fs from 'fs';
 import path from 'path';
-
-<<<<<<< HEAD
-=======
-import dedent from 'dedent';
 import {
   vi,
   describe,
@@ -16,7 +12,6 @@
   afterAll,
   type MockInstance,
 } from 'vitest';
->>>>>>> 614aa66d
 import { fetchWithCache } from '../../src/cache';
 import cliState from '../../src/cliState';
 import { importModule } from '../../src/esm';
@@ -112,10 +107,10 @@
   vi.mocked(maybeLoadFromExternalFile).mockReset();
   vi.mocked(maybeLoadConfigFromExternalFile).mockReset();
   vi.mocked(fetchWithCache).mockResolvedValue(undefined as any);
-  vi.mocked(maybeLoadFromExternalFile).mockImplementation(function (input) {
+  vi.mocked(maybeLoadFromExternalFile).mockImplementation(function (input: unknown) {
     return input;
   });
-  vi.mocked(maybeLoadConfigFromExternalFile).mockImplementation(function (input) {
+  vi.mocked(maybeLoadConfigFromExternalFile).mockImplementation(function (input: unknown) {
     return input;
   });
 });
@@ -5184,7 +5179,7 @@
 
 describe('HttpProvider - Abort Signal Handling', () => {
   beforeEach(() => {
-    jest.clearAllMocks();
+    vi.clearAllMocks();
   });
 
   it('should pass abortSignal to fetchWithCache', async () => {
@@ -5203,7 +5198,7 @@
       statusText: 'OK',
       cached: false,
     };
-    jest.mocked(fetchWithCache).mockResolvedValueOnce(mockResponse);
+    vi.mocked(fetchWithCache).mockResolvedValueOnce(mockResponse);
 
     await provider.callApi('test prompt', undefined, { abortSignal: abortController.signal });
 
@@ -5239,7 +5234,7 @@
       statusText: 'OK',
       cached: false,
     };
-    jest.mocked(fetchWithCache).mockResolvedValueOnce(mockResponse);
+    vi.mocked(fetchWithCache).mockResolvedValueOnce(mockResponse);
 
     await provider.callApi('test prompt', undefined, { abortSignal: abortController.signal });
 
@@ -5268,7 +5263,7 @@
       statusText: 'OK',
       cached: false,
     };
-    jest.mocked(fetchWithCache).mockResolvedValueOnce(mockResponse);
+    vi.mocked(fetchWithCache).mockResolvedValueOnce(mockResponse);
 
     // Call without options parameter
     await provider.callApi('test prompt');
