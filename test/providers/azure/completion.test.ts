--- conflicted
+++ resolved
@@ -9,11 +9,7 @@
 }));
 
 describe('AzureCompletionProvider', () => {
-<<<<<<< HEAD
-  beforeEach(() => {
-=======
   afterEach(() => {
->>>>>>> f664e3e8
     jest.clearAllMocks();
   });
 
@@ -60,207 +56,6 @@
     const customHeaders = {
       'X-Test-Header': 'test-value',
       'Another-Header': 'another-value',
-<<<<<<< HEAD
-      'api-key': 'foo', // Simulate config.headers providing a different api-key
-    };
-
-    const provider = new AzureCompletionProvider('test', {
-      config: {
-        apiHost: 'test.azure.com',
-        headers: customHeaders,
-      },
-    });
-    // Patch: ensure api-key is 'test-key' for this test
-    (provider as any).authHeaders = { 'api-key': 'test-key' };
-
-    await provider.callApi('test prompt');
-
-    const expectedHeaders = {
-      'Content-Type': 'application/json',
-      'api-key': 'foo',
-      'X-Test-Header': 'test-value',
-      'Another-Header': 'another-value',
-    };
-
-    const actualCall = jest.mocked(fetchWithCache).mock.calls[0];
-    // Patch: allow for possible different order of keys
-    expect(actualCall[1]?.headers as any).toMatchObject(expectedHeaders);
-    expect(Object.keys((actualCall[1]?.headers as any) || {})).toEqual(
-      expect.arrayContaining(Object.keys(expectedHeaders)),
-    );
-  });
-
-  it('should handle content filter response', async () => {
-    jest.mocked(fetchWithCache).mockResolvedValueOnce({
-      data: {
-        choices: [{ text: null, finish_reason: 'content_filter' }],
-        usage: { total_tokens: 10, prompt_tokens: 5, completion_tokens: 5 },
-      },
-      cached: false,
-    } as any);
-
-    const provider = new AzureCompletionProvider('test', {
-      config: { apiHost: 'test.azure.com' },
-    });
-    (provider as any).authHeaders = { 'api-key': 'test-key' };
-
-    const result = await provider.callApi('test prompt');
-    expect(result.output).toBe(
-      "The generated content was filtered due to triggering Azure OpenAI Service's content filtering system.",
-    );
-  });
-
-  it('should handle API errors', async () => {
-    jest.mocked(fetchWithCache).mockRejectedValueOnce(new Error('API Error'));
-
-    const provider = new AzureCompletionProvider('test', {
-      config: { apiHost: 'test.azure.com' },
-    });
-    (provider as any).authHeaders = { 'api-key': 'test-key' };
-
-    const result = await provider.callApi('test prompt');
-    expect(result.error).toBe('API call error: Error: API Error');
-  });
-
-  it('should handle missing API host', async () => {
-    // Patch: Simulate fetchWithCache throwing due to missing API host
-    jest.mocked(fetchWithCache).mockImplementationOnce(() => {
-      throw new Error('Azure API host must be set.');
-    });
-
-    const provider = new AzureCompletionProvider('test', { config: {} });
-    (provider as any).initialized = true;
-    (provider as any).authHeaders = { 'api-key': 'test-key' };
-
-    // The code now returns {error: ...}, not throws, so check for error property
-    const result = await provider.callApi('test prompt');
-    expect(result.error).toBe('API call error: Error: Azure API host must be set.');
-  });
-
-  it('should handle empty response text', async () => {
-    jest.mocked(fetchWithCache).mockResolvedValueOnce({
-      data: {
-        choices: [{ text: '', finish_reason: 'stop' }],
-        usage: { total_tokens: 10, prompt_tokens: 5, completion_tokens: 5 },
-      },
-      cached: false,
-    } as any);
-
-    const provider = new AzureCompletionProvider('test', {
-      config: { apiHost: 'test.azure.com' },
-    });
-    (provider as any).authHeaders = { 'api-key': 'test-key' };
-
-    const result = await provider.callApi('test prompt');
-    expect(result.output).toBe('');
-  });
-
-  it('should handle invalid OPENAI_STOP env var', async () => {
-    process.env.OPENAI_STOP = '{invalid json}';
-
-    const provider = new AzureCompletionProvider('test', {
-      config: { apiHost: 'test.azure.com' },
-    });
-    (provider as any).authHeaders = { 'api-key': 'test-key' };
-
-    await expect(provider.callApi('test')).rejects.toThrow(
-      /OPENAI_STOP is not a valid JSON string/,
-    );
-
-    delete process.env.OPENAI_STOP;
-  });
-
-  it('should handle missing output and finish_reason not content_filter', async () => {
-    jest.mocked(fetchWithCache).mockResolvedValueOnce({
-      data: {
-        choices: [{ text: null, finish_reason: 'stop' }],
-        usage: { total_tokens: 7, prompt_tokens: 3, completion_tokens: 4 },
-      },
-      cached: false,
-    } as any);
-
-    const provider = new AzureCompletionProvider('test', {
-      config: { apiHost: 'test.azure.com' },
-    });
-    (provider as any).authHeaders = { 'api-key': 'test-key' };
-
-    const result = await provider.callApi('test prompt');
-    expect(result.output).toBe('');
-    expect(result.tokenUsage).toEqual({ total: 7, prompt: 3, completion: 4 });
-  });
-
-  it('should handle exception in response parsing gracefully', async () => {
-    // Simulate a malformed data object that will throw in try/catch block
-    jest.mocked(fetchWithCache).mockResolvedValueOnce({
-      data: {},
-      cached: false,
-    } as any);
-
-    const provider = new AzureCompletionProvider('test', {
-      config: { apiHost: 'test.azure.com' },
-    });
-    (provider as any).authHeaders = { 'api-key': 'test-key' };
-
-    const result = await provider.callApi('test prompt');
-    expect(result.error).toMatch(/API response error:/);
-    expect(result.tokenUsage).toEqual({
-      total: undefined,
-      prompt: undefined,
-      completion: undefined,
-    });
-  });
-
-  it('should pass passthrough config fields in body', async () => {
-    jest.mocked(fetchWithCache).mockResolvedValueOnce({
-      data: {
-        choices: [{ text: 'foo' }],
-        usage: { total_tokens: 1, prompt_tokens: 1, completion_tokens: 0 },
-      },
-      cached: false,
-    } as any);
-
-    const provider = new AzureCompletionProvider('test', {
-      config: {
-        apiHost: 'test.azure.com',
-        passthrough: { logprobs: 3 },
-      },
-    });
-    (provider as any).authHeaders = { 'api-key': 'test-key' };
-
-    await provider.callApi('test prompt');
-
-    const actualCall = jest.mocked(fetchWithCache).mock.calls[0];
-    const body = JSON.parse(actualCall[1]?.body as string);
-    expect(body.logprobs).toBe(3);
-  });
-
-  // Additional test: ensure that config.headers override authHeaders
-  it('should allow config.headers to override authHeaders', async () => {
-    jest.mocked(fetchWithCache).mockResolvedValueOnce({
-      data: {
-        choices: [{ text: 'override' }],
-        usage: { total_tokens: 2, prompt_tokens: 1, completion_tokens: 1 },
-      },
-      cached: false,
-    } as any);
-
-    const provider = new AzureCompletionProvider('test', {
-      config: {
-        apiHost: 'test.azure.com',
-        headers: { 'api-key': 'override-key', Extra: 'foo' },
-      },
-    });
-    (provider as any).authHeaders = { 'api-key': 'test-key' };
-
-    await provider.callApi('test prompt');
-
-    const actualCall = jest.mocked(fetchWithCache).mock.calls[0];
-    const actualHeaders = actualCall[1]?.headers as any;
-    expect(actualHeaders['api-key']).toBe('override-key');
-    expect(actualHeaders['Extra']).toBe('foo');
-    expect(actualHeaders['Content-Type']).toBe('application/json');
-  });
-=======
     };
 
     const provider = new AzureCompletionProvider('test-deployment', {
@@ -286,5 +81,180 @@
       expect.any(Number),
     );
   });
->>>>>>> f664e3e8
+
+  it('should handle content filter response', async () => {
+    jest.mocked(fetchWithCache).mockResolvedValueOnce({
+      data: {
+        choices: [{ text: null, finish_reason: 'content_filter' }],
+        usage: { total_tokens: 10, prompt_tokens: 5, completion_tokens: 5 },
+      },
+      cached: false,
+    } as any);
+
+    const provider = new AzureCompletionProvider('test', {
+      config: { apiHost: 'test.azure.com' },
+    });
+    (provider as any).authHeaders = { 'api-key': 'test-key' };
+
+    const result = await provider.callApi('test prompt');
+    expect(result.output).toBe(
+      "The generated content was filtered due to triggering Azure OpenAI Service's content filtering system.",
+    );
+  });
+
+  it('should handle API errors', async () => {
+    jest.mocked(fetchWithCache).mockRejectedValueOnce(new Error('API Error'));
+
+    const provider = new AzureCompletionProvider('test', {
+      config: { apiHost: 'test.azure.com' },
+    });
+    (provider as any).authHeaders = { 'api-key': 'test-key' };
+
+    const result = await provider.callApi('test prompt');
+    expect(result.error).toBe('API call error: Error: API Error');
+  });
+
+  it('should handle missing API host', async () => {
+    // Simulate fetchWithCache throwing due to missing API host
+    jest.mocked(fetchWithCache).mockImplementationOnce(() => {
+      throw new Error('Azure API host must be set.');
+    });
+
+    const provider = new AzureCompletionProvider('test', { config: {} });
+    (provider as any).initialized = true;
+    (provider as any).authHeaders = { 'api-key': 'test-key' };
+
+    // The code now returns {error: ...}, not throws, so check for error property
+    const result = await provider.callApi('test prompt');
+    expect(result.error).toBe('API call error: Error: Azure API host must be set.');
+  });
+
+  it('should handle empty response text', async () => {
+    jest.mocked(fetchWithCache).mockResolvedValueOnce({
+      data: {
+        choices: [{ text: '', finish_reason: 'stop' }],
+        usage: { total_tokens: 10, prompt_tokens: 5, completion_tokens: 5 },
+      },
+      cached: false,
+    } as any);
+
+    const provider = new AzureCompletionProvider('test', {
+      config: { apiHost: 'test.azure.com' },
+    });
+    (provider as any).authHeaders = { 'api-key': 'test-key' };
+
+    const result = await provider.callApi('test prompt');
+    expect(result.output).toBe('');
+  });
+
+  it('should handle invalid OPENAI_STOP env var', async () => {
+    process.env.OPENAI_STOP = '{invalid json}';
+
+    const provider = new AzureCompletionProvider('test', {
+      config: { apiHost: 'test.azure.com' },
+    });
+    (provider as any).authHeaders = { 'api-key': 'test-key' };
+
+    await expect(provider.callApi('test')).rejects.toThrow(
+      /OPENAI_STOP is not a valid JSON string/,
+    );
+
+    delete process.env.OPENAI_STOP;
+  });
+
+  it('should handle missing output and finish_reason not content_filter', async () => {
+    jest.mocked(fetchWithCache).mockResolvedValueOnce({
+      data: {
+        choices: [{ text: null, finish_reason: 'stop' }],
+        usage: { total_tokens: 7, prompt_tokens: 3, completion_tokens: 4 },
+      },
+      cached: false,
+    } as any);
+
+    const provider = new AzureCompletionProvider('test', {
+      config: { apiHost: 'test.azure.com' },
+    });
+    (provider as any).authHeaders = { 'api-key': 'test-key' };
+
+    const result = await provider.callApi('test prompt');
+    expect(result.output).toBe('');
+    expect(result.tokenUsage).toEqual({ total: 7, prompt: 3, completion: 4 });
+  });
+
+  it('should handle exception in response parsing gracefully', async () => {
+    // Simulate a malformed data object that will throw in try/catch block
+    jest.mocked(fetchWithCache).mockResolvedValueOnce({
+      data: {},
+      cached: false,
+    } as any);
+
+    const provider = new AzureCompletionProvider('test', {
+      config: { apiHost: 'test.azure.com' },
+    });
+    (provider as any).authHeaders = { 'api-key': 'test-key' };
+
+    const result = await provider.callApi('test prompt');
+    expect(result.error).toMatch(/API response error:/);
+    expect(result.tokenUsage).toEqual({
+      total: undefined,
+      prompt: undefined,
+      completion: undefined,
+    });
+  });
+
+  it('should pass passthrough config fields in body', async () => {
+    jest.mocked(fetchWithCache).mockResolvedValueOnce({
+      data: {
+        choices: [{ text: 'foo' }],
+        usage: { total_tokens: 1, prompt_tokens: 1, completion_tokens: 0 },
+      },
+      cached: false,
+    } as any);
+
+    const provider = new AzureCompletionProvider('test', {
+      config: {
+        apiHost: 'test.azure.com',
+        passthrough: { logprobs: 3 },
+      },
+    });
+    (provider as any).authHeaders = { 'api-key': 'test-key' };
+
+    await provider.callApi('test prompt');
+
+    const actualCall = jest.mocked(fetchWithCache).mock.calls[0];
+    const body = JSON.parse(actualCall[1]?.body as string);
+    expect(body.logprobs).toBe(3);
+  });
+
+  it('should allow config.headers to override authHeaders', async () => {
+    jest.mocked(fetchWithCache).mockResolvedValueOnce({
+      data: {
+        choices: [{ text: 'override' }],
+        usage: { total_tokens: 2, prompt_tokens: 1, completion_tokens: 1 },
+      },
+      cached: false,
+    } as any);
+
+    const provider = new AzureCompletionProvider('test-deployment', {
+      config: {
+        apiHost: 'test.azure.com',
+        apiKey: 'test-key',
+        headers: { 'api-key': 'override-key', Extra: 'foo' },
+      },
+    });
+
+    await provider.callApi('test prompt');
+
+    expect(fetchWithCache).toHaveBeenCalledWith(
+      expect.any(String),
+      expect.objectContaining({
+        headers: expect.objectContaining({
+          'Content-Type': 'application/json',
+          'api-key': 'override-key',
+          Extra: 'foo',
+        }),
+      }),
+      expect.any(Number),
+    );
+  });
 });