--- conflicted
+++ resolved
@@ -1,23 +1,18 @@
 import { AzureResponsesProvider } from '../../../src/providers/azure/responses';
 import { fetchWithCache } from '../../../src/cache';
 import { maybeLoadFromExternalFile } from '../../../src/util/file';
-<<<<<<< HEAD
-=======
 import fs from 'fs';
->>>>>>> f537e22c
 
 // Mock external dependencies
 jest.mock('../../../src/cache');
 jest.mock('../../../src/util/file');
+jest.mock('fs');
 
 const mockFetchWithCache = fetchWithCache as jest.MockedFunction<typeof fetchWithCache>;
 const mockMaybeLoadFromExternalFile = maybeLoadFromExternalFile as jest.MockedFunction<
   typeof maybeLoadFromExternalFile
 >;
-<<<<<<< HEAD
-=======
 const _mockFs = fs as jest.Mocked<typeof fs>;
->>>>>>> f537e22c
 
 describe('AzureResponsesProvider', () => {
   beforeEach(() => {
@@ -34,7 +29,7 @@
   });
 
   describe('constructor', () => {
-    it('should create an instance with deployment name', async () => {
+    it('should create an instance with deployment name', () => {
       const provider = new AzureResponsesProvider('gpt-4.1-test');
       expect(provider).toBeInstanceOf(AzureResponsesProvider);
       expect(provider.deploymentName).toBe('gpt-4.1-test');
@@ -42,43 +37,43 @@
   });
 
   describe('isReasoningModel', () => {
-    it('should identify o1 models as reasoning models', async () => {
+    it('should identify o1 models as reasoning models', () => {
       const provider = new AzureResponsesProvider('o1-preview');
       expect(provider.isReasoningModel()).toBe(true);
     });
 
-    it('should identify o3 models as reasoning models', async () => {
+    it('should identify o3 models as reasoning models', () => {
       const provider = new AzureResponsesProvider('o3-mini');
       expect(provider.isReasoningModel()).toBe(true);
     });
 
-    it('should identify gpt-5 models as reasoning models', async () => {
+    it('should identify gpt-5 models as reasoning models', () => {
       const provider = new AzureResponsesProvider('gpt-5');
       expect(provider.isReasoningModel()).toBe(true);
     });
 
-    it('should not identify gpt-4.1 as reasoning model', async () => {
+    it('should not identify gpt-4.1 as reasoning model', () => {
       const provider = new AzureResponsesProvider('gpt-4.1');
       expect(provider.isReasoningModel()).toBe(false);
     });
   });
 
   describe('supportsTemperature', () => {
-    it('should support temperature for non-reasoning models', async () => {
+    it('should support temperature for non-reasoning models', () => {
       const provider = new AzureResponsesProvider('gpt-4.1');
       expect(provider.supportsTemperature()).toBe(true);
     });
 
-    it('should not support temperature for reasoning models', async () => {
+    it('should not support temperature for reasoning models', () => {
       const provider = new AzureResponsesProvider('o1-preview');
       expect(provider.supportsTemperature()).toBe(false);
     });
   });
 
   describe('getAzureResponsesBody', () => {
-    it('should create correct request body for basic prompt', async () => {
-      const provider = new AzureResponsesProvider('gpt-4.1-test');
-      const body = await provider.getAzureResponsesBody('Hello world');
+    it('should create correct request body for basic prompt', () => {
+      const provider = new AzureResponsesProvider('gpt-4.1-test');
+      const body = provider.getAzureResponsesBody('Hello world');
 
       expect(body).toMatchObject({
         model: 'gpt-4.1-test',
@@ -91,7 +86,7 @@
       });
     });
 
-    it('should handle external response_format file loading (fixed double-loading bug)', async () => {
+    it('should handle external response_format file loading (fixed double-loading bug)', () => {
       const mockSchema = {
         type: 'json_schema',
         json_schema: {
@@ -108,7 +103,7 @@
         },
       });
 
-      const body = await provider.getAzureResponsesBody('Hello world');
+      const body = provider.getAzureResponsesBody('Hello world');
 
       expect(mockMaybeLoadFromExternalFile).toHaveBeenCalledWith('file://test-schema.json');
       expect(mockMaybeLoadFromExternalFile).toHaveBeenCalledTimes(1); // Should only be called once (fix for double-loading)
@@ -120,7 +115,7 @@
       });
     });
 
-    it('should handle inline response_format', async () => {
+    it('should handle inline response_format', () => {
       // For inline schemas, maybeLoadFromExternalFile should return the object unchanged
       mockMaybeLoadFromExternalFile.mockImplementation((input) => input);
 
@@ -141,7 +136,7 @@
         },
       });
 
-      const body = await provider.getAzureResponsesBody('Hello world');
+      const body = provider.getAzureResponsesBody('Hello world');
 
       expect(body.text.format).toMatchObject({
         type: 'json_schema',
@@ -155,22 +150,22 @@
       });
     });
 
-    it('should not include temperature for reasoning models', async () => {
+    it('should not include temperature for reasoning models', () => {
       const provider = new AzureResponsesProvider('o1-preview', {
         config: { temperature: 0.7 },
       });
 
-      const body = await provider.getAzureResponsesBody('Hello world');
+      const body = provider.getAzureResponsesBody('Hello world');
 
       expect(body).not.toHaveProperty('temperature');
     });
 
-    it('should include temperature for non-reasoning models', async () => {
+    it('should include temperature for non-reasoning models', () => {
       const provider = new AzureResponsesProvider('gpt-4.1-test', {
         config: { temperature: 0.7 },
       });
 
-      const body = await provider.getAzureResponsesBody('Hello world');
+      const body = provider.getAzureResponsesBody('Hello world');
 
       expect(body.temperature).toBe(0.7);
     });
