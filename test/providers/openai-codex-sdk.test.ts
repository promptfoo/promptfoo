import { MockInstance, afterEach, beforeEach, describe, expect, it, vi } from 'vitest';
import fs from 'fs';
import path from 'path';

import { clearCache } from '../../src/cache';
import { importModule } from '../../src/esm';
import logger from '../../src/logger';
import { OpenAICodexSDKProvider } from '../../src/providers/openai/codex-sdk';

import type { CallApiContextParams } from '../../src/types/index';

const mockRun = vi.fn();
const mockRunStreamed = vi.fn();
const mockStartThread = vi.fn();
const mockResumeThread = vi.fn();

// Mock thread instance
const mockThread = {
  id: 'test-thread-123',
  run: mockRun,
  runStreamed: mockRunStreamed,
};

// Mock Codex class
const MockCodex = vi.fn().mockImplementation(function () {
  return {
    startThread: mockStartThread.mockReturnValue(mockThread),
    resumeThread: mockResumeThread.mockReturnValue(mockThread),
  };
});

// Mock SDK module export
const mockCodexSDK = {
  __esModule: true,
  Codex: MockCodex,
  Thread: vi.fn(),
};

// Create a mock require function that has a resolve method
const createMockRequire = () => {
  const mockRequire = (moduleName: string) => {
    if (moduleName === '@openai/codex-sdk') {
      return mockCodexSDK;
    }
    throw new Error(`Cannot find module '${moduleName}'`);
  };
  mockRequire.resolve = (moduleName: string) => {
    if (moduleName === '@openai/codex-sdk') {
      return '/mocked/path/to/codex-sdk/dist/index.js';
    }
    throw new Error(`Cannot find module '${moduleName}'`);
  };
  return mockRequire;
};

// Mock the ESM loader to return our mock SDK
vi.mock('../../src/esm', async (importOriginal) => {
  return {
    ...(await importOriginal()),
    importModule: vi.fn(),
<<<<<<< HEAD
    // Mock getDirectory to return a path within the project
    getDirectory: vi.fn().mockReturnValue(path.join(process.cwd(), 'src', 'providers', 'openai')),
  };
});

// Mock createRequire to return a mock require function with resolve method
vi.mock('node:module', async (importOriginal) => {
  const original = await importOriginal<typeof import('node:module')>();
  return {
    ...original,
    createRequire: vi.fn().mockImplementation(() => createMockRequire()),
=======
    resolvePackageEntryPoint: vi.fn(() => '@openai/codex-sdk'),
>>>>>>> fbc0eca0
  };
});

// Mock the SDK package (for type safety)
vi.mock('@openai/codex-sdk', () => mockCodexSDK);

// Helper to create mock response matching real SDK format
const createMockResponse = (
  finalResponse: string,
  usage?: { input_tokens?: number; cached_input_tokens?: number; output_tokens?: number },
) => ({
  finalResponse,
  usage: usage
    ? {
        input_tokens: usage.input_tokens ?? 0,
        cached_input_tokens: usage.cached_input_tokens ?? 0,
        output_tokens: usage.output_tokens ?? 0,
      }
    : undefined,
  items: [],
});

describe('OpenAICodexSDKProvider', () => {
  let statSyncSpy: MockInstance;
  let existsSyncSpy: MockInstance;
  const mockImportModule = vi.mocked(importModule);

  beforeEach(() => {
    vi.clearAllMocks();

    // Reset mock implementations
    mockStartThread.mockReturnValue(mockThread);
    mockResumeThread.mockReturnValue(mockThread);

    // Mock importModule to return our mock SDK
    mockImportModule.mockResolvedValue(mockCodexSDK);

    // Default mocks
    statSyncSpy = vi.spyOn(fs, 'statSync').mockReturnValue({
      isDirectory: () => true,
    } as fs.Stats);
    existsSyncSpy = vi.spyOn(fs, 'existsSync').mockReturnValue(true);
  });

  afterEach(async () => {
    vi.restoreAllMocks();
    await clearCache();
  });

  describe('constructor', () => {
    it('should initialize with default config', () => {
      const provider = new OpenAICodexSDKProvider();

      expect(provider.config).toEqual({});
      expect(provider.id()).toBe('openai:codex-sdk');
    });

    it('should initialize with custom config', () => {
      const config = {
        apiKey: 'test-key',
        model: 'gpt-4o',
        working_dir: '/test/dir',
      };

      const provider = new OpenAICodexSDKProvider({ config });

      expect(provider.config).toEqual(config);
      expect(provider.apiKey).toBe('test-key');
    });

    it('should use custom id when provided', () => {
      const provider = new OpenAICodexSDKProvider({ id: 'custom-provider-id' });

      expect(provider.id()).toBe('custom-provider-id');
    });

    it('should warn about unknown model', () => {
      const warnSpy = vi.spyOn(logger, 'warn').mockImplementation(() => {});

      new OpenAICodexSDKProvider({ config: { model: 'unknown-model' } });

      expect(warnSpy).toHaveBeenCalledWith(
        'Using unknown model for OpenAI Codex SDK: unknown-model',
      );

      warnSpy.mockRestore();
    });

    it('should not warn about known OpenAI models', () => {
      const warnSpy = vi.spyOn(logger, 'warn').mockImplementation(() => {});

      new OpenAICodexSDKProvider({ config: { model: 'gpt-4o' } });
      new OpenAICodexSDKProvider({ config: { model: 'o3-mini' } });

      expect(warnSpy).not.toHaveBeenCalled();

      warnSpy.mockRestore();
    });

    it('should not warn about gpt-5.1-codex models', () => {
      const warnSpy = vi.spyOn(logger, 'warn').mockImplementation(() => {});

      new OpenAICodexSDKProvider({ config: { model: 'gpt-5.1-codex' } });
      new OpenAICodexSDKProvider({ config: { model: 'gpt-5.1-codex-max' } });
      new OpenAICodexSDKProvider({ config: { model: 'gpt-5.1-codex-mini' } });
      new OpenAICodexSDKProvider({ config: { model: 'gpt-5-codex' } });

      expect(warnSpy).not.toHaveBeenCalled();

      warnSpy.mockRestore();
    });
  });

  describe('callApi', () => {
    describe('basic functionality', () => {
      it('should successfully call API with simple prompt', async () => {
        mockRun.mockResolvedValue(
          createMockResponse('Test response', {
            input_tokens: 10,
            cached_input_tokens: 5,
            output_tokens: 20,
          }),
        );

        const provider = new OpenAICodexSDKProvider({
          env: { OPENAI_API_KEY: 'test-api-key' },
        });
        const result = await provider.callApi('Test prompt');

        expect(result).toEqual({
          output: 'Test response',
          tokenUsage: {
            prompt: 15, // input_tokens + cached_input_tokens (10 + 5)
            completion: 20,
            total: 35, // 10 + 5 + 20
          },
          cost: 0,
          raw: expect.any(String),
          sessionId: 'test-thread-123',
        });

        expect(mockStartThread).toHaveBeenCalledWith({
          workingDirectory: undefined,
          skipGitRepoCheck: false,
        });

        expect(mockRun).toHaveBeenCalledWith('Test prompt', {});
      });

      it('should handle SDK exceptions', async () => {
        const errorSpy = vi.spyOn(logger, 'error').mockImplementation(() => {});
        mockRun.mockRejectedValue(new Error('Network error'));

        const provider = new OpenAICodexSDKProvider({
          env: { OPENAI_API_KEY: 'test-api-key' },
        });
        const result = await provider.callApi('Test prompt');

        expect(result.error).toBe('Error calling OpenAI Codex SDK: Network error');
        expect(errorSpy).toHaveBeenCalled();

        errorSpy.mockRestore();
      });

      it('should return error when API key is missing', async () => {
        delete process.env.OPENAI_API_KEY;
        delete process.env.CODEX_API_KEY;

        const provider = new OpenAICodexSDKProvider();
        await expect(provider.callApi('Test prompt')).rejects.toThrow(/OpenAI API key is not set/);
      });
    });

    describe('working directory management', () => {
      it('should use custom working_dir when provided', async () => {
        mockRun.mockResolvedValue(createMockResponse('Response'));

        const provider = new OpenAICodexSDKProvider({
          config: { working_dir: '/custom/dir' },
          env: { OPENAI_API_KEY: 'test-api-key' },
        });
        await provider.callApi('Test prompt');

        expect(statSyncSpy).toHaveBeenCalledWith('/custom/dir');
        expect(mockStartThread).toHaveBeenCalledWith({
          workingDirectory: '/custom/dir',
          skipGitRepoCheck: false,
        });
      });

      it('should error when working_dir does not exist', async () => {
        statSyncSpy.mockImplementation(function () {
          throw new Error('ENOENT: no such file or directory');
        });

        const provider = new OpenAICodexSDKProvider({
          config: { working_dir: '/nonexistent/dir' },
          env: { OPENAI_API_KEY: 'test-api-key' },
        });

        await expect(provider.callApi('Test prompt')).rejects.toThrow(
          /Working directory \/nonexistent\/dir does not exist/,
        );
      });

      it('should error when working_dir is not a directory', async () => {
        statSyncSpy.mockReturnValue({
          isDirectory: () => false,
        } as fs.Stats);

        const provider = new OpenAICodexSDKProvider({
          config: { working_dir: '/path/to/file.txt' },
          env: { OPENAI_API_KEY: 'test-api-key' },
        });

        await expect(provider.callApi('Test prompt')).rejects.toThrow(
          'Working directory /path/to/file.txt is not a directory',
        );
      });

      it('should error when working_dir is not a Git repo', async () => {
        existsSyncSpy.mockReturnValue(false);

        const provider = new OpenAICodexSDKProvider({
          config: { working_dir: '/path/to/non-git-dir' },
          env: { OPENAI_API_KEY: 'test-api-key' },
        });

        await expect(provider.callApi('Test prompt')).rejects.toThrow(/is not a Git repository/);
      });

      it('should bypass Git check when skip_git_repo_check is true', async () => {
        mockRun.mockResolvedValue(createMockResponse('Response'));

        const provider = new OpenAICodexSDKProvider({
          config: {
            working_dir: '/path/to/non-git-dir',
            skip_git_repo_check: true,
          },
          env: { OPENAI_API_KEY: 'test-api-key' },
        });

        const result = await provider.callApi('Test prompt');

        expect(result.output).toBe('Response');
        expect(result.error).toBeUndefined();
        expect(mockStartThread).toHaveBeenCalledWith({
          workingDirectory: '/path/to/non-git-dir',
          skipGitRepoCheck: true,
        });
      });

      it('should pass additional_directories to startThread', async () => {
        mockRun.mockResolvedValue(createMockResponse('Response'));

        const provider = new OpenAICodexSDKProvider({
          config: {
            working_dir: '/main/dir',
            additional_directories: ['/extra/dir1', '/extra/dir2'],
          },
          env: { OPENAI_API_KEY: 'test-api-key' },
        });

        await provider.callApi('Test prompt');

        expect(mockStartThread).toHaveBeenCalledWith({
          workingDirectory: '/main/dir',
          skipGitRepoCheck: false,
          additionalDirectories: ['/extra/dir1', '/extra/dir2'],
        });
      });

      it('should not include additionalDirectories when empty', async () => {
        mockRun.mockResolvedValue(createMockResponse('Response'));

        const provider = new OpenAICodexSDKProvider({
          config: {
            working_dir: '/main/dir',
            additional_directories: [],
          },
          env: { OPENAI_API_KEY: 'test-api-key' },
        });

        await provider.callApi('Test prompt');

        expect(mockStartThread).toHaveBeenCalledWith({
          workingDirectory: '/main/dir',
          skipGitRepoCheck: false,
        });
      });
    });

    describe('thread management', () => {
      it('should create ephemeral threads by default', async () => {
        mockRun.mockResolvedValue(createMockResponse('Response'));

        const provider = new OpenAICodexSDKProvider({
          env: { OPENAI_API_KEY: 'test-api-key' },
        });

        await provider.callApi('Test prompt');
        expect(mockStartThread).toHaveBeenCalledTimes(1);

        // Second call should create new thread
        await provider.callApi('Test prompt');
        expect(mockStartThread).toHaveBeenCalledTimes(2);
      });

      it('should reuse threads when persist_threads is true', async () => {
        mockRun.mockResolvedValue(createMockResponse('Response'));

        const provider = new OpenAICodexSDKProvider({
          config: { persist_threads: true },
          env: { OPENAI_API_KEY: 'test-api-key' },
        });

        await provider.callApi('First prompt');
        expect(mockStartThread).toHaveBeenCalledTimes(1);

        await provider.callApi('First prompt'); // Same prompt = same cache key
        expect(mockStartThread).toHaveBeenCalledTimes(1); // No new thread
        expect(mockRun).toHaveBeenCalledTimes(2);
      });

      it('should resume thread when thread_id is provided', async () => {
        mockRun.mockResolvedValue(createMockResponse('Response'));

        const provider = new OpenAICodexSDKProvider({
          config: { thread_id: 'existing-thread-123' },
          env: { OPENAI_API_KEY: 'test-api-key' },
        });

        await provider.callApi('Test prompt');

        expect(mockResumeThread).toHaveBeenCalledWith('existing-thread-123');
        expect(mockStartThread).not.toHaveBeenCalled();
      });

      it('should reuse cached thread when resuming same thread_id', async () => {
        mockRun.mockResolvedValue(createMockResponse('Response'));

        const provider = new OpenAICodexSDKProvider({
          config: {
            thread_id: 'existing-thread-123',
            persist_threads: true,
          },
          env: { OPENAI_API_KEY: 'test-api-key' },
        });

        // First call should resume thread
        await provider.callApi('Test prompt 1');
        expect(mockResumeThread).toHaveBeenCalledTimes(1);

        // Second call should use cached thread (not resume again)
        await provider.callApi('Test prompt 2');
        expect(mockResumeThread).toHaveBeenCalledTimes(1); // Still 1
        expect(mockRun).toHaveBeenCalledTimes(2); // But ran twice
      });

      it('should enforce thread pool size limits', async () => {
        mockRun.mockResolvedValue(createMockResponse('Response'));

        const provider = new OpenAICodexSDKProvider({
          config: {
            persist_threads: true,
            thread_pool_size: 2,
          },
          env: { OPENAI_API_KEY: 'test-api-key' },
        });

        // Create 3 different prompts (different cache keys)
        await provider.callApi('Prompt 1');
        await provider.callApi('Prompt 2');
        await provider.callApi('Prompt 3'); // Should evict oldest

        expect(mockStartThread).toHaveBeenCalledTimes(3);
      });
    });

    describe('structured output', () => {
      it('should handle JSON schema output', async () => {
        const schema = {
          type: 'object',
          properties: {
            summary: { type: 'string' },
            status: { type: 'string', enum: ['ok', 'error'] },
          },
          required: ['summary', 'status'],
        };

        mockRun.mockResolvedValue(createMockResponse('{"summary":"All good","status":"ok"}'));

        const provider = new OpenAICodexSDKProvider({
          config: { output_schema: schema },
          env: { OPENAI_API_KEY: 'test-api-key' },
        });

        const result = await provider.callApi('Summarize status');

        expect(mockRun).toHaveBeenCalledWith('Summarize status', {
          outputSchema: schema,
        });

        expect(result.output).toBe('{"summary":"All good","status":"ok"}');
      });
    });

    describe('run options', () => {
      it('should pass empty run options by default', async () => {
        mockRun.mockResolvedValue(createMockResponse('Response'));

        const provider = new OpenAICodexSDKProvider({
          env: { OPENAI_API_KEY: 'test-api-key' },
        });

        await provider.callApi('Test prompt');

        expect(mockRun).toHaveBeenCalledWith('Test prompt', {});
      });

      it('should pass abort signal to run options', async () => {
        mockRun.mockResolvedValue(createMockResponse('Response'));

        const provider = new OpenAICodexSDKProvider({
          env: { OPENAI_API_KEY: 'test-api-key' },
        });

        const abortController = new AbortController();
        await provider.callApi('Test prompt', undefined, {
          abortSignal: abortController.signal,
        });

        expect(mockRun).toHaveBeenCalledWith('Test prompt', {
          signal: abortController.signal,
        });
      });

      it('should combine output_schema with abort signal', async () => {
        const schema = { type: 'object' };
        mockRun.mockResolvedValue(createMockResponse('{}'));

        const provider = new OpenAICodexSDKProvider({
          config: {
            output_schema: schema,
          },
          env: { OPENAI_API_KEY: 'test-api-key' },
        });

        const abortController = new AbortController();
        await provider.callApi('Test prompt', undefined, {
          abortSignal: abortController.signal,
        });

        expect(mockRun).toHaveBeenCalledWith('Test prompt', {
          outputSchema: schema,
          signal: abortController.signal,
        });
      });
    });

    describe('cost calculation', () => {
      it('should calculate cost for gpt-5.1-codex model', async () => {
        mockRun.mockResolvedValue(
          createMockResponse('Response', {
            input_tokens: 1000,
            cached_input_tokens: 0,
            output_tokens: 500,
          }),
        );

        const provider = new OpenAICodexSDKProvider({
          config: { model: 'gpt-5.1-codex' },
          env: { OPENAI_API_KEY: 'test-api-key' },
        });

        const result = await provider.callApi('Test prompt');

        // gpt-5.1-codex: $2/1M input, $8/1M output
        // Cost = (1000 * 2/1000000) + (500 * 8/1000000) = 0.002 + 0.004 = 0.006
        expect(result.cost).toBeCloseTo(0.006, 6);
      });

      it('should calculate cost for gpt-5.1-codex-mini model', async () => {
        mockRun.mockResolvedValue(
          createMockResponse('Response', {
            input_tokens: 2000,
            cached_input_tokens: 500,
            output_tokens: 1000,
          }),
        );

        const provider = new OpenAICodexSDKProvider({
          config: { model: 'gpt-5.1-codex-mini' },
          env: { OPENAI_API_KEY: 'test-api-key' },
        });

        const result = await provider.callApi('Test prompt');

        // gpt-5.1-codex-mini: $0.5/1M input, $2/1M output
        // prompt tokens = 2000 + 500 = 2500
        // Cost = (2500 * 0.5/1000000) + (1000 * 2/1000000) = 0.00125 + 0.002 = 0.00325
        expect(result.cost).toBeCloseTo(0.00325, 6);
      });

      it('should return 0 cost when model pricing not found', async () => {
        mockRun.mockResolvedValue(
          createMockResponse('Response', {
            input_tokens: 100,
            output_tokens: 50,
          }),
        );

        const provider = new OpenAICodexSDKProvider({
          config: { model: 'unknown-model' },
          env: { OPENAI_API_KEY: 'test-api-key' },
        });

        const result = await provider.callApi('Test prompt');

        expect(result.cost).toBe(0);
      });

      it('should return 0 cost when no model specified', async () => {
        mockRun.mockResolvedValue(
          createMockResponse('Response', {
            input_tokens: 100,
            output_tokens: 50,
          }),
        );

        const provider = new OpenAICodexSDKProvider({
          env: { OPENAI_API_KEY: 'test-api-key' },
        });

        const result = await provider.callApi('Test prompt');

        expect(result.cost).toBe(0);
      });

      it('should return 0 cost when no usage data', async () => {
        mockRun.mockResolvedValue(createMockResponse('Response'));

        const provider = new OpenAICodexSDKProvider({
          config: { model: 'gpt-5.1-codex' },
          env: { OPENAI_API_KEY: 'test-api-key' },
        });

        const result = await provider.callApi('Test prompt');

        expect(result.cost).toBe(0);
      });
    });

    describe('streaming', () => {
      it('should handle streaming events', async () => {
        const mockEvents = async function* () {
          yield { type: 'item.completed', item: { type: 'agent_message', text: 'Part 1' } };
          yield { type: 'item.completed', item: { type: 'agent_message', text: 'Part 2' } };
          yield {
            type: 'turn.completed',
            usage: { input_tokens: 10, cached_input_tokens: 5, output_tokens: 20 },
          };
        };

        mockRunStreamed.mockResolvedValue({ events: mockEvents() });

        const provider = new OpenAICodexSDKProvider({
          config: { enable_streaming: true },
          env: { OPENAI_API_KEY: 'test-api-key' },
        });

        const result = await provider.callApi('Test prompt');

        expect(result.output).toBe('Part 1\nPart 2');
        expect(result.tokenUsage).toEqual({
          prompt: 15, // input_tokens + cached_input_tokens (10 + 5)
          completion: 20,
          total: 35, // 10 + 5 + 20
        });
      });

      it('should abort streaming on signal', async () => {
        const mockEvents = async function* () {
          yield { type: 'item.completed', item: { type: 'agent_message', text: 'Part 1' } };
          // Abort will happen here
        };

        mockRunStreamed.mockResolvedValue({ events: mockEvents() });

        const provider = new OpenAICodexSDKProvider({
          config: { enable_streaming: true },
          env: { OPENAI_API_KEY: 'test-api-key' },
        });

        const abortController = new AbortController();
        abortController.abort();

        const result = await provider.callApi('Test prompt', undefined, {
          abortSignal: abortController.signal,
        });

        expect(result.error).toBe('OpenAI Codex SDK call aborted before it started');
      });
    });

    describe('config merging', () => {
      it('should merge provider and prompt configs', async () => {
        mockRun.mockResolvedValue(createMockResponse('Response'));

        const provider = new OpenAICodexSDKProvider({
          config: {
            model: 'gpt-4o',
            working_dir: '/test/dir',
          },
          env: { OPENAI_API_KEY: 'test-api-key' },
        });

        const context: CallApiContextParams = {
          prompt: {
            raw: 'Test prompt',
            label: 'test',
            config: {
              output_schema: { type: 'object' },
            },
          },
          vars: {},
        };

        await provider.callApi('Test prompt', context);

        expect(mockRun).toHaveBeenCalledWith('Test prompt', {
          outputSchema: { type: 'object' },
        });
      });

      it('should prioritize prompt config over provider config', async () => {
        mockRun.mockResolvedValue(createMockResponse('Response'));

        const provider = new OpenAICodexSDKProvider({
          config: { working_dir: '/provider/dir' },
          env: { OPENAI_API_KEY: 'test-api-key' },
        });

        const context: CallApiContextParams = {
          prompt: {
            raw: 'Test prompt',
            label: 'test',
            config: { working_dir: '/prompt/dir' },
          },
          vars: {},
        };

        await provider.callApi('Test prompt', context);

        expect(mockStartThread).toHaveBeenCalledWith({
          workingDirectory: '/prompt/dir',
          skipGitRepoCheck: false,
        });
      });
    });

    describe('abort signal', () => {
      it('should handle pre-aborted signal', async () => {
        mockRun.mockResolvedValue(createMockResponse('Response'));

        const provider = new OpenAICodexSDKProvider({
          env: { OPENAI_API_KEY: 'test-api-key' },
        });

        const abortController = new AbortController();
        abortController.abort();

        const result = await provider.callApi('Test prompt', undefined, {
          abortSignal: abortController.signal,
        });

        expect(result.error).toBe('OpenAI Codex SDK call aborted before it started');
        expect(mockRun).not.toHaveBeenCalled();
      });

      it('should handle abort during execution', async () => {
        const warnSpy = vi.spyOn(logger, 'warn').mockImplementation(() => {});
        const abortError = new Error('AbortError');
        abortError.name = 'AbortError';
        mockRun.mockRejectedValue(abortError);

        const provider = new OpenAICodexSDKProvider({
          env: { OPENAI_API_KEY: 'test-api-key' },
        });

        const result = await provider.callApi('Test prompt', undefined, {
          abortSignal: new AbortController().signal,
        });

        expect(result.error).toBe('OpenAI Codex SDK call aborted');
        expect(warnSpy).toHaveBeenCalledWith('OpenAI Codex SDK call aborted');

        warnSpy.mockRestore();
      });
    });

    describe('environment variables', () => {
      it('should use default env inheritance', async () => {
        mockRun.mockResolvedValue(createMockResponse('Response'));

        const provider = new OpenAICodexSDKProvider({
          env: { OPENAI_API_KEY: 'test-api-key' },
        });

        await provider.callApi('Test prompt');

        expect(MockCodex).toHaveBeenCalledWith({
          env: expect.objectContaining({
            OPENAI_API_KEY: 'test-api-key',
            CODEX_API_KEY: 'test-api-key',
          }),
          apiKey: 'test-api-key',
        });
      });

      it('should use custom cli_env', async () => {
        mockRun.mockResolvedValue(createMockResponse('Response'));

        const provider = new OpenAICodexSDKProvider({
          config: {
            cli_env: {
              CUSTOM_VAR: 'custom-value',
            },
          },
          env: { OPENAI_API_KEY: 'test-api-key' },
        });

        await provider.callApi('Test prompt');

        expect(MockCodex).toHaveBeenCalledWith({
          env: expect.objectContaining({
            CUSTOM_VAR: 'custom-value',
            OPENAI_API_KEY: 'test-api-key',
          }),
          apiKey: 'test-api-key',
        });
      });

      it('should handle codex_path_override', async () => {
        mockRun.mockResolvedValue(createMockResponse('Response'));

        const provider = new OpenAICodexSDKProvider({
          config: {
            codex_path_override: '/custom/path/to/codex',
          },
          env: { OPENAI_API_KEY: 'test-api-key' },
        });

        await provider.callApi('Test prompt');

        expect(MockCodex).toHaveBeenCalledWith({
          env: expect.any(Object),
          codexPathOverride: '/custom/path/to/codex',
          apiKey: 'test-api-key',
        });
      });

      it('should handle base_url', async () => {
        mockRun.mockResolvedValue(createMockResponse('Response'));

        const provider = new OpenAICodexSDKProvider({
          config: {
            base_url: 'https://custom.api.endpoint.com',
          },
          env: { OPENAI_API_KEY: 'test-api-key' },
        });

        await provider.callApi('Test prompt');

        expect(MockCodex).toHaveBeenCalledWith({
          env: expect.any(Object),
          baseUrl: 'https://custom.api.endpoint.com',
          apiKey: 'test-api-key',
        });
      });
    });

    describe('model configuration', () => {
      it('should pass model to startThread', async () => {
        mockRun.mockResolvedValue(createMockResponse('Response'));

        const provider = new OpenAICodexSDKProvider({
          config: {
            model: 'gpt-4o',
          },
          env: { OPENAI_API_KEY: 'test-api-key' },
        });

        await provider.callApi('Test prompt');

        expect(mockStartThread).toHaveBeenCalledWith({
          workingDirectory: undefined,
          skipGitRepoCheck: false,
          model: 'gpt-4o',
        });
      });

      it('should not include model in startThread if not specified', async () => {
        mockRun.mockResolvedValue(createMockResponse('Response'));

        const provider = new OpenAICodexSDKProvider({
          env: { OPENAI_API_KEY: 'test-api-key' },
        });

        await provider.callApi('Test prompt');

        expect(mockStartThread).toHaveBeenCalledWith({
          workingDirectory: undefined,
          skipGitRepoCheck: false,
        });
      });
    });

    describe('API key priority', () => {
      beforeEach(() => {
        delete process.env.OPENAI_API_KEY;
        delete process.env.CODEX_API_KEY;
      });

      it('should prioritize config apiKey over env vars', async () => {
        mockRun.mockResolvedValue(createMockResponse('Response'));

        process.env.OPENAI_API_KEY = 'env-key';
        const provider = new OpenAICodexSDKProvider({
          config: { apiKey: 'config-key' },
        });

        await provider.callApi('Test prompt');

        expect(MockCodex).toHaveBeenCalledWith({
          env: expect.objectContaining({
            OPENAI_API_KEY: 'config-key',
            CODEX_API_KEY: 'config-key',
          }),
          apiKey: 'config-key',
        });
      });

      it('should use CODEX_API_KEY from env if available', async () => {
        mockRun.mockResolvedValue(createMockResponse('Response'));

        const provider = new OpenAICodexSDKProvider({
          env: { CODEX_API_KEY: 'codex-env-key' },
        });

        await provider.callApi('Test prompt');

        expect(MockCodex).toHaveBeenCalledWith({
          env: expect.objectContaining({
            OPENAI_API_KEY: 'codex-env-key',
            CODEX_API_KEY: 'codex-env-key',
          }),
          apiKey: 'codex-env-key',
        });
      });
    });
  });

  describe('toString', () => {
    it('should return provider string representation', () => {
      const provider = new OpenAICodexSDKProvider();
      expect(provider.toString()).toBe('[OpenAI Codex SDK Provider]');
    });
  });

  describe('cleanup', () => {
    it('should clear threads map', async () => {
      mockRun.mockResolvedValue(createMockResponse('Response'));

      const provider = new OpenAICodexSDKProvider({
        config: { persist_threads: true },
        env: { OPENAI_API_KEY: 'test-api-key' },
      });

      // Create a persisted thread
      await provider.callApi('Test prompt');

      // Verify thread was persisted
      expect((provider as any).threads.size).toBe(1);

      // Cleanup
      await provider.cleanup();

      // Verify threads cleared
      expect((provider as any).threads.size).toBe(0);
    });
  });
});<|MERGE_RESOLUTION|>--- conflicted
+++ resolved
@@ -1,6 +1,5 @@
 import { MockInstance, afterEach, beforeEach, describe, expect, it, vi } from 'vitest';
 import fs from 'fs';
-import path from 'path';
 
 import { clearCache } from '../../src/cache';
 import { importModule } from '../../src/esm';
@@ -36,43 +35,12 @@
   Thread: vi.fn(),
 };
 
-// Create a mock require function that has a resolve method
-const createMockRequire = () => {
-  const mockRequire = (moduleName: string) => {
-    if (moduleName === '@openai/codex-sdk') {
-      return mockCodexSDK;
-    }
-    throw new Error(`Cannot find module '${moduleName}'`);
-  };
-  mockRequire.resolve = (moduleName: string) => {
-    if (moduleName === '@openai/codex-sdk') {
-      return '/mocked/path/to/codex-sdk/dist/index.js';
-    }
-    throw new Error(`Cannot find module '${moduleName}'`);
-  };
-  return mockRequire;
-};
-
 // Mock the ESM loader to return our mock SDK
 vi.mock('../../src/esm', async (importOriginal) => {
   return {
     ...(await importOriginal()),
     importModule: vi.fn(),
-<<<<<<< HEAD
-    // Mock getDirectory to return a path within the project
-    getDirectory: vi.fn().mockReturnValue(path.join(process.cwd(), 'src', 'providers', 'openai')),
-  };
-});
-
-// Mock createRequire to return a mock require function with resolve method
-vi.mock('node:module', async (importOriginal) => {
-  const original = await importOriginal<typeof import('node:module')>();
-  return {
-    ...original,
-    createRequire: vi.fn().mockImplementation(() => createMockRequire()),
-=======
     resolvePackageEntryPoint: vi.fn(() => '@openai/codex-sdk'),
->>>>>>> fbc0eca0
   };
 });
 
@@ -161,11 +129,23 @@
       warnSpy.mockRestore();
     });
 
+    it('should warn about unknown fallback model', () => {
+      const warnSpy = vi.spyOn(logger, 'warn').mockImplementation(() => {});
+
+      new OpenAICodexSDKProvider({ config: { fallback_model: 'unknown-fallback' } });
+
+      expect(warnSpy).toHaveBeenCalledWith(
+        'Using unknown model for OpenAI Codex SDK fallback: unknown-fallback',
+      );
+
+      warnSpy.mockRestore();
+    });
+
     it('should not warn about known OpenAI models', () => {
       const warnSpy = vi.spyOn(logger, 'warn').mockImplementation(() => {});
 
       new OpenAICodexSDKProvider({ config: { model: 'gpt-4o' } });
-      new OpenAICodexSDKProvider({ config: { model: 'o3-mini' } });
+      new OpenAICodexSDKProvider({ config: { fallback_model: 'o3-mini' } });
 
       expect(warnSpy).not.toHaveBeenCalled();
 
@@ -178,7 +158,7 @@
       new OpenAICodexSDKProvider({ config: { model: 'gpt-5.1-codex' } });
       new OpenAICodexSDKProvider({ config: { model: 'gpt-5.1-codex-max' } });
       new OpenAICodexSDKProvider({ config: { model: 'gpt-5.1-codex-mini' } });
-      new OpenAICodexSDKProvider({ config: { model: 'gpt-5-codex' } });
+      new OpenAICodexSDKProvider({ config: { fallback_model: 'gpt-5-codex' } });
 
       expect(warnSpy).not.toHaveBeenCalled();
 
@@ -480,56 +460,54 @@
       });
     });
 
-    describe('run options', () => {
-      it('should pass empty run options by default', async () => {
-        mockRun.mockResolvedValue(createMockResponse('Response'));
-
-        const provider = new OpenAICodexSDKProvider({
-          env: { OPENAI_API_KEY: 'test-api-key' },
-        });
-
-        await provider.callApi('Test prompt');
-
-        expect(mockRun).toHaveBeenCalledWith('Test prompt', {});
-      });
-
-      it('should pass abort signal to run options', async () => {
-        mockRun.mockResolvedValue(createMockResponse('Response'));
-
-        const provider = new OpenAICodexSDKProvider({
-          env: { OPENAI_API_KEY: 'test-api-key' },
-        });
-
-        const abortController = new AbortController();
-        await provider.callApi('Test prompt', undefined, {
-          abortSignal: abortController.signal,
-        });
+    describe('tool_output_token_limit', () => {
+      it('should pass tool_output_token_limit to run options', async () => {
+        mockRun.mockResolvedValue(createMockResponse('Response'));
+
+        const provider = new OpenAICodexSDKProvider({
+          config: {
+            tool_output_token_limit: 20000,
+          },
+          env: { OPENAI_API_KEY: 'test-api-key' },
+        });
+
+        await provider.callApi('Test prompt');
 
         expect(mockRun).toHaveBeenCalledWith('Test prompt', {
-          signal: abortController.signal,
-        });
-      });
-
-      it('should combine output_schema with abort signal', async () => {
+          toolOutputTokenLimit: 20000,
+        });
+      });
+
+      it('should combine tool_output_token_limit with output_schema', async () => {
         const schema = { type: 'object' };
         mockRun.mockResolvedValue(createMockResponse('{}'));
 
         const provider = new OpenAICodexSDKProvider({
           config: {
             output_schema: schema,
-          },
-          env: { OPENAI_API_KEY: 'test-api-key' },
-        });
-
-        const abortController = new AbortController();
-        await provider.callApi('Test prompt', undefined, {
-          abortSignal: abortController.signal,
-        });
+            tool_output_token_limit: 15000,
+          },
+          env: { OPENAI_API_KEY: 'test-api-key' },
+        });
+
+        await provider.callApi('Test prompt');
 
         expect(mockRun).toHaveBeenCalledWith('Test prompt', {
           outputSchema: schema,
-          signal: abortController.signal,
-        });
+          toolOutputTokenLimit: 15000,
+        });
+      });
+
+      it('should not include toolOutputTokenLimit when not specified', async () => {
+        mockRun.mockResolvedValue(createMockResponse('Response'));
+
+        const provider = new OpenAICodexSDKProvider({
+          env: { OPENAI_API_KEY: 'test-api-key' },
+        });
+
+        await provider.callApi('Test prompt');
+
+        expect(mockRun).toHaveBeenCalledWith('Test prompt', {});
       });
     });
 
@@ -789,7 +767,6 @@
             OPENAI_API_KEY: 'test-api-key',
             CODEX_API_KEY: 'test-api-key',
           }),
-          apiKey: 'test-api-key',
         });
       });
 
@@ -812,7 +789,6 @@
             CUSTOM_VAR: 'custom-value',
             OPENAI_API_KEY: 'test-api-key',
           }),
-          apiKey: 'test-api-key',
         });
       });
 
@@ -831,26 +807,6 @@
         expect(MockCodex).toHaveBeenCalledWith({
           env: expect.any(Object),
           codexPathOverride: '/custom/path/to/codex',
-          apiKey: 'test-api-key',
-        });
-      });
-
-      it('should handle base_url', async () => {
-        mockRun.mockResolvedValue(createMockResponse('Response'));
-
-        const provider = new OpenAICodexSDKProvider({
-          config: {
-            base_url: 'https://custom.api.endpoint.com',
-          },
-          env: { OPENAI_API_KEY: 'test-api-key' },
-        });
-
-        await provider.callApi('Test prompt');
-
-        expect(MockCodex).toHaveBeenCalledWith({
-          env: expect.any(Object),
-          baseUrl: 'https://custom.api.endpoint.com',
-          apiKey: 'test-api-key',
         });
       });
     });
@@ -912,7 +868,6 @@
             OPENAI_API_KEY: 'config-key',
             CODEX_API_KEY: 'config-key',
           }),
-          apiKey: 'config-key',
         });
       });
 
@@ -930,7 +885,6 @@
             OPENAI_API_KEY: 'codex-env-key',
             CODEX_API_KEY: 'codex-env-key',
           }),
-          apiKey: 'codex-env-key',
         });
       });
     });
