import path from 'path';
import { disableCache, enableCache, fetchWithCache } from '../../../src/cache';
import cliState from '../../../src/cliState';
import { importModule } from '../../../src/esm';
import logger from '../../../src/logger';
import { OpenAiChatCompletionProvider } from '../../../src/providers/openai/chat';

jest.mock('../../../src/cache');
jest.mock('../../../src/logger');
jest.mock('../../../src/esm', () => ({
  importModule: jest.fn(),
}));

const mockFetchWithCache = jest.mocked(fetchWithCache);
const mockLogger = jest.mocked(logger);
const mockImportModule = jest.mocked(importModule);

describe('OpenAI Provider', () => {
  beforeEach(() => {
    jest.resetAllMocks();
    disableCache();
  });

  afterEach(() => {
    enableCache();
  });

  describe('OpenAiChatCompletionProvider', () => {
    beforeEach(() => {
      jest.clearAllMocks();
    });

    it('should call API successfully', async () => {
      const mockResponse = {
        data: {
          choices: [{ message: { content: 'Test output' } }],
          usage: { total_tokens: 10, prompt_tokens: 5, completion_tokens: 5 },
        },
        cached: false,
        status: 200,
        statusText: 'OK',
      };
      mockFetchWithCache.mockResolvedValue(mockResponse);

      const provider = new OpenAiChatCompletionProvider('gpt-4o-mini');
      const result = await provider.callApi(
        JSON.stringify([{ role: 'user', content: 'Test prompt' }]),
      );

      expect(mockFetchWithCache).toHaveBeenCalledTimes(1);
      expect(result.output).toBe('Test output');
      expect(result.tokenUsage).toEqual({ total: 10, prompt: 5, completion: 5 });
    });

    it('should handle caching correctly', async () => {
      const mockResponse = {
        data: {
          choices: [{ message: { content: 'Test output 2' } }],
          usage: { total_tokens: 10, prompt_tokens: 5, completion_tokens: 5 },
        },
        cached: false,
        status: 200,
        statusText: 'OK',
      };
      mockFetchWithCache.mockResolvedValue(mockResponse);

      const provider = new OpenAiChatCompletionProvider('gpt-4o-mini');
      const result = await provider.callApi(
        JSON.stringify([{ role: 'user', content: 'Test prompt 2' }]),
      );

      expect(mockFetchWithCache).toHaveBeenCalledTimes(1);
      expect(result.output).toBe('Test output 2');
      expect(result.tokenUsage).toEqual({ total: 10, prompt: 5, completion: 5 });

      const cachedResponse = {
        ...mockResponse,
        cached: true,
      };
      mockFetchWithCache.mockResolvedValue(cachedResponse);

      const result2 = await provider.callApi(
        JSON.stringify([{ role: 'user', content: 'Test prompt 2' }]),
      );

      expect(mockFetchWithCache).toHaveBeenCalledTimes(2);
      expect(result2.output).toBe('Test output 2');
      expect(result2.tokenUsage).toEqual({ total: 10, cached: 10 });
    });

    it('should handle disabled cache correctly', async () => {
      const mockResponse = {
        data: {
          choices: [{ message: { content: 'Test output' } }],
          usage: { total_tokens: 10, prompt_tokens: 5, completion_tokens: 5 },
        },
        cached: false,
        status: 200,
        statusText: 'OK',
      };
      mockFetchWithCache.mockResolvedValue(mockResponse);

      const provider = new OpenAiChatCompletionProvider('gpt-4o-mini');
      const result = await provider.callApi(
        JSON.stringify([{ role: 'user', content: 'Test prompt' }]),
      );

      expect(mockFetchWithCache).toHaveBeenCalledTimes(1);
      expect(result.output).toBe('Test output');
      expect(result.tokenUsage).toEqual({ total: 10, prompt: 5, completion: 5 });

      disableCache();

      const result2 = await provider.callApi(
        JSON.stringify([{ role: 'user', content: 'Test prompt' }]),
      );

      expect(mockFetchWithCache).toHaveBeenCalledTimes(2);
      expect(result2.output).toBe('Test output');
      expect(result2.tokenUsage).toEqual({ total: 10, prompt: 5, completion: 5 });

      enableCache();
    });

    it('constructor should handle config correctly', async () => {
      const config = {
        temperature: 3.1415926,
        max_tokens: 201,
      };
      const provider = new OpenAiChatCompletionProvider('gpt-4o-mini', { config });
      const prompt = 'Test prompt';

      const mockResponse = {
        data: {
          choices: [{ message: { content: 'Test output' } }],
          usage: { total_tokens: 10, prompt_tokens: 5, completion_tokens: 5 },
        },
        cached: false,
        status: 200,
        statusText: 'OK',
      };
      mockFetchWithCache.mockResolvedValue(mockResponse);

      await provider.callApi(prompt);

      const call = mockFetchWithCache.mock.calls[0] as [string, { body: string }];
      const requestBody = JSON.parse(call[1].body);
      expect(requestBody).toMatchObject({
        temperature: 3.1415926,
        max_tokens: 201,
      });
      expect(provider.config.temperature).toBe(config.temperature);
      expect(provider.config.max_tokens).toBe(config.max_tokens);
    });

    it('should handle structured output correctly', async () => {
      const mockResponse = {
        data: {
          choices: [{ message: { content: '{"name": "John", "age": 30}' } }],
          usage: { total_tokens: 10, prompt_tokens: 5, completion_tokens: 5 },
        },
        cached: false,
        status: 200,
        statusText: 'OK',
      };
      mockFetchWithCache.mockResolvedValue(mockResponse);

      const provider = new OpenAiChatCompletionProvider('gpt-4o-mini', {
        config: {
          response_format: {
            type: 'json_schema',
            json_schema: {
              name: 'person',
              strict: true,
              schema: {
                type: 'object',
                properties: {
                  name: { type: 'string' },
                  age: { type: 'number' },
                },
                required: ['name', 'age'],
                additionalProperties: false,
              },
            },
          },
        },
      });
      const result = await provider.callApi(
        JSON.stringify([{ role: 'user', content: 'Get me a person' }]),
      );

      expect(mockFetchWithCache).toHaveBeenCalledTimes(1);
      expect(result.output).toEqual({ name: 'John', age: 30 });
      expect(result.tokenUsage).toEqual({ total: 10, prompt: 5, completion: 5 });
    });

    it('should handle model refusals correctly', async () => {
      const mockResponse = {
        data: {
          choices: [{ message: { refusal: 'Content policy violation' } }],
          usage: { total_tokens: 5, prompt_tokens: 5, completion_tokens: 0 },
        },
        cached: false,
        status: 200,
        statusText: 'OK',
      };
      mockFetchWithCache.mockResolvedValue(mockResponse);

      const provider = new OpenAiChatCompletionProvider('gpt-4o-mini');
      const result = await provider.callApi(
        JSON.stringify([{ role: 'user', content: 'Generate inappropriate content' }]),
      );

      expect(mockFetchWithCache).toHaveBeenCalledTimes(1);
      expect(result.output).toBe('Content policy violation');
      expect(result.tokenUsage).toEqual({ total: 5, prompt: 5, completion: 0 });
      expect(result.isRefusal).toBe(true);
    });

    it('should handle empty function tool callbacks array correctly', async () => {
      const mockResponse = {
        data: {
          choices: [{ message: { content: 'Test output', tool_calls: [] } }],
          usage: { total_tokens: 10, prompt_tokens: 5, completion_tokens: 5 },
        },
        cached: false,
        status: 200,
        statusText: 'OK',
      };
      mockFetchWithCache.mockResolvedValue(mockResponse);

      const provider = new OpenAiChatCompletionProvider('gpt-4o-mini');
      const result = await provider.callApi(
        JSON.stringify([{ role: 'user', content: 'Test prompt' }]),
      );

      expect(mockFetchWithCache).toHaveBeenCalledTimes(1);
      expect(result.output).toBe('Test output');
      expect(result.tokenUsage).toEqual({ total: 10, prompt: 5, completion: 5 });
    });

    it('should handle DeepSeek reasoning model content correctly', async () => {
      const mockResponse = {
        data: {
          choices: [
            {
              message: {
                content: 'The final answer is 9.11 is greater than 9.8.',
                reasoning_content:
                  'Let me compare 9.11 and 9.8:\n9.11 > 9.8 because 11 > 8 in the decimal places.\nTherefore, 9.11 is greater than 9.8.',
              },
            },
          ],
          usage: { total_tokens: 20, prompt_tokens: 10, completion_tokens: 10 },
        },
        cached: false,
        status: 200,
        statusText: 'OK',
      };
      mockFetchWithCache.mockResolvedValue(mockResponse);

      const provider = new OpenAiChatCompletionProvider('deepseek-reasoner');
      const result = await provider.callApi(
        JSON.stringify([{ role: 'user', content: '9.11 and 9.8, which is greater?' }]),
      );

      expect(mockFetchWithCache).toHaveBeenCalledTimes(1);
      const expectedOutput = `Thinking: Let me compare 9.11 and 9.8:
9.11 > 9.8 because 11 > 8 in the decimal places.
Therefore, 9.11 is greater than 9.8.\n\nThe final answer is 9.11 is greater than 9.8.`;
      expect(result.output).toBe(expectedOutput);
      expect(result.tokenUsage).toEqual({ total: 20, prompt: 10, completion: 10 });
    });

    it('should hide reasoning content when showThinking is false', async () => {
      const mockResponse = {
        data: {
          choices: [
            {
              message: {
                content: 'The final answer is 9.11 is greater than 9.8.',
                reasoning_content:
                  'Let me compare 9.11 and 9.8:\n9.11 > 9.8 because 11 > 8 in the decimal places.\nTherefore, 9.11 is greater than 9.8.',
              },
            },
          ],
          usage: { total_tokens: 20, prompt_tokens: 10, completion_tokens: 10 },
        },
        cached: false,
        status: 200,
        statusText: 'OK',
      };
      mockFetchWithCache.mockResolvedValue(mockResponse);

      const provider = new OpenAiChatCompletionProvider('deepseek-reasoner', {
        config: { showThinking: false },
      });
      const result = await provider.callApi(
        JSON.stringify([{ role: 'user', content: '9.11 and 9.8, which is greater?' }]),
      );

      expect(mockFetchWithCache).toHaveBeenCalledTimes(1);
      expect(result.output).toBe('The final answer is 9.11 is greater than 9.8.');
      expect(result.tokenUsage).toEqual({ total: 20, prompt: 10, completion: 10 });
    });

    it('should handle multi-round conversations with DeepSeek reasoning model', async () => {
      // Round 1 response
      const mockResponse1 = {
        data: {
          choices: [
            {
              message: {
                content: 'The final answer is 9.11 is greater than 9.8.',
                reasoning_content:
                  'Let me compare 9.11 and 9.8:\n9.11 > 9.8 because 11 > 8 in the decimal places.\nTherefore, 9.11 is greater than 9.8.',
              },
            },
          ],
          usage: { total_tokens: 20, prompt_tokens: 10, completion_tokens: 10 },
        },
        cached: false,
        status: 200,
        statusText: 'OK',
      };

      // Round 2 response
      const mockResponse2 = {
        data: {
          choices: [
            {
              message: {
                content: 'There are 2 "r"s in the word "strawberry".',
                reasoning_content:
                  'Let me count the occurrences of the letter "r" in "strawberry":\nThe word is spelled s-t-r-a-w-b-e-r-r-y.\nI can see that the letter "r" appears twice: once in "str" and once in "rry".\nTherefore, there are 2 occurrences of the letter "r" in "strawberry".',
              },
            },
          ],
          usage: { total_tokens: 25, prompt_tokens: 15, completion_tokens: 10 },
        },
        cached: false,
        status: 200,
        statusText: 'OK',
      };

      mockFetchWithCache.mockResolvedValueOnce(mockResponse1).mockResolvedValueOnce(mockResponse2);

      const provider = new OpenAiChatCompletionProvider('deepseek-reasoner');

      // First round
      const result1 = await provider.callApi(
        JSON.stringify([{ role: 'user', content: '9.11 and 9.8, which is greater?' }]),
      );

      const expectedOutput1 = `Thinking: Let me compare 9.11 and 9.8:
9.11 > 9.8 because 11 > 8 in the decimal places.
Therefore, 9.11 is greater than 9.8.\n\nThe final answer is 9.11 is greater than 9.8.`;
      expect(result1.output).toBe(expectedOutput1);

      // Second round (with conversation history excluding reasoning_content)
      const result2 = await provider.callApi(
        JSON.stringify([
          { role: 'user', content: '9.11 and 9.8, which is greater?' },
          { role: 'assistant', content: 'The final answer is 9.11 is greater than 9.8.' },
          { role: 'user', content: 'How many Rs are there in the word "strawberry"?' },
        ]),
      );

      const expectedOutput2 = `Thinking: Let me count the occurrences of the letter "r" in "strawberry":
The word is spelled s-t-r-a-w-b-e-r-r-y.
I can see that the letter "r" appears twice: once in "str" and once in "rry".
Therefore, there are 2 occurrences of the letter "r" in "strawberry".\n\nThere are 2 "r"s in the word "strawberry".`;
      expect(result2.output).toBe(expectedOutput2);
      expect(mockFetchWithCache).toHaveBeenCalledTimes(2);
    });

    it('should handle function tool callbacks correctly', async () => {
      const mockResponse = {
        data: {
          choices: [
            {
              message: {
                content: null,
                tool_calls: [
                  {
                    function: {
                      name: 'get_weather',
                      arguments: '{"location":"New York"}',
                    },
                  },
                ],
              },
            },
          ],
          usage: { total_tokens: 15, prompt_tokens: 10, completion_tokens: 5 },
        },
        cached: false,
        status: 200,
        statusText: 'OK',
      };
      mockFetchWithCache.mockResolvedValue(mockResponse);

      const mockWeatherFunction = jest.fn().mockResolvedValue('Sunny, 25°C');

      const provider = new OpenAiChatCompletionProvider('gpt-4o-mini', {
        config: {
          tools: [
            {
              type: 'function',
              function: {
                name: 'get_weather',
                description: 'Get the weather for a location',
                parameters: {
                  type: 'object',
                  properties: {
                    location: { type: 'string' },
                  },
                  required: ['location'],
                },
              },
            },
          ],
          functionToolCallbacks: {
            get_weather: mockWeatherFunction,
          },
        },
      });
      const result = await provider.callApi(
        JSON.stringify([{ role: 'user', content: "What's the weather in New York?" }]),
      );

      expect(mockFetchWithCache).toHaveBeenCalledTimes(1);
      expect(mockWeatherFunction).toHaveBeenCalledWith('{"location":"New York"}');
      expect(result.output).toBe('Sunny, 25°C');
      expect(result.tokenUsage).toEqual({ total: 15, prompt: 10, completion: 5 });
    });

    it('should handle multiple function tool calls', async () => {
      const mockResponse = {
        data: {
          choices: [
            {
              message: {
                content: null,
                tool_calls: [
                  {
                    function: {
                      name: 'addNumbers',
                      arguments: '{"a":5,"b":6}',
                    },
                  },
                  {
                    function: {
                      name: 'multiplyNumbers',
                      arguments: '{"x":2,"y":3}',
                    },
                  },
                ],
              },
            },
          ],
          usage: { total_tokens: 15, prompt_tokens: 7, completion_tokens: 8 },
        },
        cached: false,
        status: 200,
        statusText: 'OK',
      };
      mockFetchWithCache.mockResolvedValue(mockResponse);

      const provider = new OpenAiChatCompletionProvider('gpt-4o-mini', {
        config: {
          tools: [
            {
              type: 'function',
              function: {
                name: 'addNumbers',
                description: 'Add two numbers together',
                parameters: {
                  type: 'object',
                  properties: {
                    a: { type: 'number' },
                    b: { type: 'number' },
                  },
                  required: ['a', 'b'],
                },
              },
            },
            {
              type: 'function',
              function: {
                name: 'multiplyNumbers',
                description: 'Multiply two numbers',
                parameters: {
                  type: 'object',
                  properties: {
                    x: { type: 'number' },
                    y: { type: 'number' },
                  },
                  required: ['x', 'y'],
                },
              },
            },
          ],
          functionToolCallbacks: {
            addNumbers: (parametersJsonString) => {
              const { a, b } = JSON.parse(parametersJsonString);
              return Promise.resolve(JSON.stringify(a + b));
            },
            multiplyNumbers: (parametersJsonString) => {
              const { x, y } = JSON.parse(parametersJsonString);
              return Promise.resolve(JSON.stringify(x * y));
            },
          },
        },
      });

      const result = await provider.callApi('Add 5 and 6, then multiply 2 and 3');

      expect(mockFetchWithCache).toHaveBeenCalledTimes(1);
      expect(result.output).toBe('11\n6');
      expect(result.tokenUsage).toEqual({ total: 15, prompt: 7, completion: 8 });
    });

    it('should handle errors in function tool callbacks', async () => {
      const mockResponse = {
        data: {
          choices: [
            {
              message: {
                content: null,
                function_call: {
                  name: 'errorFunction',
                  arguments: '{}',
                },
              },
            },
          ],
          usage: { total_tokens: 5, prompt_tokens: 2, completion_tokens: 3 },
        },
        cached: false,
        status: 200,
        statusText: 'OK',
      };
      mockFetchWithCache.mockResolvedValue(mockResponse);

      const provider = new OpenAiChatCompletionProvider('gpt-4o-mini', {
        config: {
          tools: [
            {
              type: 'function',
              function: {
                name: 'errorFunction',
                description: 'A function that always throws an error',
                parameters: {
                  type: 'object',
                  properties: {},
                },
              },
            },
          ],
          functionToolCallbacks: {
            errorFunction: () => {
              throw new Error('Test error');
            },
          },
        },
      });

      const result = await provider.callApi('Call the error function');

      expect(mockFetchWithCache).toHaveBeenCalledTimes(1);
      expect(result.output).toEqual({ arguments: '{}', name: 'errorFunction' });
      expect(result.tokenUsage).toEqual({ total: 5, prompt: 2, completion: 3 });
    });

    it('should handle undefined message content with tool calls', async () => {
      const mockResponse = {
        data: {
          choices: [
            {
              message: {
                tool_calls: [
                  {
                    function: {
                      name: 'testFunction',
                      arguments: '{"param": "value"}',
                    },
                  },
                ],
              },
            },
          ],
          usage: { total_tokens: 10, prompt_tokens: 5, completion_tokens: 5 },
        },
        cached: false,
        status: 200,
        statusText: 'OK',
      };
      mockFetchWithCache.mockResolvedValue(mockResponse);

      const provider = new OpenAiChatCompletionProvider('gpt-4o-mini', {
        config: {
          tools: [
            {
              type: 'function',
              function: {
                name: 'testFunction',
                description: 'A test function',
                parameters: {
                  type: 'object',
                  properties: {
                    param: { type: 'string' },
                  },
                },
              },
            },
          ],
        },
      });

      const result = await provider.callApi('Test prompt');

      expect(mockFetchWithCache).toHaveBeenCalledTimes(1);
      expect(result.output).toEqual([
        {
          function: {
            name: 'testFunction',
            arguments: '{"param": "value"}',
          },
        },
      ]);
      expect(result.tokenUsage).toEqual({ total: 10, prompt: 5, completion: 5 });
    });

    describe('External Function Callbacks', () => {
      beforeEach(() => {
        cliState.basePath = '/test/base/path';
        jest.clearAllMocks();
      });

      afterEach(() => {
        cliState.basePath = undefined;
      });

      it('should load and execute external function callbacks from file', async () => {
        const mockResponse = {
          data: {
            choices: [
              {
                message: {
                  content: null,
                  tool_calls: [
                    {
                      function: {
                        name: 'external_function',
                        arguments: '{"param": "test_value"}',
                      },
                    },
                  ],
                },
              },
            ],
            usage: { total_tokens: 15, prompt_tokens: 10, completion_tokens: 5 },
          },
          cached: false,
          status: 200,
          statusText: 'OK',
        };
        mockFetchWithCache.mockResolvedValue(mockResponse);

        // Mock the external function
        const mockExternalFunction = jest.fn().mockResolvedValue('External function result');
        mockImportModule.mockResolvedValue({
          testFunction: mockExternalFunction,
        });

        const provider = new OpenAiChatCompletionProvider('gpt-4o-mini', {
          config: {
            tools: [
              {
                type: 'function',
                function: {
                  name: 'external_function',
                  description: 'An external function',
                  parameters: {
                    type: 'object',
                    properties: {
                      param: { type: 'string' },
                    },
                    required: ['param'],
                  },
                },
              },
            ],
            functionToolCallbacks: {
              external_function: 'file://test/callbacks.js:testFunction',
            },
          },
        });

        const result = await provider.callApi('Call external function');

        expect(mockImportModule).toHaveBeenCalledWith(
          path.resolve('/test/base/path', 'test/callbacks.js'),
          'testFunction',
        );
        expect(mockExternalFunction).toHaveBeenCalledWith('{"param": "test_value"}');
        expect(result.output).toBe('External function result');
        expect(result.tokenUsage).toEqual({ total: 15, prompt: 10, completion: 5 });
      });

      it('should cache external functions and not reload them on subsequent calls', async () => {
        const mockResponse = {
          data: {
            choices: [
              {
                message: {
                  content: null,
                  tool_calls: [
                    {
                      function: {
                        name: 'cached_function',
                        arguments: '{"value": 123}',
                      },
                    },
                  ],
                },
              },
            ],
            usage: { total_tokens: 12, prompt_tokens: 8, completion_tokens: 4 },
          },
          cached: false,
          status: 200,
          statusText: 'OK',
        };
        mockFetchWithCache.mockResolvedValue(mockResponse);

        const mockCachedFunction = jest.fn().mockResolvedValue('Cached result');
        mockImportModule.mockResolvedValue({
          cachedFunction: mockCachedFunction,
        });

        const provider = new OpenAiChatCompletionProvider('gpt-4o-mini', {
          config: {
            tools: [
              {
                type: 'function',
                function: {
                  name: 'cached_function',
                  description: 'A cached function',
                  parameters: {
                    type: 'object',
                    properties: {
                      value: { type: 'number' },
                    },
                    required: ['value'],
                  },
                },
              },
            ],
            functionToolCallbacks: {
              cached_function: 'file://callbacks/cache-test.js:cachedFunction',
            },
          },
        });

        // First call - should load the function
        const result1 = await provider.callApi('First call');
        expect(mockImportModule).toHaveBeenCalledTimes(1);
        expect(mockCachedFunction).toHaveBeenCalledWith('{"value": 123}');
        expect(result1.output).toBe('Cached result');

        // Reset fetch mock for second call
        mockFetchWithCache.mockResolvedValue(mockResponse);

        // Second call - should use cached function, not reload
        const result2 = await provider.callApi('Second call');
        expect(mockImportModule).toHaveBeenCalledTimes(1); // Still only 1 call
        expect(mockCachedFunction).toHaveBeenCalledTimes(2);
        expect(result2.output).toBe('Cached result');
      });

      it('should handle errors in external function loading gracefully', async () => {
        const mockResponse = {
          data: {
            choices: [
              {
                message: {
                  content: null,
                  tool_calls: [
                    {
                      function: {
                        name: 'error_function',
                        arguments: '{"test": "data"}',
                      },
                    },
                  ],
                },
              },
            ],
            usage: { total_tokens: 10, prompt_tokens: 6, completion_tokens: 4 },
          },
          cached: false,
          status: 200,
          statusText: 'OK',
        };
        mockFetchWithCache.mockResolvedValue(mockResponse);

        // Mock import module to throw an error
        mockImportModule.mockRejectedValue(new Error('Module not found'));

        const provider = new OpenAiChatCompletionProvider('gpt-4o-mini', {
          config: {
            tools: [
              {
                type: 'function',
                function: {
                  name: 'error_function',
                  description: 'A function that errors during loading',
                  parameters: {
                    type: 'object',
                    properties: {
                      test: { type: 'string' },
                    },
                  },
                },
              },
            ],
            functionToolCallbacks: {
              error_function: 'file://nonexistent/module.js:errorFunction',
            },
          },
        });

        const result = await provider.callApi('Call error function');

        expect(mockImportModule).toHaveBeenCalledWith(
          path.resolve('/test/base/path', 'nonexistent/module.js'),
          'errorFunction',
        );
        // Should fall back to original function call object when loading fails
        expect(result.output).toEqual([
          {
            function: {
              name: 'error_function',
              arguments: '{"test": "data"}',
            },
          },
        ]);
      });

      it('should handle errors in external function execution gracefully', async () => {
        const mockResponse = {
          data: {
            choices: [
              {
                message: {
                  content: null,
                  tool_calls: [
                    {
                      function: {
                        name: 'failing_function',
                        arguments: '{"input": "test"}',
                      },
                    },
                  ],
                },
              },
            ],
            usage: { total_tokens: 8, prompt_tokens: 5, completion_tokens: 3 },
          },
          cached: false,
          status: 200,
          statusText: 'OK',
        };
        mockFetchWithCache.mockResolvedValue(mockResponse);

        // Mock a function that throws during execution
        const mockFailingFunction = jest
          .fn()
          .mockRejectedValue(new Error('Function execution failed'));
        mockImportModule.mockResolvedValue({
          failingFunction: mockFailingFunction,
        });

        const provider = new OpenAiChatCompletionProvider('gpt-4o-mini', {
          config: {
            tools: [
              {
                type: 'function',
                function: {
                  name: 'failing_function',
                  description: 'A function that fails during execution',
                  parameters: {
                    type: 'object',
                    properties: {
                      input: { type: 'string' },
                    },
                  },
                },
              },
            ],
            functionToolCallbacks: {
              failing_function: 'file://callbacks/failing.js:failingFunction',
            },
          },
        });

        const result = await provider.callApi('Call failing function');

        expect(mockFailingFunction).toHaveBeenCalledWith('{"input": "test"}');
        // Should fall back to original function call object when execution fails
        expect(result.output).toEqual([
          {
            function: {
              name: 'failing_function',
              arguments: '{"input": "test"}',
            },
          },
        ]);
        expect(mockLogger.debug).toHaveBeenCalledWith(
          expect.stringContaining('Function callback failed for failing_function'),
        );
      });

      it('should handle file reference parsing correctly', async () => {
        const mockResponse = {
          data: {
            choices: [
              {
                message: {
                  content: null,
                  tool_calls: [
                    {
                      function: {
                        name: 'parsed_function',
                        arguments: '{"data": "parsing_test"}',
                      },
                    },
                  ],
                },
              },
            ],
            usage: { total_tokens: 14, prompt_tokens: 9, completion_tokens: 5 },
          },
          cached: false,
          status: 200,
          statusText: 'OK',
        };
        mockFetchWithCache.mockResolvedValue(mockResponse);

        const mockParsedFunction = jest.fn().mockResolvedValue('Parsed successfully');
        mockImportModule.mockResolvedValue(mockParsedFunction);

        const provider = new OpenAiChatCompletionProvider('gpt-4o-mini', {
          config: {
            tools: [
              {
                type: 'function',
                function: {
                  name: 'parsed_function',
                  description: 'Tests file reference parsing',
                  parameters: {
                    type: 'object',
                    properties: {
                      data: { type: 'string' },
                    },
                  },
                },
              },
            ],
            functionToolCallbacks: {
              parsed_function: 'file://deep/path/module.js:deepExport.nestedFunction',
            },
          },
        });

        const result = await provider.callApi('Test parsing');

        expect(mockImportModule).toHaveBeenCalledWith(
          path.resolve('/test/base/path', 'deep/path/module.js'),
          'deepExport.nestedFunction',
        );
        expect(mockParsedFunction).toHaveBeenCalledWith('{"data": "parsing_test"}');
        expect(result.output).toBe('Parsed successfully');
      });

      it('should handle mixed inline and external function callbacks', async () => {
        const mockResponse = {
          data: {
            choices: [
              {
                message: {
                  content: null,
                  tool_calls: [
                    {
                      function: {
                        name: 'inline_function',
                        arguments: '{"inline": "test"}',
                      },
                    },
                    {
                      function: {
                        name: 'external_function',
                        arguments: '{"external": "test"}',
                      },
                    },
                  ],
                },
              },
            ],
            usage: { total_tokens: 20, prompt_tokens: 12, completion_tokens: 8 },
          },
          cached: false,
          status: 200,
          statusText: 'OK',
        };
        mockFetchWithCache.mockResolvedValue(mockResponse);

        const mockInlineFunction = jest.fn().mockResolvedValue('Inline result');
        const mockExternalFunction = jest.fn().mockResolvedValue('External result');
        mockImportModule.mockResolvedValue({
          externalFunc: mockExternalFunction,
        });

        const provider = new OpenAiChatCompletionProvider('gpt-4o-mini', {
          config: {
            tools: [
              {
                type: 'function',
                function: {
                  name: 'inline_function',
                  description: 'An inline function',
                  parameters: {
                    type: 'object',
                    properties: {
                      inline: { type: 'string' },
                    },
                  },
                },
              },
              {
                type: 'function',
                function: {
                  name: 'external_function',
                  description: 'An external function',
                  parameters: {
                    type: 'object',
                    properties: {
                      external: { type: 'string' },
                    },
                  },
                },
              },
            ],
            functionToolCallbacks: {
              inline_function: mockInlineFunction,
              external_function: 'file://mixed/callbacks.js:externalFunc',
            },
          },
        });

        const result = await provider.callApi('Test mixed callbacks');

        expect(mockInlineFunction).toHaveBeenCalledWith('{"inline": "test"}');
        expect(mockImportModule).toHaveBeenCalledWith(
          path.resolve('/test/base/path', 'mixed/callbacks.js'),
          'externalFunc',
        );
        expect(mockExternalFunction).toHaveBeenCalledWith('{"external": "test"}');
        expect(result.output).toBe('Inline result\nExternal result');
      });
    });

    it('should prioritize response_format from prompt config over provider config', async () => {
      const providerResponseFormat = {
        type: 'json_object' as const,
      };
      const promptResponseFormat = {
        type: 'json_schema',
        json_schema: {
          name: 'test_schema',
          strict: true,
          schema: {
            type: 'object',
            properties: { key2: { type: 'string' } },
            additionalProperties: false,
          },
        },
      };

      const provider = new OpenAiChatCompletionProvider('gpt-4o-mini', {
        config: {
          response_format: providerResponseFormat,
        },
      });

      const mockResponse = {
        data: {
          choices: [{ message: { content: '{"key2": "value2"}' } }],
          usage: { total_tokens: 10, prompt_tokens: 5, completion_tokens: 5 },
        },
        cached: false,
        status: 200,
        statusText: 'OK',
      };
      mockFetchWithCache.mockResolvedValue(mockResponse);

      const result = await provider.callApi('Test prompt', {
        vars: {},
        prompt: {
          raw: 'Test prompt',
          label: 'Test prompt',
          config: {
            response_format: promptResponseFormat,
          },
        },
      });

      const call = mockFetchWithCache.mock.calls[0] as [string, { body: string }];
      const requestBody = JSON.parse(call[1].body);
      expect(requestBody.response_format).toEqual(promptResponseFormat);
      expect(result.output).toEqual({ key2: 'value2' });
      expect(result.tokenUsage).toEqual({ total: 10, prompt: 5, completion: 5 });
    });

    it('should use provider config response_format when prompt config is not provided', async () => {
      const providerResponseFormat = {
        type: 'json_object' as const,
      };

      const provider = new OpenAiChatCompletionProvider('gpt-4o-mini', {
        config: {
          response_format: providerResponseFormat,
        },
      });

      const mockResponse = {
        data: {
          choices: [{ message: { content: '{"key1": "value1"}' } }],
          usage: { total_tokens: 10, prompt_tokens: 5, completion_tokens: 5 },
        },
        cached: false,
        status: 200,
        statusText: 'OK',
      };
      mockFetchWithCache.mockResolvedValue(mockResponse);

      const result = await provider.callApi('Test prompt', {
        vars: {},
        prompt: {
          raw: 'Test prompt',
          label: 'Test prompt',
        },
      });

      const call = mockFetchWithCache.mock.calls[0] as [string, { body: string }];
      const requestBody = JSON.parse(call[1].body);
      expect(requestBody.response_format).toEqual(providerResponseFormat);
      expect(result.output).toBe('{"key1": "value1"}');
      expect(result.tokenUsage).toEqual({ total: 10, prompt: 5, completion: 5 });
    });

    it('should call API with basic chat completion', async () => {
      const mockResponse = {
        data: {
          choices: [{ message: { content: 'Test output' } }],
          usage: { total_tokens: 10, prompt_tokens: 5, completion_tokens: 5 },
        },
        cached: false,
        status: 200,
        statusText: 'OK',
        severity: 'info',
      };
      mockFetchWithCache.mockResolvedValue(mockResponse);

      const provider = new OpenAiChatCompletionProvider('gpt-4o-mini');
      const result = await provider.callApi(
        JSON.stringify([{ role: 'user', content: 'Test prompt' }]),
      );

      expect(mockFetchWithCache).toHaveBeenCalledTimes(1);
      expect(result.output).toBe('Test output');
      expect(result.tokenUsage).toEqual({ total: 10, prompt: 5, completion: 5 });
    });

    it('should handle caching correctly with multiple chat calls', async () => {
      const mockResponse = {
        data: {
          choices: [{ message: { content: 'Test output 2' } }],
          usage: { total_tokens: 10, prompt_tokens: 5, completion_tokens: 5 },
        },
        cached: false,
        status: 200,
        statusText: 'OK',
        severity: 'info',
      };
      mockFetchWithCache.mockResolvedValue(mockResponse);

      const provider = new OpenAiChatCompletionProvider('gpt-4o-mini');
      const result = await provider.callApi(
        JSON.stringify([{ role: 'user', content: 'Test prompt 2' }]),
      );

      expect(mockFetchWithCache).toHaveBeenCalledTimes(1);
      expect(result.output).toBe('Test output 2');
      expect(result.tokenUsage).toEqual({ total: 10, prompt: 5, completion: 5 });

      const cachedResponse = {
        ...mockResponse,
        cached: true,
        status: 200,
        statusText: 'OK',
        severity: 'info',
      };
      mockFetchWithCache.mockResolvedValue(cachedResponse);

      const result2 = await provider.callApi(
        JSON.stringify([{ role: 'user', content: 'Test prompt 2' }]),
      );

      expect(mockFetchWithCache).toHaveBeenCalledTimes(2);
      expect(result2.output).toBe('Test output 2');
      expect(result2.tokenUsage).toEqual({ total: 10, cached: 10 });
    });

    it('should handle disabled cache correctly for chat completion', async () => {
      const mockResponse = {
        data: {
          choices: [{ message: { content: 'Test output' } }],
          usage: { total_tokens: 10, prompt_tokens: 5, completion_tokens: 5 },
        },
        cached: false,
        status: 200,
        statusText: 'OK',
        severity: 'info',
      };
      mockFetchWithCache.mockResolvedValue(mockResponse);

      const provider = new OpenAiChatCompletionProvider('gpt-4o-mini');
      const result = await provider.callApi(
        JSON.stringify([{ role: 'user', content: 'Test prompt' }]),
      );

      expect(mockFetchWithCache).toHaveBeenCalledTimes(1);
      expect(result.output).toBe('Test output');
      expect(result.tokenUsage).toEqual({ total: 10, prompt: 5, completion: 5 });

      disableCache();

      const result2 = await provider.callApi(
        JSON.stringify([{ role: 'user', content: 'Test prompt' }]),
      );

      expect(mockFetchWithCache).toHaveBeenCalledTimes(2);
      expect(result2.output).toBe('Test output');
      expect(result2.tokenUsage).toEqual({ total: 10, prompt: 5, completion: 5 });

      enableCache();
    });

    it('should identify reasoning models correctly', () => {
      const regularProvider = new OpenAiChatCompletionProvider('gpt-4');
      const o1Provider = new OpenAiChatCompletionProvider('o1-mini');
      const o3Provider = new OpenAiChatCompletionProvider('o3-mini');
      const o1PreviewProvider = new OpenAiChatCompletionProvider('o1-preview');
      const o3StandardProvider = new OpenAiChatCompletionProvider('o3');
      const o4MiniProvider = new OpenAiChatCompletionProvider('o4-mini');

      expect(regularProvider['isReasoningModel']()).toBe(false);
      expect(o1Provider['isReasoningModel']()).toBe(true);
      expect(o3Provider['isReasoningModel']()).toBe(true);
      expect(o1PreviewProvider['isReasoningModel']()).toBe(true);
      expect(o3StandardProvider['isReasoningModel']()).toBe(true);
      expect(o4MiniProvider['isReasoningModel']()).toBe(true);
    });

    it('should handle temperature support correctly', () => {
      const regularProvider = new OpenAiChatCompletionProvider('gpt-4');
      const o1Provider = new OpenAiChatCompletionProvider('o1-mini');
      const o3Provider = new OpenAiChatCompletionProvider('o3-mini');
      const o1PreviewProvider = new OpenAiChatCompletionProvider('o1-preview');
      const o4MiniProvider = new OpenAiChatCompletionProvider('o4-mini');
      const gpt41Provider = new OpenAiChatCompletionProvider('gpt-4.1');

      expect(regularProvider['supportsTemperature']()).toBe(true);
      expect(o1Provider['supportsTemperature']()).toBe(false);
      expect(o3Provider['supportsTemperature']()).toBe(false);
      expect(o1PreviewProvider['supportsTemperature']()).toBe(false);
      expect(o4MiniProvider['supportsTemperature']()).toBe(false);
      expect(gpt41Provider['supportsTemperature']()).toBe(true);
    });

    it('should respect temperature settings based on model type', async () => {
      const mockResponse = {
        data: {
          choices: [{ message: { content: 'Test output' } }],
          usage: { total_tokens: 10, prompt_tokens: 5, completion_tokens: 5 },
        },
        cached: false,
        status: 200,
        statusText: 'OK',
      };
      mockFetchWithCache.mockResolvedValue(mockResponse);

      // Test regular model with temperature
      const regularProvider = new OpenAiChatCompletionProvider('gpt-4', {
        config: { temperature: 0.7 },
      });
      await regularProvider.callApi('Test prompt');
      const regularCall = mockFetchWithCache.mock.calls[0] as [string, { body: string }];
      const regularBody = JSON.parse(regularCall[1].body);
      expect(regularBody.temperature).toBe(0.7);

      // Test O1 model (should omit temperature)
      mockFetchWithCache.mockClear();
      const o1Provider = new OpenAiChatCompletionProvider('o1-mini', {
        config: { temperature: 0.7 },
      });
      await o1Provider.callApi('Test prompt');
      const o1Call = mockFetchWithCache.mock.calls[0] as [string, { body: string }];
      const o1Body = JSON.parse(o1Call[1].body);
      expect(o1Body.temperature).toBeUndefined();
    });

    it('should handle max tokens settings based on model type', async () => {
      const mockResponse = {
        data: {
          choices: [{ message: { content: 'Test output' } }],
          usage: { total_tokens: 10, prompt_tokens: 5, completion_tokens: 5 },
        },
        cached: false,
        status: 200,
        statusText: 'OK',
      };
      mockFetchWithCache.mockResolvedValue(mockResponse);

      // Test regular model with max_tokens
      const regularProvider = new OpenAiChatCompletionProvider('gpt-4', {
        config: { max_tokens: 100 },
      });
      await regularProvider.callApi('Test prompt');
      const regularCall = mockFetchWithCache.mock.calls[0] as [string, { body: string }];
      const regularBody = JSON.parse(regularCall[1].body);
      expect(regularBody.max_tokens).toBe(100);
      expect(regularBody.max_completion_tokens).toBeUndefined();

      // Test O1 model with max_completion_tokens
      mockFetchWithCache.mockClear();
      const o1Provider = new OpenAiChatCompletionProvider('o1-mini', {
        config: { max_completion_tokens: 200 },
      });
      await o1Provider.callApi('Test prompt');
      const o1Call = mockFetchWithCache.mock.calls[0] as [string, { body: string }];
      const o1Body = JSON.parse(o1Call[1].body);
      expect(o1Body.max_tokens).toBeUndefined();
      expect(o1Body.max_completion_tokens).toBe(200);
    });

    it('should handle reasoning_effort for reasoning models', async () => {
      const mockResponse = {
        data: {
          choices: [{ message: { content: 'Test output' } }],
          usage: { total_tokens: 10, prompt_tokens: 5, completion_tokens: 5 },
        },
        cached: false,
        status: 200,
        statusText: 'OK',
      };
      mockFetchWithCache.mockResolvedValue(mockResponse);

      // Test O1 model with reasoning_effort
      const o1Provider = new OpenAiChatCompletionProvider('o1-mini', {
        config: { reasoning_effort: 'high' } as any,
      });
      await o1Provider.callApi('Test prompt');
      const o1Call = mockFetchWithCache.mock.calls[0] as [string, { body: string }];
      const o1Body = JSON.parse(o1Call[1].body);
      expect(o1Body.reasoning_effort).toBe('high');

      // Test regular model (should not include reasoning_effort)
      mockFetchWithCache.mockClear();
      const regularProvider = new OpenAiChatCompletionProvider('gpt-4', {
        config: { reasoning_effort: 'high' } as any,
      });
      await regularProvider.callApi('Test prompt');
      const regularCall = mockFetchWithCache.mock.calls[0] as [string, { body: string }];
      const regularBody = JSON.parse(regularCall[1].body);
      expect(regularBody.reasoning_effort).toBeUndefined();
    });

    it('should handle o4-mini with reasoning_effort and service_tier', async () => {
      const mockResponse = {
        data: {
          choices: [{ message: { content: 'Test response' } }],
          usage: { total_tokens: 10, prompt_tokens: 5, completion_tokens: 5 },
        },
        cached: false,
        status: 200,
        statusText: 'OK',
      };
      mockFetchWithCache.mockResolvedValue(mockResponse);

      // Test O4-mini model with reasoning_effort
      const o4Provider = new OpenAiChatCompletionProvider('o4-mini', {
        config: {
          reasoning_effort: 'medium',
          service_tier: 'premium',
        } as any,
      });

      const { body: o4Body } = o4Provider.getOpenAiBody('Test prompt');
      expect(o4Body.reasoning_effort).toBe('medium');
      expect(o4Body.service_tier).toBe('premium');
    });

    it('should handle user, metadata, and store parameters', async () => {
      const mockResponse = {
        data: {
          choices: [{ message: { content: 'Test response' } }],
          usage: { total_tokens: 10, prompt_tokens: 5, completion_tokens: 5 },
        },
        cached: false,
        status: 200,
        statusText: 'OK',
      };
      mockFetchWithCache.mockResolvedValue(mockResponse);

      const provider = new OpenAiChatCompletionProvider('gpt-4o', {
        config: {
          user: 'user-123',
          metadata: {
            project: 'test-project',
            version: '1.0.0',
          },
          store: true,
        } as any,
      });

      const { body } = provider.getOpenAiBody('Test prompt');
      expect(body.user).toBe('user-123');
      expect(body.metadata).toEqual({
        project: 'test-project',
        version: '1.0.0',
      });
      expect(body.store).toBe(true);
    });

    it('should handle enhanced reasoning interface for o-series models', async () => {
      const mockResponse = {
        data: {
          choices: [{ message: { content: 'Test response' } }],
          usage: { total_tokens: 10, prompt_tokens: 5, completion_tokens: 5 },
        },
        cached: false,
        status: 200,
        statusText: 'OK',
      };
      mockFetchWithCache.mockResolvedValue(mockResponse);

      const o1Provider = new OpenAiChatCompletionProvider('o1-mini', {
        config: {
          reasoning: {
            effort: 'high',
            summary: 'detailed',
          },
        } as any,
      });

      const { body } = o1Provider.getOpenAiBody('Test prompt');
      expect(body.reasoning).toEqual({
        effort: 'high',
        summary: 'detailed',
      });
    });

    it('should handle audio responses correctly', async () => {
      const mockAudioResponse = {
        data: {
          choices: [
            {
              message: {
                audio: {
                  id: 'audio-id-123',
                  expires_at: '2023-12-31T23:59:59Z',
                  data: 'base64audiodata',
                  transcript: 'This is the audio transcript',
                  format: 'mp3',
                },
              },
            },
          ],
          usage: { total_tokens: 15, prompt_tokens: 10, completion_tokens: 5 },
        },
        cached: false,
        status: 200,
        statusText: 'OK',
      };
      mockFetchWithCache.mockResolvedValue(mockAudioResponse);

      const provider = new OpenAiChatCompletionProvider('gpt-4o-mini');
      const result = await provider.callApi('Generate audio response');

      expect(mockFetchWithCache).toHaveBeenCalledTimes(1);
      expect(result.output).toBe('This is the audio transcript');
      expect(result.audio).toEqual({
        id: 'audio-id-123',
        expiresAt: '2023-12-31T23:59:59Z',
        data: 'base64audiodata',
        transcript: 'This is the audio transcript',
        format: 'mp3',
      });
      expect(result.tokenUsage).toEqual({ total: 15, prompt: 10, completion: 5 });
    });

    it('should handle audio responses without transcript', async () => {
      const mockAudioResponse = {
        data: {
          choices: [
            {
              message: {
                audio: {
                  id: 'audio-id-456',
                  expires_at: '2023-12-31T23:59:59Z',
                  data: 'base64audiodata',
                  format: 'wav',
                },
              },
            },
          ],
          usage: { total_tokens: 12, prompt_tokens: 8, completion_tokens: 4 },
        },
        cached: false,
        status: 200,
        statusText: 'OK',
      };
      mockFetchWithCache.mockResolvedValue(mockAudioResponse);

      const provider = new OpenAiChatCompletionProvider('gpt-4o-mini');
      const result = await provider.callApi('Generate audio without transcript');

      expect(mockFetchWithCache).toHaveBeenCalledTimes(1);
      expect(result.output).toBe(''); // Empty string when no transcript
      expect(result.audio).toEqual({
        id: 'audio-id-456',
        expiresAt: '2023-12-31T23:59:59Z',
        data: 'base64audiodata',
        transcript: undefined,
        format: 'wav',
      });
      expect(result.tokenUsage).toEqual({ total: 12, prompt: 8, completion: 4 });
    });

    it('should use default wav format when not specified', async () => {
      const mockAudioResponse = {
        data: {
          choices: [
            {
              message: {
                audio: {
                  id: 'audio-id-789',
                  expires_at: '2023-12-31T23:59:59Z',
                  data: 'base64audiodata',
                  transcript: 'Audio without format specified',
                },
              },
            },
          ],
          usage: { total_tokens: 18, prompt_tokens: 12, completion_tokens: 6 },
        },
        cached: false,
        status: 200,
        statusText: 'OK',
      };
      mockFetchWithCache.mockResolvedValue(mockAudioResponse);

      const provider = new OpenAiChatCompletionProvider('gpt-4o-mini');
      const result = await provider.callApi('Generate audio without format');

      expect(mockFetchWithCache).toHaveBeenCalledTimes(1);
      expect(result.output).toBe('Audio without format specified');
      expect(result.audio).toEqual({
        id: 'audio-id-789',
        expiresAt: '2023-12-31T23:59:59Z',
        data: 'base64audiodata',
        transcript: 'Audio without format specified',
        format: 'wav', // Default format
      });
      expect(result.tokenUsage).toEqual({ total: 18, prompt: 12, completion: 6 });
    });

    it('should handle cached audio responses correctly', async () => {
      const mockAudioResponse = {
        data: {
          choices: [
            {
              message: {
                audio: {
                  id: 'audio-id-cached',
                  expires_at: '2023-12-31T23:59:59Z',
                  data: 'base64audiodatacached',
                  transcript: 'This is a cached audio response',
                  format: 'mp3',
                },
              },
            },
          ],
          usage: { total_tokens: 20, prompt_tokens: 15, completion_tokens: 5 },
        },
        cached: false,
        status: 200,
        statusText: 'OK',
      };
      mockFetchWithCache.mockResolvedValue(mockAudioResponse);

      const provider = new OpenAiChatCompletionProvider('gpt-4o-mini');
      const result = await provider.callApi('Generate cached audio');

      expect(mockFetchWithCache).toHaveBeenCalledTimes(1);
      expect(result.output).toBe('This is a cached audio response');
      expect(result.audio).toEqual({
        id: 'audio-id-cached',
        expiresAt: '2023-12-31T23:59:59Z',
        data: 'base64audiodatacached',
        transcript: 'This is a cached audio response',
        format: 'mp3',
      });
      expect(result.cached).toBe(false);

      // Now test with cached response
      const cachedResponse = {
        ...mockAudioResponse,
        cached: true,
      };
      mockFetchWithCache.mockResolvedValue(cachedResponse);

      const cachedResult = await provider.callApi('Generate cached audio');

      expect(mockFetchWithCache).toHaveBeenCalledTimes(2);
      expect(cachedResult.output).toBe('This is a cached audio response');
      expect(cachedResult.audio).toEqual({
        id: 'audio-id-cached',
        expiresAt: '2023-12-31T23:59:59Z',
        data: 'base64audiodatacached',
        transcript: 'This is a cached audio response',
        format: 'mp3',
      });
      expect(cachedResult.cached).toBe(true);
      expect(cachedResult.tokenUsage).toEqual({ total: 20, cached: 20 });
    });

    it('should properly handle audio requested with response_format option', async () => {
      // Setup provider with response_format that specifies audio
      const provider = new OpenAiChatCompletionProvider('gpt-4o-mini', {
        config: {
          response_format: { type: 'audio' } as any,
        },
      });

      // Mock a non-audio response (model doesn't support audio format)
      const mockTextResponse = {
        data: {
          choices: [{ message: { content: 'Model responded with text instead of audio' } }],
          usage: { total_tokens: 10, prompt_tokens: 5, completion_tokens: 5 },
        },
        cached: false,
        status: 200,
        statusText: 'OK',
      };
      mockFetchWithCache.mockResolvedValue(mockTextResponse);

      // Call the API with audio format requested
      const result = await provider.callApi('Generate audio please');

      // Verify request sent with audio format
      const call = mockFetchWithCache.mock.calls[0] as [string, { body: string }];
      const requestBody = JSON.parse(call[1].body);
      expect(requestBody.response_format).toEqual({ type: 'audio' });

      // Verify result handled gracefully
      expect(result.output).toBe('Model responded with text instead of audio');
      expect(result.audio).toBeUndefined(); // No audio returned
      expect(result.tokenUsage).toEqual({ total: 10, prompt: 5, completion: 5 });
    });

<<<<<<< HEAD
    it('should surface a normalised finishReason', async () => {
      const mockResponse = {
        data: {
          choices: [
            {
              message: { content: 'done' },
              finish_reason: 'length',
            },
          ],
          usage: { total_tokens: 3, prompt_tokens: 1, completion_tokens: 2 },
=======
    it('should use generic error message with fallback when apiKeyEnvar is undefined', async () => {
      // Clear any existing API key environment variables
      const originalEnv = process.env.OPENAI_API_KEY;
      delete process.env.OPENAI_API_KEY;

      try {
        const provider = new OpenAiChatCompletionProvider('gpt-4o-mini');

        await expect(provider.callApi('Test prompt')).rejects.toThrow(
          'API key is not set. Set the OPENAI_API_KEY environment variable or add `apiKey` to the provider config.',
        );
      } finally {
        // Restore original environment
        if (originalEnv) {
          process.env.OPENAI_API_KEY = originalEnv;
        }
      }
    });

    it('should use custom apiKeyEnvar in error message when provided', async () => {
      // Clear any existing API key environment variables
      const originalEnv = process.env.OPENAI_API_KEY;
      const originalCustomEnv = process.env.CUSTOM_API_KEY;
      delete process.env.OPENAI_API_KEY;
      delete process.env.CUSTOM_API_KEY;

      try {
        const provider = new OpenAiChatCompletionProvider('gpt-4o-mini', {
          config: { apiKeyEnvar: 'CUSTOM_API_KEY' },
        });

        await expect(provider.callApi('Test prompt')).rejects.toThrow(
          'API key is not set. Set the CUSTOM_API_KEY environment variable or add `apiKey` to the provider config.',
        );
      } finally {
        // Restore original environment
        if (originalEnv) {
          process.env.OPENAI_API_KEY = originalEnv;
        }
        if (originalCustomEnv) {
          process.env.CUSTOM_API_KEY = originalCustomEnv;
        }
      }
    });

    it('should demonstrate improved logging for inherited classes', async () => {
      // Create a mock class that extends OpenAiChatCompletionProvider
      class CustomProvider extends OpenAiChatCompletionProvider {
        constructor(modelName: string) {
          super(modelName, {
            config: {
              apiKeyEnvar: 'CUSTOM_PROVIDER_API_KEY',
              apiBaseUrl: 'https://custom-api.example.com/v1',
            },
          });
        }

        getApiUrlDefault(): string {
          return 'https://custom-api.example.com/v1';
        }
      }

      // Clear environment variables
      const originalEnv = process.env.OPENAI_API_KEY;
      const originalCustomEnv = process.env.CUSTOM_PROVIDER_API_KEY;
      delete process.env.OPENAI_API_KEY;
      delete process.env.CUSTOM_PROVIDER_API_KEY;

      try {
        const provider = new CustomProvider('custom-model');

        // Should show generic error message with custom API key variable
        await expect(provider.callApi('Test prompt')).rejects.toThrow(
          'API key is not set. Set the CUSTOM_PROVIDER_API_KEY environment variable or add `apiKey` to the provider config.',
        );

        // Should log generic message for unknown model
        expect(mockLogger.debug).toHaveBeenCalledWith('Using unknown chat model: custom-model');
      } finally {
        // Restore original environment
        if (originalEnv) {
          process.env.OPENAI_API_KEY = originalEnv;
        }
        if (originalCustomEnv) {
          process.env.CUSTOM_PROVIDER_API_KEY = originalCustomEnv;
        }
      }
    });

    it('should work well with third-party providers that inherit from OpenAiChatCompletionProvider', async () => {
      // Example similar to what providers like Anthropic or DeepSeek might do
      class DeepSeekProvider extends OpenAiChatCompletionProvider {
        constructor(modelName: string) {
          super(modelName, {
            config: {
              apiKeyEnvar: 'DEEPSEEK_API_KEY',
              apiBaseUrl: 'https://api.deepseek.com/v1',
            },
          });
        }

        getApiUrlDefault(): string {
          return 'https://api.deepseek.com/v1';
        }
      }

      const mockResponse = {
        data: {
          choices: [{ message: { content: 'DeepSeek response' } }],
          usage: { total_tokens: 10, prompt_tokens: 5, completion_tokens: 5 },
        },
        cached: false,
        status: 200,
        statusText: 'OK',
      };
      mockFetchWithCache.mockResolvedValue(mockResponse);

      const provider = new DeepSeekProvider('deepseek-chat');
      const result = await provider.callApi('Test prompt');

      // Verify the logging shows the correct API URL (not hardcoded OpenAI)
      expect(mockLogger.debug).toHaveBeenCalledWith(
        expect.stringContaining('Calling https://api.deepseek.com/v1 API:'),
      );

      // Verify the response logging is generic
      expect(mockLogger.debug).toHaveBeenCalledWith(
        expect.stringContaining('\tcompletions API response:'),
      );

      expect(result.output).toBe('DeepSeek response');
    });

    it('should log generic API call message using getApiUrl', async () => {
      const mockResponse = {
        data: {
          choices: [{ message: { content: 'Test output' } }],
          usage: { total_tokens: 10, prompt_tokens: 5, completion_tokens: 5 },
        },
        cached: false,
        status: 200,
        statusText: 'OK',
      };
      mockFetchWithCache.mockResolvedValue(mockResponse);

      const provider = new OpenAiChatCompletionProvider('gpt-4o-mini');
      await provider.callApi('Test prompt');

      expect(mockLogger.debug).toHaveBeenCalledWith(
        expect.stringMatching(/^Calling https:\/\/.*\/v1 API:/),
      );
    });

    it('should log generic completions API response message', async () => {
      const mockResponse = {
        data: {
          choices: [{ message: { content: 'Test output' } }],
          usage: { total_tokens: 10, prompt_tokens: 5, completion_tokens: 5 },
>>>>>>> 93530e6e
        },
        cached: false,
        status: 200,
        statusText: 'OK',
      };
      mockFetchWithCache.mockResolvedValue(mockResponse);

      const provider = new OpenAiChatCompletionProvider('gpt-4o-mini');
<<<<<<< HEAD
      const result = await provider.callApi('hi');

      expect(result.finishReason).toBe('length'); // confirms adapter ran the normaliser
=======
      await provider.callApi('Test prompt');

      expect(mockLogger.debug).toHaveBeenCalledWith(
        expect.stringContaining('\tcompletions API response:'),
      );
    });

    it('should log generic message for unknown chat models', () => {
      new OpenAiChatCompletionProvider('unknown-model');

      expect(mockLogger.debug).toHaveBeenCalledWith('Using unknown chat model: unknown-model');
    });

    it('should not log unknown model message for known OpenAI models', () => {
      new OpenAiChatCompletionProvider('gpt-4o-mini');

      expect(mockLogger.debug).not.toHaveBeenCalledWith(expect.stringContaining('unknown'));
    });

    it('should support legacy model IDs', () => {
      // Test legacy GPT-4 models
      const gpt4LegacyProvider = new OpenAiChatCompletionProvider('gpt-4-0314');
      expect(gpt4LegacyProvider.modelName).toBe('gpt-4-0314');

      const gpt4_32kProvider = new OpenAiChatCompletionProvider('gpt-4-32k-0314');
      expect(gpt4_32kProvider.modelName).toBe('gpt-4-32k-0314');

      const gpt4VisionProvider = new OpenAiChatCompletionProvider('gpt-4-vision-preview');
      expect(gpt4VisionProvider.modelName).toBe('gpt-4-vision-preview');

      // Test legacy GPT-3.5 models
      const gpt35LegacyProvider = new OpenAiChatCompletionProvider('gpt-3.5-turbo-0301');
      expect(gpt35LegacyProvider.modelName).toBe('gpt-3.5-turbo-0301');

      const gpt35_16kProvider = new OpenAiChatCompletionProvider('gpt-3.5-turbo-16k');
      expect(gpt35_16kProvider.modelName).toBe('gpt-3.5-turbo-16k');

      // Test latest audio model
      const audioModelProvider = new OpenAiChatCompletionProvider(
        'gpt-4o-audio-preview-2025-06-03',
      );
      expect(audioModelProvider.modelName).toBe('gpt-4o-audio-preview-2025-06-03');
>>>>>>> 93530e6e
    });
  });
});<|MERGE_RESOLUTION|>--- conflicted
+++ resolved
@@ -1683,7 +1683,6 @@
       expect(result.tokenUsage).toEqual({ total: 10, prompt: 5, completion: 5 });
     });
 
-<<<<<<< HEAD
     it('should surface a normalised finishReason', async () => {
       const mockResponse = {
         data: {
@@ -1694,7 +1693,19 @@
             },
           ],
           usage: { total_tokens: 3, prompt_tokens: 1, completion_tokens: 2 },
-=======
+        },
+        cached: false,
+        status: 200,
+        statusText: 'OK',
+      };
+      mockFetchWithCache.mockResolvedValue(mockResponse);
+
+      const provider = new OpenAiChatCompletionProvider('gpt-4o-mini');
+      const result = await provider.callApi('hi');
+
+      expect(result.finishReason).toBe('length'); // confirms adapter ran the normaliser
+    });
+
     it('should use generic error message with fallback when apiKeyEnvar is undefined', async () => {
       // Clear any existing API key environment variables
       const originalEnv = process.env.OPENAI_API_KEY;
@@ -1853,7 +1864,6 @@
         data: {
           choices: [{ message: { content: 'Test output' } }],
           usage: { total_tokens: 10, prompt_tokens: 5, completion_tokens: 5 },
->>>>>>> 93530e6e
         },
         cached: false,
         status: 200,
@@ -1862,11 +1872,6 @@
       mockFetchWithCache.mockResolvedValue(mockResponse);
 
       const provider = new OpenAiChatCompletionProvider('gpt-4o-mini');
-<<<<<<< HEAD
-      const result = await provider.callApi('hi');
-
-      expect(result.finishReason).toBe('length'); // confirms adapter ran the normaliser
-=======
       await provider.callApi('Test prompt');
 
       expect(mockLogger.debug).toHaveBeenCalledWith(
@@ -1909,7 +1914,6 @@
         'gpt-4o-audio-preview-2025-06-03',
       );
       expect(audioModelProvider.modelName).toBe('gpt-4o-audio-preview-2025-06-03');
->>>>>>> 93530e6e
     });
   });
 });