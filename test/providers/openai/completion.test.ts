import { disableCache, enableCache, fetchWithCache } from '../../../src/cache';
import logger from '../../../src/logger';
import { OpenAiCompletionProvider } from '../../../src/providers/openai/completion';

jest.mock('../../../src/cache');
jest.mock('../../../src/logger');

const mockFetchWithCache = jest.mocked(fetchWithCache);

describe('OpenAI Provider', () => {
  beforeEach(() => {
    jest.resetAllMocks();
    disableCache();
    // Set a default API key for tests unless explicitly testing missing key
    process.env.OPENAI_API_KEY = 'test-api-key';
  });

  afterEach(() => {
    enableCache();
  });

  describe('OpenAiCompletionProvider', () => {
    const mockResponse = {
      data: {
        choices: [{ text: 'Test output' }],
        usage: { total_tokens: 10, prompt_tokens: 5, completion_tokens: 5 },
      },
      cached: false,
      status: 200,
      statusText: 'OK',
      severity: 'info',
    };

    it('should call API successfully with text completion', async () => {
      mockFetchWithCache.mockResolvedValue(mockResponse);

      const provider = new OpenAiCompletionProvider('text-davinci-003');
      const result = await provider.callApi('Test prompt');

      expect(mockFetchWithCache).toHaveBeenCalledTimes(1);
      expect(result.output).toBe('Test output');
      expect(result.tokenUsage).toEqual({ total: 10, prompt: 5, completion: 5 });
    });

    it('should handle API errors', async () => {
      mockFetchWithCache.mockResolvedValue({
        data: {
          error: {
            message: 'Test error',
            type: 'test_error',
          },
        },
        cached: false,
        status: 400,
        statusText: 'Bad Request',
      });

      const provider = new OpenAiCompletionProvider('text-davinci-003');
      const result = await provider.callApi('Test prompt');

      expect(result.error).toBeDefined();
      expect(result.error).toContain('Test error');
    });

    it('should handle fetch errors', async () => {
      mockFetchWithCache.mockRejectedValue(new Error('Network error'));

      const provider = new OpenAiCompletionProvider('text-davinci-003');
      const result = await provider.callApi('Test prompt');

      expect(result.error).toBeDefined();
      expect(result.error).toContain('Network error');
    });

    it('should handle missing API key', async () => {
      // Save the original env var and clear it for this test
      const originalApiKey = process.env.OPENAI_API_KEY;
      delete process.env.OPENAI_API_KEY;

      try {
        const provider = new OpenAiCompletionProvider('text-davinci-003', {
          config: {
            apiKeyRequired: true,
          },
          env: {
            OPENAI_API_KEY: undefined,
          },
        });

        await expect(provider.callApi('Test prompt')).rejects.toThrow('OpenAI API key is not set');
      } finally {
        // Restore the original env var
        if (originalApiKey) {
          process.env.OPENAI_API_KEY = originalApiKey;
        }
      }
    });

    it('should warn about unknown model', () => {
      const warnSpy = jest.spyOn(logger, 'warn');

      new OpenAiCompletionProvider('unknown-model');

      expect(warnSpy).toHaveBeenCalledWith(
        'FYI: Using unknown OpenAI completion model: unknown-model',
      );
      warnSpy.mockRestore();
    });

    it('should handle cached responses', async () => {
      mockFetchWithCache.mockResolvedValue({
        ...mockResponse,
        cached: true,
      });

      const provider = new OpenAiCompletionProvider('text-davinci-003');
      const result = await provider.callApi('Test prompt');

      expect(result.cached).toBe(true);
      expect(result.output).toBe('Test output');
    });

    it('should handle responses without usage information', async () => {
      mockFetchWithCache.mockResolvedValue({
        data: {
          choices: [{ text: 'Test output' }],
        },
        cached: false,
        status: 200,
        statusText: 'OK',
      });
<<<<<<< HEAD

      const provider = new OpenAiCompletionProvider('text-davinci-003');
      const result = await provider.callApi('Test prompt');

      expect(result.output).toBe('Test output');
      expect(result.tokenUsage).toEqual({});
    });

    it('should handle undefined response', async () => {
      mockFetchWithCache.mockResolvedValue(undefined as any);

      const provider = new OpenAiCompletionProvider('text-davinci-003');
      const result = await provider.callApi('Test prompt');

      expect(mockFetchWithCache).toHaveBeenCalledTimes(1);
      expect(result.error).toContain('Cannot destructure property');
    });

    it('should pass custom headers from config', async () => {
      mockFetchWithCache.mockResolvedValue(mockResponse);

      const customHeaders = {
        'X-Test-Header': 'test-value',
      };

      const provider = new OpenAiCompletionProvider('text-davinci-003', {
        config: {
          headers: customHeaders,
        },
      });

      await provider.callApi('Test prompt');

      expect(mockFetchWithCache).toHaveBeenCalledWith(
        expect.any(String),
        expect.objectContaining({
          headers: expect.objectContaining({
            'Content-Type': 'application/json',
            'X-Test-Header': 'test-value',
          }),
        }),
        expect.any(Number),
        'json',
        undefined,
      );
    });

    it('should pass passthrough config fields in body', async () => {
      mockFetchWithCache.mockResolvedValue(mockResponse);
=======
>>>>>>> 1da7b027

      const provider = new OpenAiCompletionProvider('text-davinci-003', {
        config: {
          passthrough: { logprobs: 3 },
        },
      });

      await provider.callApi('Test prompt');

      const actualCall = mockFetchWithCache.mock.calls[0];
      const body = JSON.parse(actualCall[1]?.body as string);
      expect(body.logprobs).toBe(3);
    });

    it('should handle response parsing errors', async () => {
      mockFetchWithCache.mockResolvedValue({
        data: {}, // Missing choices array
        cached: false,
        status: 200,
        statusText: 'OK',
      });

      const provider = new OpenAiCompletionProvider('text-davinci-003');
      const result = await provider.callApi('Test prompt');

<<<<<<< HEAD
      expect(result.error).toMatch(/API error:/);
    });

    it('should handle invalid OPENAI_STOP env var', async () => {
      process.env.OPENAI_STOP = '{invalid json}';

      const provider = new OpenAiCompletionProvider('text-davinci-003', {
        config: {
          apiKey: 'test-api-key',
        },
      });

      await expect(provider.callApi('test')).rejects.toThrow(
        /OPENAI_STOP is not a valid JSON string/,
      );

      delete process.env.OPENAI_STOP;
=======
      expect(result.output).toBe('Test output');
      expect(result.tokenUsage).toEqual({});
    });

    it('should handle fetchWithCache returning undefined response', async () => {
      mockFetchWithCache.mockResolvedValue(undefined as any);

      const provider = new OpenAiCompletionProvider('text-davinci-003');
      const result = await provider.callApi('Test prompt');

      expect(mockFetchWithCache).toHaveBeenCalledTimes(1);
      expect(result.error).toContain('Cannot destructure property');
>>>>>>> 1da7b027
    });
  });
});<|MERGE_RESOLUTION|>--- conflicted
+++ resolved
@@ -129,7 +129,6 @@
         status: 200,
         statusText: 'OK',
       });
-<<<<<<< HEAD
 
       const provider = new OpenAiCompletionProvider('text-davinci-003');
       const result = await provider.callApi('Test prompt');
@@ -138,7 +137,7 @@
       expect(result.tokenUsage).toEqual({});
     });
 
-    it('should handle undefined response', async () => {
+    it('should handle fetchWithCache returning undefined response', async () => {
       mockFetchWithCache.mockResolvedValue(undefined as any);
 
       const provider = new OpenAiCompletionProvider('text-davinci-003');
@@ -179,8 +178,6 @@
 
     it('should pass passthrough config fields in body', async () => {
       mockFetchWithCache.mockResolvedValue(mockResponse);
-=======
->>>>>>> 1da7b027
 
       const provider = new OpenAiCompletionProvider('text-davinci-003', {
         config: {
@@ -206,7 +203,6 @@
       const provider = new OpenAiCompletionProvider('text-davinci-003');
       const result = await provider.callApi('Test prompt');
 
-<<<<<<< HEAD
       expect(result.error).toMatch(/API error:/);
     });
 
@@ -224,20 +220,6 @@
       );
 
       delete process.env.OPENAI_STOP;
-=======
-      expect(result.output).toBe('Test output');
-      expect(result.tokenUsage).toEqual({});
-    });
-
-    it('should handle fetchWithCache returning undefined response', async () => {
-      mockFetchWithCache.mockResolvedValue(undefined as any);
-
-      const provider = new OpenAiCompletionProvider('text-davinci-003');
-      const result = await provider.callApi('Test prompt');
-
-      expect(mockFetchWithCache).toHaveBeenCalledTimes(1);
-      expect(result.error).toContain('Cannot destructure property');
->>>>>>> 1da7b027
     });
   });
 });