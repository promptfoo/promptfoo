import { afterEach, beforeEach, describe, expect, it, vi } from 'vitest';
import { ChatKitBrowserPool } from '../../../src/providers/openai/chatkit-pool';

<<<<<<< HEAD
// Create mocks inside the factory to avoid hoisting issues
jest.mock('playwright', () => {
  const mockPage = {
    goto: jest.fn().mockResolvedValue(undefined),
    waitForFunction: jest.fn().mockResolvedValue(undefined),
    reload: jest.fn().mockResolvedValue(undefined),
  };

  const mockContext = {
    newPage: jest.fn().mockResolvedValue(mockPage),
    close: jest.fn().mockResolvedValue(undefined),
    setDefaultTimeout: jest.fn(),
  };

  const mockBrowser = {
    newContext: jest.fn().mockResolvedValue(mockContext),
    close: jest.fn().mockResolvedValue(undefined),
  };

  return {
    chromium: {
      launch: jest.fn().mockResolvedValue(mockBrowser),
    },
    __mockPage: mockPage,
    __mockContext: mockContext,
    __mockBrowser: mockBrowser,
  };
});
=======
// Create hoisted mocks to access them in tests
const mockPage = vi.hoisted(() => ({
  goto: vi.fn().mockResolvedValue(undefined),
  waitForFunction: vi.fn().mockResolvedValue(undefined),
  reload: vi.fn().mockResolvedValue(undefined),
}));

const mockContext = vi.hoisted(() => ({
  newPage: vi.fn().mockResolvedValue(mockPage),
  close: vi.fn().mockResolvedValue(undefined),
}));

const mockBrowser = vi.hoisted(() => ({
  newContext: vi.fn().mockResolvedValue(mockContext),
  close: vi.fn().mockResolvedValue(undefined),
}));

const mockChromium = vi.hoisted(() => ({
  launch: vi.fn().mockResolvedValue(mockBrowser),
}));

// Mock playwright
vi.mock('playwright', () => ({
  chromium: mockChromium,
}));
>>>>>>> 51bf926e

// Mock http server
vi.mock('http', () => ({
  createServer: vi.fn().mockReturnValue({
    listen: vi.fn((_port: number, callback: () => void) => callback()),
    address: vi.fn().mockReturnValue({ port: 3000 }),
    close: vi.fn(),
    once: vi.fn(), // Error handler registration
  }),
}));

// Test constants
const TEST_TEMPLATE_KEY = 'wf_test123:default:default';
const TEST_HTML = '<html>test</html>';

describe('ChatKitBrowserPool', () => {
  beforeEach(() => {
    vi.clearAllMocks();
    // Reset the singleton between tests
    ChatKitBrowserPool.resetInstance();
  });

  afterEach(async () => {
    // Use clearAllMocks instead of resetAllMocks to preserve mock implementations
    vi.clearAllMocks();
    // Ensure clean state after each test
    ChatKitBrowserPool.resetInstance();
  });

  describe('getInstance', () => {
    it('should return singleton instance', () => {
      const instance1 = ChatKitBrowserPool.getInstance();
      const instance2 = ChatKitBrowserPool.getInstance();

      expect(instance1).toBe(instance2);
    });

    it('should use default config values', () => {
      const instance = ChatKitBrowserPool.getInstance();

      // Config should use defaults
      expect((instance as any).config.maxConcurrency).toBe(4);
      expect((instance as any).config.headless).toBe(true);
    });

    it('should respect custom config values', () => {
      const instance = ChatKitBrowserPool.getInstance({
        maxConcurrency: 8,
        headless: false,
      });

      expect((instance as any).config.maxConcurrency).toBe(8);
      expect((instance as any).config.headless).toBe(false);
    });

    it('should ignore config on subsequent calls (singleton already exists)', () => {
      const _instance1 = ChatKitBrowserPool.getInstance({ maxConcurrency: 4 });
      const instance2 = ChatKitBrowserPool.getInstance({ maxConcurrency: 10 });

      // Should still be 4, not 10
      expect((instance2 as any).config.maxConcurrency).toBe(4);
    });
  });

  describe('resetInstance', () => {
    it('should allow creating new instance after reset', () => {
      const instance1 = ChatKitBrowserPool.getInstance({ maxConcurrency: 4 });
      ChatKitBrowserPool.resetInstance();
      const instance2 = ChatKitBrowserPool.getInstance({ maxConcurrency: 10 });

      expect(instance1).not.toBe(instance2);
      expect((instance2 as any).config.maxConcurrency).toBe(10);
    });
  });

  describe('generateTemplateKey', () => {
    it('should generate key from workflowId only', () => {
      const key = ChatKitBrowserPool.generateTemplateKey('wf_abc123');
      expect(key).toBe('wf_abc123:default:default');
    });

    it('should include version when provided', () => {
      const key = ChatKitBrowserPool.generateTemplateKey('wf_abc123', '2');
      expect(key).toBe('wf_abc123:2:default');
    });

    it('should include userId when provided', () => {
      const key = ChatKitBrowserPool.generateTemplateKey('wf_abc123', undefined, 'user@test.com');
      expect(key).toBe('wf_abc123:default:user@test.com');
    });

    it('should include all components', () => {
      const key = ChatKitBrowserPool.generateTemplateKey('wf_abc123', '3', 'user@test.com');
      expect(key).toBe('wf_abc123:3:user@test.com');
    });
  });

  describe('setTemplate', () => {
    it('should store the HTML template for a key', () => {
      const instance = ChatKitBrowserPool.getInstance();
      const html = '<html><body>Test</body></html>';

      instance.setTemplate(TEST_TEMPLATE_KEY, html);

      expect((instance as any).templates.get(TEST_TEMPLATE_KEY)).toBe(html);
    });

    it('should store multiple templates for different keys', () => {
      const instance = ChatKitBrowserPool.getInstance();
      const key1 = 'wf_workflow1:default:default';
      const key2 = 'wf_workflow2:default:default';

      instance.setTemplate(key1, '<html>workflow1</html>');
      instance.setTemplate(key2, '<html>workflow2</html>');

      expect((instance as any).templates.size).toBe(2);
      expect((instance as any).templates.get(key1)).toBe('<html>workflow1</html>');
      expect((instance as any).templates.get(key2)).toBe('<html>workflow2</html>');
    });
  });

  describe('initialize', () => {
    it('should start HTTP server and launch browser', async () => {
      const instance = ChatKitBrowserPool.getInstance();

      await instance.initialize();

      expect((instance as any).initialized).toBe(true);
      expect((instance as any).browser).toBe(mockBrowser);
      expect((instance as any).server).not.toBeNull();
    });

    it('should not reinitialize if already initialized', async () => {
      const instance = ChatKitBrowserPool.getInstance();

      await instance.initialize();
      await instance.initialize();

      // Should only launch browser once
      expect(mockChromium.launch).toHaveBeenCalledTimes(1);
    });

    it('should handle concurrent initialization calls', async () => {
      const instance = ChatKitBrowserPool.getInstance();

      // Multiple concurrent initialize calls
      await Promise.all([instance.initialize(), instance.initialize(), instance.initialize()]);

      // Should still only launch browser once
      expect(mockChromium.launch).toHaveBeenCalledTimes(1);
    });
  });

  describe('acquirePage', () => {
    it('should create a new page when pool is empty', async () => {
      const instance = ChatKitBrowserPool.getInstance();
      instance.setTemplate(TEST_TEMPLATE_KEY, TEST_HTML);

      const pooledPage = await instance.acquirePage(TEST_TEMPLATE_KEY);

      expect(pooledPage).toBeDefined();
      expect(pooledPage.page).toBe(mockPage);
      expect(pooledPage.context).toBe(mockContext);
      expect(pooledPage.inUse).toBe(true);
      expect(pooledPage.ready).toBe(true);
      expect(pooledPage.templateKey).toBe(TEST_TEMPLATE_KEY);
    });

    it('should reuse existing page when available for same template', async () => {
      const instance = ChatKitBrowserPool.getInstance({ maxConcurrency: 2 });
      instance.setTemplate(TEST_TEMPLATE_KEY, TEST_HTML);

      const page1 = await instance.acquirePage(TEST_TEMPLATE_KEY);
      await instance.releasePage(page1);

      const page2 = await instance.acquirePage(TEST_TEMPLATE_KEY);

      // Should reuse the same page
      expect(page2).toBe(page1);
    });

    it('should create separate pages for different templates', async () => {
      const instance = ChatKitBrowserPool.getInstance({ maxConcurrency: 4 });
      const key1 = 'wf_workflow1:default:default';
      const key2 = 'wf_workflow2:default:default';

      instance.setTemplate(key1, '<html>workflow1</html>');
      instance.setTemplate(key2, '<html>workflow2</html>');

      const page1 = await instance.acquirePage(key1);
      const page2 = await instance.acquirePage(key2);

      expect(page1.templateKey).toBe(key1);
      expect(page2.templateKey).toBe(key2);
      expect(page1).not.toBe(page2);
    });

    it('should create multiple pages up to maxConcurrency', async () => {
      const instance = ChatKitBrowserPool.getInstance({ maxConcurrency: 3 });
      instance.setTemplate(TEST_TEMPLATE_KEY, TEST_HTML);

      const pages = await Promise.all([
        instance.acquirePage(TEST_TEMPLATE_KEY),
        instance.acquirePage(TEST_TEMPLATE_KEY),
        instance.acquirePage(TEST_TEMPLATE_KEY),
      ]);

      expect(pages.length).toBe(3);
      expect(instance.getStats().total).toBe(3);
      expect(instance.getStats().inUse).toBe(3);
    });

    it('should throw error if template not registered', async () => {
      const instance = ChatKitBrowserPool.getInstance();

      await expect(instance.acquirePage('unregistered_key')).rejects.toThrow(
        'Template not registered',
      );
    });
  });

  describe('releasePage', () => {
    it('should mark page as not in use', async () => {
      const instance = ChatKitBrowserPool.getInstance();
      instance.setTemplate(TEST_TEMPLATE_KEY, TEST_HTML);

      const pooledPage = await instance.acquirePage(TEST_TEMPLATE_KEY);
      expect(pooledPage.inUse).toBe(true);

      await instance.releasePage(pooledPage);
      expect(pooledPage.inUse).toBe(false);
    });

    it('should reload page for fresh state', async () => {
      const instance = ChatKitBrowserPool.getInstance();
      instance.setTemplate(TEST_TEMPLATE_KEY, TEST_HTML);

      const pooledPage = await instance.acquirePage(TEST_TEMPLATE_KEY);
      await instance.releasePage(pooledPage);

      expect(mockPage.reload).toHaveBeenCalledWith({ waitUntil: 'domcontentloaded' });
    });

    it('should handle multiple acquire/release cycles', async () => {
      const instance = ChatKitBrowserPool.getInstance({ maxConcurrency: 1 });
      instance.setTemplate(TEST_TEMPLATE_KEY, TEST_HTML);

      // First acquire
      const page1 = await instance.acquirePage(TEST_TEMPLATE_KEY);
      expect(page1.inUse).toBe(true);
      expect(instance.getStats().inUse).toBe(1);

      // Release
      await instance.releasePage(page1);
      expect(page1.inUse).toBe(false);

      // Acquire again - should get the same page
      const page2 = await instance.acquirePage(TEST_TEMPLATE_KEY);
      expect(page2).toBe(page1);
      expect(page2.inUse).toBe(true);
    });
  });

  describe('getStats', () => {
    it('should return accurate pool statistics', async () => {
      const instance = ChatKitBrowserPool.getInstance({ maxConcurrency: 3 });
      instance.setTemplate(TEST_TEMPLATE_KEY, TEST_HTML);

      expect(instance.getStats()).toEqual({ total: 0, inUse: 0, waiting: 0, templates: 1 });

      const page1 = await instance.acquirePage(TEST_TEMPLATE_KEY);
      expect(instance.getStats()).toEqual({ total: 1, inUse: 1, waiting: 0, templates: 1 });

      const _page2 = await instance.acquirePage(TEST_TEMPLATE_KEY);
      expect(instance.getStats()).toEqual({ total: 2, inUse: 2, waiting: 0, templates: 1 });

      await instance.releasePage(page1);
      expect(instance.getStats()).toEqual({ total: 2, inUse: 1, waiting: 0, templates: 1 });
    });

    it('should count multiple templates', async () => {
      const instance = ChatKitBrowserPool.getInstance({ maxConcurrency: 4 });
      instance.setTemplate('key1', '<html>1</html>');
      instance.setTemplate('key2', '<html>2</html>');

      expect(instance.getStats().templates).toBe(2);
    });
  });

  describe('shutdown', () => {
    it('should close all contexts and browser', async () => {
      const instance = ChatKitBrowserPool.getInstance();
      instance.setTemplate(TEST_TEMPLATE_KEY, TEST_HTML);

      await instance.acquirePage(TEST_TEMPLATE_KEY);
      await instance.shutdown();

      expect(mockContext.close).toHaveBeenCalled();
      expect(mockBrowser.close).toHaveBeenCalled();
      expect((instance as any).initialized).toBe(false);
      expect((instance as any).browser).toBeNull();
    });

    it('should clear all pages from pool', async () => {
      const instance = ChatKitBrowserPool.getInstance({ maxConcurrency: 3 });
      instance.setTemplate(TEST_TEMPLATE_KEY, TEST_HTML);

      await Promise.all([
        instance.acquirePage(TEST_TEMPLATE_KEY),
        instance.acquirePage(TEST_TEMPLATE_KEY),
        instance.acquirePage(TEST_TEMPLATE_KEY),
      ]);

      expect(instance.getStats().total).toBe(3);

      await instance.shutdown();

      expect(instance.getStats().total).toBe(0);
    });

    it('should clear templates', async () => {
      const instance = ChatKitBrowserPool.getInstance();
      instance.setTemplate(TEST_TEMPLATE_KEY, TEST_HTML);

      expect(instance.getStats().templates).toBe(1);

      await instance.shutdown();

      expect(instance.getStats().templates).toBe(0);
    });
  });

  describe('error handling', () => {
    it('should throw helpful error when Playwright not installed', async () => {
      mockChromium.launch.mockRejectedValueOnce(
        new Error("Executable doesn't exist at /path/to/browser"),
      );

      ChatKitBrowserPool.resetInstance();

      const newInstance = ChatKitBrowserPool.getInstance();

      await expect(newInstance.initialize()).rejects.toThrow('Playwright browser not installed');
    });
  });

  describe('template isolation', () => {
    it('should not reuse pages across different templates', async () => {
      const instance = ChatKitBrowserPool.getInstance({ maxConcurrency: 4 });
      const key1 = 'wf_workflow1:default:default';
      const key2 = 'wf_workflow2:default:default';

      instance.setTemplate(key1, '<html>workflow1</html>');
      instance.setTemplate(key2, '<html>workflow2</html>');

      // Get a page for workflow1
      const page1 = await instance.acquirePage(key1);
      await instance.releasePage(page1);

      // Request a page for workflow2 - should NOT get the workflow1 page
      const page2 = await instance.acquirePage(key2);
      expect(page2.templateKey).toBe(key2);
      expect(page2).not.toBe(page1);
    });

    it('should only give released pages to waiters with matching template', async () => {
      const instance = ChatKitBrowserPool.getInstance({ maxConcurrency: 2 });
      const key1 = 'wf_workflow1:default:default';
      const key2 = 'wf_workflow2:default:default';

      instance.setTemplate(key1, '<html>workflow1</html>');
      instance.setTemplate(key2, '<html>workflow2</html>');

      // Get pages for both workflows
      const page1 = await instance.acquirePage(key1);
      const page2 = await instance.acquirePage(key2);

      // Release workflow1 page
      await instance.releasePage(page1);

      // Start waiting for workflow2 (a second workflow2 page)
      // Since maxConcurrency is 2 and both slots are taken (workflow1 released, workflow2 in use)
      // The waiter should eventually get the workflow1 page when released? No!
      // Actually with maxConcurrency: 2 and both pages created, we're at limit
      // Let's just verify the released page1 doesn't get given to a workflow2 request

      // Release workflow2 page
      await instance.releasePage(page2);

      // Now request workflow2 - should get page2 back, not page1
      const page2Again = await instance.acquirePage(key2);
      expect(page2Again).toBe(page2);
      expect(page2Again.templateKey).toBe(key2);

      // Request workflow1 - should get page1 back
      const page1Again = await instance.acquirePage(key1);
      expect(page1Again).toBe(page1);
      expect(page1Again.templateKey).toBe(key1);
    });
  });
});<|MERGE_RESOLUTION|>--- conflicted
+++ resolved
@@ -1,36 +1,6 @@
 import { afterEach, beforeEach, describe, expect, it, vi } from 'vitest';
 import { ChatKitBrowserPool } from '../../../src/providers/openai/chatkit-pool';
 
-<<<<<<< HEAD
-// Create mocks inside the factory to avoid hoisting issues
-jest.mock('playwright', () => {
-  const mockPage = {
-    goto: jest.fn().mockResolvedValue(undefined),
-    waitForFunction: jest.fn().mockResolvedValue(undefined),
-    reload: jest.fn().mockResolvedValue(undefined),
-  };
-
-  const mockContext = {
-    newPage: jest.fn().mockResolvedValue(mockPage),
-    close: jest.fn().mockResolvedValue(undefined),
-    setDefaultTimeout: jest.fn(),
-  };
-
-  const mockBrowser = {
-    newContext: jest.fn().mockResolvedValue(mockContext),
-    close: jest.fn().mockResolvedValue(undefined),
-  };
-
-  return {
-    chromium: {
-      launch: jest.fn().mockResolvedValue(mockBrowser),
-    },
-    __mockPage: mockPage,
-    __mockContext: mockContext,
-    __mockBrowser: mockBrowser,
-  };
-});
-=======
 // Create hoisted mocks to access them in tests
 const mockPage = vi.hoisted(() => ({
   goto: vi.fn().mockResolvedValue(undefined),
@@ -41,6 +11,7 @@
 const mockContext = vi.hoisted(() => ({
   newPage: vi.fn().mockResolvedValue(mockPage),
   close: vi.fn().mockResolvedValue(undefined),
+  setDefaultTimeout: vi.fn(),
 }));
 
 const mockBrowser = vi.hoisted(() => ({
@@ -56,7 +27,6 @@
 vi.mock('playwright', () => ({
   chromium: mockChromium,
 }));
->>>>>>> 51bf926e
 
 // Mock http server
 vi.mock('http', () => ({
