--- conflicted
+++ resolved
@@ -1,10 +1,5 @@
 import child_process from 'child_process';
-<<<<<<< HEAD
-import dedent from 'dedent';
 import * as fs from 'node:fs';
-=======
-import * as fs from 'fs';
->>>>>>> 63164274
 import * as path from 'path';
 import Stream from 'stream';
 
