--- conflicted
+++ resolved
@@ -1,12 +1,5 @@
-<<<<<<< HEAD
-<<<<<<< HEAD
-import { getEnvString } from '../../src/envars';
-=======
-=======
 import { beforeEach, describe, expect, it, vi } from 'vitest';
->>>>>>> 873241ee
 import { getEnvBool, getEnvString } from '../../src/envars';
->>>>>>> origin/main
 import { getUserEmail } from '../../src/globalConfig/accounts';
 import {
   PromptfooChatCompletionProvider,
