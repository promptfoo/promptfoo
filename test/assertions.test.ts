import * as fs from 'fs';
import { Response } from 'node-fetch';
import * as path from 'path';
import { runAssertions, runAssertion } from '../src/assertions';
import { fetchWithRetries } from '../src/fetch';
import {
  DefaultGradingJsonProvider,
  DefaultEmbeddingProvider,
  OpenAiChatCompletionProvider,
} from '../src/providers/openai';
import { ReplicateModerationProvider } from '../src/providers/replicate';
import { runPythonCode, runPython } from '../src/python/wrapper';
import type {
  Assertion,
  ApiProvider,
  AtomicTestCase,
  ProviderResponse,
  GradingResult,
} from '../src/types';
import { TestGrader } from './utils';

jest.mock('proxy-agent', () => ({
  ProxyAgent: jest.fn().mockImplementation(() => ({})),
}));

jest.mock('../src/fetch', () => {
  const actual = jest.requireActual('../src/fetch');
  return {
    ...actual,
    fetchWithRetries: jest.fn(actual.fetchWithRetries),
  };
});

jest.mock('../src/python/wrapper', () => {
  const actual = jest.requireActual('../src/python/wrapper');
  return {
    ...actual,
    runPython: jest.fn(actual.runPython),
    runPythonCode: jest.fn(actual.runPythonCode),
  };
});

jest.mock('glob', () => ({
  globSync: jest.fn(),
}));

jest.mock('fs', () => ({
  readFileSync: jest.fn(),
  promises: {
    readFile: jest.fn(),
  },
}));

jest.mock('../src/esm');
jest.mock('../src/database');

jest.mock('../src/cliState', () => ({
  basePath: '/config_path',
}));

const Grader = new TestGrader();

describe('runAssertions', () => {
  const test: AtomicTestCase = {
    assert: [
      {
        type: 'equals',
        value: 'Expected output',
      },
    ],
  };

  beforeEach(() => {
    jest.resetModules();
  });

  afterEach(() => {
    jest.clearAllMocks();
  });

  it('should pass when all assertions pass', async () => {
    const output = 'Expected output';

    const result: GradingResult = await runAssertions({
      prompt: 'Some prompt',
      provider: new OpenAiChatCompletionProvider('gpt-4'),
      test,
      providerResponse: { output },
    });
    expect(result).toMatchObject({
      pass: true,
      reason: 'All assertions passed',
    });
<<<<<<< HEAD
    expect(result).toMatchObject({
      pass: true,
      reason: 'All assertions passed',
    });
=======
>>>>>>> 4dff08e0
  });

  it('should fail when any assertion fails', async () => {
    const output = 'Different output';

    const result: GradingResult = await runAssertions({
      prompt: 'Some prompt',
      provider: new OpenAiChatCompletionProvider('gpt-4'),
      test,
      providerResponse: { output },
    });
    expect(result).toMatchObject({
      pass: false,
      reason: 'Expected output "Expected output" to equal "Different output"',
    });
<<<<<<< HEAD
    expect(result).toMatchObject({
      pass: false,
      reason: 'Expected output "Expected output" to equal "Different output"',
    });
=======
>>>>>>> 4dff08e0
  });

  it('should handle output as an object', async () => {
    const output = { key: 'value' };

    const result: GradingResult = await runAssertions({
      prompt: 'Some prompt',
      provider: new OpenAiChatCompletionProvider('gpt-4'),
      test,
      providerResponse: { output },
    });
    expect(result).toMatchObject({
      pass: false,
      reason: 'Expected output "Expected output" to equal "{"key":"value"}"',
    });
<<<<<<< HEAD
    expect(result).toMatchObject({
      pass: false,
      reason: 'Expected output "Expected output" to equal "{"key":"value"}"',
    });
=======
>>>>>>> 4dff08e0
  });

  it('should fail when combined score is less than threshold', async () => {
    const result: GradingResult = await runAssertions({
      prompt: 'Some prompt',
      provider: new OpenAiChatCompletionProvider('gpt-4'),
      test: {
        threshold: 0.5,
        assert: [
          {
            type: 'equals',
            value: 'Hello world',
            weight: 2,
          },
          {
            type: 'contains',
            value: 'world',
            weight: 1,
          },
        ],
      },
      providerResponse: { output: 'Hi there world' },
    });
    expect(result).toMatchObject({
      pass: false,
      reason: 'Aggregate score 0.33 < 0.5 threshold',
    });
<<<<<<< HEAD
    expect(result).toMatchObject({
      pass: false,
      reason: 'Aggregate score 0.33 < 0.5 threshold',
    });
=======
>>>>>>> 4dff08e0
  });

  it('should pass when combined score is greater than threshold', async () => {
    const result: GradingResult = await runAssertions({
      prompt: 'Some prompt',
      provider: new OpenAiChatCompletionProvider('gpt-4'),
      test: {
        threshold: 0.25,
        assert: [
          {
            type: 'equals',
            value: 'Hello world',
            weight: 2,
          },
          {
            type: 'contains',
            value: 'world',
            weight: 1,
          },
        ],
      },
      providerResponse: { output: 'Hi there world' },
    });
    expect(result).toMatchObject({
      pass: true,
      reason: 'Aggregate score 0.33 ≥ 0.25 threshold',
    });
<<<<<<< HEAD
    expect(result).toMatchObject({
      pass: true,
      reason: 'Aggregate score 0.33 ≥ 0.25 threshold',
    });
=======
>>>>>>> 4dff08e0
  });

  describe('assert-set', () => {
    const prompt = 'Some prompt';
    const provider = new OpenAiChatCompletionProvider('gpt-4');

    it('assert-set success', async () => {
      const output = 'Expected output';
      const test: AtomicTestCase = {
        assert: [
          {
            type: 'assert-set',
            assert: [
              {
                type: 'equals',
                value: output,
              },
            ],
          },
        ],
      };

      const result: GradingResult = await runAssertions({
        prompt,
        provider,
        test,
        providerResponse: { output },
      });
      expect(result).toMatchObject({
        pass: true,
        reason: 'All assertions passed',
      });
<<<<<<< HEAD
      expect(result).toMatchObject({
        pass: true,
        reason: 'All assertions passed',
      });
=======
>>>>>>> 4dff08e0
    });

    it('assert-set failure', async () => {
      const output = 'Expected output';
      const test: AtomicTestCase = {
        assert: [
          {
            type: 'assert-set',
            assert: [
              {
                type: 'equals',
                value: 'Something different',
              },
            ],
          },
        ],
      };

      const result: GradingResult = await runAssertions({
        prompt,
        provider,
        test,
        providerResponse: { output },
      });
      expect(result).toMatchObject({
        pass: false,
        reason: 'Expected output "Something different" to equal "Expected output"',
      });
<<<<<<< HEAD
      expect(result).toMatchObject({
        pass: false,
        reason: 'Expected output "Something different" to equal "Expected output"',
      });
=======
>>>>>>> 4dff08e0
    });

    it('assert-set threshold success', async () => {
      const output = 'Expected output';
      const test: AtomicTestCase = {
        assert: [
          {
            type: 'assert-set',
            threshold: 0.25,
            assert: [
              {
                type: 'equals',
                value: 'Hello world',
                weight: 2,
              },
              {
                type: 'contains',
                value: 'Expected',
                weight: 1,
              },
            ],
          },
        ],
      };

      const result: GradingResult = await runAssertions({
        prompt,
        provider,
        test,
        providerResponse: { output },
      });
      expect(result).toMatchObject({
        pass: true,
        reason: 'All assertions passed',
      });
<<<<<<< HEAD
      expect(result).toMatchObject({
        pass: true,
        reason: 'All assertions passed',
      });
=======
>>>>>>> 4dff08e0
    });

    it('assert-set threshold failure', async () => {
      const output = 'Expected output';
      const test: AtomicTestCase = {
        assert: [
          {
            type: 'assert-set',
            threshold: 0.5,
            assert: [
              {
                type: 'equals',
                value: 'Hello world',
                weight: 2,
              },
              {
                type: 'contains',
                value: 'Expected',
                weight: 1,
              },
            ],
          },
        ],
      };

      const result: GradingResult = await runAssertions({
        prompt,
        provider,
        test,
        providerResponse: { output },
      });
      expect(result).toMatchObject({
        pass: false,
        reason: 'Aggregate score 0.33 < 0.5 threshold',
      });
<<<<<<< HEAD
      expect(result).toMatchObject({
        pass: false,
        reason: 'Aggregate score 0.33 < 0.5 threshold',
      });
=======
>>>>>>> 4dff08e0
    });

    it('assert-set with metric', async () => {
      const metric = 'The best metric';
      const output = 'Expected output';
      const test: AtomicTestCase = {
        assert: [
          {
            type: 'assert-set',
            metric,
            threshold: 0.5,
            assert: [
              {
                type: 'equals',
                value: 'Hello world',
              },
              {
                type: 'contains',
                value: 'Expected',
              },
            ],
          },
        ],
      };

      const result: GradingResult = await runAssertions({
        prompt,
        provider,
        test,
        providerResponse: { output },
      });
      expect(result.namedScores).toStrictEqual({
        [metric]: 0.5,
      });
    });

    it('uses assert-set weight', async () => {
      const output = 'Expected';
      const test: AtomicTestCase = {
        assert: [
          {
            type: 'equals',
            value: 'Nope',
            weight: 10,
          },
          {
            type: 'assert-set',
            weight: 90,
            assert: [
              {
                type: 'equals',
                value: 'Expected',
              },
            ],
          },
        ],
      };

      const result: GradingResult = await runAssertions({
        prompt,
        provider,
        test,
        providerResponse: { output },
      });
      expect(result.score).toBe(0.9);
    });
  });

  it('preserves default provider', async () => {
    const provider = new OpenAiChatCompletionProvider('gpt-3.5-turbo');
    const output = 'Expected output';
    const test: AtomicTestCase = {
      assert: [
        {
          type: 'moderation',
          provider: 'replicate:moderation:foo/bar',
        },
        {
          type: 'llm-rubric',
          value: 'insert rubric here',
        },
      ],
    };

    const callApiSpy = jest.spyOn(DefaultGradingJsonProvider, 'callApi').mockResolvedValue({
      output: JSON.stringify({ pass: true, score: 1.0, reason: 'I love you' }),
    });
    const callModerationApiSpy = jest
      .spyOn(ReplicateModerationProvider.prototype, 'callModerationApi')
      .mockResolvedValue({ flags: [] });

    const result: GradingResult = await runAssertions({
      prompt: 'foobar',
      provider,
      test,
      providerResponse: { output },
    });

    expect(result.pass).toBeTruthy();
    expect(callApiSpy).toHaveBeenCalledTimes(1);
    expect(callModerationApiSpy).toHaveBeenCalledTimes(1);
  });
});

describe('runAssertion', () => {
  beforeEach(() => {
    jest.resetModules();
  });

  afterEach(() => {
    jest.clearAllMocks();
  });

  const equalityAssertion: Assertion = {
    type: 'equals',
    value: 'Expected output',
  };

  const equalityAssertionWithObject: Assertion = {
    type: 'equals',
    value: { key: 'value' },
  };

  const isJsonAssertion: Assertion = {
    type: 'is-json',
  };

  const isJsonAssertionWithSchema: Assertion = {
    type: 'is-json',
    value: {
      required: ['latitude', 'longitude'],
      type: 'object',
      properties: {
        latitude: {
          type: 'number',
          minimum: -90,
          maximum: 90,
        },
        longitude: {
          type: 'number',
          minimum: -180,
          maximum: 180,
        },
      },
    },
  };

  const isJsonAssertionWithSchemaYamlString: Assertion = {
    type: 'is-json',
    value: `
          required: ["latitude", "longitude"]
          type: object
          properties:
            latitude:
              type: number
              minimum: -90
              maximum: 90
            longitude:
              type: number
              minimum: -180
              maximum: 180
`,
  };

  const isSqlAssertion: Assertion = {
    type: 'is-sql',
  };

  const notIsSqlAssertion: Assertion = {
    type: 'not-is-sql',
  };

  const isSqlAssertionWithDatabase: Assertion = {
    type: 'is-sql',
    value: {
      databaseType: 'MySQL',
    },
  };

  const isSqlAssertionWithDatabaseAndWhiteTableList: Assertion = {
    type: 'is-sql',
    value: {
      databaseType: 'MySQL',
      allowedTables: ['(select|update|insert|delete)::null::departments'],
    },
  };

  const isSqlAssertionWithDatabaseAndWhiteColumnList: Assertion = {
    type: 'is-sql',
    value: {
      databaseType: 'MySQL',
      allowedColumns: ['select::null::name', 'update::null::id'],
    },
  };

  const isSqlAssertionWithDatabaseAndBothList: Assertion = {
    type: 'is-sql',
    value: {
      databaseType: 'MySQL',
      allowedTables: ['(select|update|insert|delete)::null::departments'],
      allowedColumns: ['select::null::name', 'update::null::id'],
    },
  };

  const containsJsonAssertion: Assertion = {
    type: 'contains-json',
  };

  const containsJsonAssertionWithSchema: Assertion = {
    type: 'contains-json',
    value: {
      required: ['latitude', 'longitude'],
      type: 'object',
      properties: {
        latitude: {
          type: 'number',
          minimum: -90,
          maximum: 90,
        },
        longitude: {
          type: 'number',
          minimum: -180,
          maximum: 180,
        },
      },
    },
  };

  const javascriptStringAssertion: Assertion = {
    type: 'javascript',
    value: 'output === "Expected output"',
  };

  const javascriptMultilineStringAssertion: Assertion = {
    type: 'javascript',
    value: `
      if (output === "Expected output") {
        return {
          pass: true,
          score: 0.5,
          reason: 'Assertion passed',
        };
      }
      return {
        pass: false,
        score: 0,
        reason: 'Assertion failed',
      };`,
  };

  const javascriptStringAssertionWithNumber: Assertion = {
    type: 'javascript',
    value: 'output.length * 10',
  };

  const javascriptStringAssertionWithNumberAndThreshold: Assertion = {
    type: 'javascript',
    value: 'output.length * 10',
    threshold: 0.5,
  };

  const javascriptFunctionAssertion: Assertion = {
    type: 'javascript',
    value: async (output: string) => ({
      pass: true,
      score: 0.5,
      reason: 'Assertion passed',
      assertion: null,
    }),
  };

  const javascriptFunctionFailAssertion: Assertion = {
    type: 'javascript',
    value: async (output: string) => ({
      pass: false,
      score: 0.5,
      reason: 'Assertion failed',
      assertion: null,
    }),
  };

  it('should pass when the equality assertion passes', async () => {
    const output = 'Expected output';

    const result: GradingResult = await runAssertion({
      prompt: 'Some prompt',
      provider: new OpenAiChatCompletionProvider('gpt-4'),
      assertion: equalityAssertion,
      test: {} as AtomicTestCase,
      providerResponse: { output },
    });
    expect(result).toMatchObject({
      pass: true,
      reason: 'Assertion passed',
    });
<<<<<<< HEAD
    expect(result).toMatchObject({
      pass: true,
      reason: 'Assertion passed',
    });
=======
>>>>>>> 4dff08e0
  });

  it('should fail when the equality assertion fails', async () => {
    const output = 'Different output';

    const result: GradingResult = await runAssertion({
      prompt: 'Some prompt',
      provider: new OpenAiChatCompletionProvider('gpt-4'),
      assertion: equalityAssertion,
      test: {} as AtomicTestCase,
      providerResponse: { output },
    });
    expect(result).toMatchObject({
      pass: false,
      reason: 'Expected output "Expected output" to equal "Different output"',
    });
<<<<<<< HEAD
    expect(result).toMatchObject({
      pass: false,
      reason: 'Expected output "Expected output" to equal "Different output"',
    });
=======
>>>>>>> 4dff08e0
  });

  const notEqualsAssertion: Assertion = {
    type: 'not-equals',
    value: 'Unexpected output',
  };

  it('should pass when the not-equals assertion passes', async () => {
    const output = 'Expected output';

    const result: GradingResult = await runAssertion({
      prompt: 'Some prompt',
      assertion: notEqualsAssertion,
      test: {} as AtomicTestCase,
      providerResponse: { output },
      provider: new OpenAiChatCompletionProvider('gpt-4'),
    });
    expect(result).toMatchObject({
      pass: true,
      reason: 'Assertion passed',
    });
  });

  it('should fail when the not-equals assertion fails', async () => {
    const output = 'Unexpected output';

    const result: GradingResult = await runAssertion({
      prompt: 'Some prompt',
      assertion: notEqualsAssertion,
      test: {} as AtomicTestCase,
      providerResponse: { output },
      provider: new OpenAiChatCompletionProvider('gpt-4'),
    });
    expect(result).toMatchObject({
      pass: false,
      reason: 'Expected output "Unexpected output" to not equal "Unexpected output"',
    });
  });

  it('should handle output as an object', async () => {
    const output = { key: 'value' };
    const result: GradingResult = await runAssertion({
      prompt: 'Some prompt',
      provider: new OpenAiChatCompletionProvider('gpt-4'),
      assertion: equalityAssertion,
      test: {} as AtomicTestCase,
      providerResponse: { output },
    });
    expect(result).toMatchObject({
      pass: false,
      reason: 'Expected output "Expected output" to equal "{"key":"value"}"',
    });
<<<<<<< HEAD
    expect(result).toMatchObject({
      pass: false,
      reason: 'Expected output "Expected output" to equal "{"key":"value"}"',
    });
=======
>>>>>>> 4dff08e0
  });

  it('should pass when the equality assertion with object passes', async () => {
    const output = { key: 'value' };

    const result: GradingResult = await runAssertion({
      prompt: 'Some prompt',
      provider: new OpenAiChatCompletionProvider('gpt-4'),
      assertion: equalityAssertionWithObject,
      test: {} as AtomicTestCase,
      providerResponse: { output },
    });
    expect(result).toMatchObject({
      pass: true,
      reason: 'Assertion passed',
    });
<<<<<<< HEAD
    expect(result).toMatchObject({
      pass: true,
      reason: 'Assertion passed',
    });
=======
>>>>>>> 4dff08e0
  });

  it('should fail when the equality assertion with object fails', async () => {
    const output = { key: 'not value' };

    const result: GradingResult = await runAssertion({
      prompt: 'Some prompt',
      provider: new OpenAiChatCompletionProvider('gpt-4'),
      assertion: equalityAssertionWithObject,
      test: {} as AtomicTestCase,
      providerResponse: { output },
    });
    expect(result).toMatchObject({
      pass: false,
      reason: 'Expected output "{"key":"value"}" to equal "{"key":"not value"}"',
    });
<<<<<<< HEAD
    expect(result).toMatchObject({
      pass: false,
      reason: 'Expected output "{"key":"value"}" to equal "{"key":"not value"}"',
    });
=======
>>>>>>> 4dff08e0
  });

  it('should pass when the equality assertion with object passes with external json', async () => {
    const assertion: Assertion = {
      type: 'equals',
      value: 'file:///output.json',
    };

    jest.mocked(fs.readFileSync).mockReturnValue(JSON.stringify({ key: 'value' }));

    const output = '{"key": "value"}';

    const result: GradingResult = await runAssertion({
      prompt: 'Some prompt',
      provider: new OpenAiChatCompletionProvider('gpt-4'),
      assertion,
      test: {} as AtomicTestCase,
      providerResponse: { output },
    });
    expect(fs.readFileSync).toHaveBeenCalledWith(path.resolve('/output.json'), 'utf8');
    expect(result).toMatchObject({
      pass: true,
      reason: 'Assertion passed',
    });
  });

  it('should fail when the equality assertion with object fails with external object', async () => {
    const assertion: Assertion = {
      type: 'equals',
      value: 'file:///output.json',
    };

    jest.mocked(fs.readFileSync).mockReturnValue(JSON.stringify({ key: 'value' }));

    const output = '{"key": "not value"}';

    const result: GradingResult = await runAssertion({
      prompt: 'Some prompt',
      provider: new OpenAiChatCompletionProvider('gpt-4'),
      assertion,
      test: {} as AtomicTestCase,
      providerResponse: { output },
    });
    expect(fs.readFileSync).toHaveBeenCalledWith(path.resolve('/output.json'), 'utf8');
    expect(result).toMatchObject({
      pass: false,
      reason: 'Expected output "{"key":"value"}" to equal "{"key": "not value"}"',
    });
  });

  it('should pass when the is-json assertion passes', async () => {
    const output = '{"key": "value"}';

    const result: GradingResult = await runAssertion({
      prompt: 'Some prompt',
      provider: new OpenAiChatCompletionProvider('gpt-4'),
      assertion: isJsonAssertion,
      test: {} as AtomicTestCase,
      providerResponse: { output },
    });
    expect(result).toMatchObject({
      pass: true,
      reason: 'Assertion passed',
    });
<<<<<<< HEAD
    expect(result).toMatchObject({
      pass: true,
      reason: 'Assertion passed',
    });
=======
>>>>>>> 4dff08e0
  });

  it('should fail when the is-json assertion fails', async () => {
    const output = 'Not valid JSON';

    const result: GradingResult = await runAssertion({
      prompt: 'Some prompt',
      provider: new OpenAiChatCompletionProvider('gpt-4'),
      assertion: isJsonAssertion,
      test: {} as AtomicTestCase,
      providerResponse: { output },
    });
    expect(result).toMatchObject({
      pass: false,
      reason: 'Expected output to be valid JSON',
    });
<<<<<<< HEAD
    expect(result).toMatchObject({
      pass: false,
      reason: 'Expected output to be valid JSON',
    });
=======
>>>>>>> 4dff08e0
  });

  it('should pass when the is-json assertion passes with schema', async () => {
    const output = '{"latitude": 80.123, "longitude": -1}';

    const result: GradingResult = await runAssertion({
      prompt: 'Some prompt',
      provider: new OpenAiChatCompletionProvider('gpt-4'),
      assertion: isJsonAssertionWithSchema,
      test: {} as AtomicTestCase,
      providerResponse: { output },
    });
    expect(result).toMatchObject({
      pass: true,
      reason: 'Assertion passed',
    });
<<<<<<< HEAD
    expect(result).toMatchObject({
      pass: true,
      reason: 'Assertion passed',
    });
=======
>>>>>>> 4dff08e0
  });

  it('should fail when the is-json assertion fails with schema', async () => {
    const output = '{"latitude": "high", "longitude": [-1]}';

    const result: GradingResult = await runAssertion({
      prompt: 'Some prompt',
      provider: new OpenAiChatCompletionProvider('gpt-4'),
      assertion: isJsonAssertionWithSchema,
      test: {} as AtomicTestCase,
      providerResponse: { output },
    });
    expect(result).toMatchObject({
      pass: false,
      reason: 'JSON does not conform to the provided schema. Errors: data/latitude must be number',
    });
<<<<<<< HEAD
    expect(result).toMatchObject({
      pass: false,
      reason: 'JSON does not conform to the provided schema. Errors: data/latitude must be number',
    });
=======
>>>>>>> 4dff08e0
  });

  it('should pass when the is-json assertion passes with schema YAML string', async () => {
    const output = '{"latitude": 80.123, "longitude": -1}';

    const result: GradingResult = await runAssertion({
      prompt: 'Some prompt',
      provider: new OpenAiChatCompletionProvider('gpt-4'),
      assertion: isJsonAssertionWithSchemaYamlString,
      test: {} as AtomicTestCase,
      providerResponse: { output },
    });
    expect(result).toMatchObject({
      pass: true,
      reason: 'Assertion passed',
    });
<<<<<<< HEAD
    expect(result).toMatchObject({
      pass: true,
      reason: 'Assertion passed',
    });
=======
>>>>>>> 4dff08e0
  });

  it('should fail when the is-json assertion fails with schema YAML string', async () => {
    const output = '{"latitude": "high", "longitude": [-1]}';

    const result: GradingResult = await runAssertion({
      prompt: 'Some prompt',
      provider: new OpenAiChatCompletionProvider('gpt-4'),
      assertion: isJsonAssertionWithSchemaYamlString,
      test: {} as AtomicTestCase,
      providerResponse: { output },
    });
    expect(result).toMatchObject({
      pass: false,
      reason: 'JSON does not conform to the provided schema. Errors: data/latitude must be number',
    });
<<<<<<< HEAD
    expect(result).toMatchObject({
      pass: false,
      reason: 'JSON does not conform to the provided schema. Errors: data/latitude must be number',
    });
=======
>>>>>>> 4dff08e0
  });

  it('should validate JSON with formats using ajv-formats', async () => {
    const output = '{"date": "2021-08-29"}';
    const schemaWithFormat = {
      type: 'object',
      properties: {
        date: {
          type: 'string',
          format: 'date',
        },
      },
      required: ['date'],
    };

    const result: GradingResult = await runAssertion({
      prompt: 'Some prompt',
      provider: new OpenAiChatCompletionProvider('gpt-4'),
      assertion: { type: 'is-json', value: schemaWithFormat },
      test: {} as AtomicTestCase,
      providerResponse: { output },
    });

    expect(result).toMatchObject({
      pass: true,
      reason: 'Assertion passed',
    });
  });

  it('should validate JSON with formats using ajv-formats - failure', async () => {
    const output = '{"date": "not a date"}';
    const schemaWithFormat = {
      type: 'object',
      properties: {
        date: {
          type: 'string',
          format: 'date',
        },
      },
      required: ['date'],
    };

    const result: GradingResult = await runAssertion({
      prompt: 'Some prompt',
      provider: new OpenAiChatCompletionProvider('gpt-4'),
      assertion: { type: 'is-json', value: schemaWithFormat },
      test: {} as AtomicTestCase,
      providerResponse: { output },
    });

    expect(result).toMatchObject({
      pass: false,
      reason:
        'JSON does not conform to the provided schema. Errors: data/date must match format "date"',
    });
  });

  it('should pass when the is-json assertion passes with external schema', async () => {
    const assertion: Assertion = {
      type: 'is-json',
      value: 'file:///schema.json',
    };

    jest.mocked(fs.readFileSync).mockReturnValue(
      JSON.stringify({
        required: ['latitude', 'longitude'],
        type: 'object',
        properties: {
          latitude: {
            type: 'number',
            minimum: -90,
            maximum: 90,
          },
          longitude: {
            type: 'number',
            minimum: -180,
            maximum: 180,
          },
        },
      }),
    );

    const output = '{"latitude": 80.123, "longitude": -1}';

    const result: GradingResult = await runAssertion({
      prompt: 'Some prompt',
      provider: new OpenAiChatCompletionProvider('gpt-4'),
      assertion,
      test: {} as AtomicTestCase,
      providerResponse: { output },
    });
    expect(fs.readFileSync).toHaveBeenCalledWith(path.resolve('/schema.json'), 'utf8');
    expect(result).toMatchObject({
      pass: true,
      reason: 'Assertion passed',
    });
  });

  it('should fail when the is-json assertion fails with external schema', async () => {
    const assertion: Assertion = {
      type: 'is-json',
      value: 'file:///schema.json',
    };

    jest.mocked(fs.readFileSync).mockReturnValue(
      JSON.stringify({
        required: ['latitude', 'longitude'],
        type: 'object',
        properties: {
          latitude: {
            type: 'number',
            minimum: -90,
            maximum: 90,
          },
          longitude: {
            type: 'number',
            minimum: -180,
            maximum: 180,
          },
        },
      }),
    );

    const output = '{"latitude": "high", "longitude": [-1]}';

    const result: GradingResult = await runAssertion({
      prompt: 'Some prompt',
      provider: new OpenAiChatCompletionProvider('gpt-4'),
      assertion,
      test: {} as AtomicTestCase,
      providerResponse: { output },
    });
    expect(fs.readFileSync).toHaveBeenCalledWith(path.resolve('/schema.json'), 'utf8');
    expect(result).toMatchObject({
      pass: false,
      reason: 'JSON does not conform to the provided schema. Errors: data/latitude must be number',
    });
<<<<<<< HEAD
=======
  });

  it('should pass when the is-sql assertion passes', async () => {
    const output = 'SELECT id, name FROM users';

    const result: GradingResult = await runAssertion({
      prompt: 'Some prompt',
      provider: new OpenAiChatCompletionProvider('gpt-4'),
      assertion: isSqlAssertion,
      test: {} as AtomicTestCase,
      providerResponse: { output },
    });
    expect(result).toMatchObject({
      pass: true,
      reason: 'Assertion passed',
    });
  });

  it('should fail when the is-sql assertion fails', async () => {
    const output = 'SELECT * FROM orders ORDERY BY order_date';

    const result: GradingResult = await runAssertion({
      prompt: 'Some prompt',
      provider: new OpenAiChatCompletionProvider('gpt-4'),
      assertion: isSqlAssertion,
      test: {} as AtomicTestCase,
      providerResponse: { output },
    });
    expect(result).toMatchObject({
      pass: false,
      reason: 'SQL statement does not conform to the provided MySQL database syntax.',
    });
  });

  it('should pass when the not-is-sql assertion passes', async () => {
    const output = 'SELECT * FROM orders ORDERY BY order_date';

    const result: GradingResult = await runAssertion({
      prompt: 'Some prompt',
      provider: new OpenAiChatCompletionProvider('gpt-4'),
      assertion: notIsSqlAssertion,
      test: {} as AtomicTestCase,
      providerResponse: { output },
    });
    expect(result).toMatchObject({
      pass: true,
      reason: 'Assertion passed',
    });
  });

  it('should fail when the not-is-sql assertion fails', async () => {
    const output = 'SELECT id, name FROM users';

    const result: GradingResult = await runAssertion({
      prompt: 'Some prompt',
      provider: new OpenAiChatCompletionProvider('gpt-4'),
      assertion: notIsSqlAssertion,
      test: {} as AtomicTestCase,
      providerResponse: { output },
    });
    expect(result).toMatchObject({
      pass: false,
      reason: 'The output SQL statement is valid',
    });
  });

  it('should pass when the is-sql assertion passes given MySQL Database syntax', async () => {
    const output = 'SELECT id, name FROM users';

    const result: GradingResult = await runAssertion({
      prompt: 'Some prompt',
      provider: new OpenAiChatCompletionProvider('gpt-4'),
      assertion: isSqlAssertionWithDatabase,
      test: {} as AtomicTestCase,
      providerResponse: { output },
    });
    expect(result).toMatchObject({
      pass: true,
      reason: 'Assertion passed',
    });
  });

  it('should fail when the is-sql assertion fails given MySQL Database syntax', async () => {
    const output = `SELECT first_name, last_name FROM employees WHERE first_name ILIKE 'john%'`;

    const result: GradingResult = await runAssertion({
      prompt: 'Some prompt',
      provider: new OpenAiChatCompletionProvider('gpt-4'),
      assertion: isSqlAssertionWithDatabase,
      test: {} as AtomicTestCase,
      providerResponse: { output },
    });
    expect(result).toMatchObject({
      pass: false,
      reason: 'SQL statement does not conform to the provided MySQL database syntax.',
    });
  });

  it('should pass when the is-sql assertion passes given MySQL Database syntax and allowedTables', async () => {
    const output = 'SELECT * FROM departments WHERE department_id = 1';

    const result: GradingResult = await runAssertion({
      prompt: 'Some prompt',
      provider: new OpenAiChatCompletionProvider('gpt-4'),
      assertion: isSqlAssertionWithDatabaseAndWhiteTableList,
      test: {} as AtomicTestCase,
      providerResponse: { output },
    });
    expect(result).toMatchObject({
      pass: true,
      reason: 'Assertion passed',
    });
  });

  it('should fail when the is-sql assertion fails given MySQL Database syntax and allowedTables', async () => {
    const output = 'UPDATE employees SET department_id = 2 WHERE employee_id = 1';

    const result: GradingResult = await runAssertion({
      prompt: 'Some prompt',
      provider: new OpenAiChatCompletionProvider('gpt-4'),
      assertion: isSqlAssertionWithDatabaseAndWhiteTableList,
      test: {} as AtomicTestCase,
      providerResponse: { output },
    });
    expect(result).toMatchObject({
      pass: false,
      reason: `SQL validation failed: authority = 'update::null::employees' is required in table whiteList to execute SQL = 'UPDATE employees SET department_id = 2 WHERE employee_id = 1'.`,
    });
  });

  it('should pass when the is-sql assertion passes given MySQL Database syntax and allowedColumns', async () => {
    const output = 'SELECT name FROM t';

    const result: GradingResult = await runAssertion({
      prompt: 'Some prompt',
      provider: new OpenAiChatCompletionProvider('gpt-4'),
      assertion: isSqlAssertionWithDatabaseAndWhiteColumnList,
      test: {} as AtomicTestCase,
      providerResponse: { output },
    });
    expect(result).toMatchObject({
      pass: true,
      reason: 'Assertion passed',
    });
  });

  it('should fail when the is-sql assertion fails given MySQL Database syntax and allowedColumns', async () => {
    const output = 'SELECT age FROM a WHERE id = 1';

    const result: GradingResult = await runAssertion({
      prompt: 'Some prompt',
      provider: new OpenAiChatCompletionProvider('gpt-4'),
      assertion: isSqlAssertionWithDatabaseAndWhiteColumnList,
      test: {} as AtomicTestCase,
      providerResponse: { output },
    });
    expect(result).toMatchObject({
      pass: false,
      reason: `SQL validation failed: authority = 'select::null::age' is required in column whiteList to execute SQL = 'SELECT age FROM a WHERE id = 1'.`,
    });
  });

  it('should pass when the is-sql assertion passes given MySQL Database syntax, allowedTables, and allowedColumns', async () => {
    const output = 'SELECT name FROM departments';

    const result: GradingResult = await runAssertion({
      prompt: 'Some prompt',
      provider: new OpenAiChatCompletionProvider('gpt-4'),
      assertion: isSqlAssertionWithDatabaseAndBothList,
      test: {} as AtomicTestCase,
      providerResponse: { output },
    });
    expect(result).toMatchObject({
      pass: true,
      reason: 'Assertion passed',
    });
  });

  it('should fail when the is-sql assertion fails given MySQL Database syntax, allowedTables, and allowedColumns', async () => {
    const output = `INSERT INTO departments (name) VALUES ('HR')`;

    const result: GradingResult = await runAssertion({
      prompt: 'Some prompt',
      provider: new OpenAiChatCompletionProvider('gpt-4'),
      assertion: isSqlAssertionWithDatabaseAndBothList,
      test: {} as AtomicTestCase,
      providerResponse: { output },
    });
    expect(result).toMatchObject({
      pass: false,
      reason: `SQL validation failed: authority = 'insert::departments::name' is required in column whiteList to execute SQL = 'INSERT INTO departments (name) VALUES ('HR')'.`,
    });
  });

  it('should fail when the is-sql assertion fails due to missing table authority for MySQL Database syntax', async () => {
    const output = 'UPDATE a SET id = 1';

    const result: GradingResult = await runAssertion({
      prompt: 'Some prompt',
      provider: new OpenAiChatCompletionProvider('gpt-4'),
      assertion: isSqlAssertionWithDatabaseAndBothList,
      test: {} as AtomicTestCase,
      providerResponse: { output },
    });
    expect(result).toMatchObject({
      pass: false,
      reason: `SQL validation failed: authority = 'update::null::a' is required in table whiteList to execute SQL = 'UPDATE a SET id = 1'.`,
    });
  });

  it('should fail when the is-sql assertion fails due to missing authorities for DELETE statement in MySQL Database syntax', async () => {
    const output = `DELETE FROM employees;`;

    const result: GradingResult = await runAssertion({
      prompt: 'Some prompt',
      provider: new OpenAiChatCompletionProvider('gpt-4'),
      assertion: isSqlAssertionWithDatabaseAndBothList,
      test: {} as AtomicTestCase,
      providerResponse: { output },
    });
    expect(result).toMatchObject({
      pass: false,
      reason: `SQL validation failed: authority = 'delete::null::employees' is required in table whiteList to execute SQL = 'DELETE FROM employees;'. SQL validation failed: authority = 'delete::employees::(.*)' is required in column whiteList to execute SQL = 'DELETE FROM employees;'.`,
    });
  });

  it('should pass when the contains-sql assertion passes', async () => {
    const output = 'wassup\n```\nSELECT id, name FROM users\n```\nyolo';

    const result: GradingResult = await runAssertion({
      prompt: 'Some prompt',
      provider: new OpenAiChatCompletionProvider('gpt-4'),
      assertion: {
        type: 'contains-sql',
      },
      test: {} as AtomicTestCase,
      providerResponse: { output },
    });
    expect(result).toMatchObject({
      pass: true,
      reason: 'Assertion passed',
    });
  });

  it('should pass when the contains-sql assertion sees `sql` in code block', async () => {
    const output = 'wassup\n```sql\nSELECT id, name FROM users\n```\nyolo';

    const result: GradingResult = await runAssertion({
      prompt: 'Some prompt',
      provider: new OpenAiChatCompletionProvider('gpt-4'),
      assertion: {
        type: 'contains-sql',
      },
      test: {} as AtomicTestCase,
      providerResponse: { output },
    });
    expect(result).toMatchObject({
      pass: true,
      reason: 'Assertion passed',
    });
  });

  it('should pass when the contains-sql assertion sees sql without code block', async () => {
    const output = 'SELECT id, name FROM users';

    const result: GradingResult = await runAssertion({
      prompt: 'Some prompt',
      provider: new OpenAiChatCompletionProvider('gpt-4'),
      assertion: {
        type: 'contains-sql',
      },
      test: {} as AtomicTestCase,
      providerResponse: { output },
    });
    expect(result).toMatchObject({
      pass: true,
      reason: 'Assertion passed',
    });
  });

  it('should fail when the contains-sql does not contain code block', async () => {
    const output = 'nothin';

    const result: GradingResult = await runAssertion({
      prompt: 'Some prompt',
      provider: new OpenAiChatCompletionProvider('gpt-4'),
      assertion: {
        type: 'contains-sql',
      },
      test: {} as AtomicTestCase,
      providerResponse: { output },
    });
    expect(result).toMatchObject({
      pass: false,
    });
  });

  it('should fail when the contains-sql does not contain sql in code block', async () => {
    const output = '```python\nprint("Hello, World!")\n```';

    const result: GradingResult = await runAssertion({
      prompt: 'Some prompt',
      provider: new OpenAiChatCompletionProvider('gpt-4'),
      assertion: {
        type: 'contains-sql',
      },
      test: {} as AtomicTestCase,
      providerResponse: { output },
    });
    expect(result).toMatchObject({
      pass: false,
    });
>>>>>>> 4dff08e0
  });

  it('should pass when the contains-json assertion passes', async () => {
    const output =
      'this is some other stuff \n\n {"key": "value", "key2": {"key3": "value2", "key4": ["value3", "value4"]}} \n\n blah blah';

    const result: GradingResult = await runAssertion({
      prompt: 'Some prompt',
      provider: new OpenAiChatCompletionProvider('gpt-4'),
      assertion: containsJsonAssertion,
      test: {} as AtomicTestCase,
      providerResponse: { output },
    });
    expect(result).toMatchObject({
      pass: true,
      reason: 'Assertion passed',
    });
<<<<<<< HEAD
    expect(result).toMatchObject({
      pass: true,
      reason: 'Assertion passed',
    });
=======
>>>>>>> 4dff08e0
  });

  it('should pass when the contains-json assertion passes with multiple json values', async () => {
    const output =
      'this is some other stuff \n\n {"key": "value", "key2": {"key3": "value2", "key4": ["value3", "value4"]}} another {"key": "value", "key2": {"key3": "value2", "key4": ["value3", "value4"]}}\n\n blah blah';

    const result: GradingResult = await runAssertion({
      prompt: 'Some prompt',
      provider: new OpenAiChatCompletionProvider('gpt-4'),
      assertion: containsJsonAssertion,
      test: {} as AtomicTestCase,
      providerResponse: { output },
    });
    expect(result).toMatchObject({
      pass: true,
      reason: 'Assertion passed',
    });
<<<<<<< HEAD
    expect(result).toMatchObject({
      pass: true,
      reason: 'Assertion passed',
    });
=======
>>>>>>> 4dff08e0
  });

  it('should pass when the contains-json assertion passes with valid and invalid json', async () => {
    const output = 'There is an extra opening bracket \n\n { {"key": "value"} \n\n blah blah';

    const result: GradingResult = await runAssertion({
      prompt: 'Some prompt',
      provider: new OpenAiChatCompletionProvider('gpt-4'),
      assertion: containsJsonAssertion,
      test: {} as AtomicTestCase,
      providerResponse: { output },
    });
    expect(result).toMatchObject({
      pass: true,
      reason: 'Assertion passed',
    });
<<<<<<< HEAD
    expect(result).toMatchObject({
      pass: true,
      reason: 'Assertion passed',
    });
=======
>>>>>>> 4dff08e0
  });

  it('should fail when the contains-json assertion fails', async () => {
    const output = 'Not valid JSON';

    const result: GradingResult = await runAssertion({
      prompt: 'Some prompt',
      provider: new OpenAiChatCompletionProvider('gpt-4'),
      assertion: containsJsonAssertion,
      test: {} as AtomicTestCase,
      providerResponse: { output },
    });
    expect(result).toMatchObject({
      pass: false,
      reason: 'Expected output to contain valid JSON',
    });
<<<<<<< HEAD
    expect(result).toMatchObject({
      pass: false,
      reason: 'Expected output to contain valid JSON',
    });
=======
>>>>>>> 4dff08e0
  });

  it('should pass when the contains-json assertion passes with schema', async () => {
    const output = 'here is the answer\n\n```{"latitude": 80.123, "longitude": -1}```';

    const result: GradingResult = await runAssertion({
      prompt: 'Some prompt',
      provider: new OpenAiChatCompletionProvider('gpt-4'),
      assertion: containsJsonAssertionWithSchema,
      test: {} as AtomicTestCase,
      providerResponse: { output },
    });
    expect(result).toMatchObject({
      pass: true,
      reason: 'Assertion passed',
    });
<<<<<<< HEAD
    expect(result).toMatchObject({
      pass: true,
      reason: 'Assertion passed',
    });
=======
>>>>>>> 4dff08e0
  });

  it('should pass when the contains-json assertion passes with schema with YAML string', async () => {
    const output = 'here is the answer\n\n```{"latitude": 80.123, "longitude": -1}```';

    const result: GradingResult = await runAssertion({
      prompt: 'Some prompt',
      provider: new OpenAiChatCompletionProvider('gpt-4'),
      assertion: containsJsonAssertionWithSchema,
      test: {} as AtomicTestCase,
      providerResponse: { output },
    });
    expect(result).toMatchObject({
      pass: true,
      reason: 'Assertion passed',
    });
<<<<<<< HEAD
    expect(result).toMatchObject({
      pass: true,
      reason: 'Assertion passed',
    });
=======
>>>>>>> 4dff08e0
  });

  it('should pass when the contains-json assertion passes with external schema', async () => {
    const assertion: Assertion = {
      type: 'contains-json',
      value: 'file:///schema.json',
    };

    jest.mocked(fs.readFileSync).mockReturnValue(
      JSON.stringify({
        required: ['latitude', 'longitude'],
        type: 'object',
        properties: {
          latitude: {
            type: 'number',
            minimum: -90,
            maximum: 90,
          },
          longitude: {
            type: 'number',
            minimum: -180,
            maximum: 180,
          },
        },
      }),
    );

    const output = 'here is the answer\n\n```{"latitude": 80.123, "longitude": -1}```';

    const result: GradingResult = await runAssertion({
      prompt: 'Some prompt',
      provider: new OpenAiChatCompletionProvider('gpt-4'),
      assertion,
      test: {} as AtomicTestCase,
      providerResponse: { output },
    });
    expect(fs.readFileSync).toHaveBeenCalledWith(path.resolve('/schema.json'), 'utf8');
    expect(result).toMatchObject({
      pass: true,
      reason: 'Assertion passed',
    });
  });

  it('should fail contains-json assertion with invalid data against external schema', async () => {
    const assertion: Assertion = {
      type: 'contains-json',
      value: 'file:///schema.json',
    };

    jest.mocked(fs.readFileSync).mockReturnValue(
      JSON.stringify({
        required: ['latitude', 'longitude'],
        type: 'object',
        properties: {
          latitude: {
            type: 'number',
            minimum: -90,
            maximum: 90,
          },
          longitude: {
            type: 'number',
            minimum: -180,
            maximum: 180,
          },
        },
      }),
    );

    const output = 'here is the answer\n\n```{"latitude": "medium", "longitude": -1}```';

    const result: GradingResult = await runAssertion({
      prompt: 'Some prompt',
      provider: new OpenAiChatCompletionProvider('gpt-4'),
      assertion,
      test: {} as AtomicTestCase,
      providerResponse: { output },
    });
    expect(fs.readFileSync).toHaveBeenCalledWith(path.resolve('/schema.json'), 'utf8');
    expect(result).toMatchObject({
      pass: false,
      reason: 'JSON does not conform to the provided schema. Errors: data/latitude must be number',
    });
  });

  it('should fail contains-json assertion with predefined schema and invalid data', async () => {
    const output = 'here is the answer\n\n```{"latitude": "medium", "longitude": -1}```';

    const result: GradingResult = await runAssertion({
      prompt: 'Some prompt',
      provider: new OpenAiChatCompletionProvider('gpt-4'),
      assertion: containsJsonAssertionWithSchema,
      test: {} as AtomicTestCase,
      providerResponse: { output },
    });
    expect(result).toEqual(
      expect.objectContaining({
        pass: false,
        reason:
          'JSON does not conform to the provided schema. Errors: data/latitude must be number',
      }),
    );
  });

  it('should pass when the javascript assertion passes', async () => {
    const output = 'Expected output';

    const result: GradingResult = await runAssertion({
      prompt: 'Some prompt',
      provider: new OpenAiChatCompletionProvider('gpt-4'),
      assertion: javascriptStringAssertion,
      test: {} as AtomicTestCase,
      providerResponse: { output },
    });
    expect(result).toMatchObject({
      pass: true,
      reason: 'Assertion passed',
    });
<<<<<<< HEAD
    expect(result).toMatchObject({
      pass: true,
      reason: 'Assertion passed',
    });
=======
>>>>>>> 4dff08e0
  });

  it('should pass a score through when the javascript returns a number', async () => {
    const output = 'Expected output';

    const result: GradingResult = await runAssertion({
      prompt: 'Some prompt',
      provider: new OpenAiChatCompletionProvider('gpt-4'),
      assertion: javascriptStringAssertionWithNumber,
      test: {} as AtomicTestCase,
      providerResponse: { output },
    });
    expect(result).toMatchObject({
      pass: true,
      score: output.length * 10,
      reason: 'Assertion passed',
    });
<<<<<<< HEAD
    expect(result).toMatchObject({
      pass: true,
      score: output.length * 10,
      reason: 'Assertion passed',
    });
=======
>>>>>>> 4dff08e0
  });

  it('should pass when javascript returns a number above threshold', async () => {
    const output = 'Expected output';

    const result: GradingResult = await runAssertion({
      prompt: 'Some prompt',
      provider: new OpenAiChatCompletionProvider('gpt-4'),
      assertion: javascriptStringAssertionWithNumberAndThreshold,
      test: {} as AtomicTestCase,
      providerResponse: { output },
    });
    expect(result).toMatchObject({
      pass: true,
      score: output.length * 10,
      reason: 'Assertion passed',
    });
<<<<<<< HEAD
    expect(result).toMatchObject({
      pass: true,
      score: output.length * 10,
      reason: 'Assertion passed',
    });
=======
>>>>>>> 4dff08e0
  });

  it('should fail when javascript returns a number below threshold', async () => {
    const output = '';

    const result: GradingResult = await runAssertion({
      prompt: 'Some prompt',
      provider: new OpenAiChatCompletionProvider('gpt-4'),
      assertion: javascriptStringAssertionWithNumberAndThreshold,
      test: {} as AtomicTestCase,
      providerResponse: { output },
    });
    expect(result).toMatchObject({
      pass: false,
      score: output.length * 10,
      reason: expect.stringContaining('Custom function returned false'),
    });
<<<<<<< HEAD
    expect(result).toMatchObject({
      pass: false,
      score: output.length * 10,
      reason: expect.stringContaining('Custom function returned false'),
    });
=======
>>>>>>> 4dff08e0
  });

  it('should set score when javascript returns false', async () => {
    const output = 'Test output';

    const assertion: Assertion = {
      type: 'javascript',
      value: 'output.length < 1',
    };

    const result: GradingResult = await runAssertion({
      prompt: 'Some prompt',
      provider: new OpenAiChatCompletionProvider('gpt-4'),
      assertion,
      test: {} as AtomicTestCase,
      providerResponse: { output },
    });
    expect(result).toMatchObject({
      pass: false,
      score: 0,
      reason: expect.stringContaining('Custom function returned false'),
    });
<<<<<<< HEAD
    expect(result).toMatchObject({
      pass: false,
      score: 0,
      reason: expect.stringContaining('Custom function returned false'),
    });
=======
>>>>>>> 4dff08e0
  });

  it('should fail when the javascript assertion fails', async () => {
    const output = 'Different output';

    const result: GradingResult = await runAssertion({
      prompt: 'Some prompt',
      provider: new OpenAiChatCompletionProvider('gpt-4'),
      assertion: javascriptStringAssertion,
      test: {} as AtomicTestCase,
      providerResponse: { output },
    });
    expect(result).toMatchObject({
      pass: false,
      reason: 'Custom function returned false\noutput === "Expected output"',
    });
<<<<<<< HEAD
    expect(result).toMatchObject({
      pass: false,
      reason: 'Custom function returned false\noutput === "Expected output"',
    });
=======
>>>>>>> 4dff08e0
  });

  it('should pass when assertion passes - with vars', async () => {
    const output = 'Expected output';

    const assertion: Assertion = {
      type: 'equals',
      value: '{{ foo }}',
    };
    const result: GradingResult = await runAssertion({
      prompt: 'variable value',
      provider: new OpenAiChatCompletionProvider('gpt-4'),
      assertion,
      test: { vars: { foo: 'Expected output' } } as AtomicTestCase,
      providerResponse: { output },
    });
    expect(result).toMatchObject({
      pass: true,
      reason: 'Assertion passed',
    });
<<<<<<< HEAD
    expect(result).toMatchObject({
      pass: true,
      reason: 'Assertion passed',
    });
=======
>>>>>>> 4dff08e0
  });

  it('should pass when javascript function assertion passes - with vars', async () => {
    const output = 'Expected output';

    const javascriptStringAssertionWithVars: Assertion = {
      type: 'javascript',
      value: 'output === "Expected output" && context.vars.foo === "bar"',
    };
    const result: GradingResult = await runAssertion({
      prompt: 'Some prompt',
      provider: new OpenAiChatCompletionProvider('gpt-4'),
      assertion: javascriptStringAssertionWithVars,
      test: { vars: { foo: 'bar' } } as AtomicTestCase,
      providerResponse: { output },
    });
    expect(result).toMatchObject({
      pass: true,
      reason: 'Assertion passed',
    });
<<<<<<< HEAD
    expect(result).toMatchObject({
      pass: true,
      reason: 'Assertion passed',
    });
=======
>>>>>>> 4dff08e0
  });

  it('should fail when the javascript does not match vars', async () => {
    const output = 'Expected output';

    const javascriptStringAssertionWithVars: Assertion = {
      type: 'javascript',
      value: 'output === "Expected output" && context.vars.foo === "something else"',
    };
    const result: GradingResult = await runAssertion({
      prompt: 'Some prompt',
      provider: new OpenAiChatCompletionProvider('gpt-4'),
      assertion: javascriptStringAssertionWithVars,
      test: { vars: { foo: 'bar' } } as AtomicTestCase,
      providerResponse: { output },
    });
    expect(result).toMatchObject({
      pass: false,
      reason:
        'Custom function returned false\noutput === "Expected output" && context.vars.foo === "something else"',
    });
<<<<<<< HEAD
    expect(result).toMatchObject({
      pass: false,
      reason:
        'Custom function returned false\noutput === "Expected output" && context.vars.foo === "something else"',
    });
=======
>>>>>>> 4dff08e0
  });

  it('should pass when the function returns pass', async () => {
    const output = 'Expected output';

    const result: GradingResult = await runAssertion({
      prompt: 'Some prompt',
      provider: new OpenAiChatCompletionProvider('gpt-4'),
      assertion: javascriptFunctionAssertion,
      test: {} as AtomicTestCase,
      providerResponse: { output },
    });
    expect(result).toMatchObject({
      pass: true,
      score: 0.5,
      reason: 'Assertion passed',
    });
<<<<<<< HEAD
    expect(result).toMatchObject({
      pass: true,
      score: 0.5,
      reason: 'Assertion passed',
    });
=======
>>>>>>> 4dff08e0
  });

  it('should fail when the function returns fail', async () => {
    const output = 'Expected output';

    const result: GradingResult = await runAssertion({
      prompt: 'Some prompt',
      provider: new OpenAiChatCompletionProvider('gpt-4'),
      assertion: javascriptFunctionFailAssertion,
      test: {} as AtomicTestCase,
      providerResponse: { output },
    });
    expect(result).toMatchObject({
      pass: false,
      score: 0.5,
      reason: 'Assertion failed',
    });
<<<<<<< HEAD
    expect(result).toMatchObject({
      pass: false,
      score: 0.5,
      reason: 'Assertion failed',
    });
=======
>>>>>>> 4dff08e0
  });

  it('should pass when the multiline javascript assertion passes', async () => {
    const output = 'Expected output';

    const result: GradingResult = await runAssertion({
      prompt: 'Some prompt',
      assertion: javascriptMultilineStringAssertion,
      test: {} as AtomicTestCase,
      providerResponse: { output },
      provider: new OpenAiChatCompletionProvider('gpt-4'),
    });
    expect(result).toMatchObject({
      pass: true,
      reason: 'Assertion passed',
    });
  });

  it('should pass when the multiline javascript assertion fails', async () => {
    const output = 'Not the expected output';

    const result: GradingResult = await runAssertion({
      prompt: 'Some prompt',
      assertion: javascriptMultilineStringAssertion,
      test: {} as AtomicTestCase,
      providerResponse: { output },
      provider: new OpenAiChatCompletionProvider('gpt-4'),
    });
    expect(result).toMatchObject({
      pass: false,
      reason: 'Assertion failed',
    });
  });

  const notContainsAssertion: Assertion = {
    type: 'not-contains',
    value: 'Unexpected output',
  };

  it('should pass when the not-contains assertion passes', async () => {
    const output = 'Expected output';

    const result: GradingResult = await runAssertion({
      prompt: 'Some prompt',
      assertion: notContainsAssertion,
      test: {} as AtomicTestCase,
      providerResponse: { output },
      provider: new OpenAiChatCompletionProvider('gpt-4'),
    });
    expect(result).toMatchObject({
      pass: true,
      reason: 'Assertion passed',
    });
  });

  it('should fail when the not-contains assertion fails', async () => {
    const output = 'Unexpected output';

    const result: GradingResult = await runAssertion({
      prompt: 'Some prompt',
      assertion: notContainsAssertion,
      test: {} as AtomicTestCase,
      providerResponse: { output },
      provider: new OpenAiChatCompletionProvider('gpt-4'),
    });
    expect(result).toMatchObject({
      pass: false,
      reason: 'Expected output to not contain "Unexpected output"',
    });
  });

  // Test for icontains assertion
  const containsLowerAssertion: Assertion = {
    type: 'icontains',
    value: 'expected output',
  };

  it('should pass when the icontains assertion passes', async () => {
    const output = 'EXPECTED OUTPUT';

    const result: GradingResult = await runAssertion({
      prompt: 'Some prompt',
      assertion: containsLowerAssertion,
      test: {} as AtomicTestCase,
      providerResponse: { output },
      provider: new OpenAiChatCompletionProvider('gpt-4'),
    });
    expect(result).toMatchObject({
      pass: true,
      reason: 'Assertion passed',
    });
  });

  it('should fail when the icontains assertion fails', async () => {
    const output = 'Different output';

    const result: GradingResult = await runAssertion({
      prompt: 'Some prompt',
      assertion: containsLowerAssertion,
      test: {} as AtomicTestCase,
      providerResponse: { output },
      provider: new OpenAiChatCompletionProvider('gpt-4'),
    });
    expect(result).toMatchObject({
      pass: false,
      reason: 'Expected output to contain "expected output"',
    });
  });

  // Test for not-icontains assertion
  const notContainsLowerAssertion: Assertion = {
    type: 'not-icontains',
    value: 'unexpected output',
  };

  it('should pass when the not-icontains assertion passes', async () => {
    const output = 'Expected output';

    const result: GradingResult = await runAssertion({
      prompt: 'Some prompt',
      assertion: notContainsLowerAssertion,
      test: {} as AtomicTestCase,
      providerResponse: { output },
      provider: new OpenAiChatCompletionProvider('gpt-4'),
    });
    expect(result).toMatchObject({
      pass: true,
      reason: 'Assertion passed',
    });
  });

  it('should fail when the not-icontains assertion fails', async () => {
    const output = 'UNEXPECTED OUTPUT';

    const result: GradingResult = await runAssertion({
      prompt: 'Some prompt',
      assertion: notContainsLowerAssertion,
      test: {} as AtomicTestCase,
      providerResponse: { output },
      provider: new OpenAiChatCompletionProvider('gpt-4'),
    });
    expect(result).toMatchObject({
      pass: false,
      reason: 'Expected output to not contain "unexpected output"',
    });
  });

  // Test for contains-any assertion
  const containsAnyAssertion: Assertion = {
    type: 'contains-any',
    value: ['option1', 'option2', 'option3'],
  };

  it('should pass when the contains-any assertion passes', async () => {
    const output = 'This output contains option1';

    const result: GradingResult = await runAssertion({
      prompt: 'Some prompt',
      assertion: containsAnyAssertion,
      test: {} as AtomicTestCase,
      providerResponse: { output },
      provider: new OpenAiChatCompletionProvider('gpt-4'),
    });
    expect(result).toMatchObject({
      pass: true,
      reason: 'Assertion passed',
    });
  });

  it('should fail when the contains-any assertion fails', async () => {
    const output = 'This output does not contain any option';

    const result: GradingResult = await runAssertion({
      prompt: 'Some prompt',
      assertion: containsAnyAssertion,
      test: {} as AtomicTestCase,
      providerResponse: { output },
      provider: new OpenAiChatCompletionProvider('gpt-4'),
    });
    expect(result).toMatchObject({
      pass: false,
      reason: 'Expected output to contain one of "option1, option2, option3"',
    });
  });

  it('should pass when the icontains-any assertion passes', async () => {
    const output = 'This output contains OPTION1';

    const result: GradingResult = await runAssertion({
      prompt: 'Some prompt',
      assertion: {
        type: 'icontains-any',
        value: ['option1', 'option2', 'option3'],
      },
      test: {} as AtomicTestCase,
      providerResponse: { output },
      provider: new OpenAiChatCompletionProvider('gpt-4'),
    });
    expect(result).toMatchObject({
      pass: true,
      reason: 'Assertion passed',
    });
  });

  it('should fail when the icontains-any assertion fails', async () => {
    const output = 'This output does not contain any option';

    const result: GradingResult = await runAssertion({
      prompt: 'Some prompt',
      assertion: {
        type: 'icontains-any',
        value: ['option1', 'option2', 'option3'],
      },
      test: {} as AtomicTestCase,
      providerResponse: { output },
      provider: new OpenAiChatCompletionProvider('gpt-4'),
    });
    expect(result).toMatchObject({
      pass: false,
      reason: 'Expected output to contain one of "option1, option2, option3"',
    });
  });

  // Test for contains-all assertion
  const containsAllAssertion: Assertion = {
    type: 'contains-all',
    value: ['option1', 'option2', 'option3'],
  };

  it('should pass when the contains-all assertion passes', async () => {
    const output = 'This output contains option1, option2, and option3';

    const result: GradingResult = await runAssertion({
      prompt: 'Some prompt',
      assertion: containsAllAssertion,
      test: {} as AtomicTestCase,
      providerResponse: { output },
      provider: new OpenAiChatCompletionProvider('gpt-4'),
    });
    expect(result).toMatchObject({
      pass: true,
      reason: 'Assertion passed',
    });
  });

  it('should fail when the contains-all assertion fails', async () => {
    const output = 'This output contains only option1 and option2';

    const result: GradingResult = await runAssertion({
      prompt: 'Some prompt',
      assertion: containsAllAssertion,
      test: {} as AtomicTestCase,
      providerResponse: { output },
      provider: new OpenAiChatCompletionProvider('gpt-4'),
    });
    expect(result).toMatchObject({
      pass: false,
      reason: 'Expected output to contain all of "option1, option2, option3"',
    });
  });

  it('should pass when the icontains-all assertion passes', async () => {
    const output = 'This output contains OPTION1, option2, and opTiOn3';

    const result: GradingResult = await runAssertion({
      prompt: 'Some prompt',
      assertion: {
        type: 'icontains-all',
        value: ['option1', 'option2', 'option3'],
      },
      test: {} as AtomicTestCase,
      providerResponse: { output },
      provider: new OpenAiChatCompletionProvider('gpt-4'),
    });
    expect(result).toMatchObject({
      pass: true,
      reason: 'Assertion passed',
    });
  });

  it('should fail when the icontains-all assertion fails', async () => {
    const output = 'This output contains OPTION1, option2, and opTiOn3';

    const result: GradingResult = await runAssertion({
      prompt: 'Some prompt',
      assertion: {
        type: 'icontains-all',
        value: ['option1', 'option2', 'option3', 'option4'],
      },
      test: {} as AtomicTestCase,
      providerResponse: { output },
      provider: new OpenAiChatCompletionProvider('gpt-4'),
    });
    expect(result).toMatchObject({
      pass: false,
      reason: 'Expected output to contain all of "option1, option2, option3, option4"',
    });
  });

  // Test for regex assertion
  const containsRegexAssertion: Assertion = {
    type: 'regex',
    value: '\\d{3}-\\d{2}-\\d{4}',
  };

  it('should pass when the regex assertion passes', async () => {
    const output = 'This output contains 123-45-6789';

    const result: GradingResult = await runAssertion({
      prompt: 'Some prompt',
      assertion: containsRegexAssertion,
      test: {} as AtomicTestCase,
      providerResponse: { output },
      provider: new OpenAiChatCompletionProvider('gpt-4'),
    });
    expect(result).toMatchObject({
      pass: true,
      reason: 'Assertion passed',
    });
  });

  it('should fail when the regex assertion fails', async () => {
    const output = 'This output does not contain the pattern';

    const result: GradingResult = await runAssertion({
      prompt: 'Some prompt',
      assertion: containsRegexAssertion,
      test: {} as AtomicTestCase,
      providerResponse: { output },
      provider: new OpenAiChatCompletionProvider('gpt-4'),
    });
    expect(result).toMatchObject({
      pass: false,
      reason: 'Expected output to match regex "\\d{3}-\\d{2}-\\d{4}"',
    });
  });

  // Test for not-regex assertion
  const notContainsRegexAssertion: Assertion = {
    type: 'not-regex',
    value: '\\d{3}-\\d{2}-\\d{4}',
  };

  it('should pass when the not-regex assertion passes', async () => {
    const output = 'This output does not contain the pattern';

    const result: GradingResult = await runAssertion({
      prompt: 'Some prompt',
      assertion: notContainsRegexAssertion,
      test: {} as AtomicTestCase,
      providerResponse: { output },
      provider: new OpenAiChatCompletionProvider('gpt-4'),
    });
    expect(result).toMatchObject({
      pass: true,
      reason: 'Assertion passed',
    });
  });

  it('should fail when the not-regex assertion fails', async () => {
    const output = 'This output contains 123-45-6789';

    const result: GradingResult = await runAssertion({
      prompt: 'Some prompt',
      assertion: notContainsRegexAssertion,
      test: {} as AtomicTestCase,
      providerResponse: { output },
      provider: new OpenAiChatCompletionProvider('gpt-4'),
    });
    expect(result).toMatchObject({
      pass: false,
      reason: 'Expected output to not match regex "\\d{3}-\\d{2}-\\d{4}"',
    });
  });

  // Tests for webhook assertion
  const webhookAssertion: Assertion = {
    type: 'webhook',
    value: 'https://example.com/webhook',
  };

  it('should pass when the webhook assertion passes', async () => {
    const output = 'Expected output';

    fetchWithRetries.mockImplementation(() =>
      Promise.resolve(new Response(JSON.stringify({ pass: true }), { status: 200 })),
    );

    const result: GradingResult = await runAssertion({
      prompt: 'Some prompt',
      assertion: webhookAssertion,
      test: {} as AtomicTestCase,
      providerResponse: { output },
      provider: new OpenAiChatCompletionProvider('gpt-4'),
    });
    expect(result).toMatchObject({
      pass: true,
      reason: 'Assertion passed',
    });
  });

  it('should fail when the webhook assertion fails', async () => {
    const output = 'Different output';

    fetchWithRetries.mockImplementation(() =>
      Promise.resolve(new Response(JSON.stringify({ pass: false }), { status: 200 })),
    );

    const result: GradingResult = await runAssertion({
      prompt: 'Some prompt',
      assertion: webhookAssertion,
      test: {} as AtomicTestCase,
      providerResponse: { output },
      provider: new OpenAiChatCompletionProvider('gpt-4'),
    });
    expect(result).toMatchObject({
      pass: false,
      reason: 'Webhook returned false',
    });
  });

  it('should fail when the webhook returns an error', async () => {
    const output = 'Expected output';

    fetchWithRetries.mockImplementation(() => Promise.resolve(new Response('', { status: 500 })));

    const result: GradingResult = await runAssertion({
      prompt: 'Some prompt',
      assertion: webhookAssertion,
      test: {} as AtomicTestCase,
      providerResponse: { output },
      provider: new OpenAiChatCompletionProvider('gpt-4'),
    });
    expect(result).toMatchObject({
      pass: false,
      reason: 'Webhook error: Webhook response status: 500',
    });
  });

  // Test for rouge-n assertion
  const rougeNAssertion: Assertion = {
    type: 'rouge-n',
    value: 'This is the expected output.',
    threshold: 0.75,
  };

  it('should pass when the rouge-n assertion passes', async () => {
    const output = 'This is the expected output.';

    const result: GradingResult = await runAssertion({
      prompt: 'Some prompt',
      assertion: rougeNAssertion,
      test: {} as AtomicTestCase,
      providerResponse: { output },
      provider: new OpenAiChatCompletionProvider('gpt-4'),
    });
    expect(result).toMatchObject({
      pass: true,
      reason: 'ROUGE-N score 1.00 is greater than or equal to threshold 0.75',
    });
  });

  it('should fail when the rouge-n assertion fails', async () => {
    const output = 'some different output';

    const result: GradingResult = await runAssertion({
      prompt: 'Some prompt',
      assertion: rougeNAssertion,
      test: {} as AtomicTestCase,
      providerResponse: { output },
      provider: new OpenAiChatCompletionProvider('gpt-4'),
    });
    expect(result).toMatchObject({
      pass: false,
      reason: 'ROUGE-N score 0.17 is less than threshold 0.75',
    });
  });

  // Test for starts-with assertion
  const startsWithAssertion: Assertion = {
    type: 'starts-with',
    value: 'Expected',
  };

  it('should pass when the starts-with assertion passes', async () => {
    const output = 'Expected output';

    const result: GradingResult = await runAssertion({
      prompt: 'Some prompt',
      assertion: startsWithAssertion,
      test: {} as AtomicTestCase,
      providerResponse: { output },
      provider: new OpenAiChatCompletionProvider('gpt-4'),
    });
    expect(result).toMatchObject({
      pass: true,
      reason: 'Assertion passed',
    });
  });

  it('should fail when the starts-with assertion fails', async () => {
    const output = 'Different output';

    const result: GradingResult = await runAssertion({
      prompt: 'Some prompt',
      assertion: startsWithAssertion,
      test: {} as AtomicTestCase,
      providerResponse: { output },
      provider: new OpenAiChatCompletionProvider('gpt-4'),
    });
    expect(result).toMatchObject({
      pass: false,
      reason: 'Expected output to start with "Expected"',
    });
  });

  it('should use the provider from the assertion if it exists', async () => {
    // Assertion grader passes
    const output = 'Expected output';
    const assertion: Assertion = {
      type: 'llm-rubric',
      value: 'Expected output',
      provider: Grader,
    };

    // Test grader fails
    const BogusGrader: ApiProvider = {
      id(): string {
        return 'BogusGrader';
      },
      async callApi(): Promise<ProviderResponse> {
        throw new Error('Should not be called');
      },
    };
    const test: AtomicTestCase = {
      assert: [assertion],
      options: {
        provider: BogusGrader,
      },
    };

    // Expect test to pass because assertion grader takes priority
    const result: GradingResult = await runAssertion({
      prompt: 'Some prompt',
      assertion: assertion,
      test: test,
      providerResponse: { output },
      provider: new OpenAiChatCompletionProvider('gpt-4'),
    });
    expect(result).toMatchObject({
      pass: true,
      reason: 'Test grading output',
    });
  });

  // Test for levenshtein assertion
  const levenshteinAssertion: Assertion = {
    type: 'levenshtein',
    value: 'Expected output',
    threshold: 5,
  };

  it('should pass when the levenshtein assertion passes', async () => {
    const output = 'Expected output';

    const result: GradingResult = await runAssertion({
      prompt: 'Some prompt',
      provider: new OpenAiChatCompletionProvider('gpt-4'),
      assertion: levenshteinAssertion,
      test: {} as AtomicTestCase,
      providerResponse: { output },
    });
    expect(result).toMatchObject({
      pass: true,
      reason: 'Assertion passed',
    });
<<<<<<< HEAD
    expect(result).toMatchObject({
      pass: true,
      reason: 'Assertion passed',
    });
=======
>>>>>>> 4dff08e0
  });

  it('should fail when the levenshtein assertion fails', async () => {
    const output = 'Different output';

    const result: GradingResult = await runAssertion({
      prompt: 'Some prompt',
      provider: new OpenAiChatCompletionProvider('gpt-4'),
      assertion: levenshteinAssertion,
      test: {} as AtomicTestCase,
      providerResponse: { output },
    });
    expect(result).toMatchObject({
      pass: false,
      reason: 'Levenshtein distance 8 is greater than threshold 5',
    });
<<<<<<< HEAD
    expect(result).toMatchObject({
      pass: false,
      reason: 'Levenshtein distance 8 is greater than threshold 5',
    });
=======
>>>>>>> 4dff08e0
  });

  it.each([
    [
      'boolean',
      jest.fn((output: string) => output === 'Expected output'),
      true,
      'Assertion passed',
    ],
    ['number', jest.fn((output: string) => output.length), true, 'Assertion passed'],
    [
      'GradingResult',
      jest.fn((output: string) => ({ pass: true, score: 1, reason: 'Custom reason' })),
      true,
      'Custom reason',
    ],
    [
      'boolean',
      jest.fn((output: string) => output !== 'Expected output'),
      false,
      'Custom function returned false',
    ],
    ['number', jest.fn((output: string) => 0), false, 'Custom function returned false'],
    [
      'GradingResult',
      jest.fn((output: string) => ({ pass: false, score: 0.1, reason: 'Custom reason' })),
      false,
      'Custom reason',
    ],
    [
      'boolean Promise',
      jest.fn((output: string) => Promise.resolve(true)),
      true,
      'Assertion passed',
    ],
  ])(
    'should pass when the file:// assertion with .js file returns a %s',
    async (type, mockFn, expectedPass, expectedReason) => {
      const output = 'Expected output';

      jest.doMock(path.resolve('/path/to/assert.js'), () => mockFn, { virtual: true });

      const fileAssertion: Assertion = {
        type: 'javascript',
        value: 'file:///path/to/assert.js',
      };

      const result: GradingResult = await runAssertion({
        prompt: 'Some prompt',
        provider: new OpenAiChatCompletionProvider('gpt-4'),
        assertion: fileAssertion,
        test: {} as AtomicTestCase,
        providerResponse: { output },
      });

      expect(mockFn).toHaveBeenCalledWith('Expected output', {
        prompt: 'Some prompt',
        vars: {},
        test: {},
      });
      expect(result).toMatchObject({
        pass: expectedPass,
        reason: expect.stringContaining(expectedReason),
      });
    },
  );

  it('should resolve js paths relative to the configuration file', async () => {
    const output = 'Expected output';
    const mockFn = jest.fn((output: string) => output === 'Expected output');

    jest.doMock(path.resolve('/config_path/path/to/assert.js'), () => mockFn, { virtual: true });

    const fileAssertion: Assertion = {
      type: 'javascript',
      value: 'file://./path/to/assert.js',
    };

    const result: GradingResult = await runAssertion({
      prompt: 'Some prompt',
      provider: new OpenAiChatCompletionProvider('gpt-4'),
      assertion: fileAssertion,
      test: {} as AtomicTestCase,
      providerResponse: { output },
    });

    expect(mockFn).toHaveBeenCalledWith('Expected output', {
      prompt: 'Some prompt',
      vars: {},
      test: {},
    });
    expect(result).toMatchObject({
      pass: true,
      reason: 'Assertion passed',
    });
  });

  it('should handle output strings with both single and double quotes correctly in python assertion', async () => {
    const expectedPythonValue = '0.5';

    runPythonCode.mockResolvedValueOnce(expectedPythonValue);

    const output =
      'This is a string with "double quotes"\n and \'single quotes\' \n\n and some \n\t newlines.';

    const pythonAssertion: Assertion = {
      type: 'python',
      value: expectedPythonValue,
    };

    const result: GradingResult = await runAssertion({
      prompt: 'Some prompt',
      provider: new OpenAiChatCompletionProvider('gpt-4'),
      assertion: pythonAssertion,
      test: {} as AtomicTestCase,
      providerResponse: { output },
    });

    expect(runPythonCode).toHaveBeenCalledTimes(1);
    expect(runPythonCode).toHaveBeenCalledWith(expect.anything(), 'main', [
      output,
      { prompt: 'Some prompt', test: {}, vars: {} },
    ]);

    expect(result).toMatchObject({
      pass: true,
      reason: 'Assertion passed',
      score: Number(expectedPythonValue),
    });
  });

  it.each([
    ['boolean', false, 0, 'Python code returned false', false, undefined],
    ['number', 0, 0, 'Python code returned false', false, undefined],
    [
      'GradingResult',
      `{"pass": false, "score": 0, "reason": "Custom error"}`,
      0,
      'Custom error',
      false,
      undefined,
    ],
    ['boolean', true, 1, 'Assertion passed', true, undefined],
    ['number', 1, 1, 'Assertion passed', true, undefined],
    [
      'GradingResult',
      `{"pass": true, "score": 1, "reason": "Custom success"}`,
      1,
      'Custom success',
      true,
      undefined,
    ],
    [
      'GradingResult',
      // This score is less than the assertion threshold in the test
      `{"pass": true, "score": 0.4, "reason": "Foo bar"}`,
      0.4,
      'Python score 0.4 is less than threshold 0.5',
      false,
      0.5,
    ],
  ])(
    'should handle inline return type %s with return value: %p',
    async (type, returnValue, expectedScore, expectedReason, expectedPass, threshold) => {
      const output =
        'This is a string with "double quotes"\n and \'single quotes\' \n\n and some \n\t newlines.';

      let resolvedValue;
      if (type === 'GradingResult') {
        resolvedValue = JSON.parse(returnValue as string);
      } else {
        resolvedValue = returnValue;
      }

      const pythonAssertion: Assertion = {
        type: 'python',
        value: returnValue.toString(),
        threshold,
      };

      runPythonCode.mockResolvedValueOnce(resolvedValue);

      const result: GradingResult = await runAssertion({
        prompt: 'Some prompt',
        provider: new OpenAiChatCompletionProvider('gpt-4'),
        assertion: pythonAssertion,
        test: {} as AtomicTestCase,
        providerResponse: { output },
      });

      expect(runPythonCode).toHaveBeenCalledTimes(1);
      expect(runPythonCode).toHaveBeenCalledWith(expect.anything(), 'main', [
        output,
        { prompt: 'Some prompt', test: {}, vars: {} },
      ]);

      expect(result).toMatchObject({
        pass: expectedPass,
        reason: expect.stringMatching(expectedReason),
        score: expectedScore,
      });
    },
  );

  it.each([
    ['boolean', 'True', true, 'Assertion passed'],
    ['number', '0.5', true, 'Assertion passed'],
    ['boolean', true, true, 'Assertion passed'],
    ['number', 0.5, true, 'Assertion passed'],
    [
      'GradingResult',
      '{"pass": true, "score": 1, "reason": "Custom reason"}',
      true,
      'Custom reason',
    ],
    ['boolean', 'False', false, 'Python code returned false'],
    ['number', '0', false, 'Python code returned false'],
    [
      'GradingResult',
      '{"pass": false, "score": 0, "reason": "Custom reason"}',
      false,
      'Custom reason',
    ],
  ])(
    'should handle when the file:// assertion with .py file returns a %s',
    async (type, pythonOutput, expectedPass, expectedReason) => {
      const output = 'Expected output';
      runPython.mockResolvedValueOnce(pythonOutput);

      const fileAssertion: Assertion = {
        type: 'python',
        value: 'file:///path/to/assert.py',
      };

      const result: GradingResult = await runAssertion({
        prompt: 'Some prompt that includes "double quotes" and \'single quotes\'',
        provider: new OpenAiChatCompletionProvider('gpt-4'),
        assertion: fileAssertion,
        test: {} as AtomicTestCase,
        providerResponse: { output },
      });

      expect(runPython).toHaveBeenCalledWith(path.resolve('/path/to/assert.py'), 'get_assert', [
        output,
        {
          prompt: 'Some prompt that includes "double quotes" and \'single quotes\'',
          vars: {},
          test: {},
        },
      ]);

      expect(result).toMatchObject({
        pass: expectedPass,
        reason: expect.stringContaining(expectedReason),
      });
      expect(runPython).toHaveBeenCalledTimes(1);
    },
  );

  it('should handle when python file assertions throw an error', async () => {
    const output = 'Expected output';
    runPython.mockRejectedValue(
      new Error('The Python script `call_api` function must return a dict with an `output`'),
    );
    const fileAssertion: Assertion = {
      type: 'python',
      value: 'file:///path/to/assert.py',
    };
    const result: GradingResult = await runAssertion({
      prompt: 'Some prompt that includes "double quotes" and \'single quotes\'',
      provider: new OpenAiChatCompletionProvider('gpt-4'),
      assertion: fileAssertion,
      test: {} as AtomicTestCase,
      providerResponse: { output },
    });
    expect(runPython).toHaveBeenCalledTimes(1);
    expect(result).toEqual({
      assertion: {
        type: 'python',
        value: 'file:///path/to/assert.py',
      },
      pass: false,
      reason: 'The Python script `call_api` function must return a dict with an `output`',
      score: 0,
    });
  });

  describe('latency assertion', () => {
    it('should pass when the latency assertion passes', async () => {
      const output = 'Expected output';

      const result: GradingResult = await runAssertion({
        prompt: 'Some prompt',
        provider: new OpenAiChatCompletionProvider('gpt-4'),
        assertion: {
          type: 'latency',
          threshold: 100,
        },
        latencyMs: 50,
        test: {} as AtomicTestCase,
        providerResponse: { output },
      });
      expect(result).toMatchObject({
        pass: true,
        reason: 'Assertion passed',
      });
<<<<<<< HEAD
      expect(result).toMatchObject({
        pass: true,
        reason: 'Assertion passed',
      });
=======
>>>>>>> 4dff08e0
    });

    it('should fail when the latency assertion fails', async () => {
      const output = 'Expected output';

      const result: GradingResult = await runAssertion({
        prompt: 'Some prompt',
        provider: new OpenAiChatCompletionProvider('gpt-4'),
        assertion: {
          type: 'latency',
          threshold: 100,
        },
        latencyMs: 1000,
        test: {} as AtomicTestCase,
        providerResponse: { output },
      });
      expect(result).toMatchObject({
        pass: false,
        reason: 'Latency 1000ms is greater than threshold 100ms',
      });
<<<<<<< HEAD
      expect(result).toMatchObject({
        pass: false,
        reason: 'Latency 1000ms is greater than threshold 100ms',
      });
=======
>>>>>>> 4dff08e0
    });

    it('should throw an error when grading result is missing latencyMs', async () => {
      const output = 'Expected output';

      await expect(
        runAssertion({
          prompt: 'Some prompt',
          provider: new OpenAiChatCompletionProvider('gpt-4'),
          assertion: {
            type: 'latency',
            threshold: 100,
          },
          test: {} as AtomicTestCase,
          providerResponse: { output },
        }),
      ).rejects.toThrow(
        'Latency assertion does not support cached results. Rerun the eval with --no-cache',
      );
    });
  });

  describe('perplexity assertion', () => {
    it('should pass when the perplexity assertion passes', async () => {
      const logProbs = [-0.2, -0.4, -0.1, -0.3]; // Dummy logProbs for testing
      const provider = {
        callApi: jest.fn().mockResolvedValue({ logProbs }),
      } as unknown as ApiProvider;

      const result: GradingResult = await runAssertion({
        prompt: 'Some prompt',
        provider,
        assertion: {
          type: 'perplexity',
          threshold: 2,
        },
        test: {} as AtomicTestCase,
        providerResponse: { output: 'Some output', logProbs },
      });
      expect(result).toMatchObject({
        pass: true,
        reason: 'Assertion passed',
      });
<<<<<<< HEAD
      expect(result).toMatchObject({
        pass: true,
        reason: 'Assertion passed',
      });
=======
>>>>>>> 4dff08e0
    });

    it('should fail when the perplexity assertion fails', async () => {
      const logProbs = [-0.2, -0.4, -0.1, -0.3]; // Dummy logProbs for testing
      const provider = {
        callApi: jest.fn().mockResolvedValue({ logProbs }),
      } as unknown as ApiProvider;

      const result: GradingResult = await runAssertion({
        prompt: 'Some prompt',
        provider,
        assertion: {
          type: 'perplexity',
          threshold: 0.2,
        },
        test: {} as AtomicTestCase,
        providerResponse: { output: 'Some output', logProbs },
      });
      expect(result).toMatchObject({
        pass: false,
        reason: 'Perplexity 1.28 is greater than threshold 0.2',
      });
<<<<<<< HEAD
      expect(result).toMatchObject({
        pass: false,
        reason: 'Perplexity 1.28 is greater than threshold 0.2',
      });
=======
>>>>>>> 4dff08e0
    });
  });

  describe('perplexity-score assertion', () => {
    it('should pass when the perplexity-score assertion passes', async () => {
      const logProbs = [-0.2, -0.4, -0.1, -0.3];
      const provider = {
        callApi: jest.fn().mockResolvedValue({ logProbs }),
      } as unknown as ApiProvider;

      const result: GradingResult = await runAssertion({
        prompt: 'Some prompt',
        provider,
        assertion: {
          type: 'perplexity-score',
          threshold: 0.25,
        },
        test: {} as AtomicTestCase,
        providerResponse: { output: 'Some output', logProbs },
      });
      expect(result).toMatchObject({
        pass: true,
        reason: 'Assertion passed',
      });
<<<<<<< HEAD
      expect(result).toMatchObject({
        pass: true,
        reason: 'Assertion passed',
      });
=======
>>>>>>> 4dff08e0
    });

    it('should fail when the perplexity-score assertion fails', async () => {
      const logProbs = [-0.2, -0.4, -0.1, -0.3];
      const provider = {
        callApi: jest.fn().mockResolvedValue({ logProbs }),
      } as unknown as ApiProvider;

      const result: GradingResult = await runAssertion({
        prompt: 'Some prompt',
        provider,
        assertion: {
          type: 'perplexity-score',
          threshold: 0.5,
        },
        test: {} as AtomicTestCase,
        providerResponse: { output: 'Some output', logProbs },
      });
      expect(result).toMatchObject({
        pass: false,
        reason: 'Perplexity score 0.44 is less than threshold 0.5',
      });
<<<<<<< HEAD
      expect(result).toMatchObject({
        pass: false,
        reason: 'Perplexity score 0.44 is less than threshold 0.5',
      });
=======
>>>>>>> 4dff08e0
    });
  });

  describe('cost assertion', () => {
    it('should pass when the cost is below the threshold', async () => {
      const cost = 0.0005;
      const provider = {
        callApi: jest.fn().mockResolvedValue({ cost }),
      } as unknown as ApiProvider;

      const result: GradingResult = await runAssertion({
        prompt: 'Some prompt',
        provider,
        assertion: {
          type: 'cost',
          threshold: 0.001,
        },
        test: {} as AtomicTestCase,
        providerResponse: { output: 'Some output', cost },
      });
      expect(result).toMatchObject({
        pass: true,
        reason: 'Assertion passed',
      });
<<<<<<< HEAD
      expect(result).toMatchObject({
        pass: true,
        reason: 'Assertion passed',
      });
=======
>>>>>>> 4dff08e0
    });

    it('should fail when the cost exceeds the threshold', async () => {
      const cost = 0.002;
      const provider = {
        callApi: jest.fn().mockResolvedValue({ cost }),
      } as unknown as ApiProvider;

      const result: GradingResult = await runAssertion({
        prompt: 'Some prompt',
        provider,
        assertion: {
          type: 'cost',
          threshold: 0.001,
        },
        test: {} as AtomicTestCase,
        providerResponse: { output: 'Some output', cost },
      });
      expect(result).toMatchObject({
        pass: false,
        reason: 'Cost 0.0020 is greater than threshold 0.001',
      });
<<<<<<< HEAD
      expect(result).toMatchObject({
        pass: false,
        reason: 'Cost 0.0020 is greater than threshold 0.001',
      });
=======
>>>>>>> 4dff08e0
    });
  });

  describe('is-valid-openai-function-call assertion', () => {
    it('should pass for a valid function call with correct arguments', async () => {
      const output = { arguments: '{"x": 10, "y": 20}', name: 'add' };

      const result: GradingResult = await runAssertion({
        prompt: 'Some prompt',
        provider: new OpenAiChatCompletionProvider('foo', {
          config: {
            functions: [
              {
                name: 'add',
                parameters: {
                  type: 'object',
                  properties: {
                    x: { type: 'number' },
                    y: { type: 'number' },
                  },
                  required: ['x', 'y'],
                },
              },
            ],
          },
        }),
        assertion: {
          type: 'is-valid-openai-function-call',
        },
        test: {} as AtomicTestCase,
        providerResponse: { output },
      });

      expect(result).toMatchObject({
        pass: true,
        reason: 'Assertion passed',
      });
    });

    it('should fail for an invalid function call with incorrect arguments', async () => {
      const output = { arguments: '{"x": "10", "y": 20}', name: 'add' };

      const result: GradingResult = await runAssertion({
        prompt: 'Some prompt',
        provider: new OpenAiChatCompletionProvider('foo', {
          config: {
            functions: [
              {
                name: 'add',
                parameters: {
                  type: 'object',
                  properties: {
                    x: { type: 'number' },
                    y: { type: 'number' },
                  },
                  required: ['x', 'y'],
                },
              },
            ],
          },
        }),
        assertion: {
          type: 'is-valid-openai-function-call',
        },
        test: {} as AtomicTestCase,
        providerResponse: { output },
      });

      expect(result).toMatchObject({
        pass: false,
        reason: expect.stringContaining('Call to "add" does not match schema'),
      });
    });
  });

  describe('is-valid-openai-tools-call assertion', () => {
    it('should pass for a valid tools call with correct arguments', async () => {
      const output = [
        { type: 'function', function: { arguments: '{"x": 10, "y": 20}', name: 'add' } },
      ];

      const result: GradingResult = await runAssertion({
        prompt: 'Some prompt',
        provider: new OpenAiChatCompletionProvider('foo', {
          config: {
            tools: [
              {
                type: 'function',
                function: {
                  name: 'add',
                  parameters: {
                    type: 'object',
                    properties: {
                      x: { type: 'number' },
                      y: { type: 'number' },
                    },
                    required: ['x', 'y'],
                  },
                },
              },
            ],
          },
        }),
        assertion: {
          type: 'is-valid-openai-tools-call',
        },
        test: {} as AtomicTestCase,
        providerResponse: { output },
      });

      expect(result).toMatchObject({
        pass: true,
        reason: 'Assertion passed',
      });
    });

    it('should fail for an invalid tools call with incorrect arguments', async () => {
      const output = [
        { type: 'function', function: { arguments: '{"x": "foobar", "y": 20}', name: 'add' } },
      ];

      const result: GradingResult = await runAssertion({
        prompt: 'Some prompt',
        provider: new OpenAiChatCompletionProvider('foo', {
          config: {
            tools: [
              {
                type: 'function',
                function: {
                  name: 'add',
                  parameters: {
                    type: 'object',
                    properties: {
                      x: { type: 'number' },
                      y: { type: 'number' },
                    },
                    required: ['x', 'y'],
                  },
                },
              },
            ],
          },
        }),
        assertion: {
          type: 'is-valid-openai-tools-call',
        },
        test: {} as AtomicTestCase,
        providerResponse: { output },
      });

      expect(result).toMatchObject({
        pass: false,
        reason: expect.stringContaining('Call to "add" does not match schema'),
      });
    });
  });

  describe('Similarity assertion', () => {
    beforeEach(() => {
      jest.spyOn(DefaultEmbeddingProvider, 'callEmbeddingApi').mockImplementation((text) => {
        if (text === 'Test output' || text.startsWith('Similar output')) {
          return Promise.resolve({
            embedding: [1, 0, 0],
            tokenUsage: { total: 5, prompt: 2, completion: 3 },
          });
        } else if (text.startsWith('Different output')) {
          return Promise.resolve({
            embedding: [0, 1, 0],
            tokenUsage: { total: 5, prompt: 2, completion: 3 },
          });
        }
        return Promise.reject(new Error('Unexpected input'));
      });
    });

    afterEach(() => {
      jest.restoreAllMocks();
    });

    it('should pass for a similar assertion with a string value', async () => {
      const output = 'Test output';

      const result: GradingResult = await runAssertion({
        prompt: 'Some prompt',
        assertion: {
          type: 'similar',
          value: 'Similar output',
        },
        test: {} as AtomicTestCase,
        providerResponse: { output },
      });

      expect(result).toMatchObject({
        pass: true,
        reason: 'Similarity 1.00 is greater than threshold 0.75',
      });
    });

    it('should fail for a similar assertion with a string value', async () => {
      const output = 'Test output';

      const result: GradingResult = await runAssertion({
        prompt: 'Some prompt',
        assertion: {
          type: 'similar',
          value: 'Different output',
        },
        test: {} as AtomicTestCase,
        providerResponse: { output },
      });

      expect(result).toMatchObject({
        pass: false,
        reason: 'Similarity 0.00 is less than threshold 0.75',
      });
    });

    it('should pass for a similar assertion with an array of string values', async () => {
      const output = 'Test output';

      const result: GradingResult = await runAssertion({
        prompt: 'Some prompt',
        assertion: {
          type: 'similar',
          value: ['Similar output 1', 'Different output 1'],
        },
        test: {} as AtomicTestCase,
        providerResponse: { output },
      });

      expect(result).toMatchObject({
        pass: true,
        reason: 'Similarity 1.00 is greater than threshold 0.75',
      });
    });

    it('should fail for a similar assertion with an array of string values', async () => {
      const output = 'Test output';

      const result: GradingResult = await runAssertion({
        prompt: 'Some prompt',
        assertion: {
          type: 'similar',
          value: ['Different output 1', 'Different output 2'],
        },
        test: {} as AtomicTestCase,
        providerResponse: { output },
      });
      expect(result).toMatchObject({
        pass: false,
        reason: 'None of the provided values met the similarity threshold',
      });
<<<<<<< HEAD
      expect(result).toMatchObject({
        pass: false,
        reason: 'None of the provided values met the similarity threshold',
      });
=======
>>>>>>> 4dff08e0
    });
  });
});<|MERGE_RESOLUTION|>--- conflicted
+++ resolved
@@ -91,13 +91,6 @@
       pass: true,
       reason: 'All assertions passed',
     });
-<<<<<<< HEAD
-    expect(result).toMatchObject({
-      pass: true,
-      reason: 'All assertions passed',
-    });
-=======
->>>>>>> 4dff08e0
   });
 
   it('should fail when any assertion fails', async () => {
@@ -113,13 +106,6 @@
       pass: false,
       reason: 'Expected output "Expected output" to equal "Different output"',
     });
-<<<<<<< HEAD
-    expect(result).toMatchObject({
-      pass: false,
-      reason: 'Expected output "Expected output" to equal "Different output"',
-    });
-=======
->>>>>>> 4dff08e0
   });
 
   it('should handle output as an object', async () => {
@@ -135,13 +121,6 @@
       pass: false,
       reason: 'Expected output "Expected output" to equal "{"key":"value"}"',
     });
-<<<<<<< HEAD
-    expect(result).toMatchObject({
-      pass: false,
-      reason: 'Expected output "Expected output" to equal "{"key":"value"}"',
-    });
-=======
->>>>>>> 4dff08e0
   });
 
   it('should fail when combined score is less than threshold', async () => {
@@ -169,13 +148,6 @@
       pass: false,
       reason: 'Aggregate score 0.33 < 0.5 threshold',
     });
-<<<<<<< HEAD
-    expect(result).toMatchObject({
-      pass: false,
-      reason: 'Aggregate score 0.33 < 0.5 threshold',
-    });
-=======
->>>>>>> 4dff08e0
   });
 
   it('should pass when combined score is greater than threshold', async () => {
@@ -203,13 +175,6 @@
       pass: true,
       reason: 'Aggregate score 0.33 ≥ 0.25 threshold',
     });
-<<<<<<< HEAD
-    expect(result).toMatchObject({
-      pass: true,
-      reason: 'Aggregate score 0.33 ≥ 0.25 threshold',
-    });
-=======
->>>>>>> 4dff08e0
   });
 
   describe('assert-set', () => {
@@ -242,13 +207,6 @@
         pass: true,
         reason: 'All assertions passed',
       });
-<<<<<<< HEAD
-      expect(result).toMatchObject({
-        pass: true,
-        reason: 'All assertions passed',
-      });
-=======
->>>>>>> 4dff08e0
     });
 
     it('assert-set failure', async () => {
@@ -277,13 +235,6 @@
         pass: false,
         reason: 'Expected output "Something different" to equal "Expected output"',
       });
-<<<<<<< HEAD
-      expect(result).toMatchObject({
-        pass: false,
-        reason: 'Expected output "Something different" to equal "Expected output"',
-      });
-=======
->>>>>>> 4dff08e0
     });
 
     it('assert-set threshold success', async () => {
@@ -319,13 +270,6 @@
         pass: true,
         reason: 'All assertions passed',
       });
-<<<<<<< HEAD
-      expect(result).toMatchObject({
-        pass: true,
-        reason: 'All assertions passed',
-      });
-=======
->>>>>>> 4dff08e0
     });
 
     it('assert-set threshold failure', async () => {
@@ -361,13 +305,6 @@
         pass: false,
         reason: 'Aggregate score 0.33 < 0.5 threshold',
       });
-<<<<<<< HEAD
-      expect(result).toMatchObject({
-        pass: false,
-        reason: 'Aggregate score 0.33 < 0.5 threshold',
-      });
-=======
->>>>>>> 4dff08e0
     });
 
     it('assert-set with metric', async () => {
@@ -663,13 +600,6 @@
       pass: true,
       reason: 'Assertion passed',
     });
-<<<<<<< HEAD
-    expect(result).toMatchObject({
-      pass: true,
-      reason: 'Assertion passed',
-    });
-=======
->>>>>>> 4dff08e0
   });
 
   it('should fail when the equality assertion fails', async () => {
@@ -686,13 +616,6 @@
       pass: false,
       reason: 'Expected output "Expected output" to equal "Different output"',
     });
-<<<<<<< HEAD
-    expect(result).toMatchObject({
-      pass: false,
-      reason: 'Expected output "Expected output" to equal "Different output"',
-    });
-=======
->>>>>>> 4dff08e0
   });
 
   const notEqualsAssertion: Assertion = {
@@ -745,13 +668,6 @@
       pass: false,
       reason: 'Expected output "Expected output" to equal "{"key":"value"}"',
     });
-<<<<<<< HEAD
-    expect(result).toMatchObject({
-      pass: false,
-      reason: 'Expected output "Expected output" to equal "{"key":"value"}"',
-    });
-=======
->>>>>>> 4dff08e0
   });
 
   it('should pass when the equality assertion with object passes', async () => {
@@ -768,13 +684,6 @@
       pass: true,
       reason: 'Assertion passed',
     });
-<<<<<<< HEAD
-    expect(result).toMatchObject({
-      pass: true,
-      reason: 'Assertion passed',
-    });
-=======
->>>>>>> 4dff08e0
   });
 
   it('should fail when the equality assertion with object fails', async () => {
@@ -791,13 +700,6 @@
       pass: false,
       reason: 'Expected output "{"key":"value"}" to equal "{"key":"not value"}"',
     });
-<<<<<<< HEAD
-    expect(result).toMatchObject({
-      pass: false,
-      reason: 'Expected output "{"key":"value"}" to equal "{"key":"not value"}"',
-    });
-=======
->>>>>>> 4dff08e0
   });
 
   it('should pass when the equality assertion with object passes with external json', async () => {
@@ -862,13 +764,6 @@
       pass: true,
       reason: 'Assertion passed',
     });
-<<<<<<< HEAD
-    expect(result).toMatchObject({
-      pass: true,
-      reason: 'Assertion passed',
-    });
-=======
->>>>>>> 4dff08e0
   });
 
   it('should fail when the is-json assertion fails', async () => {
@@ -885,13 +780,6 @@
       pass: false,
       reason: 'Expected output to be valid JSON',
     });
-<<<<<<< HEAD
-    expect(result).toMatchObject({
-      pass: false,
-      reason: 'Expected output to be valid JSON',
-    });
-=======
->>>>>>> 4dff08e0
   });
 
   it('should pass when the is-json assertion passes with schema', async () => {
@@ -908,13 +796,6 @@
       pass: true,
       reason: 'Assertion passed',
     });
-<<<<<<< HEAD
-    expect(result).toMatchObject({
-      pass: true,
-      reason: 'Assertion passed',
-    });
-=======
->>>>>>> 4dff08e0
   });
 
   it('should fail when the is-json assertion fails with schema', async () => {
@@ -931,13 +812,6 @@
       pass: false,
       reason: 'JSON does not conform to the provided schema. Errors: data/latitude must be number',
     });
-<<<<<<< HEAD
-    expect(result).toMatchObject({
-      pass: false,
-      reason: 'JSON does not conform to the provided schema. Errors: data/latitude must be number',
-    });
-=======
->>>>>>> 4dff08e0
   });
 
   it('should pass when the is-json assertion passes with schema YAML string', async () => {
@@ -954,13 +828,6 @@
       pass: true,
       reason: 'Assertion passed',
     });
-<<<<<<< HEAD
-    expect(result).toMatchObject({
-      pass: true,
-      reason: 'Assertion passed',
-    });
-=======
->>>>>>> 4dff08e0
   });
 
   it('should fail when the is-json assertion fails with schema YAML string', async () => {
@@ -977,13 +844,6 @@
       pass: false,
       reason: 'JSON does not conform to the provided schema. Errors: data/latitude must be number',
     });
-<<<<<<< HEAD
-    expect(result).toMatchObject({
-      pass: false,
-      reason: 'JSON does not conform to the provided schema. Errors: data/latitude must be number',
-    });
-=======
->>>>>>> 4dff08e0
   });
 
   it('should validate JSON with formats using ajv-formats', async () => {
@@ -1121,8 +981,6 @@
       pass: false,
       reason: 'JSON does not conform to the provided schema. Errors: data/latitude must be number',
     });
-<<<<<<< HEAD
-=======
   });
 
   it('should pass when the is-sql assertion passes', async () => {
@@ -1435,7 +1293,6 @@
     expect(result).toMatchObject({
       pass: false,
     });
->>>>>>> 4dff08e0
   });
 
   it('should pass when the contains-json assertion passes', async () => {
@@ -1453,13 +1310,6 @@
       pass: true,
       reason: 'Assertion passed',
     });
-<<<<<<< HEAD
-    expect(result).toMatchObject({
-      pass: true,
-      reason: 'Assertion passed',
-    });
-=======
->>>>>>> 4dff08e0
   });
 
   it('should pass when the contains-json assertion passes with multiple json values', async () => {
@@ -1477,13 +1327,6 @@
       pass: true,
       reason: 'Assertion passed',
     });
-<<<<<<< HEAD
-    expect(result).toMatchObject({
-      pass: true,
-      reason: 'Assertion passed',
-    });
-=======
->>>>>>> 4dff08e0
   });
 
   it('should pass when the contains-json assertion passes with valid and invalid json', async () => {
@@ -1500,13 +1343,6 @@
       pass: true,
       reason: 'Assertion passed',
     });
-<<<<<<< HEAD
-    expect(result).toMatchObject({
-      pass: true,
-      reason: 'Assertion passed',
-    });
-=======
->>>>>>> 4dff08e0
   });
 
   it('should fail when the contains-json assertion fails', async () => {
@@ -1523,13 +1359,6 @@
       pass: false,
       reason: 'Expected output to contain valid JSON',
     });
-<<<<<<< HEAD
-    expect(result).toMatchObject({
-      pass: false,
-      reason: 'Expected output to contain valid JSON',
-    });
-=======
->>>>>>> 4dff08e0
   });
 
   it('should pass when the contains-json assertion passes with schema', async () => {
@@ -1546,13 +1375,6 @@
       pass: true,
       reason: 'Assertion passed',
     });
-<<<<<<< HEAD
-    expect(result).toMatchObject({
-      pass: true,
-      reason: 'Assertion passed',
-    });
-=======
->>>>>>> 4dff08e0
   });
 
   it('should pass when the contains-json assertion passes with schema with YAML string', async () => {
@@ -1569,13 +1391,6 @@
       pass: true,
       reason: 'Assertion passed',
     });
-<<<<<<< HEAD
-    expect(result).toMatchObject({
-      pass: true,
-      reason: 'Assertion passed',
-    });
-=======
->>>>>>> 4dff08e0
   });
 
   it('should pass when the contains-json assertion passes with external schema', async () => {
@@ -1693,13 +1508,6 @@
       pass: true,
       reason: 'Assertion passed',
     });
-<<<<<<< HEAD
-    expect(result).toMatchObject({
-      pass: true,
-      reason: 'Assertion passed',
-    });
-=======
->>>>>>> 4dff08e0
   });
 
   it('should pass a score through when the javascript returns a number', async () => {
@@ -1717,14 +1525,6 @@
       score: output.length * 10,
       reason: 'Assertion passed',
     });
-<<<<<<< HEAD
-    expect(result).toMatchObject({
-      pass: true,
-      score: output.length * 10,
-      reason: 'Assertion passed',
-    });
-=======
->>>>>>> 4dff08e0
   });
 
   it('should pass when javascript returns a number above threshold', async () => {
@@ -1742,14 +1542,6 @@
       score: output.length * 10,
       reason: 'Assertion passed',
     });
-<<<<<<< HEAD
-    expect(result).toMatchObject({
-      pass: true,
-      score: output.length * 10,
-      reason: 'Assertion passed',
-    });
-=======
->>>>>>> 4dff08e0
   });
 
   it('should fail when javascript returns a number below threshold', async () => {
@@ -1767,14 +1559,6 @@
       score: output.length * 10,
       reason: expect.stringContaining('Custom function returned false'),
     });
-<<<<<<< HEAD
-    expect(result).toMatchObject({
-      pass: false,
-      score: output.length * 10,
-      reason: expect.stringContaining('Custom function returned false'),
-    });
-=======
->>>>>>> 4dff08e0
   });
 
   it('should set score when javascript returns false', async () => {
@@ -1797,14 +1581,6 @@
       score: 0,
       reason: expect.stringContaining('Custom function returned false'),
     });
-<<<<<<< HEAD
-    expect(result).toMatchObject({
-      pass: false,
-      score: 0,
-      reason: expect.stringContaining('Custom function returned false'),
-    });
-=======
->>>>>>> 4dff08e0
   });
 
   it('should fail when the javascript assertion fails', async () => {
@@ -1821,13 +1597,6 @@
       pass: false,
       reason: 'Custom function returned false\noutput === "Expected output"',
     });
-<<<<<<< HEAD
-    expect(result).toMatchObject({
-      pass: false,
-      reason: 'Custom function returned false\noutput === "Expected output"',
-    });
-=======
->>>>>>> 4dff08e0
   });
 
   it('should pass when assertion passes - with vars', async () => {
@@ -1848,13 +1617,6 @@
       pass: true,
       reason: 'Assertion passed',
     });
-<<<<<<< HEAD
-    expect(result).toMatchObject({
-      pass: true,
-      reason: 'Assertion passed',
-    });
-=======
->>>>>>> 4dff08e0
   });
 
   it('should pass when javascript function assertion passes - with vars', async () => {
@@ -1875,13 +1637,6 @@
       pass: true,
       reason: 'Assertion passed',
     });
-<<<<<<< HEAD
-    expect(result).toMatchObject({
-      pass: true,
-      reason: 'Assertion passed',
-    });
-=======
->>>>>>> 4dff08e0
   });
 
   it('should fail when the javascript does not match vars', async () => {
@@ -1903,14 +1658,6 @@
       reason:
         'Custom function returned false\noutput === "Expected output" && context.vars.foo === "something else"',
     });
-<<<<<<< HEAD
-    expect(result).toMatchObject({
-      pass: false,
-      reason:
-        'Custom function returned false\noutput === "Expected output" && context.vars.foo === "something else"',
-    });
-=======
->>>>>>> 4dff08e0
   });
 
   it('should pass when the function returns pass', async () => {
@@ -1928,14 +1675,6 @@
       score: 0.5,
       reason: 'Assertion passed',
     });
-<<<<<<< HEAD
-    expect(result).toMatchObject({
-      pass: true,
-      score: 0.5,
-      reason: 'Assertion passed',
-    });
-=======
->>>>>>> 4dff08e0
   });
 
   it('should fail when the function returns fail', async () => {
@@ -1953,14 +1692,6 @@
       score: 0.5,
       reason: 'Assertion failed',
     });
-<<<<<<< HEAD
-    expect(result).toMatchObject({
-      pass: false,
-      score: 0.5,
-      reason: 'Assertion failed',
-    });
-=======
->>>>>>> 4dff08e0
   });
 
   it('should pass when the multiline javascript assertion passes', async () => {
@@ -2537,13 +2268,6 @@
       pass: true,
       reason: 'Assertion passed',
     });
-<<<<<<< HEAD
-    expect(result).toMatchObject({
-      pass: true,
-      reason: 'Assertion passed',
-    });
-=======
->>>>>>> 4dff08e0
   });
 
   it('should fail when the levenshtein assertion fails', async () => {
@@ -2560,13 +2284,6 @@
       pass: false,
       reason: 'Levenshtein distance 8 is greater than threshold 5',
     });
-<<<<<<< HEAD
-    expect(result).toMatchObject({
-      pass: false,
-      reason: 'Levenshtein distance 8 is greater than threshold 5',
-    });
-=======
->>>>>>> 4dff08e0
   });
 
   it.each([
@@ -2873,13 +2590,6 @@
         pass: true,
         reason: 'Assertion passed',
       });
-<<<<<<< HEAD
-      expect(result).toMatchObject({
-        pass: true,
-        reason: 'Assertion passed',
-      });
-=======
->>>>>>> 4dff08e0
     });
 
     it('should fail when the latency assertion fails', async () => {
@@ -2900,13 +2610,6 @@
         pass: false,
         reason: 'Latency 1000ms is greater than threshold 100ms',
       });
-<<<<<<< HEAD
-      expect(result).toMatchObject({
-        pass: false,
-        reason: 'Latency 1000ms is greater than threshold 100ms',
-      });
-=======
->>>>>>> 4dff08e0
     });
 
     it('should throw an error when grading result is missing latencyMs', async () => {
@@ -2950,13 +2653,6 @@
         pass: true,
         reason: 'Assertion passed',
       });
-<<<<<<< HEAD
-      expect(result).toMatchObject({
-        pass: true,
-        reason: 'Assertion passed',
-      });
-=======
->>>>>>> 4dff08e0
     });
 
     it('should fail when the perplexity assertion fails', async () => {
@@ -2979,13 +2675,6 @@
         pass: false,
         reason: 'Perplexity 1.28 is greater than threshold 0.2',
       });
-<<<<<<< HEAD
-      expect(result).toMatchObject({
-        pass: false,
-        reason: 'Perplexity 1.28 is greater than threshold 0.2',
-      });
-=======
->>>>>>> 4dff08e0
     });
   });
 
@@ -3010,13 +2699,6 @@
         pass: true,
         reason: 'Assertion passed',
       });
-<<<<<<< HEAD
-      expect(result).toMatchObject({
-        pass: true,
-        reason: 'Assertion passed',
-      });
-=======
->>>>>>> 4dff08e0
     });
 
     it('should fail when the perplexity-score assertion fails', async () => {
@@ -3039,13 +2721,6 @@
         pass: false,
         reason: 'Perplexity score 0.44 is less than threshold 0.5',
       });
-<<<<<<< HEAD
-      expect(result).toMatchObject({
-        pass: false,
-        reason: 'Perplexity score 0.44 is less than threshold 0.5',
-      });
-=======
->>>>>>> 4dff08e0
     });
   });
 
@@ -3070,13 +2745,6 @@
         pass: true,
         reason: 'Assertion passed',
       });
-<<<<<<< HEAD
-      expect(result).toMatchObject({
-        pass: true,
-        reason: 'Assertion passed',
-      });
-=======
->>>>>>> 4dff08e0
     });
 
     it('should fail when the cost exceeds the threshold', async () => {
@@ -3099,13 +2767,6 @@
         pass: false,
         reason: 'Cost 0.0020 is greater than threshold 0.001',
       });
-<<<<<<< HEAD
-      expect(result).toMatchObject({
-        pass: false,
-        reason: 'Cost 0.0020 is greater than threshold 0.001',
-      });
-=======
->>>>>>> 4dff08e0
     });
   });
 
@@ -3358,13 +3019,6 @@
         pass: false,
         reason: 'None of the provided values met the similarity threshold',
       });
-<<<<<<< HEAD
-      expect(result).toMatchObject({
-        pass: false,
-        reason: 'None of the provided values met the similarity threshold',
-      });
-=======
->>>>>>> 4dff08e0
     });
   });
 });