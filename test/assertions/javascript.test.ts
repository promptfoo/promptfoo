import * as path from 'path';

import { runAssertion } from '../../src/assertions/index';
import { importModule } from '../../src/esm';
import { OpenAiChatCompletionProvider } from '../../src/providers/openai/chat';
import { isPackagePath, loadFromPackage } from '../../src/providers/packageParser';

import type { Assertion, AtomicTestCase, GradingResult } from '../../src/types/index';

jest.mock('../../src/redteam/remoteGeneration', () => ({
  shouldGenerateRemote: jest.fn().mockReturnValue(false),
}));

jest.mock('proxy-agent', () => ({
  ProxyAgent: jest.fn().mockImplementation(() => ({})),
}));

jest.mock('node:module', () => {
  const mockRequire: NodeJS.Require = {
    resolve: jest.fn() as unknown as NodeJS.RequireResolve,
  } as unknown as NodeJS.Require;
  return {
    createRequire: jest.fn().mockReturnValue(mockRequire),
  };
});

jest.mock('../../src/util/fetch/index.ts', () => {
  const actual = jest.requireActual('../../src/util/fetch/index.ts');
  return {
    ...actual,
    fetchWithRetries: jest.fn(actual.fetchWithRetries),
  };
});

jest.mock('glob', () => ({
  globSync: jest.fn(),
}));

jest.mock('fs', () => ({
  readFileSync: jest.fn(),
  promises: {
    readFile: jest.fn(),
  },
}));

jest.mock('../../src/esm', () => ({
  importModule: jest.fn().mockImplementation((_path, _functionName) => {
    // Make sure both parameters are captured in the mock call
    return Promise.resolve();
  }),
  __esModule: true,
}));
jest.mock('../../src/database', () => ({
  getDb: jest.fn(),
}));
jest.mock('path', () => {
  const actualPath = jest.requireActual('path');
  return {
    ...actualPath,
    resolve: jest.fn((basePath, filePath) => actualPath.join(basePath, filePath)),
    extname: jest.fn((filePath) => actualPath.extname(filePath)),
    join: actualPath.join,
  };
});

jest.mock('../../src/cliState', () => ({
  basePath: '/base/path',
}));
jest.mock('../../src/matchers', () => {
  const actual = jest.requireActual('../../src/matchers');
  return {
    ...actual,
    matchesContextRelevance: jest
      .fn()
      .mockResolvedValue({ pass: true, score: 1, reason: 'Mocked reason' }),
    matchesContextFaithfulness: jest
      .fn()
      .mockResolvedValue({ pass: true, score: 1, reason: 'Mocked reason' }),
  };
});

// Add this mock for packageParser
jest.mock('../../src/providers/packageParser', () => {
  const mockIsPackagePath = jest.fn();
  const mockLoadFromPackage = jest.fn();
  return {
    isPackagePath: mockIsPackagePath,
    loadFromPackage: mockLoadFromPackage,
    __esModule: true, // This is important for proper mocking
  };
});

const javascriptStringAssertion: Assertion = {
  type: 'javascript',
  value: 'output === "Expected output"',
};

const javascriptMultilineStringAssertion: Assertion = {
  type: 'javascript',
  value: `
      if (output === "Expected output") {
        return {
          pass: true,
          score: 0.5,
          reason: 'Assertion passed',
        };
      }
      return {
        pass: false,
        score: 0,
        reason: 'Assertion failed',
      };`,
};

const javascriptStringAssertionWithNumber: Assertion = {
  type: 'javascript',
  value: 'output.length * 10',
};

const javascriptBooleanAssertionWithConfig: Assertion = {
  type: 'javascript',
  value: 'output.length <= context.config.maximumOutputSize',
  config: {
    maximumOutputSize: 20,
  },
};

const javascriptStringAssertionWithNumberAndThreshold: Assertion = {
  type: 'javascript',
  value: 'output.length * 10',
  threshold: 0.5,
};

const javascriptFunctionAssertion: Assertion = {
  type: 'javascript',
  value: async (_output: string) => ({
    pass: true,
    score: 0.5,
    reason: 'Assertion passed',
  }),
};

const javascriptFunctionFailAssertion: Assertion = {
  type: 'javascript',
  value: async (_output: string) => ({
    pass: false,
    score: 0.5,
    reason: 'Assertion failed',
  }),
};

describe('JavaScript file references', () => {
  beforeEach(() => {
    jest.clearAllMocks();
    // Reset all mocks before each test
    jest.mocked(importModule).mockReset();
    jest.mocked(path.resolve).mockReset();
    jest.mocked(isPackagePath).mockReset();
    jest.mocked(loadFromPackage).mockReset();
  });

  it('should handle JavaScript file reference with function name', async () => {
    const assertion: Assertion = {
      type: 'javascript',
      value: 'file:///path/to/assert.js:customFunction',
    };

    const mockFn = jest.fn((_output: string) => true);
    jest.mocked(path.resolve).mockReturnValue('/path/to/assert.js');
    jest.mocked(path.extname).mockReturnValue('.js');
    jest.mocked(isPackagePath).mockReturnValue(false);

    // Mock importModule to return the mock function
    jest.mocked(importModule).mockImplementationOnce((_path, _functionName) => {
      return Promise.resolve({
        customFunction: mockFn,
      });
    });

    const output = 'Expected output';
    const provider = new OpenAiChatCompletionProvider('gpt-4o-mini');
    const providerResponse = { output };

    const result = await runAssertion({
      prompt: 'Some prompt',
      provider,
      assertion,
      test: {} as AtomicTestCase,
      providerResponse,
    });

    // Verify the mock was called with both parameters
    expect(importModule).toHaveBeenCalledWith('/path/to/assert.js', 'customFunction');
    expect(mockFn).toHaveBeenCalledWith(output, {
      prompt: 'Some prompt',
      vars: {},
      test: {},
      provider,
      providerResponse,
    });
    expect(result).toMatchObject({
      pass: true,
      reason: 'Assertion passed',
    });
  });

  it('should handle default export when no function name specified', async () => {
    const assertion: Assertion = {
      type: 'javascript',
      value: 'file:///path/to/assert.js',
    };

    const mockFn = jest.fn((_output: string) => true);
    jest.mocked(path.resolve).mockReturnValue('/path/to/assert.js');
    jest.mocked(path.extname).mockReturnValue('.js');
    jest.mocked(isPackagePath).mockReturnValue(false);

    // Mock importModule to return the mock function
    jest.mocked(importModule).mockImplementationOnce((_path, _functionName) => {
      return Promise.resolve(mockFn);
    });

    const output = 'Expected output';
    const provider = new OpenAiChatCompletionProvider('gpt-4o-mini');
    const providerResponse = { output };

    const result = await runAssertion({
      prompt: 'Some prompt',
      provider,
      assertion,
      test: {} as AtomicTestCase,
      providerResponse,
    });

    expect(importModule).toHaveBeenCalledWith('/path/to/assert.js', undefined);
    expect(mockFn).toHaveBeenCalledWith(output, {
      prompt: 'Some prompt',
      vars: {},
      test: {},
      provider,
      providerResponse,
    });
    expect(result).toMatchObject({
      pass: true,
      reason: 'Assertion passed',
    });
  });

  it('should handle default export object with function', async () => {
    const assertion: Assertion = {
      type: 'javascript',
      value: 'file:///path/to/assert.js',
    };

    const mockFn = jest.fn((_output: string) => true);
    jest.mocked(path.resolve).mockReturnValue('/path/to/assert.js');
    jest.mocked(path.extname).mockReturnValue('.js');
    jest.mocked(isPackagePath).mockReturnValue(false);

    // Mock importModule to handle both parameters
    const mockImportModule = jest.mocked(importModule);
    mockImportModule.mockImplementationOnce((_path, _functionName) => {
      // Return the mock function in a default export object
      return Promise.resolve({ default: mockFn });
    });

    const output = 'Expected output';
    const provider = new OpenAiChatCompletionProvider('gpt-4o-mini');
    const providerResponse = { output };

    const result = await runAssertion({
      prompt: 'Some prompt',
      provider,
      assertion,
      test: {} as AtomicTestCase,
      providerResponse,
    });

    expect(importModule).toHaveBeenCalledWith('/path/to/assert.js', undefined);
    expect(mockFn).toHaveBeenCalledWith(output, {
      prompt: 'Some prompt',
      vars: {},
      test: {},
      provider,
      providerResponse,
    });
    expect(result).toMatchObject({
      pass: true,
      reason: 'Assertion passed',
    });
  });

  it('should pass when the javascript assertion passes', async () => {
    const output = 'Expected output';

    const result: GradingResult = await runAssertion({
      prompt: 'Some prompt',
      provider: new OpenAiChatCompletionProvider('gpt-4o-mini'),
      assertion: javascriptStringAssertion,
      test: {} as AtomicTestCase,
      providerResponse: { output },
    });
    expect(result).toMatchObject({
      pass: true,
      reason: 'Assertion passed',
    });
  });

  it('should pass a score through when the javascript returns a number', async () => {
    const output = 'Expected output';

    const result: GradingResult = await runAssertion({
      prompt: 'Some prompt',
      provider: new OpenAiChatCompletionProvider('gpt-4o-mini'),
      assertion: javascriptStringAssertionWithNumber,
      test: {} as AtomicTestCase,
      providerResponse: { output },
    });
    expect(result).toMatchObject({
      pass: true,
      score: output.length * 10,
      reason: 'Assertion passed',
    });
  });

  it('should pass when javascript returns an output string that is smaller than the maximum size threshold', async () => {
    const output = 'Expected output';

    const result: GradingResult = await runAssertion({
      prompt: 'Some prompt',
      provider: new OpenAiChatCompletionProvider('gpt-4o-mini'),
      assertion: javascriptBooleanAssertionWithConfig,
      test: {} as AtomicTestCase,
      providerResponse: { output },
    });
    expect(result).toMatchObject({
      pass: true,
      score: 1.0,
      reason: 'Assertion passed',
    });
  });

  it('should fail when javascript returns an output string that is larger than the maximum size threshold', async () => {
    const output = 'Expected output with some extra characters';

    const result: GradingResult = await runAssertion({
      prompt: 'Some prompt',
      provider: new OpenAiChatCompletionProvider('gpt-4o-mini'),
      assertion: javascriptBooleanAssertionWithConfig,
      test: {} as AtomicTestCase,
      providerResponse: { output },
    });
    expect(result).toMatchObject({
      pass: false,
      score: 0,
      reason: expect.stringContaining('Custom function returned false'),
    });
  });

  it('should pass when javascript returns a number above threshold', async () => {
    const output = 'Expected output';

    const result: GradingResult = await runAssertion({
      prompt: 'Some prompt',
      provider: new OpenAiChatCompletionProvider('gpt-4o-mini'),
      assertion: javascriptStringAssertionWithNumberAndThreshold,
      test: {} as AtomicTestCase,
      providerResponse: { output },
    });
    expect(result).toMatchObject({
      pass: true,
      score: output.length * 10,
      reason: 'Assertion passed',
    });
  });

  it('should fail when javascript returns a number below threshold', async () => {
    const output = '';

    const result: GradingResult = await runAssertion({
      prompt: 'Some prompt',
      provider: new OpenAiChatCompletionProvider('gpt-4o-mini'),
      assertion: javascriptStringAssertionWithNumberAndThreshold,
      test: {} as AtomicTestCase,
      providerResponse: { output },
    });
    expect(result).toMatchObject({
      pass: false,
      score: output.length * 10,
      reason: expect.stringContaining('Custom function returned false'),
    });
  });

  it('should set score when javascript returns false', async () => {
    const output = 'Test output';

    const assertion: Assertion = {
      type: 'javascript',
      value: 'output.length < 1',
    };

    const result: GradingResult = await runAssertion({
      prompt: 'Some prompt',
      provider: new OpenAiChatCompletionProvider('gpt-4o-mini'),
      assertion,
      test: {} as AtomicTestCase,
      providerResponse: { output },
    });
    expect(result).toMatchObject({
      pass: false,
      score: 0,
      reason: expect.stringContaining('Custom function returned false'),
    });
  });

  it('should fail when the javascript assertion fails', async () => {
    const output = 'Different output';

    const result: GradingResult = await runAssertion({
      prompt: 'Some prompt',
      provider: new OpenAiChatCompletionProvider('gpt-4o-mini'),
      assertion: javascriptStringAssertion,
      test: {} as AtomicTestCase,
      providerResponse: { output },
    });
    expect(result).toMatchObject({
      pass: false,
      reason: 'Custom function returned false\noutput === "Expected output"',
    });
  });

  it('should pass when javascript function assertion passes - with vars', async () => {
    const output = 'Expected output';

    const javascriptStringAssertionWithVars: Assertion = {
      type: 'javascript',
      value: 'output === "Expected output" && context.vars.foo === "bar"',
    };
    const result: GradingResult = await runAssertion({
      prompt: 'Some prompt',
      provider: new OpenAiChatCompletionProvider('gpt-4o-mini'),
      assertion: javascriptStringAssertionWithVars,
      test: { vars: { foo: 'bar' } } as AtomicTestCase,
      providerResponse: { output },
    });
    expect(result).toMatchObject({
      pass: true,
      reason: 'Assertion passed',
    });
  });

  it('should fail when the javascript does not match vars', async () => {
    const output = 'Expected output';

    const javascriptStringAssertionWithVars: Assertion = {
      type: 'javascript',
      value: 'output === "Expected output" && context.vars.foo === "something else"',
    };
    const result: GradingResult = await runAssertion({
      prompt: 'Some prompt',
      provider: new OpenAiChatCompletionProvider('gpt-4o-mini'),
      assertion: javascriptStringAssertionWithVars,
      test: { vars: { foo: 'bar' } } as AtomicTestCase,
      providerResponse: { output },
    });
    expect(result).toMatchObject({
      pass: false,
      reason:
        'Custom function returned false\noutput === "Expected output" && context.vars.foo === "something else"',
    });
  });

  it('should pass when the function returns pass', async () => {
    const output = 'Expected output';

    const result: GradingResult = await runAssertion({
      prompt: 'Some prompt',
      provider: new OpenAiChatCompletionProvider('gpt-4o-mini'),
      assertion: javascriptFunctionAssertion,
      test: {} as AtomicTestCase,
      providerResponse: { output },
    });
    expect(result).toMatchObject({
      pass: true,
      score: 0.5,
      reason: 'Assertion passed',
    });
  });

  it('should fail when the function returns fail', async () => {
    const output = 'Expected output';

    const result: GradingResult = await runAssertion({
      prompt: 'Some prompt',
      provider: new OpenAiChatCompletionProvider('gpt-4o-mini'),
      assertion: javascriptFunctionFailAssertion,
      test: {} as AtomicTestCase,
      providerResponse: { output },
    });
    expect(result).toMatchObject({
      pass: false,
      score: 0.5,
      reason: 'Assertion failed',
    });
  });

  it('should pass when the multiline javascript assertion passes', async () => {
    const output = 'Expected output';

    const result: GradingResult = await runAssertion({
      prompt: 'Some prompt',
      assertion: javascriptMultilineStringAssertion,
      test: {} as AtomicTestCase,
      providerResponse: { output },
      provider: new OpenAiChatCompletionProvider('gpt-4o-mini'),
    });
    expect(result).toMatchObject({
      pass: true,
      reason: 'Assertion passed',
    });
  });

  it('should pass when the multiline javascript assertion fails', async () => {
    const output = 'Not the expected output';

    const result: GradingResult = await runAssertion({
      prompt: 'Some prompt',
      assertion: javascriptMultilineStringAssertion,
      test: {} as AtomicTestCase,
      providerResponse: { output },
      provider: new OpenAiChatCompletionProvider('gpt-4o-mini'),
    });
    expect(result).toMatchObject({
      pass: false,
      reason: 'Assertion failed',
    });
  });

  it.each([
    [
      'boolean',
      jest.fn((output: string) => output === 'Expected output'),
      true,
      'Assertion passed',
    ],
    ['number', jest.fn((output: string) => output.length), true, 'Assertion passed'],
    [
      'GradingResult',
      jest.fn((_output: string) => ({ pass: true, score: 1, reason: 'Custom reason' })),
      true,
      'Custom reason',
    ],
    [
      'boolean',
      jest.fn((output: string) => output !== 'Expected output'),
      false,
      'Custom function returned false',
    ],
    ['number', jest.fn((_output: string) => 0), false, 'Custom function returned false'],
    [
      'GradingResult',
      jest.fn((_output: string) => ({ pass: false, score: 0.1, reason: 'Custom reason' })),
      false,
      'Custom reason',
    ],
    [
      'boolean Promise',
      jest.fn((_output: string) => Promise.resolve(true)),
      true,
      'Assertion passed',
    ],
<<<<<<< HEAD
  ])(
    'should pass when the file:// assertion with .js file returns a %s',
    async (type, mockFn, expectedPass, expectedReason) => {
      const output = 'Expected output';

      // Mock path.resolve to return a valid path
      jest.mocked(path.resolve).mockReturnValue('/mocked/path/to/assert.js');
      jest.mocked(path.extname).mockReturnValue('.js');

      // Mock isPackagePath to return false for file:// paths
      jest.mocked(isPackagePath).mockReturnValue(false);

      // Mock importModule to handle both path and functionName
      const mockImportModule = jest.mocked(importModule);
      mockImportModule.mockImplementation((path, functionName) => {
        // Make sure both parameters are captured in the mock
        mockImportModule.mock.calls.push([path, functionName]);
        return Promise.resolve(mockFn);
      });
=======
  ])('should pass when the file:// assertion with .js file returns a %s', async (_type, mockFn, expectedPass, expectedReason) => {
    const output = 'Expected output';

    // Mock path.resolve to return a valid path
    jest.mocked(path.resolve).mockReturnValue('/mocked/path/to/assert.js');
    jest.mocked(path.extname).mockReturnValue('.js');

    // Mock isPackagePath to return false for file:// paths
    jest.mocked(isPackagePath).mockReturnValue(false);

    // Mock importModule to handle both path and functionName
    const mockImportModule = jest.mocked(importModule);
    mockImportModule.mockImplementation((path, functionName) => {
      // Make sure both parameters are captured in the mock
      mockImportModule.mock.calls.push([path, functionName]);
      return Promise.resolve(mockFn);
    });
>>>>>>> f537e22c

      const fileAssertion: Assertion = {
        type: 'javascript',
        value: 'file:///path/to/assert.js',
      };

      const provider = new OpenAiChatCompletionProvider('gpt-4o-mini');
      const providerResponse = { output };
      const result: GradingResult = await runAssertion({
        prompt: 'Some prompt',
        provider,
        assertion: fileAssertion,
        test: {} as AtomicTestCase,
        providerResponse,
      });

      expect(mockFn).toHaveBeenCalledWith(output, {
        prompt: 'Some prompt',
        vars: {},
        test: {},
        provider,
        providerResponse,
      });
      expect(result).toMatchObject({
        pass: expectedPass,
        reason: expect.stringContaining(expectedReason),
      });
    },
  );

  it.each([
    [
      'boolean',
      jest.fn((output: string) => output === 'Expected output'),
      true,
      'Assertion passed',
    ],
    ['number', jest.fn((output: string) => output.length), true, 'Assertion passed'],
    [
      'GradingResult',
      jest.fn((_output: string) => ({ pass: true, score: 1, reason: 'Custom reason' })),
      true,
      'Custom reason',
    ],
    [
      'boolean',
      jest.fn((output: string) => output !== 'Expected output'),
      false,
      'Custom function returned false',
    ],
    ['number', jest.fn((_output: string) => 0), false, 'Custom function returned false'],
    [
      'GradingResult',
      jest.fn((_output: string) => ({ pass: false, score: 0.1, reason: 'Custom reason' })),
      false,
      'Custom reason',
    ],
    [
      'boolean Promise',
      jest.fn((_output: string) => Promise.resolve(true)),
      true,
      'Assertion passed',
    ],
<<<<<<< HEAD
  ])(
    'should pass when assertion is a package path',
    async (type, mockFn, expectedPass, expectedReason) => {
      const output = 'Expected output';
=======
  ])('should pass when assertion is a package path', async (_type, mockFn, expectedPass, expectedReason) => {
    const output = 'Expected output';
>>>>>>> f537e22c

      // Mock isPackagePath to return true for package paths
      jest.mocked(isPackagePath).mockReturnValue(true);

      // Mock loadFromPackage to return the mockFn
      jest.mocked(loadFromPackage).mockResolvedValue(mockFn);

      const packageAssertion: Assertion = {
        type: 'javascript',
        value: 'package:@promptfoo/fake:assertionFunction',
      };

      const provider = new OpenAiChatCompletionProvider('gpt-4o-mini');
      const providerResponse = { output };
      const result: GradingResult = await runAssertion({
        prompt: 'Some prompt',
        provider,
        assertion: packageAssertion,
        test: {} as AtomicTestCase,
        providerResponse,
      });

      expect(mockFn).toHaveBeenCalledWith(output, {
        prompt: 'Some prompt',
        vars: {},
        test: {},
        provider,
        providerResponse,
      });
      expect(result).toMatchObject({
        pass: expectedPass,
        reason: expect.stringContaining(expectedReason),
      });
    },
  );

  it('should resolve js paths relative to the configuration file', async () => {
    const output = 'Expected output';
    const mockFn = jest.fn((output: string) => output === 'Expected output');

    // Mock path.resolve to return a valid path
    jest.mocked(path.resolve).mockReturnValue('/base/path/path/to/assert.js');
    jest.mocked(path.extname).mockReturnValue('.js');

    // Mock isPackagePath to return false
    jest.mocked(isPackagePath).mockReturnValue(false);

    // Mock importModule to return the mockFn
    jest.mocked(importModule).mockResolvedValue(mockFn);

    const fileAssertion: Assertion = {
      type: 'javascript',
      value: 'file://./path/to/assert.js',
    };

    const provider = new OpenAiChatCompletionProvider('gpt-4o-mini');
    const providerResponse = { output };
    const result: GradingResult = await runAssertion({
      prompt: 'Some prompt',
      provider,
      assertion: fileAssertion,
      test: {} as AtomicTestCase,
      providerResponse,
    });

    expect(mockFn).toHaveBeenCalledWith(output, {
      prompt: 'Some prompt',
      vars: {},
      test: {},
      provider,
      providerResponse,
    });
    expect(result).toMatchObject({
      pass: true,
      reason: 'Assertion passed',
    });
  });

  describe('JavaScript threshold edge cases', () => {
    const baseParams = {
      prompt: 'test',
      provider: new OpenAiChatCompletionProvider('gpt-4o-mini'),
      test: {} as AtomicTestCase,
      providerResponse: { output: '0' },
    };

    it('should FAIL when score=0 and no threshold (default behavior)', async () => {
      const assertion: Assertion = {
        type: 'javascript',
        value: '0',
      };

      const result: GradingResult = await runAssertion({
        ...baseParams,
        assertion,
      });

      expect(result.pass).toBe(false);
      expect(result.score).toBe(0);
    });

    it('should PASS when score=0 and threshold=0 (explicit zero threshold)', async () => {
      const assertion: Assertion = {
        type: 'javascript',
        value: '0',
        threshold: 0,
      };

      const result: GradingResult = await runAssertion({
        ...baseParams,
        assertion,
      });

      expect(result.pass).toBe(true);
      expect(result.score).toBe(0);
    });

    it('should FAIL when score=0 and threshold=0.1', async () => {
      const assertion: Assertion = {
        type: 'javascript',
        value: '0',
        threshold: 0.1,
      };

      const result: GradingResult = await runAssertion({
        ...baseParams,
        assertion,
      });

      expect(result.pass).toBe(false);
      expect(result.score).toBe(0);
    });

    it('should PASS when score=1 and threshold=0', async () => {
      const assertion: Assertion = {
        type: 'javascript',
        value: '1',
        threshold: 0,
      };

      const result: GradingResult = await runAssertion({
        ...baseParams,
        assertion,
        providerResponse: { output: '1' },
      });

      expect(result.pass).toBe(true);
      expect(result.score).toBe(1);
    });

    it('should PASS when score=1 and no threshold', async () => {
      const assertion: Assertion = {
        type: 'javascript',
        value: '1',
      };

      const result: GradingResult = await runAssertion({
        ...baseParams,
        assertion,
        providerResponse: { output: '1' },
      });

      expect(result.pass).toBe(true);
      expect(result.score).toBe(1);
    });

    it('should handle threshold=0 differently from threshold=undefined', async () => {
      const assertionWithoutThreshold: Assertion = {
        type: 'javascript',
        value: '0',
      };

      const assertionWithZeroThreshold: Assertion = {
        type: 'javascript',
        value: '0',
        threshold: 0,
      };

      const resultWithoutThreshold: GradingResult = await runAssertion({
        ...baseParams,
        assertion: assertionWithoutThreshold,
      });

      const resultWithZeroThreshold: GradingResult = await runAssertion({
        ...baseParams,
        assertion: assertionWithZeroThreshold,
      });

      // These should have different outcomes
      expect(resultWithoutThreshold.pass).toBe(false); // score > 0 check
      expect(resultWithZeroThreshold.pass).toBe(true); // score >= 0 check

      // But same score
      expect(resultWithoutThreshold.score).toBe(0);
      expect(resultWithZeroThreshold.score).toBe(0);
    });

    it('should handle various falsy threshold values correctly', async () => {
      const testCases = [
        { threshold: 0, expected: true, description: 'threshold=0' },
        { threshold: undefined, expected: false, description: 'threshold=undefined' },
        // Note: null, empty string, false are treated as valid thresholds and compared numerically
        // null becomes 0 when compared: 0 >= null (which is 0) = true
        { threshold: null, expected: true, description: 'threshold=null (becomes 0)' },
        // Empty string becomes 0 when compared: 0 >= '' (which is 0) = true
        { threshold: '', expected: true, description: 'threshold="" (becomes 0)' },
        // false becomes 0 when compared: 0 >= false (which is 0) = true
        { threshold: false, expected: true, description: 'threshold=false (becomes 0)' },
      ];

      for (const testCase of testCases) {
        const assertion: Assertion = {
          type: 'javascript',
          value: '0',
          threshold: testCase.threshold as any,
        };

        const result: GradingResult = await runAssertion({
          ...baseParams,
          assertion,
        });

        expect(result.pass).toBe(testCase.expected);
        expect(result.score).toBe(0);
      }
    });
  });
});<|MERGE_RESOLUTION|>--- conflicted
+++ resolved
@@ -569,27 +569,6 @@
       true,
       'Assertion passed',
     ],
-<<<<<<< HEAD
-  ])(
-    'should pass when the file:// assertion with .js file returns a %s',
-    async (type, mockFn, expectedPass, expectedReason) => {
-      const output = 'Expected output';
-
-      // Mock path.resolve to return a valid path
-      jest.mocked(path.resolve).mockReturnValue('/mocked/path/to/assert.js');
-      jest.mocked(path.extname).mockReturnValue('.js');
-
-      // Mock isPackagePath to return false for file:// paths
-      jest.mocked(isPackagePath).mockReturnValue(false);
-
-      // Mock importModule to handle both path and functionName
-      const mockImportModule = jest.mocked(importModule);
-      mockImportModule.mockImplementation((path, functionName) => {
-        // Make sure both parameters are captured in the mock
-        mockImportModule.mock.calls.push([path, functionName]);
-        return Promise.resolve(mockFn);
-      });
-=======
   ])('should pass when the file:// assertion with .js file returns a %s', async (_type, mockFn, expectedPass, expectedReason) => {
     const output = 'Expected output';
 
@@ -607,36 +586,34 @@
       mockImportModule.mock.calls.push([path, functionName]);
       return Promise.resolve(mockFn);
     });
->>>>>>> f537e22c
-
-      const fileAssertion: Assertion = {
-        type: 'javascript',
-        value: 'file:///path/to/assert.js',
-      };
-
-      const provider = new OpenAiChatCompletionProvider('gpt-4o-mini');
-      const providerResponse = { output };
-      const result: GradingResult = await runAssertion({
-        prompt: 'Some prompt',
-        provider,
-        assertion: fileAssertion,
-        test: {} as AtomicTestCase,
-        providerResponse,
-      });
-
-      expect(mockFn).toHaveBeenCalledWith(output, {
-        prompt: 'Some prompt',
-        vars: {},
-        test: {},
-        provider,
-        providerResponse,
-      });
-      expect(result).toMatchObject({
-        pass: expectedPass,
-        reason: expect.stringContaining(expectedReason),
-      });
-    },
-  );
+
+    const fileAssertion: Assertion = {
+      type: 'javascript',
+      value: 'file:///path/to/assert.js',
+    };
+
+    const provider = new OpenAiChatCompletionProvider('gpt-4o-mini');
+    const providerResponse = { output };
+    const result: GradingResult = await runAssertion({
+      prompt: 'Some prompt',
+      provider,
+      assertion: fileAssertion,
+      test: {} as AtomicTestCase,
+      providerResponse,
+    });
+
+    expect(mockFn).toHaveBeenCalledWith(output, {
+      prompt: 'Some prompt',
+      vars: {},
+      test: {},
+      provider,
+      providerResponse,
+    });
+    expect(result).toMatchObject({
+      pass: expectedPass,
+      reason: expect.stringContaining(expectedReason),
+    });
+  });
 
   it.each([
     [
@@ -671,50 +648,42 @@
       true,
       'Assertion passed',
     ],
-<<<<<<< HEAD
-  ])(
-    'should pass when assertion is a package path',
-    async (type, mockFn, expectedPass, expectedReason) => {
-      const output = 'Expected output';
-=======
   ])('should pass when assertion is a package path', async (_type, mockFn, expectedPass, expectedReason) => {
     const output = 'Expected output';
->>>>>>> f537e22c
-
-      // Mock isPackagePath to return true for package paths
-      jest.mocked(isPackagePath).mockReturnValue(true);
-
-      // Mock loadFromPackage to return the mockFn
-      jest.mocked(loadFromPackage).mockResolvedValue(mockFn);
-
-      const packageAssertion: Assertion = {
-        type: 'javascript',
-        value: 'package:@promptfoo/fake:assertionFunction',
-      };
-
-      const provider = new OpenAiChatCompletionProvider('gpt-4o-mini');
-      const providerResponse = { output };
-      const result: GradingResult = await runAssertion({
-        prompt: 'Some prompt',
-        provider,
-        assertion: packageAssertion,
-        test: {} as AtomicTestCase,
-        providerResponse,
-      });
-
-      expect(mockFn).toHaveBeenCalledWith(output, {
-        prompt: 'Some prompt',
-        vars: {},
-        test: {},
-        provider,
-        providerResponse,
-      });
-      expect(result).toMatchObject({
-        pass: expectedPass,
-        reason: expect.stringContaining(expectedReason),
-      });
-    },
-  );
+
+    // Mock isPackagePath to return true for package paths
+    jest.mocked(isPackagePath).mockReturnValue(true);
+
+    // Mock loadFromPackage to return the mockFn
+    jest.mocked(loadFromPackage).mockResolvedValue(mockFn);
+
+    const packageAssertion: Assertion = {
+      type: 'javascript',
+      value: 'package:@promptfoo/fake:assertionFunction',
+    };
+
+    const provider = new OpenAiChatCompletionProvider('gpt-4o-mini');
+    const providerResponse = { output };
+    const result: GradingResult = await runAssertion({
+      prompt: 'Some prompt',
+      provider,
+      assertion: packageAssertion,
+      test: {} as AtomicTestCase,
+      providerResponse,
+    });
+
+    expect(mockFn).toHaveBeenCalledWith(output, {
+      prompt: 'Some prompt',
+      vars: {},
+      test: {},
+      provider,
+      providerResponse,
+    });
+    expect(result).toMatchObject({
+      pass: expectedPass,
+      reason: expect.stringContaining(expectedReason),
+    });
+  });
 
   it('should resolve js paths relative to the configuration file', async () => {
     const output = 'Expected output';
