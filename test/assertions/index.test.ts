import dedent from 'dedent';
import * as fs from 'fs';
import * as path from 'path';
import { runAssertion, runAssertions } from '../../src/assertions';
import { validateXml, containsXml } from '../../src/assertions/xml';
import { fetchWithRetries } from '../../src/fetch';
import {
  DefaultGradingJsonProvider,
  DefaultEmbeddingProvider,
  OpenAiChatCompletionProvider,
} from '../../src/providers/openai';
import { ReplicateModerationProvider } from '../../src/providers/replicate';
import type {
  Assertion,
  ApiProvider,
  AtomicTestCase,
  ProviderResponse,
  GradingResult,
} from '../../src/types';
import { TestGrader } from '../util/utils';

jest.mock('../../src/redteam/remoteGeneration', () => ({
  shouldGenerateRemote: jest.fn().mockReturnValue(false),
}));

jest.mock('proxy-agent', () => ({
  ProxyAgent: jest.fn().mockImplementation(() => ({})),
}));

jest.mock('node:module', () => {
  const mockRequire: NodeJS.Require = {
    resolve: jest.fn() as unknown as NodeJS.RequireResolve,
  } as unknown as NodeJS.Require;
  return {
    createRequire: jest.fn().mockReturnValue(mockRequire),
  };
});

jest.mock('../../src/fetch', () => {
  const actual = jest.requireActual('../../src/fetch');
  return {
    ...actual,
    fetchWithRetries: jest.fn(actual.fetchWithRetries),
  };
});

jest.mock('glob', () => ({
  globSync: jest.fn(),
}));

jest.mock('fs', () => ({
  readFileSync: jest.fn(),
  promises: {
    readFile: jest.fn(),
  },
}));

jest.mock('../../src/esm');
jest.mock('../../src/database', () => ({
  getDb: jest.fn(),
}));
jest.mock('path', () => ({
  ...jest.requireActual('path'),
  resolve: jest.fn(jest.requireActual('path').resolve),
  extname: jest.fn(jest.requireActual('path').extname),
}));

jest.mock('../../src/cliState', () => ({
  basePath: '/base/path',
}));
jest.mock('../../src/matchers', () => {
  const actual = jest.requireActual('../../src/matchers');
  return {
    ...actual,
    matchesContextRelevance: jest
      .fn()
      .mockResolvedValue({ pass: true, score: 1, reason: 'Mocked reason' }),
    matchesContextFaithfulness: jest
      .fn()
      .mockResolvedValue({ pass: true, score: 1, reason: 'Mocked reason' }),
  };
});

const Grader = new TestGrader();

describe('runAssertions', () => {
  const test: AtomicTestCase = {
    assert: [
      {
        type: 'equals',
        value: 'Expected output',
      },
    ],
  };

  beforeEach(() => {
    jest.resetModules();
  });

  afterEach(() => {
    jest.clearAllMocks();
  });

  it('should pass when all assertions pass', async () => {
    const output = 'Expected output';

    const result: GradingResult = await runAssertions({
      prompt: 'Some prompt',
      provider: new OpenAiChatCompletionProvider('gpt-4o-mini'),
      test,
      providerResponse: { output },
    });
    expect(result).toMatchObject({
      pass: true,
      reason: 'All assertions passed',
    });
  });

  it('should fail when any assertion fails', async () => {
    const output = 'Actual output';

    const result: GradingResult = await runAssertions({
      prompt: 'Some prompt',
      provider: new OpenAiChatCompletionProvider('gpt-4o-mini'),
      test,
      providerResponse: { output },
    });
    expect(result).toMatchObject({
      pass: false,
      reason: 'Expected output "Actual output" to equal "Expected output"',
    });
  });

  it('should handle output as an object', async () => {
    const output = { key: 'value' };

    const result: GradingResult = await runAssertions({
      prompt: 'Some prompt',
      provider: new OpenAiChatCompletionProvider('gpt-4o-mini'),
      test,
      providerResponse: { output },
    });
    expect(result).toMatchObject({
      pass: false,
      reason: 'Expected output "{"key":"value"}" to equal "Expected output"',
    });
  });

  it('should fail when combined score is less than threshold', async () => {
    const result: GradingResult = await runAssertions({
      prompt: 'Some prompt',
      provider: new OpenAiChatCompletionProvider('gpt-4o-mini'),
      test: {
        threshold: 0.5,
        assert: [
          {
            type: 'equals',
            value: 'Hello world',
            weight: 2,
          },
          {
            type: 'contains',
            value: 'world',
            weight: 1,
          },
        ],
      },
      providerResponse: { output: 'Hi there world' },
    });
    expect(result).toMatchObject({
      pass: false,
      reason: 'Aggregate score 0.33 < 0.5 threshold',
    });
  });

  it('should pass when combined score is greater than threshold', async () => {
    const result: GradingResult = await runAssertions({
      prompt: 'Some prompt',
      provider: new OpenAiChatCompletionProvider('gpt-4o-mini'),
      test: {
        threshold: 0.25,
        assert: [
          {
            type: 'equals',
            value: 'Hello world',
            weight: 2,
          },
          {
            type: 'contains',
            value: 'world',
            weight: 1,
          },
        ],
      },
      providerResponse: { output: 'Hi there world' },
    });
    expect(result).toMatchObject({
      pass: true,
      reason: 'Aggregate score 0.33 ≥ 0.25 threshold',
    });
  });

  describe('assert-set', () => {
    const prompt = 'Some prompt';
    const provider = new OpenAiChatCompletionProvider('gpt-4o-mini');

    it('assert-set success', async () => {
      const output = 'Expected output';
      const test: AtomicTestCase = {
        assert: [
          {
            type: 'assert-set',
            assert: [
              {
                type: 'equals',
                value: output,
              },
            ],
          },
        ],
      };

      const result: GradingResult = await runAssertions({
        prompt,
        provider,
        test,
        providerResponse: { output },
      });
      expect(result).toMatchObject({
        pass: true,
        reason: 'All assertions passed',
      });
    });

    it('assert-set failure', async () => {
      const output = 'Actual output';
      const test: AtomicTestCase = {
        assert: [
          {
            type: 'assert-set',
            assert: [
              {
                type: 'equals',
                value: 'Expected output',
              },
            ],
          },
        ],
      };

      const result: GradingResult = await runAssertions({
        prompt,
        provider,
        test,
        providerResponse: { output },
      });
      expect(result).toMatchObject({
        pass: false,
        reason: 'Expected output "Actual output" to equal "Expected output"',
      });
    });

    it('assert-set threshold success', async () => {
      const output = 'Expected output';
      const test: AtomicTestCase = {
        assert: [
          {
            type: 'assert-set',
            threshold: 0.25,
            assert: [
              {
                type: 'equals',
                value: 'Hello world',
                weight: 2,
              },
              {
                type: 'contains',
                value: 'Expected',
                weight: 1,
              },
            ],
          },
        ],
      };

      const result: GradingResult = await runAssertions({
        prompt,
        provider,
        test,
        providerResponse: { output },
      });
      expect(result).toMatchObject({
        pass: true,
        reason: 'All assertions passed',
      });
    });

    it('assert-set threshold failure', async () => {
      const output = 'Expected output';
      const test: AtomicTestCase = {
        assert: [
          {
            type: 'assert-set',
            threshold: 0.5,
            assert: [
              {
                type: 'equals',
                value: 'Hello world',
                weight: 2,
              },
              {
                type: 'contains',
                value: 'Expected',
                weight: 1,
              },
            ],
          },
        ],
      };

      const result: GradingResult = await runAssertions({
        prompt,
        provider,
        test,
        providerResponse: { output },
      });
      expect(result).toMatchObject({
        pass: false,
        reason: 'Aggregate score 0.33 < 0.5 threshold',
      });
    });

    it('assert-set with metric', async () => {
      const metric = 'The best metric';
      const output = 'Expected output';
      const test: AtomicTestCase = {
        assert: [
          {
            type: 'assert-set',
            metric,
            threshold: 0.5,
            assert: [
              {
                type: 'equals',
                value: 'Hello world',
              },
              {
                type: 'contains',
                value: 'Expected',
              },
            ],
          },
        ],
      };

      const result: GradingResult = await runAssertions({
        prompt,
        provider,
        test,
        providerResponse: { output },
      });
      expect(result.namedScores).toStrictEqual({
        [metric]: 0.5,
      });
    });

    it('uses assert-set weight', async () => {
      const output = 'Expected';
      const test: AtomicTestCase = {
        assert: [
          {
            type: 'equals',
            value: 'Nope',
            weight: 10,
          },
          {
            type: 'assert-set',
            weight: 90,
            assert: [
              {
                type: 'equals',
                value: 'Expected',
              },
            ],
          },
        ],
      };

      const result: GradingResult = await runAssertions({
        prompt,
        provider,
        test,
        providerResponse: { output },
      });
      expect(result.score).toBe(0.9);
    });
  });

  it('preserves default provider', async () => {
    const provider = new OpenAiChatCompletionProvider('gpt-4o-mini');
    const output = 'Expected output';
    const test: AtomicTestCase = {
      assert: [
        {
          type: 'moderation',
          provider: 'replicate:moderation:foo/bar',
        },
        {
          type: 'llm-rubric',
          value: 'insert rubric here',
        },
      ],
    };

    const callApiSpy = jest.spyOn(DefaultGradingJsonProvider, 'callApi').mockResolvedValue({
      output: JSON.stringify({ pass: true, score: 1.0, reason: 'I love you' }),
    });
    const callModerationApiSpy = jest
      .spyOn(ReplicateModerationProvider.prototype, 'callModerationApi')
      .mockResolvedValue({ flags: [] });

    const result: GradingResult = await runAssertions({
      prompt: 'foobar',
      provider,
      test,
      providerResponse: { output },
    });

    expect(result.pass).toBeTruthy();
    expect(callApiSpy).toHaveBeenCalledTimes(1);
    expect(callModerationApiSpy).toHaveBeenCalledTimes(1);
  });
});

describe('runAssertion', () => {
  beforeEach(() => {
    jest.resetModules();
  });

  afterEach(() => {
    jest.clearAllMocks();
  });

  const equalityAssertion: Assertion = {
    type: 'equals',
    value: 'Expected output',
  };

  const equalityAssertionWithObject: Assertion = {
    type: 'equals',
    value: { key: 'value' },
  };

  const isJsonAssertion: Assertion = {
    type: 'is-json',
  };

  const isJsonAssertionWithSchema: Assertion = {
    type: 'is-json',
    value: {
      required: ['latitude', 'longitude'],
      type: 'object',
      properties: {
        latitude: {
          type: 'number',
          minimum: -90,
          maximum: 90,
        },
        longitude: {
          type: 'number',
          minimum: -180,
          maximum: 180,
        },
      },
    },
  };

  const isJsonAssertionWithSchemaYamlString: Assertion = {
    type: 'is-json',
    value: `
          required: ["latitude", "longitude"]
          type: object
          properties:
            latitude:
              type: number
              minimum: -90
              maximum: 90
            longitude:
              type: number
              minimum: -180
              maximum: 180
`,
  };

  const isSqlAssertion: Assertion = {
    type: 'is-sql',
  };

  const notIsSqlAssertion: Assertion = {
    type: 'not-is-sql',
  };

  const isSqlAssertionWithDatabase: Assertion = {
    type: 'is-sql',
    value: {
      databaseType: 'MySQL',
    },
  };

  const isSqlAssertionWithDatabaseAndWhiteTableList: Assertion = {
    type: 'is-sql',
    value: {
      databaseType: 'MySQL',
      allowedTables: ['(select|update|insert|delete)::null::departments'],
    },
  };

  const isSqlAssertionWithDatabaseAndWhiteColumnList: Assertion = {
    type: 'is-sql',
    value: {
      databaseType: 'MySQL',
      allowedColumns: ['select::null::name', 'update::null::id'],
    },
  };

  const isSqlAssertionWithDatabaseAndBothList: Assertion = {
    type: 'is-sql',
    value: {
      databaseType: 'MySQL',
      allowedTables: ['(select|update|insert|delete)::null::departments'],
      allowedColumns: ['select::null::name', 'update::null::id'],
    },
  };

  const containsJsonAssertion: Assertion = {
    type: 'contains-json',
  };

  const containsJsonAssertionWithSchema: Assertion = {
    type: 'contains-json',
    value: {
      required: ['latitude', 'longitude'],
      type: 'object',
      properties: {
        latitude: {
          type: 'number',
          minimum: -90,
          maximum: 90,
        },
        longitude: {
          type: 'number',
          minimum: -180,
          maximum: 180,
        },
      },
    },
  };

<<<<<<< HEAD
  const javascriptStringAssertion: Assertion = {
    type: 'javascript',
    value: 'output === "Expected output"',
  };

  const javascriptMultilineStringAssertion: Assertion = {
    type: 'javascript',
    value: `
      if (output === "Expected output") {
        return {
          pass: true,
          score: 0.5,
          reason: 'Assertion passed',
        };
      }
      return {
        pass: false,
        score: 0,
        reason: 'Assertion failed',
      };`,
  };

  const javascriptStringAssertionWithNumber: Assertion = {
    type: 'javascript',
    value: 'output.length * 10',
  };

  const javascriptBooleanAssertionWithConfig: Assertion = {
    type: 'javascript',
    value: 'output.length <= context.config.maximumOutputSize',
    config: {
      maximumOutputSize: 20,
    },
  };

  const javascriptBooleanAssertionWithoutConfig: Assertion = {
    type: 'javascript',
    value: 'output.length <= context.config.maximumOutputSize',
  };

  const javascriptStringAssertionWithNumberAndThreshold: Assertion = {
    type: 'javascript',
    value: 'output.length * 10',
    threshold: 0.5,
  };

  const javascriptFunctionAssertion: Assertion = {
    type: 'javascript',
    value: async (output: string) => ({
      pass: true,
      score: 0.5,
      reason: 'Assertion passed',
      assertion: null,
    }),
  };

  const javascriptFunctionFailAssertion: Assertion = {
    type: 'javascript',
    value: async (output: string) => ({
      pass: false,
      score: 0.5,
      reason: 'Assertion failed',
      assertion: null,
    }),
  };

=======
>>>>>>> 758a51e5
  it('should pass when the equality assertion passes', async () => {
    const output = 'Expected output';

    const result: GradingResult = await runAssertion({
      prompt: 'Some prompt',
      provider: new OpenAiChatCompletionProvider('gpt-4o-mini'),
      assertion: equalityAssertion,
      test: {} as AtomicTestCase,
      providerResponse: { output },
    });
    expect(result).toMatchObject({
      pass: true,
      reason: 'Assertion passed',
    });
  });

  it('should fail when the equality assertion fails', async () => {
    const output = 'Actual output';

    const result: GradingResult = await runAssertion({
      prompt: 'Some prompt',
      provider: new OpenAiChatCompletionProvider('gpt-4o-mini'),
      assertion: equalityAssertion,
      test: {} as AtomicTestCase,
      providerResponse: { output },
    });
    expect(result).toMatchObject({
      pass: false,
      reason: 'Expected output "Actual output" to equal "Expected output"',
    });
  });

  const notEqualsAssertion: Assertion = {
    type: 'not-equals',
    value: 'Unexpected output',
  };

  it('should pass when the not-equals assertion passes', async () => {
    const output = 'Expected output';

    const result: GradingResult = await runAssertion({
      prompt: 'Some prompt',
      assertion: notEqualsAssertion,
      test: {} as AtomicTestCase,
      providerResponse: { output },
      provider: new OpenAiChatCompletionProvider('gpt-4o-mini'),
    });
    expect(result).toMatchObject({
      pass: true,
      reason: 'Assertion passed',
    });
  });

  it('should fail when the not-equals assertion fails', async () => {
    const output = 'Unexpected output';

    const result: GradingResult = await runAssertion({
      prompt: 'Some prompt',
      assertion: notEqualsAssertion,
      test: {} as AtomicTestCase,
      providerResponse: { output },
      provider: new OpenAiChatCompletionProvider('gpt-4o-mini'),
    });
    expect(result).toMatchObject({
      pass: false,
      reason: 'Expected output "Unexpected output" to not equal "Unexpected output"',
    });
  });

  it('should handle output as an object', async () => {
    const output = { key: 'value' };
    const result: GradingResult = await runAssertion({
      prompt: 'Some prompt',
      provider: new OpenAiChatCompletionProvider('gpt-4o-mini'),
      assertion: equalityAssertion,
      test: {} as AtomicTestCase,
      providerResponse: { output },
    });
    expect(result).toMatchObject({
      pass: false,
      reason: 'Expected output "{"key":"value"}" to equal "Expected output"',
    });
  });

  it('should pass when the equality assertion with object passes', async () => {
    const output = { key: 'value' };

    const result: GradingResult = await runAssertion({
      prompt: 'Some prompt',
      provider: new OpenAiChatCompletionProvider('gpt-4o-mini'),
      assertion: equalityAssertionWithObject,
      test: {} as AtomicTestCase,
      providerResponse: { output },
    });
    expect(result).toMatchObject({
      pass: true,
      reason: 'Assertion passed',
    });
  });

  it('should fail when the equality assertion with object fails', async () => {
    const output = { key: 'not value' };

    const result: GradingResult = await runAssertion({
      prompt: 'Some prompt',
      provider: new OpenAiChatCompletionProvider('gpt-4o-mini'),
      assertion: equalityAssertionWithObject,
      test: {} as AtomicTestCase,
      providerResponse: { output },
    });
    expect(result).toMatchObject({
      pass: false,
      reason: 'Expected output "{"key":"not value"}" to equal "{"key":"value"}"',
    });
  });

  it('should pass when the equality assertion with object passes with external json', async () => {
    const assertion: Assertion = {
      type: 'equals',
      value: 'file:///output.json',
    };

    jest.mocked(fs.readFileSync).mockReturnValue(JSON.stringify({ key: 'value' }));

    const output = '{"key":"value"}';

    const result: GradingResult = await runAssertion({
      prompt: 'Some prompt',
      provider: new OpenAiChatCompletionProvider('gpt-4o-mini'),
      assertion,
      test: {} as AtomicTestCase,
      providerResponse: { output },
    });
    expect(fs.readFileSync).toHaveBeenCalledWith(path.resolve('/output.json'), 'utf8');
    expect(result).toMatchObject({
      pass: true,
      reason: 'Assertion passed',
    });
  });

  it('should fail when the equality assertion with object fails with external object', async () => {
    const assertion: Assertion = {
      type: 'equals',
      value: 'file:///output.json',
    };

    jest.mocked(fs.readFileSync).mockReturnValue(JSON.stringify({ key: 'value' }));

    const output = '{"key":"not value"}';

    const result: GradingResult = await runAssertion({
      prompt: 'Some prompt',
      provider: new OpenAiChatCompletionProvider('gpt-4o-mini'),
      assertion,
      test: {} as AtomicTestCase,
      providerResponse: { output },
    });
    expect(fs.readFileSync).toHaveBeenCalledWith(path.resolve('/output.json'), 'utf8');
    expect(result).toMatchObject({
      pass: false,
      reason: 'Expected output "{"key":"not value"}" to equal "{"key":"value"}"',
    });
  });

  it('should pass when the is-json assertion passes', async () => {
    const output = '{"key":"value"}';

    const result: GradingResult = await runAssertion({
      prompt: 'Some prompt',
      provider: new OpenAiChatCompletionProvider('gpt-4o-mini'),
      assertion: isJsonAssertion,
      test: {} as AtomicTestCase,
      providerResponse: { output },
    });
    expect(result).toMatchObject({
      pass: true,
      reason: 'Assertion passed',
    });
  });

  it('should fail when the is-json assertion fails', async () => {
    const output = 'Not valid JSON';

    const result: GradingResult = await runAssertion({
      prompt: 'Some prompt',
      provider: new OpenAiChatCompletionProvider('gpt-4o-mini'),
      assertion: isJsonAssertion,
      test: {} as AtomicTestCase,
      providerResponse: { output },
    });
    expect(result).toMatchObject({
      pass: false,
      reason: 'Expected output to be valid JSON',
    });
  });

  it('should pass when the is-json assertion passes with schema', async () => {
    const output = '{"latitude": 80.123, "longitude": -1}';

    const result: GradingResult = await runAssertion({
      prompt: 'Some prompt',
      provider: new OpenAiChatCompletionProvider('gpt-4o-mini'),
      assertion: isJsonAssertionWithSchema,
      test: {} as AtomicTestCase,
      providerResponse: { output },
    });
    expect(result).toMatchObject({
      pass: true,
      reason: 'Assertion passed',
    });
  });

  it('should fail when the is-json assertion fails with schema', async () => {
    const output = '{"latitude": "high", "longitude": [-1]}';

    const result: GradingResult = await runAssertion({
      prompt: 'Some prompt',
      provider: new OpenAiChatCompletionProvider('gpt-4o-mini'),
      assertion: isJsonAssertionWithSchema,
      test: {} as AtomicTestCase,
      providerResponse: { output },
    });
    expect(result).toMatchObject({
      pass: false,
      reason: 'JSON does not conform to the provided schema. Errors: data/latitude must be number',
    });
  });

  it('should pass when the is-json assertion passes with schema YAML string', async () => {
    const output = '{"latitude": 80.123, "longitude": -1}';

    const result: GradingResult = await runAssertion({
      prompt: 'Some prompt',
      provider: new OpenAiChatCompletionProvider('gpt-4o-mini'),
      assertion: isJsonAssertionWithSchemaYamlString,
      test: {} as AtomicTestCase,
      providerResponse: { output },
    });
    expect(result).toMatchObject({
      pass: true,
      reason: 'Assertion passed',
    });
  });

  it('should fail when the is-json assertion fails with schema YAML string', async () => {
    const output = '{"latitude": "high", "longitude": [-1]}';

    const result: GradingResult = await runAssertion({
      prompt: 'Some prompt',
      provider: new OpenAiChatCompletionProvider('gpt-4o-mini'),
      assertion: isJsonAssertionWithSchemaYamlString,
      test: {} as AtomicTestCase,
      providerResponse: { output },
    });
    expect(result).toMatchObject({
      pass: false,
      reason: 'JSON does not conform to the provided schema. Errors: data/latitude must be number',
    });
  });

  it('should validate JSON with formats using ajv-formats', async () => {
    const output = '{"date": "2021-08-29"}';
    const schemaWithFormat = {
      type: 'object',
      properties: {
        date: {
          type: 'string',
          format: 'date',
        },
      },
      required: ['date'],
    };

    const result: GradingResult = await runAssertion({
      prompt: 'Some prompt',
      provider: new OpenAiChatCompletionProvider('gpt-4o-mini'),
      assertion: { type: 'is-json', value: schemaWithFormat },
      test: {} as AtomicTestCase,
      providerResponse: { output },
    });

    expect(result).toMatchObject({
      pass: true,
      reason: 'Assertion passed',
    });
  });

  it('should validate JSON with formats using ajv-formats - failure', async () => {
    const output = '{"date": "not a date"}';
    const schemaWithFormat = {
      type: 'object',
      properties: {
        date: {
          type: 'string',
          format: 'date',
        },
      },
      required: ['date'],
    };

    const result: GradingResult = await runAssertion({
      prompt: 'Some prompt',
      provider: new OpenAiChatCompletionProvider('gpt-4o-mini'),
      assertion: { type: 'is-json', value: schemaWithFormat },
      test: {} as AtomicTestCase,
      providerResponse: { output },
    });

    expect(result).toMatchObject({
      pass: false,
      reason:
        'JSON does not conform to the provided schema. Errors: data/date must match format "date"',
    });
  });

  it('should pass when the is-json assertion passes with external schema', async () => {
    const assertion: Assertion = {
      type: 'is-json',
      value: 'file:///schema.json',
    };

    jest.mocked(fs.readFileSync).mockReturnValue(
      JSON.stringify({
        required: ['latitude', 'longitude'],
        type: 'object',
        properties: {
          latitude: {
            type: 'number',
            minimum: -90,
            maximum: 90,
          },
          longitude: {
            type: 'number',
            minimum: -180,
            maximum: 180,
          },
        },
      }),
    );

    const output = '{"latitude": 80.123, "longitude": -1}';

    const result: GradingResult = await runAssertion({
      prompt: 'Some prompt',
      provider: new OpenAiChatCompletionProvider('gpt-4o-mini'),
      assertion,
      test: {} as AtomicTestCase,
      providerResponse: { output },
    });
    expect(fs.readFileSync).toHaveBeenCalledWith(path.resolve('/schema.json'), 'utf8');
    expect(result).toMatchObject({
      pass: true,
      reason: 'Assertion passed',
    });
  });

  it('should fail when the is-json assertion fails with external schema', async () => {
    const assertion: Assertion = {
      type: 'is-json',
      value: 'file:///schema.json',
    };

    jest.mocked(fs.readFileSync).mockReturnValue(
      JSON.stringify({
        required: ['latitude', 'longitude'],
        type: 'object',
        properties: {
          latitude: {
            type: 'number',
            minimum: -90,
            maximum: 90,
          },
          longitude: {
            type: 'number',
            minimum: -180,
            maximum: 180,
          },
        },
      }),
    );

    const output = '{"latitude": "high", "longitude": [-1]}';

    const result: GradingResult = await runAssertion({
      prompt: 'Some prompt',
      provider: new OpenAiChatCompletionProvider('gpt-4o-mini'),
      assertion,
      test: {} as AtomicTestCase,
      providerResponse: { output },
    });
    expect(fs.readFileSync).toHaveBeenCalledWith(path.resolve('/schema.json'), 'utf8');
    expect(result).toMatchObject({
      pass: false,
      reason: 'JSON does not conform to the provided schema. Errors: data/latitude must be number',
    });
  });

  describe('SQL assertions', () => {
    it('should pass when the is-sql assertion passes', async () => {
      const output = 'SELECT id, name FROM users';

      const result: GradingResult = await runAssertion({
        prompt: 'Some prompt',
        provider: new OpenAiChatCompletionProvider('gpt-4o-mini'),
        assertion: isSqlAssertion,
        test: {} as AtomicTestCase,
        providerResponse: { output },
      });
      expect(result).toMatchObject({
        pass: true,
        reason: 'Assertion passed',
      });
    });

    it('should fail when the is-sql assertion fails', async () => {
      const output = 'SELECT * FROM orders ORDERY BY order_date';

      const result: GradingResult = await runAssertion({
        prompt: 'Some prompt',
        provider: new OpenAiChatCompletionProvider('gpt-4o-mini'),
        assertion: isSqlAssertion,
        test: {} as AtomicTestCase,
        providerResponse: { output },
      });
      expect(result).toMatchObject({
        pass: false,
        reason: 'SQL statement does not conform to the provided MySQL database syntax.',
      });
    });

    it('should pass when the not-is-sql assertion passes', async () => {
      const output = 'SELECT * FROM orders ORDERY BY order_date';

      const result: GradingResult = await runAssertion({
        prompt: 'Some prompt',
        provider: new OpenAiChatCompletionProvider('gpt-4o-mini'),
        assertion: notIsSqlAssertion,
        test: {} as AtomicTestCase,
        providerResponse: { output },
      });
      expect(result).toMatchObject({
        pass: true,
        reason: 'Assertion passed',
      });
    });

    it('should fail when the not-is-sql assertion fails', async () => {
      const output = 'SELECT id, name FROM users';

      const result: GradingResult = await runAssertion({
        prompt: 'Some prompt',
        provider: new OpenAiChatCompletionProvider('gpt-4o-mini'),
        assertion: notIsSqlAssertion,
        test: {} as AtomicTestCase,
        providerResponse: { output },
      });
      expect(result).toMatchObject({
        pass: false,
        reason: 'The output SQL statement is valid',
      });
    });

    it('should pass when the is-sql assertion passes given MySQL Database syntax', async () => {
      const output = 'SELECT id, name FROM users';

      const result: GradingResult = await runAssertion({
        prompt: 'Some prompt',
        provider: new OpenAiChatCompletionProvider('gpt-4o-mini'),
        assertion: isSqlAssertionWithDatabase,
        test: {} as AtomicTestCase,
        providerResponse: { output },
      });
      expect(result).toMatchObject({
        pass: true,
        reason: 'Assertion passed',
      });
    });

    it('should fail when the is-sql assertion fails given MySQL Database syntax', async () => {
      const output = `SELECT first_name, last_name FROM employees WHERE first_name ILIKE 'john%'`;

      const result: GradingResult = await runAssertion({
        prompt: 'Some prompt',
        provider: new OpenAiChatCompletionProvider('gpt-4o-mini'),
        assertion: isSqlAssertionWithDatabase,
        test: {} as AtomicTestCase,
        providerResponse: { output },
      });
      expect(result).toMatchObject({
        pass: false,
        reason: 'SQL statement does not conform to the provided MySQL database syntax.',
      });
    });

    it('should pass when the is-sql assertion passes given MySQL Database syntax and allowedTables', async () => {
      const output = 'SELECT * FROM departments WHERE department_id = 1';

      const result: GradingResult = await runAssertion({
        prompt: 'Some prompt',
        provider: new OpenAiChatCompletionProvider('gpt-4o-mini'),
        assertion: isSqlAssertionWithDatabaseAndWhiteTableList,
        test: {} as AtomicTestCase,
        providerResponse: { output },
      });
      expect(result).toMatchObject({
        pass: true,
        reason: 'Assertion passed',
      });
    });

    it('should fail when the is-sql assertion fails given MySQL Database syntax and allowedTables', async () => {
      const output = 'UPDATE employees SET department_id = 2 WHERE employee_id = 1';

      const result: GradingResult = await runAssertion({
        prompt: 'Some prompt',
        provider: new OpenAiChatCompletionProvider('gpt-4o-mini'),
        assertion: isSqlAssertionWithDatabaseAndWhiteTableList,
        test: {} as AtomicTestCase,
        providerResponse: { output },
      });
      expect(result).toMatchObject({
        pass: false,
        reason: `SQL validation failed: authority = 'update::null::employees' is required in table whiteList to execute SQL = 'UPDATE employees SET department_id = 2 WHERE employee_id = 1'.`,
      });
    });

    it('should pass when the is-sql assertion passes given MySQL Database syntax and allowedColumns', async () => {
      const output = 'SELECT name FROM t';

      const result: GradingResult = await runAssertion({
        prompt: 'Some prompt',
        provider: new OpenAiChatCompletionProvider('gpt-4o-mini'),
        assertion: isSqlAssertionWithDatabaseAndWhiteColumnList,
        test: {} as AtomicTestCase,
        providerResponse: { output },
      });
      expect(result).toMatchObject({
        pass: true,
        reason: 'Assertion passed',
      });
    });

    it('should fail when the is-sql assertion fails given MySQL Database syntax and allowedColumns', async () => {
      const output = 'SELECT age FROM a WHERE id = 1';

      const result: GradingResult = await runAssertion({
        prompt: 'Some prompt',
        provider: new OpenAiChatCompletionProvider('gpt-4o-mini'),
        assertion: isSqlAssertionWithDatabaseAndWhiteColumnList,
        test: {} as AtomicTestCase,
        providerResponse: { output },
      });
      expect(result).toMatchObject({
        pass: false,
        reason: `SQL validation failed: authority = 'select::null::age' is required in column whiteList to execute SQL = 'SELECT age FROM a WHERE id = 1'.`,
      });
    });

    it('should pass when the is-sql assertion passes given MySQL Database syntax, allowedTables, and allowedColumns', async () => {
      const output = 'SELECT name FROM departments';

      const result: GradingResult = await runAssertion({
        prompt: 'Some prompt',
        provider: new OpenAiChatCompletionProvider('gpt-4o-mini'),
        assertion: isSqlAssertionWithDatabaseAndBothList,
        test: {} as AtomicTestCase,
        providerResponse: { output },
      });
      expect(result).toMatchObject({
        pass: true,
        reason: 'Assertion passed',
      });
    });

    it('should fail when the is-sql assertion fails given MySQL Database syntax, allowedTables, and allowedColumns', async () => {
      const output = `INSERT INTO departments (name) VALUES ('HR')`;

      const result: GradingResult = await runAssertion({
        prompt: 'Some prompt',
        provider: new OpenAiChatCompletionProvider('gpt-4o-mini'),
        assertion: isSqlAssertionWithDatabaseAndBothList,
        test: {} as AtomicTestCase,
        providerResponse: { output },
      });
      expect(result).toMatchObject({
        pass: false,
        reason: `SQL validation failed: authority = 'insert::departments::name' is required in column whiteList to execute SQL = 'INSERT INTO departments (name) VALUES ('HR')'.`,
      });
    });

    it('should fail when the is-sql assertion fails due to missing table authority for MySQL Database syntax', async () => {
      const output = 'UPDATE a SET id = 1';

      const result: GradingResult = await runAssertion({
        prompt: 'Some prompt',
        provider: new OpenAiChatCompletionProvider('gpt-4o-mini'),
        assertion: isSqlAssertionWithDatabaseAndBothList,
        test: {} as AtomicTestCase,
        providerResponse: { output },
      });
      expect(result).toMatchObject({
        pass: false,
        reason: `SQL validation failed: authority = 'update::null::a' is required in table whiteList to execute SQL = 'UPDATE a SET id = 1'.`,
      });
    });

    it('should fail when the is-sql assertion fails due to missing authorities for DELETE statement in MySQL Database syntax', async () => {
      const output = `DELETE FROM employees;`;

      const result: GradingResult = await runAssertion({
        prompt: 'Some prompt',
        provider: new OpenAiChatCompletionProvider('gpt-4o-mini'),
        assertion: isSqlAssertionWithDatabaseAndBothList,
        test: {} as AtomicTestCase,
        providerResponse: { output },
      });
      expect(result).toMatchObject({
        pass: false,
        reason: `SQL validation failed: authority = 'delete::null::employees' is required in table whiteList to execute SQL = 'DELETE FROM employees;'. SQL validation failed: authority = 'delete::employees::(.*)' is required in column whiteList to execute SQL = 'DELETE FROM employees;'.`,
      });
    });

    it('should pass when the contains-sql assertion passes', async () => {
      const output = 'wassup\n```\nSELECT id, name FROM users\n```\nyolo';

      const result: GradingResult = await runAssertion({
        prompt: 'Some prompt',
        provider: new OpenAiChatCompletionProvider('gpt-4o-mini'),
        assertion: {
          type: 'contains-sql',
        },
        test: {} as AtomicTestCase,
        providerResponse: { output },
      });
      expect(result).toMatchObject({
        pass: true,
        reason: 'Assertion passed',
      });
    });

    it('should pass when the contains-sql assertion sees `sql` in code block', async () => {
      const output = 'wassup\n```sql\nSELECT id, name FROM users\n```\nyolo';

      const result: GradingResult = await runAssertion({
        prompt: 'Some prompt',
        provider: new OpenAiChatCompletionProvider('gpt-4o-mini'),
        assertion: {
          type: 'contains-sql',
        },
        test: {} as AtomicTestCase,
        providerResponse: { output },
      });
      expect(result).toMatchObject({
        pass: true,
        reason: 'Assertion passed',
      });
    });

    it('should pass when the contains-sql assertion sees sql without code block', async () => {
      const output = 'SELECT id, name FROM users';

      const result: GradingResult = await runAssertion({
        prompt: 'Some prompt',
        provider: new OpenAiChatCompletionProvider('gpt-4o-mini'),
        assertion: {
          type: 'contains-sql',
        },
        test: {} as AtomicTestCase,
        providerResponse: { output },
      });
      expect(result).toMatchObject({
        pass: true,
        reason: 'Assertion passed',
      });
    });

    it('should fail when the contains-sql does not contain code block', async () => {
      const output = 'nothin';

      const result: GradingResult = await runAssertion({
        prompt: 'Some prompt',
        provider: new OpenAiChatCompletionProvider('gpt-4o-mini'),
        assertion: {
          type: 'contains-sql',
        },
        test: {} as AtomicTestCase,
        providerResponse: { output },
      });
      expect(result).toMatchObject({
        pass: false,
      });
    });

    it('should fail when the contains-sql does not contain sql in code block', async () => {
      const output = '```python\nprint("Hello, World!")\n```';

      const result: GradingResult = await runAssertion({
        prompt: 'Some prompt',
        provider: new OpenAiChatCompletionProvider('gpt-4o-mini'),
        assertion: {
          type: 'contains-sql',
        },
        test: {} as AtomicTestCase,
        providerResponse: { output },
      });
      expect(result).toMatchObject({
        pass: false,
      });
    });
  });

  it('should pass when the contains-json assertion passes', async () => {
    const output =
      'this is some other stuff \n\n {"key": "value", "key2": {"key3": "value2", "key4": ["value3", "value4"]}} \n\n blah blah';

    const result: GradingResult = await runAssertion({
      prompt: 'Some prompt',
      provider: new OpenAiChatCompletionProvider('gpt-4o-mini'),
      assertion: containsJsonAssertion,
      test: {} as AtomicTestCase,
      providerResponse: { output },
    });
    expect(result).toMatchObject({
      pass: true,
      reason: 'Assertion passed',
    });
  });

  it('should pass when the contains-json assertion passes with multiple json values', async () => {
    const output =
      'this is some other stuff \n\n {"key": "value", "key2": {"key3": "value2", "key4": ["value3", "value4"]}} another {"key": "value", "key2": {"key3": "value2", "key4": ["value3", "value4"]}}\n\n blah blah';

    const result: GradingResult = await runAssertion({
      prompt: 'Some prompt',
      provider: new OpenAiChatCompletionProvider('gpt-4o-mini'),
      assertion: containsJsonAssertion,
      test: {} as AtomicTestCase,
      providerResponse: { output },
    });
    expect(result).toMatchObject({
      pass: true,
      reason: 'Assertion passed',
    });
  });

  it('should fail when the contains-json assertion fails', async () => {
    const output = 'Not valid JSON';

    const result: GradingResult = await runAssertion({
      prompt: 'Some prompt',
      provider: new OpenAiChatCompletionProvider('gpt-4o-mini'),
      assertion: containsJsonAssertion,
      test: {} as AtomicTestCase,
      providerResponse: { output },
    });
    expect(result).toMatchObject({
      pass: false,
      reason: 'Expected output to contain valid JSON',
    });
  });

  it('should pass when the contains-json assertion passes with schema', async () => {
    const output = 'here is the answer\n\n```{"latitude": 80.123, "longitude": -1}```';

    const result: GradingResult = await runAssertion({
      prompt: 'Some prompt',
      provider: new OpenAiChatCompletionProvider('gpt-4o-mini'),
      assertion: containsJsonAssertionWithSchema,
      test: {} as AtomicTestCase,
      providerResponse: { output },
    });
    expect(result).toMatchObject({
      pass: true,
      reason: 'Assertion passed',
    });
  });

  it('should pass when the contains-json assertion passes with schema with YAML string', async () => {
    const output = 'here is the answer\n\n```{"latitude": 80.123, "longitude": -1}```';

    const result: GradingResult = await runAssertion({
      prompt: 'Some prompt',
      provider: new OpenAiChatCompletionProvider('gpt-4o-mini'),
      assertion: containsJsonAssertionWithSchema,
      test: {} as AtomicTestCase,
      providerResponse: { output },
    });
    expect(result).toMatchObject({
      pass: true,
      reason: 'Assertion passed',
    });
  });

  it('should pass when the contains-json assertion passes with external schema', async () => {
    const assertion: Assertion = {
      type: 'contains-json',
      value: 'file:///schema.json',
    };

    jest.mocked(fs.readFileSync).mockReturnValue(
      JSON.stringify({
        required: ['latitude', 'longitude'],
        type: 'object',
        properties: {
          latitude: {
            type: 'number',
            minimum: -90,
            maximum: 90,
          },
          longitude: {
            type: 'number',
            minimum: -180,
            maximum: 180,
          },
        },
      }),
    );

    const output = 'here is the answer\n\n```{"latitude": 80.123, "longitude": -1}```';

    const result: GradingResult = await runAssertion({
      prompt: 'Some prompt',
      provider: new OpenAiChatCompletionProvider('gpt-4o-mini'),
      assertion,
      test: {} as AtomicTestCase,
      providerResponse: { output },
    });
    expect(fs.readFileSync).toHaveBeenCalledWith(path.resolve('/schema.json'), 'utf8');
    expect(result).toMatchObject({
      pass: true,
      reason: 'Assertion passed',
    });
  });

  it('should fail contains-json assertion with invalid data against external schema', async () => {
    const assertion: Assertion = {
      type: 'contains-json',
      value: 'file:///schema.json',
    };

    jest.mocked(fs.readFileSync).mockReturnValue(
      JSON.stringify({
        required: ['latitude', 'longitude'],
        type: 'object',
        properties: {
          latitude: {
            type: 'number',
            minimum: -90,
            maximum: 90,
          },
          longitude: {
            type: 'number',
            minimum: -180,
            maximum: 180,
          },
        },
      }),
    );

    const output = 'here is the answer\n\n```{"latitude": "medium", "longitude": -1}```';

    const result: GradingResult = await runAssertion({
      prompt: 'Some prompt',
      provider: new OpenAiChatCompletionProvider('gpt-4o-mini'),
      assertion,
      test: {} as AtomicTestCase,
      providerResponse: { output },
    });
    expect(fs.readFileSync).toHaveBeenCalledWith(path.resolve('/schema.json'), 'utf8');
    expect(result).toMatchObject({
      pass: false,
      reason: 'JSON does not conform to the provided schema. Errors: data/latitude must be number',
    });
  });

  it('should fail contains-json assertion with predefined schema and invalid data', async () => {
    const output = 'here is the answer\n\n```{"latitude": "medium", "longitude": -1}```';

    const result: GradingResult = await runAssertion({
      prompt: 'Some prompt',
      provider: new OpenAiChatCompletionProvider('gpt-4o-mini'),
      assertion: containsJsonAssertionWithSchema,
      test: {} as AtomicTestCase,
      providerResponse: { output },
    });
    expect(result).toEqual(
      expect.objectContaining({
        pass: false,
        reason:
          'JSON does not conform to the provided schema. Errors: data/latitude must be number',
      }),
    );
  });

<<<<<<< HEAD
  it('should pass when the javascript assertion passes', async () => {
    const output = 'Expected output';

    const result: GradingResult = await runAssertion({
      prompt: 'Some prompt',
      provider: new OpenAiChatCompletionProvider('gpt-4o-mini'),
      assertion: javascriptStringAssertion,
      test: {} as AtomicTestCase,
      providerResponse: { output },
    });
    expect(result).toMatchObject({
      pass: true,
      reason: 'Assertion passed',
    });
  });

  it('should pass a score through when the javascript returns a number', async () => {
    const output = 'Expected output';

    const result: GradingResult = await runAssertion({
      prompt: 'Some prompt',
      provider: new OpenAiChatCompletionProvider('gpt-4o-mini'),
      assertion: javascriptStringAssertionWithNumber,
      test: {} as AtomicTestCase,
      providerResponse: { output },
    });
    expect(result).toMatchObject({
      pass: true,
      score: output.length * 10,
      reason: 'Assertion passed',
    });
  });

  it('should pass when javascript returns an output string that is smaller than the maximum size threshold', async () => {
    const output = 'Expected output';

    const result: GradingResult = await runAssertion({
      prompt: 'Some prompt',
      provider: new OpenAiChatCompletionProvider('gpt-4o-mini'),
      assertion: javascriptBooleanAssertionWithConfig,
      test: {} as AtomicTestCase,
      providerResponse: { output },
    });
    expect(result).toMatchObject({
      pass: true,
      score: 1.0,
      reason: 'Assertion passed',
    });
  });

  it('should disregard invalid inputs for assert index', async () => {
    const output = 'Expected output';

    const result: GradingResult = await runAssertion({
      prompt: 'Some prompt',
      provider: new OpenAiChatCompletionProvider('gpt-4o-mini'),
      assertion: javascriptBooleanAssertionWithConfig,
      test: {
        assert: [
          {
            type: 'javascript',
            value: 'output.length <= context.config.maximumOutputSize',
            config: {
              maximumOutputSize: 1,
            },
          } as Assertion,
        ],
      } as AtomicTestCase,
      providerResponse: { output },
      assertIndex: 45,
    });
    expect(result).toMatchObject({
      pass: true,
      score: 1.0,
      reason: 'Assertion passed',
    });
  });

  it('should correctly set configuration from the test case when assert index is valid', async () => {
    const output = 'Expected output';

    const result: GradingResult = await runAssertion({
      prompt: 'Some prompt',
      provider: new OpenAiChatCompletionProvider('gpt-4o-mini'),
      assertion: javascriptBooleanAssertionWithoutConfig,
      test: {
        assert: [
          {
            type: 'javascript',
            value: 'output.length <= context.config.maximumOutputSize',
            config: {
              maximumOutputSize: 50,
            },
          } as Assertion,
        ],
      } as AtomicTestCase,
      providerResponse: { output },
      assertIndex: 0,
    });
    expect(result).toMatchObject({
      pass: true,
      score: 1.0,
      reason: 'Assertion passed',
    });
  });

  it('should fail when javascript returns an output string that is larger than the maximum size threshold', async () => {
    const output = 'Expected output with some extra characters';

    const result: GradingResult = await runAssertion({
      prompt: 'Some prompt',
      provider: new OpenAiChatCompletionProvider('gpt-4o-mini'),
      assertion: javascriptBooleanAssertionWithConfig,
      test: {} as AtomicTestCase,
      providerResponse: { output },
    });
    expect(result).toMatchObject({
      pass: false,
      score: 0,
      reason: expect.stringContaining('Custom function returned false'),
    });
  });

  it('should pass when javascript returns a number above threshold', async () => {
    const output = 'Expected output';

    const result: GradingResult = await runAssertion({
      prompt: 'Some prompt',
      provider: new OpenAiChatCompletionProvider('gpt-4o-mini'),
      assertion: javascriptStringAssertionWithNumberAndThreshold,
      test: {} as AtomicTestCase,
      providerResponse: { output },
    });
    expect(result).toMatchObject({
      pass: true,
      score: output.length * 10,
      reason: 'Assertion passed',
    });
  });

  it('should fail when javascript returns a number below threshold', async () => {
    const output = '';

    const result: GradingResult = await runAssertion({
      prompt: 'Some prompt',
      provider: new OpenAiChatCompletionProvider('gpt-4o-mini'),
      assertion: javascriptStringAssertionWithNumberAndThreshold,
      test: {} as AtomicTestCase,
      providerResponse: { output },
    });
    expect(result).toMatchObject({
      pass: false,
      score: output.length * 10,
      reason: expect.stringContaining('Custom function returned false'),
    });
  });

  it('should set score when javascript returns false', async () => {
    const output = 'Test output';

    const assertion: Assertion = {
      type: 'javascript',
      value: 'output.length < 1',
    };

    const result: GradingResult = await runAssertion({
      prompt: 'Some prompt',
      provider: new OpenAiChatCompletionProvider('gpt-4o-mini'),
      assertion,
      test: {} as AtomicTestCase,
      providerResponse: { output },
    });
    expect(result).toMatchObject({
      pass: false,
      score: 0,
      reason: expect.stringContaining('Custom function returned false'),
    });
  });

  it('should fail when the javascript assertion fails', async () => {
    const output = 'Different output';

    const result: GradingResult = await runAssertion({
      prompt: 'Some prompt',
      provider: new OpenAiChatCompletionProvider('gpt-4o-mini'),
      assertion: javascriptStringAssertion,
      test: {} as AtomicTestCase,
      providerResponse: { output },
    });
    expect(result).toMatchObject({
      pass: false,
      reason: 'Custom function returned false\noutput === "Expected output"',
    });
  });

=======
>>>>>>> 758a51e5
  it('should pass when assertion passes - with vars', async () => {
    const output = 'Expected output';

    const assertion: Assertion = {
      type: 'equals',
      value: '{{ foo }}',
    };
    const result: GradingResult = await runAssertion({
      prompt: 'variable value',
      provider: new OpenAiChatCompletionProvider('gpt-4o-mini'),
      assertion,
      test: { vars: { foo: 'Expected output' } } as AtomicTestCase,
      providerResponse: { output },
    });
    expect(result).toMatchObject({
      pass: true,
      reason: 'Assertion passed',
    });
  });

  const notContainsAssertion: Assertion = {
    type: 'not-contains',
    value: 'Unexpected output',
  };

  it('should pass when the not-contains assertion passes', async () => {
    const output = 'Expected output';

    const result: GradingResult = await runAssertion({
      prompt: 'Some prompt',
      assertion: notContainsAssertion,
      test: {} as AtomicTestCase,
      providerResponse: { output },
      provider: new OpenAiChatCompletionProvider('gpt-4o-mini'),
    });
    expect(result).toMatchObject({
      pass: true,
      reason: 'Assertion passed',
    });
  });

  it('should fail when the not-contains assertion fails', async () => {
    const output = 'Unexpected output';

    const result: GradingResult = await runAssertion({
      prompt: 'Some prompt',
      assertion: notContainsAssertion,
      test: {} as AtomicTestCase,
      providerResponse: { output },
      provider: new OpenAiChatCompletionProvider('gpt-4o-mini'),
    });
    expect(result).toMatchObject({
      pass: false,
      reason: 'Expected output to not contain "Unexpected output"',
    });
  });

  // Test for icontains assertion
  const containsLowerAssertion: Assertion = {
    type: 'icontains',
    value: 'expected output',
  };

  it('should pass when the icontains assertion passes', async () => {
    const output = 'EXPECTED OUTPUT';

    const result: GradingResult = await runAssertion({
      prompt: 'Some prompt',
      assertion: containsLowerAssertion,
      test: {} as AtomicTestCase,
      providerResponse: { output },
      provider: new OpenAiChatCompletionProvider('gpt-4o-mini'),
    });
    expect(result).toMatchObject({
      pass: true,
      reason: 'Assertion passed',
    });
  });

  it('should fail when the icontains assertion fails', async () => {
    const output = 'Different output';

    const result: GradingResult = await runAssertion({
      prompt: 'Some prompt',
      assertion: containsLowerAssertion,
      test: {} as AtomicTestCase,
      providerResponse: { output },
      provider: new OpenAiChatCompletionProvider('gpt-4o-mini'),
    });
    expect(result).toMatchObject({
      pass: false,
      reason: 'Expected output to contain "expected output"',
    });
  });

  // Test for not-icontains assertion
  const notContainsLowerAssertion: Assertion = {
    type: 'not-icontains',
    value: 'unexpected output',
  };

  it('should pass when the not-icontains assertion passes', async () => {
    const output = 'Expected output';

    const result: GradingResult = await runAssertion({
      prompt: 'Some prompt',
      assertion: notContainsLowerAssertion,
      test: {} as AtomicTestCase,
      providerResponse: { output },
      provider: new OpenAiChatCompletionProvider('gpt-4o-mini'),
    });
    expect(result).toMatchObject({
      pass: true,
      reason: 'Assertion passed',
    });
  });

  it('should fail when the not-icontains assertion fails', async () => {
    const output = 'UNEXPECTED OUTPUT';

    const result: GradingResult = await runAssertion({
      prompt: 'Some prompt',
      assertion: notContainsLowerAssertion,
      test: {} as AtomicTestCase,
      providerResponse: { output },
      provider: new OpenAiChatCompletionProvider('gpt-4o-mini'),
    });
    expect(result).toMatchObject({
      pass: false,
      reason: 'Expected output to not contain "unexpected output"',
    });
  });

  // Test for contains-any assertion
  const containsAnyAssertion: Assertion = {
    type: 'contains-any',
    value: ['option1', 'option2', 'option3'],
  };

  it('should pass when the contains-any assertion passes', async () => {
    const output = 'This output contains option1';

    const result: GradingResult = await runAssertion({
      prompt: 'Some prompt',
      assertion: containsAnyAssertion,
      test: {} as AtomicTestCase,
      providerResponse: { output },
      provider: new OpenAiChatCompletionProvider('gpt-4o-mini'),
    });
    expect(result).toMatchObject({
      pass: true,
      reason: 'Assertion passed',
    });
  });

  it('should fail when the contains-any assertion fails', async () => {
    const output = 'This output does not contain any option';

    const result: GradingResult = await runAssertion({
      prompt: 'Some prompt',
      assertion: containsAnyAssertion,
      test: {} as AtomicTestCase,
      providerResponse: { output },
      provider: new OpenAiChatCompletionProvider('gpt-4o-mini'),
    });
    expect(result).toMatchObject({
      pass: false,
      reason: 'Expected output to contain one of "option1, option2, option3"',
    });
  });

  it('should pass when the icontains-any assertion passes', async () => {
    const output = 'This output contains OPTION1';

    const result: GradingResult = await runAssertion({
      prompt: 'Some prompt',
      assertion: {
        type: 'icontains-any',
        value: ['option1', 'option2', 'option3'],
      },
      test: {} as AtomicTestCase,
      providerResponse: { output },
      provider: new OpenAiChatCompletionProvider('gpt-4o-mini'),
    });
    expect(result).toMatchObject({
      pass: true,
      reason: 'Assertion passed',
    });
  });

  it('should fail when the icontains-any assertion fails', async () => {
    const output = 'This output does not contain any option';

    const result: GradingResult = await runAssertion({
      prompt: 'Some prompt',
      assertion: {
        type: 'icontains-any',
        value: ['option1', 'option2', 'option3'],
      },
      test: {} as AtomicTestCase,
      providerResponse: { output },
      provider: new OpenAiChatCompletionProvider('gpt-4o-mini'),
    });
    expect(result).toMatchObject({
      pass: false,
      reason: 'Expected output to contain one of "option1, option2, option3"',
    });
  });

  // Test for contains-all assertion
  const containsAllAssertion: Assertion = {
    type: 'contains-all',
    value: ['option1', 'option2', 'option3'],
  };

  it('should pass when the contains-all assertion passes', async () => {
    const output = 'This output contains option1, option2, and option3';

    const result: GradingResult = await runAssertion({
      prompt: 'Some prompt',
      assertion: containsAllAssertion,
      test: {} as AtomicTestCase,
      providerResponse: { output },
      provider: new OpenAiChatCompletionProvider('gpt-4o-mini'),
    });
    expect(result).toMatchObject({
      pass: true,
      reason: 'Assertion passed',
    });
  });

  it('should fail when the contains-all assertion fails', async () => {
    const output = 'This output contains only option1 and option2';

    const result: GradingResult = await runAssertion({
      prompt: 'Some prompt',
      assertion: containsAllAssertion,
      test: {} as AtomicTestCase,
      providerResponse: { output },
      provider: new OpenAiChatCompletionProvider('gpt-4o-mini'),
    });
    expect(result).toMatchObject({
      pass: false,
      reason: 'Expected output to contain all of [option1, option2, option3]. Missing: [option3]',
    });
  });

  it('should pass when the icontains-all assertion passes', async () => {
    const output = 'This output contains OPTION1, option2, and opTiOn3';

    const result: GradingResult = await runAssertion({
      prompt: 'Some prompt',
      assertion: {
        type: 'icontains-all',
        value: ['option1', 'option2', 'option3'],
      },
      test: {} as AtomicTestCase,
      providerResponse: { output },
      provider: new OpenAiChatCompletionProvider('gpt-4o-mini'),
    });
    expect(result).toMatchObject({
      pass: true,
      reason: 'Assertion passed',
    });
  });

  it('should fail when the icontains-all assertion fails', async () => {
    const output = 'This output contains OPTION1, option2, and opTiOn3';

    const result: GradingResult = await runAssertion({
      prompt: 'Some prompt',
      assertion: {
        type: 'icontains-all',
        value: ['option1', 'option2', 'option3', 'option4'],
      },
      test: {} as AtomicTestCase,
      providerResponse: { output },
      provider: new OpenAiChatCompletionProvider('gpt-4o-mini'),
    });
    expect(result).toMatchObject({
      pass: false,
      reason:
        'Expected output to contain all of [option1, option2, option3, option4]. Missing: [option4]',
    });
  });

  // Test for regex assertion
  const containsRegexAssertion: Assertion = {
    type: 'regex',
    value: '\\d{3}-\\d{2}-\\d{4}',
  };

  it('should pass when the regex assertion passes', async () => {
    const output = 'This output contains 123-45-6789';

    const result: GradingResult = await runAssertion({
      prompt: 'Some prompt',
      assertion: containsRegexAssertion,
      test: {} as AtomicTestCase,
      providerResponse: { output },
      provider: new OpenAiChatCompletionProvider('gpt-4o-mini'),
    });
    expect(result).toMatchObject({
      pass: true,
      reason: 'Assertion passed',
    });
  });

  it('should fail when the regex assertion fails', async () => {
    const output = 'This output does not contain the pattern';

    const result: GradingResult = await runAssertion({
      prompt: 'Some prompt',
      assertion: containsRegexAssertion,
      test: {} as AtomicTestCase,
      providerResponse: { output },
      provider: new OpenAiChatCompletionProvider('gpt-4o-mini'),
    });
    expect(result).toMatchObject({
      pass: false,
      reason: 'Expected output to match regex "\\d{3}-\\d{2}-\\d{4}"',
    });
  });

  // Test for not-regex assertion
  const notContainsRegexAssertion: Assertion = {
    type: 'not-regex',
    value: '\\d{3}-\\d{2}-\\d{4}',
  };

  it('should pass when the not-regex assertion passes', async () => {
    const output = 'This output does not contain the pattern';

    const result: GradingResult = await runAssertion({
      prompt: 'Some prompt',
      assertion: notContainsRegexAssertion,
      test: {} as AtomicTestCase,
      providerResponse: { output },
      provider: new OpenAiChatCompletionProvider('gpt-4o-mini'),
    });
    expect(result).toMatchObject({
      pass: true,
      reason: 'Assertion passed',
    });
  });

  it('should fail when the not-regex assertion fails', async () => {
    const output = 'This output contains 123-45-6789';

    const result: GradingResult = await runAssertion({
      prompt: 'Some prompt',
      assertion: notContainsRegexAssertion,
      test: {} as AtomicTestCase,
      providerResponse: { output },
      provider: new OpenAiChatCompletionProvider('gpt-4o-mini'),
    });
    expect(result).toMatchObject({
      pass: false,
      reason: 'Expected output to not match regex "\\d{3}-\\d{2}-\\d{4}"',
    });
  });

  // Tests for webhook assertion
  const webhookAssertion: Assertion = {
    type: 'webhook',
    value: 'https://example.com/webhook',
  };

  it('should pass when the webhook assertion passes', async () => {
    const output = 'Expected output';

    jest.mocked(fetchWithRetries).mockImplementation(() =>
      Promise.resolve(
        new Response(JSON.stringify({ pass: true }), {
          status: 200,
          headers: { 'Content-Type': 'application/json' },
        }),
      ),
    );

    const result: GradingResult = await runAssertion({
      prompt: 'Some prompt',
      assertion: webhookAssertion,
      test: {} as AtomicTestCase,
      providerResponse: { output },
      provider: new OpenAiChatCompletionProvider('gpt-4o-mini'),
    });
    expect(result).toMatchObject({
      pass: true,
      reason: 'Assertion passed',
    });
  });

  it('should fail when the webhook assertion fails', async () => {
    const output = 'Different output';
    jest.mocked(fetchWithRetries).mockImplementation(() =>
      Promise.resolve(
        new Response(JSON.stringify({ pass: false }), {
          status: 200,
          headers: { 'Content-Type': 'application/json' },
        }),
      ),
    );

    const result: GradingResult = await runAssertion({
      prompt: 'Some prompt',
      assertion: webhookAssertion,
      test: {} as AtomicTestCase,
      providerResponse: { output },
      provider: new OpenAiChatCompletionProvider('gpt-4o-mini'),
    });
    expect(result).toMatchObject({
      pass: false,
      reason: 'Webhook returned false',
    });
  });

  it('should fail when the webhook returns an error', async () => {
    const output = 'Expected output';

    jest.mocked(fetchWithRetries).mockImplementation(() =>
      Promise.resolve(
        new Response('', {
          status: 500,
          headers: { 'Content-Type': 'application/json' },
        }),
      ),
    );

    const result: GradingResult = await runAssertion({
      prompt: 'Some prompt',
      assertion: webhookAssertion,
      test: {} as AtomicTestCase,
      providerResponse: { output },
      provider: new OpenAiChatCompletionProvider('gpt-4o-mini'),
    });
    expect(result).toMatchObject({
      pass: false,
      reason: 'Webhook error: Webhook response status: 500',
    });
  });

  // Test for rouge-n assertion
  const rougeNAssertion: Assertion = {
    type: 'rouge-n',
    value: 'This is the expected output.',
    threshold: 0.75,
  };

  it('should pass when the rouge-n assertion passes', async () => {
    const output = 'This is the expected output.';

    const result: GradingResult = await runAssertion({
      prompt: 'Some prompt',
      assertion: rougeNAssertion,
      test: {} as AtomicTestCase,
      providerResponse: { output },
      provider: new OpenAiChatCompletionProvider('gpt-4o-mini'),
    });
    expect(result).toMatchObject({
      pass: true,
      reason: 'ROUGE-N score 1.00 is greater than or equal to threshold 0.75',
    });
  });

  it('should fail when the rouge-n assertion fails', async () => {
    const output = 'some different output';

    const result: GradingResult = await runAssertion({
      prompt: 'Some prompt',
      assertion: rougeNAssertion,
      test: {} as AtomicTestCase,
      providerResponse: { output },
      provider: new OpenAiChatCompletionProvider('gpt-4o-mini'),
    });
    expect(result).toMatchObject({
      pass: false,
      reason: 'ROUGE-N score 0.17 is less than threshold 0.75',
    });
  });

  // Test for starts-with assertion
  const startsWithAssertion: Assertion = {
    type: 'starts-with',
    value: 'Expected',
  };

  it('should pass when the starts-with assertion passes', async () => {
    const output = 'Expected output';

    const result: GradingResult = await runAssertion({
      prompt: 'Some prompt',
      assertion: startsWithAssertion,
      test: {} as AtomicTestCase,
      providerResponse: { output },
      provider: new OpenAiChatCompletionProvider('gpt-4o-mini'),
    });
    expect(result).toMatchObject({
      pass: true,
      reason: 'Assertion passed',
    });
  });

  it('should fail when the starts-with assertion fails', async () => {
    const output = 'Different output';

    const result: GradingResult = await runAssertion({
      prompt: 'Some prompt',
      assertion: startsWithAssertion,
      test: {} as AtomicTestCase,
      providerResponse: { output },
      provider: new OpenAiChatCompletionProvider('gpt-4o-mini'),
    });
    expect(result).toMatchObject({
      pass: false,
      reason: 'Expected output to start with "Expected"',
    });
  });

  it('should use the provider from the assertion if it exists', async () => {
    // Assertion grader passes
    const output = 'Expected output';
    const assertion: Assertion = {
      type: 'llm-rubric',
      value: 'Expected output',
      provider: Grader,
    };

    // Test grader fails
    const BogusGrader: ApiProvider = {
      id(): string {
        return 'BogusGrader';
      },
      async callApi(): Promise<ProviderResponse> {
        throw new Error('Should not be called');
      },
    };
    const test: AtomicTestCase = {
      assert: [assertion],
      options: {
        provider: BogusGrader,
      },
    };

    // Expect test to pass because assertion grader takes priority
    const result: GradingResult = await runAssertion({
      prompt: 'Some prompt',
      assertion,
      test,
      providerResponse: { output },
      provider: new OpenAiChatCompletionProvider('gpt-4o-mini'),
    });
    expect(result).toMatchObject({
      pass: true,
      reason: 'Test grading output',
    });
  });

  // Test for levenshtein assertion
  const levenshteinAssertion: Assertion = {
    type: 'levenshtein',
    value: 'Expected output',
    threshold: 5,
  };

  it('should pass when the levenshtein assertion passes', async () => {
    const output = 'Expected output';

    const result: GradingResult = await runAssertion({
      prompt: 'Some prompt',
      provider: new OpenAiChatCompletionProvider('gpt-4o-mini'),
      assertion: levenshteinAssertion,
      test: {} as AtomicTestCase,
      providerResponse: { output },
    });
    expect(result).toMatchObject({
      pass: true,
      reason: 'Assertion passed',
    });
  });

  it('should fail when the levenshtein assertion fails', async () => {
    const output = 'Different output';

    const result: GradingResult = await runAssertion({
      prompt: 'Some prompt',
      provider: new OpenAiChatCompletionProvider('gpt-4o-mini'),
      assertion: levenshteinAssertion,
      test: {} as AtomicTestCase,
      providerResponse: { output },
    });
    expect(result).toMatchObject({
      pass: false,
      reason: 'Levenshtein distance 8 is greater than threshold 5',
    });
  });

  describe('latency assertion', () => {
    it('should pass when the latency assertion passes', async () => {
      const output = 'Expected output';

      const provider = new OpenAiChatCompletionProvider('gpt-4o-mini');
      const providerResponse = { output };
      const result: GradingResult = await runAssertion({
        prompt: 'Some prompt',
        provider,
        assertion: {
          type: 'latency',
          threshold: 100,
        },
        latencyMs: 50,
        test: {} as AtomicTestCase,
        providerResponse,
      });
      expect(result).toMatchObject({
        pass: true,
        reason: 'Assertion passed',
      });
    });

    it('should fail when the latency assertion fails', async () => {
      const output = 'Expected output';

      const provider = new OpenAiChatCompletionProvider('gpt-4o-mini');
      const providerResponse = { output };
      const result: GradingResult = await runAssertion({
        prompt: 'Some prompt',
        provider,
        assertion: {
          type: 'latency',
          threshold: 100,
        },
        latencyMs: 1000,
        test: {} as AtomicTestCase,
        providerResponse,
      });
      expect(result).toMatchObject({
        pass: false,
        reason: 'Latency 1000ms is greater than threshold 100ms',
      });
    });

    it('should throw an error when grading result is missing latencyMs', async () => {
      const output = 'Expected output';

      await expect(
        runAssertion({
          prompt: 'Some prompt',
          provider: new OpenAiChatCompletionProvider('gpt-4o-mini'),
          assertion: {
            type: 'latency',
            threshold: 100,
          },
          test: {} as AtomicTestCase,
          providerResponse: { output },
        }),
      ).rejects.toThrow(
        'Latency assertion does not support cached results. Rerun the eval with --no-cache',
      );
    });

    it('should pass when the latency is 0ms', async () => {
      const output = 'Expected output';

      const provider = new OpenAiChatCompletionProvider('gpt-4o-mini');
      const providerResponse = { output };
      const result: GradingResult = await runAssertion({
        prompt: 'Some prompt',
        provider,
        assertion: {
          type: 'latency',
          threshold: 100,
        },
        latencyMs: 0,
        test: {} as AtomicTestCase,
        providerResponse,
      });
      expect(result).toMatchObject({
        pass: true,
        reason: 'Assertion passed',
      });
    });

    it('should throw an error when threshold is not provided', async () => {
      const output = 'Expected output';

      await expect(
        runAssertion({
          prompt: 'Some prompt',
          provider: new OpenAiChatCompletionProvider('gpt-4o-mini'),
          assertion: {
            type: 'latency',
          },
          latencyMs: 50,
          test: {} as AtomicTestCase,
          providerResponse: { output },
        }),
      ).rejects.toThrow('Latency assertion must have a threshold in milliseconds');
    });

    it('should handle latency equal to threshold', async () => {
      const output = 'Expected output';

      const provider = new OpenAiChatCompletionProvider('gpt-4o-mini');
      const providerResponse = { output };
      const result: GradingResult = await runAssertion({
        prompt: 'Some prompt',
        provider,
        assertion: {
          type: 'latency',
          threshold: 100,
        },
        latencyMs: 100,
        test: {} as AtomicTestCase,
        providerResponse,
      });
      expect(result).toMatchObject({
        pass: true,
        reason: 'Assertion passed',
      });
    });
  });

  describe('perplexity assertion', () => {
    it('should pass when the perplexity assertion passes', async () => {
      const logProbs = [-0.2, -0.4, -0.1, -0.3]; // Dummy logProbs for testing
      const provider = {
        callApi: jest.fn().mockResolvedValue({ logProbs }),
      } as unknown as ApiProvider;
      const providerResponse = { output: 'Some output', logProbs };
      const result: GradingResult = await runAssertion({
        prompt: 'Some prompt',
        provider,
        assertion: {
          type: 'perplexity',
          threshold: 2,
        },
        test: {} as AtomicTestCase,
        providerResponse,
      });
      expect(result).toMatchObject({
        pass: true,
        reason: 'Assertion passed',
      });
    });

    it('should fail when the perplexity assertion fails', async () => {
      const logProbs = [-0.2, -0.4, -0.1, -0.3]; // Dummy logProbs for testing
      const provider = {
        callApi: jest.fn().mockResolvedValue({ logProbs }),
      } as unknown as ApiProvider;
      const providerResponse = { output: 'Some output', logProbs };
      const result: GradingResult = await runAssertion({
        prompt: 'Some prompt',
        provider,
        assertion: {
          type: 'perplexity',
          threshold: 0.2,
        },
        test: {} as AtomicTestCase,
        providerResponse,
      });
      expect(result).toMatchObject({
        pass: false,
        reason: 'Perplexity 1.28 is greater than threshold 0.2',
      });
    });
  });

  describe('perplexity-score assertion', () => {
    it('should pass when the perplexity-score assertion passes', async () => {
      const logProbs = [-0.2, -0.4, -0.1, -0.3];
      const provider = {
        callApi: jest.fn().mockResolvedValue({ logProbs }),
      } as unknown as ApiProvider;
      const providerResponse = { output: 'Some output', logProbs };
      const result: GradingResult = await runAssertion({
        prompt: 'Some prompt',
        provider,
        assertion: {
          type: 'perplexity-score',
          threshold: 0.25,
        },
        test: {} as AtomicTestCase,
        providerResponse,
      });
      expect(result).toMatchObject({
        pass: true,
        reason: 'Assertion passed',
      });
    });

    it('should fail when the perplexity-score assertion fails', async () => {
      const logProbs = [-0.2, -0.4, -0.1, -0.3];
      const provider = {
        callApi: jest.fn().mockResolvedValue({ logProbs }),
      } as unknown as ApiProvider;
      const providerResponse = { output: 'Some output', logProbs };
      const result: GradingResult = await runAssertion({
        prompt: 'Some prompt',
        provider,
        assertion: {
          type: 'perplexity-score',
          threshold: 0.5,
        },
        test: {} as AtomicTestCase,
        providerResponse,
      });
      expect(result).toMatchObject({
        pass: false,
        reason: 'Perplexity score 0.44 is less than threshold 0.5',
      });
    });
  });

  describe('cost assertion', () => {
    it('should pass when the cost is below the threshold', async () => {
      const cost = 0.0005;
      const provider = {
        callApi: jest.fn().mockResolvedValue({ cost }),
      } as unknown as ApiProvider;
      const providerResponse = { output: 'Some output', cost };
      const result: GradingResult = await runAssertion({
        prompt: 'Some prompt',
        provider,
        assertion: {
          type: 'cost',
          threshold: 0.001,
        },
        test: {} as AtomicTestCase,
        providerResponse,
      });
      expect(result).toMatchObject({
        pass: true,
        reason: 'Assertion passed',
      });
    });

    it('should fail when the cost exceeds the threshold', async () => {
      const cost = 0.002;
      const provider = {
        callApi: jest.fn().mockResolvedValue({ cost }),
      } as unknown as ApiProvider;
      const providerResponse = { output: 'Some output', cost };
      const result: GradingResult = await runAssertion({
        prompt: 'Some prompt',
        provider,
        assertion: {
          type: 'cost',
          threshold: 0.001,
        },
        test: {} as AtomicTestCase,
        providerResponse,
      });
      expect(result).toMatchObject({
        pass: false,
        reason: 'Cost 0.0020 is greater than threshold 0.001',
      });
    });
  });

  describe('is-valid-openai-function-call assertion', () => {
    it('should pass for a valid function call with correct arguments', async () => {
      const output = { arguments: '{"x": 10, "y": 20}', name: 'add' };

      const provider = new OpenAiChatCompletionProvider('foo', {
        config: {
          functions: [
            {
              name: 'add',
              parameters: {
                type: 'object',
                properties: {
                  x: { type: 'number' },
                  y: { type: 'number' },
                },
                required: ['x', 'y'],
              },
            },
          ],
        },
      });
      const providerResponse = { output };
      const result: GradingResult = await runAssertion({
        prompt: 'Some prompt',
        provider,
        assertion: {
          type: 'is-valid-openai-function-call',
        },
        test: {} as AtomicTestCase,
        providerResponse,
      });

      expect(result).toMatchObject({
        pass: true,
        reason: 'Assertion passed',
      });
    });

    it('should fail for an invalid function call with incorrect arguments', async () => {
      const output = { arguments: '{"x": "10", "y": 20}', name: 'add' };

      const result: GradingResult = await runAssertion({
        prompt: 'Some prompt',
        provider: new OpenAiChatCompletionProvider('foo', {
          config: {
            functions: [
              {
                name: 'add',
                parameters: {
                  type: 'object',
                  properties: {
                    x: { type: 'number' },
                    y: { type: 'number' },
                  },
                  required: ['x', 'y'],
                },
              },
            ],
          },
        }),
        assertion: {
          type: 'is-valid-openai-function-call',
        },
        test: {} as AtomicTestCase,
        providerResponse: { output },
      });

      expect(result).toMatchObject({
        pass: false,
        reason: expect.stringContaining('Call to "add" does not match schema'),
      });
    });
  });

  describe('is-valid-openai-tools-call assertion', () => {
    it('should pass for a valid tools call with correct arguments', async () => {
      const output = [
        { type: 'function', function: { arguments: '{"x": 10, "y": 20}', name: 'add' } },
      ];

      const result: GradingResult = await runAssertion({
        prompt: 'Some prompt',
        provider: new OpenAiChatCompletionProvider('foo', {
          config: {
            tools: [
              {
                type: 'function',
                function: {
                  name: 'add',
                  parameters: {
                    type: 'object',
                    properties: {
                      x: { type: 'number' },
                      y: { type: 'number' },
                    },
                    required: ['x', 'y'],
                  },
                },
              },
            ],
          },
        }),
        assertion: {
          type: 'is-valid-openai-tools-call',
        },
        test: {} as AtomicTestCase,
        providerResponse: { output },
      });

      expect(result).toMatchObject({
        pass: true,
        reason: 'Assertion passed',
      });
    });

    it('should fail for an invalid tools call with incorrect arguments', async () => {
      const output = [
        { type: 'function', function: { arguments: '{"x": "foobar", "y": 20}', name: 'add' } },
      ];

      const result: GradingResult = await runAssertion({
        prompt: 'Some prompt',
        provider: new OpenAiChatCompletionProvider('foo', {
          config: {
            tools: [
              {
                type: 'function',
                function: {
                  name: 'add',
                  parameters: {
                    type: 'object',
                    properties: {
                      x: { type: 'number' },
                      y: { type: 'number' },
                    },
                    required: ['x', 'y'],
                  },
                },
              },
            ],
          },
        }),
        assertion: {
          type: 'is-valid-openai-tools-call',
        },
        test: {} as AtomicTestCase,
        providerResponse: { output },
      });

      expect(result).toMatchObject({
        pass: false,
        reason: expect.stringContaining('Call to "add" does not match schema'),
      });
    });
  });

  describe('Similarity assertion', () => {
    beforeEach(() => {
      jest.spyOn(DefaultEmbeddingProvider, 'callEmbeddingApi').mockImplementation((text) => {
        if (text === 'Test output' || text.startsWith('Similar output')) {
          return Promise.resolve({
            embedding: [1, 0, 0],
            tokenUsage: { total: 5, prompt: 2, completion: 3 },
          });
        } else if (text.startsWith('Different output')) {
          return Promise.resolve({
            embedding: [0, 1, 0],
            tokenUsage: { total: 5, prompt: 2, completion: 3 },
          });
        }
        return Promise.reject(new Error('Unexpected input'));
      });
    });

    afterEach(() => {
      jest.restoreAllMocks();
    });

    it('should pass for a similar assertion with a string value', async () => {
      const output = 'Test output';

      const result: GradingResult = await runAssertion({
        prompt: 'Some prompt',
        assertion: {
          type: 'similar',
          value: 'Similar output',
        },
        test: {} as AtomicTestCase,
        providerResponse: { output },
      });

      expect(result).toMatchObject({
        pass: true,
        reason: 'Similarity 1.00 is greater than threshold 0.75',
      });
    });

    it('should fail for a similar assertion with a string value', async () => {
      const output = 'Test output';

      const result: GradingResult = await runAssertion({
        prompt: 'Some prompt',
        assertion: {
          type: 'similar',
          value: 'Different output',
        },
        test: {} as AtomicTestCase,
        providerResponse: { output },
      });

      expect(result).toMatchObject({
        pass: false,
        reason: 'Similarity 0.00 is less than threshold 0.75',
      });
    });

    it('should pass for a similar assertion with an array of string values', async () => {
      const output = 'Test output';

      const result: GradingResult = await runAssertion({
        prompt: 'Some prompt',
        assertion: {
          type: 'similar',
          value: ['Similar output 1', 'Different output 1'],
        },
        test: {} as AtomicTestCase,
        providerResponse: { output },
      });

      expect(result).toMatchObject({
        pass: true,
        reason: 'Similarity 1.00 is greater than threshold 0.75',
      });
    });

    it('should fail for a similar assertion with an array of string values', async () => {
      const output = 'Test output';

      const result: GradingResult = await runAssertion({
        prompt: 'Some prompt',
        assertion: {
          type: 'similar',
          value: ['Different output 1', 'Different output 2'],
        },
        test: {} as AtomicTestCase,
        providerResponse: { output },
      });
      expect(result).toMatchObject({
        pass: false,
        reason: 'None of the provided values met the similarity threshold',
      });
    });
  });

  describe('is-xml', () => {
    const provider = {
      callApi: jest.fn().mockResolvedValue({ cost: 0.001 }),
    } as unknown as ApiProvider;

    it('should pass when the output is valid XML', async () => {
      const output = '<root><child>Content</child></root>';
      const assertion: Assertion = { type: 'is-xml' };

      const result = await runAssertion({
        prompt: 'Generate XML',
        provider,
        assertion,
        test: {} as AtomicTestCase,
        providerResponse: { output },
      });

      expect(result).toEqual({
        pass: true,
        score: 1,
        reason: 'Assertion passed',
        assertion,
      });
    });

    it('should fail when the output is not valid XML', async () => {
      const output = '<root><child>Content</child></root';
      const assertion: Assertion = { type: 'is-xml' };

      const result = await runAssertion({
        prompt: 'Generate XML',
        provider,
        assertion,
        test: {} as AtomicTestCase,
        providerResponse: { output },
      });

      expect(result).toMatchObject({
        pass: false,
        score: 0,
        reason: expect.stringMatching(/XML parsing failed/),
        assertion,
      });
    });

    it('should pass when required elements are present', async () => {
      const output =
        '<analysis><classification>T-shirt</classification><color>Red</color></analysis>';
      const assertion: Assertion = {
        type: 'is-xml',
        value: 'analysis.classification,analysis.color',
      };

      const result = await runAssertion({
        prompt: 'Generate XML',
        provider,
        assertion,
        test: {} as AtomicTestCase,
        providerResponse: { output },
      });

      expect(result).toEqual({
        pass: true,
        score: 1,
        reason: 'Assertion passed',
        assertion,
      });
    });

    it('should fail when required elements are missing', async () => {
      const output = '<analysis><classification>T-shirt</classification></analysis>';
      const assertion: Assertion = {
        type: 'is-xml',
        value: 'analysis.classification,analysis.color',
      };

      const result = await runAssertion({
        prompt: 'Generate XML',
        provider,
        assertion,
        test: {} as AtomicTestCase,
        providerResponse: { output },
      });

      expect(result).toEqual({
        pass: false,
        score: 0,
        reason: 'XML is missing required elements: analysis.color',
        assertion,
      });
    });

    it('should pass when nested elements are present', async () => {
      const output =
        '<root><parent><child><grandchild>Content</grandchild></child></parent></root>';
      const assertion: Assertion = {
        type: 'is-xml',
        value: 'root.parent.child.grandchild',
      };

      const result = await runAssertion({
        prompt: 'Generate XML',
        provider,
        assertion,
        test: {} as AtomicTestCase,
        providerResponse: { output },
      });

      expect(result).toEqual({
        pass: true,
        score: 1,
        reason: 'Assertion passed',
        assertion,
      });
    });

    it('should handle inverse assertion correctly', async () => {
      const output = 'This is not XML';
      const assertion: Assertion = { type: 'not-is-xml' };

      const result = await runAssertion({
        prompt: 'Generate non-XML',
        provider,
        assertion,
        test: {} as AtomicTestCase,
        providerResponse: { output },
      });

      expect(result).toEqual({
        pass: true,
        score: 1,
        reason: 'Assertion passed',
        assertion,
      });
    });

    it('should pass when required elements are specified as an array', async () => {
      const output = '<root><element1>Content1</element1><element2>Content2</element2></root>';
      const assertion: Assertion = {
        type: 'is-xml',
        value: ['root.element1', 'root.element2'],
      };

      const result = await runAssertion({
        prompt: 'Generate XML',
        provider,
        assertion,
        test: {} as AtomicTestCase,
        providerResponse: { output },
      });

      expect(result).toEqual({
        pass: true,
        score: 1,
        reason: 'Assertion passed',
        assertion,
      });
    });

    it('should pass when required elements are specified as an object', async () => {
      const output = '<root><element1>Content1</element1><element2>Content2</element2></root>';
      const assertion: Assertion = {
        type: 'contains-xml',
        value: {
          requiredElements: ['root.element1', 'root.element2'],
        },
      };

      const result = await runAssertion({
        prompt: 'Generate XML',
        provider,
        assertion,
        test: {} as AtomicTestCase,
        providerResponse: { output },
      });

      expect(result).toEqual({
        pass: true,
        score: 1,
        reason: 'Assertion passed',
        assertion,
      });
    });

    it('should throw an error when xml assertion value is invalid', async () => {
      const output = '<root><element1>Content1</element1><element2>Content2</element2></root>';
      const assertion: Assertion = {
        type: 'is-xml',
        value: { invalidKey: ['root.element1', 'root.element2'] },
      };

      await expect(
        runAssertion({
          prompt: 'Generate XML',
          provider,
          assertion,
          test: {} as AtomicTestCase,
          providerResponse: { output },
        }),
      ).rejects.toThrow('xml assertion must contain a string, array value, or no value');
    });

    it('should handle multiple XML blocks in contains-xml assertion', async () => {
      const output = 'Some text <xml1>content1</xml1> more text <xml2>content2</xml2>';
      const assertion: Assertion = {
        type: 'contains-xml',
        value: ['xml1', 'xml2'],
      };

      const result = await runAssertion({
        prompt: 'Generate text with multiple XML blocks',
        provider,
        assertion,
        test: {} as AtomicTestCase,
        providerResponse: { output },
      });

      expect(result).toEqual({
        pass: true,
        score: 1,
        reason: 'Assertion passed',
        assertion,
      });
    });
  });

  describe('contains-xml', () => {
    const provider = {
      callApi: jest.fn().mockResolvedValue({ cost: 0.001 }),
    } as unknown as ApiProvider;
    it('should pass when the output contains valid XML', async () => {
      const output = 'Some text before <root><child>Content</child></root> and after';
      const assertion: Assertion = { type: 'contains-xml' };

      const result = await runAssertion({
        prompt: 'Generate text with XML',
        provider,
        assertion,
        test: {} as AtomicTestCase,
        providerResponse: { output },
      });

      expect(result).toEqual({
        pass: true,
        score: 1,
        reason: 'Assertion passed',
        assertion,
      });
    });

    it('should fail when the output does not contain valid XML', async () => {
      const output = 'This is just plain text without any XML';
      const assertion: Assertion = { type: 'contains-xml' };

      const result = await runAssertion({
        prompt: 'Generate text without XML',
        provider,
        assertion,
        test: {} as AtomicTestCase,
        providerResponse: { output },
      });

      expect(result).toEqual({
        pass: false,
        score: 0,
        reason: 'No XML content found in the output',
        assertion,
      });
    });

    it('should pass when required elements are present in the XML', async () => {
      const output =
        'Before <analysis><classification>T-shirt</classification><color>Red</color></analysis> After';
      const assertion: Assertion = {
        type: 'contains-xml',
        value: 'analysis.classification,analysis.color',
      };

      const result = await runAssertion({
        prompt: 'Generate text with specific XML',
        provider,
        assertion,
        test: {} as AtomicTestCase,
        providerResponse: { output },
      });

      expect(result).toEqual({
        pass: true,
        score: 1,
        reason: 'Assertion passed',
        assertion,
      });
    });

    it('should fail when required elements are missing in the XML', async () => {
      const output = 'Before <analysis><classification>T-shirt</classification></analysis> After';
      const assertion: Assertion = {
        type: 'contains-xml',
        value: 'analysis.classification,analysis.color',
      };

      const result = await runAssertion({
        prompt: 'Generate text with specific XML',
        provider,
        assertion,
        test: {} as AtomicTestCase,
        providerResponse: { output },
      });

      expect(result).toEqual({
        pass: false,
        score: 0,
        reason: 'No valid XML content found matching the requirements',
        assertion,
      });
    });

    it('should pass when nested elements are present in the XML', async () => {
      const output =
        'Start <root><parent><child><grandchild>Content</grandchild></child></parent></root> End';
      const assertion: Assertion = {
        type: 'contains-xml',
        value: 'root.parent.child.grandchild',
      };

      const result = await runAssertion({
        prompt: 'Generate text with nested XML',
        provider,
        assertion,
        test: {} as AtomicTestCase,
        providerResponse: { output },
      });

      expect(result).toEqual({
        pass: true,
        score: 1,
        reason: 'Assertion passed',
        assertion,
      });
    });

    it('should handle inverse assertion correctly', async () => {
      const output = 'This is just plain text without any XML';
      const assertion: Assertion = { type: 'not-contains-xml' };

      const result = await runAssertion({
        prompt: 'Generate text without XML',
        provider,
        assertion,
        test: {} as AtomicTestCase,
        providerResponse: { output },
      });

      expect(result).toEqual({
        pass: true,
        score: 1,
        reason: 'Assertion passed',
        assertion,
      });
    });

    it('should fail inverse assertion when XML is present', async () => {
      const output = 'Some text with <xml>content</xml> in it';
      const assertion: Assertion = { type: 'not-contains-xml' };

      const result = await runAssertion({
        prompt: 'Generate text without XML',
        provider,
        assertion,
        test: {} as AtomicTestCase,
        providerResponse: { output },
      });

      expect(result).toEqual({
        pass: false,
        score: 0,
        reason: 'XML is valid and contains all required elements',
        assertion,
      });
    });
  });

  describe('context-relevance assertion', () => {
    it('should pass when all required vars are present', async () => {
      const assertion: Assertion = {
        type: 'context-relevance',
        threshold: 0.7,
      };
      const test: AtomicTestCase = {
        vars: {
          query: 'What is the capital of France?',
          context: 'Paris is the capital of France.',
        },
      };

      const result = await runAssertion({
        assertion,
        test,
        providerResponse: { output: 'Some output' },
      });

      expect(result).toEqual({
        pass: true,
        score: 1,
        reason: 'Mocked reason',
        assertion,
      });
    });

    it('should throw an error when vars object is missing', async () => {
      const assertion: Assertion = {
        type: 'context-relevance',
        threshold: 0.7,
      };
      const test: AtomicTestCase = {};

      await expect(
        runAssertion({
          assertion,
          test,
          providerResponse: { output: 'Some output' },
        }),
      ).rejects.toThrow('context-relevance assertion type must have a vars object');
    });

    it('should throw an error when query var is missing', async () => {
      const assertion: Assertion = {
        type: 'context-relevance',
        threshold: 0.7,
      };
      const test: AtomicTestCase = {
        vars: {
          context: 'Paris is the capital of France.',
        },
      };

      await expect(
        runAssertion({
          assertion,
          test,
          providerResponse: { output: 'Some output' },
        }),
      ).rejects.toThrow('context-relevance assertion type must have a query var');
    });

    it('should throw an error when context var is missing', async () => {
      const assertion: Assertion = {
        type: 'context-relevance',
        threshold: 0.7,
      };
      const test: AtomicTestCase = {
        vars: {
          query: 'What is the capital of France?',
        },
      };

      await expect(
        runAssertion({
          assertion,
          test,
          providerResponse: { output: 'Some output' },
        }),
      ).rejects.toThrow('context-relevance assertion type must have a context var');
    });
  });

  describe('context-faithfulness assertion', () => {
    it('should pass when all required vars are present', async () => {
      const assertion: Assertion = {
        type: 'context-faithfulness',
        threshold: 0.7,
      };
      const test: AtomicTestCase = {
        vars: {
          query: 'What is the capital of France?',
          context: 'Paris is the capital of France.',
        },
      };

      const result = await runAssertion({
        assertion,
        test,
        providerResponse: { output: 'The capital of France is Paris.' },
      });

      expect(result).toEqual({
        pass: true,
        score: 1,
        reason: 'Mocked reason',
        assertion,
      });
    });

    it('should throw an error when vars object is missing', async () => {
      const assertion: Assertion = {
        type: 'context-faithfulness',
        threshold: 0.7,
      };
      const test: AtomicTestCase = {};

      await expect(
        runAssertion({
          assertion,
          test,
          providerResponse: { output: 'Some output' },
        }),
      ).rejects.toThrow('context-faithfulness assertion type must have a vars object');
    });

    it('should throw an error when query var is missing', async () => {
      const assertion: Assertion = {
        type: 'context-faithfulness',
        threshold: 0.7,
      };
      const test: AtomicTestCase = {
        vars: {
          context: 'Paris is the capital of France.',
        },
      };

      await expect(
        runAssertion({
          assertion,
          test,
          providerResponse: { output: 'Some output' },
        }),
      ).rejects.toThrow('context-faithfulness assertion type must have a query var');
    });

    it('should throw an error when context var is missing', async () => {
      const assertion: Assertion = {
        type: 'context-faithfulness',
        threshold: 0.7,
      };
      const test: AtomicTestCase = {
        vars: {
          query: 'What is the capital of France?',
        },
      };

      await expect(
        runAssertion({
          assertion,
          test,
          providerResponse: { output: 'Some output' },
        }),
      ).rejects.toThrow('context-faithfulness assertion type must have a context var');
    });

    it('should throw an error when output is not a string', async () => {
      const assertion: Assertion = {
        type: 'context-faithfulness',
        threshold: 0.7,
      };
      const test: AtomicTestCase = {
        vars: {
          query: 'What is the capital of France?',
          context: 'Paris is the capital of France.',
        },
      };

      await expect(
        runAssertion({
          assertion,
          test,
          providerResponse: { output: { some: 'object' } },
        }),
      ).rejects.toThrow('context-faithfulness assertion type must have a string output');
    });
  });

  describe('file references', () => {
    it('should handle file reference in string value', async () => {
      const assertion: Assertion = {
        type: 'equals',
        value: 'file://expected_output.txt',
      };

      const expectedContent = 'Expected output';
      jest.mocked(fs.readFileSync).mockReturnValue(expectedContent);
      jest.mocked(path.resolve).mockReturnValue('/base/path/expected_output.txt');
      jest.mocked(path.extname).mockReturnValue('.txt');

      const result: GradingResult = await runAssertion({
        prompt: 'Some prompt',
        provider: new OpenAiChatCompletionProvider('gpt-4o-mini'),
        assertion,
        test: {} as AtomicTestCase,
        providerResponse: { output: 'Expected output' },
      });

      expect(fs.readFileSync).toHaveBeenCalledWith('/base/path/expected_output.txt', 'utf8');
      expect(result.pass).toBe(true);
    });

    it('should handle file references in array values', async () => {
      const assertion: Assertion = {
        type: 'contains-any',
        value: ['The expected output', 'string output', 'file://my_expected_output.txt'],
      };

      const fileContent = 'file content';
      jest.mocked(fs.readFileSync).mockReturnValue(fileContent);
      jest.mocked(path.resolve).mockReturnValue('/base/path/my_expected_output.txt');
      jest.mocked(path.extname).mockReturnValue('.txt');

      await expect(
        runAssertion({
          prompt: 'Some prompt',
          provider: new OpenAiChatCompletionProvider('gpt-4o-mini'),
          assertion,
          test: {} as AtomicTestCase,
          providerResponse: { output: 'file content' },
        }),
      ).resolves.toEqual(
        expect.objectContaining({
          pass: true,
        }),
      );
      expect(fs.readFileSync).toHaveBeenCalledWith('/base/path/my_expected_output.txt', 'utf8');

      await expect(
        runAssertion({
          prompt: 'Some prompt',
          provider: new OpenAiChatCompletionProvider('gpt-4o-mini'),
          assertion,
          test: {} as AtomicTestCase,
          providerResponse: { output: 'string output' },
        }),
      ).resolves.toEqual(
        expect.objectContaining({
          pass: true,
        }),
      );
    });

    it('should handle file reference in object value', async () => {
      const assertion: Assertion = {
        type: 'is-json',
        value: 'file://schema.json',
      };

      const schemaContent = JSON.stringify({
        type: 'object',
        properties: {
          key: { type: 'string' },
        },
      });
      jest.mocked(fs.readFileSync).mockReturnValue(schemaContent);
      jest.mocked(path.resolve).mockReturnValue('/base/path/schema.json');
      jest.mocked(path.extname).mockReturnValue('.json');

      const result: GradingResult = await runAssertion({
        prompt: 'Some prompt',
        provider: new OpenAiChatCompletionProvider('gpt-4o-mini'),
        assertion,
        test: {} as AtomicTestCase,
        providerResponse: { output: '{"key": "value"}' },
      });

      expect(fs.readFileSync).toHaveBeenCalledWith('/base/path/schema.json', 'utf8');
      expect(result.pass).toBe(true);
    });
  });
});

describe('validateXml', () => {
  it('should validate a simple valid XML string', () => {
    expect(validateXml('<root><child>Content</child></root>')).toEqual({
      isValid: true,
      reason: 'XML is valid and contains all required elements',
    });
  });

  it('should invalidate a malformed XML string', () => {
    expect(validateXml('<root><child>Content</child></root')).toEqual({
      isValid: false,
      reason: expect.stringContaining('XML parsing failed'),
    });
  });

  it('should validate XML with attributes', () => {
    expect(validateXml('<root><child id="1">Content</child></root>')).toEqual({
      isValid: true,
      reason: 'XML is valid and contains all required elements',
    });
  });

  it('should validate XML with namespaces', () => {
    expect(
      validateXml('<root xmlns:ns="http://example.com"><ns:child>Content</ns:child></root>'),
    ).toEqual({
      isValid: true,
      reason: 'XML is valid and contains all required elements',
    });
  });

  it('should validate when all required elements are present', () => {
    expect(
      validateXml(
        '<analysis><classification>T-shirt</classification><color>Red</color></analysis>',
        ['analysis.classification', 'analysis.color'],
      ),
    ).toEqual({
      isValid: true,
      reason: 'XML is valid and contains all required elements',
    });
  });

  it('should invalidate when a required element is missing', () => {
    expect(
      validateXml('<analysis><classification>T-shirt</classification></analysis>', [
        'analysis.classification',
        'analysis.color',
      ]),
    ).toEqual({
      isValid: false,
      reason: 'XML is missing required elements: analysis.color',
    });
  });

  it('should validate nested elements correctly', () => {
    expect(
      validateXml('<root><parent><child><grandchild>Content</grandchild></child></parent></root>', [
        'root.parent.child.grandchild',
      ]),
    ).toEqual({
      isValid: true,
      reason: 'XML is valid and contains all required elements',
    });
  });

  it('should invalidate when a nested required element is missing', () => {
    expect(
      validateXml('<root><parent><child></child></parent></root>', [
        'root.parent.child.grandchild',
      ]),
    ).toEqual({
      isValid: false,
      reason: 'XML is missing required elements: root.parent.child.grandchild',
    });
  });

  it('should handle empty elements correctly', () => {
    expect(
      validateXml('<root><emptyChild></emptyChild><nonEmptyChild>Content</nonEmptyChild></root>', [
        'root.emptyChild',
        'root.nonEmptyChild',
      ]),
    ).toEqual({
      isValid: true,
      reason: 'XML is valid and contains all required elements',
    });
  });

  it('should validate XML with multiple siblings', () => {
    expect(
      validateXml('<root><child>Content1</child><child>Content2</child></root>', ['root.child']),
    ).toEqual({
      isValid: true,
      reason: 'XML is valid and contains all required elements',
    });
  });

  it('should handle XML with CDATA sections', () => {
    expect(
      validateXml('<root><child><![CDATA[<p>This is CDATA content</p>]]></child></root>', [
        'root.child',
      ]),
    ).toEqual({
      isValid: true,
      reason: 'XML is valid and contains all required elements',
    });
  });

  it('should validate XML with processing instructions', () => {
    const xml =
      '<?xml version="1.0" encoding="UTF-8"?><?xml-stylesheet type="text/xsl" href="style.xsl"?><root><child>Content</child></root>';
    expect(validateXml(xml, ['root.child'])).toEqual({
      isValid: true,
      reason: 'XML is valid and contains all required elements',
    });
  });

  it('should handle XML with comments', () => {
    expect(
      validateXml('<root><!-- This is a comment --><child>Content</child></root>', ['root.child']),
    ).toEqual({
      isValid: true,
      reason: 'XML is valid and contains all required elements',
    });
  });

  it('should validate the example XML structure', () => {
    const xml = dedent`
      <analysis>
        <classification>T-shirt/top</classification>
        <color>White with black print</color>
        <features>Large circular graphic design on the front, resembling a smiley face or emoji</features>
        <style>Modern, casual streetwear</style>
        <confidence>9</confidence>
        <reasoning>The image clearly shows a short-sleeved garment with a round neckline, which is characteristic of a T-shirt. The large circular graphic on the front is distinctive and appears to be a stylized smiley face or emoji design, which is popular in contemporary casual fashion. The stark contrast between the white fabric and black print is very clear, leaving little room for misinterpretation. The style is unmistakably modern and aligned with current trends in graphic tees. My confidence is high (9) because all elements of the image are clear and consistent with a typical graphic T-shirt design.</reasoning>
      </analysis>
    `;
    expect(
      validateXml(xml, [
        'analysis.classification',
        'analysis.color',
        'analysis.features',
        'analysis.style',
        'analysis.confidence',
        'analysis.reasoning',
      ]),
    ).toEqual({
      isValid: true,
      reason: 'XML is valid and contains all required elements',
    });
  });
});

describe('containsXml', () => {
  it('should return true when valid XML is present', () => {
    const input = 'Some text <root><child>Content</child></root> more text';
    const result = containsXml(input);
    expect(result.isValid).toBe(true);
  });

  it('should return false when no XML is present', () => {
    const input = 'This is just plain text';
    expect(containsXml(input)).toEqual({
      isValid: false,
      reason: 'No XML content found in the output',
    });
  });

  it('should validate required elements', () => {
    const input = 'Text <root><child>Content</child></root> more';
    const result = containsXml(input, ['root.child']);
    expect(result.isValid).toBe(true);
  });

  it('should return false when required elements are missing', () => {
    const input = 'Text <root><child>Content</child></root> more';
    expect(containsXml(input, ['root.missing'])).toEqual({
      isValid: false,
      reason: 'No valid XML content found matching the requirements',
    });
  });

  it('should handle multiple XML fragments', () => {
    const input = '<root1>Content</root1> text <root2><child>More</child></root2>';
    const result = containsXml(input, ['root2.child']);
    expect(result.isValid).toBe(true);
  });
});<|MERGE_RESOLUTION|>--- conflicted
+++ resolved
@@ -556,7 +556,6 @@
     },
   };
 
-<<<<<<< HEAD
   const javascriptStringAssertion: Assertion = {
     type: 'javascript',
     value: 'output === "Expected output"',
@@ -623,8 +622,6 @@
     }),
   };
 
-=======
->>>>>>> 758a51e5
   it('should pass when the equality assertion passes', async () => {
     const output = 'Expected output';
 
@@ -1519,7 +1516,6 @@
     );
   });
 
-<<<<<<< HEAD
   it('should pass when the javascript assertion passes', async () => {
     const output = 'Expected output';
 
@@ -1715,8 +1711,6 @@
     });
   });
 
-=======
->>>>>>> 758a51e5
   it('should pass when assertion passes - with vars', async () => {
     const output = 'Expected output';
 
