--- conflicted
+++ resolved
@@ -1,9 +1,6 @@
 import type { JSONClient } from 'google-auth-library/build/src/auth/googleauth';
 import { getCache, isCacheEnabled } from '../src/cache';
-<<<<<<< HEAD
-=======
 import { VertexChatProvider } from '../src/providers/vertex';
->>>>>>> 4dff08e0
 import * as vertexUtil from '../src/providers/vertexUtil';
 
 jest.mock('../src/cache', () => ({
@@ -106,11 +103,7 @@
   });
 
   it('should handle API call errors', async () => {
-<<<<<<< HEAD
-    const mockError = new Error('API call error');
-=======
     const mockError = new Error('something went wrong');
->>>>>>> 4dff08e0
     jest.spyOn(vertexUtil, 'getGoogleClient').mockResolvedValue({
       client: {
         request: jest.fn().mockRejectedValue(mockError),
