import { fetchWithProxy } from '../../src/fetch';
import { cloudConfig } from '../../src/globalConfig/cloud';
import { makeRequest, getProviderFromCloud, getConfigFromCloud } from '../../src/util/cloud';

jest.mock('../../src/fetch');
jest.mock('../../src/globalConfig/cloud');
jest.mock('../../src/util/cloud', () => ({
  ...jest.requireActual('../../src/util/cloud'),
  cloudCanBuildFormattedConfig: jest.fn().mockResolvedValue(true),
}));

describe('cloud utils', () => {
  const mockFetchWithProxy = jest.mocked(fetchWithProxy);
  const mockCloudConfig = cloudConfig as jest.Mocked<typeof cloudConfig>;

  beforeEach(() => {
    jest.resetAllMocks();

    mockCloudConfig.getApiHost.mockReturnValue('https://api.example.com');
    mockCloudConfig.getApiKey.mockReturnValue('test-api-key');
  });

  describe('makeRequest', () => {
    it('should make request with correct URL and headers', async () => {
      const path = 'test/path';
      const method = 'POST';
      const body = { data: 'test' };

      await makeRequest(path, method, body);

      expect(mockFetchWithProxy).toHaveBeenCalledWith('https://api.example.com/test/path', {
        method: 'POST',
        body: JSON.stringify(body),
        headers: { Authorization: 'Bearer test-api-key' },
      });
    });

    it('should make GET request without body', async () => {
      const path = 'test/path';
      const method = 'GET';

      await makeRequest(path, method);

      expect(mockFetchWithProxy).toHaveBeenCalledWith('https://api.example.com/test/path', {
        method: 'GET',
        body: undefined,
        headers: { Authorization: 'Bearer test-api-key' },
      });
    });

    it('should handle undefined API key', async () => {
      mockCloudConfig.getApiKey.mockReturnValue(undefined);

      const path = 'test/path';
      const method = 'GET';

      await makeRequest(path, method);

      expect(mockFetchWithProxy).toHaveBeenCalledWith('https://api.example.com/test/path', {
        method: 'GET',
        body: undefined,
        headers: { Authorization: 'Bearer undefined' },
      });
    });

    it('should handle empty path', async () => {
      const path = '';
      const method = 'GET';

      await makeRequest(path, method);

      expect(mockFetchWithProxy).toHaveBeenCalledWith('https://api.example.com/', {
        method: 'GET',
        body: undefined,
        headers: { Authorization: 'Bearer test-api-key' },
      });
    });

    it('should handle API host without trailing slash', async () => {
      mockCloudConfig.getApiHost.mockReturnValue('https://api.example.com');

      const path = 'test/path';
      const method = 'GET';

      await makeRequest(path, method);

      expect(mockFetchWithProxy).toHaveBeenCalledWith(
        'https://api.example.com/test/path',
        expect.any(Object),
      );
    });

    it('should handle API host with trailing slash', async () => {
      mockCloudConfig.getApiHost.mockReturnValue('https://api.example.com/');

      const path = 'test/path';
      const method = 'GET';

      await makeRequest(path, method);

      expect(mockFetchWithProxy).toHaveBeenCalledWith(
        'https://api.example.com//test/path',
        expect.any(Object),
      );
    });

    it('should handle path with leading slash', async () => {
      const path = '/test/path';
      const method = 'GET';

      await makeRequest(path, method);

      expect(mockFetchWithProxy).toHaveBeenCalledWith('https://api.example.com//test/path', {
        method: 'GET',
        body: undefined,
        headers: { Authorization: 'Bearer test-api-key' },
      });
    });

    it('should handle complex request body', async () => {
      const path = 'test/path';
      const method = 'POST';
      const body = {
        string: 'test',
        number: 123,
        boolean: true,
        array: [1, 2, 3],
        nested: {
          field: 'value',
        },
      };

      await makeRequest(path, method, body);

      expect(mockFetchWithProxy).toHaveBeenCalledWith('https://api.example.com/test/path', {
        method: 'POST',
        body: JSON.stringify(body),
        headers: { Authorization: 'Bearer test-api-key' },
      });
    });

    it('should handle non-JSON body', async () => {
      const path = 'test/path';
      const method = 'POST';
      const body = 'plain text body';

      await makeRequest(path, method, body);

      expect(mockFetchWithProxy).toHaveBeenCalledWith('https://api.example.com/test/path', {
        method: 'POST',
        body: JSON.stringify(body),
        headers: { Authorization: 'Bearer test-api-key' },
      });
    });

    it('should handle null/undefined body', async () => {
      const path = 'test/path';
      const method = 'POST';

      await makeRequest(path, method, null);
      expect(mockFetchWithProxy).toHaveBeenCalledWith('https://api.example.com/test/path', {
        method: 'POST',
        body: 'null',
        headers: { Authorization: 'Bearer test-api-key' },
      });

      await makeRequest(path, method, undefined);
      expect(mockFetchWithProxy).toHaveBeenCalledWith('https://api.example.com/test/path', {
        method: 'POST',
        body: undefined,
        headers: { Authorization: 'Bearer test-api-key' },
      });
    });
  });

  describe('getProviderFromCloud', () => {
    beforeEach(() => {
      mockCloudConfig.isEnabled.mockReturnValue(true);
    });

    it('should fetch and parse provider successfully', async () => {
      const mockProvider = {
        config: {
          id: 'test-provider',
          label: 'Test Provider',
        },
      };

      mockFetchWithProxy.mockResolvedValueOnce({
        json: () => Promise.resolve(mockProvider),
        ok: true,
      } as Response);

      const result = await getProviderFromCloud('test-provider');

      expect(result).toEqual({ ...mockProvider.config });
      expect(mockFetchWithProxy).toHaveBeenCalledWith(
        'https://api.example.com/api/providers/test-provider',
        {
          method: 'GET',
          headers: { Authorization: 'Bearer test-api-key' },
        },
      );
    });

    it('should throw error when cloud config is not enabled', async () => {
      mockCloudConfig.isEnabled.mockReturnValue(false);

      await expect(getProviderFromCloud('test-provider')).rejects.toThrow(
        'Could not fetch Provider test-provider from cloud. Cloud config is not enabled.',
      );
    });

    it('should throw error when provider fetch fails', async () => {
      mockFetchWithProxy.mockRejectedValueOnce(new Error('Network error'));

      await expect(getProviderFromCloud('test-provider')).rejects.toThrow(
        'Failed to fetch provider from cloud: test-provider.',
      );
    });

    it('should throw error when provider has no id', async () => {
      const mockProvider = {
        config: {
          label: 'Test Provider',
          // Missing id field
        },
      };

      mockFetchWithProxy.mockResolvedValueOnce({
        json: () => Promise.resolve({ buildDate: '2025-03-011' }),
      } as Response);

      mockFetchWithProxy.mockResolvedValueOnce({
        json: () => Promise.resolve(mockProvider),
      } as Response);

      await expect(getProviderFromCloud('test-provider')).rejects.toThrow(
        'Failed to fetch provider from cloud: test-provider.',
      );
    });
  });

  describe('getConfigFromCloud', () => {
    beforeEach(() => {
      mockCloudConfig.isEnabled.mockReturnValue(true);
    });

    it('should fetch unified config when formatted config is supported', async () => {
      const mockUnifiedConfig = {
        description: 'Test Config',
        providers: ['test-provider'],
        prompts: ['test prompt'],
        tests: [{ vars: { input: 'test' } }],
      };

      mockFetchWithProxy.mockResolvedValueOnce({
        json: () => Promise.resolve(mockUnifiedConfig),
        ok: true,
      } as Response);

      const result = await getConfigFromCloud('test-config');

      expect(result).toEqual(mockUnifiedConfig);
      expect(mockFetchWithProxy).toHaveBeenCalledWith(
        'https://api.example.com/api/redteam/configs/test-config/unified',
        {
          method: 'GET',
          headers: { Authorization: 'Bearer test-api-key' },
        },
      );
    });

<<<<<<< HEAD
    it('should fetch unified config with target provider', async () => {
=======
    it('should fetch unified config with target', async () => {
>>>>>>> 09a1724d
      const mockUnifiedConfig = {
        description: 'Test Config',
        providers: ['test-provider'],
        prompts: ['test prompt'],
        tests: [{ vars: { input: 'test' } }],
      };

      mockFetchWithProxy.mockResolvedValueOnce({
        json: () => Promise.resolve(mockUnifiedConfig),
        ok: true,
      } as Response);

<<<<<<< HEAD
      const result = await getConfigFromCloud('test-config', 'target-provider');

      expect(result).toEqual(mockUnifiedConfig);
      expect(mockFetchWithProxy).toHaveBeenCalledWith(
        'https://api.example.com/api/redteam/configs/test-config/unified?providerId=target-provider',
        {
          method: 'GET',
          headers: { Authorization: 'Bearer test-api-key' },
        },
      );
    });

    it('should handle undefined target parameter', async () => {
      const mockUnifiedConfig = {
        description: 'Test Config',
        providers: ['test-provider'],
        prompts: ['test prompt'],
        tests: [{ vars: { input: 'test' } }],
      };

      mockFetchWithProxy.mockResolvedValueOnce({
        json: () => Promise.resolve(mockUnifiedConfig),
        ok: true,
      } as Response);

      const result = await getConfigFromCloud('test-config', undefined);

      expect(result).toEqual(mockUnifiedConfig);
      expect(mockFetchWithProxy).toHaveBeenCalledWith(
        'https://api.example.com/api/redteam/configs/test-config/unified',
=======
      const result = await getConfigFromCloud('test-config', 'test-provider');

      expect(result).toEqual(mockUnifiedConfig);
      expect(mockFetchWithProxy).toHaveBeenCalledWith(
        'https://api.example.com/api/redteam/configs/test-config/unified?providerId=test-provider',
>>>>>>> 09a1724d
        {
          method: 'GET',
          headers: { Authorization: 'Bearer test-api-key' },
        },
      );
    });

    it('should throw error when cloud config is not enabled', async () => {
      mockCloudConfig.isEnabled.mockReturnValue(false);

      await expect(getConfigFromCloud('test-config')).rejects.toThrow(
        'Could not fetch Config test-config from cloud. Cloud config is not enabled.',
      );
    });

    it('should throw error when config fetch fails', async () => {
      mockFetchWithProxy.mockRejectedValueOnce(new Error('Network error'));

      await expect(getConfigFromCloud('test-config')).rejects.toThrow(
        'Failed to fetch config from cloud: test-config.',
      );
    });

    it('should throw error when response is not ok', async () => {
      mockFetchWithProxy.mockResolvedValueOnce({
        ok: false,
        statusText: 'Not Found',
        json: () => Promise.resolve({}),
      } as Response);

      await expect(getConfigFromCloud('test-config')).rejects.toThrow(
        'Failed to fetch config from cloud: test-config.',
      );
    });
  });
});<|MERGE_RESOLUTION|>--- conflicted
+++ resolved
@@ -271,11 +271,7 @@
       );
     });
 
-<<<<<<< HEAD
-    it('should fetch unified config with target provider', async () => {
-=======
     it('should fetch unified config with target', async () => {
->>>>>>> 09a1724d
       const mockUnifiedConfig = {
         description: 'Test Config',
         providers: ['test-provider'],
@@ -288,12 +284,11 @@
         ok: true,
       } as Response);
 
-<<<<<<< HEAD
-      const result = await getConfigFromCloud('test-config', 'target-provider');
+      const result = await getConfigFromCloud('test-config', 'test-provider');
 
       expect(result).toEqual(mockUnifiedConfig);
       expect(mockFetchWithProxy).toHaveBeenCalledWith(
-        'https://api.example.com/api/redteam/configs/test-config/unified?providerId=target-provider',
+        'https://api.example.com/api/redteam/configs/test-config/unified?providerId=test-provider',
         {
           method: 'GET',
           headers: { Authorization: 'Bearer test-api-key' },
@@ -301,38 +296,6 @@
       );
     });
 
-    it('should handle undefined target parameter', async () => {
-      const mockUnifiedConfig = {
-        description: 'Test Config',
-        providers: ['test-provider'],
-        prompts: ['test prompt'],
-        tests: [{ vars: { input: 'test' } }],
-      };
-
-      mockFetchWithProxy.mockResolvedValueOnce({
-        json: () => Promise.resolve(mockUnifiedConfig),
-        ok: true,
-      } as Response);
-
-      const result = await getConfigFromCloud('test-config', undefined);
-
-      expect(result).toEqual(mockUnifiedConfig);
-      expect(mockFetchWithProxy).toHaveBeenCalledWith(
-        'https://api.example.com/api/redteam/configs/test-config/unified',
-=======
-      const result = await getConfigFromCloud('test-config', 'test-provider');
-
-      expect(result).toEqual(mockUnifiedConfig);
-      expect(mockFetchWithProxy).toHaveBeenCalledWith(
-        'https://api.example.com/api/redteam/configs/test-config/unified?providerId=test-provider',
->>>>>>> 09a1724d
-        {
-          method: 'GET',
-          headers: { Authorization: 'Bearer test-api-key' },
-        },
-      );
-    });
-
     it('should throw error when cloud config is not enabled', async () => {
       mockCloudConfig.isEnabled.mockReturnValue(false);
 
