import * as fs from 'fs';
import * as path from 'path';

import dotenv from 'dotenv';
import { globSync } from 'glob';
import { getDb } from '../../src/database';
import * as googleSheets from '../../src/googleSheets';
import Eval from '../../src/models/eval';
import {
  type ApiProvider,
  type EvaluateResult,
  ResultFailureReason,
  type TestCase,
} from '../../src/types';
import {
  maybeLoadToolsFromExternalFile,
  parsePathOrGlob,
  providerToIdentifier,
  readFilters,
  readOutput,
  renderVarsInObject,
  resultIsForTestCase,
  setupEnv,
  varsMatch,
  writeMultipleOutputs,
  writeOutput,
<<<<<<< HEAD
  maybeLoadToolsFromExternalFile,
  renderVarsInObject,
  createOutputMetadata,
=======
>>>>>>> d02bbfff
} from '../../src/util';
import { TestGrader } from './utils';

jest.mock('../../src/database', () => ({
  getDb: jest.fn(),
}));

jest.mock('proxy-agent', () => ({
  ProxyAgent: jest.fn().mockImplementation(() => ({})),
}));

jest.mock('glob', () => ({
  globSync: jest.fn(),
}));

jest.mock('fs', () => ({
  ...jest.requireActual('fs'),
  readFileSync: jest.fn(),
  writeFileSync: jest.fn(),
  statSync: jest.fn(),
  readdirSync: jest.fn(),
  existsSync: jest.fn(),
  mkdirSync: jest.fn(),
}));

jest.mock('../../src/esm');

jest.mock('../../src/googleSheets', () => ({
  writeCsvToGoogleSheet: jest.fn(),
}));

describe('maybeLoadToolsFromExternalFile', () => {
  const mockFileContent = '{"name": "calculator", "parameters": {"type": "object"}}';
  const mockToolsArray = [
    { type: 'function', function: { name: 'calculator', parameters: { type: 'object' } } },
  ];

  beforeEach(() => {
    jest.resetAllMocks();
    jest.mocked(fs.existsSync).mockReturnValue(true);
    jest.mocked(fs.readFileSync).mockReturnValue(mockFileContent);
  });

  it('should process tool objects directly', () => {
    const tools = mockToolsArray;
    const vars = { api_key: '123456' };
    expect(maybeLoadToolsFromExternalFile(tools, vars)).toEqual(tools);
  });

  it('should load tools from external file', () => {
    const tools = 'file://tools.json';
    expect(maybeLoadToolsFromExternalFile(tools)).toEqual(JSON.parse(mockFileContent));
  });

  it('should render variables in tools object', () => {
    const tools = [
      {
        type: 'function',
        function: {
          name: 'calculator',
          parameters: { type: 'object' },
          apiKey: '{{ api_key }}',
        },
      },
    ];
    const vars = { api_key: '123456' };

    const expected = [
      {
        type: 'function',
        function: {
          name: 'calculator',
          parameters: { type: 'object' },
          apiKey: '123456',
        },
      },
    ];

    expect(maybeLoadToolsFromExternalFile(tools, vars)).toEqual(expected);
  });

  it('should render variables and load from external file', () => {
    const tools = 'file://{{ file_path }}.json';
    const vars = { file_path: 'tools' };

    maybeLoadToolsFromExternalFile(tools, vars);

    // Should resolve the file path with variables first
    expect(fs.existsSync).toHaveBeenCalledWith(expect.stringContaining('tools.json'));
    expect(fs.readFileSync).toHaveBeenCalledWith(expect.stringContaining('tools.json'), 'utf8');
  });

  it('should handle array of file paths', () => {
    const tools = ['file://tools1.json', 'file://tools2.json'];

    maybeLoadToolsFromExternalFile(tools);

    expect(fs.existsSync).toHaveBeenCalledTimes(2);
    expect(fs.readFileSync).toHaveBeenCalledTimes(2);
  });
});

describe('util', () => {
  beforeEach(() => {
    jest.clearAllMocks();
  });

  describe('writeOutput', () => {
    let consoleLogSpy: jest.SpyInstance;

    beforeEach(() => {
      consoleLogSpy = jest.spyOn(console, 'log').mockImplementation(() => {});
      // @ts-ignore
      jest.mocked(getDb).mockReturnValue({
        select: jest.fn().mockReturnValue({
          from: jest.fn().mockReturnValue({
            where: jest.fn().mockResolvedValue([]),
          }),
        }),
        insert: jest.fn().mockReturnValue({
          values: jest.fn().mockReturnValue({
            returning: jest.fn().mockResolvedValue([]),
          }),
        }),
      });
    });

    afterEach(() => {
      consoleLogSpy.mockRestore();
    });
    it('writeOutput with CSV output', async () => {
      // @ts-ignore
      jest.mocked(getDb).mockReturnValue({
        select: jest.fn().mockReturnValue({
          from: jest.fn().mockReturnValue({
            where: jest.fn().mockReturnValue({ all: jest.fn().mockResolvedValue([]) }),
          }),
        }),
        insert: jest.fn().mockReturnValue({
          values: jest.fn().mockReturnValue({
            returning: jest.fn().mockResolvedValue([]),
          }),
        }),
      });
      const outputPath = 'output.csv';
      const results: EvaluateResult[] = [
        {
          success: true,
          failureReason: ResultFailureReason.NONE,
          score: 1.0,
          namedScores: {},
          latencyMs: 1000,
          provider: {
            id: 'foo',
          },
          prompt: {
            raw: 'Test prompt',
            label: '[display] Test prompt',
          },
          response: {
            output: 'Test output',
          },
          vars: {
            var1: 'value1',
            var2: 'value2',
          },
          promptIdx: 0,
          testIdx: 0,
          testCase: {},
          promptId: 'foo',
        },
      ];
      const eval_ = new Eval({});
      await eval_.addResult(results[0]);

      const shareableUrl = null;
      await writeOutput(outputPath, eval_, shareableUrl);

      expect(fs.writeFileSync).toHaveBeenCalledTimes(1);
    });

    it('writeOutput with JSON output', async () => {
      const outputPath = 'output.json';
      const eval_ = new Eval({});
      await writeOutput(outputPath, eval_, null);

      expect(fs.writeFileSync).toHaveBeenCalledTimes(1);
    });

    it('writeOutput with YAML output', async () => {
      const outputPath = 'output.yaml';
      const eval_ = new Eval({});
      await writeOutput(outputPath, eval_, null);

      expect(fs.writeFileSync).toHaveBeenCalledTimes(1);
    });

    it('writeOutput with XML output', async () => {
      const outputPath = 'output.xml';
      const eval_ = new Eval({});
      await writeOutput(outputPath, eval_, null);

      expect(fs.writeFileSync).toHaveBeenCalledTimes(1);
    });

    it('writeOutput with json and txt output', async () => {
      const outputPath = ['output.json', 'output.txt'];
      const eval_ = new Eval({});

      await writeMultipleOutputs(outputPath, eval_, null);

      expect(fs.writeFileSync).toHaveBeenCalledTimes(2);
    });

    it('writeOutput with HTML template escapes special characters', async () => {
      // Use the real fs module to read the template
      const realFs = jest.requireActual('fs') as typeof fs;
      const templatePath = path.resolve(__dirname, '../../src/tableOutput.html');
      const templateContent = realFs.readFileSync(templatePath, 'utf-8');

      // Check that the template has escape filters on all user-provided content
      expect(templateContent).toContain('{{ header | escape }}');
      expect(templateContent).toContain('{{ cell | escape }}');

      // Ensure both data-content attribute and cell content are escaped
      const cellRegex =
        /<td[^>]*data-content="\{\{ cell \| escape \}\}"[^>]*>\{\{ cell \| escape \}\}<\/td>/;
      expect(templateContent).toMatch(cellRegex);
    });

    it('writes output to Google Sheets', async () => {
      const outputPath = 'https://docs.google.com/spreadsheets/d/1234567890/edit#gid=0';

      const config = { description: 'Test config' };
      const shareableUrl = null;
      const eval_ = new Eval(config);

      await writeOutput(outputPath, eval_, shareableUrl);

      expect(googleSheets.writeCsvToGoogleSheet).toHaveBeenCalledTimes(1);
    });
  });

  describe('readOutput', () => {
    it('reads JSON output', async () => {
      const outputPath = 'output.json';
      jest.mocked(fs.readFileSync).mockReturnValue('{}');
      const output = await readOutput(outputPath);
      expect(output).toEqual({});
    });

    it('fails for csv output', async () => {
      await expect(readOutput('output.csv')).rejects.toThrow(
        'Unsupported output file format: csv currently only supports json',
      );
    });

    it('fails for yaml output', async () => {
      await expect(readOutput('output.yaml')).rejects.toThrow(
        'Unsupported output file format: yaml currently only supports json',
      );

      await expect(readOutput('output.yml')).rejects.toThrow(
        'Unsupported output file format: yml currently only supports json',
      );
    });

    it('fails for xml output', async () => {
      await expect(readOutput('output.xml')).rejects.toThrow(
        'Unsupported output file format: xml currently only supports json',
      );
    });
  });

  it('readFilters', async () => {
    const mockFilter = jest.fn();
    jest.doMock(path.resolve('filter.js'), () => mockFilter, { virtual: true });

    jest.mocked(globSync).mockImplementation((pathOrGlob) => [pathOrGlob].flat());

    const filters = await readFilters({ testFilter: 'filter.js' });

    expect(filters.testFilter).toBe(mockFilter);
  });

  describe('providerToIdentifier', () => {
    it('works with provider string', () => {
      expect(providerToIdentifier('gpt-3.5-turbo')).toStrictEqual('gpt-3.5-turbo');
    });

    it('works with provider id undefined', () => {
      expect(providerToIdentifier(undefined)).toBeUndefined();
    });

    it('works with ApiProvider', () => {
      const providerId = 'custom';
      const apiProvider = {
        id() {
          return providerId;
        },
      } as ApiProvider;

      expect(providerToIdentifier(apiProvider)).toStrictEqual(providerId);
    });

    it('works with ProviderOptions', () => {
      const providerId = 'custom';
      const providerOptions = {
        id: providerId,
      };

      expect(providerToIdentifier(providerOptions)).toStrictEqual(providerId);
    });

    it('uses label when present on ProviderOptions', () => {
      const providerOptions = {
        id: 'file://provider.js',
        label: 'my-provider',
      };

      expect(providerToIdentifier(providerOptions)).toStrictEqual('my-provider');
    });

    it('canonicalizes relative file paths to absolute', () => {
      const originalCwd = process.cwd();
      expect(providerToIdentifier('file://./provider.js')).toStrictEqual(
        `file://${path.join(originalCwd, 'provider.js')}`,
      );
    });

    it('canonicalizes JavaScript files without file:// prefix', () => {
      const originalCwd = process.cwd();
      expect(providerToIdentifier('./provider.js')).toStrictEqual(
        `file://${path.join(originalCwd, 'provider.js')}`,
      );
    });

    it('preserves absolute file paths', () => {
      expect(providerToIdentifier('file:///absolute/path/provider.js')).toStrictEqual(
        'file:///absolute/path/provider.js',
      );
    });

    it('canonicalizes exec: paths', () => {
      const originalCwd = process.cwd();
      expect(providerToIdentifier('exec:./script.py')).toStrictEqual(
        `exec:${path.join(originalCwd, 'script.py')}`,
      );
    });

    it('canonicalizes python: paths', () => {
      const originalCwd = process.cwd();
      expect(providerToIdentifier('python:./provider.py')).toStrictEqual(
        `python:${path.join(originalCwd, 'provider.py')}`,
      );
    });
  });

  describe('varsMatch', () => {
    it('true with both undefined', () => {
      expect(varsMatch(undefined, undefined)).toBe(true);
    });

    it('false with one undefined', () => {
      expect(varsMatch(undefined, {})).toBe(false);
      expect(varsMatch({}, undefined)).toBe(false);
    });
  });

  describe('resultIsForTestCase', () => {
    const testCase: TestCase = {
      provider: 'provider',
      vars: {
        key: 'value',
      },
    };
    const result = {
      provider: 'provider',
      vars: {
        key: 'value',
      },
    } as any as EvaluateResult;

    it('is true', () => {
      expect(resultIsForTestCase(result, testCase)).toBe(true);
    });

    it('is false if provider is different', () => {
      const nonMatchTestCase: TestCase = {
        provider: 'different',
        vars: {
          key: 'value',
        },
      };

      expect(resultIsForTestCase(result, nonMatchTestCase)).toBe(false);
    });

    it('is false if vars are different', () => {
      const nonMatchTestCase: TestCase = {
        provider: 'provider',
        vars: {
          key: 'different',
        },
      };

      expect(resultIsForTestCase(result, nonMatchTestCase)).toBe(false);
    });

    it('matches when test provider is label and result provider has label and id', () => {
      const labelledResult = {
        provider: { id: 'file://provider.js', label: 'provider' },
        vars: { key: 'value' },
      } as any as EvaluateResult;

      expect(resultIsForTestCase(labelledResult, testCase)).toBe(true);
    });

    it('matches when test provider is relative path and result provider is absolute', () => {
      const relativePathTestCase: TestCase = {
        provider: 'file://./provider.js',
        vars: { key: 'value' },
      };

      const absolutePathResult = {
        provider: { id: `file://${path.join(process.cwd(), 'provider.js')}` },
        vars: { key: 'value' },
      } as any as EvaluateResult;

      expect(resultIsForTestCase(absolutePathResult, relativePathTestCase)).toBe(true);
    });

    it('matches when test provider has no file:// prefix and result has absolute path', () => {
      const noPathTestCase: TestCase = {
        provider: './provider.js',
        vars: { key: 'value' },
      };

      const absolutePathResult = {
        provider: `file://${path.join(process.cwd(), 'provider.js')}`,
        vars: { key: 'value' },
      } as any as EvaluateResult;

      expect(resultIsForTestCase(absolutePathResult, noPathTestCase)).toBe(true);
    });
  });

  describe('parsePathOrGlob', () => {
    afterEach(() => {
      jest.clearAllMocks();
    });

    it('should parse a simple file path with extension', () => {
      jest.spyOn(fs, 'statSync').mockReturnValue({ isDirectory: () => false } as fs.Stats);
      expect(parsePathOrGlob('/base', 'file.txt')).toEqual({
        extension: '.txt',
        functionName: undefined,
        isPathPattern: false,
        filePath: path.join('/base', 'file.txt'),
      });
    });

    it('should parse a file path with function name', () => {
      jest.spyOn(fs, 'statSync').mockReturnValue({ isDirectory: () => false } as fs.Stats);
      expect(parsePathOrGlob('/base', 'file.py:myFunction')).toEqual({
        extension: '.py',
        functionName: 'myFunction',
        isPathPattern: false,
        filePath: path.join('/base', 'file.py'),
      });
    });

    it('should parse a Go file path with function name', () => {
      jest.spyOn(fs, 'statSync').mockReturnValue({ isDirectory: () => false } as fs.Stats);
      expect(parsePathOrGlob('/base', 'script.go:CallApi')).toEqual({
        extension: '.go',
        functionName: 'CallApi',
        isPathPattern: false,
        filePath: path.join('/base', 'script.go'),
      });
    });

    it('should parse a directory path', () => {
      jest.spyOn(fs, 'statSync').mockReturnValue({ isDirectory: () => true } as fs.Stats);
      expect(parsePathOrGlob('/base', 'dir')).toEqual({
        extension: undefined,
        functionName: undefined,
        isPathPattern: true,
        filePath: path.join('/base', 'dir'),
      });
    });

    it('should handle non-existent file path gracefully when PROMPTFOO_STRICT_FILES is false', () => {
      jest.spyOn(fs, 'statSync').mockImplementation(() => {
        throw new Error('File does not exist');
      });
      expect(parsePathOrGlob('/base', 'nonexistent.js')).toEqual({
        extension: '.js',
        functionName: undefined,
        isPathPattern: false,
        filePath: path.join('/base', 'nonexistent.js'),
      });
    });

    it('should throw an error for non-existent file path when PROMPTFOO_STRICT_FILES is true', () => {
      process.env.PROMPTFOO_STRICT_FILES = 'true';
      jest.spyOn(fs, 'statSync').mockImplementation(() => {
        throw new Error('File does not exist');
      });
      expect(() => parsePathOrGlob('/base', 'nonexistent.js')).toThrow('File does not exist');
      delete process.env.PROMPTFOO_STRICT_FILES;
    });

    it('should properly test file existence when function name in the path', () => {
      jest.spyOn(fs, 'statSync').mockReturnValue({ isDirectory: () => false } as fs.Stats);
      parsePathOrGlob('/base', 'script.py:myFunction');
      expect(fs.statSync).toHaveBeenCalledWith(path.join('/base', 'script.py'));
    });

    it('should return empty extension for files without extension', () => {
      jest.spyOn(fs, 'statSync').mockReturnValue({ isDirectory: () => false } as fs.Stats);
      expect(parsePathOrGlob('/base', 'file')).toEqual({
        extension: '',
        functionName: undefined,
        isPathPattern: false,
        filePath: path.join('/base', 'file'),
      });
    });

    it('should handle relative paths', () => {
      jest.spyOn(fs, 'statSync').mockReturnValue({ isDirectory: () => false } as fs.Stats);
      expect(parsePathOrGlob('./base', 'file.txt')).toEqual({
        extension: '.txt',
        functionName: undefined,
        isPathPattern: false,
        filePath: path.join('./base', 'file.txt'),
      });
    });

    it('should handle paths with environment variables', () => {
      jest.spyOn(fs, 'statSync').mockReturnValue({ isDirectory: () => false } as fs.Stats);
      process.env.FILE_PATH = 'file.txt';
      expect(parsePathOrGlob('/base', process.env.FILE_PATH)).toEqual({
        extension: '.txt',
        functionName: undefined,
        isPathPattern: false,
        filePath: path.join('/base', 'file.txt'),
      });
      delete process.env.FILE_PATH;
    });

    it('should handle glob patterns in file path', () => {
      jest.spyOn(fs, 'statSync').mockReturnValue({ isDirectory: () => false } as fs.Stats);
      expect(parsePathOrGlob('/base', '*.js')).toEqual({
        extension: undefined,
        functionName: undefined,
        isPathPattern: true,
        filePath: path.join('/base', '*.js'),
      });
    });

    it('should handle complex file paths', () => {
      jest.spyOn(fs, 'statSync').mockReturnValue({ isDirectory: () => false } as fs.Stats);
      expect(parsePathOrGlob('/base', 'dir/subdir/file.py:func')).toEqual({
        extension: '.py',
        functionName: 'func',
        isPathPattern: false,
        filePath: path.join('/base', 'dir/subdir/file.py'),
      });
    });

    it('should handle non-standard file extensions', () => {
      jest.spyOn(fs, 'statSync').mockReturnValue({ isDirectory: () => false } as fs.Stats);
      expect(parsePathOrGlob('/base', 'file.customext')).toEqual({
        extension: '.customext',
        functionName: undefined,
        isPathPattern: false,
        filePath: path.join('/base', 'file.customext'),
      });
    });

    it('should handle deeply nested file paths', () => {
      jest.spyOn(fs, 'statSync').mockReturnValue({ isDirectory: () => false } as fs.Stats);
      expect(parsePathOrGlob('/base', 'a/b/c/d/e/f/g/file.py:func')).toEqual({
        extension: '.py',
        functionName: 'func',
        isPathPattern: false,
        filePath: path.join('/base', 'a/b/c/d/e/f/g/file.py'),
      });
    });

    it('should handle complex directory paths', () => {
      jest.spyOn(fs, 'statSync').mockReturnValue({ isDirectory: () => true } as fs.Stats);
      expect(parsePathOrGlob('/base', 'a/b/c/d/e/f/g')).toEqual({
        extension: undefined,
        functionName: undefined,
        isPathPattern: true,
        filePath: path.join('/base', 'a/b/c/d/e/f/g'),
      });
    });

    it('should join basePath and safeFilename correctly', () => {
      jest.spyOn(fs, 'statSync').mockReturnValue({ isDirectory: () => false } as fs.Stats);
      const basePath = 'base';
      const relativePath = 'relative/path/to/file.txt';
      expect(parsePathOrGlob(basePath, relativePath)).toEqual({
        extension: '.txt',
        functionName: undefined,
        isPathPattern: false,
        filePath: expect.stringMatching(/base[\\\/]relative[\\\/]path[\\\/]to[\\\/]file.txt/),
      });
    });

    it('should handle empty basePath', () => {
      jest.spyOn(fs, 'statSync').mockReturnValue({ isDirectory: () => false } as fs.Stats);
      expect(parsePathOrGlob('', 'file.txt')).toEqual({
        extension: '.txt',
        functionName: undefined,
        isPathPattern: false,
        filePath: 'file.txt',
      });
    });

    it('should handle file:// prefix', () => {
      jest.spyOn(fs, 'statSync').mockReturnValue({ isDirectory: () => false } as fs.Stats);
      expect(parsePathOrGlob('', 'file://file.txt')).toEqual({
        extension: '.txt',
        functionName: undefined,
        isPathPattern: false,
        filePath: 'file.txt',
      });
    });

    it('should handle file://./... with absolute base path', () => {
      jest.spyOn(fs, 'statSync').mockReturnValue({ isDirectory: () => false } as fs.Stats);
      expect(parsePathOrGlob('/absolute/base', 'file://./prompts/file.txt')).toEqual({
        extension: '.txt',
        functionName: undefined,
        isPathPattern: false,
        filePath: expect.stringMatching(/^[/\\]absolute[/\\]base[/\\]prompts[/\\]file\.txt$/),
      });
    });

    it('should handle file://./... with relative base path', () => {
      jest.spyOn(fs, 'statSync').mockReturnValue({ isDirectory: () => false } as fs.Stats);
      expect(parsePathOrGlob('relative/base', 'file://file.txt')).toEqual({
        extension: '.txt',
        functionName: undefined,
        isPathPattern: false,
        filePath: expect.stringMatching(/^relative[/\\]base[/\\]file\.txt$/),
      });
    });

    it('should handle file:// prefix with Go function', () => {
      jest.spyOn(fs, 'statSync').mockReturnValue({ isDirectory: () => false } as fs.Stats);
      expect(parsePathOrGlob('/base', 'file://script.go:CallApi')).toEqual({
        extension: '.go',
        functionName: 'CallApi',
        isPathPattern: false,
        filePath: path.join('/base', 'script.go'),
      });
    });

    it('should handle file:// prefix with absolute path and Go function', () => {
      jest.spyOn(fs, 'statSync').mockReturnValue({ isDirectory: () => false } as fs.Stats);
      expect(parsePathOrGlob('/base', 'file:///absolute/path/script.go:CallApi')).toEqual({
        extension: '.go',
        functionName: 'CallApi',
        isPathPattern: false,
        filePath: expect.stringMatching(/^[/\\]absolute[/\\]path[/\\]script\.go$/),
      });
    });
  });

  describe('Grader', () => {
    it('should have an id and callApi attributes', async () => {
      const Grader = new TestGrader();
      expect(Grader.id()).toBe('TestGradingProvider');
      await expect(Grader.callApi()).resolves.toEqual({
        output: JSON.stringify({
          pass: true,
          reason: 'Test grading output',
        }),
        tokenUsage: {
          completion: 5,
          prompt: 5,
          total: 10,
        },
      });
    });
  });
});

describe('setupEnv', () => {
  let originalEnv: typeof process.env;
  let dotenvConfigSpy: jest.SpyInstance<
    dotenv.DotenvConfigOutput,
    [options?: dotenv.DotenvConfigOptions]
  >;

  beforeEach(() => {
    originalEnv = { ...process.env };
    // Ensure NODE_ENV is not set at the start of each test
    delete process.env.NODE_ENV;
    // Spy on dotenv.config to verify it's called with the right parameters
    dotenvConfigSpy = jest.spyOn(dotenv, 'config').mockImplementation(() => ({ parsed: {} }));
  });

  afterEach(() => {
    process.env = originalEnv;
    jest.resetAllMocks();
  });

  it('should call dotenv.config without parameters when envPath is undefined', () => {
    setupEnv(undefined);

    expect(dotenvConfigSpy).toHaveBeenCalledTimes(1);
    expect(dotenvConfigSpy).toHaveBeenCalledWith();
  });

  it('should call dotenv.config with path and override=true when envPath is specified', () => {
    const testEnvPath = '.env.test';

    setupEnv(testEnvPath);

    expect(dotenvConfigSpy).toHaveBeenCalledTimes(1);
    expect(dotenvConfigSpy).toHaveBeenCalledWith({
      path: testEnvPath,
      override: true,
    });
  });

  it('should load environment variables with override when specified env file has conflicting values', () => {
    // Mock dotenv.config to simulate loading variables
    dotenvConfigSpy.mockImplementation((options?: dotenv.DotenvConfigOptions) => {
      if (options?.path === '.env.production') {
        if (options.override) {
          process.env.NODE_ENV = 'production';
        } else if (!process.env.NODE_ENV) {
          process.env.NODE_ENV = 'production';
        }
      } else {
        // Default .env file
        if (!process.env.NODE_ENV) {
          process.env.NODE_ENV = 'development';
        }
      }
      return { parsed: {} };
    });

    // First load the default .env (setting NODE_ENV to 'development')
    setupEnv(undefined);
    expect(process.env.NODE_ENV).toBe('development');

    // Then load .env.production with override (should change NODE_ENV to 'production')
    setupEnv('.env.production');
    expect(process.env.NODE_ENV).toBe('production');
  });
});

describe('renderVarsInObject', () => {
  beforeEach(() => {
    delete process.env.PROMPTFOO_DISABLE_TEMPLATING;
  });

  afterEach(() => {
    delete process.env.TEST_ENV_VAR;
    delete process.env.PROMPTFOO_DISABLE_TEMPLATING;
  });

  it('should render environment variables in objects', () => {
    process.env.TEST_ENV_VAR = 'env_value';
    const obj = { text: '{{ env.TEST_ENV_VAR }}' };
    const rendered = renderVarsInObject(obj, {});
    expect(rendered).toEqual({ text: 'env_value' });
  });

  it('should return object unchanged when no vars provided', () => {
    const obj = { text: '{{ variable }}', number: 42 };
    const rendered = renderVarsInObject(obj);
    expect(rendered).toEqual(obj);
  });

  it('should return object unchanged when vars is empty object', () => {
    const obj = { text: '{{ variable }}', number: 42 };
    const rendered = renderVarsInObject(obj, {});
    // Empty object {} is truthy, so templating still runs but with no variables
    expect(rendered).toEqual({ text: '', number: 42 });
  });

  it('should return object unchanged when PROMPTFOO_DISABLE_TEMPLATING is true', () => {
    process.env.PROMPTFOO_DISABLE_TEMPLATING = 'true';
    const obj = { text: '{{ variable }}' };
    const vars = { variable: 'test_value' };
    const rendered = renderVarsInObject(obj, vars);
    expect(rendered).toEqual(obj);
  });

  it('should render variables in string objects', () => {
    const obj = 'Hello {{ name }}!';
    const vars = { name: 'World' };
    const rendered = renderVarsInObject(obj, vars);
    expect(rendered).toBe('Hello World!');
  });

  it('should render variables in array objects', () => {
    const obj = ['{{ greeting }}', '{{ name }}', 42];
    const vars = { greeting: 'Hello', name: 'World' };
    const rendered = renderVarsInObject(obj, vars);
    expect(rendered).toEqual(['Hello', 'World', 42]);
  });

  it('should render variables in nested arrays', () => {
    const obj = [
      ['{{ item1 }}', '{{ item2 }}'],
      ['static', '{{ item3 }}'],
    ];
    const vars = { item1: 'first', item2: 'second', item3: 'third' };
    const rendered = renderVarsInObject(obj, vars);
    expect(rendered).toEqual([
      ['first', 'second'],
      ['static', 'third'],
    ]);
  });

  it('should render variables in nested objects', () => {
    const obj = {
      level1: {
        level2: {
          text: '{{ variable }}',
          number: 42,
        },
        array: ['{{ item }}'],
      },
    };
    const vars = { variable: 'nested_value', item: 'array_item' };
    const rendered = renderVarsInObject(obj, vars);
    expect(rendered).toEqual({
      level1: {
        level2: {
          text: 'nested_value',
          number: 42,
        },
        array: ['array_item'],
      },
    });
  });

  it('should handle function objects by calling them with vars', () => {
    const mockFunction = jest.fn().mockReturnValue({ result: '{{ value }}' });
    const vars = { value: 'function_result' };
    const rendered = renderVarsInObject(mockFunction, vars);

    expect(mockFunction).toHaveBeenCalledWith({ vars });
    // Function result is NOT recursively templated because vars is not passed in recursive call
    expect(rendered).toEqual({ result: '{{ value }}' });
  });

  it('should handle null values', () => {
    const obj = null;
    const vars = { variable: 'test' };
    const rendered = renderVarsInObject(obj, vars);
    expect(rendered).toBeNull();
  });

  it('should handle undefined values', () => {
    const obj = undefined;
    const vars = { variable: 'test' };
    const rendered = renderVarsInObject(obj, vars);
    expect(rendered).toBeUndefined();
  });

  it('should handle primitive number values', () => {
    const obj = 42;
    const vars = { variable: 'test' };
    const rendered = renderVarsInObject(obj, vars);
    expect(rendered).toBe(42);
  });

  it('should handle primitive boolean values', () => {
    const obj = true;
    const vars = { variable: 'test' };
    const rendered = renderVarsInObject(obj, vars);
    expect(rendered).toBe(true);
  });

  it('should handle objects with null properties', () => {
    const obj = { nullProp: null, text: '{{ variable }}' };
    const vars = { variable: 'test_value' };
    const rendered = renderVarsInObject(obj, vars);
    expect(rendered).toEqual({ nullProp: null, text: 'test_value' });
  });

  it('should handle mixed type objects', () => {
    const obj = {
      string: '{{ text }}',
      number: 42,
      boolean: true,
      nullValue: null,
      array: ['{{ item }}', 123],
      nested: {
        deep: '{{ deep_value }}',
      },
    };
    const vars = { text: 'rendered', item: 'array_item', deep_value: 'deep_rendered' };
    const rendered = renderVarsInObject(obj, vars);
    expect(rendered).toEqual({
      string: 'rendered',
      number: 42,
      boolean: true,
      nullValue: null,
      array: ['array_item', 123],
      nested: {
        deep: 'deep_rendered',
      },
    });
  });

  it('should handle function that returns complex object structure', () => {
    const complexFunction = jest.fn().mockReturnValue({
      data: {
        items: ['{{ item1 }}', '{{ item2 }}'],
        metadata: { value: '{{ meta }}' },
      },
    });
    const vars = { item1: 'first', item2: 'second', meta: 'metadata_value' };
    const rendered = renderVarsInObject(complexFunction, vars);

    expect(complexFunction).toHaveBeenCalledWith({ vars });
    // Function result is NOT recursively templated because vars is not passed in recursive call
    expect(rendered).toEqual({
      data: {
        items: ['{{ item1 }}', '{{ item2 }}'],
        metadata: { value: '{{ meta }}' },
      },
    });
  });
});

describe('createOutputMetadata', () => {
  it('should create metadata with all fields when evalRecord has all data', () => {
    const evalRecord = {
      createdAt: new Date('2025-01-01T12:00:00.000Z').getTime(),
      author: 'test-author',
    } as any as Eval;

    const metadata = createOutputMetadata(evalRecord);

    expect(metadata).toMatchObject({
      promptfooVersion: expect.any(String),
      nodeVersion: expect.stringMatching(/^v\d+\.\d+\.\d+/),
      platform: expect.any(String),
      arch: expect.any(String),
      exportedAt: expect.stringMatching(/^\d{4}-\d{2}-\d{2}T\d{2}:\d{2}:\d{2}\.\d{3}Z$/),
      evaluationCreatedAt: '2025-01-01T12:00:00.000Z',
      author: 'test-author',
    });
  });

  it('should handle missing createdAt gracefully', () => {
    const evalRecord = {
      author: 'test-author',
    } as any as Eval;

    const metadata = createOutputMetadata(evalRecord);

    expect(metadata).toMatchObject({
      promptfooVersion: expect.any(String),
      nodeVersion: expect.stringMatching(/^v\d+\.\d+\.\d+/),
      platform: expect.any(String),
      arch: expect.any(String),
      exportedAt: expect.stringMatching(/^\d{4}-\d{2}-\d{2}T\d{2}:\d{2}:\d{2}\.\d{3}Z$/),
      evaluationCreatedAt: undefined,
      author: 'test-author',
    });
  });

  it('should handle missing author', () => {
    const evalRecord = {
      createdAt: new Date('2025-01-01T12:00:00.000Z').getTime(),
    } as any as Eval;

    const metadata = createOutputMetadata(evalRecord);

    expect(metadata).toMatchObject({
      promptfooVersion: expect.any(String),
      nodeVersion: expect.stringMatching(/^v\d+\.\d+\.\d+/),
      platform: expect.any(String),
      arch: expect.any(String),
      exportedAt: expect.stringMatching(/^\d{4}-\d{2}-\d{2}T\d{2}:\d{2}:\d{2}\.\d{3}Z$/),
      evaluationCreatedAt: '2025-01-01T12:00:00.000Z',
      author: undefined,
    });
  });

  it('should handle invalid date in createdAt', () => {
    const evalRecord = {
      createdAt: 'invalid-date',
      author: 'test-author',
    } as any as Eval;

    const metadata = createOutputMetadata(evalRecord);

    // When new Date() is given invalid input, it returns "Invalid Date"
    expect(metadata).toMatchObject({
      promptfooVersion: expect.any(String),
      nodeVersion: expect.stringMatching(/^v\d+\.\d+\.\d+/),
      platform: expect.any(String),
      arch: expect.any(String),
      exportedAt: expect.stringMatching(/^\d{4}-\d{2}-\d{2}T\d{2}:\d{2}:\d{2}\.\d{3}Z$/),
      evaluationCreatedAt: undefined,
      author: 'test-author',
    });
  });

  it('should create consistent exportedAt timestamps', () => {
    jest.useFakeTimers();
    jest.setSystemTime(new Date('2025-01-15T10:30:00.000Z'));

    const evalRecord = {} as any as Eval;
    const metadata = createOutputMetadata(evalRecord);

    expect(metadata.exportedAt).toBe('2025-01-15T10:30:00.000Z');

    jest.useRealTimers();
  });
});<|MERGE_RESOLUTION|>--- conflicted
+++ resolved
@@ -24,12 +24,8 @@
   varsMatch,
   writeMultipleOutputs,
   writeOutput,
-<<<<<<< HEAD
   maybeLoadToolsFromExternalFile,
-  renderVarsInObject,
   createOutputMetadata,
-=======
->>>>>>> d02bbfff
 } from '../../src/util';
 import { TestGrader } from './utils';
 
