--- conflicted
+++ resolved
@@ -133,11 +133,6 @@
 
 describe('readStandaloneTestsFile', () => {
   beforeEach(() => {
-<<<<<<< HEAD
-    jest.clearAllMocks();
-    const mockRunPython = jest.requireMock('../../src/python/pythonUtils').runPython;
-    mockRunPython.mockReset();
-=======
     clearAllMocks();
     // Reset getEnvString to default behavior
     jest.mocked(getEnvString).mockImplementation((key, defaultValue) => defaultValue || '');
@@ -145,7 +140,6 @@
 
   afterEach(() => {
     clearAllMocks();
->>>>>>> 74e0eb8a
   });
 
   it('should read CSV file and return test cases', async () => {
@@ -1435,8 +1429,6 @@
 
     jest.mocked(fs.readFileSync).mockRestore();
   });
-<<<<<<< HEAD
-=======
 
   it('should propagate non-quote-related CSV errors', async () => {
     // Create CSV content with inconsistent column count to trigger "Invalid Record Length" error
@@ -1459,5 +1451,4 @@
 
     jest.mocked(fs.readFileSync).mockRestore();
   });
->>>>>>> 74e0eb8a
 });