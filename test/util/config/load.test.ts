import { afterEach, beforeEach, describe, expect, it, vi, type MockInstance } from 'vitest';
import * as fs from 'fs';
import * as path from 'path';

import { globSync } from 'glob';
import yaml from 'js-yaml';
import cliState from '../../../src/cliState';
import { isCI } from '../../../src/envars';
import { importModule } from '../../../src/esm';
import logger from '../../../src/logger';
import { readPrompts } from '../../../src/prompts/index';
import { loadApiProviders } from '../../../src/providers/index';
import { type UnifiedConfig } from '../../../src/types/index';
import { isRunningUnderNpx } from '../../../src/util/index';
import {
  combineConfigs,
  dereferenceConfig,
  readConfig,
  resolveConfigs,
} from '../../../src/util/config/load';
import { promptfooCommand } from '../../../src/util/promptfooCommand';
import { maybeLoadFromExternalFile } from '../../../src/util/file';
import { isRunningUnderNpx } from '../../../src/util/promptfooCommand';
import { readTests } from '../../../src/util/testCaseReader';

vi.mock('../../../src/database', () => ({
  getDb: vi.fn(),
}));

// Mock $RefParser with hoisted mock for proper test isolation
const mockDereference = vi.hoisted(() => vi.fn());
vi.mock('@apidevtools/json-schema-ref-parser', () => ({
  default: {
    dereference: mockDereference,
  },
}));

vi.mock('fs');

vi.mock('path', async () => {
  const actual = await vi.importActual<typeof import('path')>('path');
  return {
    ...actual,
    parse: vi.fn((filePath: string) => actual.parse(filePath)),
  };
});

<<<<<<< HEAD
jest.mock('glob', () => ({
  globSync: jest.fn(),
=======
vi.mock('glob', () => ({
  globSync: vi.fn(),
  hasMagic: vi.fn((pattern: string | string[]) => {
    const p = Array.isArray(pattern) ? pattern.join('') : pattern;
    return p.includes('*') || p.includes('?') || p.includes('[') || p.includes('{');
  }),
>>>>>>> 137231a7
}));

vi.mock('proxy-agent', () => ({
  ProxyAgent: vi.fn().mockImplementation(() => ({})),
}));

vi.mock('../../../src/envars', async () => {
  const originalModule =
    await vi.importActual<typeof import('../../../src/envars')>('../../../src/envars');
  return {
    ...originalModule,
    getEnvBool: vi.fn(),
    isCI: vi.fn(),
  };
});

vi.mock('../../../src/esm', () => ({
  importModule: vi.fn(),
}));

vi.mock('../../../src/logger', () => ({
  default: {
    debug: vi.fn(),
    error: vi.fn(),
    info: vi.fn(),
    warn: vi.fn(),
  },
}));

<<<<<<< HEAD
jest.mock('../../../src/util', () => ({
  ...jest.requireActual('../../../src/util'),
  isRunningUnderNpx: jest.fn(),
}));

jest.mock('../../../src/util/promptfooCommand', () => ({
  detectInstaller: jest.fn(),
  promptfooCommand: jest.fn((subcommand: string) =>
    subcommand ? `promptfoo ${subcommand}` : 'promptfoo',
  ),
  isRunningUnderNpx: jest.fn(),
}));
=======
vi.mock('../../../src/util', async () => {
  const actual = await vi.importActual<typeof import('../../../src/util')>('../../../src/util');
  return {
    ...actual,
  };
});

vi.mock('../../../src/util/promptfooCommand', () => {
  const mockPromptfooCommand = vi.fn();
  const mockIsRunningUnderNpx = vi.fn();

  // Set up the mock to return appropriate values based on isRunningUnderNpx
  mockPromptfooCommand.mockImplementation((cmd) => {
    const isNpx = mockIsRunningUnderNpx();
    if (cmd === '') {
      return isNpx ? 'npx promptfoo@latest' : 'promptfoo';
    }
    return isNpx ? `npx promptfoo@latest ${cmd}` : `promptfoo ${cmd}`;
  });

  return {
    promptfooCommand: mockPromptfooCommand,
    detectInstaller: vi.fn().mockReturnValue('unknown'),
    isRunningUnderNpx: mockIsRunningUnderNpx,
  };
});
>>>>>>> 137231a7

vi.mock('../../../src/util/file', async () => {
  const actual =
    await vi.importActual<typeof import('../../../src/util/file')>('../../../src/util/file');
  return {
    ...actual,
    maybeLoadFromExternalFile: vi.fn((x) => x),
    readFilters: vi.fn().mockResolvedValue({}),
  };
});

vi.mock('../../../src/util/testCaseReader', () => ({
  readTest: vi.fn().mockImplementation(async (test, _basePath, isDefaultTest) => {
    // For defaultTest, just return the test as-is since it doesn't need validation
    if (isDefaultTest) {
      return test;
    }
    // For regular tests, just return the test
    return test;
  }),
  readTests: vi.fn().mockImplementation(async (tests) => {
    if (!tests) {
      return [];
    }
    if (Array.isArray(tests)) {
      return tests;
    }
    return [];
  }),
}));

vi.mock('../../../src/providers', async () => {
  const actual =
    await vi.importActual<typeof import('../../../src/providers')>('../../../src/providers');
  return {
    ...actual,
    loadApiProviders: vi.fn().mockImplementation(async (providers) => {
      return providers.map((p: any) => ({
        id: () => (typeof p === 'string' ? p : p.id),
        label: typeof p === 'string' ? p : p.label || p.id,
        config: typeof p === 'object' ? p.config : {},
      }));
    }),
  };
});

vi.mock('../../../src/util/templates', () => ({
  extractVariablesFromTemplate: vi.fn().mockReturnValue([]),
  getNunjucksEngine: vi.fn().mockReturnValue({
    renderString: vi.fn().mockImplementation((str) => str),
  }),
}));

vi.mock('../../../src/prompts', () => ({
  readPrompts: vi.fn().mockImplementation(async (prompts) => {
    if (!prompts) {
      return [];
    }
    if (Array.isArray(prompts)) {
      return prompts.map((p, idx) => ({
        raw: typeof p === 'string' ? p : p.raw || '',
        label: typeof p === 'string' ? `Prompt ${idx + 1}` : p.label || `Prompt ${idx + 1}`,
        config: {},
        metrics: {
          score: 0,
          testPassCount: 0,
          testFailCount: 0,
          testErrorCount: 0,
          assertPassCount: 0,
          assertFailCount: 0,
          totalLatencyMs: 0,
          tokenUsage: { total: 0, prompt: 0, completion: 0, cached: 0, numRequests: 0 },
          namedScores: {},
          namedScoresCount: {},
          cost: 0,
        },
      }));
    }
    return [];
  }),
  readProviderPromptMap: vi.fn().mockReturnValue({}),
}));

vi.mock('../../../src/assertions', () => ({
  validateAssertions: vi.fn(),
}));

// Global setup for all tests - set default mock implementation for $RefParser
beforeEach(() => {
  mockDereference.mockImplementation((config: object) => Promise.resolve(config));
});

describe('combineConfigs', () => {
  beforeEach(() => {
    vi.clearAllMocks();
    vi.restoreAllMocks();
    vi.spyOn(process, 'cwd').mockReturnValue('/mock/cwd');
    vi.mocked(globSync).mockImplementation((pathOrGlob) => {
      const filePart =
        typeof pathOrGlob === 'string'
          ? path.basename(pathOrGlob)
          : Array.isArray(pathOrGlob)
            ? path.basename(pathOrGlob[0])
            : pathOrGlob;
      return [filePart];
    });
  });

  afterEach(() => {
    vi.restoreAllMocks();
  });

  it('reads from existing configs', async () => {
    const config1 = {
      description: 'test1',
      tags: { tag1: 'value1' },
      providers: ['provider1'],
      prompts: ['prompt1'],
      tests: ['test1'],
      scenarios: ['scenario1'],
      defaultTest: {
        description: 'defaultTest1',
        metadata: {},
        vars: { var1: 'value1' },
        assert: [{ type: 'equals', value: 'expected1' }],
      },
      nunjucksFilters: { filter1: 'filter1' },
      redteam: {
        plugins: ['plugin1'],
        strategies: ['strategy1'],
      },
      env: { envVar1: 'envValue1' },
      evaluateOptions: { maxConcurrency: 1 },
      outputPath: [],
      commandLineOptions: { verbose: true },
      sharing: false,
    };
    const config2 = {
      description: 'test2',
      providers: ['provider2'],
      prompts: ['prompt2'],
      tests: ['test2'],
      scenarios: ['scenario2'],
      defaultTest: {
        description: 'defaultTest2',
        metadata: {},
        vars: { var2: 'value2' },
        assert: [{ type: 'equals', value: 'expected2' }],
      },
      nunjucksFilters: { filter2: 'filter2' },
      redteam: {
        plugins: ['plugin2'],
        strategies: [],
      },
      env: { envVar2: 'envValue2' },
      evaluateOptions: { maxConcurrency: 2 },
      outputPath: [],
      commandLineOptions: { verbose: false },
      sharing: true,
    };

    vi.mocked(fs.readFileSync)
      .mockImplementation(
        (
          path: fs.PathOrFileDescriptor,
          _options?: fs.ObjectEncodingOptions | BufferEncoding | null,
        ) => {
          if (typeof path === 'string' && path === 'config1.json') {
            return JSON.stringify(config1);
          } else if (typeof path === 'string' && path === 'config2.json') {
            return JSON.stringify(config2);
          }
          return Buffer.from('');
        },
      )
      .mockReturnValueOnce(JSON.stringify(config1))
      .mockReturnValueOnce(JSON.stringify(config2))
      .mockReturnValueOnce(JSON.stringify(config1))
      .mockReturnValueOnce(JSON.stringify(config2))
      .mockReturnValue(Buffer.from(''));

    vi.mocked(fs.readdirSync).mockReturnValue([]);
    vi.mocked(fs.statSync).mockImplementation(() => {
      throw new Error('File does not exist');
    });

    const config1Result = await combineConfigs(['config1.json']);
    expect(globSync).toHaveBeenCalledWith(
      path.resolve('/mock/cwd', 'config1.json'),
      expect.anything(),
    );

    expect(config1Result).toEqual({
      description: 'test1',
      tags: { tag1: 'value1' },
      providers: ['provider1'],
      prompts: ['prompt1'],
      extensions: [],
      tests: ['test1'],
      scenarios: ['scenario1'],
      defaultTest: {
        description: 'defaultTest1',
        metadata: {},
        options: {},
        vars: { var1: 'value1' },
        assert: [{ type: 'equals', value: 'expected1' }],
      },
      nunjucksFilters: { filter1: 'filter1' },
      derivedMetrics: undefined,
      redteam: {
        plugins: ['plugin1'],
        strategies: ['strategy1'],
      },
      env: { envVar1: 'envValue1' },
      evaluateOptions: { maxConcurrency: 1 },
      outputPath: [],
      commandLineOptions: { verbose: true },
      metadata: {},
      sharing: false,
      tracing: undefined,
    });

    const config2Result = await combineConfigs(['config2.json']);
    expect(globSync).toHaveBeenCalledWith(
      path.resolve('/mock/cwd', 'config2.json'),
      expect.anything(),
    );

    expect(config2Result).toEqual({
      description: 'test2',
      tags: {},
      providers: ['provider2'],
      prompts: ['prompt2'],
      extensions: [],
      tests: ['test2'],
      scenarios: ['scenario2'],
      defaultTest: {
        description: 'defaultTest2',
        metadata: {},
        options: {},
        vars: { var2: 'value2' },
        assert: [{ type: 'equals', value: 'expected2' }],
      },
      nunjucksFilters: { filter2: 'filter2' },
      derivedMetrics: undefined,
      redteam: {
        plugins: ['plugin2'],
        strategies: [],
      },
      env: { envVar2: 'envValue2' },
      evaluateOptions: { maxConcurrency: 2 },
      outputPath: [],
      commandLineOptions: { verbose: false },
      metadata: {},
      sharing: undefined,
      tracing: undefined,
    });

    const result = await combineConfigs(['config1.json', 'config2.json']);
    expect(globSync).toHaveBeenCalledWith(
      path.resolve('/mock/cwd', 'config1.json'),
      expect.anything(),
    );
    expect(globSync).toHaveBeenCalledWith(
      path.resolve('/mock/cwd', 'config2.json'),
      expect.anything(),
    );

    expect(fs.readFileSync).toHaveBeenCalledTimes(4);
    expect(result).toEqual({
      description: 'test1, test2',
      tags: { tag1: 'value1' },
      providers: ['provider1', 'provider2'],
      prompts: ['prompt1', 'prompt2'],
      tests: ['test1', 'test2'],
      extensions: [],
      scenarios: ['scenario1', 'scenario2'],
      defaultTest: {
        description: 'defaultTest2',
        metadata: {},
        options: {},
        vars: { var1: 'value1', var2: 'value2' },
        assert: [
          { type: 'equals', value: 'expected1' },
          { type: 'equals', value: 'expected2' },
        ],
      },
      nunjucksFilters: { filter1: 'filter1', filter2: 'filter2' },
      derivedMetrics: undefined,
      redteam: {
        plugins: ['plugin1', 'plugin2'],
        strategies: ['strategy1'],
      },
      env: { envVar1: 'envValue1', envVar2: 'envValue2' },
      evaluateOptions: { maxConcurrency: 2 },
      outputPath: [],
      commandLineOptions: { verbose: false },
      metadata: {},
      sharing: false,
      tracing: undefined,
    });
  });

  it('combines configs with provider-specific prompts', async () => {
    vi.mocked(fs.existsSync).mockReturnValue(true);
    vi.mocked(fs.readFileSync).mockImplementation((path: fs.PathOrFileDescriptor) => {
      if (typeof path === 'string' && path.endsWith('config.json')) {
        return JSON.stringify({
          prompts: [
            { id: 'file://prompt1.txt', label: 'My first prompt' },
            { id: 'file://prompt2.txt', label: 'My second prompt' },
          ],
          providers: [
            {
              id: 'openai:gpt-4o-mini',
              prompts: ['My first prompt', 'My second prompt'],
            },
            {
              id: 'openai:gpt-4',
              prompts: ['My first prompt'],
            },
          ],
          tests: [{ vars: { topic: 'bananas' } }],
        });
      }
      return Buffer.from('');
    });

    const result = await combineConfigs(['config.json']);
    expect(globSync).toHaveBeenCalledWith(
      path.resolve('/mock/cwd', 'config.json'),
      expect.anything(),
    );

    // Check that the prompts have the right structure but don't verify exact path format
    expect(result.prompts).toHaveLength(2);

    // Use type assertions to handle the array elements
    const prompts = result.prompts as Array<{ id?: string; label: string }>;

    expect(prompts[0]).toEqual(
      expect.objectContaining({
        label: 'My first prompt',
      }),
    );
    expect(typeof prompts[0].id).toBe('string');
    // Check the file:// URL format
    expect(prompts[0].id).toMatch(/^file:\/\//);
    expect(prompts[0].id).toMatch(/prompt1\.txt$/);

    expect(prompts[1]).toEqual(
      expect.objectContaining({
        label: 'My second prompt',
      }),
    );
    expect(typeof prompts[1].id).toBe('string');
    // Check the file:// URL format
    expect(prompts[1].id).toMatch(/^file:\/\//);
    expect(prompts[1].id).toMatch(/prompt2\.txt$/);

    expect(result.providers).toEqual([
      {
        id: 'openai:gpt-4o-mini',
        prompts: ['My first prompt', 'My second prompt'],
      },
      {
        id: 'openai:gpt-4',
        prompts: ['My first prompt'],
      },
    ]);

    expect(Array.isArray(result.tests)).toBe(true);
    // Use type assertion after confirming it's an array
    const tests = result.tests as any[];
    expect(tests).toHaveLength(1);
    expect(tests[0]).toEqual({ vars: { topic: 'bananas' } });
  });

  it('throws error for unsupported configuration file format', async () => {
    vi.mocked(fs.existsSync).mockReturnValue(true);

    await expect(combineConfigs(['config1.unsupported'])).rejects.toThrow(
      'Unsupported configuration file format: .unsupported',
    );
    expect(globSync).toHaveBeenCalledWith(
      path.resolve('/mock/cwd', 'config1.unsupported'),
      expect.anything(),
    );
  });

  it('makeAbsolute should resolve file:// syntax and plaintext prompts', async () => {
    vi.mocked(fs.existsSync).mockReturnValue(true);
    vi.mocked(fs.readFileSync).mockImplementation(
      (
        path: fs.PathOrFileDescriptor,
        _options?: fs.ObjectEncodingOptions | BufferEncoding | null,
      ) => {
        if (typeof path === 'string' && path.endsWith('config1.json')) {
          return JSON.stringify({
            description: 'test1',
            prompts: ['file://prompt1.txt', 'prompt2'],
          });
        } else if (typeof path === 'string' && path.endsWith('config2.json')) {
          return JSON.stringify({
            description: 'test2',
            prompts: ['file://prompt3.txt', 'prompt4'],
          });
        }
        return Buffer.from('');
      },
    );

    const configPaths = ['config1.json', 'config2.json'];
    const result = await combineConfigs(configPaths);
    expect(globSync).toHaveBeenCalledWith(
      path.resolve('/mock/cwd', 'config1.json'),
      expect.anything(),
    );
    expect(globSync).toHaveBeenCalledWith(
      path.resolve('/mock/cwd', 'config2.json'),
      expect.anything(),
    );

    // Check that we have the expected number of prompts
    expect(result.prompts).toHaveLength(4);

    // Validate that each prompt has the expected format
    const prompts = result.prompts as string[];

    // Check first prompt - should be a file:// URL ending with prompt1.txt
    expect(prompts[0]).toMatch(/^file:\/\//);
    expect(prompts[0]).toMatch(/prompt1\.txt$/);

    // Check second prompt - should be plain string
    expect(prompts[1]).toBe('prompt2');

    // Check third prompt - should be a file:// URL ending with prompt3.txt
    expect(prompts[2]).toMatch(/^file:\/\//);
    expect(prompts[2]).toMatch(/prompt3\.txt$/);

    // Check fourth prompt - should be plain string
    expect(prompts[3]).toBe('prompt4');
  });

  it('de-duplicates prompts when reading configs', async () => {
    vi.mocked(fs.existsSync).mockReturnValue(true);
    vi.mocked(fs.readFileSync).mockImplementation(
      (
        path: fs.PathOrFileDescriptor,
        _options?: fs.ObjectEncodingOptions | BufferEncoding | null,
      ) => {
        if (typeof path === 'string' && path.endsWith('config1.json')) {
          return JSON.stringify({
            description: 'test1',
            prompts: ['prompt1', 'file://prompt2.txt', 'prompt3'],
          });
        } else if (typeof path === 'string' && path.endsWith('config2.json')) {
          return JSON.stringify({
            description: 'test2',
            prompts: ['prompt3', 'file://prompt2.txt', 'prompt4'],
          });
        }
        return Buffer.from('');
      },
    );

    const configPaths = ['config1.json', 'config2.json'];
    const result = await combineConfigs(configPaths);
    expect(globSync).toHaveBeenCalledWith(
      path.resolve('/mock/cwd', 'config1.json'),
      expect.anything(),
    );
    expect(globSync).toHaveBeenCalledWith(
      path.resolve('/mock/cwd', 'config2.json'),
      expect.anything(),
    );

    // Check that we have the expected number of prompts
    expect(result.prompts).toHaveLength(4);

    // Validate that each prompt has the expected format
    const prompts = result.prompts as string[];

    // Check prompts
    expect(prompts[0]).toBe('prompt1');

    // Check the file:// URL
    expect(prompts[1]).toMatch(/^file:\/\//);
    expect(prompts[1]).toMatch(/prompt2\.txt$/);

    expect(prompts[2]).toBe('prompt3');
    expect(prompts[3]).toBe('prompt4');
  });

  it('merges metadata correctly', async () => {
    const config1 = {
      defaultTest: {
        metadata: { key1: 'value1' },
      },
    };
    const config2 = {
      defaultTest: {
        metadata: { key2: 'value2' },
      },
    };

    vi.mocked(fs.readFileSync)
      .mockReturnValueOnce(JSON.stringify(config1))
      .mockReturnValueOnce(JSON.stringify(config2));

    const result = await combineConfigs(['config1.json', 'config2.json']);
    expect(globSync).toHaveBeenCalledWith(
      path.resolve('/mock/cwd', 'config1.json'),
      expect.anything(),
    );
    expect(globSync).toHaveBeenCalledWith(
      path.resolve('/mock/cwd', 'config2.json'),
      expect.anything(),
    );

    expect(typeof result.defaultTest).toBe('object');
    expect(result.defaultTest).toBeDefined();
    // Type assertion since we've verified it's an object above
    const defaultTest = result.defaultTest as { metadata?: Record<string, any> };
    expect(defaultTest.metadata).toEqual({
      key1: 'value1',
      key2: 'value2',
    });
  });

  it('combines extensions from multiple configs', async () => {
    const config1 = {
      extensions: ['extension1', 'extension2'],
    };
    const config2 = {
      extensions: ['extension3'],
    };

    vi.mocked(fs.readFileSync)
      .mockReturnValueOnce(JSON.stringify(config1))
      .mockReturnValueOnce(JSON.stringify(config2));
    vi.spyOn(console, 'warn').mockImplementation(() => {});

    const result = await combineConfigs(['config1.json', 'config2.json']);
    expect(globSync).toHaveBeenCalledWith(
      path.resolve('/mock/cwd', 'config1.json'),
      expect.anything(),
    );
    expect(globSync).toHaveBeenCalledWith(
      path.resolve('/mock/cwd', 'config2.json'),
      expect.anything(),
    );

    expect(result.extensions).toEqual(['extension1', 'extension2', 'extension3']);
  });

  it('handles configs without extensions', async () => {
    const config1 = {
      description: 'Config without extensions',
    };
    const config2 = {
      extensions: ['extension1'],
    };

    vi.mocked(fs.readFileSync)
      .mockReturnValueOnce(JSON.stringify(config1))
      .mockReturnValueOnce(JSON.stringify(config2));

    const result = await combineConfigs(['config1.json', 'config2.json']);
    expect(globSync).toHaveBeenCalledWith(
      path.resolve('/mock/cwd', 'config1.json'),
      expect.anything(),
    );
    expect(globSync).toHaveBeenCalledWith(
      path.resolve('/mock/cwd', 'config2.json'),
      expect.anything(),
    );

    expect(result.extensions).toEqual(['extension1']);
  });

  it('warns when multiple configs and extensions are detected', async () => {
    vi.mocked(fs.readFileSync)
      .mockReturnValueOnce(
        JSON.stringify({
          extensions: ['extension1'],
        }),
      )
      .mockReturnValueOnce(
        JSON.stringify({
          extensions: ['extension2'],
        }),
      );

    const consoleSpy = vi.spyOn(console, 'warn').mockImplementation(() => {});

    await combineConfigs(['config1.json', 'config2.json']);
    expect(globSync).toHaveBeenCalledWith(
      path.resolve('/mock/cwd', 'config1.json'),
      expect.anything(),
    );
    expect(globSync).toHaveBeenCalledWith(
      path.resolve('/mock/cwd', 'config2.json'),
      expect.anything(),
    );

    expect(consoleSpy).toHaveBeenCalledWith(
      'Warning: Multiple configurations and extensions detected. Currently, all extensions are run across all configs and do not respect their original promptfooconfig. Please file an issue on our GitHub repository if you need support for this use case.',
    );

    consoleSpy.mockRestore();
  });

  it('warns when multiple extensions are detected and multiple configs are provided', async () => {
    vi.mocked(fs.readFileSync)
      .mockReturnValueOnce(
        JSON.stringify({
          extensions: ['extension1', 'extension2'],
        }),
      )
      .mockReturnValueOnce(
        JSON.stringify({
          description: 'Config without extensions',
        }),
      );

    const consoleSpy = vi.spyOn(console, 'warn').mockImplementation(() => {});

    await combineConfigs(['config1.json', 'config2.json']);
    expect(globSync).toHaveBeenCalledWith(
      path.resolve('/mock/cwd', 'config1.json'),
      expect.anything(),
    );
    expect(globSync).toHaveBeenCalledWith(
      path.resolve('/mock/cwd', 'config2.json'),
      expect.anything(),
    );

    expect(consoleSpy).toHaveBeenCalledWith(
      'Warning: Multiple configurations and extensions detected. Currently, all extensions are run across all configs and do not respect their original promptfooconfig. Please file an issue on our GitHub repository if you need support for this use case.',
    );
    consoleSpy.mockRestore();
  });

  it('should only set redteam config when at least one individual config has redteam settings', async () => {
    vi.mocked(fs.readFileSync)
      .mockReturnValueOnce(
        JSON.stringify({
          description: 'Config without redteam',
          providers: ['provider1'],
        }),
      )
      .mockReturnValueOnce(
        JSON.stringify({
          description: 'Config with redteam',
          providers: ['provider2'],
          redteam: {
            plugins: ['plugin1'],
            strategies: ['strategy1'],
          },
        }),
      )
      .mockReturnValueOnce(
        JSON.stringify({
          description: 'Another config without redteam',
          providers: ['provider3'],
        }),
      );

    const result = await combineConfigs(['config1.json', 'config2.json', 'config3.json']);
    expect(globSync).toHaveBeenCalledWith(
      path.resolve('/mock/cwd', 'config1.json'),
      expect.anything(),
    );
    expect(globSync).toHaveBeenCalledWith(
      path.resolve('/mock/cwd', 'config2.json'),
      expect.anything(),
    );
    expect(globSync).toHaveBeenCalledWith(
      path.resolve('/mock/cwd', 'config3.json'),
      expect.anything(),
    );

    expect(result.redteam).toBeDefined();
    expect(result.redteam).toEqual({
      plugins: ['plugin1'],
      strategies: ['strategy1'],
    });
  });

  it('should not set redteam config when no individual configs have redteam settings', async () => {
    vi.mocked(fs.readFileSync)
      .mockReturnValueOnce(
        JSON.stringify({
          description: 'Config without redteam',
          providers: ['provider1'],
        }),
      )
      .mockReturnValueOnce(
        JSON.stringify({
          description: 'Another config without redteam',
          providers: ['provider2'],
        }),
      );

    const result = await combineConfigs(['config1.json', 'config2.json']);
    expect(globSync).toHaveBeenCalledWith(
      path.resolve('/mock/cwd', 'config1.json'),
      expect.anything(),
    );
    expect(globSync).toHaveBeenCalledWith(
      path.resolve('/mock/cwd', 'config2.json'),
      expect.anything(),
    );

    expect(result.redteam).toBeUndefined();
  });

  it('should combine redteam entities from multiple configs', async () => {
    const config1 = {
      prompts: ['prompt1'],
      providers: ['provider1'],
      redteam: {
        entities: ['entity1', 'entity2'],
        plugins: ['plugin1'],
        strategies: ['strategy1'],
      },
    };
    const config2 = {
      prompts: ['prompt2'],
      providers: ['provider2'],
      redteam: {
        entities: ['entity2', 'entity3'],
        plugins: ['plugin2'],
        strategies: ['strategy2'],
      },
    };

    vi.mocked(fs.readFileSync)
      .mockReturnValueOnce(JSON.stringify(config1))
      .mockReturnValueOnce(JSON.stringify(config2));

    const result = await combineConfigs(['config1.json', 'config2.json']);
    expect(globSync).toHaveBeenCalledWith(
      path.resolve('/mock/cwd', 'config1.json'),
      expect.anything(),
    );
    expect(globSync).toHaveBeenCalledWith(
      path.resolve('/mock/cwd', 'config2.json'),
      expect.anything(),
    );

    expect(result.redteam).toEqual({
      entities: ['entity1', 'entity2', 'entity3'],
      plugins: ['plugin1', 'plugin2'],
      strategies: ['strategy1', 'strategy2'],
    });
  });

  it('should handle redteam config with undefined arrays', async () => {
    const config1 = {
      prompts: ['prompt1'],
      providers: ['provider1'],
      redteam: {
        entities: undefined,
        plugins: ['plugin1'],
        strategies: undefined,
      },
    };
    const config2 = {
      prompts: ['prompt2'],
      providers: ['provider2'],
      redteam: {
        entities: ['entity1'],
        plugins: undefined,
        strategies: ['strategy1'],
      },
    };

    vi.mocked(fs.readFileSync)
      .mockReturnValueOnce(JSON.stringify(config1))
      .mockReturnValueOnce(JSON.stringify(config2));

    const result = await combineConfigs(['config1.json', 'config2.json']);
    expect(globSync).toHaveBeenCalledWith(
      path.resolve('/mock/cwd', 'config1.json'),
      expect.anything(),
    );
    expect(globSync).toHaveBeenCalledWith(
      path.resolve('/mock/cwd', 'config2.json'),
      expect.anything(),
    );

    expect(result.redteam).toEqual({
      entities: ['entity1'],
      plugins: ['plugin1'],
      strategies: ['strategy1'],
    });
  });

  it('should preserve non-array redteam properties', async () => {
    const config1 = {
      prompts: ['prompt1'],
      providers: ['provider1'],
      redteam: {
        entities: ['entity1'],
        plugins: ['plugin1'],
        strategies: ['strategy1'],
        delay: 1000,
        language: 'en',
        provider: 'openai:gpt-4',
      },
    };
    const config2 = {
      prompts: ['prompt2'],
      providers: ['provider2'],
      redteam: {
        entities: ['entity2'],
        plugins: ['plugin2'],
        strategies: ['strategy2'],
        delay: 2000,
        purpose: 'testing',
      },
    };

    vi.mocked(fs.readFileSync)
      .mockReturnValueOnce(JSON.stringify(config1))
      .mockReturnValueOnce(JSON.stringify(config2));

    const result = await combineConfigs(['config1.json', 'config2.json']);
    expect(globSync).toHaveBeenCalledWith(
      path.resolve('/mock/cwd', 'config1.json'),
      expect.anything(),
    );
    expect(globSync).toHaveBeenCalledWith(
      path.resolve('/mock/cwd', 'config2.json'),
      expect.anything(),
    );

    expect(result.redteam).toEqual({
      entities: ['entity1', 'entity2'],
      plugins: ['plugin1', 'plugin2'],
      strategies: ['strategy1', 'strategy2'],
      delay: 2000,
      language: 'en',
      provider: 'openai:gpt-4',
      purpose: 'testing',
    });
  });

  it('should handle empty redteam arrays', async () => {
    const config1 = {
      prompts: ['prompt1'],
      providers: ['provider1'],
      redteam: {
        entities: [],
        plugins: ['plugin1'],
        strategies: [],
      },
    };
    const config2 = {
      prompts: ['prompt2'],
      providers: ['provider2'],
      redteam: {
        entities: ['entity1'],
        plugins: [],
        strategies: ['strategy1'],
      },
    };

    vi.mocked(fs.readFileSync)
      .mockReturnValueOnce(JSON.stringify(config1))
      .mockReturnValueOnce(JSON.stringify(config2));

    const result = await combineConfigs(['config1.json', 'config2.json']);
    expect(globSync).toHaveBeenCalledWith(
      path.resolve('/mock/cwd', 'config1.json'),
      expect.anything(),
    );
    expect(globSync).toHaveBeenCalledWith(
      path.resolve('/mock/cwd', 'config2.json'),
      expect.anything(),
    );

    expect(result.redteam).toEqual({
      entities: ['entity1'],
      plugins: ['plugin1'],
      strategies: ['strategy1'],
    });
  });

  it('should merge shared object from multiple configs with urls', async () => {
    const config1 = {
      sharing: {
        apiBaseUrl: 'http://localhost',
        appBaseUrl: 'http://localhost',
      },
    };
    const config2 = {};

    vi.mocked(fs.readFileSync)
      .mockReturnValueOnce(JSON.stringify(config1))
      .mockReturnValueOnce(JSON.stringify(config2));

    const result = await combineConfigs(['config1.json', 'config2.json']);
    expect(globSync).toHaveBeenCalledWith(
      path.resolve('/mock/cwd', 'config1.json'),
      expect.anything(),
    );
    expect(globSync).toHaveBeenCalledWith(
      path.resolve('/mock/cwd', 'config2.json'),
      expect.anything(),
    );

    expect(result.sharing).toEqual({
      apiBaseUrl: 'http://localhost',
      appBaseUrl: 'http://localhost',
    });
  });

  it('should default sharing to undefined when not defined', async () => {
    const config = {
      description: 'test config',
      providers: ['provider1'],
      prompts: ['prompt1'],
      tests: ['test1'],
      // No sharing property defined
    };

    vi.mocked(fs.readFileSync).mockReturnValue(JSON.stringify(config));

    const result = await combineConfigs(['config.json']);
    expect(globSync).toHaveBeenCalledWith(
      path.resolve('/mock/cwd', 'config.json'),
      expect.anything(),
    );

    expect(result.sharing).toBeUndefined();
  });

  it('should load defaultTest from external file when string starts with file://', async () => {
    const externalDefaultTest = {
      assert: [{ type: 'equals', value: 'test' }],
      vars: { foo: 'bar' },
      options: { provider: 'openai:gpt-4' },
    };

    vi.mocked(fs.existsSync).mockReturnValue(true);
    vi.mocked(fs.readFileSync).mockReturnValue(yaml.dump(externalDefaultTest));
    vi.mocked(maybeLoadFromExternalFile).mockResolvedValue(externalDefaultTest);

    const config = {
      providers: ['provider1'],
      prompts: ['prompt1'],
      tests: ['test1'],
      defaultTest: 'file://path/to/defaultTest.yaml',
    };

    vi.mocked(fs.readFileSync).mockReturnValue(JSON.stringify(config));

    const result = await combineConfigs(['config.json']);

    // combineConfigs should preserve the string reference, not load it
    expect(result.defaultTest).toBe('file://path/to/defaultTest.yaml');
  });

  it('should preserve string defaultTest when combining configs with file:// reference', async () => {
    const config1 = {
      providers: ['provider1'],
      prompts: ['prompt1'],
      tests: ['test1'],
      defaultTest: { vars: { inline: true } },
    };

    const config2 = {
      providers: ['provider2'],
      prompts: ['prompt2'],
      tests: ['test2'],
      defaultTest: 'file://external/defaultTest.yaml',
    };

    vi.mocked(fs.readFileSync)
      .mockReturnValueOnce(JSON.stringify(config1))
      .mockReturnValueOnce(JSON.stringify(config2));

    const result = await combineConfigs(['config1.json', 'config2.json']);

    // Should preserve the file:// reference from the second config
    expect(result.defaultTest).toBe('file://external/defaultTest.yaml');
  });

  it('should merge inline defaultTest objects when combining configs', async () => {
    const config1 = {
      providers: ['provider1'],
      prompts: ['prompt1'],
      tests: ['test1'],
      defaultTest: {
        vars: { var1: 'value1' },
        assert: [{ type: 'equals', value: 'expected1' }],
      },
    };

    const config2 = {
      providers: ['provider2'],
      prompts: ['prompt2'],
      tests: ['test2'],
      defaultTest: {
        vars: { var2: 'value2' },
        assert: [{ type: 'contains', value: 'expected2' }],
        options: { provider: 'openai:gpt-4' },
      },
    };

    vi.mocked(fs.readFileSync)
      .mockReturnValueOnce(JSON.stringify(config1))
      .mockReturnValueOnce(JSON.stringify(config2));

    const result = await combineConfigs(['config1.json', 'config2.json']);

    expect(result.defaultTest).toEqual({
      vars: { var1: 'value1', var2: 'value2' },
      assert: [
        { type: 'equals', value: 'expected1' },
        { type: 'contains', value: 'expected2' },
      ],
      options: { provider: 'openai:gpt-4' },
      metadata: {},
    });
  });

  it('should handle undefined defaultTest in configs', async () => {
    const config = {
      providers: ['provider1'],
      prompts: ['prompt1'],
      tests: ['test1'],
      // No defaultTest
    };

    vi.mocked(fs.readFileSync).mockReturnValue(JSON.stringify(config));

    const result = await combineConfigs(['config.json']);

    // When no defaultTest is provided, combineConfigs returns undefined
    expect(result.defaultTest).toBeUndefined();
  });
});

describe('dereferenceConfig', () => {
  it('should dereference a config with no $refs', async () => {
    const rawConfig = {
      prompts: ['Hello world'],
      description: 'Test config',
      providers: ['provider1'],
      tests: ['test1'],
      evaluateOptions: {},
      commandLineOptions: {},
    };
    const dereferencedConfig = await dereferenceConfig(rawConfig);
    expect(dereferencedConfig).toEqual(rawConfig);
  });

  it('should dereference a config with $refs', async () => {
    const rawConfig = {
      prompts: [],
      tests: [],
      evaluateOptions: {},
      commandLineOptions: {},
      providers: [{ $ref: '#/definitions/provider' }],
      definitions: {
        provider: {
          name: 'provider1',
          config: { setting: 'value' },
        },
      },
    };
    const expectedConfig = {
      prompts: [],
      tests: [],
      evaluateOptions: {},
      commandLineOptions: {},
      providers: [{ name: 'provider1', config: { setting: 'value' } }],
      definitions: {
        provider: {
          name: 'provider1',
          config: { setting: 'value' },
        },
      },
    };
    // Mock $RefParser to return dereferenced config
    mockDereference.mockResolvedValueOnce(expectedConfig);
    const dereferencedConfig = await dereferenceConfig(rawConfig as UnifiedConfig);
    expect(dereferencedConfig).toEqual(expectedConfig);
  });

  it('should preserve regular functions when dereferencing', async () => {
    const rawConfig = {
      description: 'Test config with function parameters',
      prompts: [],
      tests: [],
      evaluateOptions: {},
      commandLineOptions: {},
      providers: [
        {
          name: 'provider1',
          config: {
            functions: [
              {
                name: 'function1',
                parameters: { param1: 'value1' },
              },
            ],
            tools: [
              {
                function: {
                  name: 'toolFunction1',
                  parameters: { param2: 'value2' },
                },
              },
            ],
          },
        },
      ],
    };
    const dereferencedConfig = await dereferenceConfig(rawConfig as UnifiedConfig);
    expect(dereferencedConfig).toEqual(rawConfig);
  });

  it('should preserve tools with references and definitions when dereferencing', async () => {
    const rawConfig = {
      prompts: [{ $ref: '#/definitions/prompt' }],
      tests: [],
      evaluateOptions: {},
      commandLineOptions: {},
      providers: [
        {
          name: 'openai:gpt-4',
          config: {
            tools: [
              {
                type: 'function',
                function: {
                  name: 'kubectl_describe',
                  parameters: {
                    $defs: {
                      KubernetesResourceKind: {
                        enum: ['deployment', 'node'],
                        title: 'KubernetesResourceKind',
                        type: 'string',
                      },
                    },
                    properties: {
                      kind: { $ref: '#/$defs/KubernetesResourceKind' },
                      namespace: {
                        anyOf: [{ type: 'string' }, { type: 'null' }],
                        default: null,
                        title: 'Namespace',
                      },
                      name: { title: 'Name', type: 'string' },
                    },
                    required: ['kind', 'name'],
                    title: 'KubectlDescribe',
                    type: 'object',
                  },
                },
              },
            ],
          },
        },
      ],
      definitions: {
        prompt: 'hello world',
      },
    };
    const expectedOutput = {
      prompts: ['hello world'],
      tests: [],
      evaluateOptions: {},
      commandLineOptions: {},
      providers: [
        {
          name: 'openai:gpt-4',
          config: {
            tools: [
              {
                type: 'function',
                function: {
                  name: 'kubectl_describe',
                  parameters: {
                    $defs: {
                      KubernetesResourceKind: {
                        enum: ['deployment', 'node'],
                        title: 'KubernetesResourceKind',
                        type: 'string',
                      },
                    },
                    properties: {
                      kind: { $ref: '#/$defs/KubernetesResourceKind' },
                      namespace: {
                        anyOf: [{ type: 'string' }, { type: 'null' }],
                        default: null,
                        title: 'Namespace',
                      },
                      name: { title: 'Name', type: 'string' },
                    },
                    required: ['kind', 'name'],
                    title: 'KubectlDescribe',
                    type: 'object',
                  },
                },
              },
            ],
          },
        },
      ],
      definitions: {
        prompt: 'hello world',
      },
    };
    // Mock $RefParser to return dereferenced config (resolves #/definitions but preserves $defs)
    mockDereference.mockResolvedValueOnce(expectedOutput);
    const dereferencedConfig = await dereferenceConfig(rawConfig as unknown as UnifiedConfig);
    expect(dereferencedConfig).toEqual(expectedOutput);
  });

  it('should preserve handle string functions/tools when dereferencing', async () => {
    const rawConfig = {
      description: 'Test config with function parameters',
      prompts: [],
      tests: [],
      evaluateOptions: {},
      commandLineOptions: {},
      providers: [
        {
          name: 'provider2',
          config: {
            functions: 'file://external_functions.yaml',
            tools: 'file://external_tools.yaml',
          },
        },
      ],
    };
    const dereferencedConfig = await dereferenceConfig(rawConfig as UnifiedConfig);
    expect(dereferencedConfig).toEqual(rawConfig);
  });
});

describe('resolveConfigs', () => {
  let mockExit: MockInstance;

  beforeEach(() => {
    vi.clearAllMocks();
    vi.restoreAllMocks();
    vi.spyOn(process, 'cwd').mockReturnValue('/mock/cwd');
    mockExit = vi.spyOn(process, 'exit').mockImplementation((code?: string | number | null) => {
      throw new Error(`Process exited with code ${code}`);
    });
  });

  afterEach(() => {
    vi.restoreAllMocks();
    mockExit.mockRestore();
  });

  it('should set cliState.basePath', async () => {
    const cmdObj = { config: ['config.json'] };
    const defaultConfig = {};

    vi.mocked(fs.existsSync).mockReturnValue(true);
    vi.mocked(fs.readFileSync).mockReturnValue(
      JSON.stringify({
        prompts: ['prompt1'],
        providers: ['openai:foobar'],
      }),
    );
    vi.mocked(globSync).mockReturnValueOnce(['config.json']);

    await resolveConfigs(cmdObj, defaultConfig);

    expect(cliState.basePath).toBe(path.dirname('config.json'));
  });

  it('should load scenarios and tests from external files', async () => {
    const cmdObj = { config: ['config.json'] };
    const defaultConfig = {};
    const scenarios = [{ description: 'Scenario', tests: 'file://tests.yaml' }];
    const externalTests = [
      { vars: { testPrompt: 'What services do you offer?' } },
      { vars: { testPrompt: 'How can I confirm an order?' } },
    ];

    const prompt =
      'You are a helpful assistant. You are given a prompt and you must answer it. {{testPrompt}}';
    vi.mocked(fs.existsSync).mockReturnValue(true);
    vi.mocked(fs.readFileSync).mockReturnValue(
      JSON.stringify({
        prompts: [prompt],
        providers: ['openai:gpt-4'],
        scenarios: 'file://scenarios.yaml',
      }),
    );

    vi.mocked(maybeLoadFromExternalFile)
      .mockResolvedValueOnce(scenarios)
      .mockResolvedValueOnce(externalTests);

    vi.mocked(readTests).mockResolvedValue(externalTests);

    vi.mocked(globSync).mockReturnValue(['config.json']);

    // Mock readPrompts to return the expected format
    vi.mocked(readPrompts).mockResolvedValue([
      {
        raw: prompt,
        label: prompt,
        config: {},
      },
    ]);

    // Mock loadApiProviders to return the expected format
    vi.mocked(loadApiProviders).mockResolvedValue([
      {
        id: () => 'openai:gpt-4',
        label: 'openai:gpt-4',
        modelName: 'gpt-4',
      } as any,
    ]);

    const { testSuite } = await resolveConfigs(cmdObj, defaultConfig);

    expect(maybeLoadFromExternalFile).toHaveBeenCalledWith(['file://scenarios.yaml']);
    expect(maybeLoadFromExternalFile).toHaveBeenCalledWith('file://tests.yaml');

    expect(testSuite).toMatchObject({
      prompts: [
        {
          raw: prompt,
          label: prompt,
        },
      ],
      providers: [
        expect.objectContaining({
          modelName: 'gpt-4',
        }),
      ],
      scenarios,
      tests: externalTests,
      defaultTest: expect.objectContaining({
        metadata: {},
      }),
    });

    expect(testSuite.prompts[0].raw).toBe(prompt);
    expect(testSuite.tests).toEqual(externalTests);
    expect(testSuite.scenarios).toEqual(scenarios);
  });

  it('should warn and exit when no config file, no prompts, no providers, and not in CI', async () => {
    vi.spyOn(process, 'exit').mockImplementation((code?: string | number | null) => {
      throw new Error(`Process exited with code ${code}`);
    });
<<<<<<< HEAD
    jest.mocked(isCI).mockReturnValue(false);
    jest.mocked(isRunningUnderNpx).mockReturnValue(true);
    jest
      .mocked(promptfooCommand)
      .mockImplementation((subcommand: string) =>
        subcommand ? `npx promptfoo ${subcommand}` : 'npx promptfoo',
      );
=======
    vi.mocked(isCI).mockReturnValue(false);
    vi.mocked(isRunningUnderNpx).mockReturnValue(true);
>>>>>>> 137231a7

    const cmdObj = {};
    const defaultConfig = {};

    await expect(resolveConfigs(cmdObj, defaultConfig)).rejects.toThrow(
      'Process exited with code 1',
    );

    expect(logger.warn).toHaveBeenCalledWith(expect.stringContaining('No promptfooconfig found'));
    expect(logger.warn).toHaveBeenCalledWith(expect.stringContaining('npx promptfoo eval -c'));
    expect(logger.warn).toHaveBeenCalledWith(expect.stringContaining('npx promptfoo init'));
  });

  it('should throw an error if no providers are provided', async () => {
    const cmdObj = { config: ['config.json'] };
    const defaultConfig = {};
    const promptfooConfig = {
      prompts: ['Act as a travel guide for {{location}}'],
    };

    vi.mocked(fs.readFileSync).mockReturnValueOnce(JSON.stringify(promptfooConfig));
    vi.mocked(globSync).mockReturnValueOnce(['config.json']);

    await expect(resolveConfigs(cmdObj, defaultConfig)).rejects.toThrow(
      'Process exited with code 1',
    );

    expect(logger.error).toHaveBeenCalledWith(
      expect.stringContaining('You must specify at least 1 provider (for example, openai:gpt-4.1)'),
    );
  });

  it('should allow dataset generation configs to omit providers', async () => {
    const cmdObj = { config: ['config.json'] };
    const defaultConfig = {};
    const promptfooConfig = {
      prompts: ['Act as a travel guide for {{location}}'],
    };

    vi.mocked(fs.readFileSync).mockReturnValueOnce(JSON.stringify(promptfooConfig));
    vi.mocked(globSync).mockReturnValueOnce(['config.json']);

    expect(
      async () => await resolveConfigs(cmdObj, defaultConfig, 'DatasetGeneration'),
    ).not.toThrow();
  });

  it('should load defaultTest with embedding provider configuration', async () => {
    const configWithDefaultTest = {
      prompts: ['Test prompt: {{input}}'],
      providers: ['openai:gpt-3.5-turbo'],
      defaultTest: {
        options: {
          provider: {
            embedding: {
              id: 'bedrock:embeddings:amazon.titan-embed-text-v2:0',
              config: {
                region: 'us-east-1',
                profile: 'test-profile',
              },
            },
          },
        },
      },
      tests: [
        {
          vars: {
            input: 'test input',
          },
          assert: [
            {
              type: 'similar',
              value: 'expected output',
              threshold: 0.8,
            },
          ],
        },
      ],
    };

    vi.mocked(fs.existsSync).mockReturnValue(true);
    vi.mocked(fs.readFileSync).mockImplementation((path: fs.PathOrFileDescriptor) => {
      if (typeof path === 'string' && path.endsWith('config.yaml')) {
        return yaml.dump(configWithDefaultTest);
      }
      return Buffer.from('');
    });
    vi.mocked(globSync).mockReturnValue(['config.yaml']);
    vi.mocked(isCI).mockReturnValue(true); // Avoid triggering exit

    // Mock readTests to return the specific test for this case
    vi.mocked(readTests).mockResolvedValue([
      {
        vars: {
          input: 'test input',
        },
        assert: [
          {
            type: 'similar',
            value: 'expected output',
            threshold: 0.8,
          },
        ],
      },
    ]);

    const cmdObj = { config: ['config.yaml'] };
    const result = await resolveConfigs(cmdObj, {});

    // Verify the defaultTest was loaded with the embedding provider configuration
    expect(result.testSuite.defaultTest).toBeDefined();
    expect((result.testSuite.defaultTest as any)?.options?.provider).toEqual({
      embedding: {
        id: 'bedrock:embeddings:amazon.titan-embed-text-v2:0',
        config: {
          region: 'us-east-1',
          profile: 'test-profile',
        },
      },
    });

    // Verify the test case was loaded
    expect(result.testSuite.tests).toBeDefined();
    expect(result.testSuite.tests).toHaveLength(1);
    expect(result.testSuite.tests![0].vars).toEqual({ input: 'test input' });
  });

  it('should load defaultTest with model-graded eval provider', async () => {
    const configWithDefaultTest = {
      prompts: ['Test prompt: {{input}}'],
      providers: ['openai:gpt-3.5-turbo'],
      defaultTest: {
        options: {
          provider: 'openai:gpt-4',
        },
      },
      tests: [
        {
          vars: {
            input: 'test input',
          },
          assert: [
            {
              type: 'llm-rubric',
              value: 'Output should be helpful',
            },
          ],
        },
      ],
    };

    vi.mocked(fs.existsSync).mockReturnValue(true);
    vi.mocked(fs.readFileSync).mockImplementation((path: fs.PathOrFileDescriptor) => {
      if (typeof path === 'string' && path.endsWith('config.yaml')) {
        return yaml.dump(configWithDefaultTest);
      }
      return Buffer.from('');
    });
    vi.mocked(globSync).mockReturnValue(['config.yaml']);
    vi.mocked(isCI).mockReturnValue(true); // Avoid triggering exit

    const cmdObj = { config: ['config.yaml'] };
    const result = await resolveConfigs(cmdObj, {});

    // Verify the defaultTest was loaded with the provider string
    expect(result.testSuite.defaultTest).toBeDefined();
    expect((result.testSuite.defaultTest as any)?.options?.provider).toBe('openai:gpt-4');
  });
});

describe('readConfig', () => {
  beforeEach(() => {
    vi.clearAllMocks();
    vi.restoreAllMocks();
  });

  afterEach(() => {
    vi.restoreAllMocks();
  });

  it('should read JSON config file', async () => {
    const mockConfig = {
      description: 'Test config',
      providers: ['openai:gpt-4o'],
      prompts: ['Hello, world!'],
    };
    vi.spyOn(fs, 'readFileSync').mockReturnValue(JSON.stringify(mockConfig));
    vi.mocked(path.parse).mockReturnValue({ ext: '.json' } as unknown as path.ParsedPath);

    const result = await readConfig('config.json');

    expect(result).toEqual(mockConfig);
    expect(fs.readFileSync).toHaveBeenCalledWith('config.json', 'utf-8');
  });

  it('should read YAML config file', async () => {
    const mockConfig = {
      description: 'Test config',
      providers: ['openai:gpt-4o'],
      prompts: ['Hello, world!'],
    };
    vi.spyOn(fs, 'readFileSync').mockReturnValue(yaml.dump(mockConfig));
    vi.mocked(path.parse).mockReturnValue({ ext: '.yaml' } as unknown as path.ParsedPath);

    const result = await readConfig('config.yaml');

    expect(result).toEqual(mockConfig);
    expect(fs.readFileSync).toHaveBeenCalledWith('config.yaml', 'utf-8');
  });

  it('should read JavaScript config file', async () => {
    const mockConfig = {
      description: 'Test config',
      providers: ['openai:gpt-4o'],
      prompts: ['Hello, world!'],
    };

    vi.mocked(path.parse).mockReturnValue({ ext: '.js' } as unknown as path.ParsedPath);
    vi.mocked(importModule).mockResolvedValue(mockConfig);
    const result = await readConfig('config.js');

    expect(result).toEqual(mockConfig);
    expect(importModule).toHaveBeenCalledWith('config.js');
  });

  it('should throw error for unsupported file format', async () => {
    vi.mocked(path.parse).mockReturnValue({ ext: '.txt' } as unknown as path.ParsedPath);

    await expect(readConfig('config.txt')).rejects.toThrow(
      'Unsupported configuration file format: .txt',
    );
  });

  it('should rewrite targets to providers', async () => {
    const mockConfig = {
      description: 'Test config',
      targets: ['openai:gpt-4o'],
      prompts: ['Hello, world!'],
    };
    vi.spyOn(fs, 'readFileSync').mockReturnValue(JSON.stringify(mockConfig));
    vi.mocked(path.parse).mockReturnValue({ ext: '.json' } as unknown as path.ParsedPath);

    const result = await readConfig('config.json');

    expect(result).toEqual({
      description: 'Test config',
      providers: ['openai:gpt-4o'],
      prompts: ['Hello, world!'],
    });
  });

  it('should rewrite plugins and strategies to redteam', async () => {
    const mockConfig = {
      description: 'Test config',
      providers: ['openai:gpt-4o'],
      prompts: ['Hello, world!'],
      plugins: ['plugin1'],
      strategies: ['strategy1'],
    };
    vi.spyOn(fs, 'readFileSync').mockReturnValue(JSON.stringify(mockConfig));
    vi.mocked(path.parse).mockReturnValue({ ext: '.json' } as unknown as path.ParsedPath);

    const result = await readConfig('config.json');

    expect(result).toEqual({
      description: 'Test config',
      providers: ['openai:gpt-4o'],
      prompts: ['Hello, world!'],
      redteam: {
        plugins: ['plugin1'],
        strategies: ['strategy1'],
      },
    });
  });

  it('should set default prompt when no prompts are provided', async () => {
    const mockConfig = {
      description: 'Test config',
      providers: ['openai:gpt-4o'],
      tests: [
        { vars: { someVar: 'value', prompt: 'abc' } },
        { vars: { anotherVar: 'anotherValue', prompt: 'yo mama' } },
      ],
    };
    vi.spyOn(fs, 'readFileSync').mockReturnValue(JSON.stringify(mockConfig));
    vi.mocked(path.parse).mockReturnValue({ ext: '.json' } as unknown as path.ParsedPath);

    const result = await readConfig('config.json');

    expect(result).toEqual({
      ...mockConfig,
      prompts: ['{{prompt}}'],
    });
  });

  it('should resolve YAML references before validation', async () => {
    const mockConfig = {
      description: 'test_config',
      prompts: ['test {{text}}'],
      providers: [{ $ref: 'defaultParams.yaml#/model' }],
      temperature: 1,
      tests: [{ vars: { text: 'test text' } }],
    };

    const dereferencedConfig = {
      description: 'test_config',
      prompts: ['test {{text}}'],
      providers: ['echo'],
      temperature: 1,
      tests: [{ vars: { text: 'test text' } }],
    };

    vi.mocked(fs.readFileSync).mockReturnValueOnce(yaml.dump(mockConfig));
    mockDereference.mockResolvedValueOnce(dereferencedConfig);

    const result = await readConfig('config.yaml');
    expect(result).toEqual(dereferencedConfig);
    expect(fs.readFileSync).toHaveBeenCalledWith('config.yaml', 'utf-8');
  });

  it('should throw validation error for invalid dereferenced config', async () => {
    const mockConfig = {
      description: 'invalid_config',
      providers: [{ $ref: 'defaultParams.yaml#/invalidKey' }],
    };

    // Use tests as a number to trigger validation error (tests must be array or string)
    const dereferencedConfig = {
      description: 'invalid_config',
      providers: ['echo'],
      tests: 12345, // This should fail validation since tests must be an array or string
    };

    vi.spyOn(fs, 'readFileSync').mockReturnValue(yaml.dump(mockConfig));
    vi.mocked(path.parse).mockReturnValue({ ext: '.yaml' } as path.ParsedPath);
    mockDereference.mockResolvedValueOnce(dereferencedConfig);

    await readConfig('config.yaml');

    expect(logger.warn).toHaveBeenCalled();
    const calls = vi.mocked(logger.warn).mock.calls;
    const validationCall = calls.find((call) =>
      String(call[0]).includes('Invalid configuration file'),
    );
    expect(validationCall).toBeDefined();
    expect(validationCall?.[0]).toContain('Invalid configuration file config.yaml');
  });

  it('should handle empty YAML file by defaulting to empty object', async () => {
    vi.spyOn(fs, 'readFileSync').mockReturnValue('');
    vi.mocked(path.parse).mockReturnValue({ ext: '.yaml' } as path.ParsedPath);
    vi.spyOn(yaml, 'load').mockReturnValue(null);
    mockDereference.mockResolvedValueOnce({});

    const result = await readConfig('empty.yaml');

    expect(result).toEqual({
      prompts: ['{{prompt}}'],
    });
    expect(fs.readFileSync).toHaveBeenCalledWith('empty.yaml', 'utf-8');
  });
});

describe('resolveConfigs with external defaultTest', () => {
  beforeEach(() => {
    vi.clearAllMocks();
    vi.restoreAllMocks();
    cliState.basePath = '/mock/base';
    // Default implementation: return the input unchanged
    mockDereference.mockImplementation((config: object) => Promise.resolve(config));
  });

  it('should resolve defaultTest from external file in resolveConfigs', async () => {
    const externalDefaultTest = {
      assert: [{ type: 'contains', value: 'resolved' }],
      vars: { resolved: true },
    };

    const fileConfig = {
      providers: ['openai:gpt-4'],
      prompts: ['Test prompt'],
      tests: [{ vars: { test: 'value' } }],
      defaultTest: 'file://shared/defaultTest.yaml',
    };

    vi.mocked(fs.existsSync).mockReturnValue(true);
    vi.mocked(fs.readFileSync).mockReturnValue(JSON.stringify(fileConfig));
    vi.mocked(maybeLoadFromExternalFile).mockResolvedValue(externalDefaultTest);
    vi.mocked(readTests).mockResolvedValue([{ vars: { test: 'value' } }]);

    const result = await resolveConfigs({ config: ['config.json'] }, {});

    expect(maybeLoadFromExternalFile).toHaveBeenCalledWith('file://shared/defaultTest.yaml');
    expect(result.testSuite.defaultTest).toEqual(
      expect.objectContaining({
        assert: externalDefaultTest.assert,
        vars: externalDefaultTest.vars,
      }),
    );
  });

  it('should handle inline defaultTest object in resolveConfigs', async () => {
    const inlineDefaultTest = {
      assert: [{ type: 'equals', value: 'inline' }],
      vars: { inline: true },
    };

    const fileConfig = {
      providers: ['openai:gpt-4'],
      prompts: ['Test prompt'],
      tests: [{ vars: { test: 'value' } }],
      defaultTest: inlineDefaultTest,
    };

    vi.mocked(fs.existsSync).mockReturnValue(true);
    vi.mocked(fs.readFileSync).mockReturnValue(JSON.stringify(fileConfig));
    vi.mocked(readTests).mockResolvedValue([{ vars: { test: 'value' } }]);
    vi.mocked(globSync).mockReturnValue(['config.json']);

    const result = await resolveConfigs({ config: ['config.json'] }, {});

    // maybeLoadFromExternalFile should not be called for inline defaultTest
    expect(maybeLoadFromExternalFile).toHaveBeenCalledTimes(0);
    expect(result.testSuite.defaultTest).toEqual(
      expect.objectContaining({
        assert: inlineDefaultTest.assert,
        vars: inlineDefaultTest.vars,
      }),
    );
  });
});<|MERGE_RESOLUTION|>--- conflicted
+++ resolved
@@ -11,14 +11,12 @@
 import { readPrompts } from '../../../src/prompts/index';
 import { loadApiProviders } from '../../../src/providers/index';
 import { type UnifiedConfig } from '../../../src/types/index';
-import { isRunningUnderNpx } from '../../../src/util/index';
 import {
   combineConfigs,
   dereferenceConfig,
   readConfig,
   resolveConfigs,
 } from '../../../src/util/config/load';
-import { promptfooCommand } from '../../../src/util/promptfooCommand';
 import { maybeLoadFromExternalFile } from '../../../src/util/file';
 import { isRunningUnderNpx } from '../../../src/util/promptfooCommand';
 import { readTests } from '../../../src/util/testCaseReader';
@@ -45,17 +43,12 @@
   };
 });
 
-<<<<<<< HEAD
-jest.mock('glob', () => ({
-  globSync: jest.fn(),
-=======
 vi.mock('glob', () => ({
   globSync: vi.fn(),
   hasMagic: vi.fn((pattern: string | string[]) => {
     const p = Array.isArray(pattern) ? pattern.join('') : pattern;
     return p.includes('*') || p.includes('?') || p.includes('[') || p.includes('{');
   }),
->>>>>>> 137231a7
 }));
 
 vi.mock('proxy-agent', () => ({
@@ -85,20 +78,6 @@
   },
 }));
 
-<<<<<<< HEAD
-jest.mock('../../../src/util', () => ({
-  ...jest.requireActual('../../../src/util'),
-  isRunningUnderNpx: jest.fn(),
-}));
-
-jest.mock('../../../src/util/promptfooCommand', () => ({
-  detectInstaller: jest.fn(),
-  promptfooCommand: jest.fn((subcommand: string) =>
-    subcommand ? `promptfoo ${subcommand}` : 'promptfoo',
-  ),
-  isRunningUnderNpx: jest.fn(),
-}));
-=======
 vi.mock('../../../src/util', async () => {
   const actual = await vi.importActual<typeof import('../../../src/util')>('../../../src/util');
   return {
@@ -125,7 +104,6 @@
     isRunningUnderNpx: mockIsRunningUnderNpx,
   };
 });
->>>>>>> 137231a7
 
 vi.mock('../../../src/util/file', async () => {
   const actual =
@@ -1486,18 +1464,8 @@
     vi.spyOn(process, 'exit').mockImplementation((code?: string | number | null) => {
       throw new Error(`Process exited with code ${code}`);
     });
-<<<<<<< HEAD
-    jest.mocked(isCI).mockReturnValue(false);
-    jest.mocked(isRunningUnderNpx).mockReturnValue(true);
-    jest
-      .mocked(promptfooCommand)
-      .mockImplementation((subcommand: string) =>
-        subcommand ? `npx promptfoo ${subcommand}` : 'npx promptfoo',
-      );
-=======
     vi.mocked(isCI).mockReturnValue(false);
     vi.mocked(isRunningUnderNpx).mockReturnValue(true);
->>>>>>> 137231a7
 
     const cmdObj = {};
     const defaultConfig = {};
@@ -1507,8 +1475,10 @@
     );
 
     expect(logger.warn).toHaveBeenCalledWith(expect.stringContaining('No promptfooconfig found'));
-    expect(logger.warn).toHaveBeenCalledWith(expect.stringContaining('npx promptfoo eval -c'));
-    expect(logger.warn).toHaveBeenCalledWith(expect.stringContaining('npx promptfoo init'));
+    expect(logger.warn).toHaveBeenCalledWith(
+      expect.stringContaining('npx promptfoo@latest eval -c'),
+    );
+    expect(logger.warn).toHaveBeenCalledWith(expect.stringContaining('npx promptfoo@latest init'));
   });
 
   it('should throw an error if no providers are provided', async () => {
