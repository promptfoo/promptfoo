import { afterEach, beforeEach, describe, expect, it, vi, type MockInstance } from 'vitest';
import * as fs from 'fs';
import * as path from 'path';

import { globSync } from 'glob';
import yaml from 'js-yaml';
import cliState from '../../../src/cliState';
import { isCI } from '../../../src/envars';
import { importModule } from '../../../src/esm';
import logger from '../../../src/logger';
import { readPrompts } from '../../../src/prompts/index';
import { loadApiProviders } from '../../../src/providers/index';
import { type UnifiedConfig } from '../../../src/types/index';
import {
  combineConfigs,
  dereferenceConfig,
  readConfig,
  resolveConfigs,
} from '../../../src/util/config/load';
import { maybeLoadFromExternalFile } from '../../../src/util/file';
import { isRunningUnderNpx } from '../../../src/util/promptfooCommand';
import { readTests } from '../../../src/util/testCaseReader';

vi.mock('../../../src/database', () => ({
  getDb: vi.fn(),
}));

// Mock $RefParser with hoisted mock for proper test isolation
const mockDereference = vi.hoisted(() => vi.fn());
vi.mock('@apidevtools/json-schema-ref-parser', () => ({
  default: {
    dereference: mockDereference,
  },
}));

vi.mock('fs');

vi.mock('path', async () => {
  const actual = await vi.importActual<typeof import('path')>('path');
  return {
    ...actual,
    parse: vi.fn((filePath: string) => actual.parse(filePath)),
  };
});

vi.mock('glob', () => ({
  globSync: vi.fn(),
  hasMagic: vi.fn((pattern: string | string[]) => {
    const p = Array.isArray(pattern) ? pattern.join('') : pattern;
    return p.includes('*') || p.includes('?') || p.includes('[') || p.includes('{');
  }),
}));

vi.mock('proxy-agent', () => ({
  ProxyAgent: vi.fn().mockImplementation(() => ({})),
}));

vi.mock('../../../src/envars', async () => {
  const originalModule =
    await vi.importActual<typeof import('../../../src/envars')>('../../../src/envars');
  return {
    ...originalModule,
    getEnvBool: vi.fn(),
    isCI: vi.fn(),
  };
});

vi.mock('../../../src/esm', () => ({
  importModule: vi.fn(),
}));

vi.mock('../../../src/logger', () => ({
  default: {
    debug: vi.fn(),
    error: vi.fn(),
    info: vi.fn(),
    warn: vi.fn(),
  },
}));

vi.mock('../../../src/util', async () => {
  const actual = await vi.importActual<typeof import('../../../src/util')>('../../../src/util');
  return {
    ...actual,
  };
});

vi.mock('../../../src/util/promptfooCommand', () => {
  const mockPromptfooCommand = vi.fn();
  const mockIsRunningUnderNpx = vi.fn();

  // Set up the mock to return appropriate values based on isRunningUnderNpx
  mockPromptfooCommand.mockImplementation((cmd) => {
    const isNpx = mockIsRunningUnderNpx();
    if (cmd === '') {
      return isNpx ? 'npx promptfoo@latest' : 'promptfoo';
    }
    return isNpx ? `npx promptfoo@latest ${cmd}` : `promptfoo ${cmd}`;
  });

  return {
    promptfooCommand: mockPromptfooCommand,
<<<<<<< HEAD
=======
    detectInstaller: vi.fn().mockReturnValue('unknown'),
>>>>>>> 61a77eb5
    isRunningUnderNpx: mockIsRunningUnderNpx,
  };
});

vi.mock('../../../src/util/file', async () => {
  const actual =
    await vi.importActual<typeof import('../../../src/util/file')>('../../../src/util/file');
  return {
    ...actual,
    maybeLoadFromExternalFile: vi.fn((x) => x),
    readFilters: vi.fn().mockResolvedValue({}),
  };
});

vi.mock('../../../src/util/testCaseReader', () => ({
  readTest: vi.fn().mockImplementation(async (test, _basePath, isDefaultTest) => {
    // For defaultTest, just return the test as-is since it doesn't need validation
    if (isDefaultTest) {
      return test;
    }
    // For regular tests, just return the test
    return test;
  }),
  readTests: vi.fn().mockImplementation(async (tests) => {
    if (!tests) {
      return [];
    }
    if (Array.isArray(tests)) {
      return tests;
    }
    return [];
  }),
}));

vi.mock('../../../src/providers', async () => {
  const actual =
    await vi.importActual<typeof import('../../../src/providers')>('../../../src/providers');
  return {
    ...actual,
    loadApiProviders: vi.fn().mockImplementation(async (providers) => {
      return providers.map((p: any) => ({
        id: () => (typeof p === 'string' ? p : p.id),
        label: typeof p === 'string' ? p : p.label || p.id,
        config: typeof p === 'object' ? p.config : {},
      }));
    }),
  };
});

vi.mock('../../../src/util/templates', () => ({
  extractVariablesFromTemplate: vi.fn().mockReturnValue([]),
  getNunjucksEngine: vi.fn().mockReturnValue({
    renderString: vi.fn().mockImplementation((str) => str),
  }),
}));

vi.mock('../../../src/prompts', () => ({
  readPrompts: vi.fn().mockImplementation(async (prompts) => {
    if (!prompts) {
      return [];
    }
    if (Array.isArray(prompts)) {
      return prompts.map((p, idx) => ({
        raw: typeof p === 'string' ? p : p.raw || '',
        label: typeof p === 'string' ? `Prompt ${idx + 1}` : p.label || `Prompt ${idx + 1}`,
        config: {},
        metrics: {
          score: 0,
          testPassCount: 0,
          testFailCount: 0,
          testErrorCount: 0,
          assertPassCount: 0,
          assertFailCount: 0,
          totalLatencyMs: 0,
          tokenUsage: { total: 0, prompt: 0, completion: 0, cached: 0, numRequests: 0 },
          namedScores: {},
          namedScoresCount: {},
          cost: 0,
        },
      }));
    }
    return [];
  }),
  readProviderPromptMap: vi.fn().mockReturnValue({}),
}));

vi.mock('../../../src/assertions', () => ({
  validateAssertions: vi.fn(),
}));

// Global setup for all tests - set default mock implementation for $RefParser
beforeEach(() => {
  mockDereference.mockImplementation((config: object) => Promise.resolve(config));
});

describe('combineConfigs', () => {
  beforeEach(() => {
    vi.clearAllMocks();
    vi.restoreAllMocks();
    vi.spyOn(process, 'cwd').mockReturnValue('/mock/cwd');
    vi.mocked(globSync).mockImplementation((pathOrGlob) => {
      const filePart =
        typeof pathOrGlob === 'string'
          ? path.basename(pathOrGlob)
          : Array.isArray(pathOrGlob)
            ? path.basename(pathOrGlob[0])
            : pathOrGlob;
      return [filePart];
    });
  });

  afterEach(() => {
    vi.restoreAllMocks();
  });

  it('reads from existing configs', async () => {
    const config1 = {
      description: 'test1',
      tags: { tag1: 'value1' },
      providers: ['provider1'],
      prompts: ['prompt1'],
      tests: ['test1'],
      scenarios: ['scenario1'],
      defaultTest: {
        description: 'defaultTest1',
        metadata: {},
        vars: { var1: 'value1' },
        assert: [{ type: 'equals', value: 'expected1' }],
      },
      nunjucksFilters: { filter1: 'filter1' },
      redteam: {
        plugins: ['plugin1'],
        strategies: ['strategy1'],
      },
      env: { envVar1: 'envValue1' },
      evaluateOptions: { maxConcurrency: 1 },
      outputPath: [],
      commandLineOptions: { verbose: true },
      sharing: false,
    };
    const config2 = {
      description: 'test2',
      providers: ['provider2'],
      prompts: ['prompt2'],
      tests: ['test2'],
      scenarios: ['scenario2'],
      defaultTest: {
        description: 'defaultTest2',
        metadata: {},
        vars: { var2: 'value2' },
        assert: [{ type: 'equals', value: 'expected2' }],
      },
      nunjucksFilters: { filter2: 'filter2' },
      redteam: {
        plugins: ['plugin2'],
        strategies: [],
      },
      env: { envVar2: 'envValue2' },
      evaluateOptions: { maxConcurrency: 2 },
      outputPath: [],
      commandLineOptions: { verbose: false },
      sharing: true,
    };

    vi.mocked(fs.readFileSync)
      .mockImplementation(
        (
          path: fs.PathOrFileDescriptor,
          _options?: fs.ObjectEncodingOptions | BufferEncoding | null,
        ) => {
          if (typeof path === 'string' && path === 'config1.json') {
            return JSON.stringify(config1);
          } else if (typeof path === 'string' && path === 'config2.json') {
            return JSON.stringify(config2);
          }
          return Buffer.from('');
        },
      )
      .mockReturnValueOnce(JSON.stringify(config1))
      .mockReturnValueOnce(JSON.stringify(config2))
      .mockReturnValueOnce(JSON.stringify(config1))
      .mockReturnValueOnce(JSON.stringify(config2))
      .mockReturnValue(Buffer.from(''));

    vi.mocked(fs.readdirSync).mockReturnValue([]);
    vi.mocked(fs.statSync).mockImplementation(() => {
      throw new Error('File does not exist');
    });

    const config1Result = await combineConfigs(['config1.json']);
    expect(globSync).toHaveBeenCalledWith(
      path.resolve('/mock/cwd', 'config1.json'),
      expect.anything(),
    );

    expect(config1Result).toEqual({
      description: 'test1',
      tags: { tag1: 'value1' },
      providers: ['provider1'],
      prompts: ['prompt1'],
      extensions: [],
      tests: ['test1'],
      scenarios: ['scenario1'],
      defaultTest: {
        description: 'defaultTest1',
        metadata: {},
        options: {},
        vars: { var1: 'value1' },
        assert: [{ type: 'equals', value: 'expected1' }],
      },
      nunjucksFilters: { filter1: 'filter1' },
      derivedMetrics: undefined,
      redteam: {
        plugins: ['plugin1'],
        strategies: ['strategy1'],
      },
      env: { envVar1: 'envValue1' },
      evaluateOptions: { maxConcurrency: 1 },
      outputPath: [],
      commandLineOptions: { verbose: true },
      metadata: {},
      sharing: false,
      tracing: undefined,
    });

    const config2Result = await combineConfigs(['config2.json']);
    expect(globSync).toHaveBeenCalledWith(
      path.resolve('/mock/cwd', 'config2.json'),
      expect.anything(),
    );

    expect(config2Result).toEqual({
      description: 'test2',
      tags: {},
      providers: ['provider2'],
      prompts: ['prompt2'],
      extensions: [],
      tests: ['test2'],
      scenarios: ['scenario2'],
      defaultTest: {
        description: 'defaultTest2',
        metadata: {},
        options: {},
        vars: { var2: 'value2' },
        assert: [{ type: 'equals', value: 'expected2' }],
      },
      nunjucksFilters: { filter2: 'filter2' },
      derivedMetrics: undefined,
      redteam: {
        plugins: ['plugin2'],
        strategies: [],
      },
      env: { envVar2: 'envValue2' },
      evaluateOptions: { maxConcurrency: 2 },
      outputPath: [],
      commandLineOptions: { verbose: false },
      metadata: {},
      sharing: undefined,
      tracing: undefined,
    });

    const result = await combineConfigs(['config1.json', 'config2.json']);
    expect(globSync).toHaveBeenCalledWith(
      path.resolve('/mock/cwd', 'config1.json'),
      expect.anything(),
    );
    expect(globSync).toHaveBeenCalledWith(
      path.resolve('/mock/cwd', 'config2.json'),
      expect.anything(),
    );

    expect(fs.readFileSync).toHaveBeenCalledTimes(4);
    expect(result).toEqual({
      description: 'test1, test2',
      tags: { tag1: 'value1' },
      providers: ['provider1', 'provider2'],
      prompts: ['prompt1', 'prompt2'],
      tests: ['test1', 'test2'],
      extensions: [],
      scenarios: ['scenario1', 'scenario2'],
      defaultTest: {
        description: 'defaultTest2',
        metadata: {},
        options: {},
        vars: { var1: 'value1', var2: 'value2' },
        assert: [
          { type: 'equals', value: 'expected1' },
          { type: 'equals', value: 'expected2' },
        ],
      },
      nunjucksFilters: { filter1: 'filter1', filter2: 'filter2' },
      derivedMetrics: undefined,
      redteam: {
        plugins: ['plugin1', 'plugin2'],
        strategies: ['strategy1'],
      },
      env: { envVar1: 'envValue1', envVar2: 'envValue2' },
      evaluateOptions: { maxConcurrency: 2 },
      outputPath: [],
      commandLineOptions: { verbose: false },
      metadata: {},
      sharing: false,
      tracing: undefined,
    });
  });

  it('combines configs with provider-specific prompts', async () => {
    vi.mocked(fs.existsSync).mockReturnValue(true);
    vi.mocked(fs.readFileSync).mockImplementation((path: fs.PathOrFileDescriptor) => {
      if (typeof path === 'string' && path.endsWith('config.json')) {
        return JSON.stringify({
          prompts: [
            { id: 'file://prompt1.txt', label: 'My first prompt' },
            { id: 'file://prompt2.txt', label: 'My second prompt' },
          ],
          providers: [
            {
              id: 'openai:gpt-4o-mini',
              prompts: ['My first prompt', 'My second prompt'],
            },
            {
              id: 'openai:gpt-4',
              prompts: ['My first prompt'],
            },
          ],
          tests: [{ vars: { topic: 'bananas' } }],
        });
      }
      return Buffer.from('');
    });

    const result = await combineConfigs(['config.json']);
    expect(globSync).toHaveBeenCalledWith(
      path.resolve('/mock/cwd', 'config.json'),
      expect.anything(),
    );

    // Check that the prompts have the right structure but don't verify exact path format
    expect(result.prompts).toHaveLength(2);

    // Use type assertions to handle the array elements
    const prompts = result.prompts as Array<{ id?: string; label: string }>;

    expect(prompts[0]).toEqual(
      expect.objectContaining({
        label: 'My first prompt',
      }),
    );
    expect(typeof prompts[0].id).toBe('string');
    // Check the file:// URL format
    expect(prompts[0].id).toMatch(/^file:\/\//);
    expect(prompts[0].id).toMatch(/prompt1\.txt$/);

    expect(prompts[1]).toEqual(
      expect.objectContaining({
        label: 'My second prompt',
      }),
    );
    expect(typeof prompts[1].id).toBe('string');
    // Check the file:// URL format
    expect(prompts[1].id).toMatch(/^file:\/\//);
    expect(prompts[1].id).toMatch(/prompt2\.txt$/);

    expect(result.providers).toEqual([
      {
        id: 'openai:gpt-4o-mini',
        prompts: ['My first prompt', 'My second prompt'],
      },
      {
        id: 'openai:gpt-4',
        prompts: ['My first prompt'],
      },
    ]);

    expect(Array.isArray(result.tests)).toBe(true);
    // Use type assertion after confirming it's an array
    const tests = result.tests as any[];
    expect(tests).toHaveLength(1);
    expect(tests[0]).toEqual({ vars: { topic: 'bananas' } });
  });

  it('throws error for unsupported configuration file format', async () => {
    vi.mocked(fs.existsSync).mockReturnValue(true);

    await expect(combineConfigs(['config1.unsupported'])).rejects.toThrow(
      'Unsupported configuration file format: .unsupported',
    );
    expect(globSync).toHaveBeenCalledWith(
      path.resolve('/mock/cwd', 'config1.unsupported'),
      expect.anything(),
    );
  });

  it('makeAbsolute should resolve file:// syntax and plaintext prompts', async () => {
    vi.mocked(fs.existsSync).mockReturnValue(true);
    vi.mocked(fs.readFileSync).mockImplementation(
      (
        path: fs.PathOrFileDescriptor,
        _options?: fs.ObjectEncodingOptions | BufferEncoding | null,
      ) => {
        if (typeof path === 'string' && path.endsWith('config1.json')) {
          return JSON.stringify({
            description: 'test1',
            prompts: ['file://prompt1.txt', 'prompt2'],
          });
        } else if (typeof path === 'string' && path.endsWith('config2.json')) {
          return JSON.stringify({
            description: 'test2',
            prompts: ['file://prompt3.txt', 'prompt4'],
          });
        }
        return Buffer.from('');
      },
    );

    const configPaths = ['config1.json', 'config2.json'];
    const result = await combineConfigs(configPaths);
    expect(globSync).toHaveBeenCalledWith(
      path.resolve('/mock/cwd', 'config1.json'),
      expect.anything(),
    );
    expect(globSync).toHaveBeenCalledWith(
      path.resolve('/mock/cwd', 'config2.json'),
      expect.anything(),
    );

    // Check that we have the expected number of prompts
    expect(result.prompts).toHaveLength(4);

    // Validate that each prompt has the expected format
    const prompts = result.prompts as string[];

    // Check first prompt - should be a file:// URL ending with prompt1.txt
    expect(prompts[0]).toMatch(/^file:\/\//);
    expect(prompts[0]).toMatch(/prompt1\.txt$/);

    // Check second prompt - should be plain string
    expect(prompts[1]).toBe('prompt2');

    // Check third prompt - should be a file:// URL ending with prompt3.txt
    expect(prompts[2]).toMatch(/^file:\/\//);
    expect(prompts[2]).toMatch(/prompt3\.txt$/);

    // Check fourth prompt - should be plain string
    expect(prompts[3]).toBe('prompt4');
  });

  it('de-duplicates prompts when reading configs', async () => {
    vi.mocked(fs.existsSync).mockReturnValue(true);
    vi.mocked(fs.readFileSync).mockImplementation(
      (
        path: fs.PathOrFileDescriptor,
        _options?: fs.ObjectEncodingOptions | BufferEncoding | null,
      ) => {
        if (typeof path === 'string' && path.endsWith('config1.json')) {
          return JSON.stringify({
            description: 'test1',
            prompts: ['prompt1', 'file://prompt2.txt', 'prompt3'],
          });
        } else if (typeof path === 'string' && path.endsWith('config2.json')) {
          return JSON.stringify({
            description: 'test2',
            prompts: ['prompt3', 'file://prompt2.txt', 'prompt4'],
          });
        }
        return Buffer.from('');
      },
    );

    const configPaths = ['config1.json', 'config2.json'];
    const result = await combineConfigs(configPaths);
    expect(globSync).toHaveBeenCalledWith(
      path.resolve('/mock/cwd', 'config1.json'),
      expect.anything(),
    );
    expect(globSync).toHaveBeenCalledWith(
      path.resolve('/mock/cwd', 'config2.json'),
      expect.anything(),
    );

    // Check that we have the expected number of prompts
    expect(result.prompts).toHaveLength(4);

    // Validate that each prompt has the expected format
    const prompts = result.prompts as string[];

    // Check prompts
    expect(prompts[0]).toBe('prompt1');

    // Check the file:// URL
    expect(prompts[1]).toMatch(/^file:\/\//);
    expect(prompts[1]).toMatch(/prompt2\.txt$/);

    expect(prompts[2]).toBe('prompt3');
    expect(prompts[3]).toBe('prompt4');
  });

  it('merges metadata correctly', async () => {
    const config1 = {
      defaultTest: {
        metadata: { key1: 'value1' },
      },
    };
    const config2 = {
      defaultTest: {
        metadata: { key2: 'value2' },
      },
    };

    vi.mocked(fs.readFileSync)
      .mockReturnValueOnce(JSON.stringify(config1))
      .mockReturnValueOnce(JSON.stringify(config2));

    const result = await combineConfigs(['config1.json', 'config2.json']);
    expect(globSync).toHaveBeenCalledWith(
      path.resolve('/mock/cwd', 'config1.json'),
      expect.anything(),
    );
    expect(globSync).toHaveBeenCalledWith(
      path.resolve('/mock/cwd', 'config2.json'),
      expect.anything(),
    );

    expect(typeof result.defaultTest).toBe('object');
    expect(result.defaultTest).toBeDefined();
    // Type assertion since we've verified it's an object above
    const defaultTest = result.defaultTest as { metadata?: Record<string, any> };
    expect(defaultTest.metadata).toEqual({
      key1: 'value1',
      key2: 'value2',
    });
  });

  it('combines extensions from multiple configs', async () => {
    const config1 = {
      extensions: ['extension1', 'extension2'],
    };
    const config2 = {
      extensions: ['extension3'],
    };

    vi.mocked(fs.readFileSync)
      .mockReturnValueOnce(JSON.stringify(config1))
      .mockReturnValueOnce(JSON.stringify(config2));
    vi.spyOn(console, 'warn').mockImplementation(() => {});

    const result = await combineConfigs(['config1.json', 'config2.json']);
    expect(globSync).toHaveBeenCalledWith(
      path.resolve('/mock/cwd', 'config1.json'),
      expect.anything(),
    );
    expect(globSync).toHaveBeenCalledWith(
      path.resolve('/mock/cwd', 'config2.json'),
      expect.anything(),
    );

    expect(result.extensions).toEqual(['extension1', 'extension2', 'extension3']);
  });

  it('handles configs without extensions', async () => {
    const config1 = {
      description: 'Config without extensions',
    };
    const config2 = {
      extensions: ['extension1'],
    };

    vi.mocked(fs.readFileSync)
      .mockReturnValueOnce(JSON.stringify(config1))
      .mockReturnValueOnce(JSON.stringify(config2));

    const result = await combineConfigs(['config1.json', 'config2.json']);
    expect(globSync).toHaveBeenCalledWith(
      path.resolve('/mock/cwd', 'config1.json'),
      expect.anything(),
    );
    expect(globSync).toHaveBeenCalledWith(
      path.resolve('/mock/cwd', 'config2.json'),
      expect.anything(),
    );

    expect(result.extensions).toEqual(['extension1']);
  });

  it('warns when multiple configs and extensions are detected', async () => {
    vi.mocked(fs.readFileSync)
      .mockReturnValueOnce(
        JSON.stringify({
          extensions: ['extension1'],
        }),
      )
      .mockReturnValueOnce(
        JSON.stringify({
          extensions: ['extension2'],
        }),
      );

    const consoleSpy = vi.spyOn(console, 'warn').mockImplementation(() => {});

    await combineConfigs(['config1.json', 'config2.json']);
    expect(globSync).toHaveBeenCalledWith(
      path.resolve('/mock/cwd', 'config1.json'),
      expect.anything(),
    );
    expect(globSync).toHaveBeenCalledWith(
      path.resolve('/mock/cwd', 'config2.json'),
      expect.anything(),
    );

    expect(consoleSpy).toHaveBeenCalledWith(
      'Warning: Multiple configurations and extensions detected. Currently, all extensions are run across all configs and do not respect their original promptfooconfig. Please file an issue on our GitHub repository if you need support for this use case.',
    );

    consoleSpy.mockRestore();
  });

  it('warns when multiple extensions are detected and multiple configs are provided', async () => {
    vi.mocked(fs.readFileSync)
      .mockReturnValueOnce(
        JSON.stringify({
          extensions: ['extension1', 'extension2'],
        }),
      )
      .mockReturnValueOnce(
        JSON.stringify({
          description: 'Config without extensions',
        }),
      );

    const consoleSpy = vi.spyOn(console, 'warn').mockImplementation(() => {});

    await combineConfigs(['config1.json', 'config2.json']);
    expect(globSync).toHaveBeenCalledWith(
      path.resolve('/mock/cwd', 'config1.json'),
      expect.anything(),
    );
    expect(globSync).toHaveBeenCalledWith(
      path.resolve('/mock/cwd', 'config2.json'),
      expect.anything(),
    );

    expect(consoleSpy).toHaveBeenCalledWith(
      'Warning: Multiple configurations and extensions detected. Currently, all extensions are run across all configs and do not respect their original promptfooconfig. Please file an issue on our GitHub repository if you need support for this use case.',
    );
    consoleSpy.mockRestore();
  });

  it('should only set redteam config when at least one individual config has redteam settings', async () => {
    vi.mocked(fs.readFileSync)
      .mockReturnValueOnce(
        JSON.stringify({
          description: 'Config without redteam',
          providers: ['provider1'],
        }),
      )
      .mockReturnValueOnce(
        JSON.stringify({
          description: 'Config with redteam',
          providers: ['provider2'],
          redteam: {
            plugins: ['plugin1'],
            strategies: ['strategy1'],
          },
        }),
      )
      .mockReturnValueOnce(
        JSON.stringify({
          description: 'Another config without redteam',
          providers: ['provider3'],
        }),
      );

    const result = await combineConfigs(['config1.json', 'config2.json', 'config3.json']);
    expect(globSync).toHaveBeenCalledWith(
      path.resolve('/mock/cwd', 'config1.json'),
      expect.anything(),
    );
    expect(globSync).toHaveBeenCalledWith(
      path.resolve('/mock/cwd', 'config2.json'),
      expect.anything(),
    );
    expect(globSync).toHaveBeenCalledWith(
      path.resolve('/mock/cwd', 'config3.json'),
      expect.anything(),
    );

    expect(result.redteam).toBeDefined();
    expect(result.redteam).toEqual({
      plugins: ['plugin1'],
      strategies: ['strategy1'],
    });
  });

  it('should not set redteam config when no individual configs have redteam settings', async () => {
    vi.mocked(fs.readFileSync)
      .mockReturnValueOnce(
        JSON.stringify({
          description: 'Config without redteam',
          providers: ['provider1'],
        }),
      )
      .mockReturnValueOnce(
        JSON.stringify({
          description: 'Another config without redteam',
          providers: ['provider2'],
        }),
      );

    const result = await combineConfigs(['config1.json', 'config2.json']);
    expect(globSync).toHaveBeenCalledWith(
      path.resolve('/mock/cwd', 'config1.json'),
      expect.anything(),
    );
    expect(globSync).toHaveBeenCalledWith(
      path.resolve('/mock/cwd', 'config2.json'),
      expect.anything(),
    );

    expect(result.redteam).toBeUndefined();
  });

  it('should combine redteam entities from multiple configs', async () => {
    const config1 = {
      prompts: ['prompt1'],
      providers: ['provider1'],
      redteam: {
        entities: ['entity1', 'entity2'],
        plugins: ['plugin1'],
        strategies: ['strategy1'],
      },
    };
    const config2 = {
      prompts: ['prompt2'],
      providers: ['provider2'],
      redteam: {
        entities: ['entity2', 'entity3'],
        plugins: ['plugin2'],
        strategies: ['strategy2'],
      },
    };

    vi.mocked(fs.readFileSync)
      .mockReturnValueOnce(JSON.stringify(config1))
      .mockReturnValueOnce(JSON.stringify(config2));

    const result = await combineConfigs(['config1.json', 'config2.json']);
    expect(globSync).toHaveBeenCalledWith(
      path.resolve('/mock/cwd', 'config1.json'),
      expect.anything(),
    );
    expect(globSync).toHaveBeenCalledWith(
      path.resolve('/mock/cwd', 'config2.json'),
      expect.anything(),
    );

    expect(result.redteam).toEqual({
      entities: ['entity1', 'entity2', 'entity3'],
      plugins: ['plugin1', 'plugin2'],
      strategies: ['strategy1', 'strategy2'],
    });
  });

  it('should handle redteam config with undefined arrays', async () => {
    const config1 = {
      prompts: ['prompt1'],
      providers: ['provider1'],
      redteam: {
        entities: undefined,
        plugins: ['plugin1'],
        strategies: undefined,
      },
    };
    const config2 = {
      prompts: ['prompt2'],
      providers: ['provider2'],
      redteam: {
        entities: ['entity1'],
        plugins: undefined,
        strategies: ['strategy1'],
      },
    };

    vi.mocked(fs.readFileSync)
      .mockReturnValueOnce(JSON.stringify(config1))
      .mockReturnValueOnce(JSON.stringify(config2));

    const result = await combineConfigs(['config1.json', 'config2.json']);
    expect(globSync).toHaveBeenCalledWith(
      path.resolve('/mock/cwd', 'config1.json'),
      expect.anything(),
    );
    expect(globSync).toHaveBeenCalledWith(
      path.resolve('/mock/cwd', 'config2.json'),
      expect.anything(),
    );

    expect(result.redteam).toEqual({
      entities: ['entity1'],
      plugins: ['plugin1'],
      strategies: ['strategy1'],
    });
  });

  it('should preserve non-array redteam properties', async () => {
    const config1 = {
      prompts: ['prompt1'],
      providers: ['provider1'],
      redteam: {
        entities: ['entity1'],
        plugins: ['plugin1'],
        strategies: ['strategy1'],
        delay: 1000,
        language: 'en',
        provider: 'openai:gpt-4',
      },
    };
    const config2 = {
      prompts: ['prompt2'],
      providers: ['provider2'],
      redteam: {
        entities: ['entity2'],
        plugins: ['plugin2'],
        strategies: ['strategy2'],
        delay: 2000,
        purpose: 'testing',
      },
    };

    vi.mocked(fs.readFileSync)
      .mockReturnValueOnce(JSON.stringify(config1))
      .mockReturnValueOnce(JSON.stringify(config2));

    const result = await combineConfigs(['config1.json', 'config2.json']);
    expect(globSync).toHaveBeenCalledWith(
      path.resolve('/mock/cwd', 'config1.json'),
      expect.anything(),
    );
    expect(globSync).toHaveBeenCalledWith(
      path.resolve('/mock/cwd', 'config2.json'),
      expect.anything(),
    );

    expect(result.redteam).toEqual({
      entities: ['entity1', 'entity2'],
      plugins: ['plugin1', 'plugin2'],
      strategies: ['strategy1', 'strategy2'],
      delay: 2000,
      language: 'en',
      provider: 'openai:gpt-4',
      purpose: 'testing',
    });
  });

  it('should handle empty redteam arrays', async () => {
    const config1 = {
      prompts: ['prompt1'],
      providers: ['provider1'],
      redteam: {
        entities: [],
        plugins: ['plugin1'],
        strategies: [],
      },
    };
    const config2 = {
      prompts: ['prompt2'],
      providers: ['provider2'],
      redteam: {
        entities: ['entity1'],
        plugins: [],
        strategies: ['strategy1'],
      },
    };

    vi.mocked(fs.readFileSync)
      .mockReturnValueOnce(JSON.stringify(config1))
      .mockReturnValueOnce(JSON.stringify(config2));

    const result = await combineConfigs(['config1.json', 'config2.json']);
    expect(globSync).toHaveBeenCalledWith(
      path.resolve('/mock/cwd', 'config1.json'),
      expect.anything(),
    );
    expect(globSync).toHaveBeenCalledWith(
      path.resolve('/mock/cwd', 'config2.json'),
      expect.anything(),
    );

    expect(result.redteam).toEqual({
      entities: ['entity1'],
      plugins: ['plugin1'],
      strategies: ['strategy1'],
    });
  });

  it('should merge shared object from multiple configs with urls', async () => {
    const config1 = {
      sharing: {
        apiBaseUrl: 'http://localhost',
        appBaseUrl: 'http://localhost',
      },
    };
    const config2 = {};

    vi.mocked(fs.readFileSync)
      .mockReturnValueOnce(JSON.stringify(config1))
      .mockReturnValueOnce(JSON.stringify(config2));

    const result = await combineConfigs(['config1.json', 'config2.json']);
    expect(globSync).toHaveBeenCalledWith(
      path.resolve('/mock/cwd', 'config1.json'),
      expect.anything(),
    );
    expect(globSync).toHaveBeenCalledWith(
      path.resolve('/mock/cwd', 'config2.json'),
      expect.anything(),
    );

    expect(result.sharing).toEqual({
      apiBaseUrl: 'http://localhost',
      appBaseUrl: 'http://localhost',
    });
  });

  it('should default sharing to undefined when not defined', async () => {
    const config = {
      description: 'test config',
      providers: ['provider1'],
      prompts: ['prompt1'],
      tests: ['test1'],
      // No sharing property defined
    };

    vi.mocked(fs.readFileSync).mockReturnValue(JSON.stringify(config));

    const result = await combineConfigs(['config.json']);
    expect(globSync).toHaveBeenCalledWith(
      path.resolve('/mock/cwd', 'config.json'),
      expect.anything(),
    );

    expect(result.sharing).toBeUndefined();
  });

  it('should load defaultTest from external file when string starts with file://', async () => {
    const externalDefaultTest = {
      assert: [{ type: 'equals', value: 'test' }],
      vars: { foo: 'bar' },
      options: { provider: 'openai:gpt-4' },
    };

    vi.mocked(fs.existsSync).mockReturnValue(true);
    vi.mocked(fs.readFileSync).mockReturnValue(yaml.dump(externalDefaultTest));
    vi.mocked(maybeLoadFromExternalFile).mockResolvedValue(externalDefaultTest);

    const config = {
      providers: ['provider1'],
      prompts: ['prompt1'],
      tests: ['test1'],
      defaultTest: 'file://path/to/defaultTest.yaml',
    };

    vi.mocked(fs.readFileSync).mockReturnValue(JSON.stringify(config));

    const result = await combineConfigs(['config.json']);

    // combineConfigs should preserve the string reference, not load it
    expect(result.defaultTest).toBe('file://path/to/defaultTest.yaml');
  });

  it('should preserve string defaultTest when combining configs with file:// reference', async () => {
    const config1 = {
      providers: ['provider1'],
      prompts: ['prompt1'],
      tests: ['test1'],
      defaultTest: { vars: { inline: true } },
    };

    const config2 = {
      providers: ['provider2'],
      prompts: ['prompt2'],
      tests: ['test2'],
      defaultTest: 'file://external/defaultTest.yaml',
    };

    vi.mocked(fs.readFileSync)
      .mockReturnValueOnce(JSON.stringify(config1))
      .mockReturnValueOnce(JSON.stringify(config2));

    const result = await combineConfigs(['config1.json', 'config2.json']);

    // Should preserve the file:// reference from the second config
    expect(result.defaultTest).toBe('file://external/defaultTest.yaml');
  });

  it('should merge inline defaultTest objects when combining configs', async () => {
    const config1 = {
      providers: ['provider1'],
      prompts: ['prompt1'],
      tests: ['test1'],
      defaultTest: {
        vars: { var1: 'value1' },
        assert: [{ type: 'equals', value: 'expected1' }],
      },
    };

    const config2 = {
      providers: ['provider2'],
      prompts: ['prompt2'],
      tests: ['test2'],
      defaultTest: {
        vars: { var2: 'value2' },
        assert: [{ type: 'contains', value: 'expected2' }],
        options: { provider: 'openai:gpt-4' },
      },
    };

    vi.mocked(fs.readFileSync)
      .mockReturnValueOnce(JSON.stringify(config1))
      .mockReturnValueOnce(JSON.stringify(config2));

    const result = await combineConfigs(['config1.json', 'config2.json']);

    expect(result.defaultTest).toEqual({
      vars: { var1: 'value1', var2: 'value2' },
      assert: [
        { type: 'equals', value: 'expected1' },
        { type: 'contains', value: 'expected2' },
      ],
      options: { provider: 'openai:gpt-4' },
      metadata: {},
    });
  });

  it('should handle undefined defaultTest in configs', async () => {
    const config = {
      providers: ['provider1'],
      prompts: ['prompt1'],
      tests: ['test1'],
      // No defaultTest
    };

    vi.mocked(fs.readFileSync).mockReturnValue(JSON.stringify(config));

    const result = await combineConfigs(['config.json']);

    // When no defaultTest is provided, combineConfigs returns undefined
    expect(result.defaultTest).toBeUndefined();
  });
});

describe('dereferenceConfig', () => {
  it('should dereference a config with no $refs', async () => {
    const rawConfig = {
      prompts: ['Hello world'],
      description: 'Test config',
      providers: ['provider1'],
      tests: ['test1'],
      evaluateOptions: {},
      commandLineOptions: {},
    };
    const dereferencedConfig = await dereferenceConfig(rawConfig);
    expect(dereferencedConfig).toEqual(rawConfig);
  });

  it('should dereference a config with $refs', async () => {
    const rawConfig = {
      prompts: [],
      tests: [],
      evaluateOptions: {},
      commandLineOptions: {},
      providers: [{ $ref: '#/definitions/provider' }],
      definitions: {
        provider: {
          name: 'provider1',
          config: { setting: 'value' },
        },
      },
    };
    const expectedConfig = {
      prompts: [],
      tests: [],
      evaluateOptions: {},
      commandLineOptions: {},
      providers: [{ name: 'provider1', config: { setting: 'value' } }],
      definitions: {
        provider: {
          name: 'provider1',
          config: { setting: 'value' },
        },
      },
    };
    // Mock $RefParser to return dereferenced config
    mockDereference.mockResolvedValueOnce(expectedConfig);
    const dereferencedConfig = await dereferenceConfig(rawConfig as UnifiedConfig);
    expect(dereferencedConfig).toEqual(expectedConfig);
  });

  it('should preserve regular functions when dereferencing', async () => {
    const rawConfig = {
      description: 'Test config with function parameters',
      prompts: [],
      tests: [],
      evaluateOptions: {},
      commandLineOptions: {},
      providers: [
        {
          name: 'provider1',
          config: {
            functions: [
              {
                name: 'function1',
                parameters: { param1: 'value1' },
              },
            ],
            tools: [
              {
                function: {
                  name: 'toolFunction1',
                  parameters: { param2: 'value2' },
                },
              },
            ],
          },
        },
      ],
    };
    const dereferencedConfig = await dereferenceConfig(rawConfig as UnifiedConfig);
    expect(dereferencedConfig).toEqual(rawConfig);
  });

  it('should preserve tools with references and definitions when dereferencing', async () => {
    const rawConfig = {
      prompts: [{ $ref: '#/definitions/prompt' }],
      tests: [],
      evaluateOptions: {},
      commandLineOptions: {},
      providers: [
        {
          name: 'openai:gpt-4',
          config: {
            tools: [
              {
                type: 'function',
                function: {
                  name: 'kubectl_describe',
                  parameters: {
                    $defs: {
                      KubernetesResourceKind: {
                        enum: ['deployment', 'node'],
                        title: 'KubernetesResourceKind',
                        type: 'string',
                      },
                    },
                    properties: {
                      kind: { $ref: '#/$defs/KubernetesResourceKind' },
                      namespace: {
                        anyOf: [{ type: 'string' }, { type: 'null' }],
                        default: null,
                        title: 'Namespace',
                      },
                      name: { title: 'Name', type: 'string' },
                    },
                    required: ['kind', 'name'],
                    title: 'KubectlDescribe',
                    type: 'object',
                  },
                },
              },
            ],
          },
        },
      ],
      definitions: {
        prompt: 'hello world',
      },
    };
    const expectedOutput = {
      prompts: ['hello world'],
      tests: [],
      evaluateOptions: {},
      commandLineOptions: {},
      providers: [
        {
          name: 'openai:gpt-4',
          config: {
            tools: [
              {
                type: 'function',
                function: {
                  name: 'kubectl_describe',
                  parameters: {
                    $defs: {
                      KubernetesResourceKind: {
                        enum: ['deployment', 'node'],
                        title: 'KubernetesResourceKind',
                        type: 'string',
                      },
                    },
                    properties: {
                      kind: { $ref: '#/$defs/KubernetesResourceKind' },
                      namespace: {
                        anyOf: [{ type: 'string' }, { type: 'null' }],
                        default: null,
                        title: 'Namespace',
                      },
                      name: { title: 'Name', type: 'string' },
                    },
                    required: ['kind', 'name'],
                    title: 'KubectlDescribe',
                    type: 'object',
                  },
                },
              },
            ],
          },
        },
      ],
      definitions: {
        prompt: 'hello world',
      },
    };
    // Mock $RefParser to return dereferenced config (resolves #/definitions but preserves $defs)
    mockDereference.mockResolvedValueOnce(expectedOutput);
    const dereferencedConfig = await dereferenceConfig(rawConfig as unknown as UnifiedConfig);
    expect(dereferencedConfig).toEqual(expectedOutput);
  });

  it('should preserve handle string functions/tools when dereferencing', async () => {
    const rawConfig = {
      description: 'Test config with function parameters',
      prompts: [],
      tests: [],
      evaluateOptions: {},
      commandLineOptions: {},
      providers: [
        {
          name: 'provider2',
          config: {
            functions: 'file://external_functions.yaml',
            tools: 'file://external_tools.yaml',
          },
        },
      ],
    };
    const dereferencedConfig = await dereferenceConfig(rawConfig as UnifiedConfig);
    expect(dereferencedConfig).toEqual(rawConfig);
  });
});

describe('resolveConfigs', () => {
  let mockExit: MockInstance;

  beforeEach(() => {
    vi.clearAllMocks();
    vi.restoreAllMocks();
    vi.spyOn(process, 'cwd').mockReturnValue('/mock/cwd');
    mockExit = vi.spyOn(process, 'exit').mockImplementation((code?: string | number | null) => {
      throw new Error(`Process exited with code ${code}`);
    });
  });

  afterEach(() => {
    vi.restoreAllMocks();
    mockExit.mockRestore();
  });

  it('should set cliState.basePath', async () => {
    const cmdObj = { config: ['config.json'] };
    const defaultConfig = {};

    vi.mocked(fs.existsSync).mockReturnValue(true);
    vi.mocked(fs.readFileSync).mockReturnValue(
      JSON.stringify({
        prompts: ['prompt1'],
        providers: ['openai:foobar'],
      }),
    );
    vi.mocked(globSync).mockReturnValueOnce(['config.json']);

    await resolveConfigs(cmdObj, defaultConfig);

    expect(cliState.basePath).toBe(path.dirname('config.json'));
  });

  it('should load scenarios and tests from external files', async () => {
    const cmdObj = { config: ['config.json'] };
    const defaultConfig = {};
    const scenarios = [{ description: 'Scenario', tests: 'file://tests.yaml' }];
    const externalTests = [
      { vars: { testPrompt: 'What services do you offer?' } },
      { vars: { testPrompt: 'How can I confirm an order?' } },
    ];

    const prompt =
      'You are a helpful assistant. You are given a prompt and you must answer it. {{testPrompt}}';
    vi.mocked(fs.existsSync).mockReturnValue(true);
    vi.mocked(fs.readFileSync).mockReturnValue(
      JSON.stringify({
        prompts: [prompt],
        providers: ['openai:gpt-4'],
        scenarios: 'file://scenarios.yaml',
      }),
    );

    vi.mocked(maybeLoadFromExternalFile)
      .mockResolvedValueOnce(scenarios)
      .mockResolvedValueOnce(externalTests);

    vi.mocked(readTests).mockResolvedValue(externalTests);

    vi.mocked(globSync).mockReturnValue(['config.json']);

    // Mock readPrompts to return the expected format
    vi.mocked(readPrompts).mockResolvedValue([
      {
        raw: prompt,
        label: prompt,
        config: {},
      },
    ]);

    // Mock loadApiProviders to return the expected format
    vi.mocked(loadApiProviders).mockResolvedValue([
      {
        id: () => 'openai:gpt-4',
        label: 'openai:gpt-4',
        modelName: 'gpt-4',
      } as any,
    ]);

    const { testSuite } = await resolveConfigs(cmdObj, defaultConfig);

    expect(maybeLoadFromExternalFile).toHaveBeenCalledWith(['file://scenarios.yaml']);
    expect(maybeLoadFromExternalFile).toHaveBeenCalledWith('file://tests.yaml');

    expect(testSuite).toMatchObject({
      prompts: [
        {
          raw: prompt,
          label: prompt,
        },
      ],
      providers: [
        expect.objectContaining({
          modelName: 'gpt-4',
        }),
      ],
      scenarios,
      tests: externalTests,
      defaultTest: expect.objectContaining({
        metadata: {},
      }),
    });

    expect(testSuite.prompts[0].raw).toBe(prompt);
    expect(testSuite.tests).toEqual(externalTests);
    expect(testSuite.scenarios).toEqual(scenarios);
  });

  it('should warn and exit when no config file, no prompts, no providers, and not in CI', async () => {
    vi.spyOn(process, 'exit').mockImplementation((code?: string | number | null) => {
      throw new Error(`Process exited with code ${code}`);
    });
    vi.mocked(isCI).mockReturnValue(false);
    vi.mocked(isRunningUnderNpx).mockReturnValue(true);

    const cmdObj = {};
    const defaultConfig = {};

    await expect(resolveConfigs(cmdObj, defaultConfig)).rejects.toThrow(
      'Process exited with code 1',
    );

    expect(logger.warn).toHaveBeenCalledWith(expect.stringContaining('No promptfooconfig found'));
    expect(logger.warn).toHaveBeenCalledWith(
      expect.stringContaining('npx promptfoo@latest eval -c'),
    );
    expect(logger.warn).toHaveBeenCalledWith(expect.stringContaining('npx promptfoo@latest init'));
  });

  it('should throw an error if no providers are provided', async () => {
    const cmdObj = { config: ['config.json'] };
    const defaultConfig = {};
    const promptfooConfig = {
      prompts: ['Act as a travel guide for {{location}}'],
    };

    vi.mocked(fs.readFileSync).mockReturnValueOnce(JSON.stringify(promptfooConfig));
    vi.mocked(globSync).mockReturnValueOnce(['config.json']);

    await expect(resolveConfigs(cmdObj, defaultConfig)).rejects.toThrow(
      'Process exited with code 1',
    );

    expect(logger.error).toHaveBeenCalledWith(
      expect.stringContaining('You must specify at least 1 provider (for example, openai:gpt-4.1)'),
    );
  });

  it('should allow dataset generation configs to omit providers', async () => {
    const cmdObj = { config: ['config.json'] };
    const defaultConfig = {};
    const promptfooConfig = {
      prompts: ['Act as a travel guide for {{location}}'],
    };

    vi.mocked(fs.readFileSync).mockReturnValueOnce(JSON.stringify(promptfooConfig));
    vi.mocked(globSync).mockReturnValueOnce(['config.json']);

    expect(
      async () => await resolveConfigs(cmdObj, defaultConfig, 'DatasetGeneration'),
    ).not.toThrow();
  });

  it('should load defaultTest with embedding provider configuration', async () => {
    const configWithDefaultTest = {
      prompts: ['Test prompt: {{input}}'],
      providers: ['openai:gpt-3.5-turbo'],
      defaultTest: {
        options: {
          provider: {
            embedding: {
              id: 'bedrock:embeddings:amazon.titan-embed-text-v2:0',
              config: {
                region: 'us-east-1',
                profile: 'test-profile',
              },
            },
          },
        },
      },
      tests: [
        {
          vars: {
            input: 'test input',
          },
          assert: [
            {
              type: 'similar',
              value: 'expected output',
              threshold: 0.8,
            },
          ],
        },
      ],
    };

    vi.mocked(fs.existsSync).mockReturnValue(true);
    vi.mocked(fs.readFileSync).mockImplementation((path: fs.PathOrFileDescriptor) => {
      if (typeof path === 'string' && path.endsWith('config.yaml')) {
        return yaml.dump(configWithDefaultTest);
      }
      return Buffer.from('');
    });
    vi.mocked(globSync).mockReturnValue(['config.yaml']);
    vi.mocked(isCI).mockReturnValue(true); // Avoid triggering exit

    // Mock readTests to return the specific test for this case
    vi.mocked(readTests).mockResolvedValue([
      {
        vars: {
          input: 'test input',
        },
        assert: [
          {
            type: 'similar',
            value: 'expected output',
            threshold: 0.8,
          },
        ],
      },
    ]);

    const cmdObj = { config: ['config.yaml'] };
    const result = await resolveConfigs(cmdObj, {});

    // Verify the defaultTest was loaded with the embedding provider configuration
    expect(result.testSuite.defaultTest).toBeDefined();
    expect((result.testSuite.defaultTest as any)?.options?.provider).toEqual({
      embedding: {
        id: 'bedrock:embeddings:amazon.titan-embed-text-v2:0',
        config: {
          region: 'us-east-1',
          profile: 'test-profile',
        },
      },
    });

    // Verify the test case was loaded
    expect(result.testSuite.tests).toBeDefined();
    expect(result.testSuite.tests).toHaveLength(1);
    expect(result.testSuite.tests![0].vars).toEqual({ input: 'test input' });
  });

  it('should load defaultTest with model-graded eval provider', async () => {
    const configWithDefaultTest = {
      prompts: ['Test prompt: {{input}}'],
      providers: ['openai:gpt-3.5-turbo'],
      defaultTest: {
        options: {
          provider: 'openai:gpt-4',
        },
      },
      tests: [
        {
          vars: {
            input: 'test input',
          },
          assert: [
            {
              type: 'llm-rubric',
              value: 'Output should be helpful',
            },
          ],
        },
      ],
    };

    vi.mocked(fs.existsSync).mockReturnValue(true);
    vi.mocked(fs.readFileSync).mockImplementation((path: fs.PathOrFileDescriptor) => {
      if (typeof path === 'string' && path.endsWith('config.yaml')) {
        return yaml.dump(configWithDefaultTest);
      }
      return Buffer.from('');
    });
    vi.mocked(globSync).mockReturnValue(['config.yaml']);
    vi.mocked(isCI).mockReturnValue(true); // Avoid triggering exit

    const cmdObj = { config: ['config.yaml'] };
    const result = await resolveConfigs(cmdObj, {});

    // Verify the defaultTest was loaded with the provider string
    expect(result.testSuite.defaultTest).toBeDefined();
    expect((result.testSuite.defaultTest as any)?.options?.provider).toBe('openai:gpt-4');
  });
});

describe('readConfig', () => {
  beforeEach(() => {
    vi.clearAllMocks();
    vi.restoreAllMocks();
  });

  afterEach(() => {
    vi.restoreAllMocks();
  });

  it('should read JSON config file', async () => {
    const mockConfig = {
      description: 'Test config',
      providers: ['openai:gpt-4o'],
      prompts: ['Hello, world!'],
    };
    vi.spyOn(fs, 'readFileSync').mockReturnValue(JSON.stringify(mockConfig));
    vi.mocked(path.parse).mockReturnValue({ ext: '.json' } as unknown as path.ParsedPath);

    const result = await readConfig('config.json');

    expect(result).toEqual(mockConfig);
    expect(fs.readFileSync).toHaveBeenCalledWith('config.json', 'utf-8');
  });

  it('should read YAML config file', async () => {
    const mockConfig = {
      description: 'Test config',
      providers: ['openai:gpt-4o'],
      prompts: ['Hello, world!'],
    };
    vi.spyOn(fs, 'readFileSync').mockReturnValue(yaml.dump(mockConfig));
    vi.mocked(path.parse).mockReturnValue({ ext: '.yaml' } as unknown as path.ParsedPath);

    const result = await readConfig('config.yaml');

    expect(result).toEqual(mockConfig);
    expect(fs.readFileSync).toHaveBeenCalledWith('config.yaml', 'utf-8');
  });

  it('should read JavaScript config file', async () => {
    const mockConfig = {
      description: 'Test config',
      providers: ['openai:gpt-4o'],
      prompts: ['Hello, world!'],
    };

    vi.mocked(path.parse).mockReturnValue({ ext: '.js' } as unknown as path.ParsedPath);
    vi.mocked(importModule).mockResolvedValue(mockConfig);
    const result = await readConfig('config.js');

    expect(result).toEqual(mockConfig);
    expect(importModule).toHaveBeenCalledWith('config.js');
  });

  it('should throw error for unsupported file format', async () => {
    vi.mocked(path.parse).mockReturnValue({ ext: '.txt' } as unknown as path.ParsedPath);

    await expect(readConfig('config.txt')).rejects.toThrow(
      'Unsupported configuration file format: .txt',
    );
  });

  it('should rewrite targets to providers', async () => {
    const mockConfig = {
      description: 'Test config',
      targets: ['openai:gpt-4o'],
      prompts: ['Hello, world!'],
    };
    vi.spyOn(fs, 'readFileSync').mockReturnValue(JSON.stringify(mockConfig));
    vi.mocked(path.parse).mockReturnValue({ ext: '.json' } as unknown as path.ParsedPath);

    const result = await readConfig('config.json');

    expect(result).toEqual({
      description: 'Test config',
      providers: ['openai:gpt-4o'],
      prompts: ['Hello, world!'],
    });
  });

  it('should rewrite plugins and strategies to redteam', async () => {
    const mockConfig = {
      description: 'Test config',
      providers: ['openai:gpt-4o'],
      prompts: ['Hello, world!'],
      plugins: ['plugin1'],
      strategies: ['strategy1'],
    };
    vi.spyOn(fs, 'readFileSync').mockReturnValue(JSON.stringify(mockConfig));
    vi.mocked(path.parse).mockReturnValue({ ext: '.json' } as unknown as path.ParsedPath);

    const result = await readConfig('config.json');

    expect(result).toEqual({
      description: 'Test config',
      providers: ['openai:gpt-4o'],
      prompts: ['Hello, world!'],
      redteam: {
        plugins: ['plugin1'],
        strategies: ['strategy1'],
      },
    });
  });

  it('should set default prompt when no prompts are provided', async () => {
    const mockConfig = {
      description: 'Test config',
      providers: ['openai:gpt-4o'],
      tests: [
        { vars: { someVar: 'value', prompt: 'abc' } },
        { vars: { anotherVar: 'anotherValue', prompt: 'yo mama' } },
      ],
    };
    vi.spyOn(fs, 'readFileSync').mockReturnValue(JSON.stringify(mockConfig));
    vi.mocked(path.parse).mockReturnValue({ ext: '.json' } as unknown as path.ParsedPath);

    const result = await readConfig('config.json');

    expect(result).toEqual({
      ...mockConfig,
      prompts: ['{{prompt}}'],
    });
  });

  it('should resolve YAML references before validation', async () => {
    const mockConfig = {
      description: 'test_config',
      prompts: ['test {{text}}'],
      providers: [{ $ref: 'defaultParams.yaml#/model' }],
      temperature: 1,
      tests: [{ vars: { text: 'test text' } }],
    };

    const dereferencedConfig = {
      description: 'test_config',
      prompts: ['test {{text}}'],
      providers: ['echo'],
      temperature: 1,
      tests: [{ vars: { text: 'test text' } }],
    };

    vi.mocked(fs.readFileSync).mockReturnValueOnce(yaml.dump(mockConfig));
    mockDereference.mockResolvedValueOnce(dereferencedConfig);

    const result = await readConfig('config.yaml');
    expect(result).toEqual(dereferencedConfig);
    expect(fs.readFileSync).toHaveBeenCalledWith('config.yaml', 'utf-8');
  });

  it('should throw validation error for invalid dereferenced config', async () => {
    const mockConfig = {
      description: 'invalid_config',
      providers: [{ $ref: 'defaultParams.yaml#/invalidKey' }],
    };

    // Use tests as a number to trigger validation error (tests must be array or string)
    const dereferencedConfig = {
      description: 'invalid_config',
      providers: ['echo'],
      tests: 12345, // This should fail validation since tests must be an array or string
    };

    vi.spyOn(fs, 'readFileSync').mockReturnValue(yaml.dump(mockConfig));
    vi.mocked(path.parse).mockReturnValue({ ext: '.yaml' } as path.ParsedPath);
    mockDereference.mockResolvedValueOnce(dereferencedConfig);

    await readConfig('config.yaml');

    expect(logger.warn).toHaveBeenCalled();
    const calls = vi.mocked(logger.warn).mock.calls;
    const validationCall = calls.find((call) =>
      String(call[0]).includes('Invalid configuration file'),
    );
    expect(validationCall).toBeDefined();
    expect(validationCall?.[0]).toContain('Invalid configuration file config.yaml');
  });

  it('should handle empty YAML file by defaulting to empty object', async () => {
    vi.spyOn(fs, 'readFileSync').mockReturnValue('');
    vi.mocked(path.parse).mockReturnValue({ ext: '.yaml' } as path.ParsedPath);
    vi.spyOn(yaml, 'load').mockReturnValue(null);
    mockDereference.mockResolvedValueOnce({});

    const result = await readConfig('empty.yaml');

    expect(result).toEqual({
      prompts: ['{{prompt}}'],
    });
    expect(fs.readFileSync).toHaveBeenCalledWith('empty.yaml', 'utf-8');
  });
});

describe('resolveConfigs with external defaultTest', () => {
  beforeEach(() => {
    vi.clearAllMocks();
    vi.restoreAllMocks();
    cliState.basePath = '/mock/base';
    // Default implementation: return the input unchanged
    mockDereference.mockImplementation((config: object) => Promise.resolve(config));
  });

  it('should resolve defaultTest from external file in resolveConfigs', async () => {
    const externalDefaultTest = {
      assert: [{ type: 'contains', value: 'resolved' }],
      vars: { resolved: true },
    };

    const fileConfig = {
      providers: ['openai:gpt-4'],
      prompts: ['Test prompt'],
      tests: [{ vars: { test: 'value' } }],
      defaultTest: 'file://shared/defaultTest.yaml',
    };

    vi.mocked(fs.existsSync).mockReturnValue(true);
    vi.mocked(fs.readFileSync).mockReturnValue(JSON.stringify(fileConfig));
    vi.mocked(maybeLoadFromExternalFile).mockResolvedValue(externalDefaultTest);
    vi.mocked(readTests).mockResolvedValue([{ vars: { test: 'value' } }]);

    const result = await resolveConfigs({ config: ['config.json'] }, {});

    expect(maybeLoadFromExternalFile).toHaveBeenCalledWith('file://shared/defaultTest.yaml');
    expect(result.testSuite.defaultTest).toEqual(
      expect.objectContaining({
        assert: externalDefaultTest.assert,
        vars: externalDefaultTest.vars,
      }),
    );
  });

  it('should handle inline defaultTest object in resolveConfigs', async () => {
    const inlineDefaultTest = {
      assert: [{ type: 'equals', value: 'inline' }],
      vars: { inline: true },
    };

    const fileConfig = {
      providers: ['openai:gpt-4'],
      prompts: ['Test prompt'],
      tests: [{ vars: { test: 'value' } }],
      defaultTest: inlineDefaultTest,
    };

    vi.mocked(fs.existsSync).mockReturnValue(true);
    vi.mocked(fs.readFileSync).mockReturnValue(JSON.stringify(fileConfig));
    vi.mocked(readTests).mockResolvedValue([{ vars: { test: 'value' } }]);
    vi.mocked(globSync).mockReturnValue(['config.json']);

    const result = await resolveConfigs({ config: ['config.json'] }, {});

    // maybeLoadFromExternalFile should not be called for inline defaultTest
    expect(maybeLoadFromExternalFile).toHaveBeenCalledTimes(0);
    expect(result.testSuite.defaultTest).toEqual(
      expect.objectContaining({
        assert: inlineDefaultTest.assert,
        vars: inlineDefaultTest.vars,
      }),
    );
  });
});<|MERGE_RESOLUTION|>--- conflicted
+++ resolved
@@ -100,10 +100,7 @@
 
   return {
     promptfooCommand: mockPromptfooCommand,
-<<<<<<< HEAD
-=======
     detectInstaller: vi.fn().mockReturnValue('unknown'),
->>>>>>> 61a77eb5
     isRunningUnderNpx: mockIsRunningUnderNpx,
   };
 });
