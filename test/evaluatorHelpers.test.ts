--- conflicted
+++ resolved
@@ -242,13 +242,9 @@
 
     jest.doMock(
       path.resolve('/path/to/testFunction.js'),
-<<<<<<< HEAD
-      () => (varName: any, _prompt: any, _vars: any) => ({ output: `Dynamic value for ${varName}` }),
-=======
       () => (varName: any, _prompt: any, _vars: any) => ({
         output: `Dynamic value for ${varName}`,
       }),
->>>>>>> 5d36d8d2
       { virtual: true },
     );
     jest.doMock(
@@ -861,210 +857,4 @@
       },
     });
   });
-});
-
-describe('Image Data URL Generation', () => {
-  beforeEach(() => {
-    jest.clearAllMocks();
-    jest.spyOn(path, 'resolve').mockImplementation((...paths) => {
-      return paths[paths.length - 1];
-    });
-
-    // Mock fs.readFileSync to return predictable base64 data for different image types
-    jest.spyOn(fs, 'readFileSync').mockImplementation((filePath: fs.PathOrFileDescriptor) => {
-      const pathStr = filePath.toString();
-      if (pathStr.includes('.jpg') || pathStr.includes('.jpeg')) {
-        // JPEG magic number: /9j/
-        return Buffer.from('/9j/4AAQSkZJRgABAQEASABIAAA', 'base64');
-      } else if (pathStr.includes('.png')) {
-        // PNG magic number: iVBORw0KGgo
-        return Buffer.from('iVBORw0KGgoAAAANSUhEUgAA', 'base64');
-      } else if (pathStr.includes('.gif')) {
-        // GIF magic number: R0lGODlh
-        return Buffer.from('R0lGODlhAQABAAAAACH5BAEKAAEA', 'base64');
-      } else if (pathStr.includes('.webp')) {
-        // WebP magic number: UklGR
-        return Buffer.from('UklGRh4AAABXRUJQVlA4TBEAAAAv', 'base64');
-      } else if (pathStr.includes('.bmp')) {
-        // BMP magic number: Qk0
-        return Buffer.from('Qk02AAAAAAAAADYAAAAoAAAAAQ', 'base64');
-      } else if (pathStr.includes('.svg')) {
-        return Buffer.from('<svg xmlns="http://www.w3.org/2000/svg"></svg>');
-      } else {
-        return Buffer.from('test-file-content');
-      }
-    });
-  });
-
-  afterEach(() => {
-    jest.restoreAllMocks();
-  });
-
-  it('should generate data URL for JPEG files', async () => {
-    const prompt = toPrompt('Test prompt with image: {{image}}');
-    const renderedPrompt = await renderPrompt(prompt, {
-      image: 'file://test-image.jpg',
-    });
-
-    expect(renderedPrompt).toContain('data:image/jpeg;base64,/9j/4AAQSkZJRgABAQEASABIAAA=');
-  });
-
-  it('should generate data URL for PNG files', async () => {
-    const prompt = toPrompt('Test prompt with image: {{image}}');
-    const renderedPrompt = await renderPrompt(prompt, {
-      image: 'file://test-image.png',
-    });
-
-    expect(renderedPrompt).toContain('data:image/png;base64,iVBORw0KGgoAAAANSUhEUgAA');
-  });
-
-  it('should generate data URL for GIF files', async () => {
-    const prompt = toPrompt('Test prompt with image: {{image}}');
-    const renderedPrompt = await renderPrompt(prompt, {
-      image: 'file://test-image.gif',
-    });
-
-    expect(renderedPrompt).toContain('data:image/gif;base64,R0lGODlhAQABAAAAACH5BAEKAAEA');
-  });
-
-  it('should generate data URL for WebP files', async () => {
-    const prompt = toPrompt('Test prompt with image: {{image}}');
-    const renderedPrompt = await renderPrompt(prompt, {
-      image: 'file://test-image.webp',
-    });
-
-    expect(renderedPrompt).toContain('data:image/webp;base64,UklGRh4AAABXRUJQVlA4TBEAAAAv');
-  });
-
-  it('should generate data URL for BMP files', async () => {
-    const prompt = toPrompt('Test prompt with image: {{image}}');
-    const renderedPrompt = await renderPrompt(prompt, {
-      image: 'file://test-image.bmp',
-    });
-
-    expect(renderedPrompt).toContain('data:image/bmp;base64,Qk02AAAAAAAAADYAAAAoAAAAAQ');
-  });
-
-  it('should generate data URL for SVG files', async () => {
-    const prompt = toPrompt('Test prompt with image: {{image}}');
-    const renderedPrompt = await renderPrompt(prompt, {
-      image: 'file://test-image.svg',
-    });
-
-    expect(renderedPrompt).toContain('data:image/svg+xml;base64,');
-    expect(renderedPrompt).toContain(
-      'PHN2ZyB4bWxucz0iaHR0cDovL3d3dy53My5vcmcvMjAwMC9zdmciPjwvc3ZnPg==',
-    ); // base64 of SVG content
-  });
-
-  it('should handle case-insensitive file extensions', async () => {
-    const prompt = toPrompt('Test prompt with image: {{image}}');
-    const renderedPrompt = await renderPrompt(prompt, {
-      image: 'file://test-image.JPG',
-    });
-
-    expect(renderedPrompt).toContain('data:image/jpeg;base64,');
-  });
-
-  it('should use magic number detection for accurate MIME type', async () => {
-    // Test file with wrong extension but correct magic number
-    const prompt = toPrompt('Test prompt with image: {{image}}');
-
-    // Mock a file with .jpg extension but PNG magic number
-    jest.spyOn(fs, 'readFileSync').mockImplementation(() => {
-      return Buffer.from('iVBORw0KGgoAAAANSUhEUgAA', 'base64'); // PNG magic
-    });
-
-    const renderedPrompt = await renderPrompt(prompt, {
-      image: 'file://wrong-extension.jpg', // .jpg extension
-    });
-
-    // Should detect PNG from magic number, not extension
-    expect(renderedPrompt).toContain('data:image/png;base64,');
-  });
-
-  it('should maintain existing behavior for video files (raw base64)', async () => {
-    jest.spyOn(fs, 'readFileSync').mockImplementation(() => {
-      return Buffer.from('test-video-content');
-    });
-
-    const prompt = toPrompt('Test prompt with video: {{video}}');
-    const renderedPrompt = await renderPrompt(prompt, {
-      video: 'file://test-video.mp4',
-    });
-
-    // Should NOT have data: prefix for videos
-    expect(renderedPrompt).not.toContain('data:video');
-    expect(renderedPrompt).toContain('dGVzdC12aWRlby1jb250ZW50'); // base64 of 'test-video-content'
-  });
-
-  it('should maintain existing behavior for audio files (raw base64)', async () => {
-    jest.spyOn(fs, 'readFileSync').mockImplementation(() => {
-      return Buffer.from('test-audio-content');
-    });
-
-    const prompt = toPrompt('Test prompt with audio: {{audio}}');
-    const renderedPrompt = await renderPrompt(prompt, {
-      audio: 'file://test-audio.mp3',
-    });
-
-    // Should NOT have data: prefix for audio
-    expect(renderedPrompt).not.toContain('data:audio');
-    expect(renderedPrompt).toContain('dGVzdC1hdWRpby1jb250ZW50'); // base64 of 'test-audio-content'
-  });
-
-  it('should handle Azure Vision prompt structure correctly', async () => {
-    const azureVisionPrompt = toPrompt(`[
-      {
-        "role": "user",
-        "content": [
-          {
-            "type": "text",
-            "text": "What do you see in this image?"
-          },
-          {
-            "type": "image_url",
-            "image_url": {
-              "url": "{{image_url}}"
-            }
-          }
-        ]
-      }
-    ]`);
-
-    const renderedPrompt = await renderPrompt(azureVisionPrompt, {
-      image_url: 'file://test-image.jpg',
-    });
-
-    const parsed = JSON.parse(renderedPrompt);
-    const imageUrl = parsed[0].content[1].image_url.url;
-
-    expect(imageUrl).toMatch(/^data:image\/jpeg;base64,/);
-    expect(imageUrl).toContain('/9j/4AAQSkZJRgABAQEASABIAAA=');
-  });
-
-  it('should work with existing data URLs (no double processing)', async () => {
-    const prompt = toPrompt('Test prompt with image: {{image}}');
-    const existingDataUrl = 'data:image/jpeg;base64,/9j/existingimage';
-
-    // Should not process files that don't start with file://
-    const renderedPrompt = await renderPrompt(prompt, {
-      image: existingDataUrl,
-    });
-
-    expect(renderedPrompt).toContain(existingDataUrl);
-    expect(fs.readFileSync).not.toHaveBeenCalled();
-  });
-
-  it('should work with HTTP URLs (no processing)', async () => {
-    const prompt = toPrompt('Test prompt with image: {{image}}');
-    const httpUrl = 'https://example.com/image.jpg';
-
-    const renderedPrompt = await renderPrompt(prompt, {
-      image: httpUrl,
-    });
-
-    expect(renderedPrompt).toContain(httpUrl);
-    expect(fs.readFileSync).not.toHaveBeenCalled();
-  });
 });