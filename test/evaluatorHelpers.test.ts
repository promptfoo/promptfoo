--- conflicted
+++ resolved
@@ -612,18 +612,7 @@
     });
   });
 
-<<<<<<< HEAD
   // TODO: Copy over logic for beforeEach, afterEach, afterAll.
-=======
-  it('should throw an error if an extension is not a string', async () => {
-    const extensions = ['ext1', 123, 'ext3'] as unknown as string[];
-    const hookName = 'testHook';
-    const context = { data: 'test' };
-
-    await expect(runExtensionHook(extensions, hookName, context)).rejects.toThrow(
-      'extension must be a string',
-    );
-  });
 });
 
 describe('collectFileMetadata', () => {
@@ -746,5 +735,4 @@
       },
     });
   });
->>>>>>> 58d652bb
 });