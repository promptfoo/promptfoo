import { setupTestDatabase, cleanupTestDatabase } from './testHelpers/database';
import { randomUUID } from 'crypto';
import fs from 'fs';

import glob from 'glob';
import { FILE_METADATA_KEY } from '../src/constants';
import {
  evaluate,
  formatVarsForDisplay,
  generateVarCombinations,
  isAllowedPrompt,
  runEval,
} from '../src/evaluator';
import { runExtensionHook } from '../src/evaluatorHelpers';
import logger from '../src/logger';
import Eval from '../src/models/eval';
import {
  type ApiProvider,
  type Prompt,
  ResultFailureReason,
  type TestSuite,
} from '../src/types/index';
import { processConfigFileReferences } from '../src/util/fileReference';
import { sleep } from '../src/util/time';
import { createEmptyTokenUsage } from '../src/util/tokenUsageUtils';

jest.mock('../src/util/transform', () => ({
  TransformInputType: {
    OUTPUT: 'output',
    VARS: 'vars',
  },
  transform: jest.fn().mockImplementation(async (code, input, context, skipWrap, inputType) => {
    if (typeof code === 'string' && code.includes('vars.transformed = true')) {
      return { ...input, transformed: true };
    }
    if (typeof code === 'string' && code.includes('vars.defaultTransform = true')) {
      return { ...input, defaultTransform: true };
    }
    // Handle the test transform cases
    if (typeof code === 'string') {
      // Handle simple concatenation transforms
      if (code === 'output + " postprocessed"') {
        return input + ' postprocessed';
      }
      // Handle JSON parsing transforms
      if (code === 'JSON.parse(output).value') {
        try {
          return JSON.parse(input).value;
        } catch {
          return input;
        }
      }
      // Handle template literal transforms
      if (code === '`Transformed: ${output}`') {
        return `Transformed: ${input}`;
      }
      if (code === '`ProviderTransformed: ${output}`') {
        return `ProviderTransformed: ${input}`;
      }
      if (code === '`Provider: ${output}`') {
        return `Provider: ${input}`;
      }
      if (code === '`Test: ${output}`') {
        return `Test: ${input}`;
      }
      if (code === '"testTransformed " + output') {
        return 'testTransformed ' + input;
      }
      if (code === '"defaultTestTransformed " + output') {
        return 'defaultTestTransformed ' + input;
      }
      // Handle transformVars cases
      if (code.includes('{ ...vars')) {
        if (code.includes('toUpperCase()')) {
          return { ...input, name: input.name.toUpperCase() };
        }
        if (code.includes('vars.age + 5')) {
          return { ...input, age: input.age + 5 };
        }
      }
      // Handle transformVars with return statement and context
      if (code.includes('return {') && code.includes('context.uuid')) {
        return {
          ...input,
          id: context?.uuid || 'mock-uuid',
          hasPrompt: Boolean(context?.prompt),
        };
      }
      // Handle transform with "Test: " prefix
      if (code === '"Test: " + output') {
        return 'Test: ' + input;
      }
      if (code === '"Provider: " + output') {
        return 'Provider: ' + input;
      }
      if (code === '"Transform: " + output') {
        return 'Transform: ' + input;
      }
      // Handle multiple transforms concatenation
      if (code === 'output + "-provider-test"') {
        return input + '-provider-test';
      }
      if (code === 'output + "-provider"') {
        return input + '-provider';
      }
      if (code === 'output + "-test"') {
        return input + '-test';
      }
      // Handle template literal transforms with backticks
      if (code === '`Transform: ${output}`') {
        return `Transform: ${input}`;
      }
      if (code === '`Postprocess: ${output}`') {
        return `Postprocess: ${input}`;
      }
      // Handle transformVars with test2UpperCase
      if (code.includes('test2UpperCase: vars.test2.toUpperCase()')) {
        return { ...input, test2UpperCase: input.test2.toUpperCase() };
      }
      // Handle metadata transforms
      if (code.includes('context?.metadata')) {
        if (code.includes('Output:') && context?.metadata) {
          return `Output: ${input}, Metadata: ${JSON.stringify(context.metadata)}`;
        }
        if (code.includes('Has metadata') && context?.metadata) {
          return `Has metadata: ${input}`;
        }
        if (code.includes('No metadata') && !context?.metadata) {
          return `No metadata: ${input}`;
        }
        if (
          code.includes('Empty metadata') &&
          context?.metadata &&
          Object.keys(context.metadata).length === 0
        ) {
          return `Empty metadata: ${input}`;
        }
        if (code.includes('All context') && context?.vars && context?.prompt && context?.metadata) {
          return `All context: ${input}`;
        }
        if (
          code.includes('Missing context') &&
          !(context?.vars && context?.prompt && context?.metadata)
        ) {
          return `Missing context: ${input}`;
        }
      }
    }
    return input;
  }),
}));

jest.mock('../src/util/fileReference', () => ({
  ...jest.requireActual('../src/util/fileReference'),
  processConfigFileReferences: jest.fn().mockImplementation(async (config) => {
    if (
      typeof config === 'object' &&
      config !== null &&
      config.tests &&
      Array.isArray(config.tests)
    ) {
      const result = {
        ...config,
        tests: config.tests.map((test: any) => {
          return {
            ...test,
            vars:
              test.vars.var1 === 'file://test/fixtures/test_file.txt'
                ? {
                    var1: '<h1>Sample Report</h1><p>This is a test report with some data for the year 2023.</p>',
                  }
                : test.vars,
          };
        }),
      };
      return result;
    }
    return config;
  }),
}));

jest.mock('proxy-agent', () => ({
  ProxyAgent: jest.fn().mockImplementation(() => ({})),
}));
jest.mock('glob', () => ({
  globSync: jest.fn().mockImplementation((pattern) => {
    if (pattern.includes('test/fixtures/test_file.txt')) {
      return [pattern];
    }
    return [];
  }),
  hasMagic: jest.fn((pattern: string | string[]) => {
    const p = Array.isArray(pattern) ? pattern.join('') : pattern;
    return p.includes('*') || p.includes('?') || p.includes('[') || p.includes('{');
  }),
}));

jest.mock('../src/esm');

jest.mock('../src/evaluatorHelpers', () => ({
  ...jest.requireActual('../src/evaluatorHelpers'),
  runExtensionHook: jest.fn().mockImplementation((extensions, hookName, context) => context),
}));

jest.mock('../src/cliState', () => ({
  __esModule: true,
  default: {
    resume: false,
    basePath: '',
    webUI: false,
  },
}));

jest.mock('../src/models/prompt', () => ({
  generateIdFromPrompt: jest.fn((prompt) => `prompt-${prompt.label || 'default'}`),
}));

jest.mock('../src/util/time', () => ({
  ...jest.requireActual('../src/util/time'),
  sleep: jest.fn(),
}));

jest.mock('../src/util/fileExtensions', () => ({
  isImageFile: jest
    .fn()
    .mockImplementation((filePath) => filePath.endsWith('.jpg') || filePath.endsWith('.png')),
  isVideoFile: jest.fn().mockImplementation((filePath) => filePath.endsWith('.mp4')),
  isAudioFile: jest.fn().mockImplementation((filePath) => filePath.endsWith('.mp3')),
  isJavascriptFile: jest.fn().mockReturnValue(false),
}));

jest.mock('../src/util/functions/loadFunction', () => ({
  ...jest.requireActual('../src/util/functions/loadFunction'),
  loadFunction: jest.fn().mockImplementation((options) => {
    if (options.filePath.includes('scoring')) {
      return Promise.resolve((metrics: Record<string, number>) => ({
        pass: true,
        score: 0.75,
        reason: 'Custom scoring reason',
      }));
    }
    return Promise.resolve(() => {});
  }),
  parseFileUrl: jest.requireActual('../src/util/functions/loadFunction').parseFileUrl,
}));

const mockApiProvider: ApiProvider = {
  id: jest.fn().mockReturnValue('test-provider'),
  callApi: jest.fn().mockResolvedValue({
    output: 'Test output',
    tokenUsage: { total: 10, prompt: 5, completion: 5, cached: 0, numRequests: 1 },
  }),
};

const mockApiProvider2: ApiProvider = {
  id: jest.fn().mockReturnValue('test-provider-2'),
  callApi: jest.fn().mockResolvedValue({
    output: 'Test output',
    tokenUsage: { total: 10, prompt: 5, completion: 5, cached: 0, numRequests: 1 },
  }),
};

const mockReasoningApiProvider: ApiProvider = {
  id: jest.fn().mockReturnValue('test-reasoning-provider'),
  callApi: jest.fn().mockResolvedValue({
    output: 'Test output',
    tokenUsage: {
      total: 21,
      prompt: 9,
      completion: 12,
      cached: 0,
      numRequests: 1,
      completionDetails: { reasoning: 11, acceptedPrediction: 12, rejectedPrediction: 13 },
    },
  }),
};

const mockGradingApiProviderPasses: ApiProvider = {
  id: jest.fn().mockReturnValue('test-grading-provider'),
  callApi: jest.fn().mockResolvedValue({
    output: JSON.stringify({ pass: true, reason: 'Test grading output' }),
    tokenUsage: { total: 10, prompt: 5, completion: 5, cached: 0, numRequests: 1 },
  }),
};

const mockGradingApiProviderFails: ApiProvider = {
  id: jest.fn().mockReturnValue('test-grading-provider'),
  callApi: jest.fn().mockResolvedValue({
    output: JSON.stringify({ pass: false, reason: 'Grading failed reason' }),
    tokenUsage: { total: 10, prompt: 5, completion: 5, cached: 0, numRequests: 1 },
  }),
};

function toPrompt(text: string): Prompt {
  return { raw: text, label: text };
}

describe('evaluator', () => {
  beforeAll(async () => {
    await setupTestDatabase('test-evaluator');
  });

  afterAll(async () => {
    await cleanupTestDatabase();
    // Clear all module mocks to prevent any lingering state
    jest.restoreAllMocks();
    jest.resetModules();
  });

  beforeEach(() => {
    jest.clearAllMocks();
    // Reset cliState for each test to ensure clean state
    const cliState = require('../src/cliState').default;
    cliState.resume = false;
    cliState.basePath = '';
    cliState.webUI = false;
  });

  afterEach(() => {
    jest.clearAllMocks();
    // Reset cliState after each test
    const cliState = require('../src/cliState').default;
    cliState.resume = false;
    if (global.gc) {
      global.gc(); // Force garbage collection
    }
  });

  it('evaluate with vars', async () => {
    const testSuite: TestSuite = {
      providers: [mockApiProvider],
      prompts: [toPrompt('Test prompt {{ var1 }} {{ var2 }}')],
      tests: [
        {
          vars: { var1: 'value1', var2: 'value2' },
        },
      ],
    };
    const evalRecord = await Eval.create({}, testSuite.prompts, { id: randomUUID() });
    await evaluate(testSuite, evalRecord, {});
    const summary = await evalRecord.toEvaluateSummary();

    expect(mockApiProvider.callApi).toHaveBeenCalledTimes(1);
    expect(mockApiProvider.callApi).toHaveBeenCalledWith(
      'Test prompt value1 value2',
      expect.objectContaining({
        vars: { var1: 'value1', var2: 'value2' },
        test: testSuite.tests![0],
        prompt: expect.any(Object),
      }),
      undefined,
    );
    expect(summary.stats.successes).toBe(1);
    expect(summary.stats.failures).toBe(0);
    expect(summary.stats.tokenUsage).toEqual({
      total: 10,
      prompt: 5,
      completion: 5,
      cached: 0,
      numRequests: 1,
      completionDetails: {
        reasoning: 0,
        acceptedPrediction: 0,
        rejectedPrediction: 0,
      },
      assertions: {
        total: 0,
        prompt: 0,
        completion: 0,
        cached: 0,
        numRequests: 0,
        completionDetails: {
          reasoning: 0,
          acceptedPrediction: 0,
          rejectedPrediction: 0,
        },
      },
    });
    expect(summary.results[0].prompt.raw).toBe('Test prompt value1 value2');
    expect(summary.results[0].prompt.label).toBe('Test prompt {{ var1 }} {{ var2 }}');
    expect(summary.results[0].response?.output).toBe('Test output');
  });

  it('evaluate with vars - no escaping', async () => {
    const testSuite: TestSuite = {
      providers: [mockApiProvider],
      prompts: [toPrompt('Test prompt {{ var1 }} {{ var2 }}')],
      tests: [
        {
          vars: { var1: '1 < 2', var2: 'he said "hello world"...' },
        },
      ],
    };
    const evalRecord = await Eval.create({}, testSuite.prompts, { id: randomUUID() });
    await evaluate(testSuite, evalRecord, {});
    const summary = await evalRecord.toEvaluateSummary();

    expect(mockApiProvider.callApi).toHaveBeenCalledTimes(1);
    expect(summary.stats.successes).toBe(1);
    expect(summary.stats.failures).toBe(0);
    expect(summary.stats.tokenUsage).toEqual({
      total: 10,
      prompt: 5,
      completion: 5,
      cached: 0,
      numRequests: 1,
      completionDetails: {
        reasoning: 0,
        acceptedPrediction: 0,
        rejectedPrediction: 0,
      },
      assertions: {
        total: 0,
        prompt: 0,
        completion: 0,
        cached: 0,
        numRequests: 0,
        completionDetails: {
          reasoning: 0,
          acceptedPrediction: 0,
          rejectedPrediction: 0,
        },
      },
    });
    expect(summary.results[0].prompt.raw).toBe('Test prompt 1 < 2 he said "hello world"...');
    expect(summary.results[0].prompt.label).toBe('Test prompt {{ var1 }} {{ var2 }}');
    expect(summary.results[0].response?.output).toBe('Test output');
  });

  it('evaluate with vars as object', async () => {
    const testSuite: TestSuite = {
      providers: [mockApiProvider],
      prompts: [toPrompt('Test prompt {{ var1.prop1 }} {{ var2 }}')],
      tests: [
        {
          vars: { var1: { prop1: 'value1' }, var2: 'value2' },
        },
      ],
    };
    const evalRecord = await Eval.create({}, testSuite.prompts, { id: randomUUID() });
    await evaluate(testSuite, evalRecord, {});
    const summary = await evalRecord.toEvaluateSummary();

    expect(mockApiProvider.callApi).toHaveBeenCalledTimes(1);
    expect(summary.stats.successes).toBe(1);
    expect(summary.stats.failures).toBe(0);
    expect(summary.stats.tokenUsage).toEqual({
      total: 10,
      prompt: 5,
      completion: 5,
      cached: 0,
      numRequests: 1,
      completionDetails: {
        reasoning: 0,
        acceptedPrediction: 0,
        rejectedPrediction: 0,
      },
      assertions: {
        total: 0,
        prompt: 0,
        completion: 0,
        cached: 0,
        numRequests: 0,
        completionDetails: {
          reasoning: 0,
          acceptedPrediction: 0,
          rejectedPrediction: 0,
        },
      },
    });
    expect(summary.results[0].prompt.raw).toBe('Test prompt value1 value2');
    expect(summary.results[0].prompt.label).toBe('Test prompt {{ var1.prop1 }} {{ var2 }}');
    expect(summary.results[0].response?.output).toBe('Test output');
  });

  it('evaluate with vars from file', async () => {
    const originalReadFileSync = fs.readFileSync;
    jest.spyOn(fs, 'readFileSync').mockImplementation((path) => {
      if (typeof path === 'string' && path.includes('test_file.txt')) {
        return '<h1>Sample Report</h1><p>This is a test report with some data for the year 2023.</p>';
      }
      return originalReadFileSync(path);
    });

    const evalHelpers = await import('../src/evaluatorHelpers');
    const originalRenderPrompt = evalHelpers.renderPrompt;

    const mockRenderPrompt = jest.spyOn(evalHelpers, 'renderPrompt');
    mockRenderPrompt.mockImplementation(async (prompt, vars) => {
      if (prompt.raw.includes('{{ var1 }}')) {
        return 'Test prompt <h1>Sample Report</h1><p>This is a test report with some data for the year 2023.</p>';
      }
      return originalRenderPrompt(prompt, vars);
    });

    const testSuite: TestSuite = {
      providers: [mockApiProvider],
      prompts: [toPrompt('Test prompt {{ var1 }}')],
      tests: [
        {
          vars: { var1: 'file://test/fixtures/test_file.txt' },
        },
      ],
    };

    try {
      const processedTestSuite = await processConfigFileReferences(testSuite);
      const evalRecord = await Eval.create({}, processedTestSuite.prompts, { id: randomUUID() });
      await evaluate(processedTestSuite, evalRecord, {});
      const summary = await evalRecord.toEvaluateSummary();

      expect(mockApiProvider.callApi).toHaveBeenCalledTimes(1);
      expect(mockApiProvider.callApi).toHaveBeenCalledWith(
        'Test prompt <h1>Sample Report</h1><p>This is a test report with some data for the year 2023.</p>',
        expect.anything(),
        undefined,
      );

      expect(summary.stats.successes).toBe(1);
      expect(summary.stats.failures).toBe(0);
      expect(summary.results[0].prompt.raw).toBe(
        'Test prompt <h1>Sample Report</h1><p>This is a test report with some data for the year 2023.</p>',
      );
      expect(summary.results[0].prompt.label).toBe('Test prompt {{ var1 }}');
      expect(summary.results[0].response?.output).toBe('Test output');
    } finally {
      mockRenderPrompt.mockRestore();
      fs.readFileSync = originalReadFileSync;
    }
  });

  it('evaluate with named prompt', async () => {
    const testSuite: TestSuite = {
      providers: [mockApiProvider],
      prompts: [{ raw: 'Test prompt {{ var1 }} {{ var2 }}', label: 'test display name' }],
      tests: [
        {
          vars: { var1: 'value1', var2: 'value2' },
        },
      ],
    };
    const evalRecord = await Eval.create({}, testSuite.prompts, { id: randomUUID() });
    await evaluate(testSuite, evalRecord, {});
    const summary = await evalRecord.toEvaluateSummary();

    expect(mockApiProvider.callApi).toHaveBeenCalledTimes(1);
    expect(summary.stats.successes).toBe(1);
    expect(summary.stats.failures).toBe(0);
    expect(summary.stats.tokenUsage).toEqual({
      total: 10,
      prompt: 5,
      completion: 5,
      cached: 0,
      numRequests: 1,
      completionDetails: {
        reasoning: 0,
        acceptedPrediction: 0,
        rejectedPrediction: 0,
      },
      assertions: {
        total: 0,
        prompt: 0,
        completion: 0,
        cached: 0,
        numRequests: 0,
        completionDetails: {
          reasoning: 0,
          acceptedPrediction: 0,
          rejectedPrediction: 0,
        },
      },
    });
    expect(summary.results[0].prompt.raw).toBe('Test prompt value1 value2');
    expect(summary.results[0].prompt.label).toBe('test display name');
    expect(summary.results[0].response?.output).toBe('Test output');
  });

  it('evaluate with multiple vars', async () => {
    const testSuite: TestSuite = {
      providers: [mockApiProvider],
      prompts: [toPrompt('Test prompt {{ var1 }} {{ var2 }}')],
      tests: [
        {
          vars: { var1: ['value1', 'value3'], var2: ['value2', 'value4'] },
        },
      ],
    };
    const evalRecord = await Eval.create({}, testSuite.prompts, { id: randomUUID() });
    await evaluate(testSuite, evalRecord, {});
    const summary = await evalRecord.toEvaluateSummary();

    expect(mockApiProvider.callApi).toHaveBeenCalledTimes(4);
    expect(summary.stats.successes).toBe(4);
    expect(summary.stats.failures).toBe(0);
    expect(summary.stats.tokenUsage).toEqual({
      total: 40,
      prompt: 20,
      completion: 20,
      cached: 0,
      numRequests: 4,
      completionDetails: {
        reasoning: 0,
        acceptedPrediction: 0,
        rejectedPrediction: 0,
      },
      assertions: {
        total: 0,
        prompt: 0,
        completion: 0,
        cached: 0,
        numRequests: 0,
        completionDetails: {
          reasoning: 0,
          acceptedPrediction: 0,
          rejectedPrediction: 0,
        },
      },
    });
    expect(summary.results[0].prompt.raw).toBe('Test prompt value1 value2');
    expect(summary.results[0].prompt.label).toBe('Test prompt {{ var1 }} {{ var2 }}');
    expect(summary.results[0].response?.output).toBe('Test output');
  });

  it('evaluate with multiple providers', async () => {
    const testSuite: TestSuite = {
      providers: [mockApiProvider, mockApiProvider],
      prompts: [toPrompt('Test prompt {{ var1 }} {{ var2 }}')],
      tests: [
        {
          vars: { var1: 'value1', var2: 'value2' },
        },
      ],
    };
    const evalRecord = await Eval.create({}, testSuite.prompts, { id: randomUUID() });
    await evaluate(testSuite, evalRecord, {});
    const summary = await evalRecord.toEvaluateSummary();

    expect(mockApiProvider.callApi).toHaveBeenCalledTimes(2);
    expect(summary.stats.successes).toBe(2);
    expect(summary.stats.failures).toBe(0);
    expect(summary.stats.tokenUsage).toEqual({
      total: 20,
      prompt: 10,
      completion: 10,
      cached: 0,
      numRequests: 2,
      completionDetails: {
        reasoning: 0,
        acceptedPrediction: 0,
        rejectedPrediction: 0,
      },
      assertions: {
        total: 0,
        prompt: 0,
        completion: 0,
        cached: 0,
        numRequests: 0,
        completionDetails: {
          reasoning: 0,
          acceptedPrediction: 0,
          rejectedPrediction: 0,
        },
      },
    });
    expect(summary.results[0].prompt.raw).toBe('Test prompt value1 value2');
    expect(summary.results[0].prompt.label).toBe('Test prompt {{ var1 }} {{ var2 }}');
    expect(summary.results[0].response?.output).toBe('Test output');
  });

  it('evaluate without tests', async () => {
    const testSuite: TestSuite = {
      providers: [mockApiProvider],
      prompts: [toPrompt('Test prompt')],
    };
    const evalRecord = await Eval.create({}, testSuite.prompts, { id: randomUUID() });
    await evaluate(testSuite, evalRecord, {});
    const summary = await evalRecord.toEvaluateSummary();

    expect(mockApiProvider.callApi).toHaveBeenCalledTimes(1);
    expect(summary.stats.successes).toBe(1);
    expect(summary.stats.failures).toBe(0);
    expect(summary.stats.tokenUsage).toEqual({
      total: 10,
      prompt: 5,
      completion: 5,
      cached: 0,
      numRequests: 1,
      completionDetails: {
        reasoning: 0,
        acceptedPrediction: 0,
        rejectedPrediction: 0,
      },
      assertions: {
        total: 0,
        prompt: 0,
        completion: 0,
        cached: 0,
        numRequests: 0,
        completionDetails: {
          reasoning: 0,
          acceptedPrediction: 0,
          rejectedPrediction: 0,
        },
      },
    });
    expect(summary.results[0].prompt.raw).toBe('Test prompt');
    expect(summary.results[0].prompt.label).toBe('Test prompt');
    expect(summary.results[0].response?.output).toBe('Test output');
  });

  it('evaluate without tests with multiple providers', async () => {
    const testSuite: TestSuite = {
      providers: [mockApiProvider, mockApiProvider, mockApiProvider],
      prompts: [toPrompt('Test prompt')],
    };
    const evalRecord = await Eval.create({}, testSuite.prompts, { id: randomUUID() });
    await evaluate(testSuite, evalRecord, {});
    const summary = await evalRecord.toEvaluateSummary();

    expect(mockApiProvider.callApi).toHaveBeenCalledTimes(3);
    expect(summary.stats.successes).toBe(3);
    expect(summary.stats.failures).toBe(0);
    expect(summary.stats.tokenUsage).toEqual({
      total: 30,
      prompt: 15,
      completion: 15,
      cached: 0,
      numRequests: 3,
      completionDetails: {
        reasoning: 0,
        acceptedPrediction: 0,
        rejectedPrediction: 0,
      },
      assertions: {
        total: 0,
        prompt: 0,
        completion: 0,
        cached: 0,
        numRequests: 0,
        completionDetails: {
          reasoning: 0,
          acceptedPrediction: 0,
          rejectedPrediction: 0,
        },
      },
    });
    expect(summary.results[0].prompt.raw).toBe('Test prompt');
    expect(summary.results[0].prompt.label).toBe('Test prompt');
    expect(summary.results[0].response?.output).toBe('Test output');
  });

  it('evaluate for reasoning', async () => {
    const testSuite: TestSuite = {
      providers: [mockReasoningApiProvider],
      prompts: [toPrompt('Test prompt')],
    };
    const evalRecord = await Eval.create({}, testSuite.prompts, { id: randomUUID() });
    await evaluate(testSuite, evalRecord, {});
    const summary = await evalRecord.toEvaluateSummary();

    expect(mockReasoningApiProvider.callApi).toHaveBeenCalledTimes(1);
    expect(summary.stats.successes).toBe(1);
    expect(summary.stats.failures).toBe(0);
    expect(summary.stats.tokenUsage).toEqual({
      total: 21,
      prompt: 9,
      completion: 12,
      cached: 0,
      numRequests: 1,
      completionDetails: {
        reasoning: 11,
        acceptedPrediction: 12,
        rejectedPrediction: 13,
      },
      assertions: {
        total: 0,
        prompt: 0,
        completion: 0,
        cached: 0,
        numRequests: 0,
        completionDetails: {
          reasoning: 0,
          acceptedPrediction: 0,
          rejectedPrediction: 0,
        },
      },
    });
    expect(summary.results[0].prompt.raw).toBe('Test prompt');
    expect(summary.results[0].prompt.label).toBe('Test prompt');
    expect(summary.results[0].response?.output).toBe('Test output');
  });

  it('evaluate with expected value matching output', async () => {
    const testSuite: TestSuite = {
      providers: [mockApiProvider],
      prompts: [toPrompt('Test prompt')],
      tests: [
        {
          assert: [
            {
              type: 'equals',
              value: 'Test output',
            },
          ],
        },
      ],
    };
    const evalRecord = await Eval.create({}, testSuite.prompts, { id: randomUUID() });
    await evaluate(testSuite, evalRecord, {});
    const summary = await evalRecord.toEvaluateSummary();

    expect(mockApiProvider.callApi).toHaveBeenCalledTimes(1);
    expect(summary.stats.successes).toBe(1);
    expect(summary.stats.failures).toBe(0);
    expect(summary.results[0].success).toBe(true);
    expect(summary.results[0].response?.output).toBe('Test output');
  });

  it('evaluate with expected value not matching output', async () => {
    const testSuite: TestSuite = {
      providers: [mockApiProvider],
      prompts: [toPrompt('Test prompt')],
      tests: [
        {
          assert: [
            {
              type: 'equals',
              value: 'Different output',
            },
          ],
        },
      ],
    };
    const evalRecord = await Eval.create({}, testSuite.prompts, { id: randomUUID() });
    await evaluate(testSuite, evalRecord, {});
    const summary = await evalRecord.toEvaluateSummary();

    expect(mockApiProvider.callApi).toHaveBeenCalledTimes(1);
    expect(summary.stats.successes).toBe(0);
    expect(summary.stats.failures).toBe(1);
    expect(summary.results[0].success).toBe(false);
    expect(summary.results[0].response?.output).toBe('Test output');
  });

  it('evaluate with fn: expected value', async () => {
    const testSuite: TestSuite = {
      providers: [mockApiProvider],
      prompts: [toPrompt('Test prompt')],
      tests: [
        {
          assert: [
            {
              type: 'javascript',
              value: 'output === "Test output";',
            },
          ],
        },
      ],
    };
    const evalRecord = await Eval.create({}, testSuite.prompts, { id: randomUUID() });
    await evaluate(testSuite, evalRecord, {});
    const summary = await evalRecord.toEvaluateSummary();

    expect(mockApiProvider.callApi).toHaveBeenCalledTimes(1);
    expect(summary.stats.successes).toBe(1);
    expect(summary.stats.failures).toBe(0);
    expect(summary.results[0].success).toBe(true);
    expect(summary.results[0].response?.output).toBe('Test output');
  });

  it('evaluate with fn: expected value not matching output', async () => {
    const testSuite: TestSuite = {
      providers: [mockApiProvider],
      prompts: [toPrompt('Test prompt')],
      tests: [
        {
          assert: [
            {
              type: 'javascript',
              value: 'output === "Different output";',
            },
          ],
        },
      ],
    };
    const evalRecord = await Eval.create({}, testSuite.prompts, { id: randomUUID() });
    await evaluate(testSuite, evalRecord, {});
    const summary = await evalRecord.toEvaluateSummary();

    expect(mockApiProvider.callApi).toHaveBeenCalledTimes(1);
    expect(summary.stats.successes).toBe(0);
    expect(summary.stats.failures).toBe(1);
    expect(summary.results[0].success).toBe(false);
    expect(summary.results[0].response?.output).toBe('Test output');
  });

  it('evaluate with grading expected value', async () => {
    const testSuite: TestSuite = {
      providers: [mockApiProvider],
      prompts: [toPrompt('Test prompt')],
      tests: [
        {
          assert: [
            {
              type: 'llm-rubric',
              value: 'output is a test output',
            },
          ],
        },
      ],
      defaultTest: {
        options: {
          provider: mockGradingApiProviderPasses,
        },
      },
    };
    const evalRecord = await Eval.create({}, testSuite.prompts, { id: randomUUID() });
    await evaluate(testSuite, evalRecord, {});
    const summary = await evalRecord.toEvaluateSummary();

    expect(mockApiProvider.callApi).toHaveBeenCalledTimes(1);
    expect(summary.stats.successes).toBe(1);
    expect(summary.stats.failures).toBe(0);
    expect(summary.results[0].success).toBe(true);
    expect(summary.results[0].response?.output).toBe('Test output');
  });

  it('evaluate with grading expected value does not pass', async () => {
    const testSuite: TestSuite = {
      providers: [mockApiProvider],
      prompts: [toPrompt('Test prompt')],
      tests: [
        {
          assert: [
            {
              type: 'llm-rubric',
              value: 'output is a test output',
            },
          ],
        },
      ],
      defaultTest: {
        options: {
          provider: mockGradingApiProviderFails,
        },
      },
    };
    const evalRecord = await Eval.create({}, testSuite.prompts, { id: randomUUID() });
    await evaluate(testSuite, evalRecord, {});
    const summary = await evalRecord.toEvaluateSummary();

    expect(mockApiProvider.callApi).toHaveBeenCalledTimes(1);
    expect(summary.stats.successes).toBe(0);
    expect(summary.stats.failures).toBe(1);
    expect(summary.results[0].success).toBe(false);
    expect(summary.results[0].response?.output).toBe('Test output');
  });

  it('evaluate with transform option - default test', async () => {
    const testSuite: TestSuite = {
      providers: [mockApiProvider],
      prompts: [toPrompt('Test prompt')],
      defaultTest: {
        options: {
          transform: 'output + " postprocessed"',
        },
      },
    };
    const evalRecord = await Eval.create({}, testSuite.prompts, { id: randomUUID() });
    await evaluate(testSuite, evalRecord, {});
    const summary = await evalRecord.toEvaluateSummary();

    expect(mockApiProvider.callApi).toHaveBeenCalledTimes(1);
    expect(summary.stats.successes).toBe(1);
    expect(summary.stats.failures).toBe(0);
    expect(summary.results[0].response?.output).toBe('Test output postprocessed');
  });

  it('evaluate with transform option - single test', async () => {
    const testSuite: TestSuite = {
      providers: [mockApiProvider],
      prompts: [toPrompt('Test prompt')],
      tests: [
        {
          assert: [
            {
              type: 'equals',
              value: 'Test output postprocessed',
            },
          ],
          options: {
            transform: 'output + " postprocessed"',
          },
        },
      ],
    };
    const evalRecord = await Eval.create({}, testSuite.prompts, { id: randomUUID() });
    await evaluate(testSuite, evalRecord, {});
    const summary = await evalRecord.toEvaluateSummary();

    expect(mockApiProvider.callApi).toHaveBeenCalledTimes(1);
    expect(summary.stats.successes).toBe(1);
    expect(summary.stats.failures).toBe(0);
    expect(summary.results[0].response?.output).toBe('Test output postprocessed');
  });

  it('evaluate with transform option - json provider', async () => {
    const mockApiJsonProvider: ApiProvider = {
      id: jest.fn().mockReturnValue('test-provider-json'),
      callApi: jest.fn().mockResolvedValue({
        output: '{"output": "testing", "value": 123}',
        tokenUsage: { total: 10, prompt: 5, completion: 5, cached: 0, numRequests: 1 },
      }),
    };

    const testSuite: TestSuite = {
      providers: [mockApiJsonProvider],
      prompts: [toPrompt('Test prompt')],
      tests: [
        {
          assert: [
            {
              type: 'equals',
              value: '123',
            },
          ],
          options: {
            transform: `JSON.parse(output).value`,
          },
        },
      ],
    };
    const evalRecord = await Eval.create({}, testSuite.prompts, { id: randomUUID() });
    await evaluate(testSuite, evalRecord, {});
    const summary = await evalRecord.toEvaluateSummary();

    expect(mockApiJsonProvider.callApi).toHaveBeenCalledTimes(1);
    expect(summary.stats.successes).toBe(1);
    expect(summary.stats.failures).toBe(0);
    expect(summary.results[0].response?.output).toBe(123);
  });

  it('evaluate with provider transform', async () => {
    const mockApiProviderWithTransform: ApiProvider = {
      id: jest.fn().mockReturnValue('test-provider-transform'),
      callApi: jest.fn().mockResolvedValue({
        output: 'Original output',
        tokenUsage: { total: 10, prompt: 5, completion: 5, cached: 0, numRequests: 1 },
      }),
      transform: '`Transformed: ${output}`',
    };

    const testSuite: TestSuite = {
      providers: [mockApiProviderWithTransform],
      prompts: [toPrompt('Test prompt')],
      tests: [
        {
          assert: [
            {
              type: 'equals',
              value: 'Transformed: Original output',
            },
          ],
          options: {}, // No test transform, relying on provider's transform
        },
      ],
    };
    const evalRecord = await Eval.create({}, testSuite.prompts, { id: randomUUID() });
    await evaluate(testSuite, evalRecord, {});
    const summary = await evalRecord.toEvaluateSummary();

    expect(mockApiProviderWithTransform.callApi).toHaveBeenCalledTimes(1);
    expect(summary.stats.successes).toBe(1);
    expect(summary.stats.failures).toBe(0);
    expect(summary.results[0].response?.output).toBe('Transformed: Original output');
  });

  it('evaluate with vars transform', async () => {
    const testSuite: TestSuite = {
      providers: [mockApiProvider],
      prompts: [toPrompt('Hello {{ name }}, your age is {{ age }}')],
      tests: [
        {
          vars: { name: 'Alice', age: 30 },
        },
        {
          vars: { name: 'Bob', age: 25 },
          options: {
            transformVars: '{ ...vars, age: vars.age + 5 }',
          },
        },
      ],
      defaultTest: {
        options: {
          transformVars: '{ ...vars, name: vars.name.toUpperCase() }',
        },
      },
    };
    const evalRecord = await Eval.create({}, testSuite.prompts, { id: randomUUID() });
    await evaluate(testSuite, evalRecord, {});
    const summary = await evalRecord.toEvaluateSummary();
    expect(summary).toEqual(
      expect.objectContaining({
        stats: expect.objectContaining({
          successes: 2,
          failures: 0,
        }),
        results: expect.arrayContaining([
          expect.objectContaining({
            prompt: expect.objectContaining({
              raw: 'Hello ALICE, your age is 30',
              label: 'Hello {{ name }}, your age is {{ age }}',
            }),
            response: expect.objectContaining({
              output: 'Test output',
            }),
          }),
          expect.objectContaining({
            // NOTE: test overrides defaultTest transform. Bob not BOB
            prompt: expect.objectContaining({
              raw: 'Hello Bob, your age is 30',
            }),
            response: expect.objectContaining({
              output: 'Test output',
            }),
            vars: {
              name: 'Bob',
              age: 30,
            },
          }),
        ]),
      }),
    );

    expect(mockApiProvider.callApi).toHaveBeenCalledTimes(2);
  });

  it('evaluate with metadata passed to test transform', async () => {
    const mockApiProviderWithMetadata: ApiProvider = {
      id: jest.fn().mockReturnValue('test-provider-metadata'),
      callApi: jest.fn().mockResolvedValue({
        output: 'Test output',
        metadata: { responseTime: 123, modelVersion: 'v1.0' },
        tokenUsage: { total: 10, prompt: 5, completion: 5, cached: 0, numRequests: 1 },
      }),
    };

    const testSuite: TestSuite = {
      providers: [mockApiProviderWithMetadata],
      prompts: [toPrompt('Test prompt')],
      tests: [
        {
          assert: [
            {
              type: 'equals',
              value: 'Output: Test output, Metadata: {"responseTime":123,"modelVersion":"v1.0"}',
            },
          ],
          options: {
            transform:
              'context?.metadata ? `Output: ${output}, Metadata: ${JSON.stringify(context.metadata)}` : output',
          },
        },
      ],
    };
    const evalRecord = await Eval.create({}, testSuite.prompts, { id: randomUUID() });
    await evaluate(testSuite, evalRecord, {});
    const summary = await evalRecord.toEvaluateSummary();

    expect(mockApiProviderWithMetadata.callApi).toHaveBeenCalledTimes(1);
    expect(summary.stats.successes).toBe(1);
    expect(summary.stats.failures).toBe(0);
    expect(summary.results[0].response?.output).toBe(
      'Output: Test output, Metadata: {"responseTime":123,"modelVersion":"v1.0"}',
    );
  });

  it('evaluate with metadata passed to test transform - no metadata case', async () => {
    const mockApiProviderNoMetadata: ApiProvider = {
      id: jest.fn().mockReturnValue('test-provider-no-metadata'),
      callApi: jest.fn().mockResolvedValue({
        output: 'Test output',
        tokenUsage: { total: 10, prompt: 5, completion: 5, cached: 0, numRequests: 1 },
      }),
    };

    const testSuite: TestSuite = {
      providers: [mockApiProviderNoMetadata],
      prompts: [toPrompt('Test prompt')],
      tests: [
        {
          assert: [
            {
              type: 'equals',
              value: 'No metadata: Test output',
            },
          ],
          options: {
            transform: 'context?.metadata ? `Has metadata: ${output}` : `No metadata: ${output}`',
          },
        },
      ],
    };
    const evalRecord = await Eval.create({}, testSuite.prompts, { id: randomUUID() });
    await evaluate(testSuite, evalRecord, {});
    const summary = await evalRecord.toEvaluateSummary();

    expect(mockApiProviderNoMetadata.callApi).toHaveBeenCalledTimes(1);
    expect(summary.stats.successes).toBe(1);
    expect(summary.stats.failures).toBe(0);
    expect(summary.results[0].response?.output).toBe('No metadata: Test output');
  });

  it('evaluate with metadata passed to test transform - empty metadata', async () => {
    const mockApiProviderEmptyMetadata: ApiProvider = {
      id: jest.fn().mockReturnValue('test-provider-empty-metadata'),
      callApi: jest.fn().mockResolvedValue({
        output: 'Test output',
        metadata: {},
        tokenUsage: { total: 10, prompt: 5, completion: 5, cached: 0, numRequests: 1 },
      }),
    };

    const testSuite: TestSuite = {
      providers: [mockApiProviderEmptyMetadata],
      prompts: [toPrompt('Test prompt')],
      tests: [
        {
          assert: [
            {
              type: 'equals',
              value: 'Empty metadata: Test output',
            },
          ],
          options: {
            transform:
              '(context?.metadata && Object.keys(context.metadata).length === 0) ? `Empty metadata: ${output}` : output',
          },
        },
      ],
    };
    const evalRecord = await Eval.create({}, testSuite.prompts, { id: randomUUID() });
    await evaluate(testSuite, evalRecord, {});
    const summary = await evalRecord.toEvaluateSummary();

    expect(mockApiProviderEmptyMetadata.callApi).toHaveBeenCalledTimes(1);
    expect(summary.stats.successes).toBe(1);
    expect(summary.stats.failures).toBe(0);
    expect(summary.results[0].response?.output).toBe('Empty metadata: Test output');
  });

  it('evaluate with metadata preserved alongside other context properties', async () => {
    const mockApiProviderWithMetadata: ApiProvider = {
      id: jest.fn().mockReturnValue('test-provider-metadata-context'),
      callApi: jest.fn().mockResolvedValue({
        output: 'Test output',
        metadata: { modelInfo: 'gpt-4' },
        tokenUsage: { total: 10, prompt: 5, completion: 5, cached: 0, numRequests: 1 },
      }),
    };

    const testSuite: TestSuite = {
      providers: [mockApiProviderWithMetadata],
      prompts: [toPrompt('Test {{ var }}')],
      tests: [
        {
          vars: { var: 'value' },
          assert: [
            {
              type: 'equals',
              value: 'All context: Test output',
            },
          ],
          options: {
            transform:
              '(Boolean(context?.vars) && Boolean(context?.prompt) && Boolean(context?.metadata)) ? `All context: ${output}` : `Missing context: ${output}`',
          },
        },
      ],
    };
    const evalRecord = await Eval.create({}, testSuite.prompts, { id: randomUUID() });
    await evaluate(testSuite, evalRecord, {});
    const summary = await evalRecord.toEvaluateSummary();

    expect(mockApiProviderWithMetadata.callApi).toHaveBeenCalledTimes(1);
    expect(summary.stats.successes).toBe(1);
    expect(summary.stats.failures).toBe(0);
    expect(summary.results[0].response?.output).toBe('All context: Test output');
  });

  it('evaluate with context in vars transform in defaultTest', async () => {
    const mockApiProvider: ApiProvider = {
      id: jest.fn().mockReturnValue('test-provider'),
      callApi: jest.fn().mockResolvedValue({
        output: 'Test output',
        tokenUsage: { total: 10, prompt: 5, completion: 5, cached: 0, numRequests: 1 },
      }),
    };

    const testSuite: TestSuite = {
      providers: [mockApiProvider],
      prompts: [toPrompt('Hello {{ name }}, your age is {{ age }}')],
      defaultTest: {
        options: {
          transformVars: `return {
              ...vars,
              // Test that context.uuid is available
              id: context.uuid,
              // Test that context.prompt is available but empty
              hasPrompt: Boolean(context.prompt)
            }`,
        },
      },
      tests: [
        {
          vars: {
            name: 'Alice',
            age: 25,
          },
        },
      ],
    };

    const evalRecord = await Eval.create({}, testSuite.prompts, { id: randomUUID() });
    await evaluate(testSuite, evalRecord, {});
    const summary = await evalRecord.toEvaluateSummary();

    expect(summary).toEqual(
      expect.objectContaining({
        stats: expect.objectContaining({
          successes: 1,
          failures: 0,
        }),
        results: expect.arrayContaining([
          expect.objectContaining({
            vars: expect.objectContaining({
              id: expect.stringMatching(
                /^[0-9a-f]{8}-[0-9a-f]{4}-4[0-9a-f]{3}-[89ab][0-9a-f]{3}-[0-9a-f]{12}$/i,
              ),
              hasPrompt: true,
            }),
          }),
        ]),
      }),
    );

    expect(mockApiProvider.callApi).toHaveBeenCalledTimes(1);
  });

  it('evaluate with provider transform and test transform', async () => {
    const mockApiProviderWithTransform: ApiProvider = {
      id: jest.fn().mockReturnValue('test-provider-transform'),
      callApi: jest.fn().mockResolvedValue({
        output: 'Original output',
        tokenUsage: { total: 10, prompt: 5, completion: 5, cached: 0, numRequests: 1 },
      }),
      transform: '`ProviderTransformed: ${output}`',
    };

    const testSuite: TestSuite = {
      providers: [mockApiProviderWithTransform],
      prompts: [toPrompt('Test prompt')],
      defaultTest: {
        options: {
          // overridden by the test transform
          transform: '"defaultTestTransformed " + output',
        },
      },
      tests: [
        {
          assert: [
            {
              type: 'equals',
              // Order of transforms: 1. Provider transform 2. Test transform (or defaultTest transform, if test transform unset)
              value: 'testTransformed ProviderTransformed: Original output',
            },
          ],
          // This transform overrides the defaultTest transform
          options: { transform: '"testTransformed " + output' },
        },
      ],
    };
    const evalRecord = await Eval.create({}, testSuite.prompts, { id: randomUUID() });
    await evaluate(testSuite, evalRecord, {});
    const summary = await evalRecord.toEvaluateSummary();

    expect(summary).toEqual(
      expect.objectContaining({
        stats: expect.objectContaining({
          successes: 1,
          failures: 0,
        }),
        results: expect.arrayContaining([
          expect.objectContaining({
            response: expect.objectContaining({
              output: 'testTransformed ProviderTransformed: Original output',
            }),
          }),
        ]),
      }),
    );

    expect(mockApiProviderWithTransform.callApi).toHaveBeenCalledTimes(1);
  });

  it('evaluate with providerPromptMap', async () => {
    const testSuite: TestSuite = {
      providers: [mockApiProvider],
      prompts: [toPrompt('Test prompt 1'), toPrompt('Test prompt 2')],
      providerPromptMap: {
        'test-provider': ['Test prompt 1'],
      },
      tests: [
        {
          vars: { var1: 'value1', var2: 'value2' },
        },
      ],
    };
    const evalRecord = await Eval.create({}, testSuite.prompts, { id: randomUUID() });
    await evaluate(testSuite, evalRecord, {});
    const summary = await evalRecord.toEvaluateSummary();

    expect(mockApiProvider.callApi).toHaveBeenCalledTimes(1);
    expect(summary.stats.successes).toBe(1);
    expect(summary.stats.failures).toBe(0);
    expect(summary.stats.tokenUsage).toEqual({
      total: 10,
      prompt: 5,
      completion: 5,
      cached: 0,
      numRequests: 1,
      completionDetails: {
        reasoning: 0,
        acceptedPrediction: 0,
        rejectedPrediction: 0,
      },
      assertions: {
        total: 0,
        prompt: 0,
        completion: 0,
        cached: 0,
        numRequests: 0,
        completionDetails: {
          reasoning: 0,
          acceptedPrediction: 0,
          rejectedPrediction: 0,
        },
      },
    });
    expect(summary.results[0].prompt.raw).toBe('Test prompt 1');
    expect(summary.results[0].prompt.label).toBe('Test prompt 1');
    expect(summary.results[0].response?.output).toBe('Test output');
  });

  it('evaluate with allowed prompts filtering', async () => {
    const mockApiProvider: ApiProvider = {
      id: jest.fn().mockReturnValue('test-provider'),
      callApi: jest.fn().mockResolvedValue({
        output: 'Test output',
        tokenUsage: { total: 10, prompt: 5, completion: 5, cached: 0, numRequests: 1 },
      }),
    };

    const testSuite: TestSuite = {
      providers: [mockApiProvider],
      prompts: [
        { raw: 'Test prompt 1', label: 'prompt1' },
        { raw: 'Test prompt 2', label: 'prompt2' },
        { raw: 'Test prompt 3', label: 'group1:prompt3' },
      ],
      providerPromptMap: {
        'test-provider': ['prompt1', 'group1'],
      },
      tests: [
        {
          vars: { var1: 'value1', var2: 'value2' },
        },
      ],
    };
    const evalRecord = await Eval.create({}, testSuite.prompts, { id: randomUUID() });
    await evaluate(testSuite, evalRecord, {});
    const summary = await evalRecord.toEvaluateSummary();

    expect(mockApiProvider.callApi).toHaveBeenCalledTimes(2);
    expect(summary).toMatchObject({
      stats: {
        successes: 2,
        failures: 0,
      },
      results: [{ prompt: { label: 'prompt1' } }, { prompt: { label: 'group1:prompt3' } }],
    });
  });

  it('evaluate with scenarios', async () => {
    const mockApiProvider: ApiProvider = {
      id: jest.fn().mockReturnValue('test-provider'),
      callApi: jest
        .fn()
        .mockResolvedValueOnce({
          output: 'Hola mundo',
          tokenUsage: { total: 10, prompt: 5, completion: 5, cached: 0, numRequests: 1 },
        })
        .mockResolvedValueOnce({
          output: 'Bonjour le monde',
          tokenUsage: { total: 10, prompt: 5, completion: 5, cached: 0, numRequests: 1 },
        }),
    };

    const testSuite: TestSuite = {
      providers: [mockApiProvider],
      prompts: [toPrompt('Test prompt {{ language }}')],
      scenarios: [
        {
          config: [
            {
              vars: {
                language: 'Spanish',
                expectedHelloWorld: 'Hola mundo',
              },
            },
            {
              vars: {
                language: 'French',
                expectedHelloWorld: 'Bonjour le monde',
              },
            },
          ],
          tests: [
            {
              assert: [
                {
                  type: 'equals',
                  value: '{{expectedHelloWorld}}',
                },
              ],
            },
          ],
        },
      ],
    };
    const evalRecord = await Eval.create({}, testSuite.prompts, { id: randomUUID() });
    await evaluate(testSuite, evalRecord, {});
    const summary = await evalRecord.toEvaluateSummary();

    expect(mockApiProvider.callApi).toHaveBeenCalledTimes(2);
    expect(summary.stats.successes).toBe(2);
    expect(summary.stats.failures).toBe(0);
    expect(summary.results[0].response?.output).toBe('Hola mundo');
    expect(summary.results[1].response?.output).toBe('Bonjour le monde');
  });

  it('evaluate with scenarios and multiple vars', async () => {
    const mockApiProvider: ApiProvider = {
      id: jest.fn().mockReturnValue('test-provider'),
      callApi: jest
        .fn()
        .mockResolvedValueOnce({
          output: 'Spanish Hola',
          tokenUsage: { total: 10, prompt: 5, completion: 5, cached: 0, numRequests: 1 },
        })
        .mockResolvedValueOnce({
          output: 'Spanish Bonjour',
          tokenUsage: { total: 10, prompt: 5, completion: 5, cached: 0, numRequests: 1 },
        })
        .mockResolvedValueOnce({
          output: 'French Hola',
          tokenUsage: { total: 10, prompt: 5, completion: 5, cached: 0, numRequests: 1 },
        })
        .mockResolvedValueOnce({
          output: 'French Bonjour',
          tokenUsage: { total: 10, prompt: 5, completion: 5, cached: 0, numRequests: 1 },
        }),
    };
    const testSuite: TestSuite = {
      providers: [mockApiProvider],
      prompts: [toPrompt('Test prompt {{ language }} {{ greeting }}')],
      scenarios: [
        {
          config: [
            {
              vars: {
                language: ['Spanish', 'French'],
                greeting: ['Hola', 'Bonjour'],
              },
            },
          ],
          tests: [
            {
              assert: [
                {
                  type: 'equals',
                  value: '{{language}} {{greeting}}',
                },
              ],
            },
          ],
        },
      ],
    };
    const evalRecord = await Eval.create({}, testSuite.prompts, { id: randomUUID() });
    await evaluate(testSuite, evalRecord, {});
    const summary = await evalRecord.toEvaluateSummary();

    expect(mockApiProvider.callApi).toHaveBeenCalledTimes(4);
    expect(summary.stats.successes).toBe(4);
    expect(summary.stats.failures).toBe(0);
    expect(summary.results[0].response?.output).toBe('Spanish Hola');
    expect(summary.results[1].response?.output).toBe('Spanish Bonjour');
    expect(summary.results[2].response?.output).toBe('French Hola');
    expect(summary.results[3].response?.output).toBe('French Bonjour');
  });

  it('evaluate with scenarios and defaultTest', async () => {
    const mockApiProvider: ApiProvider = {
      id: jest.fn().mockReturnValue('test-provider'),
      callApi: jest.fn().mockResolvedValue({
        output: 'Hello, World',
        tokenUsage: { total: 10, prompt: 5, completion: 5, cached: 0, numRequests: 1 },
      }),
    };

    const testSuite: TestSuite = {
      providers: [mockApiProvider],
      prompts: [toPrompt('Test prompt')],
      defaultTest: {
        metadata: { defaultKey: 'defaultValue' },
        assert: [
          {
            type: 'starts-with',
            value: 'Hello',
          },
        ],
      },
      scenarios: [
        {
          config: [{ metadata: { configKey: 'configValue' } }],
          tests: [{ metadata: { testKey: 'testValue' } }],
        },
        {
          config: [
            {
              assert: [
                {
                  type: 'contains',
                  value: ',',
                },
              ],
            },
          ],
          tests: [
            {
              assert: [
                {
                  type: 'icontains',
                  value: 'world',
                },
              ],
            },
          ],
        },
      ],
    };
    const evalRecord = await Eval.create({}, testSuite.prompts, { id: randomUUID() });
    await evaluate(testSuite, evalRecord, {});
    const summary = await evalRecord.toEvaluateSummary();
    expect(summary).toMatchObject({
      stats: {
        successes: 2,
        failures: 0,
      },
      results: expect.arrayContaining([
        expect.objectContaining({
          gradingResult: expect.objectContaining({
            componentResults: expect.arrayContaining([expect.anything()]),
          }),
        }),
        expect.objectContaining({
          gradingResult: expect.objectContaining({
            componentResults: expect.arrayContaining([
              expect.anything(),
              expect.anything(),
              expect.anything(),
            ]),
          }),
        }),
      ]),
    });

    expect(summary.results[0].testCase.metadata).toEqual({
      defaultKey: 'defaultValue',
      configKey: 'configValue',
      testKey: 'testValue',
    });

    expect(mockApiProvider.callApi).toHaveBeenCalledTimes(2);
  });

  it('evaluator should correctly count named scores based on contributing assertions', async () => {
    const testSuite: TestSuite = {
      providers: [mockApiProvider],
      prompts: [toPrompt('Test prompt for namedScoresCount')],
      tests: [
        {
          vars: { var1: 'value1' },
          assert: [
            {
              type: 'equals',
              value: 'Test output',
              metric: 'Accuracy',
            },
            {
              type: 'contains',
              value: 'Test',
              metric: 'Accuracy',
            },
            {
              type: 'javascript',
              value: 'output.length > 0',
              metric: 'Completeness',
            },
          ],
        },
      ],
    };
    const evalRecord = await Eval.create({}, testSuite.prompts, { id: randomUUID() });
    await evaluate(testSuite, evalRecord, {});
    const summary = await evalRecord.toEvaluateSummary();

    expect(summary.results).toHaveLength(1);
    const result = summary.results[0];

    // Use toMatchObject pattern to avoid conditional expects
    expect(evalRecord.prompts).toEqual(
      expect.arrayContaining([
        expect.objectContaining({
          provider: result.provider.id,
          metrics: expect.objectContaining({
            namedScoresCount: expect.objectContaining({
              Accuracy: 2,
              Completeness: 1,
            }),
          }),
        }),
      ]),
    );
  });

  it('merges metadata correctly for regular tests', async () => {
    const testSuite: TestSuite = {
      providers: [mockApiProvider],
      prompts: [toPrompt('Test prompt')],
      defaultTest: {
        metadata: { defaultKey: 'defaultValue' },
      },
      tests: [
        {
          metadata: { testKey: 'testValue' },
        },
      ],
    };
    const evalRecord = await Eval.create({}, testSuite.prompts, { id: randomUUID() });
    await evaluate(testSuite, evalRecord, {});
    const results = await evalRecord.getResults();
    expect(results[0].testCase.metadata).toEqual({
      defaultKey: 'defaultValue',
      testKey: 'testValue',
    });
  });

  it('merges response metadata with test metadata', async () => {
    const mockProviderWithMetadata: ApiProvider = {
      id: jest.fn().mockReturnValue('test-provider-with-metadata'),
      callApi: jest.fn().mockResolvedValue({
        output: 'Test output',
        tokenUsage: { total: 10, prompt: 5, completion: 5, cached: 0, numRequests: 1 },
        metadata: { responseKey: 'responseValue' },
      }),
    };

    const testSuite: TestSuite = {
      providers: [mockProviderWithMetadata],
      prompts: [toPrompt('Test prompt')],
      tests: [
        {
          metadata: { testKey: 'testValue' },
        },
      ],
    };
    const evalRecord = await Eval.create({}, testSuite.prompts, { id: randomUUID() });
    await evaluate(testSuite, evalRecord, {});
    const results = await evalRecord.getResults();

    // Check that both test metadata and response metadata are present in the result
    expect(results[0].metadata).toEqual({
      testKey: 'testValue',
      responseKey: 'responseValue',
      [FILE_METADATA_KEY]: {},
    });
  });

  it('evaluate with _conversation variable', async () => {
    const mockApiProvider: ApiProvider = {
      id: jest.fn().mockReturnValue('test-provider'),
      callApi: jest.fn().mockImplementation((prompt) =>
        Promise.resolve({
          output: prompt,
          tokenUsage: { total: 10, prompt: 5, completion: 5, cached: 0, numRequests: 1 },
        }),
      ),
    };

    const testSuite: TestSuite = {
      providers: [mockApiProvider],
      prompts: [toPrompt('{{ var1 }} {{ _conversation[0].output }}')],
      tests: [
        {
          vars: { var1: 'First run' },
        },
        {
          vars: { var1: 'Second run' },
        },
      ],
    };
    const evalRecord = await Eval.create({}, testSuite.prompts, { id: randomUUID() });
    await evaluate(testSuite, evalRecord, {});
    const summary = await evalRecord.toEvaluateSummary();

    expect(mockApiProvider.callApi).toHaveBeenCalledTimes(2);
    expect(summary.stats.successes).toBe(2);
    expect(summary.stats.failures).toBe(0);
    expect(summary.results[0].response?.output).toBe('First run ');
    expect(summary.results[1].response?.output).toBe('Second run First run ');
  });

  it('evaluate with labeled and unlabeled providers and providerPromptMap', async () => {
    const mockLabeledProvider: ApiProvider = {
      id: () => 'labeled-provider-id',
      label: 'Labeled Provider',
      callApi: jest.fn().mockResolvedValue({
        output: 'Labeled Provider Output',
        tokenUsage: { total: 10, prompt: 5, completion: 5, cached: 0, numRequests: 1 },
      }),
    };

    const mockUnlabeledProvider: ApiProvider = {
      id: () => 'unlabeled-provider-id',
      callApi: jest.fn().mockResolvedValue({
        output: 'Unlabeled Provider Output',
        tokenUsage: { total: 10, prompt: 5, completion: 5, cached: 0, numRequests: 1 },
      }),
    };

    const testSuite: TestSuite = {
      providers: [mockLabeledProvider, mockUnlabeledProvider],
      prompts: [
        {
          raw: 'Prompt 1',
          label: 'prompt1',
        },
        {
          raw: 'Prompt 2',
          label: 'prompt2',
        },
      ],
      providerPromptMap: {
        'Labeled Provider': ['prompt1'],
        'unlabeled-provider-id': ['prompt2'],
      },
    };
    const evalRecord = await Eval.create({}, testSuite.prompts, { id: randomUUID() });
    await evaluate(testSuite, evalRecord, {});
    const summary = await evalRecord.toEvaluateSummary();
    expect(summary).toMatchObject({
      stats: expect.objectContaining({
        successes: 2,
        failures: 0,
      }),
      results: [
        expect.objectContaining({
          provider: expect.objectContaining({
            id: 'labeled-provider-id',
            label: 'Labeled Provider',
          }),
          response: expect.objectContaining({
            output: 'Labeled Provider Output',
          }),
        }),
        expect.objectContaining({
          provider: expect.objectContaining({
            id: 'unlabeled-provider-id',
            label: undefined,
          }),
          response: expect.objectContaining({
            output: 'Unlabeled Provider Output',
          }),
        }),
      ],
    });
    expect(evalRecord.prompts).toEqual(
      expect.arrayContaining([
        expect.objectContaining({
          provider: 'Labeled Provider',
        }),
        expect.objectContaining({
          provider: 'unlabeled-provider-id',
        }),
      ]),
    );

    expect(mockLabeledProvider.callApi).toHaveBeenCalledTimes(1);
    expect(mockUnlabeledProvider.callApi).toHaveBeenCalledTimes(1);
  });

  it('should use the options from the test if they exist', async () => {
    const testSuite: TestSuite = {
      providers: [mockApiProvider],
      prompts: [toPrompt('Test prompt')],
      tests: [
        {
          vars: { var1: 'value1', var2: 'value2' },
          options: {
            transform: 'output + " postprocessed"',
          },
        },
      ],
    };
    const evalRecord = await Eval.create({}, testSuite.prompts, { id: randomUUID() });
    await evaluate(testSuite, evalRecord, {});
    const summary = await evalRecord.toEvaluateSummary();

    expect(mockApiProvider.callApi).toHaveBeenCalledTimes(1);
    expect(summary.stats.successes).toBe(1);
    expect(summary.stats.failures).toBe(0);
    expect(summary.results[0].response?.output).toBe('Test output postprocessed');
  });

  it('evaluate with multiple transforms', async () => {
    const mockApiProviderWithTransform: ApiProvider = {
      id: jest.fn().mockReturnValue('test-provider-transform'),
      callApi: jest.fn().mockResolvedValue({
        output: 'Original output',
        tokenUsage: { total: 10, prompt: 5, completion: 5, cached: 0, numRequests: 1 },
      }),
      transform: '`Provider: ${output}`',
    };

    const testSuite: TestSuite = {
      providers: [mockApiProviderWithTransform],
      prompts: [toPrompt('Test prompt')],
      tests: [
        {
          assert: [
            {
              type: 'equals',
              value: 'Test: Provider: Original output',
            },
          ],
          options: {
            transform: '`Test: ${output}`',
          },
        },
      ],
    };
    const evalRecord = await Eval.create({}, testSuite.prompts, { id: randomUUID() });
    await evaluate(testSuite, evalRecord, {});
    const summary = await evalRecord.toEvaluateSummary();

    expect(mockApiProviderWithTransform.callApi).toHaveBeenCalledTimes(1);
    expect(summary.stats.successes).toBe(1);
    expect(summary.stats.failures).toBe(0);
    expect(summary.results[0].response?.output).toBe('Test: Provider: Original output');
  });

  it('evaluate with provider transform and test postprocess (deprecated)', async () => {
    const mockApiProviderWithTransform: ApiProvider = {
      id: jest.fn().mockReturnValue('test-provider-transform'),
      callApi: jest.fn().mockResolvedValue({
        output: 'Original output',
        tokenUsage: { total: 10, prompt: 5, completion: 5, cached: 0, numRequests: 1 },
      }),
      transform: '`Provider: ${output}`',
    };

    const testSuite: TestSuite = {
      providers: [mockApiProviderWithTransform],
      prompts: [toPrompt('Test prompt')],
      tests: [
        {
          assert: [
            {
              type: 'equals',
              value: 'Postprocess: Provider: Original output',
            },
          ],
          options: {
            postprocess: '`Postprocess: ${output}`',
          },
        },
      ],
    };
    const evalRecord = await Eval.create({}, testSuite.prompts, { id: randomUUID() });
    await evaluate(testSuite, evalRecord, {});
    const summary = await evalRecord.toEvaluateSummary();
    expect(summary).toMatchObject({
      stats: expect.objectContaining({
        successes: 1,
        failures: 0,
      }),
    });
    expect(summary.results[0].response?.output).toBe('Postprocess: Provider: Original output');

    expect(mockApiProviderWithTransform.callApi).toHaveBeenCalledTimes(1);
  });

  it('evaluate with provider transform, test transform, and test postprocess (deprecated)', async () => {
    const mockApiProviderWithTransform: ApiProvider = {
      id: jest.fn().mockReturnValue('test-provider-transform'),
      callApi: jest.fn().mockResolvedValue({
        output: 'Original output',
        tokenUsage: { total: 10, prompt: 5, completion: 5, cached: 0, numRequests: 1 },
      }),
      transform: '`Provider: ${output}`',
    };

    const testSuite: TestSuite = {
      providers: [mockApiProviderWithTransform],
      prompts: [toPrompt('Test prompt')],
      tests: [
        {
          assert: [
            {
              type: 'equals',
              value: 'Transform: Provider: Original output',
            },
          ],
          options: {
            transform: '`Transform: ${output}`',
            postprocess: '`Postprocess: ${output}`', // This should be ignored
          },
        },
      ],
    };
    const evalRecord = await Eval.create({}, testSuite.prompts, { id: randomUUID() });
    await evaluate(testSuite, evalRecord, {});
    const summary = await evalRecord.toEvaluateSummary();
    expect(summary).toMatchObject({
      stats: expect.objectContaining({
        successes: 1,
        failures: 0,
      }),
      results: expect.arrayContaining([
        expect.objectContaining({
          response: expect.objectContaining({
            output: 'Transform: Provider: Original output',
          }),
        }),
      ]),
    });
    expect(mockApiProviderWithTransform.callApi).toHaveBeenCalledTimes(1);
  });

  it('evaluate with no output', async () => {
    const mockApiProviderNoOutput: ApiProvider = {
      id: jest.fn().mockReturnValue('test-provider-no-output'),
      callApi: jest.fn().mockResolvedValue({
        output: null,
        tokenUsage: { total: 5, prompt: 5, completion: 0, cached: 0, numRequests: 1 },
      }),
    };

    const testSuite: TestSuite = {
      providers: [mockApiProviderNoOutput],
      prompts: [toPrompt('Test prompt')],
      tests: [],
    };
    const evalRecord = await Eval.create({}, testSuite.prompts, { id: randomUUID() });
    await evaluate(testSuite, evalRecord, {});
    const summary = await evalRecord.toEvaluateSummary();

    expect(summary.stats.successes).toBe(0);
    expect(summary.stats.failures).toBe(1);
    expect(summary.results[0].error).toBe('No output');
    expect(summary.results[0].success).toBe(false);
    expect(summary.results[0].score).toBe(0);
    expect(mockApiProviderNoOutput.callApi).toHaveBeenCalledTimes(1);
  });

  it('evaluate with false output', async () => {
    const mockApiProviderNoOutput: ApiProvider = {
      id: jest.fn().mockReturnValue('test-provider-no-output'),
      callApi: jest.fn().mockResolvedValue({
        output: false,
        tokenUsage: { total: 5, prompt: 5, completion: 0, cached: 0, numRequests: 1 },
      }),
    };

    const testSuite: TestSuite = {
      providers: [mockApiProviderNoOutput],
      prompts: [toPrompt('Test prompt')],
      tests: [],
    };
    const evalRecord = await Eval.create({}, testSuite.prompts, { id: randomUUID() });
    await evaluate(testSuite, evalRecord, {});
    const summary = await evalRecord.toEvaluateSummary();

    expect(summary.stats.successes).toBe(1);
    expect(summary.stats.failures).toBe(0);
    expect(summary.results[0].success).toBe(true);
    expect(summary.results[0].score).toBe(1);
    expect(mockApiProviderNoOutput.callApi).toHaveBeenCalledTimes(1);
  });

  it('should apply prompt config to provider call', async () => {
    const mockApiProvider: ApiProvider = {
      id: jest.fn().mockReturnValue('test-provider'),
      callApi: jest.fn().mockResolvedValue({
        output: 'Test response',
        tokenUsage: { total: 10, prompt: 5, completion: 5, cached: 0, numRequests: 1 },
      }),
    };

    const testSuite: TestSuite = {
      providers: [mockApiProvider],
      prompts: [
        {
          raw: 'You are a helpful math tutor. Solve {{problem}}',
          label: 'Math problem',
          config: {
            response_format: {
              type: 'json_schema',
              json_schema: {
                name: 'math_response',
                strict: true,
                schema: {
                  type: 'object',
                  properties: {
                    final_answer: { type: 'string' },
                  },
                  required: ['final_answer'],
                  additionalProperties: false,
                },
              },
            },
          },
        },
      ],
      tests: [{ vars: { problem: '8x + 31 = 2' } }],
    };
    const evalRecord = await Eval.create({}, testSuite.prompts, { id: randomUUID() });
    await evaluate(testSuite, evalRecord, {});
    const summary = await evalRecord.toEvaluateSummary();

    expect(summary.stats.successes).toBe(1);
    expect(summary.stats.failures).toBe(0);
    expect(mockApiProvider.callApi).toHaveBeenCalledTimes(1);
    expect(mockApiProvider.callApi).toHaveBeenCalledWith(
      'You are a helpful math tutor. Solve 8x + 31 = 2',
      expect.objectContaining({
        prompt: expect.objectContaining({
          config: {
            response_format: {
              type: 'json_schema',
              json_schema: {
                name: 'math_response',
                schema: {
                  type: 'object',
                  properties: { final_answer: { type: 'string' } },
                  required: ['final_answer'],
                  additionalProperties: false,
                },
                strict: true,
              },
            },
          },
        }),
      }),
      undefined,
    );
  });

  it('should call runExtensionHook with correct parameters at appropriate times', async () => {
    const mockExtension = 'file:./path/to/extension.js:extensionFunction';
    const testSuite: TestSuite = {
      providers: [mockApiProvider],
      prompts: [toPrompt('Test prompt {{ var1 }}')],
      tests: [
        {
          vars: { var1: 'value1' },
          assert: [{ type: 'equals', value: 'Test output' }],
        },
      ],
      extensions: [mockExtension],
    };

    const mockedRunExtensionHook = jest.mocked(runExtensionHook);
    mockedRunExtensionHook.mockClear();
    const evalRecord = await Eval.create({}, testSuite.prompts, { id: randomUUID() });
    await evaluate(testSuite, evalRecord, {});

    // Check if runExtensionHook was called 4 times (beforeAll, beforeEach, afterEach, afterAll)
    expect(mockedRunExtensionHook).toHaveBeenCalledTimes(4);
    // Check beforeAll call
    expect(mockedRunExtensionHook).toHaveBeenNthCalledWith(
      1,
      [mockExtension],
      'beforeAll',
      expect.objectContaining({ suite: testSuite }),
    );

    // Check beforeEach call
    expect(mockedRunExtensionHook).toHaveBeenNthCalledWith(
      2,
      [mockExtension],
      'beforeEach',
      expect.objectContaining({
        test: expect.objectContaining({
          vars: { var1: 'value1' },
          assert: [{ type: 'equals', value: 'Test output' }],
        }),
      }),
    );

    // Check afterEach call
    expect(mockedRunExtensionHook).toHaveBeenNthCalledWith(
      3,
      [mockExtension],
      'afterEach',
      expect.objectContaining({
        test: expect.objectContaining({
          vars: { var1: 'value1' },
          assert: [{ type: 'equals', value: 'Test output' }],
        }),
        result: expect.objectContaining({
          success: true,
          score: 1,
          response: expect.objectContaining({
            output: 'Test output',
          }),
        }),
      }),
    );

    // Check afterAll call
    expect(mockedRunExtensionHook).toHaveBeenNthCalledWith(
      4,
      [mockExtension],
      'afterAll',
      expect.objectContaining({
        prompts: expect.arrayContaining([
          expect.objectContaining({
            raw: 'Test prompt {{ var1 }}',
            metrics: expect.objectContaining({
              assertPassCount: 1,
              assertFailCount: 0,
            }),
          }),
          expect.objectContaining({
            raw: 'Test prompt {{ var1 }}',
            metrics: expect.objectContaining({
              assertPassCount: 1,
              assertFailCount: 0,
            }),
          }),
        ]),
        results: expect.any(Array),
        suite: testSuite,
      }),
    );
  });

  it('should handle multiple providers', async () => {
    const testSuite: TestSuite = {
      providers: [mockApiProvider, mockApiProvider2],
      prompts: [toPrompt('Test prompt')],
      tests: [],
    };
    const evalRecord = await Eval.create({}, testSuite.prompts, { id: randomUUID() });
    await evaluate(testSuite, evalRecord, {});
    const summary = await evalRecord.toEvaluateSummary();

    expect(summary.stats.successes).toBe(2);
    expect(summary.stats.failures).toBe(0);
    expect(mockApiProvider.callApi).toHaveBeenCalledTimes(1);
    expect(mockApiProvider2.callApi).toHaveBeenCalledTimes(1);
  });

  it('merges defaultTest.vars before applying transformVars', async () => {
    const testSuite: TestSuite = {
      providers: [mockApiProvider],
      prompts: [toPrompt('Test prompt {{ test1 }} {{ test2 }} {{ test2UpperCase }}')],
      defaultTest: {
        vars: {
          test2: 'bar',
        },
        options: {
          transformVars: `
            return {
              ...vars,
              test2UpperCase: vars.test2.toUpperCase()
            };
          `,
        },
      },
      tests: [
        {
          vars: {
            test1: 'foo',
          },
        },
      ],
    };

    const evalRecord = await Eval.create({}, testSuite.prompts, { id: randomUUID() });
    await evaluate(testSuite, evalRecord, {});
    const summary = await evalRecord.toEvaluateSummary();

    expect(mockApiProvider.callApi).toHaveBeenCalledTimes(1);
    expect(summary.stats.successes).toBe(1);
    expect(summary.stats.failures).toBe(0);

    // Check that vars were merged correctly and transform was applied
    expect(summary.results[0].vars).toEqual({
      test1: 'foo',
      test2: 'bar',
      test2UpperCase: 'BAR',
    });

    // Verify the prompt was rendered with all variables
    expect(summary.results[0].prompt.raw).toBe('Test prompt foo bar BAR');
  });

  it('should maintain separate conversation histories based on metadata.conversationId', async () => {
    const mockApiProvider = {
      id: () => 'test-provider',
      callApi: jest.fn().mockImplementation((prompt) => ({
        output: 'Test output',
      })),
    };

    const testSuite: TestSuite = {
      providers: [mockApiProvider],
      prompts: [
        {
          raw: '{% for completion in _conversation %}User: {{ completion.input }}\nAssistant: {{ completion.output }}\n{% endfor %}User: {{ question }}',
          label: 'Conversation test',
        },
      ],
      tests: [
        // First conversation
        {
          vars: { question: 'Question 1A' },
          metadata: { conversationId: 'conversation1' },
        },
        {
          vars: { question: 'Question 1B' },
          metadata: { conversationId: 'conversation1' },
        },
        // Second conversation
        {
          vars: { question: 'Question 2A' },
          metadata: { conversationId: 'conversation2' },
        },
        {
          vars: { question: 'Question 2B' },
          metadata: { conversationId: 'conversation2' },
        },
      ],
    };

    const evalRecord = await Eval.create({}, testSuite.prompts, { id: randomUUID() });
    await evaluate(testSuite, evalRecord, {});

    // Check that the API was called with the correct prompts
    expect(mockApiProvider.callApi).toHaveBeenCalledTimes(4);

    // First conversation, first question
    expect(mockApiProvider.callApi).toHaveBeenNthCalledWith(
      1,
      expect.stringContaining('User: Question 1A'),
      expect.anything(),
      undefined,
    );

    // First conversation, second question (should include history)
    expect(mockApiProvider.callApi).toHaveBeenNthCalledWith(
      2,
      expect.stringContaining('User: Question 1A\nAssistant: Test output\nUser: Question 1B'),
      expect.anything(),
      undefined,
    );

    // Second conversation, first question (should NOT include first conversation)
    expect(mockApiProvider.callApi).toHaveBeenNthCalledWith(
      3,
      expect.stringContaining('User: Question 2A'),
      expect.anything(),
      undefined,
    );

    // Second conversation, second question (should only include second conversation history)
    expect(mockApiProvider.callApi).toHaveBeenNthCalledWith(
      4,
      expect.stringContaining('User: Question 2A\nAssistant: Test output\nUser: Question 2B'),
      expect.anything(),
      undefined,
    );
  });

  it('evaluates with provider delay', async () => {
    const mockApiProvider: ApiProvider = {
      id: jest.fn().mockReturnValue('test-provider'),
      delay: 100,
      callApi: jest.fn().mockResolvedValue({
        output: 'Test output',
        tokenUsage: { total: 10, prompt: 5, completion: 5, cached: 0, numRequests: 1 },
      }),
    };

    const testSuite: TestSuite = {
      providers: [mockApiProvider],
      prompts: [toPrompt('Test prompt')],
      tests: [{}],
    };

    const evalRecord = await Eval.create({}, testSuite.prompts, { id: randomUUID() });
    await evaluate(testSuite, evalRecord, {});

    expect(sleep).toHaveBeenCalledWith(100);
    expect(mockApiProvider.callApi).toHaveBeenCalledTimes(1);
  });

  it('evaluates with no provider delay', async () => {
    const mockApiProvider: ApiProvider = {
      id: jest.fn().mockReturnValue('test-provider'),
      callApi: jest.fn().mockResolvedValue({
        output: 'Test output',
        tokenUsage: { total: 10, prompt: 5, completion: 5, cached: 0, numRequests: 1 },
      }),
    };

    const testSuite: TestSuite = {
      providers: [mockApiProvider],
      prompts: [toPrompt('Test prompt')],
      tests: [{}],
    };

    const evalRecord = await Eval.create({}, testSuite.prompts, { id: randomUUID() });
    await evaluate(testSuite, evalRecord, {});

    expect(mockApiProvider.delay).toBe(0);
    expect(sleep).not.toHaveBeenCalled();
    expect(mockApiProvider.callApi).toHaveBeenCalledTimes(1);
  });

  it('skips delay for cached responses', async () => {
    const mockApiProvider: ApiProvider = {
      id: jest.fn().mockReturnValue('test-provider'),
      delay: 100,
      callApi: jest.fn().mockResolvedValue({
        output: 'Test output',
        tokenUsage: { total: 10, prompt: 5, completion: 5, cached: 0, numRequests: 1 },
        cached: true,
      }),
    };

    const testSuite: TestSuite = {
      providers: [mockApiProvider],
      prompts: [toPrompt('Test prompt')],
      tests: [{}],
    };

    const evalRecord = await Eval.create({}, testSuite.prompts, { id: randomUUID() });
    await evaluate(testSuite, evalRecord, {});

    expect(sleep).not.toHaveBeenCalled();
    expect(mockApiProvider.callApi).toHaveBeenCalledTimes(1);
  });

  it('handles circular references when logging errors during result saving', async () => {
    // Create a circular reference object that would cause JSON.stringify to fail
    type CircularType = { prop: string; self?: CircularType };
    const circularObj: CircularType = { prop: 'value' };
    circularObj.self = circularObj;

    const mockApiProvider: ApiProvider = {
      id: jest.fn().mockReturnValue('test-provider'),
      callApi: jest.fn().mockResolvedValue({
        output: 'Test output',
        tokenUsage: { total: 10, prompt: 5, completion: 5, cached: 0, numRequests: 1 },
      }),
    };

    // Mock Eval.prototype.addResult to throw an error
    const mockAddResult = jest.fn().mockRejectedValue(new Error('Mock save error'));
    const originalAddResult = Eval.prototype.addResult;
    Eval.prototype.addResult = mockAddResult;

    // Create a test suite that will generate a result with a circular reference
    const testSuite: TestSuite = {
      providers: [mockApiProvider],
      prompts: [toPrompt('Test prompt')],
      tests: [
        {
          vars: { circular: circularObj },
        },
      ],
    };

    const evalRecord = await Eval.create({}, testSuite.prompts, { id: randomUUID() });
    const errorSpy = jest.spyOn(logger, 'error');
    await evaluate(testSuite, evalRecord, {});
    expect(errorSpy).toHaveBeenCalledWith(
      expect.stringContaining('Error saving result: Error: Mock save error'),
    );
    Eval.prototype.addResult = originalAddResult;
    errorSpy.mockRestore();
  });

  it('evaluate with assertScoringFunction', async () => {
    const testSuite: TestSuite = {
      providers: [mockApiProvider],
      prompts: [toPrompt('Test prompt')],
      tests: [
        {
          assertScoringFunction: 'file://path/to/scoring.js:customScore',
          assert: [
            {
              type: 'equals',
              value: 'Test output',
              metric: 'accuracy',
            },
            {
              type: 'contains',
              value: 'output',
              metric: 'relevance',
            },
          ],
        },
      ],
    };

    const evalRecord = await Eval.create({}, testSuite.prompts, { id: randomUUID() });
    await evaluate(testSuite, evalRecord, {});
    const summary = await evalRecord.toEvaluateSummary();

    expect(summary.stats.successes).toBe(1);
    expect(summary.stats.failures).toBe(0);
    expect(summary.results[0].score).toBe(0.75);
  });

  it('evaluate with provider error response', async () => {
    const mockApiProviderWithError: ApiProvider = {
      id: jest.fn().mockReturnValue('test-provider-error'),
      callApi: jest.fn().mockResolvedValue({
        output: 'Some output',
        error: 'API error occurred',
        tokenUsage: { total: 5, prompt: 5, completion: 0, cached: 0, numRequests: 1 },
      }),
    };

    const testSuite: TestSuite = {
      providers: [mockApiProviderWithError],
      prompts: [toPrompt('Test prompt')],
      tests: [],
    };

    const evalRecord = await Eval.create({}, testSuite.prompts, { id: randomUUID() });
    await evaluate(testSuite, evalRecord, {});
    const summary = await evalRecord.toEvaluateSummary();

    expect(summary).toEqual(
      expect.objectContaining({
        stats: expect.objectContaining({
          successes: 0,
          errors: 1,
          failures: 0,
        }),
        results: expect.arrayContaining([
          expect.objectContaining({
            error: 'API error occurred',
            failureReason: ResultFailureReason.ERROR,
            success: false,
            score: 0,
          }),
        ]),
      }),
    );
    expect(mockApiProviderWithError.callApi).toHaveBeenCalledTimes(1);
  });

  it('should handle evaluation timeout', async () => {
    const mockAddResult = jest.fn().mockResolvedValue(undefined);
    let longTimer: NodeJS.Timeout | null = null;

    const slowApiProvider: ApiProvider = {
      id: jest.fn().mockReturnValue('slow-provider'),
      callApi: jest.fn().mockImplementation(() => {
        return new Promise((resolve) => {
          longTimer = setTimeout(() => {
            resolve({
              output: 'Slow response',
              tokenUsage: { total: 10, prompt: 5, completion: 5, cached: 0, numRequests: 1 },
            });
          }, 5000);
        });
      }),
      cleanup: jest.fn(),
    };

    const mockEval = {
      id: 'mock-eval-id',
      results: [],
      prompts: [],
      persisted: false,
      config: {},
      addResult: mockAddResult,
      addPrompts: jest.fn().mockResolvedValue(undefined),
      fetchResultsByTestIdx: jest.fn().mockResolvedValue([]),
      getResults: jest.fn().mockResolvedValue([]),
      toEvaluateSummary: jest.fn().mockResolvedValue({
        results: [],
        prompts: [],
        stats: {
          successes: 0,
          failures: 0,
          errors: 1,
          tokenUsage: createEmptyTokenUsage(),
        },
      }),
      save: jest.fn().mockResolvedValue(undefined),
      setVars: jest.fn().mockResolvedValue(undefined),
    };

    const testSuite: TestSuite = {
      providers: [slowApiProvider],
      prompts: [toPrompt('Test prompt')],
      tests: [{}],
    };

    try {
      const evalPromise = evaluate(testSuite, mockEval as unknown as Eval, { timeoutMs: 100 });
      await evalPromise;

      expect(slowApiProvider.callApi).toHaveBeenCalledWith(
        'Test prompt',
        expect.anything(),
        expect.objectContaining({
          abortSignal: expect.any(AbortSignal),
        }),
      );

      expect(mockAddResult).toHaveBeenCalledWith(
        expect.objectContaining({
          error: expect.stringContaining('Evaluation timed out after 100ms'),
          success: false,
          failureReason: ResultFailureReason.ERROR,
        }),
      );

      expect(slowApiProvider.cleanup).toHaveBeenCalledWith();
    } finally {
      if (longTimer) {
        clearTimeout(longTimer);
      }
    }
  });

  it('should abort when exceeding maxEvalTimeMs', async () => {
    const mockAddResult = jest.fn().mockResolvedValue(undefined);
    let longTimer: NodeJS.Timeout | null = null;

    const slowApiProvider: ApiProvider = {
      id: jest.fn().mockReturnValue('slow-provider'),
      callApi: jest.fn().mockImplementation((_, __, opts) => {
        return new Promise((resolve, reject) => {
          longTimer = setTimeout(() => {
            resolve({
              output: 'Slow response',
              tokenUsage: { total: 0, prompt: 0, completion: 0, cached: 0, numRequests: 1 },
            });
          }, 1000);

          opts?.abortSignal?.addEventListener('abort', () => {
            if (longTimer) {
              clearTimeout(longTimer);
            }
            reject(new Error('aborted'));
          });
        });
      }),
      cleanup: jest.fn(),
    };

    const mockEval = {
      id: 'mock-eval-id',
      results: [],
      prompts: [],
      persisted: false,
      config: {},
      addResult: mockAddResult,
      addPrompts: jest.fn().mockResolvedValue(undefined),
      fetchResultsByTestIdx: jest.fn().mockResolvedValue([]),
      getResults: jest.fn().mockResolvedValue([]),
      toEvaluateSummary: jest.fn().mockResolvedValue({
        results: [],
        prompts: [],
        stats: {
          successes: 0,
          failures: 0,
          errors: 2,
          tokenUsage: createEmptyTokenUsage(),
        },
      }),
      save: jest.fn().mockResolvedValue(undefined),
      setVars: jest.fn().mockResolvedValue(undefined),
    };

    const testSuite: TestSuite = {
      providers: [slowApiProvider],
      prompts: [toPrompt('Test prompt')],
      tests: [{}, {}],
    };

    try {
      const evalPromise = evaluate(testSuite, mockEval as unknown as Eval, { maxEvalTimeMs: 100 });
      await evalPromise;

      expect(mockAddResult).toHaveBeenCalledWith(
        expect.objectContaining({
          error: expect.stringContaining('aborted'),
          success: false,
          failureReason: ResultFailureReason.ERROR,
        }),
      );
    } finally {
      if (longTimer) {
        clearTimeout(longTimer);
      }
    }
  });

  it('should accumulate token usage correctly', async () => {
    const mockOptions = {
      delay: 0,
      testIdx: 0,
      promptIdx: 0,
      repeatIndex: 0,
      isRedteam: false,
    };

    const results = await runEval({
      ...mockOptions,
      provider: mockApiProvider,
      prompt: { raw: 'Test prompt', label: 'test-label' },
      test: {
        assert: [
          {
            type: 'llm-rubric',
            value: 'Test output',
          },
        ],
        options: { provider: mockGradingApiProviderPasses },
      },
      conversations: {},
      registers: {},
    });

    expect(results[0].tokenUsage).toEqual({
      total: 10, // Only provider tokens, NOT assertion tokens
      prompt: 5, // Only provider tokens
      completion: 5, // Only provider tokens
      cached: 0,
      completionDetails: {
        reasoning: 0,
        acceptedPrediction: 0,
        rejectedPrediction: 0,
      },
      numRequests: 1, // Only provider requests
      assertions: {
        total: 10, // Assertion tokens tracked separately
        prompt: 5,
        completion: 5,
        cached: 0,
        numRequests: 1, // Assertion requests tracked separately
        completionDetails: {
          reasoning: 0,
          acceptedPrediction: 0,
          rejectedPrediction: 0,
        },
      },
    });
  });

  it('should NOT include assertion tokens in main token totals', async () => {
    // Mock provider that returns fixed token usage
    const providerWithTokens: ApiProvider = {
      id: jest.fn().mockReturnValue('provider-with-tokens'),
      callApi: jest.fn().mockResolvedValue({
        output: 'Test response',
        tokenUsage: {
          total: 100,
          prompt: 60,
          completion: 40,
          cached: 10,
          numRequests: 1,
        },
      }),
    };

    // Mock grading provider that also returns token usage
    const gradingProviderWithTokens: ApiProvider = {
      id: jest.fn().mockReturnValue('grading-provider'),
      callApi: jest.fn().mockResolvedValue({
        output: JSON.stringify({
          pass: true,
          score: 1,
          reason: 'Test passed',
        }),
        tokenUsage: {
          total: 50,
          prompt: 30,
          completion: 20,
          cached: 5,
          numRequests: 1,
        },
      }),
    };

    const testSuite: TestSuite = {
      providers: [providerWithTokens],
      prompts: [toPrompt('Test prompt')],
      tests: [
        {
          assert: [
            {
              type: 'llm-rubric',
              value: 'Output should be valid',
              provider: gradingProviderWithTokens,
            },
          ],
        },
      ],
    };

    const evalRecord = await Eval.create({}, testSuite.prompts, { id: randomUUID() });
    await evaluate(testSuite, evalRecord, {});
    const summary = await evalRecord.toEvaluateSummary();

    // Verify main totals only include provider tokens, NOT assertion tokens
    expect(summary.stats.tokenUsage).toEqual({
      total: 100, // Only provider tokens
      prompt: 60,
      completion: 40,
      cached: 10,
      numRequests: 1,
      completionDetails: {
        reasoning: 0,
        acceptedPrediction: 0,
        rejectedPrediction: 0,
      },
      assertions: {
        total: 50, // Assertion tokens tracked separately
        prompt: 30,
        completion: 20,
        cached: 5,
        numRequests: 0,
        completionDetails: {
          reasoning: 0,
          acceptedPrediction: 0,
          rejectedPrediction: 0,
        },
      },
    });

    // Also verify at the result level - the result should pass
    const result = summary.results[0];
    expect(result).toHaveProperty('success', true);
    expect(result).toHaveProperty('score', 1);

    // The main verification is at the stats level (already done above)
    // Individual results may not always have tokenUsage populated in the summary
  });

  it('should include sessionId in metadata for afterEach hook', async () => {
    const mockApiProvider = {
      id: () => 'test-provider',
      callApi: jest.fn().mockResolvedValue({
        output: 'Test output',
        sessionId: 'test-session-123',
      }),
    };

    const mockExtension = 'file://test-extension.js';
    let capturedContext: any;

    const mockedRunExtensionHook = jest.mocked(runExtensionHook);
    mockedRunExtensionHook.mockImplementation(async (extensions, hookName, context) => {
      if (hookName === 'afterEach') {
        capturedContext = context;
      }
      return context;
    });

    const testSuite: TestSuite = {
      providers: [mockApiProvider],
      prompts: [toPrompt('Test prompt')],
      tests: [
        {
          vars: { var1: 'value1' },
        },
      ],
      extensions: [mockExtension],
    };

    const evalRecord = await Eval.create({}, testSuite.prompts, { id: randomUUID() });
    await evaluate(testSuite, evalRecord, {});

    expect(capturedContext).toBeDefined();
    expect(capturedContext.result.metadata.sessionId).toBe('test-session-123');
  });

  it('should use sessionId from vars if not in response', async () => {
    const mockApiProvider = {
      id: () => 'test-provider',
      callApi: jest.fn().mockResolvedValue({
        output: 'Test output',
        // No sessionId in response
      }),
    };

    const mockExtension = 'file://test-extension.js';
    let capturedContext: any;

    const mockedRunExtensionHook = jest.mocked(runExtensionHook);
    mockedRunExtensionHook.mockImplementation(async (extensions, hookName, context) => {
      if (hookName === 'afterEach') {
        capturedContext = context;
      }
      return context;
    });

    const testSuite: TestSuite = {
      providers: [mockApiProvider],
      prompts: [toPrompt('Test prompt')],
      tests: [
        {
          vars: { var1: 'value1', sessionId: 'vars-session-456' },
        },
      ],
      extensions: [mockExtension],
    };

    const evalRecord = await Eval.create({}, testSuite.prompts, { id: randomUUID() });
    await evaluate(testSuite, evalRecord, {});

    expect(capturedContext).toBeDefined();
    expect(capturedContext.result.metadata.sessionId).toBe('vars-session-456');
  });

  it('should prioritize response sessionId over vars sessionId', async () => {
    const mockApiProvider = {
      id: () => 'test-provider',
      callApi: jest.fn().mockResolvedValue({
        output: 'Test output',
        sessionId: 'response-session-priority',
      }),
    };

    const mockExtension = 'file://test-extension.js';
    let capturedContext: any;

    const mockedRunExtensionHook = jest.mocked(runExtensionHook);
    mockedRunExtensionHook.mockImplementation(async (extensions, hookName, context) => {
      if (hookName === 'afterEach') {
        capturedContext = context;
      }
      return context;
    });

    const testSuite: TestSuite = {
      providers: [mockApiProvider],
      prompts: [toPrompt('Test prompt')],
      tests: [
        {
          vars: { var1: 'value1', sessionId: 'vars-session-ignored' },
        },
      ],
      extensions: [mockExtension],
    };

    const evalRecord = await Eval.create({}, testSuite.prompts, { id: randomUUID() });
    await evaluate(testSuite, evalRecord, {});

    expect(capturedContext).toBeDefined();
    expect(capturedContext.result.metadata.sessionId).toBe('response-session-priority');
    expect(capturedContext.result.metadata.sessionId).not.toBe('vars-session-ignored');
  });

  it('should include sessionIds array from test metadata for iterative providers', async () => {
    const mockApiProvider = {
      id: () => 'test-provider',
      callApi: jest.fn().mockResolvedValue({
        output: 'Test output',
      }),
    };

    const mockExtension = 'file://test-extension.js';
    let capturedContext: any;

    const mockedRunExtensionHook = jest.mocked(runExtensionHook);
    mockedRunExtensionHook.mockImplementation(async (extensions, hookName, context) => {
      if (hookName === 'afterEach') {
        capturedContext = context;
      }
      return context;
    });

    const testSuite: TestSuite = {
      providers: [mockApiProvider],
      prompts: [toPrompt('Test prompt')],
      tests: [
        {
          vars: { var1: 'value1' },
          metadata: {
            sessionIds: ['iter-session-1', 'iter-session-2', 'iter-session-3'],
          },
        },
      ],
      extensions: [mockExtension],
    };

    const evalRecord = await Eval.create({}, testSuite.prompts, { id: randomUUID() });
    await evaluate(testSuite, evalRecord, {});

    expect(capturedContext).toBeDefined();
    expect(capturedContext.result.metadata.sessionIds).toEqual([
      'iter-session-1',
      'iter-session-2',
      'iter-session-3',
    ]);
    expect(capturedContext.result.metadata.sessionId).toBeUndefined();
  });

  it('should handle empty sessionIds array', async () => {
    const mockApiProvider = {
      id: () => 'test-provider',
      callApi: jest.fn().mockResolvedValue({
        output: 'Test output',
      }),
    };

    const mockExtension = 'file://test-extension.js';
    let capturedContext: any;

    const mockedRunExtensionHook = jest.mocked(runExtensionHook);
    mockedRunExtensionHook.mockImplementation(async (extensions, hookName, context) => {
      if (hookName === 'afterEach') {
        capturedContext = context;
      }
      return context;
    });

    const testSuite: TestSuite = {
      providers: [mockApiProvider],
      prompts: [toPrompt('Test prompt')],
      tests: [
        {
          vars: { var1: 'value1' },
          metadata: {
            sessionIds: [],
          },
        },
      ],
      extensions: [mockExtension],
    };

    const evalRecord = await Eval.create({}, testSuite.prompts, { id: randomUUID() });
    await evaluate(testSuite, evalRecord, {});

    expect(capturedContext).toBeDefined();
    expect(capturedContext.result.metadata.sessionIds).toEqual([]);
  });

  it('should ignore non-string sessionId in vars', async () => {
    const mockApiProvider = {
      id: () => 'test-provider',
      callApi: jest.fn().mockResolvedValue({
        output: 'Test output',
        // No sessionId in response
      }),
    };

    const mockExtension = 'file://test-extension.js';
    let capturedContext: any;

    const mockedRunExtensionHook = jest.mocked(runExtensionHook);
    mockedRunExtensionHook.mockImplementation(async (extensions, hookName, context) => {
      if (hookName === 'afterEach') {
        capturedContext = context;
      }
      return context;
    });

    const testSuite: TestSuite = {
      providers: [mockApiProvider],
      prompts: [toPrompt('Test prompt')],
      tests: [
        {
          vars: {
            var1: 'value1',
            sessionId: { invalid: 'object' }, // Non-string sessionId
          },
        },
      ],
      extensions: [mockExtension],
    };

    const evalRecord = await Eval.create({}, testSuite.prompts, { id: randomUUID() });
    await evaluate(testSuite, evalRecord, {});

    expect(capturedContext).toBeDefined();
    expect(capturedContext.result.metadata.sessionId).toBeUndefined();
  });
});

describe('generateVarCombinations', () => {
  it('should generate combinations for simple variables', () => {
    const vars = { language: 'English', greeting: 'Hello' };
    const expected = [{ language: 'English', greeting: 'Hello' }];
    expect(generateVarCombinations(vars)).toEqual(expected);
  });

  it('should generate combinations for array variables', () => {
    const vars = { language: ['English', 'French'], greeting: 'Hello' };
    const expected = [
      { language: 'English', greeting: 'Hello' },
      { language: 'French', greeting: 'Hello' },
    ];
    expect(generateVarCombinations(vars)).toEqual(expected);
  });

  it('should handle file paths and expand them into combinations', () => {
    const vars = { language: 'English', greeting: 'file:///path/to/greetings/*.txt' };
    jest.spyOn(glob, 'globSync').mockReturnValue(['greeting1.txt', 'greeting2.txt']);
    const expected = [
      { language: 'English', greeting: 'file://greeting1.txt' },
      { language: 'English', greeting: 'file://greeting2.txt' },
    ];
    expect(generateVarCombinations(vars)).toEqual(expected);
  });

  it('should correctly handle nested array variables', () => {
    const vars = {
      options: [
        ['opt1', 'opt2'],
        ['opt3', 'opt4'],
      ],
    };
    const expected = [
      {
        options: [
          ['opt1', 'opt2'],
          ['opt3', 'opt4'],
        ],
      },
    ];
    expect(generateVarCombinations(vars)).toEqual(expected);
  });

  it('should return an empty array for empty input', () => {
    const vars = {};
    const expected = [{}];
    expect(generateVarCombinations(vars)).toEqual(expected);
  });
});

describe('isAllowedPrompt', () => {
  const prompt1: Prompt = {
    label: 'prompt1',
    raw: '',
  };
  const prompt2: Prompt = {
    label: 'group1:prompt2',
    raw: '',
  };
  const prompt3: Prompt = {
    label: 'group2:prompt3',
    raw: '',
  };

  it('should return true if allowedPrompts is undefined', () => {
    expect(isAllowedPrompt(prompt1, undefined)).toBe(true);
  });

  it('should return true if allowedPrompts includes the prompt label', () => {
    expect(isAllowedPrompt(prompt1, ['prompt1', 'prompt2'])).toBe(true);
  });

  it('should return true if allowedPrompts includes a label that matches the start of the prompt label followed by a colon', () => {
    expect(isAllowedPrompt(prompt2, ['group1'])).toBe(true);
  });

  it('should return false if allowedPrompts does not include the prompt label or any matching start label with a colon', () => {
    expect(isAllowedPrompt(prompt3, ['group1', 'prompt2'])).toBe(false);
  });

  it('should return false if allowedPrompts is an empty array', () => {
    expect(isAllowedPrompt(prompt1, [])).toBe(false);
  });
});

describe('runEval', () => {
  beforeEach(() => {
    jest.clearAllMocks();
  });

  const mockProvider: ApiProvider = {
    id: jest.fn().mockReturnValue('test-provider'),
    callApi: jest.fn().mockResolvedValue({
      output: 'Test output',
      tokenUsage: { total: 10, prompt: 5, completion: 5, cached: 0, numRequests: 1 },
    }),
  };

  const defaultOptions = {
    delay: 0,
    testIdx: 0,
    promptIdx: 0,
    repeatIndex: 0,
    isRedteam: false,
  };

  it('should handle basic prompt evaluation', async () => {
    const results = await runEval({
      ...defaultOptions,
      provider: mockProvider,
      prompt: { raw: 'Test prompt', label: 'test-label' },
      test: {},
      conversations: {},
      registers: {},
    });
    const result = results[0];
    expect(result.success).toBe(true);
    expect(result.response?.output).toBe('Test output');
    expect(result.prompt.label).toBe('test-label');
    expect(mockProvider.callApi).toHaveBeenCalledWith('Test prompt', expect.anything(), undefined);
  });

  it('should handle conversation history', async () => {
    const conversations = {} as Record<string, any>;

    const results = await runEval({
      ...defaultOptions,
      provider: mockProvider,
      prompt: { raw: 'Hello {{_conversation[0].output}}', label: 'test-label' },
      test: {},
      conversations,
      registers: {},
    });
    const result = results[0];
    expect(result.success).toBe(true);
    expect(conversations).toHaveProperty('test-provider:undefined');
    expect(conversations['test-provider:undefined']).toHaveLength(1);
    expect(conversations['test-provider:undefined'][0]).toEqual({
      prompt: 'Hello ',
      input: 'Hello ',
      output: 'Test output',
    });
  });

  it('should handle conversation with custom ID', async () => {
    const conversations = {};

    const results = await runEval({
      ...defaultOptions,
      provider: mockProvider,
      prompt: { raw: 'Hello {{_conversation[0].output}}', label: 'test-label', id: 'custom-id' },
      test: { metadata: { conversationId: 'conv1' } },
      conversations,
      registers: {},
    });
    const result = results[0];
    expect(result.success).toBe(true);
    expect(conversations).toHaveProperty('test-provider:custom-id:conv1');
  });

  it('should handle registers', async () => {
    const registers = { savedValue: 'stored data' };

    const results = await runEval({
      ...defaultOptions,
      provider: mockProvider,
      prompt: { raw: 'Using {{savedValue}}', label: 'test-label' },
      test: {},
      conversations: {},
      registers,
    });
    const result = results[0];
    expect(result.success).toBe(true);
    expect(mockProvider.callApi).toHaveBeenCalledWith(
      'Using stored data',
      expect.anything(),
      undefined,
    );
  });

  it('should store output in register when specified', async () => {
    const registers = {};

    const results = await runEval({
      ...defaultOptions,
      provider: mockProvider,
      prompt: { raw: 'Test prompt', label: 'test-label' },
      test: { options: { storeOutputAs: 'myOutput' } },
      conversations: {},
      registers,
    });
    const result = results[0];
    expect(result.success).toBe(true);
    expect(registers).toHaveProperty('myOutput', 'Test output');
  });

  it('should handle provider errors', async () => {
    const errorProvider: ApiProvider = {
      id: jest.fn().mockReturnValue('error-provider'),
      callApi: jest.fn().mockRejectedValue(new Error('API Error')),
    };

    // Define defaultOptions locally for this test
    const defaultOptions = {
      delay: 0,
      testIdx: 0,
      promptIdx: 0,
      repeatIndex: 0,
      isRedteam: false,
    };

    const results = await runEval({
      ...defaultOptions,
      provider: errorProvider,
      prompt: { raw: 'Test prompt', label: 'test-label' },
      test: {},
      conversations: {},
      registers: {},
    });
    const result = results[0];
    expect(result.success).toBe(false);
    expect(result.error).toContain('API Error');
    expect(result.failureReason).toBe(ResultFailureReason.ERROR);
  });

  it('should handle null output differently for red team tests', async () => {
    const nullOutputProvider: ApiProvider = {
      id: jest.fn().mockReturnValue('null-provider'),
      callApi: jest.fn().mockResolvedValue({
        output: null,
        tokenUsage: { total: 5, prompt: 5, completion: 0, cached: 0, numRequests: 1 },
      }),
    };

    // Regular test
    const regularResults = await runEval({
      ...defaultOptions,
      provider: nullOutputProvider,
      prompt: { raw: 'Test prompt', label: 'test-label' },
      test: {},
      conversations: {},
      registers: {},
      isRedteam: false,
    });

    expect(regularResults[0].success).toBe(false);
    expect(regularResults[0].error).toBe('No output');

    // Red team test
    const redTeamResults = await runEval({
      ...defaultOptions,
      provider: nullOutputProvider,
      prompt: { raw: 'Test prompt', label: 'test-label' },
      test: {},
      conversations: {},
      registers: {},
      isRedteam: true,
    });

    expect(redTeamResults[0].success).toBe(true);
    expect(redTeamResults[0].error).toBeUndefined();
  });

  it('should apply transforms in correct order', async () => {
    const providerWithTransform: ApiProvider = {
      id: jest.fn().mockReturnValue('transform-provider'),
      callApi: jest.fn().mockResolvedValue({
        output: 'original',
        tokenUsage: { total: 10, prompt: 5, completion: 5, cached: 0, numRequests: 1 },
      }),
      transform: 'output + "-provider"',
    };

    const results = await runEval({
      ...defaultOptions,
      provider: providerWithTransform,
      prompt: { raw: 'Test prompt', label: 'test-label' },
      test: {
        options: { transform: 'output + "-test"' },
      },
      conversations: {},
      registers: {},
    });

    expect(results[0].success).toBe(true);
    expect(results[0].response?.output).toBe('original-provider-test');
  });

  it('should accumulate token usage correctly', async () => {
    const results = await runEval({
      ...defaultOptions,

      provider: mockProvider,
      prompt: { raw: 'Test prompt', label: 'test-label' },
      test: {
        assert: [
          {
            type: 'llm-rubric',
            value: 'Test output',
          },
        ],
        options: { provider: mockGradingApiProviderPasses },
      },
      conversations: {},
      registers: {},
    });

    expect(results[0].tokenUsage).toEqual({
      total: 10, // Only provider tokens, NOT assertion tokens
      prompt: 5, // Only provider tokens
      completion: 5, // Only provider tokens
      cached: 0,
      completionDetails: {
        reasoning: 0,
        acceptedPrediction: 0,
        rejectedPrediction: 0,
      },
      numRequests: 1, // Only provider requests
      assertions: {
        total: 10, // Assertion tokens tracked separately
        prompt: 5,
        completion: 5,
        cached: 0,
        numRequests: 1, // Assertion requests tracked separately
        completionDetails: {
          reasoning: 0,
          acceptedPrediction: 0,
          rejectedPrediction: 0,
        },
      },
    });
  });
});

describe('formatVarsForDisplay', () => {
  it('should return empty string for empty or undefined vars', () => {
    expect(formatVarsForDisplay({}, 50)).toBe('');
    expect(formatVarsForDisplay(undefined, 50)).toBe('');
    expect(formatVarsForDisplay(null as any, 50)).toBe('');
  });

  it('should format simple variables correctly', () => {
    const vars = { name: 'John', age: 25, city: 'NYC' };
    const result = formatVarsForDisplay(vars, 50);

    expect(result).toBe('name=John age=25 city=NYC');
  });

  it('should handle different variable types', () => {
    const vars = {
      string: 'hello',
      number: 42,
      boolean: true,
      nullValue: null,
      undefinedValue: undefined,
      object: { nested: 'value' },
      array: [1, 2, 3],
    };

    const result = formatVarsForDisplay(vars, 200);

    expect(result).toContain('string=hello');
    expect(result).toContain('number=42');
    expect(result).toContain('boolean=true');
    expect(result).toContain('nullValue=null');
    expect(result).toContain('undefinedValue=undefined');
    expect(result).toContain('object=[object Object]');
    expect(result).toContain('array=1,2,3');
  });

  it('should truncate individual values to prevent memory issues', () => {
    const bigValue = 'x'.repeat(200);
    const vars = { bigVar: bigValue };

    const result = formatVarsForDisplay(vars, 200);

    // Should truncate the value to 100 chars
    expect(result).toBe(`bigVar=${'x'.repeat(100)}`);
    expect(result.length).toBeLessThanOrEqual(200);
  });

  it('should handle extremely large vars without crashing', () => {
    // This would have caused RangeError before the fix
    const megaString = 'x'.repeat(500 * 1024); // 500KB string (reduced from 5MB to prevent SIGSEGV on macOS/Node24)
    const vars = {
      mega1: megaString,
      mega2: megaString,
      small: 'normal',
    };

    expect(() => formatVarsForDisplay(vars, 50)).not.toThrow();

    const result = formatVarsForDisplay(vars, 50);
    expect(typeof result).toBe('string');
    expect(result.length).toBeLessThanOrEqual(50);
  });

  it('should truncate final result to maxLength', () => {
    const vars = {
      var1: 'value1',
      var2: 'value2',
      var3: 'value3',
      var4: 'value4',
    };

    const result = formatVarsForDisplay(vars, 20);

    expect(result.length).toBeLessThanOrEqual(20);
    expect(result).toBe('var1=value1 var2=val');
  });

  it('should replace newlines with spaces', () => {
    const vars = {
      multiline: 'line1\nline2\nline3',
    };

    const result = formatVarsForDisplay(vars, 100);

    expect(result).toBe('multiline=line1 line2 line3');
    expect(result).not.toContain('\n');
  });

  it('should return fallback message on any error', () => {
    // Create a problematic object that might throw during String() conversion
    const problematicVars = {
      badProp: {
        toString() {
          throw new Error('Cannot convert to string');
        },
      },
    };

    const result = formatVarsForDisplay(problematicVars, 50);

    expect(result).toBe('[vars unavailable]');
  });

  it('should handle multiple variables with space distribution', () => {
    const vars = {
      a: 'short',
      b: 'medium_value',
      c: 'a_very_long_value_that_exceeds_normal_length',
    };

    const result = formatVarsForDisplay(vars, 30);

    expect(result.length).toBeLessThanOrEqual(30);
    expect(result).toContain('a=short');
    // Should fit as much as possible within the limit
  });
});

describe('evaluator defaultTest merging', () => {
  beforeAll(async () => {
    await setupTestDatabase('test-evaluator-defaultTest');
  });

  afterAll(async () => {
    await cleanupTestDatabase();
  });

  beforeEach(() => {
    jest.clearAllMocks();
  });

  it('should merge defaultTest.options.provider with test case options', async () => {
    const mockProvider: ApiProvider = {
      id: jest.fn().mockReturnValue('mock-provider'),
      callApi: jest.fn().mockResolvedValue({
        output: 'Test output',
        tokenUsage: { total: 10, prompt: 5, completion: 5, cached: 0, numRequests: 1 },
      }),
    };

    const testSuite: TestSuite = {
      prompts: [toPrompt('Test prompt {{text}}')],
      providers: [mockProvider],
      tests: [
        {
          vars: { text: 'Hello world' },
          assert: [
            {
              type: 'equals',
              value: 'Test output',
            },
          ],
        },
      ],
      defaultTest: {
        options: {
          provider: {
            embedding: {
              id: 'bedrock:embeddings:amazon.titan-embed-text-v2:0',
              config: {
                region: 'us-east-1',
              },
            },
          },
        },
      },
    };

    const evalRecord = await Eval.create({}, testSuite.prompts, { id: randomUUID() });
    await evaluate(testSuite, evalRecord, {});
    const summary = await evalRecord.toEvaluateSummary();

    // The evaluator should have processed the tests and merged defaultTest options
    expect(summary.results).toBeDefined();
    expect(summary.results.length).toBeGreaterThan(0);

    // Check that the test case has the merged options from defaultTest
    const processedTest = summary.results[0].testCase;
    expect(processedTest?.options?.provider).toEqual({
      embedding: {
        id: 'bedrock:embeddings:amazon.titan-embed-text-v2:0',
        config: {
          region: 'us-east-1',
        },
      },
    });
  });

  it('should allow test case options to override defaultTest options', async () => {
    const mockProvider: ApiProvider = {
      id: jest.fn().mockReturnValue('mock-provider'),
      callApi: jest.fn().mockResolvedValue({
        output: 'Test output',
        tokenUsage: { total: 10, prompt: 5, completion: 5, cached: 0, numRequests: 1 },
      }),
    };

    const testSuite: TestSuite = {
      prompts: [toPrompt('Test prompt {{text}}')],
      providers: [mockProvider],
      tests: [
        {
          vars: { text: 'Hello world' },
          options: {
            provider: 'openai:gpt-4',
          },
          assert: [
            {
              type: 'llm-rubric',
              value: 'Output is correct',
            },
          ],
        },
      ],
      defaultTest: {
        options: {
          provider: 'openai:gpt-3.5-turbo',
          transform: 'output.toUpperCase()',
        },
      },
    };

    const evalRecord = await Eval.create({}, testSuite.prompts, { id: randomUUID() });
    await evaluate(testSuite, evalRecord, {});
    const summary = await evalRecord.toEvaluateSummary();

    // Check that the test case options override defaultTest options
    const processedTest = summary.results[0].testCase;
    expect(processedTest?.options?.provider).toBe('openai:gpt-4');
    // But other defaultTest options should still be merged
    expect(processedTest?.options?.transform).toBe('output.toUpperCase()');
  });
});

describe('Evaluator with external defaultTest', () => {
  beforeAll(async () => {
<<<<<<< HEAD
    await setupTestDatabase('test-evaluator-external');
  });

  afterAll(async () => {
    await cleanupTestDatabase();
=======
    await runDbMigrations();
>>>>>>> 6d702d38
  });

  beforeEach(() => {
    jest.clearAllMocks();
  });

  it('should handle string defaultTest gracefully', async () => {
    const testSuite: TestSuite = {
      providers: [mockApiProvider],
      prompts: [{ raw: 'Test prompt {{var}}', label: 'test' }],
      tests: [{ vars: { var: 'value' } }],
      defaultTest: 'file://path/to/defaultTest.yaml' as any, // String should have been resolved before reaching evaluator
    };

    const evalRecord = await Eval.create({}, testSuite.prompts, { id: randomUUID() });
    await evaluate(testSuite, evalRecord, {});
    const summary = await evalRecord.toEvaluateSummary();

    // Should handle gracefully even if string wasn't resolved
    expect(summary.results).toHaveLength(1);
    expect(summary.results[0].vars).toEqual({ var: 'value' });
  });

  it('should apply object defaultTest properties correctly', async () => {
    const defaultTest = {
      assert: [{ type: 'equals' as const, value: 'expected' }],
      vars: { defaultVar: 'defaultValue' },
      options: { provider: 'test-provider' },
      metadata: { suite: 'test-suite' },
      threshold: 0.8,
    };

    const testSuite: TestSuite = {
      providers: [mockApiProvider],
      prompts: [{ raw: 'Test prompt', label: 'test' }],
      tests: [
        { vars: { testVar: 'testValue' } },
        {
          vars: { testVar: 'override' },
          assert: [{ type: 'contains' as const, value: 'exp' }],
          threshold: 0.9,
        },
      ],
      defaultTest,
    };

    const evalRecord = await Eval.create({}, testSuite.prompts, { id: randomUUID() });
    await evaluate(testSuite, evalRecord, {});
    const summary = await evalRecord.toEvaluateSummary();

    // First test should inherit all defaultTest properties
    const firstResult = summary.results[0] as any;
    expect(firstResult.testCase.assert).toEqual(defaultTest.assert);
    expect(firstResult.testCase.vars).toEqual({
      defaultVar: 'defaultValue',
      testVar: 'testValue',
    });
    expect(firstResult.testCase.threshold).toBe(0.8);
    expect(firstResult.testCase.metadata).toEqual({ suite: 'test-suite' });

    // Second test should merge/override appropriately
    const secondResult = summary.results[1] as any;
    expect(secondResult.testCase.assert).toEqual([
      ...defaultTest.assert,
      { type: 'contains' as const, value: 'exp' },
    ]);
    expect(secondResult.testCase.threshold).toBe(0.9); // Override
  });

  it('should handle invariant check for defaultTest.assert array', async () => {
    const testSuite: TestSuite = {
      providers: [mockApiProvider],
      prompts: [{ raw: 'Test prompt', label: 'test' }],
      tests: [{ vars: { var: 'value' } }],
      defaultTest: {
        assert: 'not-an-array' as any, // Invalid type
      },
    };

    const evalRecord = await Eval.create({}, testSuite.prompts, { id: randomUUID() });

    // Should throw or handle gracefully
    await expect(evaluate(testSuite, evalRecord, {})).rejects.toThrow(
      'defaultTest.assert is not an array in test case #1',
    );
  });

  it('should correctly merge defaultTest with test case when defaultTest is object', async () => {
    const testSuite: TestSuite = {
      providers: [mockApiProvider],
      prompts: [{ raw: 'Test {{var}}', label: 'test' }],
      tests: [
        {
          vars: { var: 'test1' },
          options: { transformVars: 'vars.transformed = true; return vars;' },
        },
      ],
      defaultTest: {
        vars: { defaultVar: 'default' },
        options: {
          provider: 'default-provider',
          transformVars: 'vars.defaultTransform = true; return vars;',
        },
        assert: [{ type: 'not-equals' as const, value: '' }],
      },
    };

    const evalRecord = await Eval.create({}, testSuite.prompts, { id: randomUUID() });
    await evaluate(testSuite, evalRecord, {});
    const summary = await evalRecord.toEvaluateSummary();

    // Test case transformVars should override defaultTest transformVars
    const result = summary.results[0] as any;
    expect(result.testCase.options?.transformVars).toBe('vars.transformed = true; return vars;');
    // But other options should be merged
    expect(result.testCase.options?.provider).toBe('default-provider');
  });

  it('should preserve metrics from existing prompts when resuming evaluation', async () => {
    const cliState = require('../src/cliState').default;

    // Store original resume state and ensure it's false
    const originalResume = cliState.resume;
    cliState.resume = false;

    try {
      // Create a test suite with 2 prompts and 1 test
      const testSuite: TestSuite = {
        providers: [mockApiProvider],
        prompts: [
          { raw: 'Test prompt 1', label: 'test1' },
          { raw: 'Test prompt 2', label: 'test2' },
        ],
        tests: [{ vars: { var: 'value1' } }],
      };

      // Create initial eval record
      const evalRecord = await Eval.create({}, testSuite.prompts, { id: randomUUID() });

      // Simulate that the eval was already partially completed with some metrics
      const initialMetrics1 = {
        score: 10,
        testPassCount: 1,
        testFailCount: 0,
        testErrorCount: 0,
        assertPassCount: 1,
        assertFailCount: 0,
        totalLatencyMs: 100,
        tokenUsage: createEmptyTokenUsage(),
        namedScores: {},
        namedScoresCount: {},
        cost: 0.001,
      };

      const initialMetrics2 = {
        score: 5,
        testPassCount: 0,
        testFailCount: 1,
        testErrorCount: 0,
        assertPassCount: 0,
        assertFailCount: 1,
        totalLatencyMs: 150,
        tokenUsage: createEmptyTokenUsage(),
        namedScores: {},
        namedScoresCount: {},
        cost: 0.002,
      };

      evalRecord.prompts = [
        {
          raw: 'Test prompt 1',
          label: 'test1',
          id: 'prompt-test1',
          provider: 'test-provider',
          metrics: { ...initialMetrics1 },
        },
        {
          raw: 'Test prompt 2',
          label: 'test2',
          id: 'prompt-test2',
          provider: 'test-provider',
          metrics: { ...initialMetrics2 },
        },
      ];
      evalRecord.persisted = true;

      // Enable resume mode
      cliState.resume = true;

      // Run evaluation with resume - this will run the test on both prompts
      await evaluate(testSuite, evalRecord, {});

      // Verify the prompts still exist and have the right IDs
      expect(evalRecord.prompts).toHaveLength(2);
      expect(evalRecord.prompts[0].id).toBe('prompt-test1');
      expect(evalRecord.prompts[1].id).toBe('prompt-test2');

      // Check that the prompts have preserved metrics
      // When resuming, the metrics should be accumulated with the initial values
      // The key test is that metrics are not reset to 0

      // For prompt 1 which had testPassCount=1 initially
      expect(evalRecord.prompts[0].metrics?.testPassCount).toBeGreaterThanOrEqual(1);

      // For prompt 2, at least verify metrics exist and aren't completely reset
      expect(evalRecord.prompts[1].metrics).toBeDefined();

      // The combined pass/fail count should be greater than 0, showing metrics weren't reset
      const prompt2TotalTests =
        (evalRecord.prompts[1].metrics?.testPassCount || 0) +
        (evalRecord.prompts[1].metrics?.testFailCount || 0);
      expect(prompt2TotalTests).toBeGreaterThan(0);
    } finally {
      // Always restore original state
      cliState.resume = originalResume;
    }
  });
});<|MERGE_RESOLUTION|>--- conflicted
+++ resolved
@@ -1,4 +1,3 @@
-import { setupTestDatabase, cleanupTestDatabase } from './testHelpers/database';
 import { randomUUID } from 'crypto';
 import fs from 'fs';
 
@@ -13,6 +12,7 @@
 } from '../src/evaluator';
 import { runExtensionHook } from '../src/evaluatorHelpers';
 import logger from '../src/logger';
+import { runDbMigrations } from '../src/migrate';
 import Eval from '../src/models/eval';
 import {
   type ApiProvider,
@@ -297,14 +297,7 @@
 
 describe('evaluator', () => {
   beforeAll(async () => {
-    await setupTestDatabase('test-evaluator');
-  });
-
-  afterAll(async () => {
-    await cleanupTestDatabase();
-    // Clear all module mocks to prevent any lingering state
-    jest.restoreAllMocks();
-    jest.resetModules();
+    await runDbMigrations();
   });
 
   beforeEach(() => {
@@ -324,6 +317,12 @@
     if (global.gc) {
       global.gc(); // Force garbage collection
     }
+  });
+
+  afterAll(() => {
+    // Clear all module mocks to prevent any lingering state
+    jest.restoreAllMocks();
+    jest.resetModules();
   });
 
   it('evaluate with vars', async () => {
@@ -3578,11 +3577,7 @@
 
 describe('evaluator defaultTest merging', () => {
   beforeAll(async () => {
-    await setupTestDatabase('test-evaluator-defaultTest');
-  });
-
-  afterAll(async () => {
-    await cleanupTestDatabase();
+    await runDbMigrations();
   });
 
   beforeEach(() => {
@@ -3694,15 +3689,7 @@
 
 describe('Evaluator with external defaultTest', () => {
   beforeAll(async () => {
-<<<<<<< HEAD
-    await setupTestDatabase('test-evaluator-external');
-  });
-
-  afterAll(async () => {
-    await cleanupTestDatabase();
-=======
     await runDbMigrations();
->>>>>>> 6d702d38
   });
 
   beforeEach(() => {
