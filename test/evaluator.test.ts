import { randomUUID } from 'crypto';
import glob from 'glob';
import { evaluate, generateVarCombinations, isAllowedPrompt, runEval } from '../src/evaluator';
import { runExtensionHook } from '../src/evaluatorHelpers';
import logger from '../src/logger';
import { runDbMigrations } from '../src/migrate';
import Eval from '../src/models/eval';
import { type ApiProvider, type TestSuite, type Prompt, ResultFailureReason } from '../src/types';
import { sleep } from '../src/util/time';

jest.mock('proxy-agent', () => ({
  ProxyAgent: jest.fn().mockImplementation(() => ({})),
}));
jest.mock('glob', () => ({
  globSync: jest.fn(),
}));

jest.mock('../src/esm');
jest.mock('../src/evaluatorHelpers', () => ({
  ...jest.requireActual('../src/evaluatorHelpers'),
  runExtensionHook: jest.fn(),
}));
jest.mock('../src/util/time', () => ({
  ...jest.requireActual('../src/util/time'),
  sleep: jest.fn(),
}));

jest.mock('../src/util/functions/loadFunction', () => ({
  ...jest.requireActual('../src/util/functions/loadFunction'),
  loadFunction: jest.fn().mockImplementation((options) => {
    if (options.filePath.includes('scoring')) {
      return Promise.resolve((metrics: Record<string, number>) => ({
        pass: true,
        score: 0.75,
        reason: 'Custom scoring reason',
      }));
    }
    return Promise.resolve(() => {});
  }),
  parseFileUrl: jest.requireActual('../src/util/functions/loadFunction').parseFileUrl,
}));

const mockApiProvider: ApiProvider = {
  id: jest.fn().mockReturnValue('test-provider'),
  callApi: jest.fn().mockResolvedValue({
    output: 'Test output',
    tokenUsage: { total: 10, prompt: 5, completion: 5, cached: 0, numRequests: 1 },
  }),
};

const mockApiProvider2: ApiProvider = {
  id: jest.fn().mockReturnValue('test-provider-2'),
  callApi: jest.fn().mockResolvedValue({
    output: 'Test output',
    tokenUsage: { total: 10, prompt: 5, completion: 5, cached: 0, numRequests: 1 },
  }),
};

const mockReasoningApiProvider: ApiProvider = {
  id: jest.fn().mockReturnValue('test-reasoning-provider'),
  callApi: jest.fn().mockResolvedValue({
    output: 'Test output',
    tokenUsage: {
      total: 21,
      prompt: 9,
      completion: 12,
      cached: 0,
      numRequests: 1,
      completionDetails: { reasoning: 11, acceptedPrediction: 12, rejectedPrediction: 13 },
    },
  }),
};

const mockGradingApiProviderPasses: ApiProvider = {
  id: jest.fn().mockReturnValue('test-grading-provider'),
  callApi: jest.fn().mockResolvedValue({
    output: JSON.stringify({ pass: true, reason: 'Test grading output' }),
    tokenUsage: { total: 10, prompt: 5, completion: 5, cached: 0, numRequests: 1 },
  }),
};

const mockGradingApiProviderFails: ApiProvider = {
  id: jest.fn().mockReturnValue('test-grading-provider'),
  callApi: jest.fn().mockResolvedValue({
    output: JSON.stringify({ pass: false, reason: 'Grading failed reason' }),
    tokenUsage: { total: 10, prompt: 5, completion: 5, cached: 0, numRequests: 1 },
  }),
};

function toPrompt(text: string): Prompt {
  return { raw: text, label: text };
}

describe('evaluator', () => {
  beforeAll(async () => {
    await runDbMigrations();
  });

  beforeEach(() => {
    jest.clearAllMocks();
  });

  afterEach(() => {
    jest.clearAllMocks();
  });

  it('evaluate with vars', async () => {
    const testSuite: TestSuite = {
      providers: [mockApiProvider],
      prompts: [toPrompt('Test prompt {{ var1 }} {{ var2 }}')],
      tests: [
        {
          vars: { var1: 'value1', var2: 'value2' },
        },
      ],
    };
    const evalRecord = await Eval.create({}, testSuite.prompts, { id: randomUUID() });
    await evaluate(testSuite, evalRecord, {});
    const summary = await evalRecord.toEvaluateSummary();

    expect(mockApiProvider.callApi).toHaveBeenCalledTimes(1);
    expect(mockApiProvider.callApi).toHaveBeenCalledWith(
      'Test prompt value1 value2',
      expect.objectContaining({
        vars: { var1: 'value1', var2: 'value2' },
        test: testSuite.tests![0],
        prompt: expect.any(Object),
        filters: undefined,
        originalProvider: mockApiProvider,
        logger: expect.any(Object),
        fetchWithCache: expect.any(Function),
        getCache: expect.any(Function),
      }),
      expect.anything(),
    );
    expect(summary.stats.successes).toBe(1);
    expect(summary.stats.failures).toBe(0);
    expect(summary.stats.tokenUsage).toEqual({
      total: 10,
      prompt: 5,
      completion: 5,
      cached: 0,
      numRequests: 1,
      completionDetails: {
        reasoning: 0,
        acceptedPrediction: 0,
        rejectedPrediction: 0,
      },
    });
    expect(summary.results[0].prompt.raw).toBe('Test prompt value1 value2');
    expect(summary.results[0].prompt.label).toBe('Test prompt {{ var1 }} {{ var2 }}');
    expect(summary.results[0].response?.output).toBe('Test output');
  });

  it('evaluate with vars - no escaping', async () => {
    const testSuite: TestSuite = {
      providers: [mockApiProvider],
      prompts: [toPrompt('Test prompt {{ var1 }} {{ var2 }}')],
      tests: [
        {
          vars: { var1: '1 < 2', var2: 'he said "hello world"...' },
        },
      ],
    };
    const evalRecord = await Eval.create({}, testSuite.prompts, { id: randomUUID() });
    await evaluate(testSuite, evalRecord, {});
    const summary = await evalRecord.toEvaluateSummary();

    expect(mockApiProvider.callApi).toHaveBeenCalledTimes(1);
    expect(summary.stats.successes).toBe(1);
    expect(summary.stats.failures).toBe(0);
    expect(summary.stats.tokenUsage).toEqual({
      total: 10,
      prompt: 5,
      completion: 5,
      cached: 0,
      numRequests: 1,
      completionDetails: {
        reasoning: 0,
        acceptedPrediction: 0,
        rejectedPrediction: 0,
      },
    });
    expect(summary.results[0].prompt.raw).toBe('Test prompt 1 < 2 he said "hello world"...');
    expect(summary.results[0].prompt.label).toBe('Test prompt {{ var1 }} {{ var2 }}');
    expect(summary.results[0].response?.output).toBe('Test output');
  });

  it('evaluate with vars as object', async () => {
    const testSuite: TestSuite = {
      providers: [mockApiProvider],
      prompts: [toPrompt('Test prompt {{ var1.prop1 }} {{ var2 }}')],
      tests: [
        {
          vars: { var1: { prop1: 'value1' }, var2: 'value2' },
        },
      ],
    };
    const evalRecord = await Eval.create({}, testSuite.prompts, { id: randomUUID() });
    await evaluate(testSuite, evalRecord, {});
    const summary = await evalRecord.toEvaluateSummary();

    expect(mockApiProvider.callApi).toHaveBeenCalledTimes(1);
    expect(summary.stats.successes).toBe(1);
    expect(summary.stats.failures).toBe(0);
    expect(summary.stats.tokenUsage).toEqual({
      total: 10,
      prompt: 5,
      completion: 5,
      cached: 0,
      numRequests: 1,
      completionDetails: {
        reasoning: 0,
        acceptedPrediction: 0,
        rejectedPrediction: 0,
      },
    });
    expect(summary.results[0].prompt.raw).toBe('Test prompt value1 value2');
    expect(summary.results[0].prompt.label).toBe('Test prompt {{ var1.prop1 }} {{ var2 }}');
    expect(summary.results[0].response?.output).toBe('Test output');
  });

  it('evaluate with named prompt', async () => {
    const testSuite: TestSuite = {
      providers: [mockApiProvider],
      prompts: [{ raw: 'Test prompt {{ var1 }} {{ var2 }}', label: 'test display name' }],
      tests: [
        {
          vars: { var1: 'value1', var2: 'value2' },
        },
      ],
    };
    const evalRecord = await Eval.create({}, testSuite.prompts, { id: randomUUID() });
    await evaluate(testSuite, evalRecord, {});
    const summary = await evalRecord.toEvaluateSummary();

    expect(mockApiProvider.callApi).toHaveBeenCalledTimes(1);
    expect(summary.stats.successes).toBe(1);
    expect(summary.stats.failures).toBe(0);
    expect(summary.stats.tokenUsage).toEqual({
      total: 10,
      prompt: 5,
      completion: 5,
      cached: 0,
      numRequests: 1,
      completionDetails: {
        reasoning: 0,
        acceptedPrediction: 0,
        rejectedPrediction: 0,
      },
    });
    expect(summary.results[0].prompt.raw).toBe('Test prompt value1 value2');
    expect(summary.results[0].prompt.label).toBe('test display name');
    expect(summary.results[0].response?.output).toBe('Test output');
  });

  it('evaluate with multiple vars', async () => {
    const testSuite: TestSuite = {
      providers: [mockApiProvider],
      prompts: [toPrompt('Test prompt {{ var1 }} {{ var2 }}')],
      tests: [
        {
          vars: { var1: ['value1', 'value3'], var2: ['value2', 'value4'] },
        },
      ],
    };
    const evalRecord = await Eval.create({}, testSuite.prompts, { id: randomUUID() });
    await evaluate(testSuite, evalRecord, {});
    const summary = await evalRecord.toEvaluateSummary();

    expect(mockApiProvider.callApi).toHaveBeenCalledTimes(4);
    expect(summary.stats.successes).toBe(4);
    expect(summary.stats.failures).toBe(0);
    expect(summary.stats.tokenUsage).toEqual({
      total: 40,
      prompt: 20,
      completion: 20,
      cached: 0,
      numRequests: 4,
      completionDetails: {
        reasoning: 0,
        acceptedPrediction: 0,
        rejectedPrediction: 0,
      },
    });
    expect(summary.results[0].prompt.raw).toBe('Test prompt value1 value2');
    expect(summary.results[0].prompt.label).toBe('Test prompt {{ var1 }} {{ var2 }}');
    expect(summary.results[0].response?.output).toBe('Test output');
  });

  it('evaluate with multiple providers', async () => {
    const testSuite: TestSuite = {
      providers: [mockApiProvider, mockApiProvider],
      prompts: [toPrompt('Test prompt {{ var1 }} {{ var2 }}')],
      tests: [
        {
          vars: { var1: 'value1', var2: 'value2' },
        },
      ],
    };
    const evalRecord = await Eval.create({}, testSuite.prompts, { id: randomUUID() });
    await evaluate(testSuite, evalRecord, {});
    const summary = await evalRecord.toEvaluateSummary();

    expect(mockApiProvider.callApi).toHaveBeenCalledTimes(2);
    expect(summary.stats.successes).toBe(2);
    expect(summary.stats.failures).toBe(0);
    expect(summary.stats.tokenUsage).toEqual({
      total: 20,
      prompt: 10,
      completion: 10,
      cached: 0,
      numRequests: 2,
      completionDetails: {
        reasoning: 0,
        acceptedPrediction: 0,
        rejectedPrediction: 0,
      },
    });
    expect(summary.results[0].prompt.raw).toBe('Test prompt value1 value2');
    expect(summary.results[0].prompt.label).toBe('Test prompt {{ var1 }} {{ var2 }}');
    expect(summary.results[0].response?.output).toBe('Test output');
  });

  it('evaluate without tests', async () => {
    const testSuite: TestSuite = {
      providers: [mockApiProvider],
      prompts: [toPrompt('Test prompt')],
    };
    const evalRecord = await Eval.create({}, testSuite.prompts, { id: randomUUID() });
    await evaluate(testSuite, evalRecord, {});
    const summary = await evalRecord.toEvaluateSummary();

    expect(mockApiProvider.callApi).toHaveBeenCalledTimes(1);
    expect(summary.stats.successes).toBe(1);
    expect(summary.stats.failures).toBe(0);
    expect(summary.stats.tokenUsage).toEqual({
      total: 10,
      prompt: 5,
      completion: 5,
      cached: 0,
      numRequests: 1,
      completionDetails: {
        reasoning: 0,
        acceptedPrediction: 0,
        rejectedPrediction: 0,
      },
    });
    expect(summary.results[0].prompt.raw).toBe('Test prompt');
    expect(summary.results[0].prompt.label).toBe('Test prompt');
    expect(summary.results[0].response?.output).toBe('Test output');
  });

  it('evaluate without tests with multiple providers', async () => {
    const testSuite: TestSuite = {
      providers: [mockApiProvider, mockApiProvider, mockApiProvider],
      prompts: [toPrompt('Test prompt')],
    };
    const evalRecord = await Eval.create({}, testSuite.prompts, { id: randomUUID() });
    await evaluate(testSuite, evalRecord, {});
    const summary = await evalRecord.toEvaluateSummary();

    expect(mockApiProvider.callApi).toHaveBeenCalledTimes(3);
    expect(summary.stats.successes).toBe(3);
    expect(summary.stats.failures).toBe(0);
    expect(summary.stats.tokenUsage).toEqual({
      total: 30,
      prompt: 15,
      completion: 15,
      cached: 0,
      numRequests: 3,
      completionDetails: {
        reasoning: 0,
        acceptedPrediction: 0,
        rejectedPrediction: 0,
      },
    });
    expect(summary.results[0].prompt.raw).toBe('Test prompt');
    expect(summary.results[0].prompt.label).toBe('Test prompt');
    expect(summary.results[0].response?.output).toBe('Test output');
  });

  it('evaluate for reasoning', async () => {
    const testSuite: TestSuite = {
      providers: [mockReasoningApiProvider],
      prompts: [toPrompt('Test prompt')],
    };
    const evalRecord = await Eval.create({}, testSuite.prompts, { id: randomUUID() });
    await evaluate(testSuite, evalRecord, {});
    const summary = await evalRecord.toEvaluateSummary();

    expect(mockReasoningApiProvider.callApi).toHaveBeenCalledTimes(1);
    expect(summary.stats.successes).toBe(1);
    expect(summary.stats.failures).toBe(0);
    expect(summary.stats.tokenUsage).toEqual({
      total: 21,
      prompt: 9,
      completion: 12,
      cached: 0,
      numRequests: 1,
      completionDetails: {
        reasoning: 11,
        acceptedPrediction: 12,
        rejectedPrediction: 13,
      },
    });
    expect(summary.results[0].prompt.raw).toBe('Test prompt');
    expect(summary.results[0].prompt.label).toBe('Test prompt');
    expect(summary.results[0].response?.output).toBe('Test output');
  });

  it('evaluate with expected value matching output', async () => {
    const testSuite: TestSuite = {
      providers: [mockApiProvider],
      prompts: [toPrompt('Test prompt')],
      tests: [
        {
          assert: [
            {
              type: 'equals',
              value: 'Test output',
            },
          ],
        },
      ],
    };
    const evalRecord = await Eval.create({}, testSuite.prompts, { id: randomUUID() });
    await evaluate(testSuite, evalRecord, {});
    const summary = await evalRecord.toEvaluateSummary();

    expect(mockApiProvider.callApi).toHaveBeenCalledTimes(1);
    expect(summary.stats.successes).toBe(1);
    expect(summary.stats.failures).toBe(0);
    expect(summary.results[0].success).toBe(true);
    expect(summary.results[0].response?.output).toBe('Test output');
  });

  it('evaluate with expected value not matching output', async () => {
    const testSuite: TestSuite = {
      providers: [mockApiProvider],
      prompts: [toPrompt('Test prompt')],
      tests: [
        {
          assert: [
            {
              type: 'equals',
              value: 'Different output',
            },
          ],
        },
      ],
    };
    const evalRecord = await Eval.create({}, testSuite.prompts, { id: randomUUID() });
    await evaluate(testSuite, evalRecord, {});
    const summary = await evalRecord.toEvaluateSummary();

    expect(mockApiProvider.callApi).toHaveBeenCalledTimes(1);
    expect(summary.stats.successes).toBe(0);
    expect(summary.stats.failures).toBe(1);
    expect(summary.results[0].success).toBe(false);
    expect(summary.results[0].response?.output).toBe('Test output');
  });

  it('evaluate with fn: expected value', async () => {
    const testSuite: TestSuite = {
      providers: [mockApiProvider],
      prompts: [toPrompt('Test prompt')],
      tests: [
        {
          assert: [
            {
              type: 'javascript',
              value: 'output === "Test output";',
            },
          ],
        },
      ],
    };
    const evalRecord = await Eval.create({}, testSuite.prompts, { id: randomUUID() });
    await evaluate(testSuite, evalRecord, {});
    const summary = await evalRecord.toEvaluateSummary();

    expect(mockApiProvider.callApi).toHaveBeenCalledTimes(1);
    expect(summary.stats.successes).toBe(1);
    expect(summary.stats.failures).toBe(0);
    expect(summary.results[0].success).toBe(true);
    expect(summary.results[0].response?.output).toBe('Test output');
  });

  it('evaluate with fn: expected value not matching output', async () => {
    const testSuite: TestSuite = {
      providers: [mockApiProvider],
      prompts: [toPrompt('Test prompt')],
      tests: [
        {
          assert: [
            {
              type: 'javascript',
              value: 'output === "Different output";',
            },
          ],
        },
      ],
    };
    const evalRecord = await Eval.create({}, testSuite.prompts, { id: randomUUID() });
    await evaluate(testSuite, evalRecord, {});
    const summary = await evalRecord.toEvaluateSummary();

    expect(mockApiProvider.callApi).toHaveBeenCalledTimes(1);
    expect(summary.stats.successes).toBe(0);
    expect(summary.stats.failures).toBe(1);
    expect(summary.results[0].success).toBe(false);
    expect(summary.results[0].response?.output).toBe('Test output');
  });

  it('evaluate with grading expected value', async () => {
    const testSuite: TestSuite = {
      providers: [mockApiProvider],
      prompts: [toPrompt('Test prompt')],
      tests: [
        {
          assert: [
            {
              type: 'llm-rubric',
              value: 'output is a test output',
            },
          ],
        },
      ],
      defaultTest: {
        options: {
          provider: mockGradingApiProviderPasses,
        },
      },
    };
    const evalRecord = await Eval.create({}, testSuite.prompts, { id: randomUUID() });
    await evaluate(testSuite, evalRecord, {});
    const summary = await evalRecord.toEvaluateSummary();

    expect(mockApiProvider.callApi).toHaveBeenCalledTimes(1);
    expect(summary.stats.successes).toBe(1);
    expect(summary.stats.failures).toBe(0);
    expect(summary.results[0].success).toBe(true);
    expect(summary.results[0].response?.output).toBe('Test output');
  });

  it('evaluate with grading expected value does not pass', async () => {
    const testSuite: TestSuite = {
      providers: [mockApiProvider],
      prompts: [toPrompt('Test prompt')],
      tests: [
        {
          assert: [
            {
              type: 'llm-rubric',
              value: 'output is a test output',
            },
          ],
        },
      ],
      defaultTest: {
        options: {
          provider: mockGradingApiProviderFails,
        },
      },
    };
    const evalRecord = await Eval.create({}, testSuite.prompts, { id: randomUUID() });
    await evaluate(testSuite, evalRecord, {});
    const summary = await evalRecord.toEvaluateSummary();

    expect(mockApiProvider.callApi).toHaveBeenCalledTimes(1);
    expect(summary.stats.successes).toBe(0);
    expect(summary.stats.failures).toBe(1);
    expect(summary.results[0].success).toBe(false);
    expect(summary.results[0].response?.output).toBe('Test output');
  });

  it('evaluate with transform option - default test', async () => {
    const testSuite: TestSuite = {
      providers: [mockApiProvider],
      prompts: [toPrompt('Test prompt')],
      defaultTest: {
        options: {
          transform: 'output + " postprocessed"',
        },
      },
    };
    const evalRecord = await Eval.create({}, testSuite.prompts, { id: randomUUID() });
    await evaluate(testSuite, evalRecord, {});
    const summary = await evalRecord.toEvaluateSummary();

    expect(mockApiProvider.callApi).toHaveBeenCalledTimes(1);
    expect(summary.stats.successes).toBe(1);
    expect(summary.stats.failures).toBe(0);
    expect(summary.results[0].response?.output).toBe('Test output postprocessed');
  });

  it('evaluate with transform option - single test', async () => {
    const testSuite: TestSuite = {
      providers: [mockApiProvider],
      prompts: [toPrompt('Test prompt')],
      tests: [
        {
          assert: [
            {
              type: 'equals',
              value: 'Test output postprocessed',
            },
          ],
          options: {
            transform: 'output + " postprocessed"',
          },
        },
      ],
    };
    const evalRecord = await Eval.create({}, testSuite.prompts, { id: randomUUID() });
    await evaluate(testSuite, evalRecord, {});
    const summary = await evalRecord.toEvaluateSummary();

    expect(mockApiProvider.callApi).toHaveBeenCalledTimes(1);
    expect(summary.stats.successes).toBe(1);
    expect(summary.stats.failures).toBe(0);
    expect(summary.results[0].response?.output).toBe('Test output postprocessed');
  });

  it('evaluate with transform option - json provider', async () => {
    const mockApiJsonProvider: ApiProvider = {
      id: jest.fn().mockReturnValue('test-provider-json'),
      callApi: jest.fn().mockResolvedValue({
        output: '{"output": "testing", "value": 123}',
        tokenUsage: { total: 10, prompt: 5, completion: 5, cached: 0, numRequests: 1 },
      }),
    };

    const testSuite: TestSuite = {
      providers: [mockApiJsonProvider],
      prompts: [toPrompt('Test prompt')],
      tests: [
        {
          assert: [
            {
              type: 'equals',
              value: '123',
            },
          ],
          options: {
            transform: `JSON.parse(output).value`,
          },
        },
      ],
    };
    const evalRecord = await Eval.create({}, testSuite.prompts, { id: randomUUID() });
    await evaluate(testSuite, evalRecord, {});
    const summary = await evalRecord.toEvaluateSummary();

    expect(mockApiJsonProvider.callApi).toHaveBeenCalledTimes(1);
    expect(summary.stats.successes).toBe(1);
    expect(summary.stats.failures).toBe(0);
    expect(summary.results[0].response?.output).toBe(123);
  });

  it('evaluate with provider transform', async () => {
    const mockApiProviderWithTransform: ApiProvider = {
      id: jest.fn().mockReturnValue('test-provider-transform'),
      callApi: jest.fn().mockResolvedValue({
        output: 'Original output',
        tokenUsage: { total: 10, prompt: 5, completion: 5, cached: 0, numRequests: 1 },
      }),
      transform: '`Transformed: ${output}`',
    };

    const testSuite: TestSuite = {
      providers: [mockApiProviderWithTransform],
      prompts: [toPrompt('Test prompt')],
      tests: [
        {
          assert: [
            {
              type: 'equals',
              value: 'Transformed: Original output',
            },
          ],
          options: {}, // No test transform, relying on provider's transform
        },
      ],
    };
    const evalRecord = await Eval.create({}, testSuite.prompts, { id: randomUUID() });
    await evaluate(testSuite, evalRecord, {});
    const summary = await evalRecord.toEvaluateSummary();

    expect(mockApiProviderWithTransform.callApi).toHaveBeenCalledTimes(1);
    expect(summary.stats.successes).toBe(1);
    expect(summary.stats.failures).toBe(0);
    expect(summary.results[0].response?.output).toBe('Transformed: Original output');
  });

  it('evaluate with vars transform', async () => {
    const testSuite: TestSuite = {
      providers: [mockApiProvider],
      prompts: [toPrompt('Hello {{ name }}, your age is {{ age }}')],
      tests: [
        {
          vars: { name: 'Alice', age: 30 },
        },
        {
          vars: { name: 'Bob', age: 25 },
          options: {
            transformVars: '{ ...vars, age: vars.age + 5 }',
          },
        },
      ],
      defaultTest: {
        options: {
          transformVars: '{ ...vars, name: vars.name.toUpperCase() }',
        },
      },
    };
    const evalRecord = await Eval.create({}, testSuite.prompts, { id: randomUUID() });
    await evaluate(testSuite, evalRecord, {});
    const summary = await evalRecord.toEvaluateSummary();
    expect(summary).toEqual(
      expect.objectContaining({
        stats: expect.objectContaining({
          successes: 2,
          failures: 0,
        }),
        results: expect.arrayContaining([
          expect.objectContaining({
            prompt: expect.objectContaining({
              raw: 'Hello ALICE, your age is 30',
              label: 'Hello {{ name }}, your age is {{ age }}',
            }),
            response: expect.objectContaining({
              output: 'Test output',
            }),
          }),
          expect.objectContaining({
            // NOTE: test overrides defaultTest transform. Bob not BOB
            prompt: expect.objectContaining({
              raw: 'Hello Bob, your age is 30',
            }),
            response: expect.objectContaining({
              output: 'Test output',
            }),
            vars: {
              name: 'Bob',
              age: 30,
            },
          }),
        ]),
      }),
    );

    expect(mockApiProvider.callApi).toHaveBeenCalledTimes(2);
  });

  it('evaluate with context in vars transform in defaultTest', async () => {
    const mockApiProvider: ApiProvider = {
      id: jest.fn().mockReturnValue('test-provider'),
      callApi: jest.fn().mockResolvedValue({
        output: 'Test output',
        tokenUsage: { total: 10, prompt: 5, completion: 5, cached: 0, numRequests: 1 },
      }),
    };

    const testSuite: TestSuite = {
      providers: [mockApiProvider],
      prompts: [toPrompt('Hello {{ name }}, your age is {{ age }}')],
      defaultTest: {
        options: {
          transformVars: `return {
              ...vars,
              // Test that context.uuid is available
              id: context.uuid,
              // Test that context.prompt is available but empty
              hasPrompt: Boolean(context.prompt)
            }`,
        },
      },
      tests: [
        {
          vars: {
            name: 'Alice',
            age: 25,
          },
        },
      ],
    };

    const evalRecord = await Eval.create({}, testSuite.prompts, { id: randomUUID() });
    await evaluate(testSuite, evalRecord, {});
    const summary = await evalRecord.toEvaluateSummary();

    expect(summary).toEqual(
      expect.objectContaining({
        stats: expect.objectContaining({
          successes: 1,
          failures: 0,
        }),
        results: expect.arrayContaining([
          expect.objectContaining({
            vars: expect.objectContaining({
              id: expect.stringMatching(
                /^[0-9a-f]{8}-[0-9a-f]{4}-4[0-9a-f]{3}-[89ab][0-9a-f]{3}-[0-9a-f]{12}$/i,
              ),
              hasPrompt: true,
            }),
          }),
        ]),
      }),
    );

    expect(mockApiProvider.callApi).toHaveBeenCalledTimes(1);
  });

  it('evaluate with provider transform and test transform', async () => {
    const mockApiProviderWithTransform: ApiProvider = {
      id: jest.fn().mockReturnValue('test-provider-transform'),
      callApi: jest.fn().mockResolvedValue({
        output: 'Original output',
        tokenUsage: { total: 10, prompt: 5, completion: 5, cached: 0, numRequests: 1 },
      }),
      transform: '`ProviderTransformed: ${output}`',
    };

    const testSuite: TestSuite = {
      providers: [mockApiProviderWithTransform],
      prompts: [toPrompt('Test prompt')],
      defaultTest: {
        options: {
          // overridden by the test transform
          transform: '"defaultTestTransformed " + output',
        },
      },
      tests: [
        {
          assert: [
            {
              type: 'equals',
              // Order of transforms: 1. Provider transform 2. Test transform (or defaultTest transform, if test transform unset)
              value: 'testTransformed ProviderTransformed: Original output',
            },
          ],
          // This transform overrides the defaultTest transform
          options: { transform: '"testTransformed " + output' },
        },
      ],
    };
    const evalRecord = await Eval.create({}, testSuite.prompts, { id: randomUUID() });
    await evaluate(testSuite, evalRecord, {});
    const summary = await evalRecord.toEvaluateSummary();

    expect(summary).toEqual(
      expect.objectContaining({
        stats: expect.objectContaining({
          successes: 1,
          failures: 0,
        }),
        results: expect.arrayContaining([
          expect.objectContaining({
            response: expect.objectContaining({
              output: 'testTransformed ProviderTransformed: Original output',
            }),
          }),
        ]),
      }),
    );

    expect(mockApiProviderWithTransform.callApi).toHaveBeenCalledTimes(1);
  });

  it('evaluate with providerPromptMap', async () => {
    const testSuite: TestSuite = {
      providers: [mockApiProvider],
      prompts: [toPrompt('Test prompt 1'), toPrompt('Test prompt 2')],
      providerPromptMap: {
        'test-provider': ['Test prompt 1'],
      },
      tests: [
        {
          vars: { var1: 'value1', var2: 'value2' },
        },
      ],
    };
    const evalRecord = await Eval.create({}, testSuite.prompts, { id: randomUUID() });
    await evaluate(testSuite, evalRecord, {});
    const summary = await evalRecord.toEvaluateSummary();

    expect(mockApiProvider.callApi).toHaveBeenCalledTimes(1);
    expect(summary.stats.successes).toBe(1);
    expect(summary.stats.failures).toBe(0);
    expect(summary.stats.tokenUsage).toEqual({
      total: 10,
      prompt: 5,
      completion: 5,
      cached: 0,
      numRequests: 1,
      completionDetails: {
        reasoning: 0,
        acceptedPrediction: 0,
        rejectedPrediction: 0,
      },
    });
    expect(summary.results[0].prompt.raw).toBe('Test prompt 1');
    expect(summary.results[0].prompt.label).toBe('Test prompt 1');
    expect(summary.results[0].response?.output).toBe('Test output');
  });

  it('evaluate with allowed prompts filtering', async () => {
    const mockApiProvider: ApiProvider = {
      id: jest.fn().mockReturnValue('test-provider'),
      callApi: jest.fn().mockResolvedValue({
        output: 'Test output',
        tokenUsage: { total: 10, prompt: 5, completion: 5, cached: 0, numRequests: 1 },
      }),
    };

    const testSuite: TestSuite = {
      providers: [mockApiProvider],
      prompts: [
        { raw: 'Test prompt 1', label: 'prompt1' },
        { raw: 'Test prompt 2', label: 'prompt2' },
        { raw: 'Test prompt 3', label: 'group1:prompt3' },
      ],
      providerPromptMap: {
        'test-provider': ['prompt1', 'group1'],
      },
      tests: [
        {
          vars: { var1: 'value1', var2: 'value2' },
        },
      ],
    };
    const evalRecord = await Eval.create({}, testSuite.prompts, { id: randomUUID() });
    await evaluate(testSuite, evalRecord, {});
    const summary = await evalRecord.toEvaluateSummary();

    expect(mockApiProvider.callApi).toHaveBeenCalledTimes(2);
    expect(summary).toMatchObject({
      stats: {
        successes: 2,
        failures: 0,
      },
      results: [{ prompt: { label: 'prompt1' } }, { prompt: { label: 'group1:prompt3' } }],
    });
  });

  it('evaluate with scenarios', async () => {
    const mockApiProvider: ApiProvider = {
      id: jest.fn().mockReturnValue('test-provider'),
      callApi: jest
        .fn()
        .mockResolvedValueOnce({
          output: 'Hola mundo',
          tokenUsage: { total: 10, prompt: 5, completion: 5, cached: 0, numRequests: 1 },
        })
        .mockResolvedValueOnce({
          output: 'Bonjour le monde',
          tokenUsage: { total: 10, prompt: 5, completion: 5, cached: 0, numRequests: 1 },
        }),
    };

    const testSuite: TestSuite = {
      providers: [mockApiProvider],
      prompts: [toPrompt('Test prompt {{ language }}')],
      scenarios: [
        {
          config: [
            {
              vars: {
                language: 'Spanish',
                expectedHelloWorld: 'Hola mundo',
              },
            },
            {
              vars: {
                language: 'French',
                expectedHelloWorld: 'Bonjour le monde',
              },
            },
          ],
          tests: [
            {
              assert: [
                {
                  type: 'equals',
                  value: '{{expectedHelloWorld}}',
                },
              ],
            },
          ],
        },
      ],
    };
    const evalRecord = await Eval.create({}, testSuite.prompts, { id: randomUUID() });
    await evaluate(testSuite, evalRecord, {});
    const summary = await evalRecord.toEvaluateSummary();

    expect(mockApiProvider.callApi).toHaveBeenCalledTimes(2);
    expect(summary.stats.successes).toBe(2);
    expect(summary.stats.failures).toBe(0);
    expect(summary.results[0].response?.output).toBe('Hola mundo');
    expect(summary.results[1].response?.output).toBe('Bonjour le monde');
  });

  it('evaluate with scenarios and multiple vars', async () => {
    const mockApiProvider: ApiProvider = {
      id: jest.fn().mockReturnValue('test-provider'),
      callApi: jest
        .fn()
        .mockResolvedValueOnce({
          output: 'Spanish Hola',
          tokenUsage: { total: 10, prompt: 5, completion: 5, cached: 0, numRequests: 1 },
        })
        .mockResolvedValueOnce({
          output: 'Spanish Bonjour',
          tokenUsage: { total: 10, prompt: 5, completion: 5, cached: 0, numRequests: 1 },
        })
        .mockResolvedValueOnce({
          output: 'French Hola',
          tokenUsage: { total: 10, prompt: 5, completion: 5, cached: 0, numRequests: 1 },
        })
        .mockResolvedValueOnce({
          output: 'French Bonjour',
          tokenUsage: { total: 10, prompt: 5, completion: 5, cached: 0, numRequests: 1 },
        }),
    };
    const testSuite: TestSuite = {
      providers: [mockApiProvider],
      prompts: [toPrompt('Test prompt {{ language }} {{ greeting }}')],
      scenarios: [
        {
          config: [
            {
              vars: {
                language: ['Spanish', 'French'],
                greeting: ['Hola', 'Bonjour'],
              },
            },
          ],
          tests: [
            {
              assert: [
                {
                  type: 'equals',
                  value: '{{language}} {{greeting}}',
                },
              ],
            },
          ],
        },
      ],
    };
    const evalRecord = await Eval.create({}, testSuite.prompts, { id: randomUUID() });
    await evaluate(testSuite, evalRecord, {});
    const summary = await evalRecord.toEvaluateSummary();

    expect(mockApiProvider.callApi).toHaveBeenCalledTimes(4);
    expect(summary.stats.successes).toBe(4);
    expect(summary.stats.failures).toBe(0);
    expect(summary.results[0].response?.output).toBe('Spanish Hola');
    expect(summary.results[1].response?.output).toBe('Spanish Bonjour');
    expect(summary.results[2].response?.output).toBe('French Hola');
    expect(summary.results[3].response?.output).toBe('French Bonjour');
  });

  it('evaluate with scenarios and defaultTest', async () => {
    const mockApiProvider: ApiProvider = {
      id: jest.fn().mockReturnValue('test-provider'),
      callApi: jest.fn().mockResolvedValue({
        output: 'Hello, World',
        tokenUsage: { total: 10, prompt: 5, completion: 5, cached: 0, numRequests: 1 },
      }),
    };

    const testSuite: TestSuite = {
      providers: [mockApiProvider],
      prompts: [toPrompt('Test prompt')],
      defaultTest: {
        metadata: { defaultKey: 'defaultValue' },
        assert: [
          {
            type: 'starts-with',
            value: 'Hello',
          },
        ],
      },
      scenarios: [
        {
          config: [{ metadata: { configKey: 'configValue' } }],
          tests: [{ metadata: { testKey: 'testValue' } }],
        },
        {
          config: [
            {
              assert: [
                {
                  type: 'contains',
                  value: ',',
                },
              ],
            },
          ],
          tests: [
            {
              assert: [
                {
                  type: 'icontains',
                  value: 'world',
                },
              ],
            },
          ],
        },
      ],
    };
    const evalRecord = await Eval.create({}, testSuite.prompts, { id: randomUUID() });
    await evaluate(testSuite, evalRecord, {});
    const summary = await evalRecord.toEvaluateSummary();
    expect(summary).toMatchObject({
      stats: {
        successes: 2,
        failures: 0,
      },
      results: expect.arrayContaining([
        expect.objectContaining({
          gradingResult: expect.objectContaining({
            componentResults: expect.arrayContaining([expect.anything()]),
          }),
        }),
        expect.objectContaining({
          gradingResult: expect.objectContaining({
            componentResults: expect.arrayContaining([
              expect.anything(),
              expect.anything(),
              expect.anything(),
            ]),
          }),
        }),
      ]),
    });

    expect(summary.results[0].testCase.metadata).toEqual({
      defaultKey: 'defaultValue',
      configKey: 'configValue',
      testKey: 'testValue',
    });

    expect(mockApiProvider.callApi).toHaveBeenCalledTimes(2);
  });

  it('merges metadata correctly for regular tests', async () => {
    const testSuite: TestSuite = {
      providers: [mockApiProvider],
      prompts: [toPrompt('Test prompt')],
      defaultTest: {
        metadata: { defaultKey: 'defaultValue' },
      },
      tests: [
        {
          metadata: { testKey: 'testValue' },
        },
      ],
    };
    const evalRecord = await Eval.create({}, testSuite.prompts, { id: randomUUID() });
    await evaluate(testSuite, evalRecord, {});
    const results = await evalRecord.getResults();
    expect(results[0].testCase.metadata).toEqual({
      defaultKey: 'defaultValue',
      testKey: 'testValue',
    });
  });

  it('evaluate with _conversation variable', async () => {
    const mockApiProvider: ApiProvider = {
      id: jest.fn().mockReturnValue('test-provider'),
      callApi: jest.fn().mockImplementation((prompt) =>
        Promise.resolve({
          output: prompt,
          tokenUsage: { total: 10, prompt: 5, completion: 5, cached: 0, numRequests: 1 },
        }),
      ),
    };

    const testSuite: TestSuite = {
      providers: [mockApiProvider],
      prompts: [toPrompt('{{ var1 }} {{ _conversation[0].output }}')],
      tests: [
        {
          vars: { var1: 'First run' },
        },
        {
          vars: { var1: 'Second run' },
        },
      ],
    };
    const evalRecord = await Eval.create({}, testSuite.prompts, { id: randomUUID() });
    await evaluate(testSuite, evalRecord, {});
    const summary = await evalRecord.toEvaluateSummary();

    expect(mockApiProvider.callApi).toHaveBeenCalledTimes(2);
    expect(summary.stats.successes).toBe(2);
    expect(summary.stats.failures).toBe(0);
    expect(summary.results[0].response?.output).toBe('First run ');
    expect(summary.results[1].response?.output).toBe('Second run First run ');
  });

  it('evaluate with labeled and unlabeled providers and providerPromptMap', async () => {
    const mockLabeledProvider: ApiProvider = {
      id: () => 'labeled-provider-id',
      label: 'Labeled Provider',
      callApi: jest.fn().mockResolvedValue({
        output: 'Labeled Provider Output',
        tokenUsage: { total: 10, prompt: 5, completion: 5, cached: 0, numRequests: 1 },
      }),
    };

    const mockUnlabeledProvider: ApiProvider = {
      id: () => 'unlabeled-provider-id',
      callApi: jest.fn().mockResolvedValue({
        output: 'Unlabeled Provider Output',
        tokenUsage: { total: 10, prompt: 5, completion: 5, cached: 0, numRequests: 1 },
      }),
    };

    const testSuite: TestSuite = {
      providers: [mockLabeledProvider, mockUnlabeledProvider],
      prompts: [
        {
          raw: 'Prompt 1',
          label: 'prompt1',
        },
        {
          raw: 'Prompt 2',
          label: 'prompt2',
        },
      ],
      providerPromptMap: {
        'Labeled Provider': ['prompt1'],
        'unlabeled-provider-id': ['prompt2'],
      },
    };
    const evalRecord = await Eval.create({}, testSuite.prompts, { id: randomUUID() });
    await evaluate(testSuite, evalRecord, {});
    const summary = await evalRecord.toEvaluateSummary();
    expect(summary).toMatchObject({
      stats: expect.objectContaining({
        successes: 2,
        failures: 0,
      }),
      results: [
        expect.objectContaining({
          provider: expect.objectContaining({
            id: 'labeled-provider-id',
            label: 'Labeled Provider',
          }),
          response: expect.objectContaining({
            output: 'Labeled Provider Output',
          }),
        }),
        expect.objectContaining({
          provider: expect.objectContaining({
            id: 'unlabeled-provider-id',
            label: undefined,
          }),
          response: expect.objectContaining({
            output: 'Unlabeled Provider Output',
          }),
        }),
      ],
    });
    expect(evalRecord.prompts).toEqual(
      expect.arrayContaining([
        expect.objectContaining({
          provider: 'Labeled Provider',
        }),
        expect.objectContaining({
          provider: 'unlabeled-provider-id',
        }),
      ]),
    );

    expect(mockLabeledProvider.callApi).toHaveBeenCalledTimes(1);
    expect(mockUnlabeledProvider.callApi).toHaveBeenCalledTimes(1);
  });

  it('should use the options from the test if they exist', async () => {
    const testSuite: TestSuite = {
      providers: [mockApiProvider],
      prompts: [toPrompt('Test prompt')],
      tests: [
        {
          vars: { var1: 'value1', var2: 'value2' },
          options: {
            transform: 'output + " postprocessed"',
          },
        },
      ],
    };
    const evalRecord = await Eval.create({}, testSuite.prompts, { id: randomUUID() });
    await evaluate(testSuite, evalRecord, {});
    const summary = await evalRecord.toEvaluateSummary();

    expect(mockApiProvider.callApi).toHaveBeenCalledTimes(1);
    expect(summary.stats.successes).toBe(1);
    expect(summary.stats.failures).toBe(0);
    expect(summary.results[0].response?.output).toBe('Test output postprocessed');
  });

  it('evaluate with multiple transforms', async () => {
    const mockApiProviderWithTransform: ApiProvider = {
      id: jest.fn().mockReturnValue('test-provider-transform'),
      callApi: jest.fn().mockResolvedValue({
        output: 'Original output',
        tokenUsage: { total: 10, prompt: 5, completion: 5, cached: 0 },
      }),
      transform: '`Provider: ${output}`',
    };

    const testSuite: TestSuite = {
      providers: [mockApiProviderWithTransform],
      prompts: [toPrompt('Test prompt')],
      tests: [
        {
          assert: [
            {
              type: 'equals',
              value: 'Test: Provider: Original output',
            },
          ],
          options: {
            transform: '`Test: ${output}`',
          },
        },
      ],
    };
    const evalRecord = await Eval.create({}, testSuite.prompts, { id: randomUUID() });
    await evaluate(testSuite, evalRecord, {});
    const summary = await evalRecord.toEvaluateSummary();

    expect(mockApiProviderWithTransform.callApi).toHaveBeenCalledTimes(1);
    expect(summary.stats.successes).toBe(1);
    expect(summary.stats.failures).toBe(0);
    expect(summary.results[0].response?.output).toBe('Test: Provider: Original output');
  });

  it('evaluate with provider transform and test postprocess (deprecated)', async () => {
    const mockApiProviderWithTransform: ApiProvider = {
      id: jest.fn().mockReturnValue('test-provider-transform'),
      callApi: jest.fn().mockResolvedValue({
        output: 'Original output',
        tokenUsage: { total: 10, prompt: 5, completion: 5, cached: 0, numRequests: 1 },
      }),
      transform: '`Provider: ${output}`',
    };

    const testSuite: TestSuite = {
      providers: [mockApiProviderWithTransform],
      prompts: [toPrompt('Test prompt')],
      tests: [
        {
          assert: [
            {
              type: 'equals',
              value: 'Postprocess: Provider: Original output',
            },
          ],
          options: {
            postprocess: '`Postprocess: ${output}`',
          },
        },
      ],
    };
    const evalRecord = await Eval.create({}, testSuite.prompts, { id: randomUUID() });
    await evaluate(testSuite, evalRecord, {});
    const summary = await evalRecord.toEvaluateSummary();
    expect(summary).toMatchObject({
      stats: expect.objectContaining({
        successes: 1,
        failures: 0,
      }),
    });
    expect(summary.results[0].response?.output).toBe('Postprocess: Provider: Original output');

    expect(mockApiProviderWithTransform.callApi).toHaveBeenCalledTimes(1);
  });

  it('evaluate with provider transform, test transform, and test postprocess (deprecated)', async () => {
    const mockApiProviderWithTransform: ApiProvider = {
      id: jest.fn().mockReturnValue('test-provider-transform'),
      callApi: jest.fn().mockResolvedValue({
        output: 'Original output',
        tokenUsage: { total: 10, prompt: 5, completion: 5, cached: 0, numRequests: 1 },
      }),
      transform: '`Provider: ${output}`',
    };

    const testSuite: TestSuite = {
      providers: [mockApiProviderWithTransform],
      prompts: [toPrompt('Test prompt')],
      tests: [
        {
          assert: [
            {
              type: 'equals',
              value: 'Transform: Provider: Original output',
            },
          ],
          options: {
            transform: '`Transform: ${output}`',
            postprocess: '`Postprocess: ${output}`', // This should be ignored
          },
        },
      ],
    };
    const evalRecord = await Eval.create({}, testSuite.prompts, { id: randomUUID() });
    await evaluate(testSuite, evalRecord, {});
    const summary = await evalRecord.toEvaluateSummary();
    expect(summary).toMatchObject({
      stats: expect.objectContaining({
        successes: 1,
        failures: 0,
      }),
      results: expect.arrayContaining([
        expect.objectContaining({
          response: expect.objectContaining({
            output: 'Transform: Provider: Original output',
          }),
        }),
      ]),
    });
    expect(mockApiProviderWithTransform.callApi).toHaveBeenCalledTimes(1);
  });

  it('evaluate with no output', async () => {
    const mockApiProviderNoOutput: ApiProvider = {
      id: jest.fn().mockReturnValue('test-provider-no-output'),
      callApi: jest.fn().mockResolvedValue({
        output: null,
        tokenUsage: { total: 5, prompt: 5, completion: 0, cached: 0, numRequests: 1 },
      }),
    };

    const testSuite: TestSuite = {
      providers: [mockApiProviderNoOutput],
      prompts: [toPrompt('Test prompt')],
      tests: [],
    };
    const evalRecord = await Eval.create({}, testSuite.prompts, { id: randomUUID() });
    await evaluate(testSuite, evalRecord, {});
    const summary = await evalRecord.toEvaluateSummary();

    expect(summary.stats.successes).toBe(0);
    expect(summary.stats.failures).toBe(1);
    expect(summary.results[0].error).toBe('No output');
    expect(summary.results[0].success).toBe(false);
    expect(summary.results[0].score).toBe(0);
    expect(mockApiProviderNoOutput.callApi).toHaveBeenCalledTimes(1);
  });

  it('evaluate with false output', async () => {
    const mockApiProviderNoOutput: ApiProvider = {
      id: jest.fn().mockReturnValue('test-provider-no-output'),
      callApi: jest.fn().mockResolvedValue({
        output: false,
        tokenUsage: { total: 5, prompt: 5, completion: 0, cached: 0, numRequests: 1 },
      }),
    };

    const testSuite: TestSuite = {
      providers: [mockApiProviderNoOutput],
      prompts: [toPrompt('Test prompt')],
      tests: [],
    };
    const evalRecord = await Eval.create({}, testSuite.prompts, { id: randomUUID() });
    await evaluate(testSuite, evalRecord, {});
    const summary = await evalRecord.toEvaluateSummary();

    expect(summary.stats.successes).toBe(1);
    expect(summary.stats.failures).toBe(0);
    expect(summary.results[0].success).toBe(true);
    expect(summary.results[0].score).toBe(1);
    expect(mockApiProviderNoOutput.callApi).toHaveBeenCalledTimes(1);
  });

  it('should apply prompt config to provider call', async () => {
    const mockApiProvider: ApiProvider = {
      id: jest.fn().mockReturnValue('test-provider'),
      callApi: jest.fn().mockResolvedValue({
        output: 'Test response',
        tokenUsage: { total: 10, prompt: 5, completion: 5, cached: 0, numRequests: 1 },
      }),
    };

    const testSuite: TestSuite = {
      providers: [mockApiProvider],
      prompts: [
        {
          raw: 'You are a helpful math tutor. Solve {{problem}}',
          label: 'Math problem',
          config: {
            response_format: {
              type: 'json_schema',
              json_schema: {
                name: 'math_response',
                strict: true,
                schema: {
                  type: 'object',
                  properties: {
                    final_answer: { type: 'string' },
                  },
                  required: ['final_answer'],
                  additionalProperties: false,
                },
              },
            },
          },
        },
      ],
      tests: [{ vars: { problem: '8x + 31 = 2' } }],
    };
    const evalRecord = await Eval.create({}, testSuite.prompts, { id: randomUUID() });
    await evaluate(testSuite, evalRecord, {});
    const summary = await evalRecord.toEvaluateSummary();

    expect(summary.stats.successes).toBe(1);
    expect(summary.stats.failures).toBe(0);
    expect(mockApiProvider.callApi).toHaveBeenCalledTimes(1);
    expect(mockApiProvider.callApi).toHaveBeenCalledWith(
      'You are a helpful math tutor. Solve 8x + 31 = 2',
      expect.objectContaining({
        prompt: expect.objectContaining({
          config: {
            response_format: {
              type: 'json_schema',
              json_schema: {
                name: 'math_response',
                strict: true,
                schema: {
                  type: 'object',
                  properties: {
                    final_answer: { type: 'string' },
                  },
                  required: ['final_answer'],
                  additionalProperties: false,
                },
              },
            },
          },
        }),
      }),
      expect.anything(),
    );
  });

  it('should call runExtensionHook with correct parameters at appropriate times', async () => {
    const mockExtension = 'file:./path/to/extension.js:extensionFunction';
    const testSuite: TestSuite = {
      providers: [mockApiProvider],
      prompts: [toPrompt('Test prompt {{ var1 }}')],
      tests: [
        {
          vars: { var1: 'value1' },
          assert: [{ type: 'equals', value: 'Test output' }],
        },
      ],
      extensions: [mockExtension],
    };

    const mockedRunExtensionHook = jest.mocked(runExtensionHook);
    mockedRunExtensionHook.mockClear();
    const evalRecord = await Eval.create({}, testSuite.prompts, { id: randomUUID() });
    await evaluate(testSuite, evalRecord, {});

    // Check if runExtensionHook was called 4 times (beforeAll, beforeEach, afterEach, afterAll)
    expect(mockedRunExtensionHook).toHaveBeenCalledTimes(4);
    // Check beforeAll call
    expect(mockedRunExtensionHook).toHaveBeenNthCalledWith(
      1,
      [mockExtension],
      'beforeAll',
      expect.objectContaining({ suite: testSuite }),
    );

    // Check beforeEach call
    expect(mockedRunExtensionHook).toHaveBeenNthCalledWith(
      2,
      [mockExtension],
      'beforeEach',
      expect.objectContaining({
        test: expect.objectContaining({
          vars: { var1: 'value1' },
          assert: [{ type: 'equals', value: 'Test output' }],
        }),
      }),
    );

    // Check afterEach call
    expect(mockedRunExtensionHook).toHaveBeenNthCalledWith(
      3,
      [mockExtension],
      'afterEach',
      expect.objectContaining({
        test: expect.objectContaining({
          vars: { var1: 'value1' },
          assert: [{ type: 'equals', value: 'Test output' }],
        }),
        result: expect.objectContaining({
          success: true,
          score: 1,
          response: expect.objectContaining({
            output: 'Test output',
          }),
        }),
      }),
    );

    // Check afterAll call
    expect(mockedRunExtensionHook).toHaveBeenNthCalledWith(
      4,
      [mockExtension],
      'afterAll',
      expect.objectContaining({
        prompts: expect.arrayContaining([
          expect.objectContaining({
            raw: 'Test prompt {{ var1 }}',
            metrics: expect.objectContaining({
              assertPassCount: 1,
              assertFailCount: 0,
            }),
          }),
          expect.objectContaining({
            raw: 'Test prompt {{ var1 }}',
            metrics: expect.objectContaining({
              assertPassCount: 1,
              assertFailCount: 0,
            }),
          }),
        ]),
        suite: testSuite,
      }),
    );
  });

  it('should handle multiple providers', async () => {
    const testSuite: TestSuite = {
      providers: [mockApiProvider, mockApiProvider2],
      prompts: [toPrompt('Test prompt')],
      tests: [],
    };
    const evalRecord = await Eval.create({}, testSuite.prompts, { id: randomUUID() });
    await evaluate(testSuite, evalRecord, {});
    const summary = await evalRecord.toEvaluateSummary();

    expect(summary.stats.successes).toBe(2);
    expect(summary.stats.failures).toBe(0);
    expect(mockApiProvider.callApi).toHaveBeenCalledTimes(1);
    expect(mockApiProvider2.callApi).toHaveBeenCalledTimes(1);
  });

  it('merges defaultTest.vars before applying transformVars', async () => {
    const testSuite: TestSuite = {
      providers: [mockApiProvider],
      prompts: [toPrompt('Test prompt {{ test1 }} {{ test2 }} {{ test2UpperCase }}')],
      defaultTest: {
        vars: {
          test2: 'bar',
        },
        options: {
          transformVars: `
            return {
              ...vars,
              test2UpperCase: vars.test2.toUpperCase()
            };
          `,
        },
      },
      tests: [
        {
          vars: {
            test1: 'foo',
          },
        },
      ],
    };

    const evalRecord = await Eval.create({}, testSuite.prompts, { id: randomUUID() });
    await evaluate(testSuite, evalRecord, {});
    const summary = await evalRecord.toEvaluateSummary();

    expect(mockApiProvider.callApi).toHaveBeenCalledTimes(1);
    expect(summary.stats.successes).toBe(1);
    expect(summary.stats.failures).toBe(0);

    // Check that vars were merged correctly and transform was applied
    expect(summary.results[0].vars).toEqual({
      test1: 'foo',
      test2: 'bar',
      test2UpperCase: 'BAR',
    });

    // Verify the prompt was rendered with all variables
    expect(summary.results[0].prompt.raw).toBe('Test prompt foo bar BAR');
  });

  it('should maintain separate conversation histories based on metadata.conversationId', async () => {
    const mockApiProvider = {
      id: () => 'test-provider',
      callApi: jest.fn().mockImplementation((prompt) => ({
        output: 'Test output',
      })),
    };

    const testSuite: TestSuite = {
      providers: [mockApiProvider],
      prompts: [
        {
          raw: '{% for completion in _conversation %}User: {{ completion.input }}\nAssistant: {{ completion.output }}\n{% endfor %}User: {{ question }}',
          label: 'Conversation test',
        },
      ],
      tests: [
        // First conversation
        {
          vars: { question: 'Question 1A' },
          metadata: { conversationId: 'conversation1' },
        },
        {
          vars: { question: 'Question 1B' },
          metadata: { conversationId: 'conversation1' },
        },
        // Second conversation
        {
          vars: { question: 'Question 2A' },
          metadata: { conversationId: 'conversation2' },
        },
        {
          vars: { question: 'Question 2B' },
          metadata: { conversationId: 'conversation2' },
        },
      ],
    };

    const evalRecord = await Eval.create({}, testSuite.prompts, { id: randomUUID() });
    await evaluate(testSuite, evalRecord, {});

    // Check that the API was called with the correct prompts
    expect(mockApiProvider.callApi).toHaveBeenCalledTimes(4);

    // First conversation, first question
    expect(mockApiProvider.callApi).toHaveBeenNthCalledWith(
      1,
      expect.stringContaining('User: Question 1A'),
      expect.anything(),
      expect.anything(),
    );

    // First conversation, second question (should include history)
    expect(mockApiProvider.callApi).toHaveBeenNthCalledWith(
      2,
      expect.stringContaining('User: Question 1A\nAssistant: Test output\nUser: Question 1B'),
      expect.anything(),
      expect.anything(),
    );

    // Second conversation, first question (should NOT include first conversation)
    expect(mockApiProvider.callApi).toHaveBeenNthCalledWith(
      3,
      expect.stringContaining('User: Question 2A'),
      expect.anything(),
      expect.anything(),
    );

    // Second conversation, second question (should only include second conversation history)
    expect(mockApiProvider.callApi).toHaveBeenNthCalledWith(
      4,
      expect.stringContaining('User: Question 2A\nAssistant: Test output\nUser: Question 2B'),
      expect.anything(),
      expect.anything(),
    );
  });

  it('evaluates with provider delay', async () => {
    const mockApiProvider: ApiProvider = {
      id: jest.fn().mockReturnValue('test-provider'),
      delay: 100,
      callApi: jest.fn().mockResolvedValue({
        output: 'Test output',
        tokenUsage: { total: 10, prompt: 5, completion: 5, cached: 0, numRequests: 1 },
      }),
    };

    const testSuite: TestSuite = {
      providers: [mockApiProvider],
      prompts: [toPrompt('Test prompt')],
      tests: [{}],
    };

    const evalRecord = await Eval.create({}, testSuite.prompts, { id: randomUUID() });
    await evaluate(testSuite, evalRecord, {});

    expect(sleep).toHaveBeenCalledWith(100);
    expect(mockApiProvider.callApi).toHaveBeenCalledTimes(1);
  });

  it('evaluates with no provider delay', async () => {
    const mockApiProvider: ApiProvider = {
      id: jest.fn().mockReturnValue('test-provider'),
      callApi: jest.fn().mockResolvedValue({
        output: 'Test output',
        tokenUsage: { total: 10, prompt: 5, completion: 5, cached: 0, numRequests: 1 },
      }),
    };

    const testSuite: TestSuite = {
      providers: [mockApiProvider],
      prompts: [toPrompt('Test prompt')],
      tests: [{}],
    };

    const evalRecord = await Eval.create({}, testSuite.prompts, { id: randomUUID() });
    await evaluate(testSuite, evalRecord, {});

    expect(mockApiProvider.delay).toBe(0);
    expect(sleep).not.toHaveBeenCalled();
    expect(mockApiProvider.callApi).toHaveBeenCalledTimes(1);
  });

  it('skips delay for cached responses', async () => {
    const mockApiProvider: ApiProvider = {
      id: jest.fn().mockReturnValue('test-provider'),
      delay: 100,
      callApi: jest.fn().mockResolvedValue({
        output: 'Test output',
        tokenUsage: { total: 10, prompt: 5, completion: 5, cached: 0, numRequests: 1 },
        cached: true,
      }),
    };

    const testSuite: TestSuite = {
      providers: [mockApiProvider],
      prompts: [toPrompt('Test prompt')],
      tests: [{}],
    };

    const evalRecord = await Eval.create({}, testSuite.prompts, { id: randomUUID() });
    await evaluate(testSuite, evalRecord, {});

    expect(sleep).not.toHaveBeenCalled();
    expect(mockApiProvider.callApi).toHaveBeenCalledTimes(1);
  });

  it('handles circular references when logging errors during result saving', async () => {
    // Create a circular reference object that would cause JSON.stringify to fail
    type CircularType = { prop: string; self?: CircularType };
    const circularObj: CircularType = { prop: 'value' };
    circularObj.self = circularObj;

    const mockApiProvider: ApiProvider = {
      id: jest.fn().mockReturnValue('test-provider'),
      callApi: jest.fn().mockResolvedValue({
        output: 'Test output',
        tokenUsage: { total: 10, prompt: 5, completion: 5, cached: 0, numRequests: 1 },
      }),
    };

    // Mock Eval.prototype.addResult to throw an error
    const mockAddResult = jest.fn().mockRejectedValue(new Error('Mock save error'));
    const originalAddResult = Eval.prototype.addResult;
    Eval.prototype.addResult = mockAddResult;

    // Create a test suite that will generate a result with a circular reference
    const testSuite: TestSuite = {
      providers: [mockApiProvider],
      prompts: [toPrompt('Test prompt')],
      tests: [
        {
          vars: { circular: circularObj },
        },
      ],
    };

    const evalRecord = await Eval.create({}, testSuite.prompts, { id: randomUUID() });
    const errorSpy = jest.spyOn(logger, 'error');
    await evaluate(testSuite, evalRecord, {});
    expect(errorSpy).toHaveBeenCalledWith(
      expect.stringContaining('Error saving result: Error: Mock save error'),
    );
    Eval.prototype.addResult = originalAddResult;
    errorSpy.mockRestore();
  });

<<<<<<< HEAD
  it('evaluate with assertScoringFunction', async () => {
    const testSuite: TestSuite = {
      providers: [mockApiProvider],
      prompts: [toPrompt('Test prompt')],
      tests: [
        {
          assertScoringFunction: 'file://path/to/scoring.js:customScore',
          assert: [
            {
              type: 'equals',
              value: 'Test output',
              metric: 'accuracy',
            },
            {
              type: 'contains',
              value: 'output',
              metric: 'relevance',
            },
          ],
        },
      ],
    };

=======
  it('evaluate with provider error response', async () => {
    const mockApiProviderWithError: ApiProvider = {
      id: jest.fn().mockReturnValue('test-provider-error'),
      callApi: jest.fn().mockResolvedValue({
        output: 'Some output',
        error: 'API error occurred',
        tokenUsage: { total: 5, prompt: 5, completion: 0, cached: 0, numRequests: 1 },
      }),
    };

    const testSuite: TestSuite = {
      providers: [mockApiProviderWithError],
      prompts: [toPrompt('Test prompt')],
      tests: [],
    };
>>>>>>> 3976abba
    const evalRecord = await Eval.create({}, testSuite.prompts, { id: randomUUID() });
    await evaluate(testSuite, evalRecord, {});
    const summary = await evalRecord.toEvaluateSummary();

<<<<<<< HEAD
    expect(summary.stats.successes).toBe(1);
    expect(summary.stats.failures).toBe(0);
    expect(summary.results[0].score).toBe(0.75);
=======
    expect(summary).toEqual(
      expect.objectContaining({
        stats: expect.objectContaining({
          successes: 0,
          errors: 1,
          failures: 0,
        }),
        results: expect.arrayContaining([
          expect.objectContaining({
            error: 'API error occurred',
            failureReason: ResultFailureReason.ERROR,
            success: false,
            score: 0,
          }),
        ]),
      }),
    );
    expect(mockApiProviderWithError.callApi).toHaveBeenCalledTimes(1);
>>>>>>> 3976abba
  });
});

describe('generateVarCombinations', () => {
  it('should generate combinations for simple variables', () => {
    const vars = { language: 'English', greeting: 'Hello' };
    const expected = [{ language: 'English', greeting: 'Hello' }];
    expect(generateVarCombinations(vars)).toEqual(expected);
  });

  it('should generate combinations for array variables', () => {
    const vars = { language: ['English', 'French'], greeting: 'Hello' };
    const expected = [
      { language: 'English', greeting: 'Hello' },
      { language: 'French', greeting: 'Hello' },
    ];
    expect(generateVarCombinations(vars)).toEqual(expected);
  });

  it('should handle file paths and expand them into combinations', () => {
    const vars = { language: 'English', greeting: 'file:///path/to/greetings/*.txt' };
    jest.spyOn(glob, 'globSync').mockReturnValue(['greeting1.txt', 'greeting2.txt']);
    const expected = [
      { language: 'English', greeting: 'file://greeting1.txt' },
      { language: 'English', greeting: 'file://greeting2.txt' },
    ];
    expect(generateVarCombinations(vars)).toEqual(expected);
  });

  it('should correctly handle nested array variables', () => {
    const vars = {
      options: [
        ['opt1', 'opt2'],
        ['opt3', 'opt4'],
      ],
    };
    const expected = [
      {
        options: [
          ['opt1', 'opt2'],
          ['opt3', 'opt4'],
        ],
      },
    ];
    expect(generateVarCombinations(vars)).toEqual(expected);
  });

  it('should return an empty array for empty input', () => {
    const vars = {};
    const expected = [{}];
    expect(generateVarCombinations(vars)).toEqual(expected);
  });
});

describe('isAllowedPrompt', () => {
  const prompt1: Prompt = {
    label: 'prompt1',
    raw: '',
  };
  const prompt2: Prompt = {
    label: 'group1:prompt2',
    raw: '',
  };
  const prompt3: Prompt = {
    label: 'group2:prompt3',
    raw: '',
  };

  it('should return true if allowedPrompts is undefined', () => {
    expect(isAllowedPrompt(prompt1, undefined)).toBe(true);
  });

  it('should return true if allowedPrompts includes the prompt label', () => {
    expect(isAllowedPrompt(prompt1, ['prompt1', 'prompt2'])).toBe(true);
  });

  it('should return true if allowedPrompts includes a label that matches the start of the prompt label followed by a colon', () => {
    expect(isAllowedPrompt(prompt2, ['group1'])).toBe(true);
  });

  it('should return false if allowedPrompts does not include the prompt label or any matching start label with a colon', () => {
    expect(isAllowedPrompt(prompt3, ['group1', 'prompt2'])).toBe(false);
  });

  // TODO: What should the expected behavior of this test be?
  it('should return false if allowedPrompts is an empty array', () => {
    expect(isAllowedPrompt(prompt1, [])).toBe(false);
  });
});

describe('runEval', () => {
  beforeEach(() => {
    jest.clearAllMocks();
  });

  const mockProvider: ApiProvider = {
    id: jest.fn().mockReturnValue('test-provider'),
    callApi: jest.fn().mockResolvedValue({
      output: 'Test output',
      tokenUsage: { total: 10, prompt: 5, completion: 5, cached: 0, numRequests: 1 },
    }),
  };

  const defaultOptions = {
    delay: 0,
    testIdx: 0,
    promptIdx: 0,
    repeatIndex: 0,
    isRedteam: false,
  };

  it('should handle basic prompt evaluation', async () => {
    const results = await runEval({
      ...defaultOptions,
      provider: mockProvider,
      prompt: { raw: 'Test prompt', label: 'test-label' },
      test: {},
      conversations: {},
      registers: {},
    });
    const result = results[0];
    expect(result.success).toBe(true);
    expect(result.response?.output).toBe('Test output');
    expect(result.prompt.label).toBe('test-label');
    expect(mockProvider.callApi).toHaveBeenCalledWith(
      'Test prompt',
      expect.anything(),
      expect.anything(),
    );
  });

  it('should handle conversation history', async () => {
    const conversations = {} as Record<string, any>;

    const results = await runEval({
      ...defaultOptions,
      provider: mockProvider,
      prompt: { raw: 'Hello {{_conversation[0].output}}', label: 'test-label' },
      test: {},
      conversations,
      registers: {},
    });
    const result = results[0];
    expect(result.success).toBe(true);
    expect(conversations).toHaveProperty('test-provider:undefined');
    expect(conversations['test-provider:undefined']).toHaveLength(1);
    expect(conversations['test-provider:undefined'][0]).toEqual({
      prompt: 'Hello ',
      input: 'Hello ',
      output: 'Test output',
    });
  });

  it('should handle conversation with custom ID', async () => {
    const conversations = {};

    const results = await runEval({
      ...defaultOptions,
      provider: mockProvider,
      prompt: { raw: 'Hello {{_conversation[0].output}}', label: 'test-label', id: 'custom-id' },
      test: { metadata: { conversationId: 'conv1' } },
      conversations,
      registers: {},
    });
    const result = results[0];
    expect(result.success).toBe(true);
    expect(conversations).toHaveProperty('test-provider:custom-id:conv1');
  });

  it('should handle registers', async () => {
    const registers = { savedValue: 'stored data' };

    const results = await runEval({
      ...defaultOptions,
      provider: mockProvider,
      prompt: { raw: 'Using {{savedValue}}', label: 'test-label' },
      test: {},
      conversations: {},
      registers,
    });
    const result = results[0];
    expect(result.success).toBe(true);
    expect(mockProvider.callApi).toHaveBeenCalledWith(
      'Using stored data',
      expect.anything(),
      expect.anything(),
    );
  });

  it('should store output in register when specified', async () => {
    const registers = {};

    const results = await runEval({
      ...defaultOptions,
      provider: mockProvider,
      prompt: { raw: 'Test prompt', label: 'test-label' },
      test: { options: { storeOutputAs: 'myOutput' } },
      conversations: {},
      registers,
    });
    const result = results[0];
    expect(result.success).toBe(true);
    expect(registers).toHaveProperty('myOutput', 'Test output');
  });

  it('should handle provider errors', async () => {
    const errorProvider: ApiProvider = {
      id: jest.fn().mockReturnValue('error-provider'),
      callApi: jest.fn().mockRejectedValue(new Error('API Error')),
    };

    const results = await runEval({
      ...defaultOptions,
      provider: errorProvider,
      prompt: { raw: 'Test prompt', label: 'test-label' },
      test: {},
      conversations: {},
      registers: {},
    });
    const result = results[0];
    expect(result.success).toBe(false);
    expect(result.error).toContain('API Error');
    expect(result.failureReason).toBe(ResultFailureReason.ERROR);
  });

  it('should handle null output differently for red team tests', async () => {
    const nullOutputProvider: ApiProvider = {
      id: jest.fn().mockReturnValue('null-provider'),
      callApi: jest.fn().mockResolvedValue({
        output: null,
        tokenUsage: { total: 5, prompt: 5, completion: 0, cached: 0, numRequests: 1 },
      }),
    };

    // Regular test
    const regularResults = await runEval({
      ...defaultOptions,
      provider: nullOutputProvider,
      prompt: { raw: 'Test prompt', label: 'test-label' },
      test: {},
      conversations: {},
      registers: {},
      isRedteam: false,
    });

    expect(regularResults[0].success).toBe(false);
    expect(regularResults[0].error).toBe('No output');

    // Red team test
    const redTeamResults = await runEval({
      ...defaultOptions,
      provider: nullOutputProvider,
      prompt: { raw: 'Test prompt', label: 'test-label' },
      test: {},
      conversations: {},
      registers: {},
      isRedteam: true,
    });

    expect(redTeamResults[0].success).toBe(true);
    expect(redTeamResults[0].error).toBeUndefined();
  });

  it('should apply transforms in correct order', async () => {
    const providerWithTransform: ApiProvider = {
      id: jest.fn().mockReturnValue('transform-provider'),
      callApi: jest.fn().mockResolvedValue({
        output: 'original',
        tokenUsage: { total: 10, prompt: 5, completion: 5, cached: 0, numRequests: 1 },
      }),
      transform: 'output + "-provider"',
    };

    const results = await runEval({
      ...defaultOptions,
      provider: providerWithTransform,
      prompt: { raw: 'Test prompt', label: 'test-label' },
      test: {
        options: { transform: 'output + "-test"' },
      },
      conversations: {},
      registers: {},
    });

    expect(results[0].success).toBe(true);
    expect(results[0].response?.output).toBe('original-provider-test');
  });

  it('should accumulate token usage correctly', async () => {
    const results = await runEval({
      ...defaultOptions,

      provider: mockProvider,
      prompt: { raw: 'Test prompt', label: 'test-label' },
      test: {
        assert: [
          {
            type: 'llm-rubric',
            value: 'Test output',
          },
        ],
        options: { provider: mockGradingApiProviderPasses },
      },
      conversations: {},
      registers: {},
    });

    expect(results[0].tokenUsage).toEqual({
      total: 20, // 10 from provider + 5 from assertion
      prompt: 10, // 5 from provider + 5 from assertion
      completion: 10, // 5 from provider + 5 from assertion
      cached: 0,
      numRequests: 2, // 1 from provider + 1 from assertion
      completionDetails: {
        reasoning: 0,
        acceptedPrediction: 0,
        rejectedPrediction: 0,
      },
    });
  });
});<|MERGE_RESOLUTION|>--- conflicted
+++ resolved
@@ -1890,7 +1890,6 @@
     errorSpy.mockRestore();
   });
 
-<<<<<<< HEAD
   it('evaluate with assertScoringFunction', async () => {
     const testSuite: TestSuite = {
       providers: [mockApiProvider],
@@ -1914,7 +1913,15 @@
       ],
     };
 
-=======
+    const evalRecord = await Eval.create({}, testSuite.prompts, { id: randomUUID() });
+    await evaluate(testSuite, evalRecord, {});
+    const summary = await evalRecord.toEvaluateSummary();
+
+    expect(summary.stats.successes).toBe(1);
+    expect(summary.stats.failures).toBe(0);
+    expect(summary.results[0].score).toBe(0.75);
+  });
+
   it('evaluate with provider error response', async () => {
     const mockApiProviderWithError: ApiProvider = {
       id: jest.fn().mockReturnValue('test-provider-error'),
@@ -1930,16 +1937,11 @@
       prompts: [toPrompt('Test prompt')],
       tests: [],
     };
->>>>>>> 3976abba
-    const evalRecord = await Eval.create({}, testSuite.prompts, { id: randomUUID() });
-    await evaluate(testSuite, evalRecord, {});
-    const summary = await evalRecord.toEvaluateSummary();
-
-<<<<<<< HEAD
-    expect(summary.stats.successes).toBe(1);
-    expect(summary.stats.failures).toBe(0);
-    expect(summary.results[0].score).toBe(0.75);
-=======
+
+    const evalRecord = await Eval.create({}, testSuite.prompts, { id: randomUUID() });
+    await evaluate(testSuite, evalRecord, {});
+    const summary = await evalRecord.toEvaluateSummary();
+
     expect(summary).toEqual(
       expect.objectContaining({
         stats: expect.objectContaining({
@@ -1958,7 +1960,6 @@
       }),
     );
     expect(mockApiProviderWithError.callApi).toHaveBeenCalledTimes(1);
->>>>>>> 3976abba
   });
 });
 
