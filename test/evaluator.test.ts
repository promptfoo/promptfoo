--- conflicted
+++ resolved
@@ -1,17 +1,11 @@
 import { randomUUID } from 'crypto';
 import glob from 'glob';
 import {
-<<<<<<< HEAD
+  calculateThreadsPerBar,
   evaluate,
   generateVarCombinations,
   isAllowedPrompt,
   newTokenUsage,
-=======
-  calculateThreadsPerBar,
-  evaluate,
-  generateVarCombinations,
-  isAllowedPrompt,
->>>>>>> 0d569519
   runEval,
 } from '../src/evaluator';
 import { runExtensionHook } from '../src/evaluatorHelpers';
