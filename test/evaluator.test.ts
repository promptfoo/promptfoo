import { randomUUID } from 'crypto';
import fs from 'fs';

import glob from 'glob';
import { FILE_METADATA_KEY } from '../src/constants';
import {
  calculateThreadsPerBar,
  evaluate,
  formatVarsForDisplay,
  generateVarCombinations,
  isAllowedPrompt,
  runEval,
} from '../src/evaluator';
import { runExtensionHook } from '../src/evaluatorHelpers';
import logger from '../src/logger';
import { runDbMigrations } from '../src/migrate';
import Eval from '../src/models/eval';
import { type ApiProvider, type Prompt, ResultFailureReason, type TestSuite } from '../src/types';
import { processConfigFileReferences } from '../src/util/fileReference';
import { sleep } from '../src/util/time';
<<<<<<< HEAD
import * as fileUtils from '../src/util/file';
=======
import { createEmptyTokenUsage } from '../src/util/tokenUsageUtils';
>>>>>>> d02bbfff

jest.mock('../src/util/transform', () => ({
  TransformInputType: {
    OUTPUT: 'output',
    VARS: 'vars',
  },
  transform: jest.fn().mockImplementation(async (code, input, context, skipWrap, inputType) => {
    if (typeof code === 'string' && code.includes('vars.transformed = true')) {
      return { ...input, transformed: true };
    }
    if (typeof code === 'string' && code.includes('vars.defaultTransform = true')) {
      return { ...input, defaultTransform: true };
    }
    // Handle the test transform cases
    if (typeof code === 'string') {
      // Handle simple concatenation transforms
      if (code === 'output + " postprocessed"') {
        return input + ' postprocessed';
      }
      // Handle JSON parsing transforms
      if (code === 'JSON.parse(output).value') {
        try {
          return JSON.parse(input).value;
        } catch {
          return input;
        }
      }
      // Handle template literal transforms
      if (code === '`Transformed: ${output}`') {
        return `Transformed: ${input}`;
      }
      if (code === '`ProviderTransformed: ${output}`') {
        return `ProviderTransformed: ${input}`;
      }
      if (code === '`Provider: ${output}`') {
        return `Provider: ${input}`;
      }
      if (code === '`Test: ${output}`') {
        return `Test: ${input}`;
      }
      if (code === '"testTransformed " + output') {
        return 'testTransformed ' + input;
      }
      if (code === '"defaultTestTransformed " + output') {
        return 'defaultTestTransformed ' + input;
      }
      // Handle transformVars cases
      if (code.includes('{ ...vars')) {
        if (code.includes('toUpperCase()')) {
          return { ...input, name: input.name.toUpperCase() };
        }
        if (code.includes('vars.age + 5')) {
          return { ...input, age: input.age + 5 };
        }
      }
      // Handle transformVars with return statement and context
      if (code.includes('return {') && code.includes('context.uuid')) {
        return {
          ...input,
          id: context?.uuid || 'mock-uuid',
          hasPrompt: Boolean(context?.prompt),
        };
      }
      // Handle transform with "Test: " prefix
      if (code === '"Test: " + output') {
        return 'Test: ' + input;
      }
      if (code === '"Provider: " + output') {
        return 'Provider: ' + input;
      }
      if (code === '"Transform: " + output') {
        return 'Transform: ' + input;
      }
      // Handle multiple transforms concatenation
      if (code === 'output + "-provider-test"') {
        return input + '-provider-test';
      }
      if (code === 'output + "-provider"') {
        return input + '-provider';
      }
      if (code === 'output + "-test"') {
        return input + '-test';
      }
      // Handle template literal transforms with backticks
      if (code === '`Transform: ${output}`') {
        return `Transform: ${input}`;
      }
      if (code === '`Postprocess: ${output}`') {
        return `Postprocess: ${input}`;
      }
      // Handle transformVars with test2UpperCase
      if (code.includes('test2UpperCase: vars.test2.toUpperCase()')) {
        return { ...input, test2UpperCase: input.test2.toUpperCase() };
      }
    }
    return input;
  }),
}));

jest.mock('../src/util/fileReference', () => ({
  ...jest.requireActual('../src/util/fileReference'),
  processConfigFileReferences: jest.fn().mockImplementation(async (config) => {
    if (
      typeof config === 'object' &&
      config !== null &&
      config.tests &&
      Array.isArray(config.tests)
    ) {
      const result = {
        ...config,
        tests: config.tests.map((test: any) => {
          return {
            ...test,
            vars:
              test.vars.var1 === 'file://test/fixtures/test_file.txt'
                ? {
                    var1: '<h1>Sample Report</h1><p>This is a test report with some data for the year 2023.</p>',
                  }
                : test.vars,
          };
        }),
      };
      return result;
    }
    return config;
  }),
}));

jest.mock('proxy-agent', () => ({
  ProxyAgent: jest.fn().mockImplementation(() => ({})),
}));
jest.mock('glob', () => ({
  globSync: jest.fn().mockImplementation((pattern) => {
    if (pattern.includes('test/fixtures/test_file.txt')) {
      return [pattern];
    }
    return [];
  }),
}));

jest.mock('../src/esm');

jest.mock('../src/evaluatorHelpers', () => ({
  ...jest.requireActual('../src/evaluatorHelpers'),
  runExtensionHook: jest.fn().mockImplementation((extensions, hookName, context) => context),
}));

jest.mock('../src/util/time', () => ({
  ...jest.requireActual('../src/util/time'),
  sleep: jest.fn(),
}));

jest.mock('../src/util/fileExtensions', () => ({
  isImageFile: jest
    .fn()
    .mockImplementation((filePath) => filePath.endsWith('.jpg') || filePath.endsWith('.png')),
  isVideoFile: jest.fn().mockImplementation((filePath) => filePath.endsWith('.mp4')),
  isAudioFile: jest.fn().mockImplementation((filePath) => filePath.endsWith('.mp3')),
  isJavascriptFile: jest.fn().mockReturnValue(false),
}));

jest.mock('../src/util/functions/loadFunction', () => ({
  ...jest.requireActual('../src/util/functions/loadFunction'),
  loadFunction: jest.fn().mockImplementation((options) => {
    if (options.filePath.includes('scoring')) {
      return Promise.resolve((metrics: Record<string, number>) => ({
        pass: true,
        score: 0.75,
        reason: 'Custom scoring reason',
      }));
    }
    return Promise.resolve(() => {});
  }),
  parseFileUrl: jest.requireActual('../src/util/functions/loadFunction').parseFileUrl,
}));

const mockApiProvider: ApiProvider = {
  id: jest.fn().mockReturnValue('test-provider'),
  callApi: jest.fn().mockResolvedValue({
    output: 'Test output',
    tokenUsage: { total: 10, prompt: 5, completion: 5, cached: 0, numRequests: 1 },
  }),
};

const mockApiProvider2: ApiProvider = {
  id: jest.fn().mockReturnValue('test-provider-2'),
  callApi: jest.fn().mockResolvedValue({
    output: 'Test output',
    tokenUsage: { total: 10, prompt: 5, completion: 5, cached: 0, numRequests: 1 },
  }),
};

const mockReasoningApiProvider: ApiProvider = {
  id: jest.fn().mockReturnValue('test-reasoning-provider'),
  callApi: jest.fn().mockResolvedValue({
    output: 'Test output',
    tokenUsage: {
      total: 21,
      prompt: 9,
      completion: 12,
      cached: 0,
      numRequests: 1,
      completionDetails: { reasoning: 11, acceptedPrediction: 12, rejectedPrediction: 13 },
    },
  }),
};

const mockGradingApiProviderPasses: ApiProvider = {
  id: jest.fn().mockReturnValue('test-grading-provider'),
  callApi: jest.fn().mockResolvedValue({
    output: JSON.stringify({ pass: true, reason: 'Test grading output' }),
    tokenUsage: { total: 10, prompt: 5, completion: 5, cached: 0, numRequests: 1 },
  }),
};

const mockGradingApiProviderFails: ApiProvider = {
  id: jest.fn().mockReturnValue('test-grading-provider'),
  callApi: jest.fn().mockResolvedValue({
    output: JSON.stringify({ pass: false, reason: 'Grading failed reason' }),
    tokenUsage: { total: 10, prompt: 5, completion: 5, cached: 0, numRequests: 1 },
  }),
};

function toPrompt(text: string): Prompt {
  return { raw: text, label: text };
}

describe('evaluator', () => {
  beforeAll(async () => {
    await runDbMigrations();
  });

  beforeEach(() => {
    jest.clearAllMocks();
  });

  afterEach(() => {
    jest.clearAllMocks();
    if (global.gc) {
      global.gc(); // Force garbage collection
    }
  });

  afterAll(() => {
    // Clear all module mocks to prevent any lingering state
    jest.restoreAllMocks();
    jest.resetModules();
  });

  it('evaluate with vars', async () => {
    const testSuite: TestSuite = {
      providers: [mockApiProvider],
      prompts: [toPrompt('Test prompt {{ var1 }} {{ var2 }}')],
      tests: [
        {
          vars: { var1: 'value1', var2: 'value2' },
        },
      ],
    };
    const evalRecord = await Eval.create({}, testSuite.prompts, { id: randomUUID() });
    await evaluate(testSuite, evalRecord, {});
    const summary = await evalRecord.toEvaluateSummary();

    expect(mockApiProvider.callApi).toHaveBeenCalledTimes(1);
    expect(mockApiProvider.callApi).toHaveBeenCalledWith(
      'Test prompt value1 value2',
      expect.objectContaining({
        vars: { var1: 'value1', var2: 'value2' },
        test: testSuite.tests![0],
        prompt: expect.any(Object),
      }),
      undefined,
    );
    expect(summary.stats.successes).toBe(1);
    expect(summary.stats.failures).toBe(0);
    expect(summary.stats.tokenUsage).toEqual({
      total: 10,
      prompt: 5,
      completion: 5,
      cached: 0,
      numRequests: 1,
      completionDetails: {
        reasoning: 0,
        acceptedPrediction: 0,
        rejectedPrediction: 0,
      },
      assertions: {
        total: 0,
        prompt: 0,
        completion: 0,
        cached: 0,
        numRequests: 0,
        completionDetails: {
          reasoning: 0,
          acceptedPrediction: 0,
          rejectedPrediction: 0,
        },
      },
    });
    expect(summary.results[0].prompt.raw).toBe('Test prompt value1 value2');
    expect(summary.results[0].prompt.label).toBe('Test prompt {{ var1 }} {{ var2 }}');
    expect(summary.results[0].response?.output).toBe('Test output');
  });

  it('evaluate with vars - no escaping', async () => {
    const testSuite: TestSuite = {
      providers: [mockApiProvider],
      prompts: [toPrompt('Test prompt {{ var1 }} {{ var2 }}')],
      tests: [
        {
          vars: { var1: '1 < 2', var2: 'he said "hello world"...' },
        },
      ],
    };
    const evalRecord = await Eval.create({}, testSuite.prompts, { id: randomUUID() });
    await evaluate(testSuite, evalRecord, {});
    const summary = await evalRecord.toEvaluateSummary();

    expect(mockApiProvider.callApi).toHaveBeenCalledTimes(1);
    expect(summary.stats.successes).toBe(1);
    expect(summary.stats.failures).toBe(0);
    expect(summary.stats.tokenUsage).toEqual({
      total: 10,
      prompt: 5,
      completion: 5,
      cached: 0,
      numRequests: 1,
      completionDetails: {
        reasoning: 0,
        acceptedPrediction: 0,
        rejectedPrediction: 0,
      },
      assertions: {
        total: 0,
        prompt: 0,
        completion: 0,
        cached: 0,
        numRequests: 0,
        completionDetails: {
          reasoning: 0,
          acceptedPrediction: 0,
          rejectedPrediction: 0,
        },
      },
    });
    expect(summary.results[0].prompt.raw).toBe('Test prompt 1 < 2 he said "hello world"...');
    expect(summary.results[0].prompt.label).toBe('Test prompt {{ var1 }} {{ var2 }}');
    expect(summary.results[0].response?.output).toBe('Test output');
  });

  it('evaluate with vars as object', async () => {
    const testSuite: TestSuite = {
      providers: [mockApiProvider],
      prompts: [toPrompt('Test prompt {{ var1.prop1 }} {{ var2 }}')],
      tests: [
        {
          vars: { var1: { prop1: 'value1' }, var2: 'value2' },
        },
      ],
    };
    const evalRecord = await Eval.create({}, testSuite.prompts, { id: randomUUID() });
    await evaluate(testSuite, evalRecord, {});
    const summary = await evalRecord.toEvaluateSummary();

    expect(mockApiProvider.callApi).toHaveBeenCalledTimes(1);
    expect(summary.stats.successes).toBe(1);
    expect(summary.stats.failures).toBe(0);
    expect(summary.stats.tokenUsage).toEqual({
      total: 10,
      prompt: 5,
      completion: 5,
      cached: 0,
      numRequests: 1,
      completionDetails: {
        reasoning: 0,
        acceptedPrediction: 0,
        rejectedPrediction: 0,
      },
      assertions: {
        total: 0,
        prompt: 0,
        completion: 0,
        cached: 0,
        numRequests: 0,
        completionDetails: {
          reasoning: 0,
          acceptedPrediction: 0,
          rejectedPrediction: 0,
        },
      },
    });
    expect(summary.results[0].prompt.raw).toBe('Test prompt value1 value2');
    expect(summary.results[0].prompt.label).toBe('Test prompt {{ var1.prop1 }} {{ var2 }}');
    expect(summary.results[0].response?.output).toBe('Test output');
  });

  it('evaluate with vars from file', async () => {
    const originalReadFileSync = fs.readFileSync;
    jest.spyOn(fs, 'readFileSync').mockImplementation((path) => {
      if (typeof path === 'string' && path.includes('test_file.txt')) {
        return '<h1>Sample Report</h1><p>This is a test report with some data for the year 2023.</p>';
      }
      return originalReadFileSync(path);
    });

    const evalHelpers = await import('../src/evaluatorHelpers');
    const originalRenderPrompt = evalHelpers.renderPrompt;

    const mockRenderPrompt = jest.spyOn(evalHelpers, 'renderPrompt');
    mockRenderPrompt.mockImplementation(async (prompt, vars) => {
      if (prompt.raw.includes('{{ var1 }}')) {
        return 'Test prompt <h1>Sample Report</h1><p>This is a test report with some data for the year 2023.</p>';
      }
      return originalRenderPrompt(prompt, vars);
    });

    const testSuite: TestSuite = {
      providers: [mockApiProvider],
      prompts: [toPrompt('Test prompt {{ var1 }}')],
      tests: [
        {
          vars: { var1: 'file://test/fixtures/test_file.txt' },
        },
      ],
    };

    try {
      const processedTestSuite = await processConfigFileReferences(testSuite);
      const evalRecord = await Eval.create({}, processedTestSuite.prompts, { id: randomUUID() });
      await evaluate(processedTestSuite, evalRecord, {});
      const summary = await evalRecord.toEvaluateSummary();

      expect(mockApiProvider.callApi).toHaveBeenCalledTimes(1);
      expect(mockApiProvider.callApi).toHaveBeenCalledWith(
        'Test prompt <h1>Sample Report</h1><p>This is a test report with some data for the year 2023.</p>',
        expect.anything(),
        undefined,
      );

      expect(summary.stats.successes).toBe(1);
      expect(summary.stats.failures).toBe(0);
      expect(summary.results[0].prompt.raw).toBe(
        'Test prompt <h1>Sample Report</h1><p>This is a test report with some data for the year 2023.</p>',
      );
      expect(summary.results[0].prompt.label).toBe('Test prompt {{ var1 }}');
      expect(summary.results[0].response?.output).toBe('Test output');
    } finally {
      mockRenderPrompt.mockRestore();
      fs.readFileSync = originalReadFileSync;
    }
  });

  it('evaluate with named prompt', async () => {
    const testSuite: TestSuite = {
      providers: [mockApiProvider],
      prompts: [{ raw: 'Test prompt {{ var1 }} {{ var2 }}', label: 'test display name' }],
      tests: [
        {
          vars: { var1: 'value1', var2: 'value2' },
        },
      ],
    };
    const evalRecord = await Eval.create({}, testSuite.prompts, { id: randomUUID() });
    await evaluate(testSuite, evalRecord, {});
    const summary = await evalRecord.toEvaluateSummary();

    expect(mockApiProvider.callApi).toHaveBeenCalledTimes(1);
    expect(summary.stats.successes).toBe(1);
    expect(summary.stats.failures).toBe(0);
    expect(summary.stats.tokenUsage).toEqual({
      total: 10,
      prompt: 5,
      completion: 5,
      cached: 0,
      numRequests: 1,
      completionDetails: {
        reasoning: 0,
        acceptedPrediction: 0,
        rejectedPrediction: 0,
      },
      assertions: {
        total: 0,
        prompt: 0,
        completion: 0,
        cached: 0,
        numRequests: 0,
        completionDetails: {
          reasoning: 0,
          acceptedPrediction: 0,
          rejectedPrediction: 0,
        },
      },
    });
    expect(summary.results[0].prompt.raw).toBe('Test prompt value1 value2');
    expect(summary.results[0].prompt.label).toBe('test display name');
    expect(summary.results[0].response?.output).toBe('Test output');
  });

  it('evaluate with multiple vars', async () => {
    const testSuite: TestSuite = {
      providers: [mockApiProvider],
      prompts: [toPrompt('Test prompt {{ var1 }} {{ var2 }}')],
      tests: [
        {
          vars: { var1: ['value1', 'value3'], var2: ['value2', 'value4'] },
        },
      ],
    };
    const evalRecord = await Eval.create({}, testSuite.prompts, { id: randomUUID() });
    await evaluate(testSuite, evalRecord, {});
    const summary = await evalRecord.toEvaluateSummary();

    expect(mockApiProvider.callApi).toHaveBeenCalledTimes(4);
    expect(summary.stats.successes).toBe(4);
    expect(summary.stats.failures).toBe(0);
    expect(summary.stats.tokenUsage).toEqual({
      total: 40,
      prompt: 20,
      completion: 20,
      cached: 0,
      numRequests: 4,
      completionDetails: {
        reasoning: 0,
        acceptedPrediction: 0,
        rejectedPrediction: 0,
      },
      assertions: {
        total: 0,
        prompt: 0,
        completion: 0,
        cached: 0,
        numRequests: 0,
        completionDetails: {
          reasoning: 0,
          acceptedPrediction: 0,
          rejectedPrediction: 0,
        },
      },
    });
    expect(summary.results[0].prompt.raw).toBe('Test prompt value1 value2');
    expect(summary.results[0].prompt.label).toBe('Test prompt {{ var1 }} {{ var2 }}');
    expect(summary.results[0].response?.output).toBe('Test output');
  });

  it('evaluate with multiple providers', async () => {
    const testSuite: TestSuite = {
      providers: [mockApiProvider, mockApiProvider],
      prompts: [toPrompt('Test prompt {{ var1 }} {{ var2 }}')],
      tests: [
        {
          vars: { var1: 'value1', var2: 'value2' },
        },
      ],
    };
    const evalRecord = await Eval.create({}, testSuite.prompts, { id: randomUUID() });
    await evaluate(testSuite, evalRecord, {});
    const summary = await evalRecord.toEvaluateSummary();

    expect(mockApiProvider.callApi).toHaveBeenCalledTimes(2);
    expect(summary.stats.successes).toBe(2);
    expect(summary.stats.failures).toBe(0);
    expect(summary.stats.tokenUsage).toEqual({
      total: 20,
      prompt: 10,
      completion: 10,
      cached: 0,
      numRequests: 2,
      completionDetails: {
        reasoning: 0,
        acceptedPrediction: 0,
        rejectedPrediction: 0,
      },
      assertions: {
        total: 0,
        prompt: 0,
        completion: 0,
        cached: 0,
        numRequests: 0,
        completionDetails: {
          reasoning: 0,
          acceptedPrediction: 0,
          rejectedPrediction: 0,
        },
      },
    });
    expect(summary.results[0].prompt.raw).toBe('Test prompt value1 value2');
    expect(summary.results[0].prompt.label).toBe('Test prompt {{ var1 }} {{ var2 }}');
    expect(summary.results[0].response?.output).toBe('Test output');
  });

  it('evaluate without tests', async () => {
    const testSuite: TestSuite = {
      providers: [mockApiProvider],
      prompts: [toPrompt('Test prompt')],
    };
    const evalRecord = await Eval.create({}, testSuite.prompts, { id: randomUUID() });
    await evaluate(testSuite, evalRecord, {});
    const summary = await evalRecord.toEvaluateSummary();

    expect(mockApiProvider.callApi).toHaveBeenCalledTimes(1);
    expect(summary.stats.successes).toBe(1);
    expect(summary.stats.failures).toBe(0);
    expect(summary.stats.tokenUsage).toEqual({
      total: 10,
      prompt: 5,
      completion: 5,
      cached: 0,
      numRequests: 1,
      completionDetails: {
        reasoning: 0,
        acceptedPrediction: 0,
        rejectedPrediction: 0,
      },
      assertions: {
        total: 0,
        prompt: 0,
        completion: 0,
        cached: 0,
        numRequests: 0,
        completionDetails: {
          reasoning: 0,
          acceptedPrediction: 0,
          rejectedPrediction: 0,
        },
      },
    });
    expect(summary.results[0].prompt.raw).toBe('Test prompt');
    expect(summary.results[0].prompt.label).toBe('Test prompt');
    expect(summary.results[0].response?.output).toBe('Test output');
  });

  it('evaluate without tests with multiple providers', async () => {
    const testSuite: TestSuite = {
      providers: [mockApiProvider, mockApiProvider, mockApiProvider],
      prompts: [toPrompt('Test prompt')],
    };
    const evalRecord = await Eval.create({}, testSuite.prompts, { id: randomUUID() });
    await evaluate(testSuite, evalRecord, {});
    const summary = await evalRecord.toEvaluateSummary();

    expect(mockApiProvider.callApi).toHaveBeenCalledTimes(3);
    expect(summary.stats.successes).toBe(3);
    expect(summary.stats.failures).toBe(0);
    expect(summary.stats.tokenUsage).toEqual({
      total: 30,
      prompt: 15,
      completion: 15,
      cached: 0,
      numRequests: 3,
      completionDetails: {
        reasoning: 0,
        acceptedPrediction: 0,
        rejectedPrediction: 0,
      },
      assertions: {
        total: 0,
        prompt: 0,
        completion: 0,
        cached: 0,
        numRequests: 0,
        completionDetails: {
          reasoning: 0,
          acceptedPrediction: 0,
          rejectedPrediction: 0,
        },
      },
    });
    expect(summary.results[0].prompt.raw).toBe('Test prompt');
    expect(summary.results[0].prompt.label).toBe('Test prompt');
    expect(summary.results[0].response?.output).toBe('Test output');
  });

  it('evaluate for reasoning', async () => {
    const testSuite: TestSuite = {
      providers: [mockReasoningApiProvider],
      prompts: [toPrompt('Test prompt')],
    };
    const evalRecord = await Eval.create({}, testSuite.prompts, { id: randomUUID() });
    await evaluate(testSuite, evalRecord, {});
    const summary = await evalRecord.toEvaluateSummary();

    expect(mockReasoningApiProvider.callApi).toHaveBeenCalledTimes(1);
    expect(summary.stats.successes).toBe(1);
    expect(summary.stats.failures).toBe(0);
    expect(summary.stats.tokenUsage).toEqual({
      total: 21,
      prompt: 9,
      completion: 12,
      cached: 0,
      numRequests: 1,
      completionDetails: {
        reasoning: 11,
        acceptedPrediction: 12,
        rejectedPrediction: 13,
      },
      assertions: {
        total: 0,
        prompt: 0,
        completion: 0,
        cached: 0,
        numRequests: 0,
        completionDetails: {
          reasoning: 0,
          acceptedPrediction: 0,
          rejectedPrediction: 0,
        },
      },
    });
    expect(summary.results[0].prompt.raw).toBe('Test prompt');
    expect(summary.results[0].prompt.label).toBe('Test prompt');
    expect(summary.results[0].response?.output).toBe('Test output');
  });

  it('evaluate with expected value matching output', async () => {
    const testSuite: TestSuite = {
      providers: [mockApiProvider],
      prompts: [toPrompt('Test prompt')],
      tests: [
        {
          assert: [
            {
              type: 'equals',
              value: 'Test output',
            },
          ],
        },
      ],
    };
    const evalRecord = await Eval.create({}, testSuite.prompts, { id: randomUUID() });
    await evaluate(testSuite, evalRecord, {});
    const summary = await evalRecord.toEvaluateSummary();

    expect(mockApiProvider.callApi).toHaveBeenCalledTimes(1);
    expect(summary.stats.successes).toBe(1);
    expect(summary.stats.failures).toBe(0);
    expect(summary.results[0].success).toBe(true);
    expect(summary.results[0].response?.output).toBe('Test output');
  });

  it('evaluate with expected value not matching output', async () => {
    const testSuite: TestSuite = {
      providers: [mockApiProvider],
      prompts: [toPrompt('Test prompt')],
      tests: [
        {
          assert: [
            {
              type: 'equals',
              value: 'Different output',
            },
          ],
        },
      ],
    };
    const evalRecord = await Eval.create({}, testSuite.prompts, { id: randomUUID() });
    await evaluate(testSuite, evalRecord, {});
    const summary = await evalRecord.toEvaluateSummary();

    expect(mockApiProvider.callApi).toHaveBeenCalledTimes(1);
    expect(summary.stats.successes).toBe(0);
    expect(summary.stats.failures).toBe(1);
    expect(summary.results[0].success).toBe(false);
    expect(summary.results[0].response?.output).toBe('Test output');
  });

  it('evaluate with fn: expected value', async () => {
    const testSuite: TestSuite = {
      providers: [mockApiProvider],
      prompts: [toPrompt('Test prompt')],
      tests: [
        {
          assert: [
            {
              type: 'javascript',
              value: 'output === "Test output";',
            },
          ],
        },
      ],
    };
    const evalRecord = await Eval.create({}, testSuite.prompts, { id: randomUUID() });
    await evaluate(testSuite, evalRecord, {});
    const summary = await evalRecord.toEvaluateSummary();

    expect(mockApiProvider.callApi).toHaveBeenCalledTimes(1);
    expect(summary.stats.successes).toBe(1);
    expect(summary.stats.failures).toBe(0);
    expect(summary.results[0].success).toBe(true);
    expect(summary.results[0].response?.output).toBe('Test output');
  });

  it('evaluate with fn: expected value not matching output', async () => {
    const testSuite: TestSuite = {
      providers: [mockApiProvider],
      prompts: [toPrompt('Test prompt')],
      tests: [
        {
          assert: [
            {
              type: 'javascript',
              value: 'output === "Different output";',
            },
          ],
        },
      ],
    };
    const evalRecord = await Eval.create({}, testSuite.prompts, { id: randomUUID() });
    await evaluate(testSuite, evalRecord, {});
    const summary = await evalRecord.toEvaluateSummary();

    expect(mockApiProvider.callApi).toHaveBeenCalledTimes(1);
    expect(summary.stats.successes).toBe(0);
    expect(summary.stats.failures).toBe(1);
    expect(summary.results[0].success).toBe(false);
    expect(summary.results[0].response?.output).toBe('Test output');
  });

  it('evaluate with grading expected value', async () => {
    const testSuite: TestSuite = {
      providers: [mockApiProvider],
      prompts: [toPrompt('Test prompt')],
      tests: [
        {
          assert: [
            {
              type: 'llm-rubric',
              value: 'output is a test output',
            },
          ],
        },
      ],
      defaultTest: {
        options: {
          provider: mockGradingApiProviderPasses,
        },
      },
    };
    const evalRecord = await Eval.create({}, testSuite.prompts, { id: randomUUID() });
    await evaluate(testSuite, evalRecord, {});
    const summary = await evalRecord.toEvaluateSummary();

    expect(mockApiProvider.callApi).toHaveBeenCalledTimes(1);
    expect(summary.stats.successes).toBe(1);
    expect(summary.stats.failures).toBe(0);
    expect(summary.results[0].success).toBe(true);
    expect(summary.results[0].response?.output).toBe('Test output');
  });

  it('evaluate with grading expected value does not pass', async () => {
    const testSuite: TestSuite = {
      providers: [mockApiProvider],
      prompts: [toPrompt('Test prompt')],
      tests: [
        {
          assert: [
            {
              type: 'llm-rubric',
              value: 'output is a test output',
            },
          ],
        },
      ],
      defaultTest: {
        options: {
          provider: mockGradingApiProviderFails,
        },
      },
    };
    const evalRecord = await Eval.create({}, testSuite.prompts, { id: randomUUID() });
    await evaluate(testSuite, evalRecord, {});
    const summary = await evalRecord.toEvaluateSummary();

    expect(mockApiProvider.callApi).toHaveBeenCalledTimes(1);
    expect(summary.stats.successes).toBe(0);
    expect(summary.stats.failures).toBe(1);
    expect(summary.results[0].success).toBe(false);
    expect(summary.results[0].response?.output).toBe('Test output');
  });

  it('evaluate with transform option - default test', async () => {
    const testSuite: TestSuite = {
      providers: [mockApiProvider],
      prompts: [toPrompt('Test prompt')],
      defaultTest: {
        options: {
          transform: 'output + " postprocessed"',
        },
      },
    };
    const evalRecord = await Eval.create({}, testSuite.prompts, { id: randomUUID() });
    await evaluate(testSuite, evalRecord, {});
    const summary = await evalRecord.toEvaluateSummary();

    expect(mockApiProvider.callApi).toHaveBeenCalledTimes(1);
    expect(summary.stats.successes).toBe(1);
    expect(summary.stats.failures).toBe(0);
    expect(summary.results[0].response?.output).toBe('Test output postprocessed');
  });

  it('evaluate with transform option - single test', async () => {
    const testSuite: TestSuite = {
      providers: [mockApiProvider],
      prompts: [toPrompt('Test prompt')],
      tests: [
        {
          assert: [
            {
              type: 'equals',
              value: 'Test output postprocessed',
            },
          ],
          options: {
            transform: 'output + " postprocessed"',
          },
        },
      ],
    };
    const evalRecord = await Eval.create({}, testSuite.prompts, { id: randomUUID() });
    await evaluate(testSuite, evalRecord, {});
    const summary = await evalRecord.toEvaluateSummary();

    expect(mockApiProvider.callApi).toHaveBeenCalledTimes(1);
    expect(summary.stats.successes).toBe(1);
    expect(summary.stats.failures).toBe(0);
    expect(summary.results[0].response?.output).toBe('Test output postprocessed');
  });

  it('evaluate with transform option - json provider', async () => {
    const mockApiJsonProvider: ApiProvider = {
      id: jest.fn().mockReturnValue('test-provider-json'),
      callApi: jest.fn().mockResolvedValue({
        output: '{"output": "testing", "value": 123}',
        tokenUsage: { total: 10, prompt: 5, completion: 5, cached: 0, numRequests: 1 },
      }),
    };

    const testSuite: TestSuite = {
      providers: [mockApiJsonProvider],
      prompts: [toPrompt('Test prompt')],
      tests: [
        {
          assert: [
            {
              type: 'equals',
              value: '123',
            },
          ],
          options: {
            transform: `JSON.parse(output).value`,
          },
        },
      ],
    };
    const evalRecord = await Eval.create({}, testSuite.prompts, { id: randomUUID() });
    await evaluate(testSuite, evalRecord, {});
    const summary = await evalRecord.toEvaluateSummary();

    expect(mockApiJsonProvider.callApi).toHaveBeenCalledTimes(1);
    expect(summary.stats.successes).toBe(1);
    expect(summary.stats.failures).toBe(0);
    expect(summary.results[0].response?.output).toBe(123);
  });

  it('evaluate with provider transform', async () => {
    const mockApiProviderWithTransform: ApiProvider = {
      id: jest.fn().mockReturnValue('test-provider-transform'),
      callApi: jest.fn().mockResolvedValue({
        output: 'Original output',
        tokenUsage: { total: 10, prompt: 5, completion: 5, cached: 0, numRequests: 1 },
      }),
      transform: '`Transformed: ${output}`',
    };

    const testSuite: TestSuite = {
      providers: [mockApiProviderWithTransform],
      prompts: [toPrompt('Test prompt')],
      tests: [
        {
          assert: [
            {
              type: 'equals',
              value: 'Transformed: Original output',
            },
          ],
          options: {}, // No test transform, relying on provider's transform
        },
      ],
    };
    const evalRecord = await Eval.create({}, testSuite.prompts, { id: randomUUID() });
    await evaluate(testSuite, evalRecord, {});
    const summary = await evalRecord.toEvaluateSummary();

    expect(mockApiProviderWithTransform.callApi).toHaveBeenCalledTimes(1);
    expect(summary.stats.successes).toBe(1);
    expect(summary.stats.failures).toBe(0);
    expect(summary.results[0].response?.output).toBe('Transformed: Original output');
  });

  it('evaluate with vars transform', async () => {
    const testSuite: TestSuite = {
      providers: [mockApiProvider],
      prompts: [toPrompt('Hello {{ name }}, your age is {{ age }}')],
      tests: [
        {
          vars: { name: 'Alice', age: 30 },
        },
        {
          vars: { name: 'Bob', age: 25 },
          options: {
            transformVars: '{ ...vars, age: vars.age + 5 }',
          },
        },
      ],
      defaultTest: {
        options: {
          transformVars: '{ ...vars, name: vars.name.toUpperCase() }',
        },
      },
    };
    const evalRecord = await Eval.create({}, testSuite.prompts, { id: randomUUID() });
    await evaluate(testSuite, evalRecord, {});
    const summary = await evalRecord.toEvaluateSummary();
    expect(summary).toEqual(
      expect.objectContaining({
        stats: expect.objectContaining({
          successes: 2,
          failures: 0,
        }),
        results: expect.arrayContaining([
          expect.objectContaining({
            prompt: expect.objectContaining({
              raw: 'Hello ALICE, your age is 30',
              label: 'Hello {{ name }}, your age is {{ age }}',
            }),
            response: expect.objectContaining({
              output: 'Test output',
            }),
          }),
          expect.objectContaining({
            // NOTE: test overrides defaultTest transform. Bob not BOB
            prompt: expect.objectContaining({
              raw: 'Hello Bob, your age is 30',
            }),
            response: expect.objectContaining({
              output: 'Test output',
            }),
            vars: {
              name: 'Bob',
              age: 30,
            },
          }),
        ]),
      }),
    );

    expect(mockApiProvider.callApi).toHaveBeenCalledTimes(2);
  });

  it('evaluate with context in vars transform in defaultTest', async () => {
    const mockApiProvider: ApiProvider = {
      id: jest.fn().mockReturnValue('test-provider'),
      callApi: jest.fn().mockResolvedValue({
        output: 'Test output',
        tokenUsage: { total: 10, prompt: 5, completion: 5, cached: 0, numRequests: 1 },
      }),
    };

    const testSuite: TestSuite = {
      providers: [mockApiProvider],
      prompts: [toPrompt('Hello {{ name }}, your age is {{ age }}')],
      defaultTest: {
        options: {
          transformVars: `return {
              ...vars,
              // Test that context.uuid is available
              id: context.uuid,
              // Test that context.prompt is available but empty
              hasPrompt: Boolean(context.prompt)
            }`,
        },
      },
      tests: [
        {
          vars: {
            name: 'Alice',
            age: 25,
          },
        },
      ],
    };

    const evalRecord = await Eval.create({}, testSuite.prompts, { id: randomUUID() });
    await evaluate(testSuite, evalRecord, {});
    const summary = await evalRecord.toEvaluateSummary();

    expect(summary).toEqual(
      expect.objectContaining({
        stats: expect.objectContaining({
          successes: 1,
          failures: 0,
        }),
        results: expect.arrayContaining([
          expect.objectContaining({
            vars: expect.objectContaining({
              id: expect.stringMatching(
                /^[0-9a-f]{8}-[0-9a-f]{4}-4[0-9a-f]{3}-[89ab][0-9a-f]{3}-[0-9a-f]{12}$/i,
              ),
              hasPrompt: true,
            }),
          }),
        ]),
      }),
    );

    expect(mockApiProvider.callApi).toHaveBeenCalledTimes(1);
  });

  it('evaluate with provider transform and test transform', async () => {
    const mockApiProviderWithTransform: ApiProvider = {
      id: jest.fn().mockReturnValue('test-provider-transform'),
      callApi: jest.fn().mockResolvedValue({
        output: 'Original output',
        tokenUsage: { total: 10, prompt: 5, completion: 5, cached: 0, numRequests: 1 },
      }),
      transform: '`ProviderTransformed: ${output}`',
    };

    const testSuite: TestSuite = {
      providers: [mockApiProviderWithTransform],
      prompts: [toPrompt('Test prompt')],
      defaultTest: {
        options: {
          // overridden by the test transform
          transform: '"defaultTestTransformed " + output',
        },
      },
      tests: [
        {
          assert: [
            {
              type: 'equals',
              // Order of transforms: 1. Provider transform 2. Test transform (or defaultTest transform, if test transform unset)
              value: 'testTransformed ProviderTransformed: Original output',
            },
          ],
          // This transform overrides the defaultTest transform
          options: { transform: '"testTransformed " + output' },
        },
      ],
    };
    const evalRecord = await Eval.create({}, testSuite.prompts, { id: randomUUID() });
    await evaluate(testSuite, evalRecord, {});
    const summary = await evalRecord.toEvaluateSummary();

    expect(summary).toEqual(
      expect.objectContaining({
        stats: expect.objectContaining({
          successes: 1,
          failures: 0,
        }),
        results: expect.arrayContaining([
          expect.objectContaining({
            response: expect.objectContaining({
              output: 'testTransformed ProviderTransformed: Original output',
            }),
          }),
        ]),
      }),
    );

    expect(mockApiProviderWithTransform.callApi).toHaveBeenCalledTimes(1);
  });

  it('evaluate with providerPromptMap', async () => {
    const testSuite: TestSuite = {
      providers: [mockApiProvider],
      prompts: [toPrompt('Test prompt 1'), toPrompt('Test prompt 2')],
      providerPromptMap: {
        'test-provider': ['Test prompt 1'],
      },
      tests: [
        {
          vars: { var1: 'value1', var2: 'value2' },
        },
      ],
    };
    const evalRecord = await Eval.create({}, testSuite.prompts, { id: randomUUID() });
    await evaluate(testSuite, evalRecord, {});
    const summary = await evalRecord.toEvaluateSummary();

    expect(mockApiProvider.callApi).toHaveBeenCalledTimes(1);
    expect(summary.stats.successes).toBe(1);
    expect(summary.stats.failures).toBe(0);
    expect(summary.stats.tokenUsage).toEqual({
      total: 10,
      prompt: 5,
      completion: 5,
      cached: 0,
      numRequests: 1,
      completionDetails: {
        reasoning: 0,
        acceptedPrediction: 0,
        rejectedPrediction: 0,
      },
      assertions: {
        total: 0,
        prompt: 0,
        completion: 0,
        cached: 0,
        numRequests: 0,
        completionDetails: {
          reasoning: 0,
          acceptedPrediction: 0,
          rejectedPrediction: 0,
        },
      },
    });
    expect(summary.results[0].prompt.raw).toBe('Test prompt 1');
    expect(summary.results[0].prompt.label).toBe('Test prompt 1');
    expect(summary.results[0].response?.output).toBe('Test output');
  });

  it('evaluate with allowed prompts filtering', async () => {
    const mockApiProvider: ApiProvider = {
      id: jest.fn().mockReturnValue('test-provider'),
      callApi: jest.fn().mockResolvedValue({
        output: 'Test output',
        tokenUsage: { total: 10, prompt: 5, completion: 5, cached: 0, numRequests: 1 },
      }),
    };

    const testSuite: TestSuite = {
      providers: [mockApiProvider],
      prompts: [
        { raw: 'Test prompt 1', label: 'prompt1' },
        { raw: 'Test prompt 2', label: 'prompt2' },
        { raw: 'Test prompt 3', label: 'group1:prompt3' },
      ],
      providerPromptMap: {
        'test-provider': ['prompt1', 'group1'],
      },
      tests: [
        {
          vars: { var1: 'value1', var2: 'value2' },
        },
      ],
    };
    const evalRecord = await Eval.create({}, testSuite.prompts, { id: randomUUID() });
    await evaluate(testSuite, evalRecord, {});
    const summary = await evalRecord.toEvaluateSummary();

    expect(mockApiProvider.callApi).toHaveBeenCalledTimes(2);
    expect(summary).toMatchObject({
      stats: {
        successes: 2,
        failures: 0,
      },
      results: [{ prompt: { label: 'prompt1' } }, { prompt: { label: 'group1:prompt3' } }],
    });
  });

  it('evaluate with scenarios', async () => {
    const mockApiProvider: ApiProvider = {
      id: jest.fn().mockReturnValue('test-provider'),
      callApi: jest
        .fn()
        .mockResolvedValueOnce({
          output: 'Hola mundo',
          tokenUsage: { total: 10, prompt: 5, completion: 5, cached: 0, numRequests: 1 },
        })
        .mockResolvedValueOnce({
          output: 'Bonjour le monde',
          tokenUsage: { total: 10, prompt: 5, completion: 5, cached: 0, numRequests: 1 },
        }),
    };

    const testSuite: TestSuite = {
      providers: [mockApiProvider],
      prompts: [toPrompt('Test prompt {{ language }}')],
      scenarios: [
        {
          config: [
            {
              vars: {
                language: 'Spanish',
                expectedHelloWorld: 'Hola mundo',
              },
            },
            {
              vars: {
                language: 'French',
                expectedHelloWorld: 'Bonjour le monde',
              },
            },
          ],
          tests: [
            {
              assert: [
                {
                  type: 'equals',
                  value: '{{expectedHelloWorld}}',
                },
              ],
            },
          ],
        },
      ],
    };
    const evalRecord = await Eval.create({}, testSuite.prompts, { id: randomUUID() });
    await evaluate(testSuite, evalRecord, {});
    const summary = await evalRecord.toEvaluateSummary();

    expect(mockApiProvider.callApi).toHaveBeenCalledTimes(2);
    expect(summary.stats.successes).toBe(2);
    expect(summary.stats.failures).toBe(0);
    expect(summary.results[0].response?.output).toBe('Hola mundo');
    expect(summary.results[1].response?.output).toBe('Bonjour le monde');
  });

  it('evaluate with scenarios and multiple vars', async () => {
    const mockApiProvider: ApiProvider = {
      id: jest.fn().mockReturnValue('test-provider'),
      callApi: jest
        .fn()
        .mockResolvedValueOnce({
          output: 'Spanish Hola',
          tokenUsage: { total: 10, prompt: 5, completion: 5, cached: 0, numRequests: 1 },
        })
        .mockResolvedValueOnce({
          output: 'Spanish Bonjour',
          tokenUsage: { total: 10, prompt: 5, completion: 5, cached: 0, numRequests: 1 },
        })
        .mockResolvedValueOnce({
          output: 'French Hola',
          tokenUsage: { total: 10, prompt: 5, completion: 5, cached: 0, numRequests: 1 },
        })
        .mockResolvedValueOnce({
          output: 'French Bonjour',
          tokenUsage: { total: 10, prompt: 5, completion: 5, cached: 0, numRequests: 1 },
        }),
    };
    const testSuite: TestSuite = {
      providers: [mockApiProvider],
      prompts: [toPrompt('Test prompt {{ language }} {{ greeting }}')],
      scenarios: [
        {
          config: [
            {
              vars: {
                language: ['Spanish', 'French'],
                greeting: ['Hola', 'Bonjour'],
              },
            },
          ],
          tests: [
            {
              assert: [
                {
                  type: 'equals',
                  value: '{{language}} {{greeting}}',
                },
              ],
            },
          ],
        },
      ],
    };
    const evalRecord = await Eval.create({}, testSuite.prompts, { id: randomUUID() });
    await evaluate(testSuite, evalRecord, {});
    const summary = await evalRecord.toEvaluateSummary();

    expect(mockApiProvider.callApi).toHaveBeenCalledTimes(4);
    expect(summary.stats.successes).toBe(4);
    expect(summary.stats.failures).toBe(0);
    expect(summary.results[0].response?.output).toBe('Spanish Hola');
    expect(summary.results[1].response?.output).toBe('Spanish Bonjour');
    expect(summary.results[2].response?.output).toBe('French Hola');
    expect(summary.results[3].response?.output).toBe('French Bonjour');
  });

  it('evaluate with scenarios and defaultTest', async () => {
    const mockApiProvider: ApiProvider = {
      id: jest.fn().mockReturnValue('test-provider'),
      callApi: jest.fn().mockResolvedValue({
        output: 'Hello, World',
        tokenUsage: { total: 10, prompt: 5, completion: 5, cached: 0, numRequests: 1 },
      }),
    };

    const testSuite: TestSuite = {
      providers: [mockApiProvider],
      prompts: [toPrompt('Test prompt')],
      defaultTest: {
        metadata: { defaultKey: 'defaultValue' },
        assert: [
          {
            type: 'starts-with',
            value: 'Hello',
          },
        ],
      },
      scenarios: [
        {
          config: [{ metadata: { configKey: 'configValue' } }],
          tests: [{ metadata: { testKey: 'testValue' } }],
        },
        {
          config: [
            {
              assert: [
                {
                  type: 'contains',
                  value: ',',
                },
              ],
            },
          ],
          tests: [
            {
              assert: [
                {
                  type: 'icontains',
                  value: 'world',
                },
              ],
            },
          ],
        },
      ],
    };
    const evalRecord = await Eval.create({}, testSuite.prompts, { id: randomUUID() });
    await evaluate(testSuite, evalRecord, {});
    const summary = await evalRecord.toEvaluateSummary();
    expect(summary).toMatchObject({
      stats: {
        successes: 2,
        failures: 0,
      },
      results: expect.arrayContaining([
        expect.objectContaining({
          gradingResult: expect.objectContaining({
            componentResults: expect.arrayContaining([expect.anything()]),
          }),
        }),
        expect.objectContaining({
          gradingResult: expect.objectContaining({
            componentResults: expect.arrayContaining([
              expect.anything(),
              expect.anything(),
              expect.anything(),
            ]),
          }),
        }),
      ]),
    });

    expect(summary.results[0].testCase.metadata).toEqual({
      defaultKey: 'defaultValue',
      configKey: 'configValue',
      testKey: 'testValue',
    });

    expect(mockApiProvider.callApi).toHaveBeenCalledTimes(2);
  });

  it('evaluator should correctly count named scores based on contributing assertions', async () => {
    const testSuite: TestSuite = {
      providers: [mockApiProvider],
      prompts: [toPrompt('Test prompt for namedScoresCount')],
      tests: [
        {
          vars: { var1: 'value1' },
          assert: [
            {
              type: 'equals',
              value: 'Test output',
              metric: 'Accuracy',
            },
            {
              type: 'contains',
              value: 'Test',
              metric: 'Accuracy',
            },
            {
              type: 'javascript',
              value: 'output.length > 0',
              metric: 'Completeness',
            },
          ],
        },
      ],
    };
    const evalRecord = await Eval.create({}, testSuite.prompts, { id: randomUUID() });
    await evaluate(testSuite, evalRecord, {});
    const summary = await evalRecord.toEvaluateSummary();

    expect(summary.results).toHaveLength(1);
    const result = summary.results[0];

    // Use toMatchObject pattern to avoid conditional expects
    expect(evalRecord.prompts).toEqual(
      expect.arrayContaining([
        expect.objectContaining({
          provider: result.provider.id,
          metrics: expect.objectContaining({
            namedScoresCount: expect.objectContaining({
              Accuracy: 2,
              Completeness: 1,
            }),
          }),
        }),
      ]),
    );
  });

  it('merges metadata correctly for regular tests', async () => {
    const testSuite: TestSuite = {
      providers: [mockApiProvider],
      prompts: [toPrompt('Test prompt')],
      defaultTest: {
        metadata: { defaultKey: 'defaultValue' },
      },
      tests: [
        {
          metadata: { testKey: 'testValue' },
        },
      ],
    };
    const evalRecord = await Eval.create({}, testSuite.prompts, { id: randomUUID() });
    await evaluate(testSuite, evalRecord, {});
    const results = await evalRecord.getResults();
    expect(results[0].testCase.metadata).toEqual({
      defaultKey: 'defaultValue',
      testKey: 'testValue',
    });
  });

  it('merges response metadata with test metadata', async () => {
    const mockProviderWithMetadata: ApiProvider = {
      id: jest.fn().mockReturnValue('test-provider-with-metadata'),
      callApi: jest.fn().mockResolvedValue({
        output: 'Test output',
        tokenUsage: { total: 10, prompt: 5, completion: 5, cached: 0, numRequests: 1 },
        metadata: { responseKey: 'responseValue' },
      }),
    };

    const testSuite: TestSuite = {
      providers: [mockProviderWithMetadata],
      prompts: [toPrompt('Test prompt')],
      tests: [
        {
          metadata: { testKey: 'testValue' },
        },
      ],
    };
    const evalRecord = await Eval.create({}, testSuite.prompts, { id: randomUUID() });
    await evaluate(testSuite, evalRecord, {});
    const results = await evalRecord.getResults();

    // Check that both test metadata and response metadata are present in the result
    expect(results[0].metadata).toEqual({
      testKey: 'testValue',
      responseKey: 'responseValue',
      [FILE_METADATA_KEY]: {},
    });
  });

  it('evaluate with _conversation variable', async () => {
    const mockApiProvider: ApiProvider = {
      id: jest.fn().mockReturnValue('test-provider'),
      callApi: jest.fn().mockImplementation((prompt) =>
        Promise.resolve({
          output: prompt,
          tokenUsage: { total: 10, prompt: 5, completion: 5, cached: 0, numRequests: 1 },
        }),
      ),
    };

    const testSuite: TestSuite = {
      providers: [mockApiProvider],
      prompts: [toPrompt('{{ var1 }} {{ _conversation[0].output }}')],
      tests: [
        {
          vars: { var1: 'First run' },
        },
        {
          vars: { var1: 'Second run' },
        },
      ],
    };
    const evalRecord = await Eval.create({}, testSuite.prompts, { id: randomUUID() });
    await evaluate(testSuite, evalRecord, {});
    const summary = await evalRecord.toEvaluateSummary();

    expect(mockApiProvider.callApi).toHaveBeenCalledTimes(2);
    expect(summary.stats.successes).toBe(2);
    expect(summary.stats.failures).toBe(0);
    expect(summary.results[0].response?.output).toBe('First run ');
    expect(summary.results[1].response?.output).toBe('Second run First run ');
  });

  it('evaluate with labeled and unlabeled providers and providerPromptMap', async () => {
    const mockLabeledProvider: ApiProvider = {
      id: () => 'labeled-provider-id',
      label: 'Labeled Provider',
      callApi: jest.fn().mockResolvedValue({
        output: 'Labeled Provider Output',
        tokenUsage: { total: 10, prompt: 5, completion: 5, cached: 0, numRequests: 1 },
      }),
    };

    const mockUnlabeledProvider: ApiProvider = {
      id: () => 'unlabeled-provider-id',
      callApi: jest.fn().mockResolvedValue({
        output: 'Unlabeled Provider Output',
        tokenUsage: { total: 10, prompt: 5, completion: 5, cached: 0, numRequests: 1 },
      }),
    };

    const testSuite: TestSuite = {
      providers: [mockLabeledProvider, mockUnlabeledProvider],
      prompts: [
        {
          raw: 'Prompt 1',
          label: 'prompt1',
        },
        {
          raw: 'Prompt 2',
          label: 'prompt2',
        },
      ],
      providerPromptMap: {
        'Labeled Provider': ['prompt1'],
        'unlabeled-provider-id': ['prompt2'],
      },
    };
    const evalRecord = await Eval.create({}, testSuite.prompts, { id: randomUUID() });
    await evaluate(testSuite, evalRecord, {});
    const summary = await evalRecord.toEvaluateSummary();
    expect(summary).toMatchObject({
      stats: expect.objectContaining({
        successes: 2,
        failures: 0,
      }),
      results: [
        expect.objectContaining({
          provider: expect.objectContaining({
            id: 'labeled-provider-id',
            label: 'Labeled Provider',
          }),
          response: expect.objectContaining({
            output: 'Labeled Provider Output',
          }),
        }),
        expect.objectContaining({
          provider: expect.objectContaining({
            id: 'unlabeled-provider-id',
            label: undefined,
          }),
          response: expect.objectContaining({
            output: 'Unlabeled Provider Output',
          }),
        }),
      ],
    });
    expect(evalRecord.prompts).toEqual(
      expect.arrayContaining([
        expect.objectContaining({
          provider: 'Labeled Provider',
        }),
        expect.objectContaining({
          provider: 'unlabeled-provider-id',
        }),
      ]),
    );

    expect(mockLabeledProvider.callApi).toHaveBeenCalledTimes(1);
    expect(mockUnlabeledProvider.callApi).toHaveBeenCalledTimes(1);
  });

  it('should use the options from the test if they exist', async () => {
    const testSuite: TestSuite = {
      providers: [mockApiProvider],
      prompts: [toPrompt('Test prompt')],
      tests: [
        {
          vars: { var1: 'value1', var2: 'value2' },
          options: {
            transform: 'output + " postprocessed"',
          },
        },
      ],
    };
    const evalRecord = await Eval.create({}, testSuite.prompts, { id: randomUUID() });
    await evaluate(testSuite, evalRecord, {});
    const summary = await evalRecord.toEvaluateSummary();

    expect(mockApiProvider.callApi).toHaveBeenCalledTimes(1);
    expect(summary.stats.successes).toBe(1);
    expect(summary.stats.failures).toBe(0);
    expect(summary.results[0].response?.output).toBe('Test output postprocessed');
  });

  it('evaluate with multiple transforms', async () => {
    const mockApiProviderWithTransform: ApiProvider = {
      id: jest.fn().mockReturnValue('test-provider-transform'),
      callApi: jest.fn().mockResolvedValue({
        output: 'Original output',
        tokenUsage: { total: 10, prompt: 5, completion: 5, cached: 0, numRequests: 1 },
      }),
      transform: '`Provider: ${output}`',
    };

    const testSuite: TestSuite = {
      providers: [mockApiProviderWithTransform],
      prompts: [toPrompt('Test prompt')],
      tests: [
        {
          assert: [
            {
              type: 'equals',
              value: 'Test: Provider: Original output',
            },
          ],
          options: {
            transform: '`Test: ${output}`',
          },
        },
      ],
    };
    const evalRecord = await Eval.create({}, testSuite.prompts, { id: randomUUID() });
    await evaluate(testSuite, evalRecord, {});
    const summary = await evalRecord.toEvaluateSummary();

    expect(mockApiProviderWithTransform.callApi).toHaveBeenCalledTimes(1);
    expect(summary.stats.successes).toBe(1);
    expect(summary.stats.failures).toBe(0);
    expect(summary.results[0].response?.output).toBe('Test: Provider: Original output');
  });

  it('evaluate with provider transform and test postprocess (deprecated)', async () => {
    const mockApiProviderWithTransform: ApiProvider = {
      id: jest.fn().mockReturnValue('test-provider-transform'),
      callApi: jest.fn().mockResolvedValue({
        output: 'Original output',
        tokenUsage: { total: 10, prompt: 5, completion: 5, cached: 0, numRequests: 1 },
      }),
      transform: '`Provider: ${output}`',
    };

    const testSuite: TestSuite = {
      providers: [mockApiProviderWithTransform],
      prompts: [toPrompt('Test prompt')],
      tests: [
        {
          assert: [
            {
              type: 'equals',
              value: 'Postprocess: Provider: Original output',
            },
          ],
          options: {
            postprocess: '`Postprocess: ${output}`',
          },
        },
      ],
    };
    const evalRecord = await Eval.create({}, testSuite.prompts, { id: randomUUID() });
    await evaluate(testSuite, evalRecord, {});
    const summary = await evalRecord.toEvaluateSummary();
    expect(summary).toMatchObject({
      stats: expect.objectContaining({
        successes: 1,
        failures: 0,
      }),
    });
    expect(summary.results[0].response?.output).toBe('Postprocess: Provider: Original output');

    expect(mockApiProviderWithTransform.callApi).toHaveBeenCalledTimes(1);
  });

  it('evaluate with provider transform, test transform, and test postprocess (deprecated)', async () => {
    const mockApiProviderWithTransform: ApiProvider = {
      id: jest.fn().mockReturnValue('test-provider-transform'),
      callApi: jest.fn().mockResolvedValue({
        output: 'Original output',
        tokenUsage: { total: 10, prompt: 5, completion: 5, cached: 0, numRequests: 1 },
      }),
      transform: '`Provider: ${output}`',
    };

    const testSuite: TestSuite = {
      providers: [mockApiProviderWithTransform],
      prompts: [toPrompt('Test prompt')],
      tests: [
        {
          assert: [
            {
              type: 'equals',
              value: 'Transform: Provider: Original output',
            },
          ],
          options: {
            transform: '`Transform: ${output}`',
            postprocess: '`Postprocess: ${output}`', // This should be ignored
          },
        },
      ],
    };
    const evalRecord = await Eval.create({}, testSuite.prompts, { id: randomUUID() });
    await evaluate(testSuite, evalRecord, {});
    const summary = await evalRecord.toEvaluateSummary();
    expect(summary).toMatchObject({
      stats: expect.objectContaining({
        successes: 1,
        failures: 0,
      }),
      results: expect.arrayContaining([
        expect.objectContaining({
          response: expect.objectContaining({
            output: 'Transform: Provider: Original output',
          }),
        }),
      ]),
    });
    expect(mockApiProviderWithTransform.callApi).toHaveBeenCalledTimes(1);
  });

  it('evaluate with no output', async () => {
    const mockApiProviderNoOutput: ApiProvider = {
      id: jest.fn().mockReturnValue('test-provider-no-output'),
      callApi: jest.fn().mockResolvedValue({
        output: null,
        tokenUsage: { total: 5, prompt: 5, completion: 0, cached: 0, numRequests: 1 },
      }),
    };

    const testSuite: TestSuite = {
      providers: [mockApiProviderNoOutput],
      prompts: [toPrompt('Test prompt')],
      tests: [],
    };
    const evalRecord = await Eval.create({}, testSuite.prompts, { id: randomUUID() });
    await evaluate(testSuite, evalRecord, {});
    const summary = await evalRecord.toEvaluateSummary();

    expect(summary.stats.successes).toBe(0);
    expect(summary.stats.failures).toBe(1);
    expect(summary.results[0].error).toBe('No output');
    expect(summary.results[0].success).toBe(false);
    expect(summary.results[0].score).toBe(0);
    expect(mockApiProviderNoOutput.callApi).toHaveBeenCalledTimes(1);
  });

  it('evaluate with false output', async () => {
    const mockApiProviderNoOutput: ApiProvider = {
      id: jest.fn().mockReturnValue('test-provider-no-output'),
      callApi: jest.fn().mockResolvedValue({
        output: false,
        tokenUsage: { total: 5, prompt: 5, completion: 0, cached: 0, numRequests: 1 },
      }),
    };

    const testSuite: TestSuite = {
      providers: [mockApiProviderNoOutput],
      prompts: [toPrompt('Test prompt')],
      tests: [],
    };
    const evalRecord = await Eval.create({}, testSuite.prompts, { id: randomUUID() });
    await evaluate(testSuite, evalRecord, {});
    const summary = await evalRecord.toEvaluateSummary();

    expect(summary.stats.successes).toBe(1);
    expect(summary.stats.failures).toBe(0);
    expect(summary.results[0].success).toBe(true);
    expect(summary.results[0].score).toBe(1);
    expect(mockApiProviderNoOutput.callApi).toHaveBeenCalledTimes(1);
  });

  it('should apply prompt config to provider call', async () => {
    const mockApiProvider: ApiProvider = {
      id: jest.fn().mockReturnValue('test-provider'),
      callApi: jest.fn().mockResolvedValue({
        output: 'Test response',
        tokenUsage: { total: 10, prompt: 5, completion: 5, cached: 0, numRequests: 1 },
      }),
    };

    const testSuite: TestSuite = {
      providers: [mockApiProvider],
      prompts: [
        {
          raw: 'You are a helpful math tutor. Solve {{problem}}',
          label: 'Math problem',
          config: {
            response_format: {
              type: 'json_schema',
              json_schema: {
                name: 'math_response',
                strict: true,
                schema: {
                  type: 'object',
                  properties: {
                    final_answer: { type: 'string' },
                  },
                  required: ['final_answer'],
                  additionalProperties: false,
                },
              },
            },
          },
        },
      ],
      tests: [{ vars: { problem: '8x + 31 = 2' } }],
    };
    const evalRecord = await Eval.create({}, testSuite.prompts, { id: randomUUID() });
    await evaluate(testSuite, evalRecord, {});
    const summary = await evalRecord.toEvaluateSummary();

    expect(summary.stats.successes).toBe(1);
    expect(summary.stats.failures).toBe(0);
    expect(mockApiProvider.callApi).toHaveBeenCalledTimes(1);
    expect(mockApiProvider.callApi).toHaveBeenCalledWith(
      'You are a helpful math tutor. Solve 8x + 31 = 2',
      expect.objectContaining({
        prompt: expect.objectContaining({
          config: {
            response_format: {
              type: 'json_schema',
              json_schema: {
                name: 'math_response',
                schema: {
                  type: 'object',
                  properties: { final_answer: { type: 'string' } },
                  required: ['final_answer'],
                  additionalProperties: false,
                },
                strict: true,
              },
            },
          },
        }),
      }),
      undefined,
    );
  });

  it('should call runExtensionHook with correct parameters at appropriate times', async () => {
    const mockExtension = 'file:./path/to/extension.js:extensionFunction';
    const testSuite: TestSuite = {
      providers: [mockApiProvider],
      prompts: [toPrompt('Test prompt {{ var1 }}')],
      tests: [
        {
          vars: { var1: 'value1' },
          assert: [{ type: 'equals', value: 'Test output' }],
        },
      ],
      extensions: [mockExtension],
    };

    const mockedRunExtensionHook = jest.mocked(runExtensionHook);
    mockedRunExtensionHook.mockClear();
    const evalRecord = await Eval.create({}, testSuite.prompts, { id: randomUUID() });
    await evaluate(testSuite, evalRecord, {});

    // Check if runExtensionHook was called 4 times (beforeAll, beforeEach, afterEach, afterAll)
    expect(mockedRunExtensionHook).toHaveBeenCalledTimes(4);
    // Check beforeAll call
    expect(mockedRunExtensionHook).toHaveBeenNthCalledWith(
      1,
      [mockExtension],
      'beforeAll',
      expect.objectContaining({ suite: testSuite }),
    );

    // Check beforeEach call
    expect(mockedRunExtensionHook).toHaveBeenNthCalledWith(
      2,
      [mockExtension],
      'beforeEach',
      expect.objectContaining({
        test: expect.objectContaining({
          vars: { var1: 'value1' },
          assert: [{ type: 'equals', value: 'Test output' }],
        }),
      }),
    );

    // Check afterEach call
    expect(mockedRunExtensionHook).toHaveBeenNthCalledWith(
      3,
      [mockExtension],
      'afterEach',
      expect.objectContaining({
        test: expect.objectContaining({
          vars: { var1: 'value1' },
          assert: [{ type: 'equals', value: 'Test output' }],
        }),
        result: expect.objectContaining({
          success: true,
          score: 1,
          response: expect.objectContaining({
            output: 'Test output',
          }),
        }),
      }),
    );

    // Check afterAll call
    expect(mockedRunExtensionHook).toHaveBeenNthCalledWith(
      4,
      [mockExtension],
      'afterAll',
      expect.objectContaining({
        prompts: expect.arrayContaining([
          expect.objectContaining({
            raw: 'Test prompt {{ var1 }}',
            metrics: expect.objectContaining({
              assertPassCount: 1,
              assertFailCount: 0,
            }),
          }),
          expect.objectContaining({
            raw: 'Test prompt {{ var1 }}',
            metrics: expect.objectContaining({
              assertPassCount: 1,
              assertFailCount: 0,
            }),
          }),
        ]),
        results: expect.any(Array),
        suite: testSuite,
      }),
    );
  });

  it('should handle multiple providers', async () => {
    const testSuite: TestSuite = {
      providers: [mockApiProvider, mockApiProvider2],
      prompts: [toPrompt('Test prompt')],
      tests: [],
    };
    const evalRecord = await Eval.create({}, testSuite.prompts, { id: randomUUID() });
    await evaluate(testSuite, evalRecord, {});
    const summary = await evalRecord.toEvaluateSummary();

    expect(summary.stats.successes).toBe(2);
    expect(summary.stats.failures).toBe(0);
    expect(mockApiProvider.callApi).toHaveBeenCalledTimes(1);
    expect(mockApiProvider2.callApi).toHaveBeenCalledTimes(1);
  });

  it('merges defaultTest.vars before applying transformVars', async () => {
    const testSuite: TestSuite = {
      providers: [mockApiProvider],
      prompts: [toPrompt('Test prompt {{ test1 }} {{ test2 }} {{ test2UpperCase }}')],
      defaultTest: {
        vars: {
          test2: 'bar',
        },
        options: {
          transformVars: `
            return {
              ...vars,
              test2UpperCase: vars.test2.toUpperCase()
            };
          `,
        },
      },
      tests: [
        {
          vars: {
            test1: 'foo',
          },
        },
      ],
    };

    const evalRecord = await Eval.create({}, testSuite.prompts, { id: randomUUID() });
    await evaluate(testSuite, evalRecord, {});
    const summary = await evalRecord.toEvaluateSummary();

    expect(mockApiProvider.callApi).toHaveBeenCalledTimes(1);
    expect(summary.stats.successes).toBe(1);
    expect(summary.stats.failures).toBe(0);

    // Check that vars were merged correctly and transform was applied
    expect(summary.results[0].vars).toEqual({
      test1: 'foo',
      test2: 'bar',
      test2UpperCase: 'BAR',
    });

    // Verify the prompt was rendered with all variables
    expect(summary.results[0].prompt.raw).toBe('Test prompt foo bar BAR');
  });

  it('should maintain separate conversation histories based on metadata.conversationId', async () => {
    const mockApiProvider = {
      id: () => 'test-provider',
      callApi: jest.fn().mockImplementation((prompt) => ({
        output: 'Test output',
      })),
    };

    const testSuite: TestSuite = {
      providers: [mockApiProvider],
      prompts: [
        {
          raw: '{% for completion in _conversation %}User: {{ completion.input }}\nAssistant: {{ completion.output }}\n{% endfor %}User: {{ question }}',
          label: 'Conversation test',
        },
      ],
      tests: [
        // First conversation
        {
          vars: { question: 'Question 1A' },
          metadata: { conversationId: 'conversation1' },
        },
        {
          vars: { question: 'Question 1B' },
          metadata: { conversationId: 'conversation1' },
        },
        // Second conversation
        {
          vars: { question: 'Question 2A' },
          metadata: { conversationId: 'conversation2' },
        },
        {
          vars: { question: 'Question 2B' },
          metadata: { conversationId: 'conversation2' },
        },
      ],
    };

    const evalRecord = await Eval.create({}, testSuite.prompts, { id: randomUUID() });
    await evaluate(testSuite, evalRecord, {});

    // Check that the API was called with the correct prompts
    expect(mockApiProvider.callApi).toHaveBeenCalledTimes(4);

    // First conversation, first question
    expect(mockApiProvider.callApi).toHaveBeenNthCalledWith(
      1,
      expect.stringContaining('User: Question 1A'),
      expect.anything(),
      undefined,
    );

    // First conversation, second question (should include history)
    expect(mockApiProvider.callApi).toHaveBeenNthCalledWith(
      2,
      expect.stringContaining('User: Question 1A\nAssistant: Test output\nUser: Question 1B'),
      expect.anything(),
      undefined,
    );

    // Second conversation, first question (should NOT include first conversation)
    expect(mockApiProvider.callApi).toHaveBeenNthCalledWith(
      3,
      expect.stringContaining('User: Question 2A'),
      expect.anything(),
      undefined,
    );

    // Second conversation, second question (should only include second conversation history)
    expect(mockApiProvider.callApi).toHaveBeenNthCalledWith(
      4,
      expect.stringContaining('User: Question 2A\nAssistant: Test output\nUser: Question 2B'),
      expect.anything(),
      undefined,
    );
  });

  it('evaluates with provider delay', async () => {
    const mockApiProvider: ApiProvider = {
      id: jest.fn().mockReturnValue('test-provider'),
      delay: 100,
      callApi: jest.fn().mockResolvedValue({
        output: 'Test output',
        tokenUsage: { total: 10, prompt: 5, completion: 5, cached: 0, numRequests: 1 },
      }),
    };

    const testSuite: TestSuite = {
      providers: [mockApiProvider],
      prompts: [toPrompt('Test prompt')],
      tests: [{}],
    };

    const evalRecord = await Eval.create({}, testSuite.prompts, { id: randomUUID() });
    await evaluate(testSuite, evalRecord, {});

    expect(sleep).toHaveBeenCalledWith(100);
    expect(mockApiProvider.callApi).toHaveBeenCalledTimes(1);
  });

  it('evaluates with no provider delay', async () => {
    const mockApiProvider: ApiProvider = {
      id: jest.fn().mockReturnValue('test-provider'),
      callApi: jest.fn().mockResolvedValue({
        output: 'Test output',
        tokenUsage: { total: 10, prompt: 5, completion: 5, cached: 0, numRequests: 1 },
      }),
    };

    const testSuite: TestSuite = {
      providers: [mockApiProvider],
      prompts: [toPrompt('Test prompt')],
      tests: [{}],
    };

    const evalRecord = await Eval.create({}, testSuite.prompts, { id: randomUUID() });
    await evaluate(testSuite, evalRecord, {});

    expect(mockApiProvider.delay).toBe(0);
    expect(sleep).not.toHaveBeenCalled();
    expect(mockApiProvider.callApi).toHaveBeenCalledTimes(1);
  });

  it('skips delay for cached responses', async () => {
    const mockApiProvider: ApiProvider = {
      id: jest.fn().mockReturnValue('test-provider'),
      delay: 100,
      callApi: jest.fn().mockResolvedValue({
        output: 'Test output',
        tokenUsage: { total: 10, prompt: 5, completion: 5, cached: 0, numRequests: 1 },
        cached: true,
      }),
    };

    const testSuite: TestSuite = {
      providers: [mockApiProvider],
      prompts: [toPrompt('Test prompt')],
      tests: [{}],
    };

    const evalRecord = await Eval.create({}, testSuite.prompts, { id: randomUUID() });
    await evaluate(testSuite, evalRecord, {});

    expect(sleep).not.toHaveBeenCalled();
    expect(mockApiProvider.callApi).toHaveBeenCalledTimes(1);
  });

  it('handles circular references when logging errors during result saving', async () => {
    // Create a circular reference object that would cause JSON.stringify to fail
    type CircularType = { prop: string; self?: CircularType };
    const circularObj: CircularType = { prop: 'value' };
    circularObj.self = circularObj;

    const mockApiProvider: ApiProvider = {
      id: jest.fn().mockReturnValue('test-provider'),
      callApi: jest.fn().mockResolvedValue({
        output: 'Test output',
        tokenUsage: { total: 10, prompt: 5, completion: 5, cached: 0, numRequests: 1 },
      }),
    };

    // Mock Eval.prototype.addResult to throw an error
    const mockAddResult = jest.fn().mockRejectedValue(new Error('Mock save error'));
    const originalAddResult = Eval.prototype.addResult;
    Eval.prototype.addResult = mockAddResult;

    // Create a test suite that will generate a result with a circular reference
    const testSuite: TestSuite = {
      providers: [mockApiProvider],
      prompts: [toPrompt('Test prompt')],
      tests: [
        {
          vars: { circular: circularObj },
        },
      ],
    };

    const evalRecord = await Eval.create({}, testSuite.prompts, { id: randomUUID() });
    const errorSpy = jest.spyOn(logger, 'error');
    await evaluate(testSuite, evalRecord, {});
    expect(errorSpy).toHaveBeenCalledWith(
      expect.stringContaining('Error saving result: Error: Mock save error'),
    );
    Eval.prototype.addResult = originalAddResult;
    errorSpy.mockRestore();
  });

  it('evaluate with assertScoringFunction', async () => {
    const testSuite: TestSuite = {
      providers: [mockApiProvider],
      prompts: [toPrompt('Test prompt')],
      tests: [
        {
          assertScoringFunction: 'file://path/to/scoring.js:customScore',
          assert: [
            {
              type: 'equals',
              value: 'Test output',
              metric: 'accuracy',
            },
            {
              type: 'contains',
              value: 'output',
              metric: 'relevance',
            },
          ],
        },
      ],
    };

    const evalRecord = await Eval.create({}, testSuite.prompts, { id: randomUUID() });
    await evaluate(testSuite, evalRecord, {});
    const summary = await evalRecord.toEvaluateSummary();

    expect(summary.stats.successes).toBe(1);
    expect(summary.stats.failures).toBe(0);
    expect(summary.results[0].score).toBe(0.75);
  });

  it('evaluate with provider error response', async () => {
    const mockApiProviderWithError: ApiProvider = {
      id: jest.fn().mockReturnValue('test-provider-error'),
      callApi: jest.fn().mockResolvedValue({
        output: 'Some output',
        error: 'API error occurred',
        tokenUsage: { total: 5, prompt: 5, completion: 0, cached: 0, numRequests: 1 },
      }),
    };

    const testSuite: TestSuite = {
      providers: [mockApiProviderWithError],
      prompts: [toPrompt('Test prompt')],
      tests: [],
    };

    const evalRecord = await Eval.create({}, testSuite.prompts, { id: randomUUID() });
    await evaluate(testSuite, evalRecord, {});
    const summary = await evalRecord.toEvaluateSummary();

    expect(summary).toEqual(
      expect.objectContaining({
        stats: expect.objectContaining({
          successes: 0,
          errors: 1,
          failures: 0,
        }),
        results: expect.arrayContaining([
          expect.objectContaining({
            error: 'API error occurred',
            failureReason: ResultFailureReason.ERROR,
            success: false,
            score: 0,
          }),
        ]),
      }),
    );
    expect(mockApiProviderWithError.callApi).toHaveBeenCalledTimes(1);
  });

  it('should handle evaluation timeout', async () => {
    const mockAddResult = jest.fn().mockResolvedValue(undefined);
    let longTimer: NodeJS.Timeout | null = null;

    const slowApiProvider: ApiProvider = {
      id: jest.fn().mockReturnValue('slow-provider'),
      callApi: jest.fn().mockImplementation(() => {
        return new Promise((resolve) => {
          longTimer = setTimeout(() => {
            resolve({
              output: 'Slow response',
              tokenUsage: { total: 10, prompt: 5, completion: 5, cached: 0, numRequests: 1 },
            });
          }, 5000);
        });
      }),
      cleanup: jest.fn(),
    };

    const mockEval = {
      id: 'mock-eval-id',
      results: [],
      prompts: [],
      persisted: false,
      config: {},
      addResult: mockAddResult,
      addPrompts: jest.fn().mockResolvedValue(undefined),
      fetchResultsByTestIdx: jest.fn().mockResolvedValue([]),
      getResults: jest.fn().mockResolvedValue([]),
      toEvaluateSummary: jest.fn().mockResolvedValue({
        results: [],
        prompts: [],
        stats: {
          successes: 0,
          failures: 0,
          errors: 1,
          tokenUsage: createEmptyTokenUsage(),
        },
      }),
      save: jest.fn().mockResolvedValue(undefined),
      setVars: jest.fn().mockResolvedValue(undefined),
    };

    const testSuite: TestSuite = {
      providers: [slowApiProvider],
      prompts: [toPrompt('Test prompt')],
      tests: [{}],
    };

    try {
      const evalPromise = evaluate(testSuite, mockEval as unknown as Eval, { timeoutMs: 100 });
      await evalPromise;

      expect(slowApiProvider.callApi).toHaveBeenCalledWith(
        'Test prompt',
        expect.anything(),
        expect.objectContaining({
          abortSignal: expect.any(AbortSignal),
        }),
      );

      expect(mockAddResult).toHaveBeenCalledWith(
        expect.objectContaining({
          error: expect.stringContaining('Evaluation timed out after 100ms'),
          success: false,
          failureReason: ResultFailureReason.ERROR,
        }),
      );

      expect(slowApiProvider.cleanup).toHaveBeenCalledWith();
    } finally {
      if (longTimer) {
        clearTimeout(longTimer);
      }
    }
  });

  it('should abort when exceeding maxEvalTimeMs', async () => {
    const mockAddResult = jest.fn().mockResolvedValue(undefined);
    let longTimer: NodeJS.Timeout | null = null;

    const slowApiProvider: ApiProvider = {
      id: jest.fn().mockReturnValue('slow-provider'),
      callApi: jest.fn().mockImplementation((_, __, opts) => {
        return new Promise((resolve, reject) => {
          longTimer = setTimeout(() => {
            resolve({
              output: 'Slow response',
              tokenUsage: { total: 0, prompt: 0, completion: 0, cached: 0, numRequests: 1 },
            });
          }, 1000);

          opts?.abortSignal?.addEventListener('abort', () => {
            if (longTimer) {
              clearTimeout(longTimer);
            }
            reject(new Error('aborted'));
          });
        });
      }),
      cleanup: jest.fn(),
    };

    const mockEval = {
      id: 'mock-eval-id',
      results: [],
      prompts: [],
      persisted: false,
      config: {},
      addResult: mockAddResult,
      addPrompts: jest.fn().mockResolvedValue(undefined),
      fetchResultsByTestIdx: jest.fn().mockResolvedValue([]),
      getResults: jest.fn().mockResolvedValue([]),
      toEvaluateSummary: jest.fn().mockResolvedValue({
        results: [],
        prompts: [],
        stats: {
          successes: 0,
          failures: 0,
          errors: 2,
          tokenUsage: createEmptyTokenUsage(),
        },
      }),
      save: jest.fn().mockResolvedValue(undefined),
      setVars: jest.fn().mockResolvedValue(undefined),
    };

    const testSuite: TestSuite = {
      providers: [slowApiProvider],
      prompts: [toPrompt('Test prompt')],
      tests: [{}, {}],
    };

    try {
      const evalPromise = evaluate(testSuite, mockEval as unknown as Eval, { maxEvalTimeMs: 100 });
      await evalPromise;

      expect(mockAddResult).toHaveBeenCalledWith(
        expect.objectContaining({
          error: expect.stringContaining('aborted'),
          success: false,
          failureReason: ResultFailureReason.ERROR,
        }),
      );
    } finally {
      if (longTimer) {
        clearTimeout(longTimer);
      }
    }
  });

  it('should accumulate token usage correctly', async () => {
    const mockOptions = {
      delay: 0,
      testIdx: 0,
      promptIdx: 0,
      repeatIndex: 0,
      isRedteam: false,
    };

    const results = await runEval({
      ...mockOptions,
      provider: mockApiProvider,
      prompt: { raw: 'Test prompt', label: 'test-label' },
      test: {
        assert: [
          {
            type: 'llm-rubric',
            value: 'Test output',
          },
        ],
        options: { provider: mockGradingApiProviderPasses },
      },
      conversations: {},
      registers: {},
    });

    expect(results[0].tokenUsage).toEqual({
      total: 10, // Only provider tokens, NOT assertion tokens
      prompt: 5, // Only provider tokens
      completion: 5, // Only provider tokens
      cached: 0,
      completionDetails: {
        reasoning: 0,
        acceptedPrediction: 0,
        rejectedPrediction: 0,
      },
      numRequests: 1, // Only provider requests
      assertions: {
        total: 10, // Assertion tokens tracked separately
        prompt: 5,
        completion: 5,
        cached: 0,
        numRequests: 1, // Assertion requests tracked separately
        completionDetails: {
          reasoning: 0,
          acceptedPrediction: 0,
          rejectedPrediction: 0,
        },
      },
    });
  });

<<<<<<< HEAD
  it('should handle metric interpolation in assert-set type assertions', async () => {
    const testSuite: TestSuite = {
      providers: [mockApiProvider],
      prompts: [{ raw: 'Test prompt', label: 'test' }],
      tests: [{ vars: { metric1: 'performance', metric2: 'quality' } }],
      defaultTest: {
        assert: [
          {
            type: 'assert-set' as const,
            metric: 'combined-metrics',
            assert: [
              {
                type: 'llm-rubric' as const,
                value: 'Check performance',
                metric: '{{metric1}}',
              },
              {
                type: 'llm-rubric' as const,
                value: 'Check quality',
                metric: '{{metric2}}',
              },
            ],
          },
        ],
      },
=======
  it('should NOT include assertion tokens in main token totals', async () => {
    // Mock provider that returns fixed token usage
    const providerWithTokens: ApiProvider = {
      id: jest.fn().mockReturnValue('provider-with-tokens'),
      callApi: jest.fn().mockResolvedValue({
        output: 'Test response',
        tokenUsage: {
          total: 100,
          prompt: 60,
          completion: 40,
          cached: 10,
          numRequests: 1,
        },
      }),
    };

    // Mock grading provider that also returns token usage
    const gradingProviderWithTokens: ApiProvider = {
      id: jest.fn().mockReturnValue('grading-provider'),
      callApi: jest.fn().mockResolvedValue({
        output: JSON.stringify({
          pass: true,
          score: 1,
          reason: 'Test passed',
        }),
        tokenUsage: {
          total: 50,
          prompt: 30,
          completion: 20,
          cached: 5,
          numRequests: 1,
        },
      }),
    };

    const testSuite: TestSuite = {
      providers: [providerWithTokens],
      prompts: [toPrompt('Test prompt')],
      tests: [
        {
          assert: [
            {
              type: 'llm-rubric',
              value: 'Output should be valid',
              provider: gradingProviderWithTokens,
            },
          ],
        },
      ],
>>>>>>> d02bbfff
    };

    const evalRecord = await Eval.create({}, testSuite.prompts, { id: randomUUID() });
    await evaluate(testSuite, evalRecord, {});
    const summary = await evalRecord.toEvaluateSummary();

<<<<<<< HEAD
    const result = summary.results[0] as any;
    const assertSet = result.testCase.assert[0];
    expect(assertSet.type).toBe('assert-set');
    expect(assertSet.assert[0].metric).toBe('performance');
    expect(assertSet.assert[1].metric).toBe('quality');
  });

  it('should interpolate rubricPrompt property in assertions', async () => {
    const testSuite: TestSuite = {
      providers: [mockApiProvider],
      prompts: [{ raw: 'Test prompt', label: 'test' }],
      tests: [{ vars: { criteria: 'accuracy and completeness', threshold: '0.8' } }],
      defaultTest: {
        assert: [
          {
            type: 'llm-rubric' as const,
            value: 'Check output',
            rubricPrompt: 'Evaluate based on {{criteria}} with minimum score {{threshold}}',
            metric: 'custom-rubric',
          },
        ],
      },
=======
    // Verify main totals only include provider tokens, NOT assertion tokens
    expect(summary.stats.tokenUsage).toEqual({
      total: 100, // Only provider tokens
      prompt: 60,
      completion: 40,
      cached: 10,
      numRequests: 1,
      completionDetails: {
        reasoning: 0,
        acceptedPrediction: 0,
        rejectedPrediction: 0,
      },
      assertions: {
        total: 50, // Assertion tokens tracked separately
        prompt: 30,
        completion: 20,
        cached: 5,
        numRequests: 0,
        completionDetails: {
          reasoning: 0,
          acceptedPrediction: 0,
          rejectedPrediction: 0,
        },
      },
    });

    // Also verify at the result level - the result should pass
    const result = summary.results[0];
    expect(result).toHaveProperty('success', true);
    expect(result).toHaveProperty('score', 1);

    // The main verification is at the stats level (already done above)
    // Individual results may not always have tokenUsage populated in the summary
  });

  it('should include sessionId in metadata for afterEach hook', async () => {
    const mockApiProvider = {
      id: () => 'test-provider',
      callApi: jest.fn().mockResolvedValue({
        output: 'Test output',
        sessionId: 'test-session-123',
      }),
    };

    const mockExtension = 'file://test-extension.js';
    let capturedContext: any;

    const mockedRunExtensionHook = jest.mocked(runExtensionHook);
    mockedRunExtensionHook.mockImplementation(async (extensions, hookName, context) => {
      if (hookName === 'afterEach') {
        capturedContext = context;
      }
      return context;
    });

    const testSuite: TestSuite = {
      providers: [mockApiProvider],
      prompts: [toPrompt('Test prompt')],
      tests: [
        {
          vars: { var1: 'value1' },
        },
      ],
      extensions: [mockExtension],
>>>>>>> d02bbfff
    };

    const evalRecord = await Eval.create({}, testSuite.prompts, { id: randomUUID() });
    await evaluate(testSuite, evalRecord, {});
<<<<<<< HEAD
    const summary = await evalRecord.toEvaluateSummary();

    const result = summary.results[0] as any;
    expect(result.testCase.assert[0]).toMatchObject({
      type: 'llm-rubric',
      rubricPrompt: 'Evaluate based on accuracy and completeness with minimum score 0.8',
      metric: 'custom-rubric',
    });
  });

  it.skip('should handle file:// references in assertion properties', async () => {
    // Mock maybeLoadFromExternalFile to return test content
    const _originalMaybeLoadFromExternalFile = fileUtils.maybeLoadFromExternalFile;
    jest
      .spyOn(fileUtils, 'maybeLoadFromExternalFile')
      .mockImplementation((filePath: string | object | Function | null | undefined) => {
        const path = String(filePath);
        if (path === 'file://rubric.txt') {
          return 'Evaluate based on {{criteria}}';
        }
        if (path === 'file://values.json') {
          return ['expected1', 'expected2'];
        }
        return path;
      });

    const testSuite: TestSuite = {
      providers: [mockApiProvider],
      prompts: [{ raw: 'Test prompt', label: 'test' }],
      tests: [{ vars: { criteria: 'performance' } }],
      defaultTest: {
        assert: [
          {
            type: 'llm-rubric' as const,
            rubricPrompt: 'file://rubric.txt',
            metric: 'file-based-rubric',
          },
          {
            type: 'contains-any' as const,
            value: 'file://values.json' as any,
            metric: 'file-based-values',
          },
        ],
      },
=======

    expect(capturedContext).toBeDefined();
    expect(capturedContext.result.metadata.sessionId).toBe('test-session-123');
  });

  it('should use sessionId from vars if not in response', async () => {
    const mockApiProvider = {
      id: () => 'test-provider',
      callApi: jest.fn().mockResolvedValue({
        output: 'Test output',
        // No sessionId in response
      }),
    };

    const mockExtension = 'file://test-extension.js';
    let capturedContext: any;

    const mockedRunExtensionHook = jest.mocked(runExtensionHook);
    mockedRunExtensionHook.mockImplementation(async (extensions, hookName, context) => {
      if (hookName === 'afterEach') {
        capturedContext = context;
      }
      return context;
    });

    const testSuite: TestSuite = {
      providers: [mockApiProvider],
      prompts: [toPrompt('Test prompt')],
      tests: [
        {
          vars: { var1: 'value1', sessionId: 'vars-session-456' },
        },
      ],
      extensions: [mockExtension],
>>>>>>> d02bbfff
    };

    const evalRecord = await Eval.create({}, testSuite.prompts, { id: randomUUID() });
    await evaluate(testSuite, evalRecord, {});
<<<<<<< HEAD
    const summary = await evalRecord.toEvaluateSummary();

    const result = summary.results[0] as any;

    // Check that file content was loaded and interpolated
    expect(result.testCase.assert[0]).toMatchObject({
      type: 'llm-rubric',
      rubricPrompt: 'Evaluate based on performance', // File content interpolated
      metric: 'file-based-rubric',
    });

    // Check that array values were loaded from file
    expect(result.testCase.assert[1]).toMatchObject({
      type: 'contains-any',
      value: ['expected1', 'expected2'],
      metric: 'file-based-values',
    });

    // Restore original function
    jest.restoreAllMocks();
  });

  it('should interpolate metric property in defaultTest assertions', async () => {
    const testSuite: TestSuite = {
      providers: [mockApiProvider],
      prompts: [{ raw: 'Test prompt', label: 'test' }],
      tests: [
        { vars: { metric: 'metric1', value: 'test1', grader: 'openai:gpt-4' } },
        { vars: { metric: 'accuracy', value: 'test2', grader: 'openai:gpt-3.5' } },
      ],
      defaultTest: {
        assert: [
          {
            type: 'llm-rubric' as const,
            value: 'Output should be {{value}}',
            metric: '{{metric}}',
            provider: '{{grader}}',
          },
          {
            type: 'equals' as const,
            value: 'test',
            metric: 'static-metric',
          },
        ],
      },
=======

    expect(capturedContext).toBeDefined();
    expect(capturedContext.result.metadata.sessionId).toBe('vars-session-456');
  });

  it('should prioritize response sessionId over vars sessionId', async () => {
    const mockApiProvider = {
      id: () => 'test-provider',
      callApi: jest.fn().mockResolvedValue({
        output: 'Test output',
        sessionId: 'response-session-priority',
      }),
    };

    const mockExtension = 'file://test-extension.js';
    let capturedContext: any;

    const mockedRunExtensionHook = jest.mocked(runExtensionHook);
    mockedRunExtensionHook.mockImplementation(async (extensions, hookName, context) => {
      if (hookName === 'afterEach') {
        capturedContext = context;
      }
      return context;
    });

    const testSuite: TestSuite = {
      providers: [mockApiProvider],
      prompts: [toPrompt('Test prompt')],
      tests: [
        {
          vars: { var1: 'value1', sessionId: 'vars-session-ignored' },
        },
      ],
      extensions: [mockExtension],
    };

    const evalRecord = await Eval.create({}, testSuite.prompts, { id: randomUUID() });
    await evaluate(testSuite, evalRecord, {});

    expect(capturedContext).toBeDefined();
    expect(capturedContext.result.metadata.sessionId).toBe('response-session-priority');
    expect(capturedContext.result.metadata.sessionId).not.toBe('vars-session-ignored');
  });

  it('should include sessionIds array from test metadata for iterative providers', async () => {
    const mockApiProvider = {
      id: () => 'test-provider',
      callApi: jest.fn().mockResolvedValue({
        output: 'Test output',
      }),
    };

    const mockExtension = 'file://test-extension.js';
    let capturedContext: any;

    const mockedRunExtensionHook = jest.mocked(runExtensionHook);
    mockedRunExtensionHook.mockImplementation(async (extensions, hookName, context) => {
      if (hookName === 'afterEach') {
        capturedContext = context;
      }
      return context;
    });

    const testSuite: TestSuite = {
      providers: [mockApiProvider],
      prompts: [toPrompt('Test prompt')],
      tests: [
        {
          vars: { var1: 'value1' },
          metadata: {
            sessionIds: ['iter-session-1', 'iter-session-2', 'iter-session-3'],
          },
        },
      ],
      extensions: [mockExtension],
>>>>>>> d02bbfff
    };

    const evalRecord = await Eval.create({}, testSuite.prompts, { id: randomUUID() });
    await evaluate(testSuite, evalRecord, {});
<<<<<<< HEAD
    const summary = await evalRecord.toEvaluateSummary();

    // Check that metric properties were interpolated correctly
    const firstResult = summary.results[0] as any;
    expect(firstResult.testCase.assert[0]).toMatchObject({
      type: 'llm-rubric',
      value: 'Output should be {{value}}', // Should NOT be interpolated (late interpolation)
      metric: 'metric1', // Should be interpolated
      provider: 'openai:gpt-4', // Should be interpolated
    });

    const secondResult = summary.results[1] as any;
    expect(secondResult.testCase.assert[0]).toMatchObject({
      type: 'llm-rubric',
      value: 'Output should be {{value}}', // Should NOT be interpolated (late interpolation)
      metric: 'accuracy', // Should be interpolated
      provider: 'openai:gpt-3.5', // Should be interpolated
    });

    // Static metric should remain unchanged
    expect(firstResult.testCase.assert[1]).toMatchObject({
      type: 'equals',
      metric: 'static-metric',
    });
  });

  it('should handle array variables in metric interpolation', async () => {
    const testSuite: TestSuite = {
      providers: [mockApiProvider],
      prompts: [{ raw: 'Test prompt', label: 'test' }],
      tests: [{
        vars: { 
          metric: ['accuracy', 'performance'],
          grader: 'openai:gpt-4'
        }
      }],
      defaultTest: {
        assert: [
          { 
            type: 'llm-rubric' as const,
            value: 'Check output',
            metric: '{{metric}}',
            provider: '{{grader}}'
          }
        ],
      },
=======

    expect(capturedContext).toBeDefined();
    expect(capturedContext.result.metadata.sessionIds).toEqual([
      'iter-session-1',
      'iter-session-2',
      'iter-session-3',
    ]);
    expect(capturedContext.result.metadata.sessionId).toBeUndefined();
  });

  it('should handle empty sessionIds array', async () => {
    const mockApiProvider = {
      id: () => 'test-provider',
      callApi: jest.fn().mockResolvedValue({
        output: 'Test output',
      }),
    };

    const mockExtension = 'file://test-extension.js';
    let capturedContext: any;

    const mockedRunExtensionHook = jest.mocked(runExtensionHook);
    mockedRunExtensionHook.mockImplementation(async (extensions, hookName, context) => {
      if (hookName === 'afterEach') {
        capturedContext = context;
      }
      return context;
    });

    const testSuite: TestSuite = {
      providers: [mockApiProvider],
      prompts: [toPrompt('Test prompt')],
      tests: [
        {
          vars: { var1: 'value1' },
          metadata: {
            sessionIds: [],
          },
        },
      ],
      extensions: [mockExtension],
    };

    const evalRecord = await Eval.create({}, testSuite.prompts, { id: randomUUID() });
    await evaluate(testSuite, evalRecord, {});

    expect(capturedContext).toBeDefined();
    expect(capturedContext.result.metadata.sessionIds).toEqual([]);
  });

  it('should ignore non-string sessionId in vars', async () => {
    const mockApiProvider = {
      id: () => 'test-provider',
      callApi: jest.fn().mockResolvedValue({
        output: 'Test output',
        // No sessionId in response
      }),
    };

    const mockExtension = 'file://test-extension.js';
    let capturedContext: any;

    const mockedRunExtensionHook = jest.mocked(runExtensionHook);
    mockedRunExtensionHook.mockImplementation(async (extensions, hookName, context) => {
      if (hookName === 'afterEach') {
        capturedContext = context;
      }
      return context;
    });

    const testSuite: TestSuite = {
      providers: [mockApiProvider],
      prompts: [toPrompt('Test prompt')],
      tests: [
        {
          vars: {
            var1: 'value1',
            sessionId: { invalid: 'object' }, // Non-string sessionId
          },
        },
      ],
      extensions: [mockExtension],
>>>>>>> d02bbfff
    };

    const evalRecord = await Eval.create({}, testSuite.prompts, { id: randomUUID() });
    await evaluate(testSuite, evalRecord, {});
<<<<<<< HEAD
    const summary = await evalRecord.toEvaluateSummary();

    // With the fix, array variables should be expanded first, then interpolated individually
    expect(summary.results).toHaveLength(2);
    
    const firstResult = summary.results[0] as any;
    expect(firstResult.testCase.assert[0].metric).toBe('accuracy');
    expect(firstResult.testCase.vars.metric).toBe('accuracy');
    
    const secondResult = summary.results[1] as any;
    expect(secondResult.testCase.assert[0].metric).toBe('performance');
    expect(secondResult.testCase.vars.metric).toBe('performance');
=======

    expect(capturedContext).toBeDefined();
    expect(capturedContext.result.metadata.sessionId).toBeUndefined();
>>>>>>> d02bbfff
  });
});

describe('generateVarCombinations', () => {
  it('should generate combinations for simple variables', () => {
    const vars = { language: 'English', greeting: 'Hello' };
    const expected = [{ language: 'English', greeting: 'Hello' }];
    expect(generateVarCombinations(vars)).toEqual(expected);
  });

  it('should generate combinations for array variables', () => {
    const vars = { language: ['English', 'French'], greeting: 'Hello' };
    const expected = [
      { language: 'English', greeting: 'Hello' },
      { language: 'French', greeting: 'Hello' },
    ];
    expect(generateVarCombinations(vars)).toEqual(expected);
  });

  it('should handle file paths and expand them into combinations', () => {
    const vars = { language: 'English', greeting: 'file:///path/to/greetings/*.txt' };
    jest.spyOn(glob, 'globSync').mockReturnValue(['greeting1.txt', 'greeting2.txt']);
    const expected = [
      { language: 'English', greeting: 'file://greeting1.txt' },
      { language: 'English', greeting: 'file://greeting2.txt' },
    ];
    expect(generateVarCombinations(vars)).toEqual(expected);
  });

  it('should correctly handle nested array variables', () => {
    const vars = {
      options: [
        ['opt1', 'opt2'],
        ['opt3', 'opt4'],
      ],
    };
    const expected = [
      {
        options: [
          ['opt1', 'opt2'],
          ['opt3', 'opt4'],
        ],
      },
    ];
    expect(generateVarCombinations(vars)).toEqual(expected);
  });

  it('should return an empty array for empty input', () => {
    const vars = {};
    const expected = [{}];
    expect(generateVarCombinations(vars)).toEqual(expected);
  });
});

describe('isAllowedPrompt', () => {
  const prompt1: Prompt = {
    label: 'prompt1',
    raw: '',
  };
  const prompt2: Prompt = {
    label: 'group1:prompt2',
    raw: '',
  };
  const prompt3: Prompt = {
    label: 'group2:prompt3',
    raw: '',
  };

  it('should return true if allowedPrompts is undefined', () => {
    expect(isAllowedPrompt(prompt1, undefined)).toBe(true);
  });

  it('should return true if allowedPrompts includes the prompt label', () => {
    expect(isAllowedPrompt(prompt1, ['prompt1', 'prompt2'])).toBe(true);
  });

  it('should return true if allowedPrompts includes a label that matches the start of the prompt label followed by a colon', () => {
    expect(isAllowedPrompt(prompt2, ['group1'])).toBe(true);
  });

  it('should return false if allowedPrompts does not include the prompt label or any matching start label with a colon', () => {
    expect(isAllowedPrompt(prompt3, ['group1', 'prompt2'])).toBe(false);
  });

  it('should return false if allowedPrompts is an empty array', () => {
    expect(isAllowedPrompt(prompt1, [])).toBe(false);
  });
});

describe('runEval', () => {
  beforeEach(() => {
    jest.clearAllMocks();
  });

  const mockProvider: ApiProvider = {
    id: jest.fn().mockReturnValue('test-provider'),
    callApi: jest.fn().mockResolvedValue({
      output: 'Test output',
      tokenUsage: { total: 10, prompt: 5, completion: 5, cached: 0, numRequests: 1 },
    }),
  };

  const defaultOptions = {
    delay: 0,
    testIdx: 0,
    promptIdx: 0,
    repeatIndex: 0,
    isRedteam: false,
  };

  it('should handle basic prompt evaluation', async () => {
    const results = await runEval({
      ...defaultOptions,
      provider: mockProvider,
      prompt: { raw: 'Test prompt', label: 'test-label' },
      test: {},
      conversations: {},
      registers: {},
    });
    const result = results[0];
    expect(result.success).toBe(true);
    expect(result.response?.output).toBe('Test output');
    expect(result.prompt.label).toBe('test-label');
    expect(mockProvider.callApi).toHaveBeenCalledWith('Test prompt', expect.anything(), undefined);
  });

  it('should handle conversation history', async () => {
    const conversations = {} as Record<string, any>;

    const results = await runEval({
      ...defaultOptions,
      provider: mockProvider,
      prompt: { raw: 'Hello {{_conversation[0].output}}', label: 'test-label' },
      test: {},
      conversations,
      registers: {},
    });
    const result = results[0];
    expect(result.success).toBe(true);
    expect(conversations).toHaveProperty('test-provider:undefined');
    expect(conversations['test-provider:undefined']).toHaveLength(1);
    expect(conversations['test-provider:undefined'][0]).toEqual({
      prompt: 'Hello ',
      input: 'Hello ',
      output: 'Test output',
    });
  });

  it('should handle conversation with custom ID', async () => {
    const conversations = {};

    const results = await runEval({
      ...defaultOptions,
      provider: mockProvider,
      prompt: { raw: 'Hello {{_conversation[0].output}}', label: 'test-label', id: 'custom-id' },
      test: { metadata: { conversationId: 'conv1' } },
      conversations,
      registers: {},
    });
    const result = results[0];
    expect(result.success).toBe(true);
    expect(conversations).toHaveProperty('test-provider:custom-id:conv1');
  });

  it('should handle registers', async () => {
    const registers = { savedValue: 'stored data' };

    const results = await runEval({
      ...defaultOptions,
      provider: mockProvider,
      prompt: { raw: 'Using {{savedValue}}', label: 'test-label' },
      test: {},
      conversations: {},
      registers,
    });
    const result = results[0];
    expect(result.success).toBe(true);
    expect(mockProvider.callApi).toHaveBeenCalledWith(
      'Using stored data',
      expect.anything(),
      undefined,
    );
  });

  it('should store output in register when specified', async () => {
    const registers = {};

    const results = await runEval({
      ...defaultOptions,
      provider: mockProvider,
      prompt: { raw: 'Test prompt', label: 'test-label' },
      test: { options: { storeOutputAs: 'myOutput' } },
      conversations: {},
      registers,
    });
    const result = results[0];
    expect(result.success).toBe(true);
    expect(registers).toHaveProperty('myOutput', 'Test output');
  });

  it('should handle provider errors', async () => {
    const errorProvider: ApiProvider = {
      id: jest.fn().mockReturnValue('error-provider'),
      callApi: jest.fn().mockRejectedValue(new Error('API Error')),
    };

    // Define defaultOptions locally for this test
    const defaultOptions = {
      delay: 0,
      testIdx: 0,
      promptIdx: 0,
      repeatIndex: 0,
      isRedteam: false,
    };

    const results = await runEval({
      ...defaultOptions,
      provider: errorProvider,
      prompt: { raw: 'Test prompt', label: 'test-label' },
      test: {},
      conversations: {},
      registers: {},
    });
    const result = results[0];
    expect(result.success).toBe(false);
    expect(result.error).toContain('API Error');
    expect(result.failureReason).toBe(ResultFailureReason.ERROR);
  });

  it('should handle null output differently for red team tests', async () => {
    const nullOutputProvider: ApiProvider = {
      id: jest.fn().mockReturnValue('null-provider'),
      callApi: jest.fn().mockResolvedValue({
        output: null,
        tokenUsage: { total: 5, prompt: 5, completion: 0, cached: 0, numRequests: 1 },
      }),
    };

    // Regular test
    const regularResults = await runEval({
      ...defaultOptions,
      provider: nullOutputProvider,
      prompt: { raw: 'Test prompt', label: 'test-label' },
      test: {},
      conversations: {},
      registers: {},
      isRedteam: false,
    });

    expect(regularResults[0].success).toBe(false);
    expect(regularResults[0].error).toBe('No output');

    // Red team test
    const redTeamResults = await runEval({
      ...defaultOptions,
      provider: nullOutputProvider,
      prompt: { raw: 'Test prompt', label: 'test-label' },
      test: {},
      conversations: {},
      registers: {},
      isRedteam: true,
    });

    expect(redTeamResults[0].success).toBe(true);
    expect(redTeamResults[0].error).toBeUndefined();
  });

  it('should apply transforms in correct order', async () => {
    const providerWithTransform: ApiProvider = {
      id: jest.fn().mockReturnValue('transform-provider'),
      callApi: jest.fn().mockResolvedValue({
        output: 'original',
        tokenUsage: { total: 10, prompt: 5, completion: 5, cached: 0, numRequests: 1 },
      }),
      transform: 'output + "-provider"',
    };

    const results = await runEval({
      ...defaultOptions,
      provider: providerWithTransform,
      prompt: { raw: 'Test prompt', label: 'test-label' },
      test: {
        options: { transform: 'output + "-test"' },
      },
      conversations: {},
      registers: {},
    });

    expect(results[0].success).toBe(true);
    expect(results[0].response?.output).toBe('original-provider-test');
  });

  it('should accumulate token usage correctly', async () => {
    const results = await runEval({
      ...defaultOptions,

      provider: mockProvider,
      prompt: { raw: 'Test prompt', label: 'test-label' },
      test: {
        assert: [
          {
            type: 'llm-rubric',
            value: 'Test output',
          },
        ],
        options: { provider: mockGradingApiProviderPasses },
      },
      conversations: {},
      registers: {},
    });

    expect(results[0].tokenUsage).toEqual({
      total: 10, // Only provider tokens, NOT assertion tokens
      prompt: 5, // Only provider tokens
      completion: 5, // Only provider tokens
      cached: 0,
      completionDetails: {
        reasoning: 0,
        acceptedPrediction: 0,
        rejectedPrediction: 0,
      },
      numRequests: 1, // Only provider requests
      assertions: {
        total: 10, // Assertion tokens tracked separately
        prompt: 5,
        completion: 5,
        cached: 0,
        numRequests: 1, // Assertion requests tracked separately
        completionDetails: {
          reasoning: 0,
          acceptedPrediction: 0,
          rejectedPrediction: 0,
        },
      },
    });
  });
});

describe('calculateThreadsPerBar', () => {
  it('should evenly distribute threads when concurrency is a multiple of numProgressBars', () => {
    // 10 threads, 5 progress bars = 2 threads per bar
    expect(calculateThreadsPerBar(10, 5, 0)).toBe(2);
    expect(calculateThreadsPerBar(10, 5, 1)).toBe(2);
    expect(calculateThreadsPerBar(10, 5, 4)).toBe(2);

    // 12 threads, 6 progress bars = 2 threads per bar
    expect(calculateThreadsPerBar(12, 6, 0)).toBe(2);
    expect(calculateThreadsPerBar(12, 6, 5)).toBe(2);
  });

  it('should correctly distribute extra threads for the first N bars', () => {
    // 11 threads, 5 progress bars = 2 threads for first bar, 2 for the rest
    // floor(11/5) = 2 with 1 extra thread
    expect(calculateThreadsPerBar(11, 5, 0)).toBe(3); // First bar gets 2+1
    expect(calculateThreadsPerBar(11, 5, 1)).toBe(2);
    expect(calculateThreadsPerBar(11, 5, 4)).toBe(2);

    // 17 threads, 6 progress bars = 2 threads for first 5 bars, 2 for the last
    // floor(17/6) = 2 with 5 extra threads
    expect(calculateThreadsPerBar(17, 6, 0)).toBe(3); // First bar gets 2+1
    expect(calculateThreadsPerBar(17, 6, 4)).toBe(3); // Fifth bar gets 2+1
    expect(calculateThreadsPerBar(17, 6, 5)).toBe(2); // Last bar gets just 2
  });

  it('should handle edge cases', () => {
    // 1 thread, 1 progress bar
    expect(calculateThreadsPerBar(1, 1, 0)).toBe(1);

    // More progress bars than threads (1 thread per bar until we run out)
    expect(calculateThreadsPerBar(3, 5, 0)).toBe(1);
    expect(calculateThreadsPerBar(3, 5, 1)).toBe(1);
    expect(calculateThreadsPerBar(3, 5, 2)).toBe(1);
    expect(calculateThreadsPerBar(3, 5, 3)).toBe(0);
    expect(calculateThreadsPerBar(3, 5, 4)).toBe(0);

    // Large numbers
    expect(calculateThreadsPerBar(101, 20, 0)).toBe(6); // 5 with 1 extra
    expect(calculateThreadsPerBar(101, 20, 19)).toBe(5); // Last bar gets no extra
  });
});

describe('formatVarsForDisplay', () => {
  it('should return empty string for empty or undefined vars', () => {
    expect(formatVarsForDisplay({}, 50)).toBe('');
    expect(formatVarsForDisplay(undefined, 50)).toBe('');
    expect(formatVarsForDisplay(null as any, 50)).toBe('');
  });

  it('should format simple variables correctly', () => {
    const vars = { name: 'John', age: 25, city: 'NYC' };
    const result = formatVarsForDisplay(vars, 50);

    expect(result).toBe('name=John age=25 city=NYC');
  });

  it('should handle different variable types', () => {
    const vars = {
      string: 'hello',
      number: 42,
      boolean: true,
      nullValue: null,
      undefinedValue: undefined,
      object: { nested: 'value' },
      array: [1, 2, 3],
    };

    const result = formatVarsForDisplay(vars, 200);

    expect(result).toContain('string=hello');
    expect(result).toContain('number=42');
    expect(result).toContain('boolean=true');
    expect(result).toContain('nullValue=null');
    expect(result).toContain('undefinedValue=undefined');
    expect(result).toContain('object=[object Object]');
    expect(result).toContain('array=1,2,3');
  });

  it('should truncate individual values to prevent memory issues', () => {
    const bigValue = 'x'.repeat(200);
    const vars = { bigVar: bigValue };

    const result = formatVarsForDisplay(vars, 200);

    // Should truncate the value to 100 chars
    expect(result).toBe(`bigVar=${'x'.repeat(100)}`);
    expect(result.length).toBeLessThanOrEqual(200);
  });

  it('should handle extremely large vars without crashing', () => {
    // This would have caused RangeError before the fix
    const megaString = 'x'.repeat(5 * 1024 * 1024); // 5MB string
    const vars = {
      mega1: megaString,
      mega2: megaString,
      small: 'normal',
    };

    expect(() => formatVarsForDisplay(vars, 50)).not.toThrow();

    const result = formatVarsForDisplay(vars, 50);
    expect(typeof result).toBe('string');
    expect(result.length).toBeLessThanOrEqual(50);
  });

  it('should truncate final result to maxLength', () => {
    const vars = {
      var1: 'value1',
      var2: 'value2',
      var3: 'value3',
      var4: 'value4',
    };

    const result = formatVarsForDisplay(vars, 20);

    expect(result.length).toBeLessThanOrEqual(20);
    expect(result).toBe('var1=value1 var2=val');
  });

  it('should replace newlines with spaces', () => {
    const vars = {
      multiline: 'line1\nline2\nline3',
    };

    const result = formatVarsForDisplay(vars, 100);

    expect(result).toBe('multiline=line1 line2 line3');
    expect(result).not.toContain('\n');
  });

  it('should return fallback message on any error', () => {
    // Create a problematic object that might throw during String() conversion
    const problematicVars = {
      badProp: {
        toString() {
          throw new Error('Cannot convert to string');
        },
      },
    };

    const result = formatVarsForDisplay(problematicVars, 50);

    expect(result).toBe('[vars unavailable]');
  });

  it('should handle multiple variables with space distribution', () => {
    const vars = {
      a: 'short',
      b: 'medium_value',
      c: 'a_very_long_value_that_exceeds_normal_length',
    };

    const result = formatVarsForDisplay(vars, 30);

    expect(result.length).toBeLessThanOrEqual(30);
    expect(result).toContain('a=short');
    // Should fit as much as possible within the limit
  });
});

describe('evaluator defaultTest merging', () => {
  beforeAll(async () => {
    await runDbMigrations();
  });

  beforeEach(() => {
    jest.clearAllMocks();
  });

  it('should merge defaultTest.options.provider with test case options', async () => {
    const mockProvider: ApiProvider = {
      id: jest.fn().mockReturnValue('mock-provider'),
      callApi: jest.fn().mockResolvedValue({
        output: 'Test output',
        tokenUsage: { total: 10, prompt: 5, completion: 5, cached: 0, numRequests: 1 },
      }),
    };

    const testSuite: TestSuite = {
      prompts: [toPrompt('Test prompt {{text}}')],
      providers: [mockProvider],
      tests: [
        {
          vars: { text: 'Hello world' },
          assert: [
            {
              type: 'similar',
              value: 'expected output',
              threshold: 0.8,
            },
          ],
        },
      ],
      defaultTest: {
        options: {
          provider: {
            embedding: {
              id: 'bedrock:embeddings:amazon.titan-embed-text-v2:0',
              config: {
                region: 'us-east-1',
              },
            },
          },
        },
      },
    };

    const evalRecord = await Eval.create({}, testSuite.prompts, { id: randomUUID() });
    await evaluate(testSuite, evalRecord, {});
    const summary = await evalRecord.toEvaluateSummary();

    // The evaluator should have processed the tests and merged defaultTest options
    expect(summary.results).toBeDefined();
    expect(summary.results.length).toBeGreaterThan(0);

    // Check that the test case has the merged options from defaultTest
    const processedTest = summary.results[0].testCase;
    expect(processedTest?.options?.provider).toEqual({
      embedding: {
        id: 'bedrock:embeddings:amazon.titan-embed-text-v2:0',
        config: {
          region: 'us-east-1',
        },
      },
    });
  });

  it('should allow test case options to override defaultTest options', async () => {
    const mockProvider: ApiProvider = {
      id: jest.fn().mockReturnValue('mock-provider'),
      callApi: jest.fn().mockResolvedValue({
        output: 'Test output',
        tokenUsage: { total: 10, prompt: 5, completion: 5, cached: 0, numRequests: 1 },
      }),
    };

    const testSuite: TestSuite = {
      prompts: [toPrompt('Test prompt {{text}}')],
      providers: [mockProvider],
      tests: [
        {
          vars: { text: 'Hello world' },
          options: {
            provider: 'openai:gpt-4',
          },
          assert: [
            {
              type: 'llm-rubric',
              value: 'Output is correct',
            },
          ],
        },
      ],
      defaultTest: {
        options: {
          provider: 'openai:gpt-3.5-turbo',
          transform: 'output.toUpperCase()',
        },
      },
    };

    const evalRecord = await Eval.create({}, testSuite.prompts, { id: randomUUID() });
    await evaluate(testSuite, evalRecord, {});
    const summary = await evalRecord.toEvaluateSummary();

    // Check that the test case options override defaultTest options
    const processedTest = summary.results[0].testCase;
    expect(processedTest?.options?.provider).toBe('openai:gpt-4');
    // But other defaultTest options should still be merged
    expect(processedTest?.options?.transform).toBe('output.toUpperCase()');
  });
});

describe('Evaluator with external defaultTest', () => {
  beforeAll(async () => {
    await runDbMigrations();
  });

  beforeEach(() => {
    jest.clearAllMocks();
  });

  it('should handle string defaultTest gracefully', async () => {
    const testSuite: TestSuite = {
      providers: [mockApiProvider],
      prompts: [{ raw: 'Test prompt {{var}}', label: 'test' }],
      tests: [{ vars: { var: 'value' } }],
      defaultTest: 'file://path/to/defaultTest.yaml' as any, // String should have been resolved before reaching evaluator
    };

    const evalRecord = await Eval.create({}, testSuite.prompts, { id: randomUUID() });
    await evaluate(testSuite, evalRecord, {});
    const summary = await evalRecord.toEvaluateSummary();

    // Should handle gracefully even if string wasn't resolved
    expect(summary.results).toHaveLength(1);
    expect(summary.results[0].vars).toEqual({ var: 'value' });
  });

  it('should apply object defaultTest properties correctly', async () => {
    const defaultTest = {
      assert: [{ type: 'equals' as const, value: 'expected' }],
      vars: { defaultVar: 'defaultValue' },
      options: { provider: 'test-provider' },
      metadata: { suite: 'test-suite' },
      threshold: 0.8,
    };

    const testSuite: TestSuite = {
      providers: [mockApiProvider],
      prompts: [{ raw: 'Test prompt', label: 'test' }],
      tests: [
        { vars: { testVar: 'testValue' } },
        {
          vars: { testVar: 'override' },
          assert: [{ type: 'contains' as const, value: 'exp' }],
          threshold: 0.9,
        },
      ],
      defaultTest,
    };

    const evalRecord = await Eval.create({}, testSuite.prompts, { id: randomUUID() });
    await evaluate(testSuite, evalRecord, {});
    const summary = await evalRecord.toEvaluateSummary();

    // First test should inherit all defaultTest properties
    const firstResult = summary.results[0] as any;
    expect(firstResult.testCase.assert).toEqual(defaultTest.assert);
    expect(firstResult.testCase.vars).toEqual({
      defaultVar: 'defaultValue',
      testVar: 'testValue',
    });
    expect(firstResult.testCase.threshold).toBe(0.8);
    expect(firstResult.testCase.metadata).toEqual({ suite: 'test-suite' });

    // Second test should merge/override appropriately
    const secondResult = summary.results[1] as any;
    expect(secondResult.testCase.assert).toEqual([
      ...defaultTest.assert,
      { type: 'contains' as const, value: 'exp' },
    ]);
    expect(secondResult.testCase.threshold).toBe(0.9); // Override
  });

  it('should handle invariant check for defaultTest.assert array', async () => {
    const testSuite: TestSuite = {
      providers: [mockApiProvider],
      prompts: [{ raw: 'Test prompt', label: 'test' }],
      tests: [{ vars: { var: 'value' } }],
      defaultTest: {
        assert: 'not-an-array' as any, // Invalid type
      },
    };

    const evalRecord = await Eval.create({}, testSuite.prompts, { id: randomUUID() });

    // Should throw or handle gracefully
    await expect(evaluate(testSuite, evalRecord, {})).rejects.toThrow(
      'defaultTest.assert is not an array in test case #1',
    );
  });

  it('should correctly merge defaultTest with test case when defaultTest is object', async () => {
    const testSuite: TestSuite = {
      providers: [mockApiProvider],
      prompts: [{ raw: 'Test {{var}}', label: 'test' }],
      tests: [
        {
          vars: { var: 'test1' },
          options: { transformVars: 'vars.transformed = true; return vars;' },
        },
      ],
      defaultTest: {
        vars: { defaultVar: 'default' },
        options: {
          provider: 'default-provider',
          transformVars: 'vars.defaultTransform = true; return vars;',
        },
        assert: [{ type: 'not-equals' as const, value: '' }],
      },
    };

    const evalRecord = await Eval.create({}, testSuite.prompts, { id: randomUUID() });
    await evaluate(testSuite, evalRecord, {});
    const summary = await evalRecord.toEvaluateSummary();

    // Test case transformVars should override defaultTest transformVars
    const result = summary.results[0] as any;
    expect(result.testCase.options?.transformVars).toBe('vars.transformed = true; return vars;');
    // But other options should be merged
    expect(result.testCase.options?.provider).toBe('default-provider');
  });
});<|MERGE_RESOLUTION|>--- conflicted
+++ resolved
@@ -18,11 +18,8 @@
 import { type ApiProvider, type Prompt, ResultFailureReason, type TestSuite } from '../src/types';
 import { processConfigFileReferences } from '../src/util/fileReference';
 import { sleep } from '../src/util/time';
-<<<<<<< HEAD
 import * as fileUtils from '../src/util/file';
-=======
 import { createEmptyTokenUsage } from '../src/util/tokenUsageUtils';
->>>>>>> d02bbfff
 
 jest.mock('../src/util/transform', () => ({
   TransformInputType: {
@@ -2584,7 +2581,6 @@
     });
   });
 
-<<<<<<< HEAD
   it('should handle metric interpolation in assert-set type assertions', async () => {
     const testSuite: TestSuite = {
       providers: [mockApiProvider],
@@ -2610,64 +2606,12 @@
           },
         ],
       },
-=======
-  it('should NOT include assertion tokens in main token totals', async () => {
-    // Mock provider that returns fixed token usage
-    const providerWithTokens: ApiProvider = {
-      id: jest.fn().mockReturnValue('provider-with-tokens'),
-      callApi: jest.fn().mockResolvedValue({
-        output: 'Test response',
-        tokenUsage: {
-          total: 100,
-          prompt: 60,
-          completion: 40,
-          cached: 10,
-          numRequests: 1,
-        },
-      }),
-    };
-
-    // Mock grading provider that also returns token usage
-    const gradingProviderWithTokens: ApiProvider = {
-      id: jest.fn().mockReturnValue('grading-provider'),
-      callApi: jest.fn().mockResolvedValue({
-        output: JSON.stringify({
-          pass: true,
-          score: 1,
-          reason: 'Test passed',
-        }),
-        tokenUsage: {
-          total: 50,
-          prompt: 30,
-          completion: 20,
-          cached: 5,
-          numRequests: 1,
-        },
-      }),
-    };
-
-    const testSuite: TestSuite = {
-      providers: [providerWithTokens],
-      prompts: [toPrompt('Test prompt')],
-      tests: [
-        {
-          assert: [
-            {
-              type: 'llm-rubric',
-              value: 'Output should be valid',
-              provider: gradingProviderWithTokens,
-            },
-          ],
-        },
-      ],
->>>>>>> d02bbfff
-    };
-
-    const evalRecord = await Eval.create({}, testSuite.prompts, { id: randomUUID() });
-    await evaluate(testSuite, evalRecord, {});
-    const summary = await evalRecord.toEvaluateSummary();
-
-<<<<<<< HEAD
+    };
+
+    const evalRecord = await Eval.create({}, testSuite.prompts, { id: randomUUID() });
+    await evaluate(testSuite, evalRecord, {});
+    const summary = await evalRecord.toEvaluateSummary();
+
     const result = summary.results[0] as any;
     const assertSet = result.testCase.assert[0];
     expect(assertSet.type).toBe('assert-set');
@@ -2690,77 +2634,10 @@
           },
         ],
       },
-=======
-    // Verify main totals only include provider tokens, NOT assertion tokens
-    expect(summary.stats.tokenUsage).toEqual({
-      total: 100, // Only provider tokens
-      prompt: 60,
-      completion: 40,
-      cached: 10,
-      numRequests: 1,
-      completionDetails: {
-        reasoning: 0,
-        acceptedPrediction: 0,
-        rejectedPrediction: 0,
-      },
-      assertions: {
-        total: 50, // Assertion tokens tracked separately
-        prompt: 30,
-        completion: 20,
-        cached: 5,
-        numRequests: 0,
-        completionDetails: {
-          reasoning: 0,
-          acceptedPrediction: 0,
-          rejectedPrediction: 0,
-        },
-      },
-    });
-
-    // Also verify at the result level - the result should pass
-    const result = summary.results[0];
-    expect(result).toHaveProperty('success', true);
-    expect(result).toHaveProperty('score', 1);
-
-    // The main verification is at the stats level (already done above)
-    // Individual results may not always have tokenUsage populated in the summary
-  });
-
-  it('should include sessionId in metadata for afterEach hook', async () => {
-    const mockApiProvider = {
-      id: () => 'test-provider',
-      callApi: jest.fn().mockResolvedValue({
-        output: 'Test output',
-        sessionId: 'test-session-123',
-      }),
-    };
-
-    const mockExtension = 'file://test-extension.js';
-    let capturedContext: any;
-
-    const mockedRunExtensionHook = jest.mocked(runExtensionHook);
-    mockedRunExtensionHook.mockImplementation(async (extensions, hookName, context) => {
-      if (hookName === 'afterEach') {
-        capturedContext = context;
-      }
-      return context;
-    });
-
-    const testSuite: TestSuite = {
-      providers: [mockApiProvider],
-      prompts: [toPrompt('Test prompt')],
-      tests: [
-        {
-          vars: { var1: 'value1' },
-        },
-      ],
-      extensions: [mockExtension],
->>>>>>> d02bbfff
-    };
-
-    const evalRecord = await Eval.create({}, testSuite.prompts, { id: randomUUID() });
-    await evaluate(testSuite, evalRecord, {});
-<<<<<<< HEAD
+    };
+
+    const evalRecord = await Eval.create({}, testSuite.prompts, { id: randomUUID() });
+    await evaluate(testSuite, evalRecord, {});
     const summary = await evalRecord.toEvaluateSummary();
 
     const result = summary.results[0] as any;
@@ -2805,47 +2682,10 @@
           },
         ],
       },
-=======
-
-    expect(capturedContext).toBeDefined();
-    expect(capturedContext.result.metadata.sessionId).toBe('test-session-123');
-  });
-
-  it('should use sessionId from vars if not in response', async () => {
-    const mockApiProvider = {
-      id: () => 'test-provider',
-      callApi: jest.fn().mockResolvedValue({
-        output: 'Test output',
-        // No sessionId in response
-      }),
-    };
-
-    const mockExtension = 'file://test-extension.js';
-    let capturedContext: any;
-
-    const mockedRunExtensionHook = jest.mocked(runExtensionHook);
-    mockedRunExtensionHook.mockImplementation(async (extensions, hookName, context) => {
-      if (hookName === 'afterEach') {
-        capturedContext = context;
-      }
-      return context;
-    });
-
-    const testSuite: TestSuite = {
-      providers: [mockApiProvider],
-      prompts: [toPrompt('Test prompt')],
-      tests: [
-        {
-          vars: { var1: 'value1', sessionId: 'vars-session-456' },
-        },
-      ],
-      extensions: [mockExtension],
->>>>>>> d02bbfff
-    };
-
-    const evalRecord = await Eval.create({}, testSuite.prompts, { id: randomUUID() });
-    await evaluate(testSuite, evalRecord, {});
-<<<<<<< HEAD
+    };
+
+    const evalRecord = await Eval.create({}, testSuite.prompts, { id: randomUUID() });
+    await evaluate(testSuite, evalRecord, {});
     const summary = await evalRecord.toEvaluateSummary();
 
     const result = summary.results[0] as any;
@@ -2891,88 +2731,10 @@
           },
         ],
       },
-=======
-
-    expect(capturedContext).toBeDefined();
-    expect(capturedContext.result.metadata.sessionId).toBe('vars-session-456');
-  });
-
-  it('should prioritize response sessionId over vars sessionId', async () => {
-    const mockApiProvider = {
-      id: () => 'test-provider',
-      callApi: jest.fn().mockResolvedValue({
-        output: 'Test output',
-        sessionId: 'response-session-priority',
-      }),
-    };
-
-    const mockExtension = 'file://test-extension.js';
-    let capturedContext: any;
-
-    const mockedRunExtensionHook = jest.mocked(runExtensionHook);
-    mockedRunExtensionHook.mockImplementation(async (extensions, hookName, context) => {
-      if (hookName === 'afterEach') {
-        capturedContext = context;
-      }
-      return context;
-    });
-
-    const testSuite: TestSuite = {
-      providers: [mockApiProvider],
-      prompts: [toPrompt('Test prompt')],
-      tests: [
-        {
-          vars: { var1: 'value1', sessionId: 'vars-session-ignored' },
-        },
-      ],
-      extensions: [mockExtension],
-    };
-
-    const evalRecord = await Eval.create({}, testSuite.prompts, { id: randomUUID() });
-    await evaluate(testSuite, evalRecord, {});
-
-    expect(capturedContext).toBeDefined();
-    expect(capturedContext.result.metadata.sessionId).toBe('response-session-priority');
-    expect(capturedContext.result.metadata.sessionId).not.toBe('vars-session-ignored');
-  });
-
-  it('should include sessionIds array from test metadata for iterative providers', async () => {
-    const mockApiProvider = {
-      id: () => 'test-provider',
-      callApi: jest.fn().mockResolvedValue({
-        output: 'Test output',
-      }),
-    };
-
-    const mockExtension = 'file://test-extension.js';
-    let capturedContext: any;
-
-    const mockedRunExtensionHook = jest.mocked(runExtensionHook);
-    mockedRunExtensionHook.mockImplementation(async (extensions, hookName, context) => {
-      if (hookName === 'afterEach') {
-        capturedContext = context;
-      }
-      return context;
-    });
-
-    const testSuite: TestSuite = {
-      providers: [mockApiProvider],
-      prompts: [toPrompt('Test prompt')],
-      tests: [
-        {
-          vars: { var1: 'value1' },
-          metadata: {
-            sessionIds: ['iter-session-1', 'iter-session-2', 'iter-session-3'],
-          },
-        },
-      ],
-      extensions: [mockExtension],
->>>>>>> d02bbfff
-    };
-
-    const evalRecord = await Eval.create({}, testSuite.prompts, { id: randomUUID() });
-    await evaluate(testSuite, evalRecord, {});
-<<<<<<< HEAD
+    };
+
+    const evalRecord = await Eval.create({}, testSuite.prompts, { id: randomUUID() });
+    await evaluate(testSuite, evalRecord, {});
     const summary = await evalRecord.toEvaluateSummary();
 
     // Check that metric properties were interpolated correctly
@@ -3019,7 +2781,197 @@
           }
         ],
       },
-=======
+    };
+
+    const evalRecord = await Eval.create({}, testSuite.prompts, { id: randomUUID() });
+    await evaluate(testSuite, evalRecord, {});
+    const summary = await evalRecord.toEvaluateSummary();
+
+    // Verify main totals only include provider tokens, NOT assertion tokens
+    expect(summary.stats.tokenUsage).toEqual({
+      total: 100, // Only provider tokens
+      prompt: 60,
+      completion: 40,
+      cached: 10,
+      numRequests: 1,
+      completionDetails: {
+        reasoning: 0,
+        acceptedPrediction: 0,
+        rejectedPrediction: 0,
+      },
+      assertions: {
+        total: 50, // Assertion tokens tracked separately
+        prompt: 30,
+        completion: 20,
+        cached: 5,
+        numRequests: 0,
+        completionDetails: {
+          reasoning: 0,
+          acceptedPrediction: 0,
+          rejectedPrediction: 0,
+        },
+      },
+    });
+
+    // Also verify at the result level - the result should pass
+    const result = summary.results[0];
+    expect(result).toHaveProperty('success', true);
+    expect(result).toHaveProperty('score', 1);
+
+    // The main verification is at the stats level (already done above)
+    // Individual results may not always have tokenUsage populated in the summary
+  });
+
+  it('should include sessionId in metadata for afterEach hook', async () => {
+    const mockApiProvider = {
+      id: () => 'test-provider',
+      callApi: jest.fn().mockResolvedValue({
+        output: 'Test output',
+        sessionId: 'test-session-123',
+      }),
+    };
+
+    const mockExtension = 'file://test-extension.js';
+    let capturedContext: any;
+
+    const mockedRunExtensionHook = jest.mocked(runExtensionHook);
+    mockedRunExtensionHook.mockImplementation(async (extensions, hookName, context) => {
+      if (hookName === 'afterEach') {
+        capturedContext = context;
+      }
+      return context;
+    });
+
+    const testSuite: TestSuite = {
+      providers: [mockApiProvider],
+      prompts: [toPrompt('Test prompt')],
+      tests: [
+        {
+          vars: { var1: 'value1' },
+        },
+      ],
+      extensions: [mockExtension],
+    };
+
+    const evalRecord = await Eval.create({}, testSuite.prompts, { id: randomUUID() });
+    await evaluate(testSuite, evalRecord, {});
+
+    expect(capturedContext).toBeDefined();
+    expect(capturedContext.result.metadata.sessionId).toBe('test-session-123');
+  });
+
+  it('should use sessionId from vars if not in response', async () => {
+    const mockApiProvider = {
+      id: () => 'test-provider',
+      callApi: jest.fn().mockResolvedValue({
+        output: 'Test output',
+        // No sessionId in response
+      }),
+    };
+
+    const mockExtension = 'file://test-extension.js';
+    let capturedContext: any;
+
+    const mockedRunExtensionHook = jest.mocked(runExtensionHook);
+    mockedRunExtensionHook.mockImplementation(async (extensions, hookName, context) => {
+      if (hookName === 'afterEach') {
+        capturedContext = context;
+      }
+      return context;
+    });
+
+    const testSuite: TestSuite = {
+      providers: [mockApiProvider],
+      prompts: [toPrompt('Test prompt')],
+      tests: [
+        {
+          vars: { var1: 'value1', sessionId: 'vars-session-456' },
+        },
+      ],
+      extensions: [mockExtension],
+    };
+
+    const evalRecord = await Eval.create({}, testSuite.prompts, { id: randomUUID() });
+    await evaluate(testSuite, evalRecord, {});
+
+    expect(capturedContext).toBeDefined();
+    expect(capturedContext.result.metadata.sessionId).toBe('vars-session-456');
+  });
+
+  it('should prioritize response sessionId over vars sessionId', async () => {
+    const mockApiProvider = {
+      id: () => 'test-provider',
+      callApi: jest.fn().mockResolvedValue({
+        output: 'Test output',
+        sessionId: 'response-session-priority',
+      }),
+    };
+
+    const mockExtension = 'file://test-extension.js';
+    let capturedContext: any;
+
+    const mockedRunExtensionHook = jest.mocked(runExtensionHook);
+    mockedRunExtensionHook.mockImplementation(async (extensions, hookName, context) => {
+      if (hookName === 'afterEach') {
+        capturedContext = context;
+      }
+      return context;
+    });
+
+    const testSuite: TestSuite = {
+      providers: [mockApiProvider],
+      prompts: [toPrompt('Test prompt')],
+      tests: [
+        {
+          vars: { var1: 'value1', sessionId: 'vars-session-ignored' },
+        },
+      ],
+      extensions: [mockExtension],
+    };
+
+    const evalRecord = await Eval.create({}, testSuite.prompts, { id: randomUUID() });
+    await evaluate(testSuite, evalRecord, {});
+
+    expect(capturedContext).toBeDefined();
+    expect(capturedContext.result.metadata.sessionId).toBe('response-session-priority');
+    expect(capturedContext.result.metadata.sessionId).not.toBe('vars-session-ignored');
+  });
+
+  it('should include sessionIds array from test metadata for iterative providers', async () => {
+    const mockApiProvider = {
+      id: () => 'test-provider',
+      callApi: jest.fn().mockResolvedValue({
+        output: 'Test output',
+      }),
+    };
+
+    const mockExtension = 'file://test-extension.js';
+    let capturedContext: any;
+
+    const mockedRunExtensionHook = jest.mocked(runExtensionHook);
+    mockedRunExtensionHook.mockImplementation(async (extensions, hookName, context) => {
+      if (hookName === 'afterEach') {
+        capturedContext = context;
+      }
+      return context;
+    });
+
+    const testSuite: TestSuite = {
+      providers: [mockApiProvider],
+      prompts: [toPrompt('Test prompt')],
+      tests: [
+        {
+          vars: { var1: 'value1' },
+          metadata: {
+            sessionIds: ['iter-session-1', 'iter-session-2', 'iter-session-3'],
+          },
+        },
+      ],
+      extensions: [mockExtension],
+    };
+
+    const evalRecord = await Eval.create({}, testSuite.prompts, { id: randomUUID() });
+    await evaluate(testSuite, evalRecord, {});
 
     expect(capturedContext).toBeDefined();
     expect(capturedContext.result.metadata.sessionIds).toEqual([
@@ -3102,29 +3054,13 @@
         },
       ],
       extensions: [mockExtension],
->>>>>>> d02bbfff
-    };
-
-    const evalRecord = await Eval.create({}, testSuite.prompts, { id: randomUUID() });
-    await evaluate(testSuite, evalRecord, {});
-<<<<<<< HEAD
-    const summary = await evalRecord.toEvaluateSummary();
-
-    // With the fix, array variables should be expanded first, then interpolated individually
-    expect(summary.results).toHaveLength(2);
-    
-    const firstResult = summary.results[0] as any;
-    expect(firstResult.testCase.assert[0].metric).toBe('accuracy');
-    expect(firstResult.testCase.vars.metric).toBe('accuracy');
-    
-    const secondResult = summary.results[1] as any;
-    expect(secondResult.testCase.assert[0].metric).toBe('performance');
-    expect(secondResult.testCase.vars.metric).toBe('performance');
-=======
+    };
+
+    const evalRecord = await Eval.create({}, testSuite.prompts, { id: randomUUID() });
+    await evaluate(testSuite, evalRecord, {});
 
     expect(capturedContext).toBeDefined();
     expect(capturedContext.result.metadata.sessionId).toBeUndefined();
->>>>>>> d02bbfff
   });
 });
 
