--- conflicted
+++ resolved
@@ -1585,14 +1585,83 @@
     expect(summary.results[0].prompt.raw).toBe('Test prompt foo bar BAR');
   });
 
-<<<<<<< HEAD
   it('should maintain separate conversation histories based on metadata.conversationId', async () => {
     const mockApiProvider = {
       id: () => 'test-provider',
       callApi: jest.fn().mockImplementation((prompt) => ({
         output: 'Test output',
       })),
-=======
+    };
+
+    const testSuite: TestSuite = {
+      providers: [mockApiProvider],
+      prompts: [
+        {
+          raw: '{% for completion in _conversation %}User: {{ completion.input }}\nAssistant: {{ completion.output }}\n{% endfor %}User: {{ question }}',
+          label: 'Conversation test',
+        },
+      ],
+      tests: [
+        // First conversation
+        {
+          vars: { question: 'Question 1A' },
+          metadata: { conversationId: 'conversation1' },
+        },
+        {
+          vars: { question: 'Question 1B' },
+          metadata: { conversationId: 'conversation1' },
+        },
+        // Second conversation
+        {
+          vars: { question: 'Question 2A' },
+          metadata: { conversationId: 'conversation2' },
+        },
+        {
+          vars: { question: 'Question 2B' },
+          metadata: { conversationId: 'conversation2' },
+        },
+      ],
+    };
+
+    const evalRecord = await Eval.create({}, testSuite.prompts, { id: randomUUID() });
+    await evaluate(testSuite, evalRecord, {});
+
+    // Check that the API was called with the correct prompts
+    expect(mockApiProvider.callApi).toHaveBeenCalledTimes(4);
+
+    // First conversation, first question
+    expect(mockApiProvider.callApi).toHaveBeenNthCalledWith(
+      1,
+      expect.stringContaining('User: Question 1A'),
+      expect.anything(),
+      expect.anything(),
+    );
+
+    // First conversation, second question (should include history)
+    expect(mockApiProvider.callApi).toHaveBeenNthCalledWith(
+      2,
+      expect.stringContaining('User: Question 1A\nAssistant: Test output\nUser: Question 1B'),
+      expect.anything(),
+      expect.anything(),
+    );
+
+    // Second conversation, first question (should NOT include first conversation)
+    expect(mockApiProvider.callApi).toHaveBeenNthCalledWith(
+      3,
+      expect.stringContaining('User: Question 2A'),
+      expect.anything(),
+      expect.anything(),
+    );
+
+    // Second conversation, second question (should only include second conversation history)
+    expect(mockApiProvider.callApi).toHaveBeenNthCalledWith(
+      4,
+      expect.stringContaining('User: Question 2A\nAssistant: Test output\nUser: Question 2B'),
+      expect.anything(),
+      expect.anything(),
+    );
+  });
+
   it('evaluates with provider delay', async () => {
     const mockApiProvider: ApiProvider = {
       id: jest.fn().mockReturnValue('test-provider'),
@@ -1601,83 +1670,17 @@
         output: 'Test output',
         tokenUsage: { total: 10, prompt: 5, completion: 5, cached: 0, numRequests: 1 },
       }),
->>>>>>> 3a7d1fdd
-    };
-
-    const testSuite: TestSuite = {
-      providers: [mockApiProvider],
-<<<<<<< HEAD
-      prompts: [
-        {
-          raw: '{% for completion in _conversation %}User: {{ completion.input }}\nAssistant: {{ completion.output }}\n{% endfor %}User: {{ question }}',
-          label: 'Conversation test',
-        },
-      ],
-      tests: [
-        // First conversation
-        {
-          vars: { question: 'Question 1A' },
-          metadata: { conversationId: 'conversation1' },
-        },
-        {
-          vars: { question: 'Question 1B' },
-          metadata: { conversationId: 'conversation1' },
-        },
-        // Second conversation
-        {
-          vars: { question: 'Question 2A' },
-          metadata: { conversationId: 'conversation2' },
-        },
-        {
-          vars: { question: 'Question 2B' },
-          metadata: { conversationId: 'conversation2' },
-        },
-      ],
-=======
+    };
+
+    const testSuite: TestSuite = {
+      providers: [mockApiProvider],
       prompts: [toPrompt('Test prompt')],
       tests: [{}],
->>>>>>> 3a7d1fdd
-    };
-
-    const evalRecord = await Eval.create({}, testSuite.prompts, { id: randomUUID() });
-    await evaluate(testSuite, evalRecord, {});
-
-<<<<<<< HEAD
-    // Check that the API was called with the correct prompts
-    expect(mockApiProvider.callApi).toHaveBeenCalledTimes(4);
-
-    // First conversation, first question
-    expect(mockApiProvider.callApi).toHaveBeenNthCalledWith(
-      1,
-      expect.stringContaining('User: Question 1A'),
-      expect.anything(),
-      expect.anything(),
-    );
-
-    // First conversation, second question (should include history)
-    expect(mockApiProvider.callApi).toHaveBeenNthCalledWith(
-      2,
-      expect.stringContaining('User: Question 1A\nAssistant: Test output\nUser: Question 1B'),
-      expect.anything(),
-      expect.anything(),
-    );
-
-    // Second conversation, first question (should NOT include first conversation)
-    expect(mockApiProvider.callApi).toHaveBeenNthCalledWith(
-      3,
-      expect.stringContaining('User: Question 2A'),
-      expect.anything(),
-      expect.anything(),
-    );
-
-    // Second conversation, second question (should only include second conversation history)
-    expect(mockApiProvider.callApi).toHaveBeenNthCalledWith(
-      4,
-      expect.stringContaining('User: Question 2A\nAssistant: Test output\nUser: Question 2B'),
-      expect.anything(),
-      expect.anything(),
-    );
-=======
+    };
+
+    const evalRecord = await Eval.create({}, testSuite.prompts, { id: randomUUID() });
+    await evaluate(testSuite, evalRecord, {});
+
     expect(sleep).toHaveBeenCalledWith(100);
     expect(mockApiProvider.callApi).toHaveBeenCalledTimes(1);
   });
@@ -1727,7 +1730,6 @@
 
     expect(sleep).not.toHaveBeenCalled();
     expect(mockApiProvider.callApi).toHaveBeenCalledTimes(1);
->>>>>>> 3a7d1fdd
   });
 });
 
