--- conflicted
+++ resolved
@@ -3665,15 +3665,11 @@
 
 describe('Evaluator with external defaultTest', () => {
   beforeAll(async () => {
-<<<<<<< HEAD
     await setupTestDatabase('test-evaluator-external');
   });
 
   afterAll(async () => {
     await cleanupTestDatabase();
-=======
-    await runDbMigrations();
->>>>>>> 27add302
   });
 
   beforeEach(() => {
