--- conflicted
+++ resolved
@@ -2570,7 +2570,6 @@
     });
   });
 
-<<<<<<< HEAD
   it('should NOT include assertion tokens in main token totals', async () => {
     // Mock provider that returns fixed token usage
     const providerWithTokens: ApiProvider = {
@@ -2620,159 +2619,10 @@
           ],
         },
       ],
-=======
-  it('should include sessionId in metadata for afterEach hook', async () => {
-    const mockApiProvider = {
-      id: () => 'test-provider',
-      callApi: jest.fn().mockResolvedValue({
-        output: 'Test output',
-        sessionId: 'test-session-123',
-      }),
-    };
-
-    const mockExtension = 'file://test-extension.js';
-    let capturedContext: any;
-
-    const mockedRunExtensionHook = jest.mocked(runExtensionHook);
-    mockedRunExtensionHook.mockImplementation(async (extensions, hookName, context) => {
-      if (hookName === 'afterEach') {
-        capturedContext = context;
-      }
-      return context;
-    });
-
-    const testSuite: TestSuite = {
-      providers: [mockApiProvider],
-      prompts: [toPrompt('Test prompt')],
-      tests: [
-        {
-          vars: { var1: 'value1' },
-        },
-      ],
-      extensions: [mockExtension],
-    };
-
-    const evalRecord = await Eval.create({}, testSuite.prompts, { id: randomUUID() });
-    await evaluate(testSuite, evalRecord, {});
-
-    expect(capturedContext).toBeDefined();
-    expect(capturedContext.result.metadata.sessionId).toBe('test-session-123');
-  });
-
-  it('should use sessionId from vars if not in response', async () => {
-    const mockApiProvider = {
-      id: () => 'test-provider',
-      callApi: jest.fn().mockResolvedValue({
-        output: 'Test output',
-        // No sessionId in response
-      }),
-    };
-
-    const mockExtension = 'file://test-extension.js';
-    let capturedContext: any;
-
-    const mockedRunExtensionHook = jest.mocked(runExtensionHook);
-    mockedRunExtensionHook.mockImplementation(async (extensions, hookName, context) => {
-      if (hookName === 'afterEach') {
-        capturedContext = context;
-      }
-      return context;
-    });
-
-    const testSuite: TestSuite = {
-      providers: [mockApiProvider],
-      prompts: [toPrompt('Test prompt')],
-      tests: [
-        {
-          vars: { var1: 'value1', sessionId: 'vars-session-456' },
-        },
-      ],
-      extensions: [mockExtension],
-    };
-
-    const evalRecord = await Eval.create({}, testSuite.prompts, { id: randomUUID() });
-    await evaluate(testSuite, evalRecord, {});
-
-    expect(capturedContext).toBeDefined();
-    expect(capturedContext.result.metadata.sessionId).toBe('vars-session-456');
-  });
-
-  it('should prioritize response sessionId over vars sessionId', async () => {
-    const mockApiProvider = {
-      id: () => 'test-provider',
-      callApi: jest.fn().mockResolvedValue({
-        output: 'Test output',
-        sessionId: 'response-session-priority',
-      }),
-    };
-
-    const mockExtension = 'file://test-extension.js';
-    let capturedContext: any;
-
-    const mockedRunExtensionHook = jest.mocked(runExtensionHook);
-    mockedRunExtensionHook.mockImplementation(async (extensions, hookName, context) => {
-      if (hookName === 'afterEach') {
-        capturedContext = context;
-      }
-      return context;
-    });
-
-    const testSuite: TestSuite = {
-      providers: [mockApiProvider],
-      prompts: [toPrompt('Test prompt')],
-      tests: [
-        {
-          vars: { var1: 'value1', sessionId: 'vars-session-ignored' },
-        },
-      ],
-      extensions: [mockExtension],
-    };
-
-    const evalRecord = await Eval.create({}, testSuite.prompts, { id: randomUUID() });
-    await evaluate(testSuite, evalRecord, {});
-
-    expect(capturedContext).toBeDefined();
-    expect(capturedContext.result.metadata.sessionId).toBe('response-session-priority');
-    expect(capturedContext.result.metadata.sessionId).not.toBe('vars-session-ignored');
-  });
-
-  it('should include sessionIds array from test metadata for iterative providers', async () => {
-    const mockApiProvider = {
-      id: () => 'test-provider',
-      callApi: jest.fn().mockResolvedValue({
-        output: 'Test output',
-      }),
-    };
-
-    const mockExtension = 'file://test-extension.js';
-    let capturedContext: any;
-
-    const mockedRunExtensionHook = jest.mocked(runExtensionHook);
-    mockedRunExtensionHook.mockImplementation(async (extensions, hookName, context) => {
-      if (hookName === 'afterEach') {
-        capturedContext = context;
-      }
-      return context;
-    });
-
-    const testSuite: TestSuite = {
-      providers: [mockApiProvider],
-      prompts: [toPrompt('Test prompt')],
-      tests: [
-        {
-          vars: { var1: 'value1' },
-          metadata: {
-            sessionIds: ['iter-session-1', 'iter-session-2', 'iter-session-3'],
-          },
-        },
-      ],
-      extensions: [mockExtension],
->>>>>>> c870aa13
-    };
-
-    const evalRecord = await Eval.create({}, testSuite.prompts, { id: randomUUID() });
-    await evaluate(testSuite, evalRecord, {});
-<<<<<<< HEAD
+    };
+
+    const evalRecord = await Eval.create({}, testSuite.prompts, { id: randomUUID() });
+    await evaluate(testSuite, evalRecord, {});
     const summary = await evalRecord.toEvaluateSummary();
 
     // Verify main totals only include provider tokens, NOT assertion tokens
@@ -2807,7 +2657,158 @@
 
     // The main verification is at the stats level (already done above)
     // Individual results may not always have tokenUsage populated in the summary
-=======
+  });
+
+  it('should include sessionId in metadata for afterEach hook', async () => {
+    const mockApiProvider = {
+      id: () => 'test-provider',
+      callApi: jest.fn().mockResolvedValue({
+        output: 'Test output',
+        sessionId: 'test-session-123',
+      }),
+    };
+
+    const mockExtension = 'file://test-extension.js';
+    let capturedContext: any;
+
+    const mockedRunExtensionHook = jest.mocked(runExtensionHook);
+    mockedRunExtensionHook.mockImplementation(async (extensions, hookName, context) => {
+      if (hookName === 'afterEach') {
+        capturedContext = context;
+      }
+      return context;
+    });
+
+    const testSuite: TestSuite = {
+      providers: [mockApiProvider],
+      prompts: [toPrompt('Test prompt')],
+      tests: [
+        {
+          vars: { var1: 'value1' },
+        },
+      ],
+      extensions: [mockExtension],
+    };
+
+    const evalRecord = await Eval.create({}, testSuite.prompts, { id: randomUUID() });
+    await evaluate(testSuite, evalRecord, {});
+
+    expect(capturedContext).toBeDefined();
+    expect(capturedContext.result.metadata.sessionId).toBe('test-session-123');
+  });
+
+  it('should use sessionId from vars if not in response', async () => {
+    const mockApiProvider = {
+      id: () => 'test-provider',
+      callApi: jest.fn().mockResolvedValue({
+        output: 'Test output',
+        // No sessionId in response
+      }),
+    };
+
+    const mockExtension = 'file://test-extension.js';
+    let capturedContext: any;
+
+    const mockedRunExtensionHook = jest.mocked(runExtensionHook);
+    mockedRunExtensionHook.mockImplementation(async (extensions, hookName, context) => {
+      if (hookName === 'afterEach') {
+        capturedContext = context;
+      }
+      return context;
+    });
+
+    const testSuite: TestSuite = {
+      providers: [mockApiProvider],
+      prompts: [toPrompt('Test prompt')],
+      tests: [
+        {
+          vars: { var1: 'value1', sessionId: 'vars-session-456' },
+        },
+      ],
+      extensions: [mockExtension],
+    };
+
+    const evalRecord = await Eval.create({}, testSuite.prompts, { id: randomUUID() });
+    await evaluate(testSuite, evalRecord, {});
+
+    expect(capturedContext).toBeDefined();
+    expect(capturedContext.result.metadata.sessionId).toBe('vars-session-456');
+  });
+
+  it('should prioritize response sessionId over vars sessionId', async () => {
+    const mockApiProvider = {
+      id: () => 'test-provider',
+      callApi: jest.fn().mockResolvedValue({
+        output: 'Test output',
+        sessionId: 'response-session-priority',
+      }),
+    };
+
+    const mockExtension = 'file://test-extension.js';
+    let capturedContext: any;
+
+    const mockedRunExtensionHook = jest.mocked(runExtensionHook);
+    mockedRunExtensionHook.mockImplementation(async (extensions, hookName, context) => {
+      if (hookName === 'afterEach') {
+        capturedContext = context;
+      }
+      return context;
+    });
+
+    const testSuite: TestSuite = {
+      providers: [mockApiProvider],
+      prompts: [toPrompt('Test prompt')],
+      tests: [
+        {
+          vars: { var1: 'value1', sessionId: 'vars-session-ignored' },
+        },
+      ],
+      extensions: [mockExtension],
+    };
+
+    const evalRecord = await Eval.create({}, testSuite.prompts, { id: randomUUID() });
+    await evaluate(testSuite, evalRecord, {});
+
+    expect(capturedContext).toBeDefined();
+    expect(capturedContext.result.metadata.sessionId).toBe('response-session-priority');
+    expect(capturedContext.result.metadata.sessionId).not.toBe('vars-session-ignored');
+  });
+
+  it('should include sessionIds array from test metadata for iterative providers', async () => {
+    const mockApiProvider = {
+      id: () => 'test-provider',
+      callApi: jest.fn().mockResolvedValue({
+        output: 'Test output',
+      }),
+    };
+
+    const mockExtension = 'file://test-extension.js';
+    let capturedContext: any;
+
+    const mockedRunExtensionHook = jest.mocked(runExtensionHook);
+    mockedRunExtensionHook.mockImplementation(async (extensions, hookName, context) => {
+      if (hookName === 'afterEach') {
+        capturedContext = context;
+      }
+      return context;
+    });
+
+    const testSuite: TestSuite = {
+      providers: [mockApiProvider],
+      prompts: [toPrompt('Test prompt')],
+      tests: [
+        {
+          vars: { var1: 'value1' },
+          metadata: {
+            sessionIds: ['iter-session-1', 'iter-session-2', 'iter-session-3'],
+          },
+        },
+      ],
+      extensions: [mockExtension],
+    };
+
+    const evalRecord = await Eval.create({}, testSuite.prompts, { id: randomUUID() });
+    await evaluate(testSuite, evalRecord, {});
 
     expect(capturedContext).toBeDefined();
     expect(capturedContext.result.metadata.sessionIds).toEqual([
@@ -2897,7 +2898,6 @@
 
     expect(capturedContext).toBeDefined();
     expect(capturedContext.result.metadata.sessionId).toBeUndefined();
->>>>>>> c870aa13
   });
 });
 
