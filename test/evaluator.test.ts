import * as fs from 'fs';
import glob from 'glob';
import * as path from 'path';
import {
  evaluate,
  renderPrompt,
  resolveVariables,
  generateVarCombinations,
  isAllowedPrompt,
} from '../src/evaluator';
import type { ApiProvider, TestSuite, Prompt } from '../src/types';

jest.mock('node-fetch', () => jest.fn());
jest.mock('proxy-agent', () => ({
  ProxyAgent: jest.fn().mockImplementation(() => ({})),
}));
jest.mock('glob', () => ({
  globSync: jest.fn(),
}));

jest.mock('fs', () => ({
  readFileSync: jest.fn(),
  writeFileSync: jest.fn(),
  statSync: jest.fn(),
  readdirSync: jest.fn(),
  existsSync: jest.fn(),
  mkdirSync: jest.fn(),
  promises: {
    readFile: jest.fn(),
  },
}));

jest.mock('../src/esm');
jest.mock('../src/database');

const mockApiProvider: ApiProvider = {
  id: jest.fn().mockReturnValue('test-provider'),
  callApi: jest.fn().mockResolvedValue({
    output: 'Test output',
    tokenUsage: { total: 10, prompt: 5, completion: 5, cached: 0 },
  }),
};

const mockGradingApiProviderPasses: ApiProvider = {
  id: jest.fn().mockReturnValue('test-grading-provider'),
  callApi: jest.fn().mockResolvedValue({
    output: JSON.stringify({ pass: true, reason: 'Test grading output' }),
    tokenUsage: { total: 10, prompt: 5, completion: 5, cached: 0 },
  }),
};

const mockGradingApiProviderFails: ApiProvider = {
  id: jest.fn().mockReturnValue('test-grading-provider'),
  callApi: jest.fn().mockResolvedValue({
    output: JSON.stringify({ pass: false, reason: 'Grading failed reason' }),
    tokenUsage: { total: 10, prompt: 5, completion: 5, cached: 0 },
  }),
};

function toPrompt(text: string): Prompt {
  return { raw: text, label: text };
}

describe('evaluator', () => {
  beforeEach(() => {
    jest.clearAllMocks();
  });

  it('evaluate with vars', async () => {
    const testSuite: TestSuite = {
      providers: [mockApiProvider],
      prompts: [toPrompt('Test prompt {{ var1 }} {{ var2 }}')],
      tests: [
        {
          vars: { var1: 'value1', var2: 'value2' },
        },
      ],
    };

    const summary = await evaluate(testSuite, {});

    expect(mockApiProvider.callApi).toHaveBeenCalledTimes(1);
    expect(summary.stats.successes).toBe(1);
    expect(summary.stats.failures).toBe(0);
    expect(summary.stats.tokenUsage).toEqual({ total: 10, prompt: 5, completion: 5, cached: 0 });
    expect(summary.results[0].prompt.raw).toBe('Test prompt value1 value2');
    expect(summary.results[0].prompt.label).toBe('Test prompt {{ var1 }} {{ var2 }}');
    expect(summary.results[0].response?.output).toBe('Test output');
  });

  it('evaluate with vars - no escaping', async () => {
    const testSuite: TestSuite = {
      providers: [mockApiProvider],
      prompts: [toPrompt('Test prompt {{ var1 }} {{ var2 }}')],
      tests: [
        {
          vars: { var1: '1 < 2', var2: 'he said "hello world"...' },
        },
      ],
    };

    const summary = await evaluate(testSuite, {});

    expect(mockApiProvider.callApi).toHaveBeenCalledTimes(1);
    expect(summary.stats.successes).toBe(1);
    expect(summary.stats.failures).toBe(0);
    expect(summary.stats.tokenUsage).toEqual({ total: 10, prompt: 5, completion: 5, cached: 0 });
    expect(summary.results[0].prompt.raw).toBe('Test prompt 1 < 2 he said "hello world"...');
    expect(summary.results[0].prompt.label).toBe('Test prompt {{ var1 }} {{ var2 }}');
    expect(summary.results[0].response?.output).toBe('Test output');
  });

  it('evaluate with vars as object', async () => {
    const testSuite: TestSuite = {
      providers: [mockApiProvider],
      prompts: [toPrompt('Test prompt {{ var1.prop1 }} {{ var2 }}')],
      tests: [
        {
          vars: { var1: { prop1: 'value1' }, var2: 'value2' },
        },
      ],
    };

    const summary = await evaluate(testSuite, {});

    expect(mockApiProvider.callApi).toHaveBeenCalledTimes(1);
    expect(summary.stats.successes).toBe(1);
    expect(summary.stats.failures).toBe(0);
    expect(summary.stats.tokenUsage).toEqual({ total: 10, prompt: 5, completion: 5, cached: 0 });
    expect(summary.results[0].prompt.raw).toBe('Test prompt value1 value2');
    expect(summary.results[0].prompt.label).toBe('Test prompt {{ var1.prop1 }} {{ var2 }}');
    expect(summary.results[0].response?.output).toBe('Test output');
  });

  it('evaluate with named prompt', async () => {
    const testSuite: TestSuite = {
      providers: [mockApiProvider],
      prompts: [{ raw: 'Test prompt {{ var1 }} {{ var2 }}', label: 'test display name' }],
      tests: [
        {
          vars: { var1: 'value1', var2: 'value2' },
        },
      ],
    };

    const summary = await evaluate(testSuite, {});

    expect(mockApiProvider.callApi).toHaveBeenCalledTimes(1);
    expect(summary.stats.successes).toBe(1);
    expect(summary.stats.failures).toBe(0);
    expect(summary.stats.tokenUsage).toEqual({ total: 10, prompt: 5, completion: 5, cached: 0 });
    expect(summary.results[0].prompt.raw).toBe('Test prompt value1 value2');
    expect(summary.results[0].prompt.label).toBe('test display name');
    expect(summary.results[0].response?.output).toBe('Test output');
  });

  it('evaluate with multiple vars', async () => {
    const testSuite: TestSuite = {
      providers: [mockApiProvider],
      prompts: [toPrompt('Test prompt {{ var1 }} {{ var2 }}')],
      tests: [
        {
          vars: { var1: ['value1', 'value3'], var2: ['value2', 'value4'] },
        },
      ],
    };

    const summary = await evaluate(testSuite, {});

    expect(mockApiProvider.callApi).toHaveBeenCalledTimes(4);
    expect(summary.stats.successes).toBe(4);
    expect(summary.stats.failures).toBe(0);
    expect(summary.stats.tokenUsage).toEqual({ total: 40, prompt: 20, completion: 20, cached: 0 });
    expect(summary.results[0].prompt.raw).toBe('Test prompt value1 value2');
    expect(summary.results[0].prompt.label).toBe('Test prompt {{ var1 }} {{ var2 }}');
    expect(summary.results[0].response?.output).toBe('Test output');
  });

  it('evaluate with multiple providers', async () => {
    const testSuite: TestSuite = {
      providers: [mockApiProvider, mockApiProvider],
      prompts: [toPrompt('Test prompt {{ var1 }} {{ var2 }}')],
      tests: [
        {
          vars: { var1: 'value1', var2: 'value2' },
        },
      ],
    };

    const summary = await evaluate(testSuite, {});

    expect(mockApiProvider.callApi).toHaveBeenCalledTimes(2);
    expect(summary.stats.successes).toBe(2);
    expect(summary.stats.failures).toBe(0);
    expect(summary.stats.tokenUsage).toEqual({ total: 20, prompt: 10, completion: 10, cached: 0 });
    expect(summary.results[0].prompt.raw).toBe('Test prompt value1 value2');
    expect(summary.results[0].prompt.label).toBe('Test prompt {{ var1 }} {{ var2 }}');
    expect(summary.results[0].response?.output).toBe('Test output');
  });

  it('evaluate without tests', async () => {
    const testSuite: TestSuite = {
      providers: [mockApiProvider],
      prompts: [toPrompt('Test prompt')],
    };

    const summary = await evaluate(testSuite, {});

    expect(mockApiProvider.callApi).toHaveBeenCalledTimes(1);
    expect(summary.stats.successes).toBe(1);
    expect(summary.stats.failures).toBe(0);
    expect(summary.stats.tokenUsage).toEqual({ total: 10, prompt: 5, completion: 5, cached: 0 });
    expect(summary.results[0].prompt.raw).toBe('Test prompt');
    expect(summary.results[0].prompt.label).toBe('Test prompt');
    expect(summary.results[0].response?.output).toBe('Test output');
  });

  it('evaluate without tests with multiple providers', async () => {
    const testSuite: TestSuite = {
      providers: [mockApiProvider, mockApiProvider, mockApiProvider],
      prompts: [toPrompt('Test prompt')],
    };

    const summary = await evaluate(testSuite, {});

    expect(mockApiProvider.callApi).toHaveBeenCalledTimes(3);
    expect(summary.stats.successes).toBe(3);
    expect(summary.stats.failures).toBe(0);
    expect(summary.stats.tokenUsage).toEqual({ total: 30, prompt: 15, completion: 15, cached: 0 });
    expect(summary.results[0].prompt.raw).toBe('Test prompt');
    expect(summary.results[0].prompt.label).toBe('Test prompt');
    expect(summary.results[0].response?.output).toBe('Test output');
  });

  it('evaluate with expected value matching output', async () => {
    const testSuite: TestSuite = {
      providers: [mockApiProvider],
      prompts: [toPrompt('Test prompt')],
      tests: [
        {
          assert: [
            {
              type: 'equals',
              value: 'Test output',
            },
          ],
        },
      ],
    };

    const summary = await evaluate(testSuite, {});

    expect(mockApiProvider.callApi).toHaveBeenCalledTimes(1);
    expect(summary.stats.successes).toBe(1);
    expect(summary.stats.failures).toBe(0);
    expect(summary.results[0].success).toBe(true);
    expect(summary.results[0].response?.output).toBe('Test output');
  });

  it('evaluate with expected value not matching output', async () => {
    const testSuite: TestSuite = {
      providers: [mockApiProvider],
      prompts: [toPrompt('Test prompt')],
      tests: [
        {
          assert: [
            {
              type: 'equals',
              value: 'Different output',
            },
          ],
        },
      ],
    };

    const summary = await evaluate(testSuite, {});

    expect(mockApiProvider.callApi).toHaveBeenCalledTimes(1);
    expect(summary.stats.successes).toBe(0);
    expect(summary.stats.failures).toBe(1);
    expect(summary.results[0].success).toBe(false);
    expect(summary.results[0].response?.output).toBe('Test output');
  });

  it('evaluate with fn: expected value', async () => {
    const testSuite: TestSuite = {
      providers: [mockApiProvider],
      prompts: [toPrompt('Test prompt')],
      tests: [
        {
          assert: [
            {
              type: 'javascript',
              value: 'output === "Test output";',
            },
          ],
        },
      ],
    };

    const summary = await evaluate(testSuite, {});

    expect(mockApiProvider.callApi).toHaveBeenCalledTimes(1);
    expect(summary.stats.successes).toBe(1);
    expect(summary.stats.failures).toBe(0);
    expect(summary.results[0].success).toBe(true);
    expect(summary.results[0].response?.output).toBe('Test output');
  });

  it('evaluate with fn: expected value not matching output', async () => {
    const testSuite: TestSuite = {
      providers: [mockApiProvider],
      prompts: [toPrompt('Test prompt')],
      tests: [
        {
          assert: [
            {
              type: 'javascript',
              value: 'output === "Different output";',
            },
          ],
        },
      ],
    };

    const summary = await evaluate(testSuite, {});

    expect(mockApiProvider.callApi).toHaveBeenCalledTimes(1);
    expect(summary.stats.successes).toBe(0);
    expect(summary.stats.failures).toBe(1);
    expect(summary.results[0].success).toBe(false);
    expect(summary.results[0].response?.output).toBe('Test output');
  });

  it('evaluate with grading expected value', async () => {
    const testSuite: TestSuite = {
      providers: [mockApiProvider],
      prompts: [toPrompt('Test prompt')],
      tests: [
        {
          assert: [
            {
              type: 'llm-rubric',
              value: 'output is a test output',
            },
          ],
        },
      ],
      defaultTest: {
        options: {
          provider: mockGradingApiProviderPasses,
        },
      },
    };

    const summary = await evaluate(testSuite, {});

    expect(mockApiProvider.callApi).toHaveBeenCalledTimes(1);
    expect(summary.stats.successes).toBe(1);
    expect(summary.stats.failures).toBe(0);
    expect(summary.results[0].success).toBe(true);
    expect(summary.results[0].response?.output).toBe('Test output');
  });

  it('evaluate with grading expected value does not pass', async () => {
    const testSuite: TestSuite = {
      providers: [mockApiProvider],
      prompts: [toPrompt('Test prompt')],
      tests: [
        {
          assert: [
            {
              type: 'llm-rubric',
              value: 'output is a test output',
            },
          ],
        },
      ],
      defaultTest: {
        options: {
          provider: mockGradingApiProviderFails,
        },
      },
    };

    const summary = await evaluate(testSuite, {});

    expect(mockApiProvider.callApi).toHaveBeenCalledTimes(1);
    expect(summary.stats.successes).toBe(0);
    expect(summary.stats.failures).toBe(1);
    expect(summary.results[0].success).toBe(false);
    expect(summary.results[0].response?.output).toBe('Test output');
  });

  it('evaluate with transform option - default test', async () => {
    const testSuite: TestSuite = {
      providers: [mockApiProvider],
      prompts: [toPrompt('Test prompt')],
      defaultTest: {
        options: {
          transform: 'output + " postprocessed"',
        },
      },
    };

    const summary = await evaluate(testSuite, {});

    expect(mockApiProvider.callApi).toHaveBeenCalledTimes(1);
    expect(summary.stats.successes).toBe(1);
    expect(summary.stats.failures).toBe(0);
    expect(summary.results[0].response?.output).toBe('Test output postprocessed');
  });

  it('evaluate with transform option - single test', async () => {
    const testSuite: TestSuite = {
      providers: [mockApiProvider],
      prompts: [toPrompt('Test prompt')],
      tests: [
        {
          assert: [
            {
              type: 'equals',
              value: 'Test output postprocessed',
            },
          ],
          options: {
            transform: 'output + " postprocessed"',
          },
        },
      ],
    };

    const summary = await evaluate(testSuite, {});

    expect(mockApiProvider.callApi).toHaveBeenCalledTimes(1);
    expect(summary.stats.successes).toBe(1);
    expect(summary.stats.failures).toBe(0);
    expect(summary.results[0].response?.output).toBe('Test output postprocessed');
  });

  it('evaluate with transform option - json provider', async () => {
    const mockApiJsonProvider: ApiProvider = {
      id: jest.fn().mockReturnValue('test-provider-json'),
      callApi: jest.fn().mockResolvedValue({
        output: '{"output": "testing", "value": 123}',
        tokenUsage: { total: 10, prompt: 5, completion: 5, cached: 0 },
      }),
    };

    const testSuite: TestSuite = {
      providers: [mockApiJsonProvider],
      prompts: [toPrompt('Test prompt')],
      tests: [
        {
          assert: [
            {
              type: 'equals',
              value: '123',
            },
          ],
          options: {
            transform: `JSON.parse(output).value`,
          },
        },
      ],
    };

    const summary = await evaluate(testSuite, {});

    expect(mockApiJsonProvider.callApi).toHaveBeenCalledTimes(1);
    expect(summary.stats.successes).toBe(1);
    expect(summary.stats.failures).toBe(0);
    expect(summary.results[0].response?.output).toBe(123);
  });

  it('evaluate with provider transform', async () => {
    const mockApiProviderWithTransform: ApiProvider = {
      id: jest.fn().mockReturnValue('test-provider-transform'),
      callApi: jest.fn().mockResolvedValue({
        output: 'Original output',
        tokenUsage: { total: 10, prompt: 5, completion: 5, cached: 0 },
      }),
      transform: '`Transformed: ${output}`',
    };

    const testSuite: TestSuite = {
      providers: [mockApiProviderWithTransform],
      prompts: [toPrompt('Test prompt')],
      tests: [
        {
          assert: [
            {
              type: 'equals',
              value: 'Transformed: Original output',
            },
          ],
          options: {}, // No test transform, relying on provider's transform
        },
      ],
    };

    const summary = await evaluate(testSuite, {});

    expect(mockApiProviderWithTransform.callApi).toHaveBeenCalledTimes(1);
    expect(summary.stats.successes).toBe(1);
    expect(summary.stats.failures).toBe(0);
    expect(summary.results[0].response?.output).toBe('Transformed: Original output');
  });

  it('evaluate with providerPromptMap', async () => {
    const testSuite: TestSuite = {
      providers: [mockApiProvider],
      prompts: [toPrompt('Test prompt 1'), toPrompt('Test prompt 2')],
      providerPromptMap: {
        'test-provider': ['Test prompt 1'],
      },
      tests: [
        {
          vars: { var1: 'value1', var2: 'value2' },
        },
      ],
    };

    const summary = await evaluate(testSuite, {});

    expect(mockApiProvider.callApi).toHaveBeenCalledTimes(1);
    expect(summary.stats.successes).toBe(1);
    expect(summary.stats.failures).toBe(0);
    expect(summary.stats.tokenUsage).toEqual({ total: 10, prompt: 5, completion: 5, cached: 0 });
    expect(summary.results[0].prompt.raw).toBe('Test prompt 1');
    expect(summary.results[0].prompt.label).toBe('Test prompt 1');
    expect(summary.results[0].response?.output).toBe('Test output');
  });

<<<<<<< HEAD
=======
  it('evaluate with allowed prompts filtering', async () => {
    const mockApiProvider: ApiProvider = {
      id: jest.fn().mockReturnValue('test-provider'),
      callApi: jest.fn().mockResolvedValue({
        output: 'Test output',
        tokenUsage: { total: 10, prompt: 5, completion: 5, cached: 0 },
      }),
    };

    const testSuite: TestSuite = {
      providers: [mockApiProvider],
      prompts: [
        { raw: 'Test prompt 1', label: 'prompt1' },
        { raw: 'Test prompt 2', label: 'prompt2' },
        { raw: 'Test prompt 3', label: 'group1:prompt3' },
      ],
      providerPromptMap: {
        'test-provider': ['prompt1', 'group1'],
      },
      tests: [
        {
          vars: { var1: 'value1', var2: 'value2' },
        },
      ],
    };

    const summary = await evaluate(testSuite, {});

    expect(mockApiProvider.callApi).toHaveBeenCalledTimes(2);
    expect(summary).toMatchObject({
      stats: {
        successes: 2,
        failures: 0,
      },
      results: [{ prompt: { label: 'prompt1' } }, { prompt: { label: 'group1:prompt3' } }],
    });
  });

>>>>>>> 4dff08e0
  it('evaluate with scenarios', async () => {
    const mockApiProvider: ApiProvider = {
      id: jest.fn().mockReturnValue('test-provider'),
      callApi: jest
        .fn()
        .mockResolvedValueOnce({
          output: 'Hola mundo',
          tokenUsage: { total: 10, prompt: 5, completion: 5, cached: 0 },
        })
        .mockResolvedValueOnce({
          output: 'Bonjour le monde',
          tokenUsage: { total: 10, prompt: 5, completion: 5, cached: 0 },
        }),
    };

    const testSuite: TestSuite = {
      providers: [mockApiProvider],
      prompts: [toPrompt('Test prompt {{ language }}')],
      scenarios: [
        {
          config: [
            {
              vars: {
                language: 'Spanish',
                expectedHelloWorld: 'Hola mundo',
              },
            },
            {
              vars: {
                language: 'French',
                expectedHelloWorld: 'Bonjour le monde',
              },
            },
          ],
          tests: [
            {
              assert: [
                {
                  type: 'equals',
                  value: '{{expectedHelloWorld}}',
                },
              ],
            },
          ],
        },
      ],
    };

    const summary = await evaluate(testSuite, {});

    expect(mockApiProvider.callApi).toHaveBeenCalledTimes(2);
    expect(summary.stats.successes).toBe(2);
    expect(summary.stats.failures).toBe(0);
    expect(summary.results[0].response?.output).toBe('Hola mundo');
    expect(summary.results[1].response?.output).toBe('Bonjour le monde');
  });

  it('evaluate with scenarios and multiple vars', async () => {
    const mockApiProvider: ApiProvider = {
      id: jest.fn().mockReturnValue('test-provider'),
      callApi: jest
        .fn()
        .mockResolvedValueOnce({
          output: 'Spanish Hola',
          tokenUsage: { total: 10, prompt: 5, completion: 5, cached: 0 },
        })
        .mockResolvedValueOnce({
          output: 'Spanish Bonjour',
          tokenUsage: { total: 10, prompt: 5, completion: 5, cached: 0 },
        })
        .mockResolvedValueOnce({
          output: 'French Hola',
          tokenUsage: { total: 10, prompt: 5, completion: 5, cached: 0 },
        })
        .mockResolvedValueOnce({
          output: 'French Bonjour',
          tokenUsage: { total: 10, prompt: 5, completion: 5, cached: 0 },
        }),
    };
    const testSuite: TestSuite = {
      providers: [mockApiProvider],
      prompts: [toPrompt('Test prompt {{ language }} {{ greeting }}')],
      scenarios: [
        {
          config: [
            {
              vars: {
                language: ['Spanish', 'French'],
                greeting: ['Hola', 'Bonjour'],
              },
            },
          ],
          tests: [
            {
              assert: [
                {
                  type: 'equals',
                  value: '{{language}} {{greeting}}',
                },
              ],
            },
          ],
        },
      ],
    };

    const summary = await evaluate(testSuite, {});

    expect(mockApiProvider.callApi).toHaveBeenCalledTimes(4);
    expect(summary.stats.successes).toBe(4);
    expect(summary.stats.failures).toBe(0);
    expect(summary.results[0].response?.output).toBe('Spanish Hola');
    expect(summary.results[1].response?.output).toBe('Spanish Bonjour');
    expect(summary.results[2].response?.output).toBe('French Hola');
    expect(summary.results[3].response?.output).toBe('French Bonjour');
  });

  it('evaluate with _conversation variable', async () => {
    const mockApiProvider: ApiProvider = {
      id: jest.fn().mockReturnValue('test-provider'),
      callApi: jest.fn().mockImplementation((prompt) => {
        return Promise.resolve({
          output: prompt,
          tokenUsage: { total: 10, prompt: 5, completion: 5, cached: 0 },
        });
      }),
    };

    const testSuite: TestSuite = {
      providers: [mockApiProvider],
      prompts: [toPrompt('{{ var1 }} {{ _conversation[0].output }}')],
      tests: [
        {
          vars: { var1: 'First run' },
        },
        {
          vars: { var1: 'Second run' },
        },
      ],
    };

    const summary = await evaluate(testSuite, {});

    expect(mockApiProvider.callApi).toHaveBeenCalledTimes(2);
    expect(summary.stats.successes).toBe(2);
    expect(summary.stats.failures).toBe(0);
    expect(summary.results[0].response?.output).toBe('First run ');
    expect(summary.results[1].response?.output).toBe('Second run First run ');
  });

<<<<<<< HEAD
  it('should use the options from the test if they exist', async () => {
    const testSuite: TestSuite = {
      providers: [mockApiProvider],
      prompts: [toPrompt('Test prompt')],
      tests: [
        {
          vars: { var1: 'value1', var2: 'value2' },
          options: {
            transform: 'output + " postprocessed"',
          },
        },
      ],
    };

    const summary = await evaluate(testSuite, {});

=======
  it('evaluate with labeled and unlabeled providers and providerPromptMap', async () => {
    const mockLabeledProvider: ApiProvider = {
      id: () => 'labeled-provider-id',
      label: 'Labeled Provider',
      callApi: jest.fn().mockResolvedValue({
        output: 'Labeled Provider Output',
        tokenUsage: { total: 10, prompt: 5, completion: 5, cached: 0 },
      }),
    };

    const mockUnlabeledProvider: ApiProvider = {
      id: () => 'unlabeled-provider-id',
      callApi: jest.fn().mockResolvedValue({
        output: 'Unlabeled Provider Output',
        tokenUsage: { total: 10, prompt: 5, completion: 5, cached: 0 },
      }),
    };

    const testSuite: TestSuite = {
      providers: [mockLabeledProvider, mockUnlabeledProvider],
      prompts: [
        {
          raw: 'Prompt 1',
          label: 'prompt1',
        },
        {
          raw: 'Prompt 2',
          label: 'prompt2',
        },
      ],
      providerPromptMap: {
        'Labeled Provider': ['prompt1'],
        'unlabeled-provider-id': ['prompt2'],
      },
    };

    await expect(evaluate(testSuite, {})).resolves.toEqual(
      expect.objectContaining({
        stats: expect.objectContaining({
          successes: 2,
          failures: 0,
        }),
        results: [
          expect.objectContaining({
            provider: expect.objectContaining({
              id: 'labeled-provider-id',
              label: 'Labeled Provider',
            }),
            response: expect.objectContaining({
              output: 'Labeled Provider Output',
            }),
          }),
          expect.objectContaining({
            provider: expect.objectContaining({
              id: 'unlabeled-provider-id',
              label: undefined,
            }),
            response: expect.objectContaining({
              output: 'Unlabeled Provider Output',
            }),
          }),
        ],
        table: expect.objectContaining({
          head: expect.objectContaining({
            prompts: [
              expect.objectContaining({
                provider: 'Labeled Provider',
              }),
              expect.objectContaining({
                provider: 'unlabeled-provider-id',
              }),
            ],
          }),
        }),
      }),
    );

    expect(mockLabeledProvider.callApi).toHaveBeenCalledTimes(1);
    expect(mockUnlabeledProvider.callApi).toHaveBeenCalledTimes(1);
  });

  it('should use the options from the test if they exist', async () => {
    const testSuite: TestSuite = {
      providers: [mockApiProvider],
      prompts: [toPrompt('Test prompt')],
      tests: [
        {
          vars: { var1: 'value1', var2: 'value2' },
          options: {
            transform: 'output + " postprocessed"',
          },
        },
      ],
    };

    const summary = await evaluate(testSuite, {});

>>>>>>> 4dff08e0
    expect(mockApiProvider.callApi).toHaveBeenCalledTimes(1);
    expect(summary.stats.successes).toBe(1);
    expect(summary.stats.failures).toBe(0);
    expect(summary.results[0].response?.output).toBe('Test output postprocessed');
  });
});

describe('renderPrompt', () => {
  beforeEach(() => {
    jest.clearAllMocks();
  });

  it('should render a prompt with a single variable', async () => {
    const prompt = toPrompt('Test prompt {{ var1 }}');
    const renderedPrompt = await renderPrompt(prompt, { var1: 'value1' }, {});
    expect(renderedPrompt).toBe('Test prompt value1');
  });

  it('should render a JSON prompt', async () => {
    const prompt = toPrompt('[{"text": "Test prompt "}, {"text": "{{ var1 }}"}]');
    const renderedPrompt = await renderPrompt(prompt, { var1: 'value1' }, {});
    expect(renderedPrompt).toBe(
      JSON.stringify(JSON.parse('[{"text":"Test prompt "},{"text":"value1"}]'), null, 2),
    );
  });

  it('should render a JSON prompt and escape the var string', async () => {
    const prompt = toPrompt('[{"text": "Test prompt "}, {"text": "{{ var1 }}"}]');
    const renderedPrompt = await renderPrompt(prompt, { var1: 'He said "hello world!"' }, {});
    expect(renderedPrompt).toBe(
      JSON.stringify(
        JSON.parse('[{"text":"Test prompt "},{"text":"He said \\"hello world!\\""}]'),
        null,
        2,
      ),
    );
  });

  it('should render a JSON prompt with nested JSON', async () => {
    const prompt = toPrompt('[{"text": "Test prompt "}, {"text": "{{ var1 }}"}]');
    const renderedPrompt = await renderPrompt(prompt, { var1: '{"nested": "value1"}' }, {});
    expect(renderedPrompt).toBe(
      JSON.stringify(
        JSON.parse('[{"text":"Test prompt "},{"text":"{\\"nested\\": \\"value1\\"}"}]'),
        null,
        2,
      ),
    );
  });

  it('should load external yaml files in renderPrompt', async () => {
    const prompt = toPrompt('Test prompt with {{ var1 }}');
    const vars = { var1: 'file://test.txt' };
    const evaluateOptions = {};

    // Mock fs.readFileSync to simulate loading a YAML file
    jest.spyOn(fs, 'readFileSync').mockReturnValueOnce('loaded from file');

    const renderedPrompt = await renderPrompt(prompt, vars, evaluateOptions);

    expect(fs.readFileSync).toHaveBeenCalledWith(expect.stringContaining('test.txt'), 'utf8');
    expect(renderedPrompt).toBe('Test prompt with loaded from file');
  });

  it('should load external js files in renderPrompt and execute the exported function', async () => {
    const prompt = toPrompt('Test prompt with {{ var1 }}');
    const vars = { var1: 'file:///path/to/testFunction.js' };
    const evaluateOptions = {};

    jest.doMock(
      path.resolve('/path/to/testFunction.js'),
      () => (varName: any, prompt: any, vars: any) => ({ output: `Dynamic value for ${varName}` }),
      { virtual: true },
    );

    const renderedPrompt = await renderPrompt(prompt, vars, evaluateOptions);
    expect(renderedPrompt).toBe('Test prompt with Dynamic value for var1');
  });

  it('should load external json files in renderPrompt and parse the JSON content', async () => {
    const prompt = toPrompt('Test prompt with {{ var1 }}');
    const vars = { var1: 'file:///path/to/testData.json' };
    const evaluateOptions = {};

    jest.spyOn(fs, 'readFileSync').mockReturnValueOnce(JSON.stringify({ key: 'valueFromJson' }));

    const renderedPrompt = await renderPrompt(prompt, vars, evaluateOptions);

    expect(fs.readFileSync).toHaveBeenCalledWith(expect.stringContaining('testData.json'), 'utf8');
    expect(renderedPrompt).toBe('Test prompt with {"key":"valueFromJson"}');
  });

  it('should load external yaml files in renderPrompt and parse the YAML content', async () => {
    const prompt = toPrompt('Test prompt with {{ var1 }}');
    const vars = { var1: 'file:///path/to/testData.yaml' };
    const evaluateOptions = {};

    jest.spyOn(fs, 'readFileSync').mockReturnValueOnce('key: valueFromYaml');

    const renderedPrompt = await renderPrompt(prompt, vars, evaluateOptions);

    expect(fs.readFileSync).toHaveBeenCalledWith(expect.stringContaining('testData.yaml'), 'utf8');
    expect(renderedPrompt).toBe('Test prompt with {"key":"valueFromYaml"}');
  });
});

describe('resolveVariables', () => {
  beforeEach(() => {
    jest.clearAllMocks();
  });

  it('should replace placeholders with corresponding variable values', () => {
    const variables = { final: '{{ my_greeting }}, {{name}}!', my_greeting: 'Hello', name: 'John' };
    const expected = { final: 'Hello, John!', my_greeting: 'Hello', name: 'John' };
    expect(resolveVariables(variables)).toEqual(expected);
  });

  it('should handle nested variable substitutions', () => {
    const variables = { first: '{{second}}', second: '{{third}}', third: 'value' };
    const expected = { first: 'value', second: 'value', third: 'value' };
    expect(resolveVariables(variables)).toEqual(expected);
  });

  it('should not modify variables without placeholders', () => {
    const variables = { greeting: 'Hello, world!', name: 'John' };
    const expected = { greeting: 'Hello, world!', name: 'John' };
    expect(resolveVariables(variables)).toEqual(expected);
  });

  it('should not fail if a variable is not found', () => {
    const variables = { greeting: 'Hello, {{name}}!' };
    expect(resolveVariables(variables)).toEqual({ greeting: 'Hello, {{name}}!' });
  });

  it('should not fail for unresolved placeholders', () => {
    const variables = { greeting: 'Hello, {{name}}!', name: '{{unknown}}' };
    expect(resolveVariables(variables)).toEqual({
      greeting: 'Hello, {{unknown}}!',
      name: '{{unknown}}',
    });
  });
});

describe('generateVarCombinations', () => {
  beforeEach(() => {
    jest.clearAllMocks();
  });

  it('should generate combinations for simple variables', () => {
    const vars = { language: 'English', greeting: 'Hello' };
    const expected = [{ language: 'English', greeting: 'Hello' }];
    expect(generateVarCombinations(vars)).toEqual(expected);
  });

  it('should generate combinations for array variables', () => {
    const vars = { language: ['English', 'French'], greeting: 'Hello' };
    const expected = [
      { language: 'English', greeting: 'Hello' },
      { language: 'French', greeting: 'Hello' },
    ];
    expect(generateVarCombinations(vars)).toEqual(expected);
  });

  it('should handle file paths and expand them into combinations', () => {
    const vars = { language: 'English', greeting: 'file:///path/to/greetings/*.txt' };
    jest.spyOn(glob, 'globSync').mockReturnValue(['greeting1.txt', 'greeting2.txt']);
    const expected = [
      { language: 'English', greeting: 'file://greeting1.txt' },
      { language: 'English', greeting: 'file://greeting2.txt' },
    ];
    expect(generateVarCombinations(vars)).toEqual(expected);
  });

  it('should correctly handle nested array variables', () => {
    const vars = {
      options: [
        ['opt1', 'opt2'],
        ['opt3', 'opt4'],
      ],
    };
    const expected = [
      {
        options: [
          ['opt1', 'opt2'],
          ['opt3', 'opt4'],
        ],
      },
    ];
    expect(generateVarCombinations(vars)).toEqual(expected);
  });

  it('should return an empty array for empty input', () => {
    const vars = {};
    const expected = [{}];
    expect(generateVarCombinations(vars)).toEqual(expected);
  });
});

describe('isAllowedPrompt', () => {
  const prompt1: Prompt = {
    label: 'prompt1',
    raw: '',
  };
  const prompt2: Prompt = {
    label: 'group1:prompt2',
    raw: '',
  };
  const prompt3: Prompt = {
    label: 'group2:prompt3',
    raw: '',
  };

  it('should return true if allowedPrompts is undefined', () => {
    expect(isAllowedPrompt(prompt1, undefined)).toBe(true);
  });

  it('should return true if allowedPrompts includes the prompt label', () => {
    expect(isAllowedPrompt(prompt1, ['prompt1', 'prompt2'])).toBe(true);
  });

  it('should return true if allowedPrompts includes a label that matches the start of the prompt label followed by a colon', () => {
    expect(isAllowedPrompt(prompt2, ['group1'])).toBe(true);
  });

  it('should return false if allowedPrompts does not include the prompt label or any matching start label with a colon', () => {
    expect(isAllowedPrompt(prompt3, ['group1', 'prompt2'])).toBe(false);
  });

  // TODO: What should the expected behavior of this test be?
  it('should return false if allowedPrompts is an empty array', () => {
    expect(isAllowedPrompt(prompt1, [])).toBe(false);
  });
});<|MERGE_RESOLUTION|>--- conflicted
+++ resolved
@@ -33,6 +33,10 @@
 jest.mock('../src/esm');
 jest.mock('../src/database');
 
+beforeEach(() => {
+  jest.clearAllMocks();
+});
+
 const mockApiProvider: ApiProvider = {
   id: jest.fn().mockReturnValue('test-provider'),
   callApi: jest.fn().mockResolvedValue({
@@ -62,7 +66,7 @@
 }
 
 describe('evaluator', () => {
-  beforeEach(() => {
+  afterEach(() => {
     jest.clearAllMocks();
   });
 
@@ -532,8 +536,6 @@
     expect(summary.results[0].response?.output).toBe('Test output');
   });
 
-<<<<<<< HEAD
-=======
   it('evaluate with allowed prompts filtering', async () => {
     const mockApiProvider: ApiProvider = {
       id: jest.fn().mockReturnValue('test-provider'),
@@ -572,7 +574,6 @@
     });
   });
 
->>>>>>> 4dff08e0
   it('evaluate with scenarios', async () => {
     const mockApiProvider: ApiProvider = {
       id: jest.fn().mockReturnValue('test-provider'),
@@ -723,24 +724,6 @@
     expect(summary.results[1].response?.output).toBe('Second run First run ');
   });
 
-<<<<<<< HEAD
-  it('should use the options from the test if they exist', async () => {
-    const testSuite: TestSuite = {
-      providers: [mockApiProvider],
-      prompts: [toPrompt('Test prompt')],
-      tests: [
-        {
-          vars: { var1: 'value1', var2: 'value2' },
-          options: {
-            transform: 'output + " postprocessed"',
-          },
-        },
-      ],
-    };
-
-    const summary = await evaluate(testSuite, {});
-
-=======
   it('evaluate with labeled and unlabeled providers and providerPromptMap', async () => {
     const mockLabeledProvider: ApiProvider = {
       id: () => 'labeled-provider-id',
@@ -838,7 +821,6 @@
 
     const summary = await evaluate(testSuite, {});
 
->>>>>>> 4dff08e0
     expect(mockApiProvider.callApi).toHaveBeenCalledTimes(1);
     expect(summary.stats.successes).toBe(1);
     expect(summary.stats.failures).toBe(0);
@@ -847,10 +829,6 @@
 });
 
 describe('renderPrompt', () => {
-  beforeEach(() => {
-    jest.clearAllMocks();
-  });
-
   it('should render a prompt with a single variable', async () => {
     const prompt = toPrompt('Test prompt {{ var1 }}');
     const renderedPrompt = await renderPrompt(prompt, { var1: 'value1' }, {});
@@ -946,10 +924,6 @@
 });
 
 describe('resolveVariables', () => {
-  beforeEach(() => {
-    jest.clearAllMocks();
-  });
-
   it('should replace placeholders with corresponding variable values', () => {
     const variables = { final: '{{ my_greeting }}, {{name}}!', my_greeting: 'Hello', name: 'John' };
     const expected = { final: 'Hello, John!', my_greeting: 'Hello', name: 'John' };
@@ -983,10 +957,6 @@
 });
 
 describe('generateVarCombinations', () => {
-  beforeEach(() => {
-    jest.clearAllMocks();
-  });
-
   it('should generate combinations for simple variables', () => {
     const vars = { language: 'English', greeting: 'Hello' };
     const expected = [{ language: 'English', greeting: 'Hello' }];
