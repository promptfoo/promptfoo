--- conflicted
+++ resolved
@@ -3015,20 +3015,15 @@
   });
 });
 
-<<<<<<< HEAD
 describe('evaluator defaultTest merging', () => {
   beforeAll(async () => {
     await runDbMigrations();
   });
 
-=======
-describe('Evaluator with external defaultTest', () => {
->>>>>>> 6d13ffa1
   beforeEach(() => {
     jest.clearAllMocks();
   });
 
-<<<<<<< HEAD
   it('should merge defaultTest.options.provider with test case options', async () => {
     const mockProvider: ApiProvider = {
       id: jest.fn().mockReturnValue('mock-provider'),
@@ -3065,53 +3060,12 @@
           },
         },
       },
-=======
-  it('should handle string defaultTest gracefully', async () => {
-    const testSuite: TestSuite = {
-      providers: [mockApiProvider],
-      prompts: [{ raw: 'Test prompt {{var}}', label: 'test' }],
-      tests: [{ vars: { var: 'value' } }],
-      defaultTest: 'file://path/to/defaultTest.yaml' as any, // String should have been resolved before reaching evaluator
-    };
-
-    const evalRecord = await Eval.create({}, testSuite.prompts, { id: randomUUID() });
-    await evaluate(testSuite, evalRecord, {});
-    const summary = await evalRecord.toEvaluateSummary();
-
-    // Should handle gracefully even if string wasn't resolved
-    expect(summary.results).toHaveLength(1);
-    expect(summary.results[0].vars).toEqual({ var: 'value' });
-  });
-
-  it('should apply object defaultTest properties correctly', async () => {
-    const defaultTest = {
-      assert: [{ type: 'equals' as const, value: 'expected' }],
-      vars: { defaultVar: 'defaultValue' },
-      options: { provider: 'test-provider' },
-      metadata: { suite: 'test-suite' },
-      threshold: 0.8,
-    };
-
-    const testSuite: TestSuite = {
-      providers: [mockApiProvider],
-      prompts: [{ raw: 'Test prompt', label: 'test' }],
-      tests: [
-        { vars: { testVar: 'testValue' } },
-        {
-          vars: { testVar: 'override' },
-          assert: [{ type: 'contains' as const, value: 'exp' }],
-          threshold: 0.9,
-        },
-      ],
-      defaultTest,
->>>>>>> 6d13ffa1
-    };
-
-    const evalRecord = await Eval.create({}, testSuite.prompts, { id: randomUUID() });
-    await evaluate(testSuite, evalRecord, {});
-    const summary = await evalRecord.toEvaluateSummary();
-
-<<<<<<< HEAD
+    };
+
+    const evalRecord = await Eval.create({}, testSuite.prompts, { id: randomUUID() });
+    await evaluate(testSuite, evalRecord, {});
+    const summary = await evalRecord.toEvaluateSummary();
+
     // The evaluator should have processed the tests and merged defaultTest options
     expect(summary.results).toBeDefined();
     expect(summary.results.length).toBeGreaterThan(0);
@@ -3159,7 +3113,70 @@
           provider: 'openai:gpt-3.5-turbo',
           transform: 'output.toUpperCase()',
         },
-=======
+      },
+    };
+
+    const evalRecord = await Eval.create({}, testSuite.prompts, { id: randomUUID() });
+    await evaluate(testSuite, evalRecord, {});
+    const summary = await evalRecord.toEvaluateSummary();
+
+    // Check that the test case options override defaultTest options
+    const processedTest = summary.results[0].testCase;
+    expect(processedTest?.options?.provider).toBe('openai:gpt-4');
+    // But other defaultTest options should still be merged
+    expect(processedTest?.options?.transform).toBe('output.toUpperCase()');
+  });
+});
+
+describe('Evaluator with external defaultTest', () => {
+  beforeEach(() => {
+    jest.clearAllMocks();
+  });
+
+  it('should handle string defaultTest gracefully', async () => {
+    const testSuite: TestSuite = {
+      providers: [mockApiProvider],
+      prompts: [{ raw: 'Test prompt {{var}}', label: 'test' }],
+      tests: [{ vars: { var: 'value' } }],
+      defaultTest: 'file://path/to/defaultTest.yaml' as any, // String should have been resolved before reaching evaluator
+    };
+
+    const evalRecord = await Eval.create({}, testSuite.prompts, { id: randomUUID() });
+    await evaluate(testSuite, evalRecord, {});
+    const summary = await evalRecord.toEvaluateSummary();
+
+    // Should handle gracefully even if string wasn't resolved
+    expect(summary.results).toHaveLength(1);
+    expect(summary.results[0].vars).toEqual({ var: 'value' });
+  });
+
+  it('should apply object defaultTest properties correctly', async () => {
+    const defaultTest = {
+      assert: [{ type: 'equals' as const, value: 'expected' }],
+      vars: { defaultVar: 'defaultValue' },
+      options: { provider: 'test-provider' },
+      metadata: { suite: 'test-suite' },
+      threshold: 0.8,
+    };
+
+    const testSuite: TestSuite = {
+      providers: [mockApiProvider],
+      prompts: [{ raw: 'Test prompt', label: 'test' }],
+      tests: [
+        { vars: { testVar: 'testValue' } },
+        {
+          vars: { testVar: 'override' },
+          assert: [{ type: 'contains' as const, value: 'exp' }],
+          threshold: 0.9,
+        },
+      ],
+      defaultTest,
+    };
+
+    const evalRecord = await Eval.create({}, testSuite.prompts, { id: randomUUID() });
+    await evaluate(testSuite, evalRecord, {});
+    const summary = await evalRecord.toEvaluateSummary();
+
     // First test should inherit all defaultTest properties
     const firstResult = summary.results[0] as any;
     expect(firstResult.testCase.assert).toEqual(defaultTest.assert);
@@ -3214,26 +3231,17 @@
           transformVars: 'vars.defaultTransform = true; return vars;',
         },
         assert: [{ type: 'not-equals' as const, value: '' }],
->>>>>>> 6d13ffa1
-      },
-    };
-
-    const evalRecord = await Eval.create({}, testSuite.prompts, { id: randomUUID() });
-    await evaluate(testSuite, evalRecord, {});
-    const summary = await evalRecord.toEvaluateSummary();
-
-<<<<<<< HEAD
-    // Check that the test case options override defaultTest options
-    const processedTest = summary.results[0].testCase;
-    expect(processedTest?.options?.provider).toBe('openai:gpt-4');
-    // But other defaultTest options should still be merged
-    expect(processedTest?.options?.transform).toBe('output.toUpperCase()');
-=======
+      },
+    };
+
+    const evalRecord = await Eval.create({}, testSuite.prompts, { id: randomUUID() });
+    await evaluate(testSuite, evalRecord, {});
+    const summary = await evalRecord.toEvaluateSummary();
+
     // Test case transformVars should override defaultTest transformVars
     const result = summary.results[0] as any;
     expect(result.testCase.options?.transformVars).toBe('vars.transformed = true; return vars;');
     // But other options should be merged
     expect(result.testCase.options?.provider).toBe('default-provider');
->>>>>>> 6d13ffa1
   });
 });