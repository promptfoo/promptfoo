--- conflicted
+++ resolved
@@ -103,7 +103,6 @@
     it('should return null if the command times out', async () => {
       jest.useFakeTimers();
       jest.mocked(execAsync).mockImplementation(() => {
-<<<<<<< HEAD
         return Object.assign(
           new Promise<{ stdout: string; stderr: string }>((resolve) => {
             setTimeout(
@@ -120,18 +119,7 @@
       });
 
       const resultPromise = pythonUtils.tryPath('/usr/bin/python3');
-      jest.advanceTimersByTime(2500);
-=======
-        const promise = new Promise((resolve) => {
-          setTimeout(() => resolve({ stdout: 'Python 3.8.10\n', stderr: '' }), 3000);
-        }) as any;
-        promise.child = { kill: jest.fn() };
-        return promise;
-      });
-
-      const resultPromise = pythonUtils.tryPath('/usr/bin/python3');
       jest.advanceTimersByTime(2501);
->>>>>>> 163401a7
       const result = await resultPromise;
 
       expect(result).toBeNull();
