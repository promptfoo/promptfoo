--- conflicted
+++ resolved
@@ -1,10 +1,6 @@
 import { randomUUID } from 'crypto';
 
-<<<<<<< HEAD
-import { ResultFailureReason } from '../../src/index';
-=======
 import { ResultFailureReason } from '../../src';
->>>>>>> 08c70f08
 import { getDb } from '../../src/database/index';
 import { evalsTable } from '../../src/database/tables';
 import Eval from '../../src/models/eval';
