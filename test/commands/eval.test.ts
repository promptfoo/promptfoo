--- conflicted
+++ resolved
@@ -15,16 +15,12 @@
 import Eval from '../../src/models/eval';
 import { loadApiProvider } from '../../src/providers';
 import { createShareableUrl, isSharingEnabled } from '../../src/share';
-<<<<<<< HEAD
-import type { ApiProvider, TestSuite, UnifiedConfig } from '../../src/types';
+import { resolveConfigs } from '../../src/util/config/load';
+import { TokenUsageTracker } from '../../src/util/tokenUsage';
 import {
   clearGlobalAbortController,
   getGlobalAbortController,
 } from '../../src/util/abortController';
-=======
->>>>>>> d02bbfff
-import { resolveConfigs } from '../../src/util/config/load';
-import { TokenUsageTracker } from '../../src/util/tokenUsage';
 
 import type { ApiProvider, TestSuite, UnifiedConfig } from '../../src/types';
 
@@ -403,7 +399,6 @@
   });
 });
 
-<<<<<<< HEAD
 describe('Abort Controller Integration', () => {
   let mockAbortController: jest.Mocked<AbortController>;
   let mockEvalRecord: jest.Mocked<Eval>;
@@ -618,7 +613,10 @@
     );
     expect(mockInfo).toHaveBeenCalledWith(
       expect.stringContaining('Status: Cancelled (showing partial results)'),
-=======
+    );
+  });
+});
+
 describe('doEval with external defaultTest', () => {
   const defaultConfig = {} as UnifiedConfig;
   const defaultConfigPath = 'config.yaml';
@@ -777,7 +775,6 @@
       }),
       expect.anything(),
       expect.anything(),
->>>>>>> d02bbfff
     );
   });
 });