import * as fs from 'fs';
import { globSync } from 'glob';
import yaml from 'js-yaml';
import { testCaseFromCsvRow } from '../src/csv';
import { readStandaloneTestsFile, readTest, readTests } from '../src/testCases';
import type { AssertionType, TestCase } from '../src/types';

jest.mock('node-fetch', () => jest.fn());
jest.mock('proxy-agent', () => ({
  ProxyAgent: jest.fn().mockImplementation(() => ({})),
}));
jest.mock('glob', () => ({
  globSync: jest.fn(),
}));

jest.mock('fs', () => ({
  readFileSync: jest.fn(),
  writeFileSync: jest.fn(),
  statSync: jest.fn(),
  readdirSync: jest.fn(),
  existsSync: jest.fn(),
  mkdirSync: jest.fn(),
  promises: {
    readFile: jest.fn(),
  },
}));

jest.mock('../src/database');

describe('readStandaloneTestsFile', () => {
<<<<<<< HEAD
  beforeEach(() => {
    jest.clearAllMocks();
  });

=======
>>>>>>> 4dff08e0
  it('readStandaloneTestsFile with CSV input', async () => {
    jest.mocked(fs.readFileSync).mockReturnValue('var1,var2\nvalue1,value2\nvalue3,value4');
    const varsPath = 'vars.csv';

    const result = await readStandaloneTestsFile(varsPath);

    expect(fs.readFileSync).toHaveBeenCalledTimes(1);
    expect(result).toHaveLength(2);
    expect(result[0].vars).toEqual({ var1: 'value1', var2: 'value2' });
    expect(result[1].vars).toEqual({ var1: 'value3', var2: 'value4' });
  });

  it('readStandaloneTestsFile with JSON input', async () => {
    jest
      .mocked(fs.readFileSync)
      .mockReturnValue(
        '[{"var1": "value1", "var2": "value2"}, {"var3": "value3", "var4": "value4"}]',
      );
    const varsPath = 'vars.json';

    const result = await readStandaloneTestsFile(varsPath);

    expect(fs.readFileSync).toHaveBeenCalledTimes(1);
    expect(result).toHaveLength(2);
    expect(result[0].vars).toEqual({ var1: 'value1', var2: 'value2' });
    expect(result[1].vars).toEqual({ var3: 'value3', var4: 'value4' });
  });

  it('readStandaloneTestsFile with YAML input', async () => {
    jest
      .mocked(fs.readFileSync)
      .mockReturnValue('- var1: value1\n  var2: value2\n- var3: value3\n  var4: value4');
    const varsPath = 'vars.yaml';

    const result = await readStandaloneTestsFile(varsPath);

    expect(fs.readFileSync).toHaveBeenCalledTimes(1);
    expect(result).toHaveLength(2);
    expect(result[0].vars).toEqual({ var1: 'value1', var2: 'value2' });
    expect(result[1].vars).toEqual({ var3: 'value3', var4: 'value4' });
  });
});

describe('readTest', () => {
<<<<<<< HEAD
  beforeEach(() => {
    jest.clearAllMocks();
  });

=======
>>>>>>> 4dff08e0
  it('readTest with string input (path to test config)', async () => {
    const testPath = 'test1.yaml';
    const testContent = {
      description: 'Test 1',
      vars: { var1: 'value1', var2: 'value2' },
      assert: [{ type: 'equals', value: 'value1' }],
    };
    jest.mocked(fs.readFileSync).mockReturnValueOnce(yaml.dump(testContent));

    const result = await readTest(testPath);

    expect(fs.readFileSync).toHaveBeenCalledTimes(1);
    expect(result).toEqual(testContent);
  });

  it('readTest with TestCase input', async () => {
    const input: TestCase = {
      description: 'Test 1',
      vars: { var1: 'value1', var2: 'value2' },
      assert: [{ type: 'equals', value: 'value1' }],
    };

    const result = await readTest(input);

    expect(result).toEqual(input);
  });

  it('readTest with invalid input', async () => {
    const input: any = 123;

    await expect(readTest(input)).rejects.toThrow(
      'Test case must have either assert, vars, or options property. Instead got {}',
    );
  });

  it('readTest with TestCase that contains a vars glob input', async () => {
    const input = {
      description: 'Test 1',
      vars: 'vars/*.yaml',
      assert: [{ type: 'equals' as AssertionType, value: 'value1' }],
    };
    const varsContent1 = { var1: 'value1' };
    const varsContent2 = { var2: 'value2' };
    jest.mocked(globSync).mockReturnValueOnce(['vars/vars1.yaml', 'vars/vars2.yaml']);
    jest
      .mocked(fs.readFileSync)
      .mockReturnValueOnce(yaml.dump(varsContent1))
      .mockReturnValueOnce(yaml.dump(varsContent2));

    const result = await readTest(input);

    expect(globSync).toHaveBeenCalledTimes(1);
    expect(fs.readFileSync).toHaveBeenCalledTimes(2);
    expect(result).toEqual({
      description: 'Test 1',
      vars: { var1: 'value1', var2: 'value2' },
      assert: [{ type: 'equals', value: 'value1' }],
    });
  });
});

describe('readTests', () => {
  beforeEach(() => {
    jest.clearAllMocks();
  });
<<<<<<< HEAD
=======

>>>>>>> 4dff08e0
  it('readTests with string input (CSV file path)', async () => {
    jest
      .mocked(fs.readFileSync)
      .mockReturnValue('var1,var2,__expected\nvalue1,value2,value1\nvalue3,value4,fn:value5');
    const testsPath = 'tests.csv';

    const result = await readTests(testsPath);

    expect(fs.readFileSync).toHaveBeenCalledTimes(1);
    expect(result).toEqual([
      {
        description: 'Row #1',
        vars: { var1: 'value1', var2: 'value2' },
        assert: [{ type: 'equals', value: 'value1' }],
        options: {},
      },
      {
        description: 'Row #2',
        vars: { var1: 'value3', var2: 'value4' },
        assert: [{ type: 'javascript', value: 'value5' }],
        options: {},
      },
    ]);
  });

<<<<<<< HEAD
=======
  it('readTests with string input (CSV file path with file:// prefix)', async () => {
    jest
      .mocked(fs.readFileSync)
      .mockReturnValue('var1,var2,__expected\nvalue1,value2,value1\nvalue3,value4,fn:value5');
    const testsPath = 'file://tests.csv';

    const result = await readTests(testsPath);

    expect(fs.readFileSync).toHaveBeenCalledTimes(1);
    expect(result).toEqual([
      {
        description: 'Row #1',
        vars: { var1: 'value1', var2: 'value2' },
        assert: [{ type: 'equals', value: 'value1' }],
        options: {},
      },
      {
        description: 'Row #2',
        vars: { var1: 'value3', var2: 'value4' },
        assert: [{ type: 'javascript', value: 'value5' }],
        options: {},
      },
    ]);
  });

>>>>>>> 4dff08e0
  it('readTests with multiple __expected in CSV', async () => {
    jest
      .mocked(fs.readFileSync)
      .mockReturnValue(
        'var1,var2,__expected1,__expected2,__expected3\nvalue1,value2,value1,value1.2,value1.3\nvalue3,value4,fn:value5,fn:value5.2,fn:value5.3',
      );
    const testsPath = 'tests.csv';

    const result = await readTests(testsPath);

    expect(fs.readFileSync).toHaveBeenCalledTimes(1);
    expect(result).toEqual([
      {
        description: 'Row #1',
        vars: { var1: 'value1', var2: 'value2' },
        assert: [
          { type: 'equals', value: 'value1' },
          { type: 'equals', value: 'value1.2' },
          { type: 'equals', value: 'value1.3' },
        ],
        options: {},
      },
      {
        description: 'Row #2',
        vars: { var1: 'value3', var2: 'value4' },
        assert: [
          { type: 'javascript', value: 'value5' },
          { type: 'javascript', value: 'value5.2' },
          { type: 'javascript', value: 'value5.3' },
        ],
        options: {},
      },
    ]);
  });

  it('readTests with array input (TestCase[])', async () => {
    const input: TestCase[] = [
      {
        description: 'Test 1',
        vars: { var1: 'value1', var2: 'value2' },
        assert: [{ type: 'equals', value: 'value1' }],
      },
      {
        description: 'Test 2',
        vars: { var1: 'value3', var2: 'value4' },
        assert: [{ type: 'contains-json', value: 'value3' }],
      },
    ];

    const result = await readTests(input);

    expect(result).toEqual(input);
  });

  it('readTests with string array input (paths to test configs)', async () => {
    const testsPaths = ['test1.yaml', 'test2.yaml'];
    const test1Content = [
      {
        description: 'Test 1',
        vars: { var1: 'value1', var2: 'value2' },
        assert: [{ type: 'equals', value: 'value1' }],
      },
    ];
    const test2Content = [
      {
        description: 'Test 2',
        vars: { var1: 'value3', var2: 'value4' },
        assert: [{ type: 'contains-json', value: 'value3' }],
      },
    ];
    jest
      .mocked(fs.readFileSync)
      .mockReturnValueOnce(yaml.dump(test1Content))
      .mockReturnValueOnce(yaml.dump(test2Content));
    jest.mocked(globSync).mockImplementation((pathOrGlob) => [pathOrGlob]);

    const result = await readTests(testsPaths);

    expect(fs.readFileSync).toHaveBeenCalledTimes(2);
    expect(result).toEqual([...test1Content, ...test2Content]);
  });

  it('readTests with vars glob input (paths to vars configs)', async () => {
    const testsPaths = ['test1.yaml'];
    const test1Content = [
      {
        description: 'Test 1',
        vars: 'vars1.yaml',
        assert: [{ type: 'equals', value: 'value1' }],
      },
    ];
    const vars1Content = {
      var1: 'value1',
      var2: 'value2',
    };
    jest
      .mocked(fs.readFileSync)
      .mockReturnValueOnce(yaml.dump(test1Content))
      .mockReturnValueOnce(yaml.dump(vars1Content));
    jest.mocked(globSync).mockImplementation((pathOrGlob) => [pathOrGlob]);

    const result = await readTests(testsPaths);

    expect(fs.readFileSync).toHaveBeenCalledTimes(2);
    expect(result).toEqual([Object.assign({}, test1Content[0], { vars: vars1Content })]);
  });

  it('readTests with single TestCase content', async () => {
    const testsPaths = ['test1.yaml'];
    const test1Content = {
      description: 'Test 1',
      assert: [{ type: 'equals', value: 'value1' }],
    };
    jest.mocked(fs.readFileSync).mockReturnValueOnce(yaml.dump(test1Content));
    jest.mocked(globSync).mockImplementation((pathOrGlob) => [pathOrGlob]);

    const result = await readTests(testsPaths);

    expect(fs.readFileSync).toHaveBeenCalledTimes(1);
    expect(result).toEqual([test1Content]);
  });
});

describe('testCaseFromCsvRow', () => {
<<<<<<< HEAD
  beforeEach(() => {
    jest.clearAllMocks();
  });

=======
>>>>>>> 4dff08e0
  it('should convert a CSV row to a TestCase object', () => {
    const csvRow = {
      var1: 'value1',
      var2: 'value2',
      __expected: 'foobar',
      __expected1: 'is-json',
      __prefix: 'test-prefix',
      __suffix: 'test-suffix',
    };
    const testCase = testCaseFromCsvRow(csvRow);
    expect(testCase).toEqual({
      vars: {
        var1: 'value1',
        var2: 'value2',
      },
      assert: [
        {
          type: 'equals',
          value: 'foobar',
        },
        {
          type: 'is-json',
        },
      ],
      options: {
        prefix: 'test-prefix',
        suffix: 'test-suffix',
      },
    });
  });
});<|MERGE_RESOLUTION|>--- conflicted
+++ resolved
@@ -27,14 +27,11 @@
 
 jest.mock('../src/database');
 
+beforeEach(() => {
+  jest.clearAllMocks();
+});
+
 describe('readStandaloneTestsFile', () => {
-<<<<<<< HEAD
-  beforeEach(() => {
-    jest.clearAllMocks();
-  });
-
-=======
->>>>>>> 4dff08e0
   it('readStandaloneTestsFile with CSV input', async () => {
     jest.mocked(fs.readFileSync).mockReturnValue('var1,var2\nvalue1,value2\nvalue3,value4');
     const varsPath = 'vars.csv';
@@ -79,13 +76,6 @@
 });
 
 describe('readTest', () => {
-<<<<<<< HEAD
-  beforeEach(() => {
-    jest.clearAllMocks();
-  });
-
-=======
->>>>>>> 4dff08e0
   it('readTest with string input (path to test config)', async () => {
     const testPath = 'test1.yaml';
     const testContent = {
@@ -148,13 +138,10 @@
 });
 
 describe('readTests', () => {
-  beforeEach(() => {
-    jest.clearAllMocks();
-  });
-<<<<<<< HEAD
-=======
-
->>>>>>> 4dff08e0
+  afterEach(() => {
+    jest.resetAllMocks();
+  });
+
   it('readTests with string input (CSV file path)', async () => {
     jest
       .mocked(fs.readFileSync)
@@ -180,8 +167,6 @@
     ]);
   });
 
-<<<<<<< HEAD
-=======
   it('readTests with string input (CSV file path with file:// prefix)', async () => {
     jest
       .mocked(fs.readFileSync)
@@ -207,7 +192,6 @@
     ]);
   });
 
->>>>>>> 4dff08e0
   it('readTests with multiple __expected in CSV', async () => {
     jest
       .mocked(fs.readFileSync)
@@ -332,13 +316,6 @@
 });
 
 describe('testCaseFromCsvRow', () => {
-<<<<<<< HEAD
-  beforeEach(() => {
-    jest.clearAllMocks();
-  });
-
-=======
->>>>>>> 4dff08e0
   it('should convert a CSV row to a TestCase object', () => {
     const csvRow = {
       var1: 'value1',
