import dedent from 'dedent';
import * as fs from 'fs';
import { globSync } from 'glob';
import { getEnvBool } from '../src/envars';
import { importModule } from '../src/esm';
import logger from '../src/logger';
import { readPrompts, readProviderPromptMap } from '../src/prompts';
import { maybeFilePath } from '../src/prompts/utils';
import type { ApiProvider, Prompt, ProviderResponse, UnifiedConfig } from '../src/types';

jest.mock('proxy-agent', () => ({
  ProxyAgent: jest.fn().mockImplementation(() => ({})),
}));

jest.mock('glob', () => {
  const actual = jest.requireActual('glob');
  return {
    ...actual,
    globSync: jest.fn(actual.globSync),
  };
});

jest.mock('fs', () => {
  const actual = jest.requireActual('fs');
  return {
    ...actual,
    existsSync: jest.fn(actual.existsSync),
    mkdirSync: jest.fn(),
    readFileSync: jest.fn(),
    statSync: jest.fn(actual.statSync),
    writeFileSync: jest.fn(),
  };
});

jest.mock('python-shell');
jest.mock('../src/esm', () => {
  const actual = jest.requireActual('../src/esm');
  return {
    ...actual,
    importModule: jest.fn(actual.importModule),
  };
});
jest.mock('../src/logger');
jest.mock('../src/python/wrapper');
jest.mock('../src/prompts/utils', () => {
  const actual = jest.requireActual('../src/prompts/utils');
  return {
    ...actual,
    maybeFilePath: jest.fn(actual.maybeFilePath),
  };
});
jest.mock('../src/envars', () => {
  const actual = jest.requireActual('../src/envars');
  return {
    ...actual,
    getEnvBool: jest.fn(actual.getEnvBool),
  };
});

describe('readPrompts', () => {
  afterEach(() => {
    delete process.env.PROMPTFOO_STRICT_FILES;
    jest.mocked(fs.readFileSync).mockReset();
    jest.mocked(fs.statSync).mockReset();
    jest.mocked(globSync).mockReset();
    jest.mocked(maybeFilePath).mockClear();
    jest.clearAllMocks();
  });

  it('should throw an error for invalid inputs', async () => {
    await expect(readPrompts(null as any)).rejects.toThrow('Invalid input prompt: null');
    await expect(readPrompts(undefined as any)).rejects.toThrow('Invalid input prompt: undefined');
    await expect(readPrompts(1 as any)).rejects.toThrow('Invalid input prompt: 1');
    await expect(readPrompts(true as any)).rejects.toThrow('Invalid input prompt: true');
    await expect(readPrompts(false as any)).rejects.toThrow('Invalid input prompt: false');
  });

  it('should throw an error for empty inputs', async () => {
    await expect(readPrompts([])).rejects.toThrow('Invalid input prompt: []');
    await expect(readPrompts({} as any)).rejects.toThrow('Invalid input prompt: {}');
    await expect(readPrompts('')).rejects.toThrow('Invalid input prompt: ""');
  });

  it('should throw an error when PROMPTFOO_STRICT_FILES is true and the file does not exist', async () => {
    process.env.PROMPTFOO_STRICT_FILES = 'true';
    jest.mocked(fs.statSync).mockReturnValueOnce({ isDirectory: () => false } as fs.Stats);
    jest.mocked(fs.readFileSync).mockImplementationOnce(() => {
      throw new Error("ENOENT: no such file or directory, stat 'non-existent-file.txt'");
    });
    await expect(readPrompts('non-existent-file.txt')).rejects.toThrow(
      expect.objectContaining({
        message: expect.stringMatching(
          /ENOENT: no such file or directory, stat '.*non-existent-file.txt'/,
        ),
      }),
    );
  });

  it('should throw an error for a .txt file with no prompts', async () => {
    jest.mocked(fs.readFileSync).mockReturnValueOnce('');
    jest.mocked(fs.statSync).mockReturnValueOnce({ isDirectory: () => false } as fs.Stats);
    await expect(readPrompts(['prompts.txt'])).rejects.toThrow(
      'There are no prompts in "prompts.txt"',
    );
    expect(fs.readFileSync).toHaveBeenCalledTimes(1);
  });

  it('should throw an error for an unsupported file format', async () => {
    jest.mocked(fs.statSync).mockReturnValueOnce({ isDirectory: () => false } as fs.Stats);
    await expect(readPrompts(['unsupported.for.mat'])).rejects.toThrow(
      'There are no prompts in "unsupported.for.mat"',
    );
    expect(fs.readFileSync).toHaveBeenCalledTimes(0);
  });

  it('should read a single prompt', async () => {
    const prompt = 'This is a test prompt';
    await expect(readPrompts(prompt)).resolves.toEqual([
      {
        raw: prompt,
        label: prompt,
      },
    ]);
  });

  it('should read a list of prompts', async () => {
    const prompts = ['Sample prompt A', 'Sample prompt B'];
    await expect(readPrompts(prompts)).resolves.toEqual([
      {
        raw: 'Sample prompt A',
        label: 'Sample prompt A',
      },
      {
        raw: 'Sample prompt B',
        label: 'Sample prompt B',
      },
    ]);
  });

  it('should read a .txt file with a single prompt', async () => {
    jest.mocked(fs.readFileSync).mockReturnValueOnce('Sample Prompt');
    jest.mocked(fs.statSync).mockReturnValueOnce({ isDirectory: () => false } as fs.Stats);
    await expect(readPrompts('prompts.txt')).resolves.toEqual([
      {
        label: 'prompts.txt: Sample Prompt',
        raw: 'Sample Prompt',
      },
    ]);
    expect(fs.readFileSync).toHaveBeenCalledTimes(1);
  });

  it.each([['prompts.txt'], 'prompts.txt'])(
    `should read a single prompt file with input:%p`,
    async (promptPath) => {
      jest.mocked(fs.statSync).mockReturnValueOnce({ isDirectory: () => false } as fs.Stats);
      jest.mocked(fs.readFileSync).mockReturnValue('Test prompt 1\n---\nTest prompt 2');
      jest.mocked(globSync).mockImplementation((pathOrGlob) => [pathOrGlob.toString()]);
      await expect(readPrompts(promptPath)).resolves.toEqual([
        {
          label: 'prompts.txt: Test prompt 1',
          raw: 'Test prompt 1',
        },
        {
          label: 'prompts.txt: Test prompt 2',
          raw: 'Test prompt 2',
        },
      ]);
      expect(fs.readFileSync).toHaveBeenCalledTimes(1);
    },
  );

  it('should read multiple prompt files', async () => {
    jest.mocked(fs.readFileSync).mockImplementation((filePath) => {
      if (filePath.toString().endsWith('prompt1.txt')) {
        return 'Test prompt 1\n---\nTest prompt 2';
      } else if (filePath.toString().endsWith('prompt2.txt')) {
        return 'Test prompt 3\n---\nTest prompt 4\n---\nTest prompt 5';
      }
      throw new Error(`Unexpected file path in test: ${filePath}`);
    });
    jest.mocked(fs.statSync).mockReturnValue({ isDirectory: () => false } as fs.Stats);
    jest.mocked(globSync).mockImplementation((pathOrGlob) => [pathOrGlob.toString()]);
    await expect(readPrompts(['prompt1.txt', 'prompt2.txt'])).resolves.toEqual([
      {
        label: 'prompt1.txt: Test prompt 1',
        raw: 'Test prompt 1',
      },
      {
        label: 'prompt1.txt: Test prompt 2',
        raw: 'Test prompt 2',
      },
      {
        label: 'prompt2.txt: Test prompt 3',
        raw: 'Test prompt 3',
      },
      {
        label: 'prompt2.txt: Test prompt 4',
        raw: 'Test prompt 4',
      },
      {
        label: 'prompt2.txt: Test prompt 5',
        raw: 'Test prompt 5',
      },
    ]);
    expect(fs.readFileSync).toHaveBeenCalledTimes(2);
  });

  it('should read with map input', async () => {
    jest.mocked(fs.readFileSync).mockReturnValue('some raw text');
    jest.mocked(fs.statSync).mockReturnValue({ isDirectory: () => false } as fs.Stats);
    await expect(
      readPrompts({
        'prompts.txt': 'foo1',
        'prompts2.txt': 'foo2',
      }),
    ).resolves.toEqual([
      { raw: 'some raw text', label: 'foo1: prompts.txt: some raw text' },
      { raw: 'some raw text', label: 'foo2: prompts2.txt: some raw text' },
    ]);
    expect(fs.readFileSync).toHaveBeenCalledTimes(2);
  });

  it('should read a .json file', async () => {
    const mockJsonContent = JSON.stringify([
      { name: 'You are a helpful assistant', role: 'system' },
      { name: 'How do I get to the moon?', role: 'user' },
    ]);

    jest.mocked(fs.readFileSync).mockReturnValueOnce(mockJsonContent);
    jest.mocked(fs.statSync).mockReturnValueOnce({ isDirectory: () => false } as fs.Stats);

    const filePath = 'file://path/to/mock.json';
    await expect(readPrompts([filePath])).resolves.toEqual([
      {
        raw: mockJsonContent,
        label: expect.stringContaining(`mock.json: ${mockJsonContent}`),
      },
    ]);
    expect(fs.readFileSync).toHaveBeenCalledWith(expect.stringContaining('mock.json'), 'utf8');
    expect(fs.statSync).toHaveBeenCalledTimes(1);
  });

  it('should read a .jsonl file', async () => {
    const data = [
      [
        { role: 'system', content: 'You are a helpful assistant.' },
        { role: 'user', content: 'Who won the world series in {{ year }}?' },
      ],
      [
        { role: 'system', content: 'You are a helpful assistant.' },
        { role: 'user', content: 'Who won the superbowl in {{ year }}?' },
      ],
    ];

    jest.mocked(fs.readFileSync).mockReturnValueOnce(data.map((o) => JSON.stringify(o)).join('\n'));
    jest.mocked(fs.statSync).mockReturnValue({ isDirectory: () => false } as fs.Stats);
    await expect(readPrompts(['prompts.jsonl'])).resolves.toEqual([
      {
        raw: JSON.stringify(data[0]),
        label: `prompts.jsonl: ${JSON.stringify(data[0])}`,
      },
      {
        raw: JSON.stringify(data[1]),
        label: `prompts.jsonl: ${JSON.stringify(data[1])}`,
      },
    ]);
    expect(fs.readFileSync).toHaveBeenCalledTimes(1);
  });

  it('should read a .yaml file', async () => {
    const yamlContent = dedent`
    - role: user
      content:
        - type: text
          text: "What's in this image?"
        - type: image_url
          image_url:
            url: "https://upload.wikimedia.org/wikipedia/commons/thumb/d/dd/Gfp-wisconsin-madison-the-nature-boardwalk.jpg/2560px-Gfp-wisconsin-madison-the-nature-boardwalk.jpg"
    `;
    jest.mocked(fs.readFileSync).mockReturnValueOnce(yamlContent);
    jest.mocked(fs.statSync).mockReturnValueOnce({ isDirectory: () => false } as fs.Stats);
    await expect(readPrompts('prompts.yaml')).resolves.toEqual([
      {
        raw: yamlContent,
        label: `prompts.yaml: ${yamlContent}`,
      },
    ]);
    expect(fs.readFileSync).toHaveBeenCalledTimes(1);
  });

  it('should read a .yml file', async () => {
    const ymlContent = dedent`
    - role: user
      content:
        - type: text
          text: "What's in this image?"
        - type: image_url
          image_url:
            url: "https://upload.wikimedia.org/wikipedia/commons/thumb/d/dd/Gfp-wisconsin-madison-the-nature-boardwalk.jpg/2560px-Gfp-wisconsin-madison-the-nature-boardwalk.jpg"
    `;
    jest.mocked(fs.readFileSync).mockReturnValue(ymlContent);
    jest.mocked(fs.statSync).mockReturnValueOnce({ isDirectory: () => false } as fs.Stats);
    await expect(
      readPrompts([
        {
          id: 'prompts.yml',
          label: 'image-summary',
        },
      ]),
    ).resolves.toEqual([
      {
        raw: ymlContent,
        label: `image-summary`,
      },
    ]);
    expect(fs.readFileSync).toHaveBeenCalledTimes(1);
  });

  it('should read a .py prompt object array', async () => {
    const prompts = [
      { id: 'prompts.py:prompt1', label: 'First prompt' },
      { id: 'prompts.py:prompt2', label: 'Second prompt' },
    ];

    const code = dedent`
      def prompt1:
        return 'First prompt'
      def prompt2:
        return 'Second prompt'
      `;
    jest.mocked(fs.readFileSync).mockReturnValue(code);
    await expect(readPrompts(prompts)).resolves.toEqual([
      {
        raw: code,
        label: 'First prompt',
        function: expect.any(Function),
      },
      {
        raw: code,
        label: 'Second prompt',
        function: expect.any(Function),
      },
    ]);
    expect(fs.readFileSync).toHaveBeenCalledTimes(2);
  });

  it('should read a .py file', async () => {
    const code = `print('dummy prompt')`;
    jest.mocked(fs.readFileSync).mockReturnValue(code);
    await expect(readPrompts('prompt.py')).resolves.toEqual([
      {
        function: expect.any(Function),
        label: `prompt.py: ${code}`,
        raw: code,
      },
    ]);
    expect(fs.readFileSync).toHaveBeenCalledTimes(1);
  });

  it('should read a .js file without named function', async () => {
    const promptPath = 'prompt.js';
    const mockFunction = () => console.log('dummy prompt');

    jest.mocked(importModule).mockResolvedValueOnce(mockFunction);
    jest.mocked(fs.statSync).mockReturnValue({ isDirectory: () => false } as fs.Stats);

    await expect(readPrompts(promptPath)).resolves.toEqual([
      {
        raw: "()=>console.log('dummy prompt')",
        label: 'prompt.js',
        function: expect.any(Function),
      },
    ]);
    expect(importModule).toHaveBeenCalledWith(promptPath, undefined);
    expect(fs.statSync).toHaveBeenCalledTimes(1);
  });

  it('should read a .js file with named function', async () => {
    const promptPath = 'prompt.js:functionName';
    const mockFunction = (context: {
      vars: Record<string, string | object>;
      provider?: ApiProvider;
    }) => 'dummy prompt result';

    jest.mocked(importModule).mockResolvedValueOnce(mockFunction);
    jest.mocked(fs.statSync).mockReturnValue({ isDirectory: () => false } as fs.Stats);

    const result = await readPrompts(promptPath);
    expect(result).toEqual([
      {
        raw: String(mockFunction),
        label: 'prompt.js:functionName',
        function: expect.any(Function),
      },
    ]);

    const promptFunction = result[0].function as unknown as (context: {
      vars: Record<string, string | object>;
      provider?: ApiProvider;
    }) => string;
    expect(promptFunction({ vars: {}, provider: { id: () => 'foo' } as ApiProvider })).toBe(
      'dummy prompt result',
    );

    expect(importModule).toHaveBeenCalledWith('prompt.js', 'functionName');
    expect(fs.statSync).toHaveBeenCalledTimes(1);
  });

  it('should read a directory', async () => {
    jest.mocked(fs.statSync).mockImplementation((filePath) => {
      if (filePath.toString().endsWith('prompt1.txt')) {
        return { isDirectory: () => false } as fs.Stats;
      } else if (filePath.toString().endsWith('prompts')) {
        return { isDirectory: () => true } as fs.Stats;
      }
      throw new Error(`Unexpected file path in test: ${filePath}`);
    });
    jest.mocked(globSync).mockImplementation(() => ['prompt1.txt', 'prompt2.txt']);
    // The mocked paths here are an artifact of our globSync mock. In a real
    // world setting we would get back `prompts/prompt1.txt` instead of `prompts/*/prompt1.txt`
    // but for the sake of this test we are just going to pretend that the globSync
    // mock is doing the right thing and giving us back the right paths.
    jest.mocked(fs.readFileSync).mockImplementation((filePath) => {
      if (
        filePath.toString().endsWith('prompt1.txt') ||
        filePath.toString().endsWith('*/prompt1.txt')
      ) {
        return 'Test prompt 1\n---\nTest prompt 2';
      } else if (
        filePath.toString().endsWith('prompt2.txt') ||
        filePath.toString().endsWith('*/prompt2.txt')
      ) {
        return 'Test prompt 3\n---\nTest prompt 4\n---\nTest prompt 5';
      }
      throw new Error(`Unexpected file path in test: ${filePath}`);
    });
    await expect(readPrompts(['prompts/*'])).resolves.toEqual([
      {
        label: expect.stringMatching('prompt1.txt: Test prompt 1'),
        raw: 'Test prompt 1',
      },
      {
        label: expect.stringMatching('prompt1.txt: Test prompt 2'),
        raw: 'Test prompt 2',
      },
      {
        label: expect.stringMatching('prompt2.txt: Test prompt 3'),
        raw: 'Test prompt 3',
      },
      {
        label: expect.stringMatching('prompt2.txt: Test prompt 4'),
        raw: 'Test prompt 4',
      },
      {
        label: expect.stringMatching('prompt2.txt: Test prompt 5'),
        raw: 'Test prompt 5',
      },
    ]);
    expect(fs.readFileSync).toHaveBeenCalledTimes(2);
    expect(fs.statSync).toHaveBeenCalledTimes(3);
  });

  it('should fall back to a string if maybeFilePath is true but a file does not exist', async () => {
    jest.mocked(globSync).mockReturnValueOnce([]);
    jest.mocked(maybeFilePath).mockReturnValueOnce(true);
    await expect(readPrompts('non-existent-file.txt*')).resolves.toEqual([
      { raw: 'non-existent-file.txt*', label: 'non-existent-file.txt*' },
    ]);
  });

<<<<<<< HEAD
  it('should warn about prompts without variables', async () => {
    const prompts = ['Sample prompt A', 'Sample prompt B'];
    jest.mocked(maybeFilePath).mockReturnValue(false);
    const warnSpy = jest.spyOn(logger, 'warn');

    await readPrompts(prompts);

    expect(warnSpy).toHaveBeenCalledWith(
      expect.stringContaining('Warning: 2 prompts without {{variables}} detected.'),
    );
  });

  it('should not warn about prompts without variables when PROMPTFOO_DISABLE_NO_VARIABLE_WARNING is true', async () => {
    const prompts = ['Sample prompt A', 'Sample prompt B'];
    jest.mocked(maybeFilePath).mockReturnValue(false);
    const warnSpy = jest.spyOn(logger, 'warn');
    jest.mocked(getEnvBool).mockReturnValue(true);

    await readPrompts(prompts);

    expect(warnSpy).not.toHaveBeenCalled();
  });

  it('should not warn about prompts with variables', async () => {
    const prompts = ['Sample prompt {{var1}}', 'Sample prompt {{var2}}'];
    jest.mocked(maybeFilePath).mockReturnValue(false);
    jest.mocked(getEnvBool).mockReturnValue(false);

    const warnSpy = jest.spyOn(logger, 'warn');

    await readPrompts(prompts);

    expect(warnSpy).not.toHaveBeenCalled();
  });

  it('should warn about some prompts without variables', async () => {
    const prompts = ['Sample prompt {{var1}}', 'Sample prompt without var'];
    jest.mocked(maybeFilePath).mockReturnValue(false);
    jest.mocked(getEnvBool).mockReturnValue(false);
    const warnSpy = jest.spyOn(logger, 'warn');

    await readPrompts(prompts);

    expect(warnSpy).toHaveBeenCalledWith(
      expect.stringContaining('Warning: 1 prompt without {{variables}} detected.'),
    );
=======
  it('should handle a prompt with a function', async () => {
    const promptWithFunction: Partial<Prompt> = {
      raw: 'dummy raw text',
      label: 'Function Prompt',
      function: jest.fn().mockResolvedValue('Hello, world!'),
    };

    await expect(readPrompts([promptWithFunction])).resolves.toEqual([
      {
        raw: 'dummy raw text',
        label: 'Function Prompt',
        function: expect.any(Function),
      },
    ]);
    expect(promptWithFunction.function).not.toHaveBeenCalled();
>>>>>>> 1b55a15e
  });
});

describe('readProviderPromptMap', () => {
  let config: Partial<UnifiedConfig>;
  let parsedPrompts: Prompt[];

  beforeEach(() => {
    parsedPrompts = [
      { label: 'prompt1', raw: 'prompt1' },
      { label: 'prompt2', raw: 'prompt2' },
    ];
  });

  it('should return an empty object if config.providers is undefined', () => {
    config = {};
    expect(readProviderPromptMap(config, parsedPrompts)).toEqual({});
  });

  it('should return a map with all prompts if config.providers is a string', () => {
    config = { providers: 'provider1' };
    expect(readProviderPromptMap(config, parsedPrompts)).toEqual({
      provider1: ['prompt1', 'prompt2'],
    });
  });

  it('should return a map with all prompts if config.providers is a function', () => {
    config = {
      providers: () =>
        Promise.resolve({
          providerName: 'Custom function',
          prompts: ['prompt1', 'prompt2'],
        }) as Promise<ProviderResponse>,
    };
    expect(readProviderPromptMap(config, parsedPrompts)).toEqual({
      'Custom function': ['prompt1', 'prompt2'],
    });
  });

  it('should handle provider objects with id and prompts', () => {
    config = {
      providers: [{ id: 'provider1', prompts: ['customPrompt1'] }],
    };
    expect(readProviderPromptMap(config, parsedPrompts)).toEqual({ provider1: ['customPrompt1'] });
  });

  it('should handle provider objects with id, label, and prompts', () => {
    config = {
      providers: [{ id: 'provider1', label: 'providerLabel', prompts: ['customPrompt1'] }],
    };
    expect(readProviderPromptMap(config, parsedPrompts)).toEqual({
      provider1: ['customPrompt1'],
      providerLabel: ['customPrompt1'],
    });
  });

  it('should handle provider options map with id and prompts', () => {
    config = {
      providers: [
        {
          originalProvider: {
            id: 'provider1',
            prompts: ['customPrompt1'],
          },
        },
      ],
    };
    expect(readProviderPromptMap(config, parsedPrompts)).toEqual({ provider1: ['customPrompt1'] });
  });

  it('should handle provider options map without id and use original id', () => {
    config = {
      providers: [
        {
          originalProvider: {
            prompts: ['customPrompt1'],
          },
        },
      ],
    };
    expect(readProviderPromptMap(config, parsedPrompts)).toEqual({
      originalProvider: ['customPrompt1'],
    });
  });

  it('should use rawProvider.prompts if provided for provider objects with id', () => {
    config = {
      providers: [{ id: 'provider1', prompts: ['customPrompt1'] }],
    };
    expect(readProviderPromptMap(config, parsedPrompts)).toEqual({ provider1: ['customPrompt1'] });
  });

  it('should fall back to allPrompts if no prompts provided for provider objects with id', () => {
    config = {
      providers: [{ id: 'provider1' }],
    };
    expect(readProviderPromptMap(config, parsedPrompts)).toEqual({
      provider1: ['prompt1', 'prompt2'],
    });
  });

  it('should use rawProvider.prompts for both id and label if provided', () => {
    config = {
      providers: [{ id: 'provider1', label: 'providerLabel', prompts: ['customPrompt1'] }],
    };
    expect(readProviderPromptMap(config, parsedPrompts)).toEqual({
      provider1: ['customPrompt1'],
      providerLabel: ['customPrompt1'],
    });
  });

  it('should fall back to allPrompts for both id and label if no prompts provided', () => {
    config = {
      providers: [{ id: 'provider1', label: 'providerLabel' }],
    };
    expect(readProviderPromptMap(config, parsedPrompts)).toEqual({
      provider1: ['prompt1', 'prompt2'],
      providerLabel: ['prompt1', 'prompt2'],
    });
  });

  it('should use providerObject.id from ProviderOptionsMap when provided', () => {
    config = {
      providers: [
        {
          originalProvider: {
            id: 'explicitId',
            prompts: ['customPrompt1'],
          },
        },
      ],
    };
    expect(readProviderPromptMap(config, parsedPrompts)).toEqual({ explicitId: ['customPrompt1'] });
  });

  it('should fallback to originalId when providerObject.id is not specified in ProviderOptionsMap', () => {
    config = {
      providers: [
        {
          originalProvider: {
            // 'originalProvider' is treated as originalId
            prompts: ['customPrompt1'],
          },
        },
      ],
    };
    expect(readProviderPromptMap(config, parsedPrompts)).toEqual({
      originalProvider: ['customPrompt1'],
    });
  });
});<|MERGE_RESOLUTION|>--- conflicted
+++ resolved
@@ -468,7 +468,6 @@
     ]);
   });
 
-<<<<<<< HEAD
   it('should warn about prompts without variables', async () => {
     const prompts = ['Sample prompt A', 'Sample prompt B'];
     jest.mocked(maybeFilePath).mockReturnValue(false);
@@ -515,7 +514,8 @@
     expect(warnSpy).toHaveBeenCalledWith(
       expect.stringContaining('Warning: 1 prompt without {{variables}} detected.'),
     );
-=======
+  });
+
   it('should handle a prompt with a function', async () => {
     const promptWithFunction: Partial<Prompt> = {
       raw: 'dummy raw text',
@@ -531,7 +531,6 @@
       },
     ]);
     expect(promptWithFunction.function).not.toHaveBeenCalled();
->>>>>>> 1b55a15e
   });
 });
 
