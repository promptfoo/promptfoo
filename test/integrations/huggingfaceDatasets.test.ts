<<<<<<< HEAD
import fs from 'fs';
import os from 'os';
import path from 'path';
=======
import { getEnvString } from '../../src/envars';
>>>>>>> b23fdcf7
import { fetchWithProxy } from '../../src/fetch';
import {
  fetchHuggingFaceDataset,
  parseDatasetPath,
} from '../../src/integrations/huggingfaceDatasets';

jest.mock('../../src/fetch', () => ({
  fetchWithProxy: jest.fn(),
}));

<<<<<<< HEAD
jest.mock('fs', () => ({
  ...jest.requireActual('fs'),
  existsSync: jest.fn(),
  unlinkSync: jest.fn(),
  mkdirSync: jest.fn(),
}));

const createMockDb = (data: any[] = []) => {
  const mockDb = {
    pragma: jest.fn(),
    exec: jest.fn(),
    prepare: jest.fn((sql) => {
      if (sql.includes('COUNT(*)')) {
        return {
          get: jest.fn(() => ({ count: data.length })),
        };
      }
      if (sql.includes('SELECT')) {
        return {
          all: jest.fn(() => data.map((row) => ({ ...row }))),
          get: jest.fn(() => data[0]),
        };
      }
      return {
        run: jest.fn(),
        all: jest.fn(() => data),
        get: jest.fn(() => ({ count: data.length })),
      };
    }),
    transaction: jest.fn((fn) => {
      fn();
      return () => {};
    }),
    close: jest.fn(),
  };
  return mockDb;
};

=======
jest.mock('../../src/envars', () => ({
  getEnvString: jest.fn().mockReturnValue(''),
}));

>>>>>>> b23fdcf7
describe('huggingfaceDatasets', () => {
  const mockDbPath = path.join(os.tmpdir(), 'promptfoo-dataset-test.sqlite');
  const mockDbDir = path.dirname(mockDbPath);

  beforeEach(() => {
    jest.resetModules();
    jest.mocked(fetchWithProxy).mockClear();
<<<<<<< HEAD
    jest.mocked(fs.existsSync).mockImplementation((p) => {
      if (p === mockDbDir) {
        return true;
      }
      return false;
    });
    jest.mocked(fs.mkdirSync).mockImplementation(() => undefined);
    jest.mocked(fs.unlinkSync).mockClear();
  });

  afterEach(() => {
    try {
      if (fs.existsSync(mockDbPath)) {
        fs.unlinkSync(mockDbPath);
      }
    } catch {
      // Ignore cleanup errors
    }
    jest.resetModules();
  });

  it('should fetch and parse dataset with default parameters', async () => {
    const mockData = [
      { act: 'Linux Terminal', prompt: 'List all files' },
      { act: 'Math Tutor', prompt: 'Solve 2+2' },
    ];

    const mockResponse = {
=======
    jest.mocked(getEnvString).mockReturnValue('');
  });

  afterEach(() => {
    jest.resetAllMocks();
  });

  describe('parseDatasetPath', () => {
    it('should parse path with default parameters', () => {
      const result = parseDatasetPath('huggingface://datasets/owner/repo');
      expect(result).toEqual({
        owner: 'owner',
        repo: 'repo',
        queryParams: expect.any(URLSearchParams),
      });
      expect(result.queryParams.get('split')).toBe('test');
      expect(result.queryParams.get('config')).toBe('default');
    });

    it('should parse path with custom query parameters', () => {
      const result = parseDatasetPath(
        'huggingface://datasets/owner/repo?split=train&config=custom&limit=10',
      );
      expect(result).toEqual({
        owner: 'owner',
        repo: 'repo',
        queryParams: expect.any(URLSearchParams),
      });
      expect(result.queryParams.get('split')).toBe('train');
      expect(result.queryParams.get('config')).toBe('custom');
      expect(result.queryParams.get('limit')).toBe('10');
    });

    it('should override default parameters with user parameters', () => {
      const result = parseDatasetPath('huggingface://datasets/owner/repo?split=validation');
      expect(result.queryParams.get('split')).toBe('validation');
      expect(result.queryParams.get('config')).toBe('default');
    });
  });

  it('should fetch and parse dataset with default parameters', async () => {
    jest.mocked(fetchWithProxy).mockResolvedValueOnce({
>>>>>>> b23fdcf7
      ok: true,
      json: async () => ({
        num_rows_total: mockData.length,
        features: [
          { name: 'act', type: { dtype: 'string', _type: 'Value' } },
          { name: 'prompt', type: { dtype: 'string', _type: 'Value' } },
        ],
        rows: mockData.map((row) => ({ row })),
      }),
    };

    jest.mocked(fetchWithProxy).mockResolvedValueOnce(mockResponse as any);
    const mockDb = createMockDb([]);
    mockDb.prepare.mockImplementation((sql) => ({
      run: jest.fn(),
      all: jest.fn(() => mockData),
      get: jest.fn(() => ({ count: mockData.length })),
    }));
    jest.doMock('better-sqlite3', () => jest.fn(() => mockDb));

<<<<<<< HEAD
    const tests = await fetchHuggingFaceDataset('huggingface://datasets/test/dataset');
=======
    expect(jest.mocked(fetchWithProxy)).toHaveBeenCalledWith(
      'https://datasets-server.huggingface.co/rows?dataset=test%2Fdataset&split=test&config=default&offset=0&length=100',
      expect.objectContaining({
        headers: {},
      }),
    );
>>>>>>> b23fdcf7

    expect(tests).toHaveLength(2);
    expect(tests[0].vars).toEqual({
      act: 'Linux Terminal',
      prompt: 'List all files',
    });
    expect(tests[1].vars).toEqual({
      act: 'Math Tutor',
      prompt: 'Solve 2+2',
    });

    // Check that disableVarExpansion is set for all test cases
    tests.forEach((test) => {
      expect(test.options).toEqual({
        disableVarExpansion: true,
      });
    });
  });

<<<<<<< HEAD
  it('should handle custom query parameters', async () => {
    const mockData = [
      { question: 'What is 2+2?', answer: '4' },
      { question: 'What is 3+3?', answer: '6' },
    ];

    const mockResponse = {
=======
  it('should include auth token when HF_TOKEN is set', async () => {
    jest.mocked(getEnvString).mockImplementation((key) => {
      if (key === 'HF_TOKEN') {
        return 'test-token';
      }
      return '';
    });

    jest.mocked(fetchWithProxy).mockResolvedValueOnce({
>>>>>>> b23fdcf7
      ok: true,
      json: async () => ({
        num_rows_total: mockData.length,
        features: [
          { name: 'question', type: { dtype: 'string', _type: 'Value' } },
          { name: 'answer', type: { dtype: 'string', _type: 'Value' } },
        ],
        rows: mockData.map((row) => ({ row })),
      }),
    };

    jest.mocked(fetchWithProxy).mockResolvedValueOnce(mockResponse as any);
    const mockDb = createMockDb([]);
    mockDb.prepare.mockImplementation((sql) => ({
      run: jest.fn(),
      all: jest.fn(() => mockData),
      get: jest.fn(() => ({ count: mockData.length })),
    }));
    jest.doMock('better-sqlite3', () => jest.fn(() => mockDb));

    await fetchHuggingFaceDataset('huggingface://datasets/test/dataset');

    expect(jest.mocked(fetchWithProxy)).toHaveBeenCalledWith(
<<<<<<< HEAD
      expect.stringContaining('split=train'),
      expect.any(Object),
=======
      'https://datasets-server.huggingface.co/rows?dataset=test%2Fdataset&split=test&config=default&offset=0&length=100',
      expect.objectContaining({
        headers: {
          Authorization: 'Bearer test-token',
        },
      }),
>>>>>>> b23fdcf7
    );
  });

  it('should handle custom query parameters', async () => {
    jest.mocked(fetchWithProxy).mockResolvedValueOnce({
      ok: true,
      json: async () => ({
        num_rows_total: 1,
        features: [
          { name: 'question', type: { dtype: 'string', _type: 'Value' } },
          { name: 'answer', type: { dtype: 'string', _type: 'Value' } },
        ],
        rows: [{ row: { question: 'What is 2+2?', answer: '4' } }],
      }),
    } as any);

    await fetchHuggingFaceDataset('huggingface://datasets/test/dataset?split=train&config=custom');

    expect(jest.mocked(fetchWithProxy)).toHaveBeenCalledWith(
<<<<<<< HEAD
      expect.stringContaining('config=custom'),
      expect.any(Object),
=======
      'https://datasets-server.huggingface.co/rows?dataset=test%2Fdataset&split=train&config=custom&offset=0&length=100',
      expect.objectContaining({
        headers: {},
      }),
>>>>>>> b23fdcf7
    );
  });

  it('should handle pagination', async () => {
<<<<<<< HEAD
    const mockData = Array(120)
      .fill(null)
      .map((_, i) => ({ text: `Item ${i + 1}` }));

    const firstPage = {
=======
    jest.mocked(fetchWithProxy).mockResolvedValueOnce({
>>>>>>> b23fdcf7
      ok: true,
      json: async () => ({
        num_rows_total: 150,
        features: [{ name: 'text', type: { dtype: 'string', _type: 'Value' } }],
        rows: mockData.slice(0, 100).map((row) => ({ row })),
      }),
    };

<<<<<<< HEAD
    const secondPage = {
=======
    jest.mocked(fetchWithProxy).mockResolvedValueOnce({
>>>>>>> b23fdcf7
      ok: true,
      json: async () => ({
        num_rows_total: 150,
        features: [{ name: 'text', type: { dtype: 'string', _type: 'Value' } }],
        rows: mockData.slice(100, 120).map((row) => ({ row })),
      }),
    };

    // Clear previous mocks and set up new ones
    jest.mocked(fetchWithProxy).mockReset();
    jest
      .mocked(fetchWithProxy)
      .mockResolvedValueOnce(firstPage as any)
      .mockResolvedValueOnce(secondPage as any);

    jest.doMock('better-sqlite3', () => jest.fn(() => createMockDb(mockData)));

    const tests = await fetchHuggingFaceDataset('huggingface://datasets/test/dataset?limit=120');

    expect(jest.mocked(fetchWithProxy)).toHaveBeenCalledTimes(2);
    expect(jest.mocked(fetchWithProxy)).toHaveBeenNthCalledWith(
      1,
<<<<<<< HEAD
      expect.stringContaining('offset=0'),
      expect.any(Object),
    );
    expect(jest.mocked(fetchWithProxy)).toHaveBeenNthCalledWith(
      2,
      expect.stringContaining('offset=100'),
      expect.any(Object),
    );

    expect(tests).toHaveLength(120);
    expect(tests[119].vars?.text).toBe('Item 120');
=======
      'https://datasets-server.huggingface.co/rows?dataset=test%2Fdataset&split=test&config=default&offset=0&length=100',
      expect.objectContaining({
        headers: {},
      }),
    );
    expect(jest.mocked(fetchWithProxy)).toHaveBeenNthCalledWith(
      2,
      'https://datasets-server.huggingface.co/rows?dataset=test%2Fdataset&split=test&config=default&offset=2&length=100',
      expect.objectContaining({
        headers: {},
      }),
    );

    expect(tests).toHaveLength(3);
    expect(tests.map((t) => t.vars?.text)).toEqual(['First', 'Second', 'Third']);

    // Check that disableVarExpansion is set for all test cases
    tests.forEach((test) => {
      expect(test.options).toEqual({
        disableVarExpansion: true,
      });
    });
>>>>>>> b23fdcf7
  });

  it('should handle empty rows array', async () => {
    jest.mocked(fetchWithProxy).mockResolvedValueOnce({
      ok: false,
      status: 404,
      statusText: 'Not Found',
      headers: new Headers(),
      text: async () => 'Dataset not found',
    } as any);

<<<<<<< HEAD
    const mockDb = {
      prepare: jest.fn().mockReturnValue({
        run: jest.fn(),
        all: jest.fn().mockReturnValue([]),
        get: jest.fn(),
=======
    await expect(
      fetchHuggingFaceDataset('huggingface://datasets/nonexistent/dataset'),
    ).rejects.toThrow('[Huggingface Dataset] Failed to fetch dataset: Not Found');
  });

  it('should respect user-specified limit parameter', async () => {
    jest.mocked(fetchWithProxy).mockResolvedValueOnce({
      ok: true,
      json: async () => ({
        num_rows_total: 5,
        features: [{ name: 'text', type: { dtype: 'string', _type: 'Value' } }],
        rows: [{ row: { text: 'First' } }, { row: { text: 'Second' } }, { row: { text: 'Third' } }],
      }),
    } as any);

    const tests = await fetchHuggingFaceDataset('huggingface://datasets/test/dataset?limit=2');

    expect(jest.mocked(fetchWithProxy)).toHaveBeenCalledWith(
      'https://datasets-server.huggingface.co/rows?dataset=test%2Fdataset&split=test&config=default&limit=2&offset=0&length=2',
      expect.objectContaining({
        headers: {},
      }),
    );

    expect(tests).toHaveLength(2);
    expect(tests.map((t) => t.vars?.text)).toEqual(['First', 'Second']);

    // Check that disableVarExpansion is set for all test cases
    tests.forEach((test) => {
      expect(test.options).toEqual({
        disableVarExpansion: true,
      });
    });
  });

  it('should handle limit larger than page size', async () => {
    jest.mocked(fetchWithProxy).mockResolvedValueOnce({
      ok: true,
      json: async () => ({
        num_rows_total: 150,
        features: [{ name: 'text', type: { dtype: 'string', _type: 'Value' } }],
        rows: Array(100)
          .fill(null)
          .map((_, i) => ({ row: { text: `Item ${i + 1}` } })),
      }),
    } as any);

    jest.mocked(fetchWithProxy).mockResolvedValueOnce({
      ok: true,
      json: async () => ({
        num_rows_total: 150,
        features: [{ name: 'text', type: { dtype: 'string', _type: 'Value' } }],
        rows: Array(20)
          .fill(null)
          .map((_, i) => ({ row: { text: `Item ${i + 101}` } })),
>>>>>>> b23fdcf7
      }),
      close: jest.fn(),
      exec: jest.fn(),
      pragma: jest.fn(),
      transaction: jest.fn().mockImplementation((fn) => fn),
    };

    jest.doMock('better-sqlite3', () => jest.fn(() => mockDb));

<<<<<<< HEAD
    await expect(fetchHuggingFaceDataset('huggingface://datasets/test/dataset')).rejects.toThrow(
      '[Huggingface Dataset] Failed to fetch dataset',
    );
=======
    expect(jest.mocked(fetchWithProxy)).toHaveBeenCalledTimes(2);
    expect(jest.mocked(fetchWithProxy)).toHaveBeenNthCalledWith(
      1,
      'https://datasets-server.huggingface.co/rows?dataset=test%2Fdataset&split=test&config=default&limit=120&offset=0&length=100',
      expect.objectContaining({
        headers: {},
      }),
    );
    expect(jest.mocked(fetchWithProxy)).toHaveBeenNthCalledWith(
      2,
      'https://datasets-server.huggingface.co/rows?dataset=test%2Fdataset&split=test&config=default&limit=120&offset=100&length=20',
      expect.objectContaining({
        headers: {},
      }),
    );

    expect(tests).toHaveLength(120);
    expect(tests[119].vars?.text).toBe('Item 120');

    // Check that disableVarExpansion is set for all test cases
    tests.forEach((test) => {
      expect(test.options).toEqual({
        disableVarExpansion: true,
      });
    });
>>>>>>> b23fdcf7
  });
});<|MERGE_RESOLUTION|>--- conflicted
+++ resolved
@@ -1,10 +1,4 @@
-<<<<<<< HEAD
-import fs from 'fs';
-import os from 'os';
-import path from 'path';
-=======
 import { getEnvString } from '../../src/envars';
->>>>>>> b23fdcf7
 import { fetchWithProxy } from '../../src/fetch';
 import {
   fetchHuggingFaceDataset,
@@ -15,88 +9,12 @@
   fetchWithProxy: jest.fn(),
 }));
 
-<<<<<<< HEAD
-jest.mock('fs', () => ({
-  ...jest.requireActual('fs'),
-  existsSync: jest.fn(),
-  unlinkSync: jest.fn(),
-  mkdirSync: jest.fn(),
-}));
-
-const createMockDb = (data: any[] = []) => {
-  const mockDb = {
-    pragma: jest.fn(),
-    exec: jest.fn(),
-    prepare: jest.fn((sql) => {
-      if (sql.includes('COUNT(*)')) {
-        return {
-          get: jest.fn(() => ({ count: data.length })),
-        };
-      }
-      if (sql.includes('SELECT')) {
-        return {
-          all: jest.fn(() => data.map((row) => ({ ...row }))),
-          get: jest.fn(() => data[0]),
-        };
-      }
-      return {
-        run: jest.fn(),
-        all: jest.fn(() => data),
-        get: jest.fn(() => ({ count: data.length })),
-      };
-    }),
-    transaction: jest.fn((fn) => {
-      fn();
-      return () => {};
-    }),
-    close: jest.fn(),
-  };
-  return mockDb;
-};
-
-=======
 jest.mock('../../src/envars', () => ({
   getEnvString: jest.fn().mockReturnValue(''),
 }));
-
->>>>>>> b23fdcf7
 describe('huggingfaceDatasets', () => {
-  const mockDbPath = path.join(os.tmpdir(), 'promptfoo-dataset-test.sqlite');
-  const mockDbDir = path.dirname(mockDbPath);
-
   beforeEach(() => {
-    jest.resetModules();
     jest.mocked(fetchWithProxy).mockClear();
-<<<<<<< HEAD
-    jest.mocked(fs.existsSync).mockImplementation((p) => {
-      if (p === mockDbDir) {
-        return true;
-      }
-      return false;
-    });
-    jest.mocked(fs.mkdirSync).mockImplementation(() => undefined);
-    jest.mocked(fs.unlinkSync).mockClear();
-  });
-
-  afterEach(() => {
-    try {
-      if (fs.existsSync(mockDbPath)) {
-        fs.unlinkSync(mockDbPath);
-      }
-    } catch {
-      // Ignore cleanup errors
-    }
-    jest.resetModules();
-  });
-
-  it('should fetch and parse dataset with default parameters', async () => {
-    const mockData = [
-      { act: 'Linux Terminal', prompt: 'List all files' },
-      { act: 'Math Tutor', prompt: 'Solve 2+2' },
-    ];
-
-    const mockResponse = {
-=======
     jest.mocked(getEnvString).mockReturnValue('');
   });
 
@@ -139,38 +57,28 @@
 
   it('should fetch and parse dataset with default parameters', async () => {
     jest.mocked(fetchWithProxy).mockResolvedValueOnce({
->>>>>>> b23fdcf7
-      ok: true,
-      json: async () => ({
-        num_rows_total: mockData.length,
+      ok: true,
+      json: async () => ({
+        num_rows_total: 2,
         features: [
           { name: 'act', type: { dtype: 'string', _type: 'Value' } },
           { name: 'prompt', type: { dtype: 'string', _type: 'Value' } },
         ],
-        rows: mockData.map((row) => ({ row })),
-      }),
-    };
-
-    jest.mocked(fetchWithProxy).mockResolvedValueOnce(mockResponse as any);
-    const mockDb = createMockDb([]);
-    mockDb.prepare.mockImplementation((sql) => ({
-      run: jest.fn(),
-      all: jest.fn(() => mockData),
-      get: jest.fn(() => ({ count: mockData.length })),
-    }));
-    jest.doMock('better-sqlite3', () => jest.fn(() => mockDb));
-
-<<<<<<< HEAD
+        rows: [
+          { row: { act: 'Linux Terminal', prompt: 'List all files' } },
+          { row: { act: 'Math Tutor', prompt: 'Solve 2+2' } },
+        ],
+      }),
+    } as any);
+
     const tests = await fetchHuggingFaceDataset('huggingface://datasets/test/dataset');
-=======
+
     expect(jest.mocked(fetchWithProxy)).toHaveBeenCalledWith(
       'https://datasets-server.huggingface.co/rows?dataset=test%2Fdataset&split=test&config=default&offset=0&length=100',
       expect.objectContaining({
         headers: {},
       }),
     );
->>>>>>> b23fdcf7
-
     expect(tests).toHaveLength(2);
     expect(tests[0].vars).toEqual({
       act: 'Linux Terminal',
@@ -189,15 +97,6 @@
     });
   });
 
-<<<<<<< HEAD
-  it('should handle custom query parameters', async () => {
-    const mockData = [
-      { question: 'What is 2+2?', answer: '4' },
-      { question: 'What is 3+3?', answer: '6' },
-    ];
-
-    const mockResponse = {
-=======
   it('should include auth token when HF_TOKEN is set', async () => {
     jest.mocked(getEnvString).mockImplementation((key) => {
       if (key === 'HF_TOKEN') {
@@ -207,46 +106,6 @@
     });
 
     jest.mocked(fetchWithProxy).mockResolvedValueOnce({
->>>>>>> b23fdcf7
-      ok: true,
-      json: async () => ({
-        num_rows_total: mockData.length,
-        features: [
-          { name: 'question', type: { dtype: 'string', _type: 'Value' } },
-          { name: 'answer', type: { dtype: 'string', _type: 'Value' } },
-        ],
-        rows: mockData.map((row) => ({ row })),
-      }),
-    };
-
-    jest.mocked(fetchWithProxy).mockResolvedValueOnce(mockResponse as any);
-    const mockDb = createMockDb([]);
-    mockDb.prepare.mockImplementation((sql) => ({
-      run: jest.fn(),
-      all: jest.fn(() => mockData),
-      get: jest.fn(() => ({ count: mockData.length })),
-    }));
-    jest.doMock('better-sqlite3', () => jest.fn(() => mockDb));
-
-    await fetchHuggingFaceDataset('huggingface://datasets/test/dataset');
-
-    expect(jest.mocked(fetchWithProxy)).toHaveBeenCalledWith(
-<<<<<<< HEAD
-      expect.stringContaining('split=train'),
-      expect.any(Object),
-=======
-      'https://datasets-server.huggingface.co/rows?dataset=test%2Fdataset&split=test&config=default&offset=0&length=100',
-      expect.objectContaining({
-        headers: {
-          Authorization: 'Bearer test-token',
-        },
-      }),
->>>>>>> b23fdcf7
-    );
-  });
-
-  it('should handle custom query parameters', async () => {
-    jest.mocked(fetchWithProxy).mockResolvedValueOnce({
       ok: true,
       json: async () => ({
         num_rows_total: 1,
@@ -258,79 +117,68 @@
       }),
     } as any);
 
+    await fetchHuggingFaceDataset('huggingface://datasets/test/dataset');
+
+    expect(jest.mocked(fetchWithProxy)).toHaveBeenCalledWith(
+      'https://datasets-server.huggingface.co/rows?dataset=test%2Fdataset&split=test&config=default&offset=0&length=100',
+      expect.objectContaining({
+        headers: {
+          Authorization: 'Bearer test-token',
+        },
+      }),
+    );
+  });
+
+  it('should handle custom query parameters', async () => {
+    jest.mocked(fetchWithProxy).mockResolvedValueOnce({
+      ok: true,
+      json: async () => ({
+        num_rows_total: 2,
+        features: [
+          { name: 'question', type: { dtype: 'string', _type: 'Value' } },
+          { name: 'answer', type: { dtype: 'string', _type: 'Value' } },
+        ],
+        rows: [
+          { row: { question: 'What is 2+2?', answer: '4' } },
+          { row: { question: 'What is 3+3?', answer: '6' } },
+        ],
+      }),
+    } as any);
+
     await fetchHuggingFaceDataset('huggingface://datasets/test/dataset?split=train&config=custom');
 
     expect(jest.mocked(fetchWithProxy)).toHaveBeenCalledWith(
-<<<<<<< HEAD
-      expect.stringContaining('config=custom'),
-      expect.any(Object),
-=======
       'https://datasets-server.huggingface.co/rows?dataset=test%2Fdataset&split=train&config=custom&offset=0&length=100',
       expect.objectContaining({
         headers: {},
       }),
->>>>>>> b23fdcf7
     );
   });
 
   it('should handle pagination', async () => {
-<<<<<<< HEAD
-    const mockData = Array(120)
-      .fill(null)
-      .map((_, i) => ({ text: `Item ${i + 1}` }));
-
-    const firstPage = {
-=======
-    jest.mocked(fetchWithProxy).mockResolvedValueOnce({
->>>>>>> b23fdcf7
-      ok: true,
-      json: async () => ({
-        num_rows_total: 150,
-        features: [{ name: 'text', type: { dtype: 'string', _type: 'Value' } }],
-        rows: mockData.slice(0, 100).map((row) => ({ row })),
-      }),
-    };
-
-<<<<<<< HEAD
-    const secondPage = {
-=======
-    jest.mocked(fetchWithProxy).mockResolvedValueOnce({
->>>>>>> b23fdcf7
-      ok: true,
-      json: async () => ({
-        num_rows_total: 150,
-        features: [{ name: 'text', type: { dtype: 'string', _type: 'Value' } }],
-        rows: mockData.slice(100, 120).map((row) => ({ row })),
-      }),
-    };
-
-    // Clear previous mocks and set up new ones
-    jest.mocked(fetchWithProxy).mockReset();
-    jest
-      .mocked(fetchWithProxy)
-      .mockResolvedValueOnce(firstPage as any)
-      .mockResolvedValueOnce(secondPage as any);
-
-    jest.doMock('better-sqlite3', () => jest.fn(() => createMockDb(mockData)));
-
-    const tests = await fetchHuggingFaceDataset('huggingface://datasets/test/dataset?limit=120');
+    jest.mocked(fetchWithProxy).mockResolvedValueOnce({
+      ok: true,
+      json: async () => ({
+        num_rows_total: 3,
+        features: [{ name: 'text', type: { dtype: 'string', _type: 'Value' } }],
+        rows: [{ row: { text: 'First' } }, { row: { text: 'Second' } }],
+      }),
+    } as any);
+
+    jest.mocked(fetchWithProxy).mockResolvedValueOnce({
+      ok: true,
+      json: async () => ({
+        num_rows_total: 3,
+        features: [{ name: 'text', type: { dtype: 'string', _type: 'Value' } }],
+        rows: [{ row: { text: 'Third' } }],
+      }),
+    } as any);
+
+    const tests = await fetchHuggingFaceDataset('huggingface://datasets/test/dataset');
 
     expect(jest.mocked(fetchWithProxy)).toHaveBeenCalledTimes(2);
     expect(jest.mocked(fetchWithProxy)).toHaveBeenNthCalledWith(
       1,
-<<<<<<< HEAD
-      expect.stringContaining('offset=0'),
-      expect.any(Object),
-    );
-    expect(jest.mocked(fetchWithProxy)).toHaveBeenNthCalledWith(
-      2,
-      expect.stringContaining('offset=100'),
-      expect.any(Object),
-    );
-
-    expect(tests).toHaveLength(120);
-    expect(tests[119].vars?.text).toBe('Item 120');
-=======
       'https://datasets-server.huggingface.co/rows?dataset=test%2Fdataset&split=test&config=default&offset=0&length=100',
       expect.objectContaining({
         headers: {},
@@ -353,25 +201,14 @@
         disableVarExpansion: true,
       });
     });
->>>>>>> b23fdcf7
-  });
-
-  it('should handle empty rows array', async () => {
+  });
+
+  it('should handle API errors', async () => {
     jest.mocked(fetchWithProxy).mockResolvedValueOnce({
       ok: false,
-      status: 404,
       statusText: 'Not Found',
-      headers: new Headers(),
-      text: async () => 'Dataset not found',
-    } as any);
-
-<<<<<<< HEAD
-    const mockDb = {
-      prepare: jest.fn().mockReturnValue({
-        run: jest.fn(),
-        all: jest.fn().mockReturnValue([]),
-        get: jest.fn(),
-=======
+    } as any);
+
     await expect(
       fetchHuggingFaceDataset('huggingface://datasets/nonexistent/dataset'),
     ).rejects.toThrow('[Huggingface Dataset] Failed to fetch dataset: Not Found');
@@ -427,21 +264,11 @@
         rows: Array(20)
           .fill(null)
           .map((_, i) => ({ row: { text: `Item ${i + 101}` } })),
->>>>>>> b23fdcf7
-      }),
-      close: jest.fn(),
-      exec: jest.fn(),
-      pragma: jest.fn(),
-      transaction: jest.fn().mockImplementation((fn) => fn),
-    };
-
-    jest.doMock('better-sqlite3', () => jest.fn(() => mockDb));
-
-<<<<<<< HEAD
-    await expect(fetchHuggingFaceDataset('huggingface://datasets/test/dataset')).rejects.toThrow(
-      '[Huggingface Dataset] Failed to fetch dataset',
-    );
-=======
+      }),
+    } as any);
+
+    const tests = await fetchHuggingFaceDataset('huggingface://datasets/test/dataset?limit=120');
+
     expect(jest.mocked(fetchWithProxy)).toHaveBeenCalledTimes(2);
     expect(jest.mocked(fetchWithProxy)).toHaveBeenNthCalledWith(
       1,
@@ -467,6 +294,6 @@
         disableVarExpansion: true,
       });
     });
->>>>>>> b23fdcf7
-  });
+  });
+
 });