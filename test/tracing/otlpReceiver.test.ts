import path from 'path';
import protobuf from 'protobufjs';
import {
  afterEach,
  beforeAll,
  beforeEach,
  describe,
  expect,
  it,
  vi,
  type MockedFunction,
} from 'vitest';
import request from 'supertest';
import { OTLPReceiver } from '../../src/tracing/otlpReceiver';

import type { TraceStore } from '../../src/tracing/store';

// Helper to create protobuf-encoded OTLP data for tests
let protoRoot: protobuf.Root | null = null;

async function getProtoRoot(): Promise<protobuf.Root> {
  if (protoRoot) {
    return protoRoot;
  }
  const protoDir = path.join(__dirname, '../../src/tracing/proto');
  const root = new protobuf.Root();
  root.resolvePath = (_origin: string, target: string) => {
    return path.join(protoDir, target);
  };
  await root.load('opentelemetry/proto/collector/trace/v1/trace_service.proto');
  protoRoot = root;
  return protoRoot;
}

async function encodeOTLPRequest(data: any): Promise<Buffer> {
  const root = await getProtoRoot();
  const ExportTraceServiceRequest = root.lookupType(
    'opentelemetry.proto.collector.trace.v1.ExportTraceServiceRequest',
  );
  const message = ExportTraceServiceRequest.create(data);
  const encoded = ExportTraceServiceRequest.encode(message).finish();
  return Buffer.from(encoded);
}

// Mock the database
vi.mock('../../src/database', () => ({
  getDb: vi.fn(() => ({
    insert: vi.fn(),
    select: vi.fn(),
    delete: vi.fn(),
  })),
}));

// Mock the trace store
vi.mock('../../src/tracing/store');

// Mock the logger
vi.mock('../../src/logger', () => ({
  default: {
    debug: vi.fn(),
    info: vi.fn(),
    warn: vi.fn(),
    error: vi.fn(),
  },
}));

// Get the mocked module - initialized in beforeAll
let mockedTraceStore: typeof import('../../src/tracing/store');

describe('OTLPReceiver', () => {
  let receiver: OTLPReceiver;
  let mockTraceStore: {
    createTrace: MockedFunction<() => Promise<void>>;
    addSpans: MockedFunction<() => Promise<void>>;
    getTracesByEvaluation: MockedFunction<() => Promise<any[]>>;
    getTrace: MockedFunction<() => Promise<any | null>>;
    deleteOldTraces: MockedFunction<() => Promise<void>>;
  };

  beforeAll(async () => {
    mockedTraceStore = vi.mocked(await import('../../src/tracing/store'));
  });

  beforeEach(() => {
    // Reset mocks
    vi.clearAllMocks();

    // Create mock trace store
    mockTraceStore = {
      createTrace: vi.fn<() => Promise<void>>().mockResolvedValue(undefined),
      addSpans: vi.fn<() => Promise<void>>().mockResolvedValue(undefined),
      getTracesByEvaluation: vi.fn<() => Promise<any[]>>().mockResolvedValue([]),
      getTrace: vi.fn<() => Promise<any | null>>().mockResolvedValue(null),
      deleteOldTraces: vi.fn<() => Promise<void>>().mockResolvedValue(undefined),
    };

    // Mock the getTraceStore function
    (mockedTraceStore.getTraceStore as MockedFunction<() => TraceStore>).mockReturnValue(
      mockTraceStore as unknown as TraceStore,
    );

    // Create receiver instance
    receiver = new OTLPReceiver();

    // Manually override the traceStore property
    (receiver as any).traceStore = mockTraceStore;
  });

  afterEach(() => {
    vi.resetAllMocks();
    vi.restoreAllMocks();
  });

  describe('Health check', () => {
    it('should respond to health check endpoint', async () => {
      const response = await request(receiver.getApp()).get('/health').expect(200);

      expect(response.body).toEqual({ status: 'ok' });
    });
  });

  describe('Service info', () => {
    it('should provide service information', async () => {
      const response = await request(receiver.getApp()).get('/v1/traces').expect(200);

      expect(response.body).toEqual({
        service: 'promptfoo-otlp-receiver',
        version: '1.0.0',
        supported_formats: ['json', 'protobuf'],
      });
    });
  });

  describe('Trace ingestion', () => {
    it('should accept valid OTLP JSON traces', async () => {
      const otlpRequest = {
        resourceSpans: [
          {
            resource: {
              attributes: [
                { key: 'service.name', value: { stringValue: 'test-service' } },
                { key: 'service.version', value: { stringValue: '1.0.0' } },
              ],
            },
            scopeSpans: [
              {
                scope: {
                  name: 'test-tracer',
                  version: '1.0.0',
                },
                spans: [
                  {
                    traceId: Buffer.from('12345678901234567890123456789012', 'hex').toString(
                      'base64',
                    ),
                    spanId: Buffer.from('1234567890123456', 'hex').toString('base64'),
                    name: 'test-span',
                    kind: 1,
                    startTimeUnixNano: '1700000000000000000',
                    endTimeUnixNano: '1700000001000000000',
                    attributes: [
                      { key: 'test.attribute', value: { stringValue: 'test-value' } },
                      { key: 'test.count', value: { intValue: '42' } },
                    ],
                    status: {
                      code: 0,
                      message: 'OK',
                    },
                  },
                ],
              },
            ],
          },
        ],
      };

      const response = await request(receiver.getApp())
        .post('/v1/traces')
        .set('Content-Type', 'application/json')
        .send(otlpRequest);

      expect(response.status).toBe(200);
      expect(response.body).toEqual({ partialSuccess: {} });

      // Verify spans were stored
      expect(mockTraceStore.addSpans).toHaveBeenCalledWith(
        '12345678901234567890123456789012',
        expect.arrayContaining([
          expect.objectContaining({
            spanId: '1234567890123456',
            name: 'test-span',
            startTime: 1700000000000,
            endTime: 1700000001000,
            attributes: expect.objectContaining({
              'service.name': 'test-service',
              'service.version': '1.0.0',
              'test.attribute': 'test-value',
              'test.count': 42,
              'otel.scope.name': 'test-tracer',
              'otel.scope.version': '1.0.0',
            }),
            statusCode: 0,
            statusMessage: 'OK',
          }),
        ]),
        { skipTraceCheck: true },
      );
    });

    it('should handle multiple spans in a single request', async () => {
      // Manually override the traceStore property for this test too
      (receiver as any).traceStore = mockTraceStore;
      const otlpRequest = {
        resourceSpans: [
          {
            scopeSpans: [
              {
                spans: [
                  {
                    traceId: Buffer.from('aaaaaaaaaaaaaaaaaaaaaaaaaaaaaaaa', 'hex').toString(
                      'base64',
                    ),
                    spanId: Buffer.from('1111111111111111', 'hex').toString('base64'),
                    name: 'span-1',
                    startTimeUnixNano: '1000000000',
                  },
                  {
                    traceId: Buffer.from('aaaaaaaaaaaaaaaaaaaaaaaaaaaaaaaa', 'hex').toString(
                      'base64',
                    ),
                    spanId: Buffer.from('2222222222222222', 'hex').toString('base64'),
                    parentSpanId: Buffer.from('1111111111111111', 'hex').toString('base64'),
                    name: 'span-2',
                    startTimeUnixNano: '2000000000',
                  },
                ],
              },
            ],
          },
        ],
      };

      await request(receiver.getApp())
        .post('/v1/traces')
        .set('Content-Type', 'application/json')
        .send(otlpRequest)
        .expect(200);

      expect(mockTraceStore.addSpans).toHaveBeenCalledWith(
        'aaaaaaaaaaaaaaaaaaaaaaaaaaaaaaaa',
        expect.arrayContaining([
          expect.objectContaining({
            spanId: '1111111111111111',
            name: 'span-1',
          }),
          expect.objectContaining({
            spanId: '2222222222222222',
            parentSpanId: '1111111111111111',
            name: 'span-2',
          }),
        ]),
        { skipTraceCheck: true },
      );
    });

    it('should parse different attribute types', async () => {
      // Manually override the traceStore property for this test too
      (receiver as any).traceStore = mockTraceStore;
      const otlpRequest = {
        resourceSpans: [
          {
            scopeSpans: [
              {
                spans: [
                  {
                    traceId: Buffer.from('bbbbbbbbbbbbbbbbbbbbbbbbbbbbbbbb', 'hex').toString(
                      'base64',
                    ),
                    spanId: Buffer.from('3333333333333333', 'hex').toString('base64'),
                    name: 'test-attributes',
                    startTimeUnixNano: '1000000000',
                    attributes: [
                      { key: 'string.attr', value: { stringValue: 'hello' } },
                      { key: 'int.attr', value: { intValue: '123' } },
                      { key: 'double.attr', value: { doubleValue: 3.14 } },
                      { key: 'bool.attr', value: { boolValue: true } },
                      {
                        key: 'array.attr',
                        value: {
                          arrayValue: {
                            values: [{ stringValue: 'a' }, { stringValue: 'b' }],
                          },
                        },
                      },
                    ],
                  },
                ],
              },
            ],
          },
        ],
      };

      await request(receiver.getApp())
        .post('/v1/traces')
        .set('Content-Type', 'application/json')
        .send(otlpRequest)
        .expect(200);

      expect(mockTraceStore.addSpans).toHaveBeenCalledWith(
        'bbbbbbbbbbbbbbbbbbbbbbbbbbbbbbbb',
        expect.arrayContaining([
          expect.objectContaining({
            attributes: expect.objectContaining({
              'string.attr': 'hello',
              'int.attr': 123,
              'double.attr': 3.14,
              'bool.attr': true,
              'array.attr': ['a', 'b'],
            }),
          }),
        ]),
        { skipTraceCheck: true },
      );
    });

    it('should reject unsupported content types', async () => {
      const response = await request(receiver.getApp())
        .post('/v1/traces')
        .set('Content-Type', 'text/plain')
        .send('invalid data')
        .expect(415);

      expect(response.body).toEqual({ error: 'Unsupported content type' });
    });

<<<<<<< HEAD
    it('should handle protobuf format', async () => {
      // Protobuf is now supported - invalid protobuf data parses to 0 traces but returns 200
=======
    it('should reject invalid protobuf data', async () => {
>>>>>>> 35f2e9f1
      const response = await request(receiver.getApp())
        .post('/v1/traces')
        .set('Content-Type', 'application/x-protobuf')
        .send(Buffer.from('dummy protobuf data'))
<<<<<<< HEAD
        .expect(200);

      expect(response.body).toEqual({ partialSuccess: {} });
=======
        .expect(400);

      expect(response.body).toHaveProperty('error');
      expect(response.body.error).toMatch(/invalid protobuf/i);
    });

    it('should accept valid OTLP protobuf traces', async () => {
      // Manually override the traceStore property for this test too
      (receiver as any).traceStore = mockTraceStore;

      const traceIdBytes = new Uint8Array([
        0xde, 0xad, 0xbe, 0xef, 0xde, 0xad, 0xbe, 0xef, 0xde, 0xad, 0xbe, 0xef, 0xde, 0xad, 0xbe,
        0xef,
      ]);
      const spanIdBytes = new Uint8Array([0x12, 0x34, 0x56, 0x78, 0x90, 0xab, 0xcd, 0xef]);

      const protobufRequest = {
        resourceSpans: [
          {
            resource: {
              attributes: [{ key: 'service.name', value: { stringValue: 'test-python-service' } }],
            },
            scopeSpans: [
              {
                scope: {
                  name: 'opentelemetry.instrumentation.test',
                  version: '1.0.0',
                },
                spans: [
                  {
                    traceId: traceIdBytes,
                    spanId: spanIdBytes,
                    name: 'protobuf-test-span',
                    kind: 2, // SPAN_KIND_SERVER
                    startTimeUnixNano: 1700000000000000000n,
                    endTimeUnixNano: 1700000001000000000n,
                    attributes: [
                      { key: 'http.method', value: { stringValue: 'POST' } },
                      { key: 'http.status_code', value: { intValue: 200 } },
                    ],
                    status: {
                      code: 1, // STATUS_CODE_OK
                      message: 'Success',
                    },
                  },
                ],
              },
            ],
          },
        ],
      };

      const encodedData = await encodeOTLPRequest(protobufRequest);

      const response = await request(receiver.getApp())
        .post('/v1/traces')
        .set('Content-Type', 'application/x-protobuf')
        .send(encodedData)
        .expect(200);

      expect(response.body).toEqual({ partialSuccess: {} });

      // Verify spans were stored with correct trace ID
      expect(mockTraceStore.addSpans).toHaveBeenCalledWith(
        'deadbeefdeadbeefdeadbeefdeadbeef',
        expect.arrayContaining([
          expect.objectContaining({
            spanId: '1234567890abcdef',
            name: 'protobuf-test-span',
            attributes: expect.objectContaining({
              'service.name': 'test-python-service',
              'http.method': 'POST',
              'http.status_code': 200,
              'otel.scope.name': 'opentelemetry.instrumentation.test',
              'otel.scope.version': '1.0.0',
            }),
            statusCode: 1,
            statusMessage: 'Success',
          }),
        ]),
        { skipTraceCheck: true },
      );
>>>>>>> 35f2e9f1
    });

    it('should handle malformed JSON gracefully', async () => {
      const response = await request(receiver.getApp())
        .post('/v1/traces')
        .set('Content-Type', 'application/json')
        .send('{ invalid json')
        .expect(400);

      expect(response.status).toBe(400);
    });

    it('should handle trace store errors gracefully', async () => {
      mockTraceStore.addSpans.mockRejectedValueOnce(new Error('Database error'));

      const otlpRequest = {
        resourceSpans: [
          {
            scopeSpans: [
              {
                spans: [
                  {
                    traceId: Buffer.from('cccccccccccccccccccccccccccccccc', 'hex').toString(
                      'base64',
                    ),
                    spanId: Buffer.from('4444444444444444', 'hex').toString('base64'),
                    name: 'error-span',
                    startTimeUnixNano: '1000000000',
                  },
                ],
              },
            ],
          },
        ],
      };

      const response = await request(receiver.getApp())
        .post('/v1/traces')
        .set('Content-Type', 'application/json')
        .send(otlpRequest)
        .expect(500);

      expect(response.body).toEqual({ error: 'Internal server error' });
    });
  });

  describe('Base64 to hex conversion', () => {
    it('should correctly convert base64 trace IDs to hex', async () => {
      // Manually override the traceStore property for this test too
      (receiver as any).traceStore = mockTraceStore;
      const traceIdHex = 'deadbeefdeadbeefdeadbeefdeadbeef';
      const traceIdBase64 = Buffer.from(traceIdHex, 'hex').toString('base64');

      const otlpRequest = {
        resourceSpans: [
          {
            scopeSpans: [
              {
                spans: [
                  {
                    traceId: traceIdBase64,
                    spanId: Buffer.from('1234567890abcdef', 'hex').toString('base64'),
                    name: 'test-conversion',
                    startTimeUnixNano: '1000000000',
                  },
                ],
              },
            ],
          },
        ],
      };

      await request(receiver.getApp())
        .post('/v1/traces')
        .set('Content-Type', 'application/json')
        .send(otlpRequest)
        .expect(200);

      expect(mockTraceStore.addSpans).toHaveBeenCalledWith(traceIdHex, expect.any(Array), {
        skipTraceCheck: true,
      });
    });
  });
});<|MERGE_RESOLUTION|>--- conflicted
+++ resolved
@@ -334,21 +334,11 @@
       expect(response.body).toEqual({ error: 'Unsupported content type' });
     });
 
-<<<<<<< HEAD
-    it('should handle protobuf format', async () => {
-      // Protobuf is now supported - invalid protobuf data parses to 0 traces but returns 200
-=======
     it('should reject invalid protobuf data', async () => {
->>>>>>> 35f2e9f1
       const response = await request(receiver.getApp())
         .post('/v1/traces')
         .set('Content-Type', 'application/x-protobuf')
         .send(Buffer.from('dummy protobuf data'))
-<<<<<<< HEAD
-        .expect(200);
-
-      expect(response.body).toEqual({ partialSuccess: {} });
-=======
         .expect(400);
 
       expect(response.body).toHaveProperty('error');
@@ -431,7 +421,6 @@
         ]),
         { skipTraceCheck: true },
       );
->>>>>>> 35f2e9f1
     });
 
     it('should handle malformed JSON gracefully', async () => {
