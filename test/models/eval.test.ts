--- conflicted
+++ resolved
@@ -1,17 +1,4 @@
-<<<<<<< HEAD
-import { sql } from 'drizzle-orm';
-import { setupTestDatabase, cleanupTestDatabase } from '../testHelpers/database';
-import { getDb } from '../../src/database';
-import {
-  evalResultsTable,
-  evalsTable,
-  evalsToDatasetsTable,
-  evalsToPromptsTable,
-  evalsToTagsTable,
-} from '../../src/database/tables';
-=======
 import { getDb } from '../../src/database/index';
->>>>>>> 6d702d38
 import { getUserEmail } from '../../src/globalConfig/accounts';
 import { runDbMigrations } from '../../src/migrate';
 import Eval, { EvalQueries, getEvalSummaries } from '../../src/models/eval';
@@ -26,39 +13,19 @@
 
 describe('evaluator', () => {
   beforeAll(async () => {
-    try {
-      await setupTestDatabase('test-models-eval');
-      // Ensure database is ready
-      const db = getDb();
-      await db.select({ count: sql<number>`count(*)` }).from(evalsTable);
-    } catch (error) {
-      console.error('Failed to setup test database:', error);
-      // Try running migrations directly
-      await runDbMigrations();
-    }
-  });
-
-  afterAll(async () => {
-    await cleanupTestDatabase();
+    await runDbMigrations();
   });
 
   beforeEach(async () => {
     // Clear all tables before each test
     const db = getDb();
-
-    try {
-      // Clear the tables
-      await db.delete(evalResultsTable);
-      await db.delete(evalsToDatasetsTable);
-      await db.delete(evalsToPromptsTable);
-      await db.delete(evalsToTagsTable);
-      await db.delete(evalsTable);
-    } catch (error) {
-      // If tables don't exist, skip the cleanup
-      if (!(error instanceof Error) || !error.message?.includes('no such table')) {
-        throw error;
-      }
-    }
+    // Delete related tables first
+    await db.run('DELETE FROM eval_results');
+    await db.run('DELETE FROM evals_to_datasets');
+    await db.run('DELETE FROM evals_to_prompts');
+    await db.run('DELETE FROM evals_to_tags');
+    // Then delete from main table
+    await db.run('DELETE FROM evals');
   });
 
   describe('summaryResults', () => {
