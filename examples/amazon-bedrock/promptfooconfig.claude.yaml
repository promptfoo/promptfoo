--- conflicted
+++ resolved
@@ -3,24 +3,14 @@
 prompts:
   - 'Write a tweet about {{topic}}'
 providers:
-<<<<<<< HEAD
   # Claude Opus 4.5 requires an inference profile ARN - cannot use direct model ID
   - id: bedrock:arn:aws:bedrock:us-west-2::inference-profile/global.anthropic.claude-opus-4-5-20251101-v1:0
     label: Claude Opus 4.5 (via inference profile)
     config:
-      inferenceModelType: 'claude'
       temperature: 1
       max_tokens: 2048
       region: us-west-2
-=======
-  - id: bedrock:arn:aws:bedrock:us-east-2::inference-profile/global.anthropic.claude-opus-4-5-20251101-v1:0
-    label: Claude Opus 4.5
-    config:
-      temperature: 1
-      max_tokens: 2048
-      region: us-east-2
       inferenceModelType: claude
->>>>>>> 95780cb3
   - id: bedrock:us.anthropic.claude-opus-4-1-20250805-v1:0
     label: Claude Opus 4.1
     config:
