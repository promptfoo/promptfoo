--- conflicted
+++ resolved
@@ -1,9 +1,5 @@
-<<<<<<< HEAD
-description: 'Bug test'
-=======
 # yaml-language-server: $schema=https://promptfoo.dev/config-schema.json
 description: 'Simple test'
->>>>>>> 82f9e8d6
 
 prompts:
   - raw: foo
