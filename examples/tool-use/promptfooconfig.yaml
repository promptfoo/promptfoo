--- conflicted
+++ resolved
@@ -20,9 +20,6 @@
                   - fahrenheit
             required:
               - location
-<<<<<<< HEAD
-  - id: openai:chat:gpt-5-mini
-=======
   - id: anthropic:claude-sonnet-4-5-20250929
     label: With Strict Mode
     config:
@@ -44,8 +41,7 @@
             required:
               - location
             additionalProperties: false
-  - id: openai:chat:gpt-4.1-mini
->>>>>>> 1d1effad
+  - id: openai:chat:gpt-5-mini
     config:
       tools:
         - type: function
@@ -66,6 +62,7 @@
               required:
                 - location
   - id: openai:chat:gpt-5-mini
+    label: External Tools
     config:
       tools: file://external_tools.yaml
   - id: groq:llama-4-scout-17b-16e-instruct
