# yaml-language-server: $schema=https://promptfoo.dev/config-schema.json

prompts:
  - |
    Given this math puzzle: {{puzzle}}
    Provide a short, clear answer with minimal explanation.

providers:
  - google:gemini-2.0-flash-exp
  # - google:gemini-2.0-flash-thinking-exp
  # - google:gemini-2.0-pro-exp

<<<<<<< HEAD
  # -  id: google:gemini-1.5-flash
  #   config:
  #     temperature: 0.7
  #     maxOutputTokens: 512
=======
  - id: google:gemini-2.5-pro-exp-03-25
    config:
      temperature: 0.7
      maxOutputTokens: 512
>>>>>>> f9b77ee9

  # - id: google:gemini-1.5-pro
  #   config:
  #     temperature: 0.7
  #     maxOutputTokens: 1024
  #     topP: 0.9
  #     topK: 40

  # Structured output example
  # - id: google:gemini-1.5-pro
  #   config:
  #     generationConfig:
  #       temperature: 0
  #       maxOutputTokens: 1024
  #       response_mime_type: 'application/json'
  #       response_schema:
  #         type: 'object'
  #         properties:
  #           answer:
  #             type: 'string'
  #             description: 'The numerical or text answer'
  #           confidence:
  #             type: 'string'
  #             enum: ['high', 'medium', 'low']
  #           method_used:
  #             type: 'string'
  #             description: 'One-word description of solving method'
  #         required: ['answer', 'confidence', 'method_used']

  # Function calling example
  # - id: google:gemini-1.5-pro
  #   config:
  #     tools:
  #       function_declarations:
  #         - name: 'verify_answer'
  #           description: 'Verify if the answer is correct'
  #           parameters:
  #             type: 'object'
  #             properties:
  #               answer:
  #                 type: 'string'
  #                 description: 'The proposed answer'
  #              explanation:
  #               type: 'string'
  #                 description: 'Brief explanation'
  #             required: ['answer']
  #     tool_config:
  #       function_calling_config:
  #         mode: 'auto'
defaultTest:
  options:
    provider:
      text:
        id: google:gemini-2.0-flash-exp
      embedding:
        id: google:embedding:text-embedding-004
tests:
  - vars:
      puzzle: 'If a train travels at 60 mph for 2.5 hours, then at 40 mph for 1.5 hours, what is the average speed for the entire journey?'
    assert:
      - type: contains
        value: 52.5
      - type: llm-rubric
        value: |
          The answer should be 52.5 mph.
      - type: similar
        value: 52.5 mph<|MERGE_RESOLUTION|>--- conflicted
+++ resolved
@@ -10,17 +10,10 @@
   # - google:gemini-2.0-flash-thinking-exp
   # - google:gemini-2.0-pro-exp
 
-<<<<<<< HEAD
-  # -  id: google:gemini-1.5-flash
-  #   config:
-  #     temperature: 0.7
-  #     maxOutputTokens: 512
-=======
   - id: google:gemini-2.5-pro-exp-03-25
     config:
       temperature: 0.7
       maxOutputTokens: 512
->>>>>>> f9b77ee9
 
   # - id: google:gemini-1.5-pro
   #   config:
