--- conflicted
+++ resolved
@@ -15,23 +15,13 @@
           thinkingBudget: 1024
 
   - google:gemini-2.0-flash-exp
-<<<<<<< HEAD
-  # - google:gemini-2.0-flash-thinking-exp
-  # - google:gemini-2.0-pro-exp
-
-  # -  id: google:gemini-1.5-flash
-  #   config:
-  #     temperature: 0.7
-  #     maxOutputTokens: 512
-=======
-
+  
   - google:gemini-2.0-flash-thinking-exp
 
   - id: google:gemini-2.5-pro-exp-03-25
     config:
       temperature: 0.7
       maxOutputTokens: 2048
->>>>>>> 907e249c
 
   # - id: google:gemini-1.5-pro
   #   config:
