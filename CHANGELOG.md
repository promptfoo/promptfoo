# Changelog

All notable changes to this project will be documented in this file.

The format is based on [Keep a Changelog](https://keepachangelog.com/en/1.1.0/).

## [Unreleased]

<<<<<<< HEAD
### Changed

- chore(webui): expand language options to 486 ISO 639-2 languages with support for all 687 ISO codes (639-1, 639-2/T, 639-2/B) in red team run settings
=======
### Added

- feat(redteam): add goal-misalignment plugin for detecting Goodhart's Law vulnerabilities (#6045)
>>>>>>> d2533f8c

## [0.119.1] - 2025-10-29

### Changed

- chore(redteam): categorize `jailbreak:meta` under agentic strategies and mark as remote-only for correct UI grouping and Cloud behavior (#6049)
- chore(redteam): improve support for custom policy metric names that should include strategy suffix (#6048)

### Fixed

- fix(redteam): validate custom strategy strategyText requirement to prevent confusing errors during test execution (#6046)
- fix(init): include helpful error message and cleanup any directories created when example download fails (#6051)
- fix(providers): removing axios as a runtime dependency in google live provider (#6050)
- fix(csv): handle primitive values directly in red team CSV export to avoid double-quoting strings (#6040)
- fix(csv): fix column count mismatch in red team CSV export when rows have multiple outputs (#6040)
- fix(internals): propagate originalProvider context to all model-graded assertions (#5973)

### Dependencies

- chore(deps): bump better-sqlite3 from 11.10.0 to 12.4.1 for Node.js v24 support (#6052) by @cdolek-twilio
- chore(deps): update Biome version with force-include patterns (`!!`) for faster local linting/CI by @sklein12 (#6042)

## [0.119.0] - 2025-10-27

### Added

- feat(webui): filtering eval results by metric values w/ numeric operators (e.g. EQ, GT, LTE, etc.) (#6011)
- feat(providers): add Python provider persistence for 10-100x performance improvement with persistent worker pools (#5968)
- feat(providers): add OpenAI Agents SDK integration with support for agents, tools, handoffs, and OTLP tracing (#6009)
- feat(providers): add function calling/tool support for Ollama chat provider (#5977)
- feat(providers): add support for Claude Haiku 4.5 (#5937)
- feat(redteam): add `jailbreak:meta` strategy with intelligent meta-agent that builds dynamic attack taxonomy and learns from full attempt history (#6021)
- feat(redteam): add COPPA plugin (#5997)
- feat(redteam): add GDPR preset mappings for red team testing (#5986)
- feat(redteam): add modifiers support to iterative strategies (#5972)
- feat(redteam): add authoritative markup injection strategy (#5961)
- feat(redteam): add wordplay plugin (#5889)
- feat(redteam): add pluginId, strategyId, sessionId, and sessionIds to metadata columns in CSV export (#6016)
- feat(redteam): add subcategory filtering to BeaverTails plugin (a70372f)
- feat(redteam): Add Simba Red Team Agent Strategy (#5795)
- feat(webui): persist inline-defined custom policy names (#5990)
- feat(webui): show target response to generated red team plugin test case (#5869)
- feat(cli): log all errors in a log file and message to the console (#5992)
- feat(cli): add errors to eval progress bar (#5942)
- feat(cache): preserve and display latency measurements when provider responses are cached (#5978)

### Changed

- chore(internals): custom policy type def (#6037)
- chore(changelog): organize and improve Unreleased section with consistent scoping and formatting (#6024)
- refactor(redteam): migrate multilingual from per-strategy config to global language configuration; plugins now generate tests directly in target languages without post-generation translation (#5984)
- chore(cli): show telemetryDisabled/telemetryDebug in `promptfoo debug` output (#6015)
- chore(cli): improve error handling and error logging (#5930)
- chore(cli): revert "feat: Improved error handling in CLI and error logging" (#5939)
- chore(webui): add label column to prompts table (#6002)
- chore(webui): gray out strategies requiring remote generation when disabled (#5985)
- chore(webui): gray out remote plugins when remote generation is disabled (#5970)
- chore(webui): improve test transform modal editor (#5962)
- chore(webui): add readOnly prop to EvalOutputPromptDialog (#5952)
- refactor(webui): organize red team plugins page into tabs with separate components (#5865)
- chore(redteam): remove "LLM Risk Assessment" prefix (#6004)
- chore(redteam): add top-level redteam telemetry events (#5951)
- refactor(webui): reduce unnecessary API health requests (#5979)
- chore(api): export GUARDRAIL_BLOCKED_REASON constant for external use (#5956)
- chore(providers): add rendered request headers to http provider debug output (#5950)
- refactor(transforms): refactor transform code to avoid 'require' (#5943)
- refactor(transforms): refactor createRequest/ResponseTransform functions into separate module (#5925)
- chore(examples): consolidate Ollama examples into unified directory (#5977)
- chore(deps): move dependencies to optional instead of peer (#5948)
- chore(deps): move `natural` to optional dependency (#5946)
- chore(redteam): improve GOAT and Crescendo error logs with additional error details for easier debugging (#6036)

### Fixed

- fix(providers): revert eager template rendering that broke runtime variable substitution (5423f80)
- fix(providers): improve Python provider reliability with automatic python3/python detection, worker cleanup, request count tracking, and reduced logging noise (#6034)
- fix(providers): simulated-user and mischievous-user now respect assistant system prompts in multi-turn conversations (#6020)
- fix(providers): improve MCP tool schema transformation for OpenAI compatibility (#5965)
- fix(providers): sessionId now properly stored in metadata for providers that use server side generated sessionIds (#6016)
- fix(redteam): don't test session management if target is not stateful (#5989)
- fix(redteam): improve crescendo prompt example alignment with actual objective statements to increase accuracy (#5964)
- fix(redteam): fewer duplicate errors for invalid strategy and plugin ids (#5954)
- fix(fetch): use consistent units in retry counter log messages - now shows attempt count vs total attempts (#6017)
- fix(fetch): include error details in final error message when rate limited (#6019)
- fix(webui): pass extensions config when running eval from UI (#6006)
- fix(webui): in red team setup, reset config button hidden by version banner (#5896)
- fix(webui): sync selected plugins to global config in red team setup UI (#5991)
- fix(webui): HTTP test agent (#6033)
- fix(webui): reset red team strategy config dialog when switching strategies (#6035)

### Dependencies

- chore(deps): bump @aws-sdk/client-bedrock-runtime from 3.914.0 to 3.916.0 (#6008)
- chore(deps): bump @aws-sdk/client-bedrock-runtime from 3.913.0 to 3.914.0 (#5996)
- chore(deps): bump pypdf from 6.0.0 to 6.1.3 in /examples/rag-full (#5998)
- chore(deps): bump @aws-sdk/client-bedrock-runtime from 3.911.0 to 3.913.0 (#5975)
- chore(deps): bump @aws-sdk/client-bedrock-runtime from 3.910.0 to 3.911.0 (#5945)
- chore(deps): bump @anthropic-ai/sdk from 0.65.0 to 0.66.0 (#5944)

### Documentation

- docs(model-audit): improve accuracy and clarity of ModelAudit documentation (#6023)
- docs(contributing): add changelog and GitHub Actions enforcement (#6012)
- docs(redteam): add global language configuration section to red team configuration docs; remove multilingual strategy documentation (#5984)
- docs(providers): add OpenAI Agents provider documentation and example (#6009)
- docs(providers): update AWS Bedrock model access documentation (#5953)
- docs(providers): fix apiKey environment variable syntax across provider docs and examples (#6018)
- docs(providers): add echo provider examples for evaluating logged production outputs (#5941)
- docs(blog): add blog post on RLVR (Reinforcement Learning with Verifiable Rewards) (#5987)
- docs(site): configuring inference (#5983)
- docs(site): update about page (#5971)
- docs(site): add export formats (#5958)
- docs(site): September release notes (#5712)
- docs(site): add red-team claude guidelines (616844d)
- docs(site): remove duplicate links (5aea733)
- docs(examples): add example demonstrating conversation session id management using hooks (#5940)

### Tests

- test(server): add comprehensive unit tests for POST /providers/test route (#6031)
- test(providers): fix flaky latencyMs assertions in TrueFoundry provider tests (#6026)
- test(providers): add unit test verifying assistant system prompt inclusion for simulated-user provider (#6020)
- test(providers): add comprehensive tests for OpenAI Agents provider, loader, and tracing (#6009)
- test(redteam): update strategy and frontend tests for global language configuration migration (#5984)
- test(redteam): remove redteam constants mocks from unit tests (#6010)
- test(webui): add tests for evaluation UI components and hooks (#5981)

## [0.118.17] - 2025-10-15

### Changed

- chore: bump version to 0.118.17 (#5936)

### Fixed

- fix(evaluator): support `defaultTest.options.provider` for model-graded assertions (#5931)
- fix(webui): improve UI email validation handling when email is invalid; add better tests (#5932)
- fix(deps): move `claude-agent-sdk` to optionalDependencies (#5935)

### Dependencies

- chore(deps): bump `@aws-sdk/client-bedrock-runtime` from 3.908.0 to 3.910.0 (#5933)

## [0.118.16] - 2025-10-15

### Added

- feat(providers): add TrueFoundry LLM Gateway provider (#5839)
- feat(redteam): add test button for request and response transforms in red-team setup UI (#5482)

### Changed

- chore(providers): count errors in websocket responses as errors (#5915)
- chore(providers): update Alibaba model support (#5919)
- chore(redteam): validate emails after prompt for red team evaluations (#5912)
- chore(redteam): implement web UI email verification (#5928)
- chore(redteam): display estimated probes on red team review page (#5863)
- chore(webui): add flag to hide traces (#5924)
- chore(build): stop tracking TypeScript build cache file (#5914)
- chore(build): update dependencies to latest minor versions (#5916)
- chore(cli): remove duplicate 'Successfully logged in' message from auth login (#5907)
- chore(redteam): add max height and scroll to custom policies container (#5910)
- chore: bump version to 0.118.16 (#5920)
- docs: add docstrings to `feat/ruby-provider` (#5903)
- test: cover red team setup components and hooks in `src/app` (#5911)

### Fixed

- fix(providers): dynamically import `DefaultAzureCredential` from `@azure/identity` (#5921)
- fix(providers): improve debugging and address hanging in websocket provider (#5918)
- fix(http): parse stringified JSON body in provider config (#5927)
- fix(redteam): improve ASR calculation accuracy in redteam report (#5792)

### Documentation

- docs(site): fix typo (#5922)

## [0.118.15] - 2025-10-13

### Added

- feat(providers): add ruby provider (#5902)
- feat(providers): Claude Agent SDK provider support (#5509)
- feat(providers): Azure AI Foundry Assistants provider (#5181)
- feat(providers): add support for streaming websocket responses (#5890)
- feat(providers): snowflake cortex provider (#5882)

### Changed

- chore(providers): add support for new OpenAI models (GPT-5 Pro, gpt-audio-mini, gpt-realtime-mini) (#5876)
- chore(providers): rename azure ai foundry assistant to ai foundry agent (#5908)
- chore(providers): update params passed to azure ai foundry provider (#5906)
- chore(webui): group agentic strategies by turn compatibility in red team UI (#5861)
- chore(webui): sort red team plugins alphabetically by display name (#5862)
- chore(webui): improved color consistency and dark mode legibility on Red Team dashboard (#5829)
- chore(test): add snowflake provider tests and environment variables (#5883)
- chore(config): add conductor config (#5904)
- chore: bump version 0.118.15 (#5909)

### Fixed

- fix(app): disable red team scan Run Now button when Promptfoo Cloud is unavailable (#5891)
- fix(webui): fix infinite re-render when custom intents are specified (#5897)
- fix(redteam): clean up multilingual strategy logging and fix chunk numbering (#5878)
- fix(redteam): requested column in 'redteam generate' output incorporates fan out strategies (#5864)
- fix(core): resolve Windows path compatibility issues (#5841)
- fix(core): restore correct cache matching behavior for test results (#5879)

### Dependencies

- chore(deps): bump @aws-sdk/client-bedrock-runtime from 3.901.0 to 3.906.0 (#5877)
- chore(deps): bump @aws-sdk/client-bedrock-runtime from 3.906.0 to 3.907.0 (#5888)
- chore(deps): bump openai from 6.2.0 to 6.3.0 (#5887)
- chore(deps): update dependencies to latest safe minor/patch versions (#5900)

### Documentation

- docs(providers): add missing providers and troubleshooting pages to index (#5905)
- docs(guardrails): remove open source guardrails page (#5880)

## [0.118.14] - 2025-10-09

### Changed

- fix: there should always be a guardrails field passed out form openai chat provider (#5874)
- chore: bump version 0.118.14 (#5875)

## [0.118.13] - 2025-10-08

### Added

- feat(cli): Add connectivity tests to promptfoo validate (#5802)
- feat(guardrails): map content filter response to guardrails output (#5859)
- feat(webui): Download full results (#5674)

### Changed

- chore(core): change default log level to debug for network errors (#5860)
- chore(core): Don't log all request error messages (#5870)
- chore(linter): Enforce no unused function params (#5853)
- chore(providers): remove deprecated IBM BAM provider (#5843)
- refactor(webui): improve EvalOutputPromptDialog with grouped dependency injection (#5845)
- chore: bump version 0.118.13 (#5873)

### Fixed

- fix(webui): Don't prepend fail reasons to output text (#5872)
- fix(redteam): filter out placeholders before purpose generation (#5852)
- fix(tests): make auth login test tolerate colorized output (#5851)

### Dependencies

- chore(deps): bump @azure/identity from 4.12.0 to 4.13.0 (#5858)
- chore(deps): bump langchain-text-splitters from 0.3.5 to 1.0.0a1 in /examples/redteam-langchain in the pip group across 1 directory (#5855)

## [0.118.12] - 2025-10-08

### Added

- feat(providers): add Slack provider (#3469)

### Changed

- feat: postman import for http provider (#5778)
- feat: Bring request transform to parity with response transform (#5850)
- fix: import command (#5794)
- fix: implement remote generation environment variable controls (#5815)
- fix: resolve Windows path handling issues (#5827)
- fix: custom strategy UI (#5834)
- fix: eliminate Python validation race condition on Windows (#5837)
- fix: escape JSON special characters in raw HTTP request variables (#5842)
- fix: Show response headers in test target results (#5848)
- fix: double sharing red teams (#5854)
- chore: update DeepSeek provider to V3.2-Exp (#5787)
- chore: bump the github-actions group with 3 updates (#5789)
- chore: bump openai from 5.23.2 to 6.0.0 (#5790)
- chore: Revert "perf: Don't create new agent for every fetch (#5633)" (#5793)
- chore: add /index to directory imports for ESM compatibility (#5798)
- chore: bump @aws-sdk/client-bedrock-runtime from 3.899.0 to 3.901.0 (#5799)
- chore: bump openai from 6.0.0 to 6.0.1 (#5800)
- chore(telemetry): Add CI flag to identify call (#5801)
- chore: bump openai from 6.0.1 to 6.1.0 (#5806)
- chore: fix npm audit vulnerabilities (#5810)
- chore: Fix incorrect session parser help text (#5811)
- chore(internals): make `runAssertion` easier to read by moving const outside function scope (#5813)
- chore: update investor info and user count (#5816)
- chore(internals): Prevent `GradingResult.assertion` definition from being overridden in select red team grading cases (#5785)
- chore: show "why" in modelaudit ui (#5821)
- chore(site): migrate OG image generation to Satori (#5826)
- chore: remove outdated license notice (#5828)
- chore: show # github stars on site (#5831)
- chore(site): update Docusaurus to v3.9.1 and fix deprecated config (#5835)
- chore: bump openai from 6.1.0 to 6.2.0 (#5844)
- chore: invert default unblocking behavior (#5856)
- chore: bump version 0.118.12 (#5857)
- chore(site): Adds Travis to team page (#5786)
- docs: update readme.md (#5812)
- docs(contributing): add CLAUDE.md context files for Claude Code (#5819)
- docs(blog): safety benchmark blog post (#5781)
- docs(providers): update IBM WatsonX model list (#5838)
- docs(contributing): add warning against using commit --amend and force push (#5840)
- test: fix vitest timeout error in EvalOutputPromptDialog tests (#5820)
- test: fix flaky Python test failures on Windows (#5824)
- test: add mock cleanup to Python provider tests (#5825)
- refactor: Remove null from GradingResult.assertion type (#5818)

### Fixed

- fix(site): add metadata key to the provider response class (#5796)
- fix(webui): prevent empty state flash when loading large evals (#5797)
- fix(webui): Clicking "Show Charts" does not show charts (#5814)
- fix(webui): remove delimiter stripping logic from EvalOutputCell (#5817)
- fix(provider): merge config and prompt systemInstruction instead of throwing error in gemini (#5823)
- fix(assertions): allow is-refusal to detect refusals in provider error messages (#5830)
- fix(webui): improve usability of number inputs (#5804)
- test: Unit tests for fix(webui): improve usability of number inputs (#5836)

### Documentation

- docs(site): adding new hire bio (#5788)
- docs(site): fix formatting issue in about page (#5803)
- docs(site): add Dane to About page team section (#5833)

## [0.118.11] - 2025-09-30

### Added

- feat(providers): add support for Claude Sonnet 4.5 (#5764)
- feat(providers): add support for Gemini 2.5 Flash and Flash-Lite (#5737)
- feat(providers): add gpt-5-codex model support (#5733)
- feat(providers): add support for Qwen models in AWS Bedrock provider (#5718)
- feat(cli): add browser opening support for auth login command (#5722)
- feat(cli): add team switching functionality (#5750)
- feat(webui): add latency to eval export CSV (#5771)
- feat(cli): sanitize all log objects (#5773)
- feat(providers): add Anthropic web_fetch_20250910 and web_search_20250305 tool support (#5573)
- feat(providers): add CometAPI provider support with environment variable configuration and example usage (#5721)
- feat(providers): add Nscale provider support (#5690)
- feat(providers): add OpenAI gpt-realtime model with full audio support (#5426)
- feat(webui): add metadata `exists` operator to eval results filter (#5697)

### Changed

- chore(cli): improve installer-aware command generation utility for consistent CLI invocation (#5747)
- chore(core): sort metadata entries (#5751)
- chore(core): update error mapping (#5783)
- chore(providers): update Claude 4.5 Sonnet (#5763)
- chore(providers): update default Granite model to granite-3-3-8b-instruct (#5768)
- chore(redteam): remove on-topic call (#5774)
- chore(redteam): update red team init default to gpt-5 (#5756)
- chore: bump version 0.118.11 (#5784)
- chore: Add docstrings to `feat/add-latency-to-csv` (#5772)

### Fixed

- fix(core): ensure `-filter-failing` correctly filters failing tests when re-running an eval (#5770)
- fix(core): ensure Python and JavaScript providers have appropriate path prefix (#5765)
- fix(core): preserve glob patterns in vars context for test case expansion (#5701)
- fix(core): suppress verbose error logging for update check timeouts (#5745)
- fix(providers): improve OpenAI embedding provider error handling (#5742)
- fix(tests): resolve Windows test failures in Python tests (#5767)
- fix(webui): apply proper truncation initialization to variable cells (#5657)
- fix(webui): disable prompt editing in header row dialogs (#5746)
- fix(webui): handle login redirects (#5734)
- fix(webui): improve empty state UI and handle null eval data (#5780)

### Dependencies

- chore(deps): bump @anthropic-ai/sdk from 0.63.1 to 0.64.0 (#5758)
- chore(deps): bump @anthropic-ai/sdk from 0.64.0 to 0.65.0 (#5776)
- chore(deps): bump @aws-sdk/client-bedrock-runtime from 3.896.0 to 3.899.0 (#5777)
- chore(deps): bump openai from 5.23.0 to 5.23.1 (#5759)
- chore(deps): bump openai from 5.23.1 to 5.23.2 (#5775)

### Documentation

- docs(site): add new hire bio (#5769)
- docs(site): improve AWS Bedrock SSO authentication documentation (#5585)
- docs(site): refine and extend e2b sandbox evaluation guide with improved examples and fixes (#5753)
- docs(site): remove incorrect Python globals persistence tip (#5782)
- docs(site): strengthen git workflow warnings in CLAUDE.md (#5762)
- docs(site): write lethal trifecta blog (#5754)

### Tests

- test(webui): add tests for evaluation UI components (`src/app`) (#5766)

## [0.118.10] - 2025-09-26

### Changed

- feat: Revamp HTTP Provider setup (#5717)
- chore: introduce grading provider to RedteamProviderManager (#5741)
- chore(webui): UX improvements for displaying custom policies in Eval Results and Red Team Vulnerabilities Reports (#5562)
- chore: bump version 0.118.10 (#5749)

## [0.118.9] - 2025-09-25

### Changed

- feat: envoy ai gateway provider (#5731)
- feat: iso 42001 mappings (#5724)
- feat: Compress data when sharing an eval (#5738)
- fix: rename agentcore provider to bedrock agents provider (#5709)
- fix: increase timeout for version checks from 1s to 10s (#5715)
- fix: add missing backend support for filtering by highlights, plus tests (#5735)
- chore: improve parsing so in case a redteam provider doesn't take json obje… (#5700)
- chore: bump @aws-sdk/client-bedrock-runtime from 3.893.0 to 3.894.0 (#5706)
- chore: bump openai from 5.22.0 to 5.22.1 (#5707)
- chore: support multilingual provider set from server boot (#5703)
- chore: Add docstrings to `applying-column-format` (#5719)
- chore(webui): in eval creator disable `Run Eval` button if no prompts or test cases are available (#5558)
- chore: bump @aws-sdk/client-bedrock-runtime from 3.894.0 to 3.895.0 (#5727)
- chore: bump @anthropic-ai/sdk from 0.62.0 to 0.63.1 (#5728)
- chore: bump openai from 5.22.1 to 5.23.0 (#5729)
- chore: bump @aws-sdk/client-bedrock-runtime from 3.895.0 to 3.896.0 (#5732)
- chore: bump version 0.118.9 (#5740)

### Fixed

- fix(webui): prioritize JSON prettify over Markdown rendering when both enabled (#5705)
- fix(webui): Copying truncated text in eval results (#5711)
- fix(internals/redteam): decrease debug access grading false negatives (#5713)

## [0.118.8] - 2025-09-23

### Added

- feat(webui): populate metadata filter keys in results dropdown (#5584)

### Fixed

- fix: improve iterative judge parsing (#5691)
- fix(cli): prevent promptfoo CLI from hanging after commands complete (#5698)
- fix(dev): suppress noisy health check logs during local startup (#5667)
- fix(prompts): tune prompt set to reduce model refusals (#5689)

### Changed

- chore: bump version 0.118.8 (#5699)

### Documentation

- docs(site): publish August release notes (#5625)
- docs(site): document `linkedTargetId` usage for custom provider linking (#5684)

## [0.118.7] - 2025-09-22

### Added

- feat(webui): connect login page to promptfoo auth system (#5685)
- feat: ability to retry errors from cli (#5647)

### Changed

- chore(webui): add 404 page (#5687)
- refactor(webui): Vulnerability Report Table Improvements (#5638)
- chore: bump version 0.118.7 (#5695)
- chore: bump openai from 5.21.0 to 5.22.0 (#5694)
- chore: bump @aws-sdk/client-bedrock-runtime from 3.891.0 to 3.893.0 (#5693)

## [0.118.6] - 2025-09-18

### Tests

- test: network isolation for tests (#5673)

### Dependencies

- chore(deps): upgrade Vite to v7 and fix browser compatibility issues (#5681)

### Documentation

- docs(site): clarify webhook issue meaning (#5679)
- docs(examples): add HTTP provider streaming example (#5648)
- docs(blog): add autonomy and agency in AI article (#5512)

### Added

- feat(redteam): support threshold in custom plugin configuration (#5644)
- feat: upgrade Material UI from v6 to v7 (#5669)
- feat(redteam): Adds support for `metric` field on custom plugins (#5656)
- feat: migrate from MUI Grid to Grid2 across all components (#5578)
- feat: report filters (#5634)
- feat: Add string array support for context-based assertions (#5631)

### Changed

- chore: Exclude node modules and build/dist from biome (#5641)
- chore: improvements to framework compliance cards (#5642)
- chore: improve design of eval download dialog (#5622)
- chore: bump @aws-sdk/client-bedrock-runtime from 3.888.0 to 3.890.0 (#5636)
- chore: bump @aws-sdk/client-bedrock-runtime from 3.890.0 to 3.891.0 (#5649)
- chore: bump openai from 5.20.3 to 5.21.0 (#5651)
- chore: update redteam small model to gpt-4.1-mini-2025-04-14 (#5645)
- chore: reduce coloration on Report View Test Suites table (#5643)
- chore: bump version 0.118.6 (#5655)
- chore(webui): minor style tweaks to datagrid pages for consistency (#5686)
- chore: persistent header on report view (#5678)
- chore(webui): fix z-index on version update banner (#5677)
- refactor(webui): Reports table UX Improvements (#5637)
- ci: revert temporarily disable redteam multi-lingual strategy in integration tests (#5658)
- ci: temporarily disable redteam multi-lingual strategy in integration tests (#5639)
- refactor(redteam): remove dead code and optimize page meta handling (#5672)
- chore: remove accidentally committed site/package-lock.json (#5688)
- chore: Allow overwriting the logger (#5663)
- chore: Update names in workflow (#5659)
- chore: update dependencies to latest compatible versions (#5627)
- chore(internals): Improves support for defining LLM-Rubric assertion threshold in CSV test cases (#5389)

### Fixed

- fix(webui): Filtering eval results on severity (#5632)
- fix(tests): correct TypeScript errors in test files (#5683)
- fix(webui): unify page layout styles (#5682)
- fix: trace visualization circular dependency (#5676)
- fix(webui): re-enable sharing button by default (#5675)
- fix: apply prettier formatting to blog post (#5670)
- fix: Remove global fetch patch (#5665)
- fix(webui): Include description column, if defined, in CSV export of eval results (#5654)
- fix(redteam): add robust fallbacks, partial retries, dedupe, safer logs to multilingual strategy (#5652)
- fix: handle dynamic imports without eval (#5630)
- fix: Catch exception when no vertex projectId is found (#5640)
- fix: spacing on report view (#5646)
- fix: plugin counts flickering (#5635)

## [0.118.5] - 2025-09-16

### Tests

- test: Unit tests for feat: upload csv for custom policies (#5629)
- test: Unit tests for chore: organize EvalOutputPromptDialog and change it to a drawer (#5628)

### Added

- feat(webui): organize `EvalOutputPromptDialog` and convert it to a drawer, (#5619)
- feat(webui): add keyboard navigation to the web UI results table, (#5591)
- feat(webui): enable bulk deletion of eval results, (#5438)
- feat(providers): add `azure:responses` provider alias for Azure Responses API, (#5293)
- feat(providers): support application inference profiles in Bedrock, (#5617)
- feat(redteam): add "layer" strategy for combining multiple strategies, (#5606)
- feat(redteam): set severity on reusable custom policies, (#5539)
- feat(redteam): display unencrypted attacks in the web UI results table, (#5565)
- feat(redteam): enable test generation for custom policies in the plugins view, (#5587)
- feat(redteam): allow uploading CSVs for custom policies, (#5618)
- feat(cli): add ability to pause and resume evals, (#5570)

### Changed

- chore(examples): update model IDs to GPT-5 and latest models, (#5593)
- chore(providers): remove Lambda Labs provider due to API deprecation, (#5599)
- chore(providers): update Cloudflare AI models and remove deprecated ones, (#5590)
- chore(redteam): add MCP plugin preset, (#5557)
- chore(redteam): add UI indicators and documentation for HuggingFace gated datasets in redteam web UI, (#5545)
- chore(internals): improve error logging on redteam test generation failures, (#5458)
- chore(internals): reduce log level of global fetch logs, (#5588)
- chore(server): add context to health check logging during startup, (#5568)
- chore(webui): hide trace timeline section when no traces are available, (#5582)
- chore(webui): improve delete confirmation dialog styling, (#5610)
- chore(webui): remove `React.FC` type annotations for React 19 compatibility, (#5572)
- ci: increase test timeout from 8 to 10 minutes, (#5586)
- ci: temporarily disable macOS Node 24.x tests due to flaky failures, (#5579)
- refactor: move `src/util/file.node.ts` path utilities, (#5596)
- refactor: standardize all directory import paths for ESM compatibility, (#5603)
- refactor: standardize directory import paths for ESM compatibility, (#5605)
- refactor: standardize import paths for ESM preparation, (#5600)
- refactor: standardize TypeScript import paths for ESM compatibility, (#5597)
- test: CoverBot: add tests for UI interaction utilities and components (`src/app`), (#5611)
- chore: update `act` import for React 19 compatibility, (#5574)
- chore(dependencies): bump `@aws-sdk/client-bedrock-runtime` from 3.886.0 to 3.887.0, (#5580)
- chore(dependencies): bump `@aws-sdk/client-bedrock-runtime` from 3.887.0 to 3.888.0, (#5602)
- chore(dependencies): bump `axios` from 1.11.0 to 1.12.0 in npm_and_yarn group across one directory, (#5569)
- chore(dependencies): bump `openai` from 5.20.1 to 5.20.2, (#5601)
- chore(dependencies): bump `openai` from 5.20.2 to 5.20.3, (#5624)
- chore(dependencies): bump version to 0.118.5, (#5626)

### Fixed

- fix(assertions): handle `threshold=0` correctly across all assertion types, (#5581)
- fix(cli): prevent accidental escaping of Python path override, (#5589)
- fix(cli): fix table display for `promptfoo list`, (#5616)
- fix(cli): temporarily disable SIGINT handler, (#5620)
- fix(internal): strip authentication headers in HTTP provider metadata, (#5577)
- fix(redteam): ensure custom policies skip the basic refusal check, (#5614)
- fix(server): hide non-critical `hasModelAuditBeenShared` error logging, (#5607)
- fix(webui): always show failure reasons in the results view when available, (#5608)
- fix(webui): improve filter component styling and layout, (#5604)
- fix(webui): prevent phantom strategy filter options for non-redteam evaluations, (#5575)
- fix(webui): fix undulating CSS header animation, (#5571)

### Documentation

- docs(site): clarify llm-rubric pass/score/threshold semantics, (#5623)
- docs(site): add August 2025 release highlights (#5518)

## [0.118.4] - 2025-09-12

### Added

- feat(cli): Add CI-friendly progress reporting for long-running evaluations (#5144)
- feat(cli): Auto-share if connected to the cloud (#5475)
- feat(cli): Log all requests and persist debug logs (#5504)
- feat(internals): Reuse FilterMode type across backend (#5542)
- feat(providers): Add AWS Bedrock AgentCore provider (#5267)
- feat(providers): Extend configuration options for Ollama provider to support thinking (#5212)
- feat(providers): OpenAI real-time custom ws URLs (#5528)
- feat(redteam): Add VLGuard plugin for multi-modal red teaming (#5243)
- feat(redteam): More financial plugins (#5419)
- feat(redteam): Risk scoring (#5191)
- feat(redteam): Special token injection plugin (#5489)
- feat(webui): Add passes-only filter to results view (#5430)

### Changed

- chore(internals): Add probes and token metrics to eval event (#5538)
- chore(internals): Add support for reusable custom policies (#5290)
- chore(internals): Remove node-fetch (#5503)
- chore(internals): Send auth info to cloud (#3744)
- chore(modelaudit): Add support for modelaudit v0.2.5 CLI arguments (#5500)
- chore(onboarding): Add Azure preset (#5537)
- chore(onboarding): Make provider menu single-select (#5536)
- chore(providers): Make OpenAI max retries configurable (#5541)
- chore(providers): Update OpenAI pricing and add missing models (#5495)
- chore(redteam): Consolidate accordion UIs on review page (#5508)
- chore(redteam): Improve user persona question in config (#5559)
- chore(redteam): Minor improvements to red team setup flow (#5523)
- chore(redteam): Retire Pandamonium redteam strategy (#5122)
- chore(redteam): Unify all date formats across tables (#5561)
- chore(redteam): Update plugin prompts to reduce rejection (#5560)
- chore(redteam): Use sharp to modify unsafeBench image formats (#5304)
- perf(webui): Optimize history endpoint to eliminate N+1 queries (#5333)
- refactor(modelaudit): Move modelAuditCliParser.ts to correct directory (#5511)
- refactor(internals): Gracefully handle remote generation disabled in plugins that require it (#5413)
- revert(redteam): Remove red team limits functionality (#5527)

### Fixed

- fix(redteam): Allow users to delete values from numeric inputs and then type (#5530)
- fix(redteam): Deduplicate assertions in DoNotAnswer and XSTest (#5513)
- fix(internals): Eliminate flaky Unicode test timeouts on Windows CI (#5485)
- fix(config): Handle function references in external file loading (#5548)
- fix(providers): Fix MCP tool calls returning [object Object] in Azure Chat provider (#5423)
- fix(config): Preserve Python assertion file references in YAML tests (issue #5519) (#5550)
- fix(providers): Proxy HTTP provider generate request through server (#5486)
- fix(internals): Resolve SIGSEGV crash in evaluator tests on macOS Node 24 (#5525)
- fix(webui): Revert migration from MUI Grid to Grid2 across all components (#5510)
- fix(cli): Use fetch with proxy to get server version (#5490)
- fix(internals): Read evaluateOptions from config file properly (#5375)
- fix(onboarding): Don't throw error when user refuses permission to write (#5535)
- fix(provider): Prioritize explicit projectId config over google-auth-library (#5492)
- fix(providers): Handle system-only prompt in Gemini (#5502)
- fix(providers): Update outdated Azure OpenAI Provider data sources (#5411)
- fix(redteam): Add missing finance graders (#5564)
- fix(redteam): Add missing plugins to webui (#5546)
- fix(redteam): Handle empty string responses in multi-turn strategies (#5549)
- fix(redteam): Prevent JSON blob injection in Crescendo chat templates (#5532)
- fix(webui): Text truncation initialization on eval page (#5483)

### Dependencies

- chore(deps): Bump @anthropic-ai/sdk from 0.61.0 to 0.62.0 (#5551)
- chore(deps): Bump @aws-sdk/client-bedrock-runtime from 3.879.0 to 3.882.0 (#5480)
- chore(deps): Bump @aws-sdk/client-bedrock-runtime from 3.882.0 to 3.883.0 (#5506)
- chore(deps): Bump @aws-sdk/client-bedrock-runtime from 3.883.0 to 3.886.0 (#5553)
- chore(deps): Bump @azure/identity from 4.11.2 to 4.12.0 (#5533)
- chore(deps): Bump langchain-community from 0.3.14 to 0.3.27 in /examples/redteam-langchain in the pip group across 1 directory (#5481)
- chore(deps): Bump langchain-community from 0.3.3 to 0.3.27 in /examples/langchain-python in the pip group across 1 directory (#5484)
- chore(deps): Bump openai from 5.19.1 to 5.20.0 (#5526)
- chore(deps): Bump openai from 5.20.0 to 5.20.1 (#5552)
- chore(deps): Bump version to 0.118.4 (#5567)
- chore(deps): Bump vite from 6.3.5 to 6.3.6 in the npm_and_yarn group across 1 directory (#5531)

### Documentation

- docs(e2b-example): Add e2b-code-eval example (promptfoo + e2b sandbox) (#5477)
- docs(examples): Add Google ADK integration example (#5520)
- docs(examples): Add YAML schema directives to example configs (#5476)
- docs(redteam): Add missing plugins to sidebar and improve bias docs (#5498)
- docs(site): Add Alan DeLong to the team section on the About page (#5507)
- docs(site): Add comprehensive multilingual evaluation support (#5505)
- docs(site): Add SKIP_OG_GENERATION environment variable for faster docs builds (#5521)
- docs(site): Clarify file extension requirements for custom providers (#5478)
- docs(site): Clarify JFrog ML vs JFrog Artifactory distinction (#5543)
- docs(site): Complete parameters page migration (#5494)
- docs(site): Redteam limits documentation (#5516)
- docs(site): Update Lily bio (#5515)
- docs(site): Updates to agent guide (#5499)
- docs(site): Latency assertion description (#5479)

### Tests

- test(webui): CoverBot: Added tests for frontend UI components and discovery utility (`src/app`) (#5514)

## [0.118.3] - 2025-09-04

### Added

- feat: migrate MUI Grid to Grid2 across all components (#5435)
- feat: Add open source red team limits (#5230)

### Changed

- Add AWS Bedrock support for OpenAI GPT OSS models (#5444)
- Add Amazon Bedrock API key authentication support (#5468)
- Ability to filter evals view by severity (#5443)
- Check cloud permissions for target before running red team (#5400)
- Make vars and context available for request transform (#5461)
- Add Vertex AI responseSchema file loading support (#5414)
- Close menus when mouse leaves (#5456)
- Default sharing to false (#5473)
- Handle empty function arguments in OpenAI Responses API tool callbacks (#5454)
- Improve Windows Python detection and add sys.executable support (#5467)
- Prioritize tool calls over content in openrouter provider (#5417)
- Support commandLineOptions.envPath in config files (#5415)
- Support setting HELICONE_API_KEY for Cloud Gateway (#5465)
- Token tracking (#5239)
- Add "results" menu, link to red team reports view (#5459)
- Bump version 0.118.3 (#5474)
- Include provider response metadata on test case transform (#5316)
- Refactor Crescendo maxTurns property (#4528)
- Remove accidental server directory (#5471)
- Replace direct process.env calls with environment helpers (#5472)
- Reorganize misplaced test files from src/ to test/ directory (#5470)
- Fix enterprise email (#5463)
- Bump openai from 5.18.1 to 5.19.1 (#5466)
- Add Tusk test runner workflow for src Jest unit tests (#5469)

## [0.118.2] - 2025-09-03

### Added

- feat(providers): Add support for Meta Llama API provider (#5432)
- feat(providers): Support TLS certs in http provider (#5452)
- feat(providers): add support for xAI Grok Code Fast models (#5425)

### Changed

- fix: Update util.ts to reflect correct Anthropic Haiku 3.5 pricing (#5436)
- chore: drop Node.js 18 support (#5428)
- chore(http): improve PFX debug logging + tests (#5445)
- chore(webui): Show footer on custom metrics dialog (#5424)
- chore: silence dotenv commercial logging messages (#5453)
- chore: remove example (#5420)
- test: CoverBot: Added tests for analytics tracking and red team reporting components (`src/app`) (#5441)
- test: optimize Python Unicode test suite for CI reliability (#5449)
- chore: bump the github-actions group with 3 updates (#5440)
- chore: update dependencies (non-breaking) (#5448)
- chore: update dependencies to latest minor/patch versions (#5433)
- chore: bump version 0.118.2 (#5457)

### Fixed

- fix(sharing): Share when it's enabled via the Config or the CLI command (#5404)
- fix(grader): reduce grader false positives (#5431)

### Documentation

- docs(site): add more guardrails assertion doc (#5434)
- docs(site): add multi-lingual RAG evaluation guidance (#5447)
- docs(site): optimize OG image generation performance (#5451)
- docs(site): update blog post (#5422)

## [0.118.1] - 2025-08-29

### Added

- feat(redteam): Add AI auto-fill for HTTP target configuration in redteam target setup ui (#5391)
- feat(redteam): Handle uploaded signatureAuth in target setup ui (#5405)

### Changed

- chore(site): integrate pylon chat into site (#5407)
- chore: bump version 0.118.1 (#5418)

### Fixed

- fix(providers): Handle Qwen tool call responses in openrouter provider (#5416)

### Documentation

- docs(site): avoid logging full image/base64; use boolean presence only (#5408)

## [0.118.0] - 2025-08-28

### Added

- feat(providers): add support for database-stored certificates in HTTP provider for promptfoo cloud (#5401)

### Changed

- fix: stop progress bar to show a clearer share error message (#5399)
- chore(internals)!: send provider-transformed output directly to test context transforms (#5376)
  **Breaking:** `contextTransform` now receives the provider transform directly.
- chore(providers): sanitize sensitive credentials in HTTP provider debug logs (#5387)
- chore: warn when tests and red-team configuration are both present during generation (#5398)
- chore(release): bump version to 0.118.0 (#5402)
- test: add tests for CoverBot store management and red-team reporting components (`src/app`) (#5372)

### Documentation

- docs(site): update model-graded metrics (#5285)
- docs(site): remove references to "parallel" introduced by #5376 (#5403)

## [0.117.11] - 2025-08-27

### Added

- feat(redteam): add -t/--target option to redteam generate command (#5338)

### Changed

- feat: MCP Agent example to red team with tool call results (#5379)
- feat: medical offlabel use (#5342)
- feat: modelaudit ability to remove recent paths (#5330)
- fix: Address design nits in redteam setup UI (#5264)
- fix: allow custom ApiProvider instances in defaultTest configuration (#5381)
- fix: mcp eval example (#5390)
- fix: Prioritize tool calls over thinking for openrouter reasoning models (#5395)
- fix: use `model` role for gemini ai studio models (#5386)
- chore: Adjust padding in plugins page (#5396)
- chore: bump version 0.117.11 (#5397)
- chore(CI): enable and refactor Docker build for caching (#5374)
- chore: remove promptfoo/package-lock.json (#5380)
- chore: visual formatting for modelaudit flat list (#5331)
- refactor(webui): Clicking "show more" on eval results metric pills renders dialog (#5337)
- docs: expose sidebar on pages that aren't in the sidebar (#5377)
- docs: model audit ci/cd (#5335)
- docs: remove orphaned star animation gif (#5383)
- docs: update site user count to 150,000+ across site constants and pages (#5394)
- chore: bump @aws-sdk/client-bedrock-runtime from 3.873.0 to 3.876.0 (#5392)
- chore: bump openai from 5.15.0 to 5.16.0 (#5388)

### Documentation

- docs(site): fix context transform examples to use context.vars.prompt (#5393)

## [0.117.10] - 2025-08-25

### Changed

- feat: improve HuggingFace dataset fetching performance and reliability (#5346)
- feat: add Google AI Studio default providers (#5361)
- feat: share model audit scans to cloud (#5336)
- feat: add google vertex credentials in config (#5179)
- fix: safe raw HTTP templating via Nunjucks raw-wrap + CRLF normalization (#5358)
- fix: improve JSON export error handling for large datasets (#5344)
- fix: replace raw-request editor with auto-growing textarea to prevent layout overflow (#5369)
- chore: better error messages for browser (#5226)
- chore: improve strategy presets (#5357)
- chore: set onboarding defaults to gpt 5 (#5360)
- chore: update dependencies to latest minor versions (#5363)
- chore: log posthog errors to debug (#5359)
- chore: sync dependencies (#5367)
- test: clean up skipped tests and add FunctionCallbackHandler coverage (#5366)
- chore: bump version 0.117.10 (#5373)
- docs: add critical git workflow guidelines to CLAUDE.md (#5362)
- docs: add SARIF output format documentation for ModelAudit (#5364)

### Fixed

- fix(CI): refactor docker build (#5353)
- fix(internals): defaultTest.provider doesn't override (#5348)

## [0.117.9] - 2025-08-22

### Added

- feat(ollama): support for `think` and passthrough parameters (#5341)
- feat: Persist model audit scans (#5308)
- feat: add support for Claude Opus 4.1 (#5183)
- feat: support file:// in http provider `body` (#5321)

### Fixed

- fix(ui): prevent header dropdown collapse on hover (#5355)
- fix(webui): Apply metric filters to eval results via url search params (#5332)
- fix: loaders on all pages (#5339)
- fix(internals): Pass `vars.output` and `vars.rubric` to LLM rubric grading call (#5315)
- fix: resolve TypeScript errors in test files (7992892)
- fix: validation for no target label set (#5318)

### Changed

- chore(webui): add navigation in redteam report from severity table to vulnerabilities table filtered by severity (#5320)
- chore: dropdown menu design consistency (#5328)
- chore: fix build (#5326)
- chore: recursively resolve file:// references in json and yaml prompts (#5215)
- chore(modelAudit): defer auth to modelaudit via environment variable (#5296)
- chore: more share debug info on error (#5266)
- chore: add stack trace to redteam error in web runner (#5319)
- chore: copy for Review page (e957b5c)
- chore: explain why things are disabled on the targets page (#5312)

### Dependencies

- chore: bump @aws-sdk/client-bedrock-runtime from 3.864.0 to 3.872.0 (#5323)
- chore: bump openai from 5.13.1 to 5.15.0 (#5345)
- chore(deps): run npm audit fix dependencies (#5343)
- chore: bump openai from 5.12.2 to 5.13.1 (#5314)

### Documentation

- docs(site): add truncation marker to top-5-open-source-ai-red-teaming-tools-2025 blog post (#5351)
- docs: add writing for promptfoo guidelines to sidebar (#5277)
- docs(site): describe llm-rubric default grading providers (#5350)
- docs: og image updates (#5324)
- docs: red team data flow (#5325)
- docs: modelaudit updates (#5322)
- docs(site): Add GitHub Actions caching optimization tip (#5301)

### Tests

- test: Unit tests for fix: loaders on all pages (#5347)

## [0.117.8] - 2025-08-20

### Tests

- test: Unit tests for fix: loaders on all pages (#5347)

### Fixed

- fix(ui): prevent header dropdown collapse on hover (#5355)
- fix: audit fix dependencies (#5343)
- fix: loaders on all pages (#5339)
- fix(webui): Apply metric filters to eval results via url search params (#5332)
- fix: validation for no target label set (#5318)
- fix(internals): Pass `vars.output` and `vars.rubric` to LLM rubric grading call (#5315)

### Documentation

- docs(site): describe llm-rubric default grading providers (#5350)
- docs: red team data flow (#5325)
- docs: og image updates (#5324)
- docs: modelaudit updates (#5322)
- docs(site): Add GitHub Actions caching optimization tip (#5301)
- docs(site): correct author attribution (#5297)
- docs: add writing for promptfoo guidelines to sidebar (#5277)
- docs(site): add truncation marker to top-5-open-source-ai-red-teaming-tools-2025 blog post (#5351)
- docs(site): update security quiz questions and answers for prompt injection blog (#5302)

### Added

- feat(redteam): make unblock call optional for multi-turn strategies (#5292)
- feat(ollama): support for `think` and passthrough parameters (#5341)
- feat: support file:// in http provider `body` (#5321)
- feat: Persist model audit scans (#5308)
- feat: add support for Claude Opus 4.1 (#5183)

### Changed

- fix: add lru-cache dependency (#5309)
- chore: many plugins and strategies selected warning (#5306)
- chore: add max max concurrency to generate (#5305)
- chore: bump version 0.117.8 (#5311)
- ci: add depcheck (#5310)
- chore: fix build (#5326)
- chore(webui): add navigation in redteam report from severity table to vulnerabilities table filtered by severity (#5320)
- chore: explain why things are disabled on the targets page (#5312)
- chore: bump version 0.117.9 (#5356)
- chore: bump openai from 5.13.1 to 5.15.0 (#5345)
- chore: dropdown menu design consistency (#5328)
- chore: bump @aws-sdk/client-bedrock-runtime from 3.864.0 to 3.872.0 (#5323)
- chore: add stack trace to redteam error in web runner (#5319)
- chore: bump openai from 5.12.2 to 5.13.1 (#5314)
- chore(modelAudit): defer auth to modelaudit via environment variable (#5296)
- chore: more share debug info on error (#5266)
- chore: recursively resolve file:// references in json and yaml prompts (#5215)

## [0.117.7] - 2025-08-19

### Added

- feat(site): add hero image for red teaming tools blog post (#5291)
- feat(webui): Demarcate redteam results (#5255)

### Changed

- feat: Add unverifiable claims red team plugin (#5190)
- fix: lower sharing chunk size (#5270)
- chore(webui): Rename "Redteam" to "Red Team" in evals datagrid (#5288)
- chore: bump version 0.117.7 (#5299)
- test: CoverBot: Added test coverage for History page component (`src/app`) (#5289)
- docs: add open source ai red teaming tools post (#5259)
- docs: add red team github action info (#5294)

### Fixed

- fix(webui/reports): Don't exclude failure cases from stats (#5298)
- fix(internals): Gracefully handle object responses during target purpose discovery (#5236)
- fix(site): fix YAML front matter parsing error in jailbreaking blog post (#5287)
- fix(webui): Improved handling of long loglines (#5227)

### Documentation

- docs(site): add AI Safety vs AI Security blog post with interactive quiz (#5268)
- docs(site): add blog post about prompt injection vs jailbreaking differences (#5282)
- docs(site): document transform and contextTransform for model-graded assertions (#5258)
- docs(site): improve context assertion documentation (#5249)

## [0.117.6] - 2025-08-18

### Changed

- feat: Add Agent provider types in red team setup (#5244)
- feat: add update check for modelaudit package (#5278)
- feat: add update notification banner to web UI (#5279)
- feat: edit and replay requests in details dialog (#5242)
- feat: Surface run options and probes on red team review page (#5272)
- fix: composite indices and query optimization (#5275)
- fix: exclude errors from report (#5271)
- fix: Fix json-output example (#5213)
- fix: handle json schema for openrouter provider (#5284)
- fix: handle thinking tokens for openrouter (#5263)
- fix: OpenAI Responses API function callbacks and Azure implementation (#5176)
- fix: throw error instead of failing when trace data is unavailable (#5192)
- perf(webui): Reduces eval results load-time when filters are applied via search param (#5234)
- chore: add bias to foundation plugins list (#5280)
- chore: Add .serena to .gitignore (#5225)
- chore: bump version 0.117.6 (#5273)
- chore: fix model id name (#5232)
- chore: improve generated constants handling to prevent accidental commits (#5148)
- chore: remove file (#5229)
- chore: show final prompt in table view for attacks that mutate prompts (#5269)
- chore: simplify eval progress bar (#5238)
- chore: update dark mode styles, formatting, etc (#5251)
- chore(webui): Don't show loading animations while streaming eval results (#5201)
- chore(webui/eval results): Sticky header sticks to the top of the viewport (#5208)
- test: CoverBot: Added tests for red team reporting components (`src/app`) (#5228)
- docs: Add AWS Bedrock Guardrails image testing documentation (#5253)
- docs: add july release notes (#5133)
- docs: hide events banner (#5217)
- docs: separate malicious code plugin documentation (#5222)
- chore: bump @anthropic-ai/sdk from 0.58.0 to 0.59.0 (#5218)
- chore: bump @anthropic-ai/sdk from 0.59.0 to 0.60.0 (#5257)
- chore: bump @aws-sdk/client-bedrock-runtime from 3.862.0 to 3.863.0 (#5211)
- chore: bump @aws-sdk/client-bedrock-runtime from 3.863.0 to 3.864.0 (#5221)
- chore: bump openai from 5.12.0 to 5.12.1 (#5210)
- chore: bump openai from 5.12.1 to 5.12.2 (#5219)
- chore: bump pypdf from 5.7.0 to 6.0.0 in /examples/rag-full in the pip group across 1 directory (#5252)
- chore: bump the npm_and_yarn group with 2 updates (#5276)

### Fixed

- fix(provider): Remove maxTokens for gpt-5 calls (#5224)
- fix(providers): Validate that OpenAI response reasoning outputs have summary items (#5235)
- fix(site): suppress noisy font loading warnings in OG image plugin (#5254)

### Documentation

- docs(site): add cross-links between multimodal strategy documentation (#5241)
- docs(site): add missing meta descriptions and optimize existing ones for SEO (#5247)
- docs(site): enhance OG image generation with full metadata support (#5246)
- docs(site): remove unused markdown-page.md (#5245)

## [0.117.5] - 2025-08-08

### Added

- feat(assertions): add conversational relevancy metric (#2130)
- feat(export): add metadata to exported evaluation files (#4886)
- feat(providers): add support for Docker Model Runner provider (#5081)
- feat(webui): add plugin and strategy filters for red team results (#5086)

### Changed

- feat: add GPT-5 support (#5205)
- feat: add collapsible header to ResultsView (#5159)
- feat: add contains-html and is-html assertions (#5161)
- feat: add Google Imagen image generation support (#5104)
- feat: add max-score assertion for objective output selection (#5067)
- feat: add selected state to provider type picker (#5152)
- feat: add unified page wrapper around each red team setup step (#5136)
- feat: apply plugin modifiers for crescendo (#5032)
- feat: help text to nudge towards better red teams (#5153)
- feat: improve red team plugin selection UI with test generation (#5125)
- feat: respect prompt config override in all providers (#5189)
- feat: update red team provider selection UI (#5078)
- fix: adjust padding on docs sidebar to prevent overlap (#5099)
- fix: fix XML crash (#5194)
- fix: list reasoning tokens on the left side of token breakdown tooltip (#5113)
- fix: map critical severity to error in ModelAudit scanner output (#5098)
- fix: prevent double stateful target question in strategies page (#4988)
- fix: prevent Unicode corruption in Python providers (#5108)
- fix: remove problematic caching from ModelAudit installation check (#5120)
- fix: replace broken Ashby iframe with link to careers page (#5088)
- fix: reset provider type correctly and handle Go providers (#5154)
- fix: share debugging (#5131)
- chore: add link to documentation in plugin sample modal (#5193)
- chore: add missing image back to home page (#5196)
- chore: fix width on application details page (#5139)
- chore: improve RAG metrics with detailed metadata and fix context relevance scoring (#5164)
- chore: memoize context value in PostHog provider (#5089)
- chore: remove accidentally committed PR description file (#5175)
- chore: rename scan templates to attack profiles (#5165)
- chore: support verbosity and reasoning parameters for GPT-5 (#5207)
- chore: update dependencies to latest minor and patch versions (#5109)
- chore: update dependencies to latest minor and patch versions (#5173)
- chore: update Replicate provider (#5085)
- chore(providers): improve Google API key error handling and test reliability (#5147)
- chore(webui): add intelligent scroll-timeline polyfill loading (#5130)
- chore: bump @anthropic-ai/sdk from 0.57.0 to 0.58.0 (#5186)
- chore: bump @aws-sdk/client-bedrock-runtime from 3.848.0 to 3.855.0 (#5096)
- chore: bump @aws-sdk/client-bedrock-runtime from 3.855.0 to 3.856.0 (#5107)
- chore: bump @aws-sdk/client-bedrock-runtime from 3.856.0 to 3.857.0 (#5126)
- chore: bump @aws-sdk/client-bedrock-runtime from 3.857.0 to 3.858.0 (#5145)
- chore: bump @aws-sdk/client-bedrock-runtime from 3.858.0 to 3.859.0 (#5167)
- chore: bump @aws-sdk/client-bedrock-runtime from 3.859.0 to 3.861.0 (#5188)
- chore: bump @aws-sdk/client-bedrock-runtime from 3.861.0 to 3.862.0 (#5198)
- chore: bump @azure/identity from 4.10.2 to 4.11.0 (#5180)
- chore: bump @azure/identity from 4.11.0 to 4.11.1 (#5185)
- chore: bump openai from 5.10.2 to 5.11.0 (#5127)
- chore: bump openai from 5.11.0 to 5.12.0 (#5187)
- chore: bump version to 0.117.5 (#5206)
- chore(webui/evals): filter by categorical plugins (#5118)
- docs: add bert-score example (#5091)
- docs: add dynamic OG image generation for social media previews (#5157)
- docs: add red teaming best practices (#5155)
- docs: clarify contains-any/contains-all CSV format (#5150)
- docs: fix company name (#5143)
- docs: fix images (#5197)
- docs: fix multi-turn strategy documentation (#5156)
- docs: guide for evaluating LangGraph agents with Promptfoo (#4926)
- docs: include font for meta image (#5158)
- docs: make MCP image taller (#5199)
- docs: update Ollama documentation with latest models and defaultTest guidance (#5084)
- perf: make database migrations non-blocking and fix error handling (#5105)
- style: extract helper function for deduplicating strategy IDs (#5138)
- test: add tests for fix width on application details page (#5140)
- test: add tests for red team compliance reporting utilities in src/app (#5170)
- test: fix flaky Python Unicode tests (#5128)
- test: fix modelGradedClosedQa test segmentation fault on macOS/Node 24 (#5163)
- test: increase test coverage for unified page wrapper around each red team setup step (#5142)

### Fixed

- fix(internals): force CommonJS mode for db:migrate in Node 24 (#5123)
- fix(openrouter): handle Gemini thinking tokens correctly (#5116)
- fix(providers): correct WebP image detection in Google provider (#5171)
- fix(webui): deduplicate strategy IDs (#5132)
- fix(webui): fix custom policy validation timing issue (#5141)
- fix(webui): refresh eval list when navigating back after editing eval name (#5090)
- fix(webui/evals): prevent applying the same plugin/strategy multiple times (#5114)
- fix(webui/evals): show highlights after search results (#5137)

### Documentation

- docs(site): add comprehensive command line options documentation (#5135)
- docs(site): add Lily Liu to team page (#5177)
- docs(site): add Series A post (#5097)
- docs(site): rename will.jpg to will.jpeg for consistency (#5178)

## [0.117.4] - 2025-07-29

### Changed

- fix: progress bars incrementing beyond their maximum values (#5049)
- docs: clarifiy derivedMetrics documentation (#5068)
- chore: refactor token tracking utilities, track all tokens (#4897)
- fix: resolve Jest test failures and open handles (#5052)
- fix: skip validation for defaultTest to allow partial test case properties (#4732)
- chore: add new fields to eval_ran telemetry (#4638)
- chore(redteam): improve redteam plugin error messaging (#4330)
- feat: add support for OpenAI deep research models (#4661)
- feat: add mcp server (#4595)
- feat: add support for connecting to existing Chrome browser sessions (#5069)
- docs: update defcon posting (#5070)
- docs: update defcon posting (#5071)
- fix: Nested config field for custom target json (#5076)
- docs: switch to likert preview image (#5083)
- test: CoverBot: Added tests for model audit and prompt management UI components (`src/app`) (#5087)
- fix: handle multi-line prompts in parseGeneratedPrompts for testGenerationInstructions (#5093)
- chore: bump version 0.117.4 (#5094)

### Fixed

- fix(providers): Preserve text formatting when no images present for Google provider (#5058)
- fix(simba): fix simba host (#5092)

### Documentation

- docs(site): add AI red teaming for first-timers blog post (#5017)
- docs(blog): defcon and blackhat info (#5050)

## [0.117.3] - 2025-07-25

### Added

- feat(eval-creator): add YAML file upload support for test cases (#5054)

### Changed

- fix: improve x.ai provider error handling for 502 errors (#5051)
- fix: Infinite re-render on redteam review page (#5061)
- fix: sessionid(s) in extension hooks (#5053)
- fix: Bias Plugins should send config in remote generation (#5064)
- chore(redteam): regenerate sessionId for each iteration in single-turn strategies (#4835)
- chore: Change mcp log from error to debug (#5060)
- chore: Improve telemetry (#5062)
- chore: Add simba command (#5063)
- chore(webui): improve redteam setup UI with progressive disclosure for advanced options (#5028)
- refactor: remove redundant dotenv from Vite app (#4983)
- chore: bump version 0.117.3 (#5066)
- test: CoverBot: Added tests for eval-creator components and feature flag hook (`src/app`) (#5013)
- docs: fix cli command and remove gratuitous hover (#5056)
- docs: update user count from 100,000 to 125,000 (#5046)
- docs: updates to political bias post (#5057)
- docs: improve crewai eval example (#5035)
- docs: update GitHub Actions to v4 across documentation and examples (#5008)
- docs: add style check guidance to CLAUDE.md (#5065)

### Fixed

- fix(webui): Eval results pass rate chart rendering incorrect percentages (#5048)
- fix(webui): Eval results histogram improvements (#5059)
- fix(google): handle multiple candidates in gemini response (#5020)

### Documentation

- docs(blog): grok-4 political bias post (#4953)

## [0.117.2] - 2025-07-24

### Added

- feat(webui): First-class support for zooming eval results table by @will-holley in #4966
- feat(webui): Apply metrics filter when clicking on a metric pill rendered in eval results cell by @will-holley in #4991

### Changed

- feat: Grading and test generation improvements for BFLA, BOLA and RBAC by @sklein12 in #4982
- feat: New Sample Target by @sklein12 in #4979
- feat: HTTP Target test button improvements by @faizanminhas in #5007
- feat: Add metadata filtering to eval results by @will-holley in #5014
- fix: add goal related rubric when grade crescendo turns to increase grading accuracy by @MrFlounder in #4980
- fix: update HTTP config generator endpoint to use v1 API by @mldangelo in #4989
- fix: View logs button on redteam report by @sklein12 in #5009
- fix: undo unintended changes to http config editor by @faizanminhas in #5012
- fix: Autofocus on Redteam configuration description field by @sklein12 in #5019
- fix: remove filter icon by @sklein12 in #5021
- fix: Ollama token usage by @SamPatt in #5022
- chore: revert eval view ui improvements by @mldangelo in #4969
- chore(webui): Improvements to pagination "go to" functionality by @will-holley in #4976
- chore(webui): Eval results sticky header improvements by @will-holley in #4978
- chore: update custom strategy prompt by @MrFlounder in #4994
- chore(cli): add support for 'help' argument to display command help by @mldangelo in #4823
- chore(examples): remove redteam-agent example by @mldangelo in #5001
- chore(providers): add GEMINI_API_KEY environment variable support by @mldangelo in #5004
- chore(webui): Migrate from JS to CSS for eval results scroll effects by @will-holley in #4995
- chore(webui): Eval result pagination UX improvements by @will-holley in #4993
- chore: Sort imports and turn on rule against unused imports by @faizanminhas in #5010
- chore: Make default target stateful by @faizanminhas in #4992
- chore: add medical plugins collection by @MrFlounder in #5006
- chore: Improve grading accuracy with Goal-Aware Grading for iterative/iterative tree by @MrFlounder in #4996
- chore: Add additionalRubric and storedGraderResult to GOAT and Custom providers by @MrFlounder in #5015
- chore: prevent testGenerationInstructions from being serialized if not present by @faizanminhas in #5029
- chore: Add lint rule to ensure key in jsx by @faizanminhas in #5034
- chore(webui): Eval Results UI Tweaks by @will-holley in #5023
- chore: skip goal extraction for datasets by @MrFlounder in #5036
- chore(providers): add GitHub Models provider by @mldangelo in #4998
- chore: bump version 0.117.2 by @MrFlounder in #5045
- ci: increase build job timeout from 4 to 5 minutes by @mldangelo in #5043
- test: refactor share.test.ts to prevent flaky timeouts by @mldangelo in #5037
- test: remove share.test.ts file by @mldangelo in #5044
- docs: remove label from featured blog post by @typpo in #5011
- chore: bump @aws-sdk/client-bedrock-runtime from 3.846.0 to 3.848.0 by @dependabot in #4985
- chore: bump the npm_and_yarn group with 2 updates by @dependabot in #4984
- chore: bump @anthropic-ai/sdk from 0.56.0 to 0.57.0 by @dependabot in #5016
- chore: bump openai from 5.10.1 to 5.10.2 by @dependabot in #5024
- chore: bump the npm_and_yarn group with 2 updates by @dependabot in #5026
- chore: bump axios from 1.10.0 to 1.11.0 in the npm_and_yarn group by @dependabot in #5031

### Fixed

- fix(redteam): find plugin assertion in strategy providers by @MrFlounder in #4981
- fix(site): dark mode style on redteam setup ui by @mldangelo in #5000
- fix(test): improve share test isolation to prevent CI timeouts by @mldangelo in #5038

### Documentation

- docs(providers): update OpenAI Assistants example by @aloisklink in #4987
- docs(redteam): improve custom strategy documentation by @mldangelo in #4990
- docs(blog): correct author attribution in DeepSeek censorship post by @mldangelo in #5002
- docs(openai): remove gpt-4.5-preview references after API deprecation by @mldangelo in #5005
- docs(site): vegas contact redirect by @typpo in #5033
- docs(browser): improve browser provider documentation and examples by @mldangelo in #5030
- docs(providers): remove deprecated claude-3-sonnet-20240229 model references by @mldangelo in #5018
- docs(site): add hipaa badge by @typpo in #5039
- docs(site): add documentation for using text and embedding providers with Azure by @mldangelo in #5027
- docs(blog): fix missing blog posts by removing even-number enforcement by @mldangelo in #5042

## [0.117.1] - 2025-07-17

### Changed

- fix: move inquirer dependencies to production dependencies (#4973)
- fix: grading in crescendo (#4960)
- fix: composite strategy test generation (#4971)
- chore: bump version 0.117.1 (#4974)
- docs: remove tags from blog card (#4970)

### Documentation

- docs(blog): add system cards security analysis with vulnerability testing (#4937)

## [0.117.0] - 2025-07-17

### Added

- feat(http): support JKS and PFX Certificates in HTTP providers (#4865)
- feat(langfuse): add Langfuse prompt label support with improved parsing (#4847)
- feat(prompts): preserve function names when using glob patterns (#4927)
- feat(providers): add grok-4 support (#4855)
- feat(providers): image understanding for Google providers (#4767)
- feat(azure): add system prompt support for azure provider (#4869)
- feat(cli): xml output (#4912)

### Changed

- chore(knip): integrate knip for unused code detection and clean up codebase (#4464)
- chore(linting): migrate from ESLint + Prettier to Biome (#4903)
- chore(assertions): additional checking on llm-rubric response (#4954)
- chore(assertions): include reason in model-graded-closedqa pass reason (#4931)
- chore(build): resolve build warnings and optimize bundle size (#4895)
- chore(csv): improve \_\_metadata warning message and test coverage (#4842)
- chore(providers): improve guardrails handling in Azure providers (#4788)
- chore(redteam): add domain-specific risks section and reduce verbose descriptions (#4879)
- chore(release): bump version 0.117.0 (#4963)
- chore(server): check if server is already running before starting (#4896)
- chore(server): log correct eval ID instead of description in WebSocket updates (#4910)
- chore(telemetry): add telemetry logging when tracing is enabled (#4925)
- chore(types): typings needed for enterprise (#4955)
- chore(vscode): use Biome as default formatter of TS files in vscode (#4920)
- chore(webui): conditionally render metrics selector (#4936)
- chore(webui): display context values in eval results (#4856)
- chore(webui): improves eval results table spacing (#4965)
- chore(webui): revert eval view ui improvements (#4967)
- chore(webui/eval): allow filtering results by >1 metrics simultaneously (disabled by default) (#4870)
- refactor(eval-config): modernize eval-creator state management (#4908)
- refactor(webui): improve metrics ui (#4938)
- refactor(webui/eval results): pagination improvements (#4914)

### Fixed

- fix(cli): --filter-failing not working with custom providers (#4911)
- fix(google-sheets): replace hardcoded range with dynamic approach (#4822)
- fix(internal): fixes filtering by metric keys which contain dots (#4964)
- fix(providers): add thinking token tracking for Google Gemini models (#4944)
- fix(providers): esm provider loading (#4915)
- fix(providers): implement callEmbeddingApi for LiteLLM embedding provider (#4952)
- fix(redteam): prevent redteam run from hanging when using an mcp client (#4924)
- fix(redteam): respect PROMPTFOO_DISABLE_REDTEAM_REMOTE_GENERATION for cloud users (#4839)
- fix(redteam): set pluginId on eval results (#4928)
- fix(redteam): test target in http provider setup with non-200 status codes (#4932)
- fix(webui): eval results table horizontal scrolling (#4826)
- fix(webui): fix hard-coded light mode colors in model audit interface (#4907)
- fix(webui): handle null table.body in DownloadMenu disabled prop (#4913)
- fix(webui): resolve pagination scrolling and layout issues in ResultsTable (#4943)
- fix(webui): scrolling when `tbody` is outside of viewport (#4948)

### Dependencies

- chore(deps): add overrides to fix build issues (#4957)
- chore(deps): bump @aws-sdk/client-bedrock-runtime from 3.842.0 to 3.844.0 (#4850)
- chore(deps): bump aiohttp from 3.11.11 to 3.12.14 in /examples/redteam-langchain in the pip group across 1 directory (#4922)
- chore(deps): bump openai from 5.8.3 to 5.9.0 (#4863)
- chore(deps): bump openai from 5.9.2 to 5.10.1 (#4961)
- chore(deps): move knip to dev dependencies (#4958)
- chore(deps): npm audit fix (#4962)
- chore(deps): test removing knip to resolve installation errors (#4956)
- chore(deps): update all example dependencies to latest versions (#4900)
- chore(deps): update dependencies to latest minor/patch versions (#4899)
- chore(deps): update non-breaking dependencies (#4935)
- chore(deps): update Jest to version 30 (#4939)

### Documentation

- docs(analytics): add google tag manager (#4904)
- docs(api): improves `contextTransform` documentation (#4854)
- docs(assertions): add missing deterministic assertions (#4891)
- docs(azure): improve Azure provider documentation (#4836)
- docs(blog): add blog image generation script (#4945)
- docs(blog): add truncation markers to articles without them (#4934)
- docs(blog): add truncation markers to blog posts (#4906)
- docs(blog): mcp proxy blog (#4860)
- docs(blog): revise article tags (#4949)
- docs(blog): soc2 type ii and iso 27001 blog (#4880)
- docs(comparison): pyrit comparison (#4679)
- docs(config): clarify PROMPTFOO_EVAL_TIMEOUT_MS and PROMPTFOO_MAX_EVAL_TIME_MS descriptions (#4947)
- docs(enterprise): adaptive guardrails enterprise (#4951)
- docs(events): blackhat landing page (#4862)
- docs(events): defcon landing page (#4864)
- docs(events): events banner (#4867)
- docs(examples): add mischievous-user strategy to redteam multi-turn examples (#4837)
- docs(gemini): update experimental Gemini model IDs to stable versions (#4894)
- docs(google): add examples for gemini URL context and code execution tools (#4923)
- docs(guide): guide for evaluating CrewAI agents with Promptfoo (#4861)
- docs(images): standardize CrewAI image filenames to kebab-case (#4941)
- docs(integration): add n8n integration (#4917)
- docs(litellm): fix example with modern model IDs and proper embedding config (#4885)
- docs(mcp): add mcp testing guide (#4846)
- docs(mcp): add mcp to sidebar (#4852)
- docs(metrics): add similar to model graded metrics table (#4830)
- docs(providers): update available databricks models (#4887)
- docs(providers): update provider index with missing providers and latest 2025 model IDs (#4888)
- docs(release): add monthly release notes (#4358)
- docs(resources): add arsenal link (#4878)
- docs(security): add soc2 badge (#4877)
- docs(site): add OWASP top 10 tldr blog post (#4853)
- docs(site): expand June 2025 release notes with detailed feature documentation (#4881)
- docs(site): improve Google AI and Vertex authentication documentation (#4892)
- docs(site): improve NLP metric explanations and add SEO metadata (#4890)
- docs(site): update python documentation for basePath config option (#4819)
- docs(ui): better mobile wrap on homepage tabs (#4884)
- docs(ui): colors (#4875)
- docs(ui): contrast fixes (#4901)
- docs(ui): fix button clickability issue on hero sections (#4905)
- docs(ui): remove bouncing down arrow in mobile (#4882)
- docs(ui): remove text shadow (#4898)

### Tests

- test(core): coverBot: added tests for core UI components and user context hooks (`src/app`) (#4929)
- test(EnterpriseBanner): add unit tests for EnterpriseBanner component (#4919)
- test(redteam): add unit test for src/redteam/remoteGeneration.ts (#4834)
- test(server): fix flaky server share tests (#4942)
- test(server): fix flaky server tests (#4968)
- test(server): mock database in server tests (#4959)
- test(tusk): update Tusk test runner workflow - coverage script (#4921)

## [0.116.7] - 2025-07-09

### Tests

- test: add unit test for src/commands/export.ts (#4889)
- test: add unit test for src/commands/upgrade.ts (#4874)
- test: add unit test for src/main.ts (#4873)
- test: add unit test for src/models/eval.ts (#4868)
- test: add unit test for src/assertions/contextRecall.ts (#4859)
- test: add unit test for src/assertions/contextFaithfulness.ts (#4858)
- test: add unit test for src/assertions/contextRelevance.ts (#4857)
- test: add unit test for src/util/xlsx.ts (#4843)
- test: add unit test for src/commands/eval.ts (#4824)

### Changed

- fix: Always do remote generation if logged into cloud (#4832)
- chore(providers/sagemaker): Improves error handling in SageMakerCompletionProvider (#4808)
- chore(providers/sagemaker): Improves validation of user-provided config (#4809)
- chore: update graderExamplesString (#4821)
- chore: bump version 0.116.7 (#4833)

## [0.116.6] - 2025-07-09

### Changed

- fix: Failing test (#4829)
- chore: bump version 0.116.6 (#4831)

## [0.116.5] - 2025-07-09

### Changed

- feat: add support for loading defaultTest from external files (#4720)
- feat: add embedding support to LiteLLM provider (#4804)
- feat: add mischievous user strategy (#4107)
- fix: add glob pattern support for loading scenario files (#4761)
- fix: improve model-audit installation check dark mode display (#4816)
- fix: pass env vars to MCP server (#4827)
- chore: better remote grading logs (#4820)
- chore: bump openai from 5.8.2 to 5.8.3 (#4817)
- chore: bump version 0.116.5 (#4828)
- chore: capitalize 'Red Team' in navigation menu for consistency (#4799)
- chore: remove redundant 'Done.' message from evaluation output (#4810)
- chore: remove python script result data type debug log (#4807)
- chore: update website with MCP Proxy (#4812)
- docs: add Azure OpenAI vision example (#4806)
- docs: add looper guide (#4814)
- docs: add SonarQube integration (#4815)
- test: add unit test for src/assertions/guardrails.ts (#4765)
- test: add unit test for src/redteam/commands/generate.ts (#4789)
- test: add unit test for src/redteam/constants/strategies.ts (#4800)
- test: add unit test for src/redteam/plugins/pii.ts (#4780)
- test: add unit test for src/types/providers.ts (#4766)
- test: add unit test for src/validators/redteam.ts (#4803)

## [0.116.4] - 2025-07-08

### Tests

- test: add unit test for src/redteam/types.ts (#4795)

### Added

- feat(redteam): add support for custom multi-turn strategy by @MrFlounder in #4783
- feat(redteam): expose generate function in redteam namespace by @mldangelo in #4793

### Changed

- chore: bump version 0.116.4 by @MrFlounder in #4805
- chore: rename strategy name from playbook to custom by @MrFlounder in #4798
- refactor: inline MEMORY_POISONING_PLUGIN_ID constant by @mldangelo in #4794
- docs: add doc for custom strategy by @MrFlounder in #4802
- docs: modular configuration management by @typpo in #4763
- refactor: move MULTI_MODAL_STRATEGIES constant (#4801)

## [0.116.3] - 2025-07-07

### Added

- feat(providers): add MCP provider (#4768)
- feat(providers): add new AIMLAPI provider (#4721)
- feat(assertions): add contextTransform support for RAG evaluation (#4467)
- feat(assertions): add finish reason as assertion option (#3879)
- feat(assertions): trace assertions (#4750)
- feat(tracing): add traces to JavaScript, Python asserts (#4745)

### Changed

- chore(schema): remove duplicate 'bias' entry in config-schema.json (#4773)
- chore(telemetry): add PostHog client to app (#4726)
- chore(redteam): add reason field to give clear/customized guardrails triggering reason (#4764)
- chore(providers): expose MCP plugin in UI (#4762)
- chore(providers): AWS SageMaker AI provider cleanup (#4667)
- chore(providers): update AIML integration (#4751)
- chore(redteam): improve organization of redteam strategies in setup UI (#4738)
- chore(telemetry): identify to PostHog whether user is also cloud user (#4782)
- chore: expose doRedteamRun in package exports (#4758)
- docs: add Gemini Live API audio (#4729)
- docs: ModelAudit vs ModelScan (#4769)
- docs: multiple MCP server connections (#4755)
- docs: update ModelAudit documentation with new features and fixes (#4699)
- test: add integrity check for generated-constants.ts (#4753)
- test: fix flaky Google Live test and improve test speed (#4774)
- test: fix mock pollution in testCaseReader (#4775)
- test: isolate mocks so tests can run in any order with --randomize (#4744)

### Fixed

- fix(telemetry): prevent PostHog initialization when telemetry is disabled (#4772)
- fix(redteam): fix modifiers application order in PII plugins (#4779)

### Dependencies

- chore(deps): bump @anthropic-ai/sdk from 0.55.1 to 0.56.0 (#4756)
- chore(deps): bump @aws-sdk/client-bedrock-runtime from 3.840.0 to 3.842.0 (#4747)
- chore(deps): bump @azure/identity from 4.10.1 to 4.10.2 (#4748)
- chore(deps): bump version 0.116.3 (#4792)
- chore(deps): update pbkdf2 to 3.1.3 (#4777)
- chore(deps): upgrade glob from v10 to v11 (#4776)

## [0.116.2] - 2025-07-02

### Changed

- fix: unblock postbuild for ci by @MrFlounder in #4742
- chore: bump version 0.116.2 by @MrFlounder in #4743

## [0.116.1] - 2025-07-02

### Added

- feat(cli): support pdb tracing in 3rd party Python scripts by @will-holley in #4723

### Changed

- fix: http body parsing when it comes from yaml string by @MrFlounder in #4728
- fix: remove accidentally committed redteam.yaml file by @mldangelo in #4733
- fix: fix the case when http body has not escaped charactors by @MrFlounder in #4739
- fix: update package-lock.json by @mldangelo in #4719
- test: fix SIGSEGV caused by better-sqlite3 in test environment by @mldangelo in #4737
- chore: Add unblocking detection to GOAT strategy by @MrFlounder in #4532
- chore: add preset for guardrails eval by @MrFlounder in #4640
- chore: Improve telemetry delivery by @sklein12 in #4655
- chore: reset generated constants after build by @mldangelo in #4731
- chore: update onboarding model defaults by @typpo in #4708
- chore(webui): improve styling of EvalsDataGrid by @mldangelo in #4736
- ci(workflows): gracefully handle missing PostHog secret in forks by @ggiiaa in #4725
- test: refactor assertion tests by @mldangelo in #4718
- chore: bump version 0.116.1 by @MrFlounder in #4741
- docs: add system prompt hardening blog post by @ladyofcode in #4630
- chore: bump @anthropic-ai/sdk from 0.55.0 to 0.55.1 by @dependabot in #4710
- chore: bump @aws-sdk/client-bedrock-runtime from 3.839.0 to 3.840.0 by @dependabot in #4709

### Fixed

- fix(webui): replace window.location.href with React Router navigation by @mldangelo in #4717

### Documentation

- docs(site): add guide on humanity's last exam by @mldangelo in #4694
- docs(site): clarify self-hosting workflow for eval sharing by @mldangelo in #4730
- docs(site): fix relative link in HLE benchmark guide by @mldangelo in #4711

## [0.116.0] - 2025-07-01

### Tests

- test: add unit test for src/redteam/providers/advNoise.ts (#4716)
- test: add unit test for src/redteam/strategies/advNoise.ts (#4715)
- test: add unit test for src/redteam/strategies/index.ts (#4714)
- test: add unit test for src/redteam/constants/strategies.ts (#4713)
- test: add unit test for src/providers/openai/image.ts (#4706)
- test: add unit test for src/providers/openai/util.ts (#4705)
- test: add unit test for src/providers/openai/completion.ts (#4703)

### Added

- feat(redteam): add financial plugins (#4416)
- feat(redteam): add bias plugins (#4382)
- feat(providers): add Helicone AI Gateway provider (#4662)

### Changed

- chore: enable WAL mode for SQLite (#4104)
- chore(providers): add thread ID function call for OpenAI and Azure assistants (#2263)
- chore(app): improve target test error handling (#4652)
- chore(cli): add missing CLI options to scan-model command for feature parity (#4670)
- chore(providers): convert Cloudflare AI to use OpenAI-compatible endpoints (#4683)
- chore(providers): log flagged output for Azure chat models (#4636)
- chore(redteam): add centralized REDTEAM_DEFAULTS and maxConcurrency support (#4656)
- chore(webui): add checkbox to clear all variables (#666)
- chore(webui): add defaultTest variables to red team setup UI (#4671)
- chore(webui): remove unused components (#4695)
- chore(webui): set page titles on every page (#4668)
- chore(telemetry): add pass/fail/errors to eval_run event (#4639)
- chore(telemetry): improve page view deduplication (#4651)
- test: add unit test for src/server/routes/providers.ts (#4658)
- test: verify that plugins are synced between code and documentation (#4681)

### Fixed

- fix(app): use client-generated session IDs when testing targets (#4653)
- fix(matchers): track token usage for successful API calls (#4677)
- fix(providers): handle content filter errors in Azure Assistant API (#4674)
- fix(providers): fix SageMaker Llama inference configuration serialization (#4637)
- fix(redteam): respect maxConcurrency from Web UI (#4605)
- fix(simulated-user): pass context variables to custom providers (#4654)
- fix(telemetry): add telemetry for red teams (#4641)
- fix(webui): handle undefined outputs in DownloadMenu (#4693)
- fix(webui): prevent pass/fail badge from disappearing when toggling highlight (#4700)
- fix(webui): support derived metrics in eval configuration uploaded via Web UI (#4647)
- fix(webui): use backendCounts first before counting metrics on page (#4659)
- fix(sharing): fix file outputs when sharing (#4698)

### Dependencies

- chore(deps): bump @anthropic-ai/sdk from 0.54.0 to 0.55.0 (#4628)
- chore(deps): bump openai from 5.7.0 to 5.8.1 (#4664)
- chore(deps): bump version to 0.116.0 (#4707)
- chore(deps): update minor and patch dependencies (#4686)

### Documentation

- docs(site): add async Python note (#4680)
- docs(site): add Garak comparison (#4660)
- docs(site): update Garak post (#4672)
- docs(site): add ModelAudit HuggingFace scanner (#4645)
- docs(redteam): add missing docs to sidebar (#4690)
- docs(redteam): remove duplicate ToxicChat plugin (#4689)
- docs(redteam): update Target Purpose documentation (#4523)
- docs(site): add FAQ section for offline environment usage (#4650)
- docs(site): add HuggingFace datasets integration documentation (#4691)
- docs(site): add truncation marker to Garak blog post (#4666)
- docs(site): clarify self-hosting replica limitations (#4669)
- docs(site): remove copy for LLM button (#4665)
- docs(site): remove unnecessary configuration review text from getting started guide (#4597)
- docs(site): reorganize configuration documentation structure (#4692)
- docs(site): use relative URLs for internal links and fix broken references (#4688)
- docs(site): correct typos in red team agent blog post (#4634)

## [0.115.4] - 2025-06-25

### Tests

- test: add unit test for src/providers/browser.ts (#4687)
- test: add unit test for src/migrate.ts (#4685)
- test: add unit test for src/commands/debug.ts (#4684)
- test: add unit test for src/esm.ts (#4682)
- test: add unit test for src/constants.ts (#4657)
- test: add comprehensive test coverage for SageMaker provider (#4646)
- test: add unit test for src/providers/shared.ts (#4643)
- test: add unit test for src/redteam/constants/plugins.ts (#4642)
- test: add unit test for src/assertions/counterfactual.ts (#4629)

### Changed

- feat: opentelemetry tracing support (#4600)
- chore: bump version 0.115.4 (#4635)
- chore: remove invariant (#4633)
- chore: update Tusk test runner workflow (#4627)\*
- docs: prevent copy button from overlapping screenshot overlay (#4632)

## [0.115.3] - 2025-06-24

### Tests

- test: add unit test for src/models/eval.ts (#4624)

### Changed

- fix: empty vars array on eval results [#4621](https://github.com/promptfoo/promptfoo/pull/4621) by @sklein12
- fix: save sessionId for multi-turn strategies [#4625](https://github.com/promptfoo/promptfoo/pull/4625) by @sklein12
- chore: PROMPTFOO_DISABLE_TEMPLATE_ENV_VARS controls process.env access, not `env:` access [#4620](https://github.com/promptfoo/promptfoo/pull/4620) by @mldangelo
- chore: bump version to 0.115.3 [#4626](https://github.com/promptfoo/promptfoo/pull/4626) by @sklein12

### Fixed

- fix(webui): handle null scores in ResultsCharts component [#4610](https://github.com/promptfoo/promptfoo/pull/4610) by @mldangelo
- fix(redteam): skip goal extraction when remote generation is disabled [#4623](https://github.com/promptfoo/promptfoo/pull/4623) by @mldangelo
- fix(test): hyperbolic provider tests failing due to env variable pollution [#4619](https://github.com/promptfoo/promptfoo/pull/4619) by @mldangelo
- fix(cli): remove context schema validation from extension hooks [#4622](https://github.com/promptfoo/promptfoo/pull/4622) by @will-holley

## [0.115.2] - 2025-06-24

### Added

- feat(cli): add assertion generation (#4559)
- feat(providers): add support for hyperbolic image and audio providers (#4260)

### Changed

- chore(redteam): add cross-session leak strategy exclusions (#4516)
- chore(cli): display key metrics (success, failures, pass rate) at the bottom of output (#4580)
- chore: remove unused import (#4530)
- chore(webui): show provider breakdown only for multiple providers (#4599)
- chore(redteam): update Target Purpose Discovery (#4480)
- chore(ci): update CodeRabbit config to be less aggressive (#4586)
- chore(providers): update Gemini models to include latest 2.5 Pro Preview and Flash models (#4499)
- chore(providers): update tau-simulated-user docs and example (#4468)
- chore(webui): use CSS to create PDF-optimized report and browser to save as PDF (#4535)
- chore(app): remove discovered purpose from report view (#4541)
- chore(cli): add cache busting for select provider API calls (#4508)
- chore(cli): improve concurrency log statements (#4606)
- chore(eval): add first-class support for `beforeAll` and `beforeEach` extension hooks mutation of context (#4197)
- chore(providers): document support for loading system instructions from files (#4582)
- chore(providers): enhance OpenAI provider with legacy models and new parameters (#4502)
- chore(redteam): add continueAfterSuccess option to multi-turn strategies (#4570)
- chore(webui): improve purpose form (#4603)
- chore(redteam): add JSON file support to intent plugin with enhanced UI (#4574)
- chore(redteam): add unblock multiturn (#4498)
- chore(ci): clean up CodeRabbit configuration and minimize automated comments (#4573)
- build: update Tusk vitest reporter (#4602)
- chore: bump version to 0.115.2 (#4617)
- docs: add audit logging documentation for enterprise features (#4482)
- docs: add feedback page and update CLI link (#4591)
- docs: add ISO badge (#4534)
- docs: improve contact form (#4531)
- docs: update ModelAudit documentation (#4585)
- docs: clarify no OpenAI key required for Claude redteam (#4524)
- docs: add red team Gemini documentation (#4542)
- docs: add trust center documentation (#4539)
- docs: update contact form (#4529)
- test: add unit test for src/commands/delete.ts (#4572)
- test: add unit test for src/commands/modelScan.ts (#4526)
- test: add unit test for src/commands/show.ts (#4571)
- test: add unit test for src/providers/azure/completion.ts (#4510)
- test: add unit test for src/providers/ollama.ts (#4509)
- test: add unit test for src/providers/ollama.ts (#4512)
- test: add unit test for src/providers/openai/completion.ts (#4511)
- test: add unit test for src/python/pythonUtils.ts (#4486)
- test: improve mock setup and teardown for --randomize (#4569)

### Fixed

- fix(openrouter): unpack passthrough at the root level (#4592)
- fix(webui): escape HTML special characters in output reports (#4555)
- fix(webui): sort EvalsDataGrid by creation date (#4594)
- fix(cli): include cached results in grand total (#4581)
- fix(webui): improve base64 matching (#4609)
- fix(modelaudit): use modelaudit binary (#4525)
- fix(webui): make Citations font consistent with other headers (#4598)
- fix(redteam): respect maxTurns from dev doc in crescendo (#4527)
- fix(webui): prevent Welcome component from rendering while loading eval data (#4604)
- fix(cli): prevent RangeError in progress bar variable display (#4475)
- fix(server): resolve Express.js NotFoundError when serving app (#4601)

### Dependencies

- chore(deps): bump @aws-sdk/client-bedrock-runtime from 3.830.0 to 3.835.0 (#4614)
- chore(deps): bump openai from 5.5.0 to 5.5.1 (#4537)
- chore(deps): bump openai from 5.5.1 to 5.6.0 (#4596)
- chore(deps): bump openai from 5.6.0 to 5.7.0 (#4615)
- chore(deps): bump urllib3 from 1.26.19 to 2.5.0 in /examples/docker-code-generation-sandbox (#4556)
- chore(deps): bump urllib3 from 2.3.0 to 2.5.0 in /examples/redteam-langchain (#4557)

### Documentation

- docs(blog): add authors to blog posts and update authors.yml (#4564)
- docs(blog): add descriptions and keywords to blog posts (#4565)
- docs(examples): add pydantic-ai example with structured output evaluation (#4575)
- docs(examples): consolidate Google Vertex Tools examples (#4587)
- docs(examples): consolidate Python assertion examples into unified folder (#4588)
- docs(examples): consolidate translation examples (#4590)
- docs(site): document new features in ModelAudit (#4593)
- docs(site): document new features in modelaudit (#4593)
- docs(site): fix author reference on 2025-summer-new-redteam-agent blog post (#4563)
- docs(site): Update ModelAudit scanners documentation with comprehensive scanner coverage (#4562)

## [0.115.1] - 2025-06-17

### Tests

- test: add unit test for src/redteam/sharedFrontend.ts (#4608)
- test: add unit test for src/redteam/types.ts (#4607)
- test: add unit test for src/redteam/providers/simulatedUser.ts (#4584)
- test: add unit test for src/redteam/strategies/index.ts (#4583)
- test: add unit test for src/providers/hyperbolic/chat.ts (#4578)
- test: add unit test for src/providers/hyperbolic/image.ts (#4577)
- test: add unit test for src/providers/hyperbolic/audio.ts (#4576)
- test: add unit test for src/redteam/strategies/counterfactual.ts (#4548)
- test: add unit test for src/redteam/strategies/index.ts (#4547)
- test: add unit test for src/redteam/constants/strategies.ts (#4545)
- test: add unit test for src/telemetry.ts (#4543)

### Changed

- fix: Windows Python path validation race condition (#4485)
- fix: View results as evaluation runs (#4459)
- chore: refactor modifiers and apply to all plugins (#4454)
- chore(cli): update plugin severity overrides API endpoint (#4460)
- chore(webui): fix text length reset value to use reasonable default (#4469)
- chore(webui): remove unused hook files (#4470)
- chore: remove unused token usage utilities (#4471)
- chore: convert console.logs to logger (#4479)
- chore: improve tusk workflow (#4461)
- chore: bump version to 0.115.1 (#4520)
- docs: add log file location section to troubleshooting guide (#4473)
- docs: capitalize Promptfoo (#4515)
- docs: update red-teaming agent blog post title (#4497)
- docs: improve installation and getting-started pages with tabbed interface and SEO metadata (#4395)
- docs: improve Python provider documentation (#4484)
- docs: add ModelAudit binary formats documentation (#4500)
- docs: update ModelAudit documentation (#4514)
- docs: add ModelAudit weighted distribution scanner documentation (#4501)
- docs: add ModelAudit ZIP feature documentation (#4491)
- docs: separate pages for prompts, test cases, and outputs (#4505)
- docs: update model reference in guide.md (#4513)
- docs: fix typo in blog post (#4496)
- docs: update title on blog post (#4495)
- test: add unit test for src/util/cloud.ts (#4462)
- test: add unit test for src/util/convertEvalResultsToTable.ts (#4457)

### Dependencies

- chore(deps): bump @aws-sdk/client-bedrock-runtime from 3.828.0 to 3.830.0 (#4519)
- chore(deps): bump @azure/identity from 4.10.0 to 4.10.1 (#4477)
- chore(deps): bump openai from 5.3.0 to 5.5.0 (#4518)
- chore(deps): update zod to 3.25.63 and zod-validation-error to 3.5.0 (#4463)

### Documentation

- docs(blog): add new redteam agent documentation (#4494)
- docs(examples): fix custom-grader-csv README inconsistencies (#4474)
- docs(site): add llms.txt mentions and documentation standards (#4481)
- docs(site): add robots.txt (#4488)

## [0.115.0] - 2025-06-12

### Added

- feat(providers): Google live audio output ([#4280](https://github.com/promptfoo/promptfoo/pull/4280)) by **@adelmuursepp**
- feat(webui): static model-scanning UI ([#4368](https://github.com/promptfoo/promptfoo/pull/4368)) by **@typpo**
- feat(tests): configuration support for test generators ([#4301](https://github.com/promptfoo/promptfoo/pull/4301)) by **@mldangelo**
- feat(cli): per-provider token-usage statistics ([#4044](https://github.com/promptfoo/promptfoo/pull/4044)) by **@mldangelo**
- feat(providers): optional token-estimation for HTTP provider ([#4439](https://github.com/promptfoo/promptfoo/pull/4439)) by **@mldangelo**
- feat(redteam): enable HTTP-token estimation by default in red-team mode ([#4449](https://github.com/promptfoo/promptfoo/pull/4449)) by **@mldangelo**
- feat(redteam): cloud-based plugin-severity overrides ([#4348](https://github.com/promptfoo/promptfoo/pull/4348)) by **@will-holley**
- feat(providers): custom-header support for Azure API ([#4409](https://github.com/promptfoo/promptfoo/pull/4409)) by **@yurchik11**
- feat(core): maximum evaluation-time limit via `PROMPTFOO_MAX_EVAL_TIME_MS` ([#4322](https://github.com/promptfoo/promptfoo/pull/4322)) by **@mldangelo**
- feat(redteam): Aegis red-team dataset ([#4119](https://github.com/promptfoo/promptfoo/pull/4119)) by **@mldangelo**
- feat(providers): Mistral Magistral reasoning models ([#4435](https://github.com/promptfoo/promptfoo/pull/4435)) by **@mldangelo**
- feat(core): WebSocket header support ([#4456](https://github.com/promptfoo/promptfoo/pull/4456)) by **@typpo**

### Changed

- refactor(redteam): consolidate constants ([#4372](https://github.com/promptfoo/promptfoo/pull/4372)) by **@mldangelo**
- chore(ci): set CodeRabbit review settings ([#4413](https://github.com/promptfoo/promptfoo/pull/4413)) by **@sklein12**
- chore(core): coding-rules for error messages ([#4401](https://github.com/promptfoo/promptfoo/pull/4401)) by **@sklein12**
- chore(core): improve `RangeError` diagnostics ([#4431](https://github.com/promptfoo/promptfoo/pull/4431)) by **@mldangelo**
- chore(core): prefer remote-purpose generation ([#4444](https://github.com/promptfoo/promptfoo/pull/4444)) by **@typpo**
- chore(core): remove unused types & deprecated functions ([#4450](https://github.com/promptfoo/promptfoo/pull/4450)) by **@mldangelo**
- chore(cursor): local-dev guidance for coding agents ([#4403](https://github.com/promptfoo/promptfoo/pull/4403)) by **@mldangelo**
- chore(docs): add README for missing examples ([#4404](https://github.com/promptfoo/promptfoo/pull/4404)) by **@mldangelo**
- chore(providers): initial o3-pro support ([#4397](https://github.com/promptfoo/promptfoo/pull/4397)) by **@mldangelo**
- chore(providers): o3-pro improvements ([#4396](https://github.com/promptfoo/promptfoo/pull/4396)) by **@mldangelo**
- chore(redteam): delimit user-inputs in purpose discovery ([#4405](https://github.com/promptfoo/promptfoo/pull/4405)) by **@typpo**
- chore(redteam): turn off discovery by default ([#4393](https://github.com/promptfoo/promptfoo/pull/4393)) by **@sklein12**
- chore(release): bump version → 0.115.0 ([#4451](https://github.com/promptfoo/promptfoo/pull/4451)) by **@mldangelo**
- chore(ui): improve `EvalOutputPromptDialog` styling ([#4364](https://github.com/promptfoo/promptfoo/pull/4364)) by **@typpo**
- chore(webui): remove extra OpenAI targets ([#4447](https://github.com/promptfoo/promptfoo/pull/4447)) by **@mldangelo**
- chore(webui): add token-estimation UI ([#4448](https://github.com/promptfoo/promptfoo/pull/4448)) by **@mldangelo**
- chore(docs): fix link to careers page (#4506)
- chore: bump @anthropic-ai/sdk from 0.53.0 to 0.54.0 (#4441)

### Fixed

- fix(eval): gracefully handle `RangeError` & truncate oversized output ([#4424](https://github.com/promptfoo/promptfoo/pull/4424)) by **@Sly1029**
- fix(providers): add timeout to `ProxyAgent` ([#4369](https://github.com/promptfoo/promptfoo/pull/4369)) by **@AegisAurora**
- fix(config): persist Goat configuration ([#4370](https://github.com/promptfoo/promptfoo/pull/4370)) by **@sklein12**
- fix(parser): lenient JSON parsing for MathPrompt ([#4361](https://github.com/promptfoo/promptfoo/pull/4361)) by **@typpo**
- fix(redteam): standardize plugin parameter to `prompt` ([#4425](https://github.com/promptfoo/promptfoo/pull/4425)) by **@mldangelo**
- fix(assertions): support `snake_case` fields in Python assertions ([#4398](https://github.com/promptfoo/promptfoo/pull/4398)) by **@mldangelo**
- fix(redteam): handle purpose without prompts ([#4445](https://github.com/promptfoo/promptfoo/pull/4445)) by **@typpo**
- fix(webui): stream test-cases to viewer ([#4440](https://github.com/promptfoo/promptfoo/pull/4440)) by **@mldangelo**
- fix(redteam): connect `MisinformationDisinformationGrader` ([#4452](https://github.com/promptfoo/promptfoo/pull/4452)) by **@mldangelo**

### Dependencies

- chore(deps): bump `@aws-sdk/client-bedrock-runtime` → 3.826.0 ([#4366](https://github.com/promptfoo/promptfoo/pull/4366)) by **@dependabot**
- chore(deps): bump `@aws-sdk/client-bedrock-runtime` → 3.828.0 ([#4442](https://github.com/promptfoo/promptfoo/pull/4442)) by **@dependabot**
- chore(deps): bump `brace-expansion` → 1.1.12 ([#4423](https://github.com/promptfoo/promptfoo/pull/4423)) by **@dependabot**
- chore(deps): bump `openai` → 5.3.0 ([#4407](https://github.com/promptfoo/promptfoo/pull/4407)) by **@dependabot**
- chore(deps): bump pip group dependencies ([#4379](https://github.com/promptfoo/promptfoo/pull/4379)) by **@dependabot**
- chore(deps): minor + patch bumps across workspaces ([#4377](https://github.com/promptfoo/promptfoo/pull/4377)) by **@mldangelo**
- chore(deps): upgrade Express → 5.1.0 ([#4378](https://github.com/promptfoo/promptfoo/pull/4378)) by **@mldangelo**

### Documentation

- docs(blog): GPT red-team post ([#4363](https://github.com/promptfoo/promptfoo/pull/4363)) by **@typpo**
- docs(blog): Claude red-team post ([#4365](https://github.com/promptfoo/promptfoo/pull/4365)) by **@typpo**
- docs(guides): clarify completion-variable for factuality ([#4385](https://github.com/promptfoo/promptfoo/pull/4385)) by **@mldangelo**
- docs(blog): fix broken image link in GPT post ([#4391](https://github.com/promptfoo/promptfoo/pull/4391)) by **@mldangelo**
- docs(blog): update Claude-4 post date ([#4392](https://github.com/promptfoo/promptfoo/pull/4392)) by **@mldangelo**
- docs(site): move discovery docs under _Tools_ ([#4408](https://github.com/promptfoo/promptfoo/pull/4408)) by **@typpo**
- docs(guides): GPT-4.1 vs GPT-4o MMLU comparison ([#4399](https://github.com/promptfoo/promptfoo/pull/4399)) by **@mldangelo**
- docs(blog): 100 k-users milestone post ([#4402](https://github.com/promptfoo/promptfoo/pull/4402)) by **@mldangelo**
- docs(redteam): configuration precedence section ([#4412](https://github.com/promptfoo/promptfoo/pull/4412)) by **@typpo**
- docs(policies): PromptBlock format for custom policies ([#4327](https://github.com/promptfoo/promptfoo/pull/4327)) by **@mldangelo**
- docs(site): improve copy-button positioning ([#4414](https://github.com/promptfoo/promptfoo/pull/4414)) by **@mldangelo**
- docs(workflow): GH-CLI rule improvements ([#4415](https://github.com/promptfoo/promptfoo/pull/4415)) by **@mldangelo**
- docs(blog): overflow in MCP blog post ([#4367](https://github.com/promptfoo/promptfoo/pull/4367)) by **@AISimplyExplained**
- docs(redteam): remove duplicate memory-poisoning entry ([#4388](https://github.com/promptfoo/promptfoo/pull/4388)) by **@mldangelo**

### Tests

- test(redteam): unique risk-category IDs ([#4390](https://github.com/promptfoo/promptfoo/pull/4390)) by **@mldangelo**
- test(pricing): add missing o3 pricing information ([#4400](https://github.com/promptfoo/promptfoo/pull/4400)) by **@mldangelo**
- test(providers): Azure embedding ([#4411](https://github.com/promptfoo/promptfoo/pull/4411)) & completion ([#4410](https://github.com/promptfoo/promptfoo/pull/4410)) by **@gru-agent**
- test(redteam): graders unit tests ([#4433](https://github.com/promptfoo/promptfoo/pull/4433), [#4455](https://github.com/promptfoo/promptfoo/pull/4455)) by **@gru-agent**
- test(redteam): Aegis plugin unit tests ([#4434](https://github.com/promptfoo/promptfoo/pull/4434)) by **@gru-agent**
- test(redteam): memory-poisoning plugin tests ([#4453](https://github.com/promptfoo/promptfoo/pull/4453)) by **@gru-agent**
- test: add unit test for src/util/tokenUsage.ts (#4472)
- test: add unit test for src/redteam/extraction/purpose.ts (#4446)
- test: add unit test for src/providers/defaults.ts (#4438)
- test: add unit test for src/providers/mistral.ts (#4437)
- test: add unit test for src/database/index.ts (#4436)
- test: add unit test for src/redteam/plugins/medical/medicalIncorrectKnowledge.ts (#4430)
- test: add unit test for src/redteam/plugins/medical/medicalSycophancy.ts (#4429)
- test: add unit test for src/redteam/plugins/medical/medicalAnchoringBias.ts (#4428)
- test: add unit test for src/redteam/plugins/medical/medicalPrioritizationError.ts (#4427)
- test: add unit test for src/redteam/plugins/medical/medicalHallucination.ts (#4426)
- test: add unit test for src/redteam/plugins/financial/financialComplianceViolation.ts (#4422)
- test: add unit test for src/redteam/plugins/financial/financialDataLeakage.ts (#4421)
- test: add unit test for src/redteam/plugins/financial/financialCalculationError.ts (#4420)
- test: add unit test for src/redteam/plugins/financial/financialSycophancy.ts (#4419)
- test: add unit test for src/redteam/plugins/financial/financialHallucination.ts (#4418)
- test: add unit test for src/redteam/graders.ts (#4417)

## [0.114.7] - 2025-06-06

### Tests

- test: add unit test for src/assertions/python.ts (#4406)
- test: add unit test for src/redteam/plugins/agentic/memoryPoisoning.ts (#4389)
- test: add unit test for src/redteam/plugins/harmful/graders.ts (#4384)
- test: add unit test for src/redteam/graders.ts (#4383)
- test: add unit test for src/server/server.ts (#4380)
- test: add unit test for src/redteam/constants/metadata.ts (#4376)
- test: add unit test for src/redteam/constants/plugins.ts (#4375)
- test: add unit test for src/redteam/constants/frameworks.ts (#4374)
- test: add unit test for src/redteam/constants/strategies.ts (#4373)
- test: add unit test for src/redteam/providers/goat.ts (#4371)

### Changed

- Revert "chore(redteam): add target option to generate command (#4215)" (#4359)
- chore: bump version 0.114.7 (#4360)

## [0.114.6] - 2025-06-06

### Added

- feat(redteam): add medical plugins for testing medical anchoring bias (#4196)

### Changed

- chore(redteam): add target option to generate command (#4215)
- chore(redteam): update OpenAI model options in redteam setup (#4344)
- chore(webui): update OpenAI model options with GPT-4.1 series and o4-mini models in eval-creator (#4350)
- docs: update getting-started example (#4346)
- test: clean up teardown and setup to remove side effects from tests (#4351)

### Fixed

- fix(redteam): include plugin and strategy IDs in report CSV output (#4347)
- fix(webui): reset defaultTest configuration on setup page (#4345)

### Dependencies

- chore(deps): bump @aws-sdk/client-bedrock-runtime from 3.823.0 to 3.825.0 (#4355)
- chore(deps): bump openai from 5.1.0 to 5.1.1 (#4354)
- chore(deps): bump version to 0.114.6 (#4357)

## [0.114.5] - 2025-06-05

### Changed

- chore(redteam): update custom policy template and generatedPrompts parser (#4324)
- chore(redteam): add severity levels to redteam plugin objects (#4310)
- chore(redteam): store original text for encoding strategies (#4248)
- chore(redteam): add emoji encoding strategy (#4263)
- chore(cli): terminal cleanup on Ctrl+C (#4313)
- chore(providers): improve logging when inheriting from OpenAiChatCompletionProvider (#4320)
- chore(tusk): fix tusk test runner workflow configuration (#4328)
- chore(tusk): add Tusk test runner workflow for even more unit tests (#4326)
- test: add unit test for src/redteam/providers/agentic/memoryPoisoning.ts (#4319)
- test: improve test setup and teardown for better isolation (#4331)

### Fixed

- fix(redteam): exclude memory poisoning plugin from strategies (#4317)
- fix(redteam): agent discovered info dark mode (#4312)
- fix(eval): handle undefined maxConcurrency with proper fallbacks (#4314)

### Dependencies

- chore(deps): bump @anthropic-ai/sdk from 0.52.0 to 0.53.0 (#4333)
- chore(deps): bump version 0.114.5 (#4332)

### Documentation

- docs(site): add Tabs Fakier as Founding Developer Advocate to team page (#4315)

### Tests

- test(webui): add telemetry hook tests (#4329)
- test: add unit test for src/redteam/plugins/eu-ai-act/deepfakeDisclosure.ts (#4342)
- test: add unit test for src/redteam/plugins/eu-ai-act/biometricEmotion.ts (#4341)
- test: add unit test for src/redteam/plugins/eu-ai-act/datasetShift.ts (#4340)
- test: add unit test for src/redteam/plugins/eu-ai-act/lawenforcementBiometricId.ts (#4339)
- test: add unit test for src/redteam/plugins/eu-ai-act/lawenforcementPredictivePolicing.ts (#4338)
- test: add unit test for src/redteam/plugins/eu-ai-act/biometricInference.ts (#4337)
- test: add unit test for src/redteam/plugins/eu-ai-act/explainability.ts (#4336)
- test: add unit test for src/redteam/plugins/eu-ai-act/identityAiDisclosure.ts (#4335)
- test: add unit test for src/redteam/plugins/policy.ts (#4325)
- test: add unit test for src/envars.ts (#4323)

## [0.114.4] - 2025-06-04

### Changed

- chore(templating): add PROMPTFOO_DISABLE_OBJECT_STRINGIFY environment variable for object template handling (#4297)
- chore(cli): improve token usage presentation (#4294)
- chore(providers): add base URL override for Google provider (#4255)
- chore(providers): add custom headers support for Google Gemini (#4308)
- chore(redteam): add tool-discovery:multi-turn alias to tool-discovery (#4302)
- chore(redteam): remove empty values from discovery result (#4295)
- chore(redteam): improve shell injection attack generation (#4304)
- chore(redteam): update goal extraction logic (#4285)
- chore(webui): add highlight count to eval view (#4249)
- docs: update GPT-4o to GPT-4.1 references (#4296)
- docs: refresh getting started models section (#4290)
- docs: standardize file references to use file:// scheme (#4291)
- docs: add descriptions to example configs (#4283)

### Fixed

- fix(webui): restore dark mode cell highlighting without breaking status pill visibility (#4300)
- fix(redteam): set plugin severity (#4303)
- fix(redteam): remove empty values from discovery result (#4295)
- fix: improve logging when inheriting from OpenAiChatCompletionProvider (#4110)

### Dependencies

- chore(deps): bump @aws-sdk/client-bedrock-runtime from 3.821.0 to 3.823.0 (#4306)
- chore(deps): bump openai from 5.0.1 to 5.0.2 (#4292)
- chore(deps): bump openai from 5.0.2 to 5.1.0 (#4307)
- chore(deps): bump tar-fs from 2.1.2 to 2.1.3 in npm_and_yarn group (#4293)
- chore(deps): bump version to 0.114.4 (#4309)

### Documentation

- docs(examples): update model references from gpt-4o-mini to gpt-4.1-mini (#4289)

### Tests

- test(redteam): add unit test for discover command (#4298)
- test: add unit test for src/redteam/strategies/mathPrompt.ts (#4316)
- test: add unit test for src/validators/redteam.ts (#4311)
- test: add unit test for src/redteam/plugins/shellInjection.ts (#4305)

## [0.114.3] - 2025-06-02

### Tests

- test: add unit test for src/envars.ts (#4299)

### Added

- **feat(redteam):** Update application definition flow to collect better info

### Changed

- **feat:** Display audio file variables in result table
  [#3864](https://github.com/promptfoo/promptfoo/pull/3864) by @faizanminhas
  [#4244](https://github.com/promptfoo/promptfoo/pull/4244) by @faizanminhas
- **fix:** Resolve model-graded assertion providers from providerMap
  [#4273](https://github.com/promptfoo/promptfoo/pull/4273) by @mldangelo
- **fix:** File content not being loaded when referenced with `file://` prefix in vars
  [#3793](https://github.com/promptfoo/promptfoo/pull/3793) by @adityabharadwaj198
- **fix:** Use array as type for vars
  [#4281](https://github.com/promptfoo/promptfoo/pull/4281) by @sklein12
- **test:** Add unit test for `src/globalConfig/accounts.ts`
  [#4259](https://github.com/promptfoo/promptfoo/pull/4259) by @gru-agent
- **test:** Add unit test for `src/util/config/manage.ts`
  [#4258](https://github.com/promptfoo/promptfoo/pull/4258) by @gru-agent
- **test:** Add vitest coverage for frontend pages
  [#4274](https://github.com/promptfoo/promptfoo/pull/4274) by @mldangelo
- **test:** Add unit test for `renderVarsInObject` formatting
  [#4254](https://github.com/promptfoo/promptfoo/pull/4254) by @mldangelo
- **test:** Add unit test for `src/redteam/plugins/base.ts`
  [#4233](https://github.com/promptfoo/promptfoo/pull/4233) by @gru-agent
- **test:** Add unit test for `src/redteam/providers/crescendo/index.ts`
  [#4211](https://github.com/promptfoo/promptfoo/pull/4211)
  [#4214](https://github.com/promptfoo/promptfoo/pull/4214) by @gru-agent
- **test:** Add unit test for `src/redteam/providers/crescendo/prompts.ts`
  [#4213](https://github.com/promptfoo/promptfoo/pull/4213) by @gru-agent
- **docs:** Add job board
  [#4264](https://github.com/promptfoo/promptfoo/pull/4264) by @typpo
- **docs:** Add custom policy to sidebar
  [#4272](https://github.com/promptfoo/promptfoo/pull/4272) by @typpo
- **docs:** Add native build guidance to troubleshooting section
  [#4253](https://github.com/promptfoo/promptfoo/pull/4253) by @mldangelo
- **docs:** Add anchor links to press page section headings
  [#4265](https://github.com/promptfoo/promptfoo/pull/4265) by @mldangelo
- **docs:** Add JSON schema to example
  [#4276](https://github.com/promptfoo/promptfoo/pull/4276) by @ladyofcode
- **docs:** Add schema header to example configs
  [#4277](https://github.com/promptfoo/promptfoo/pull/4277) by @mldangelo
- **docs:** Unify formatting across site
  [#4270](https://github.com/promptfoo/promptfoo/pull/4270) by @mldangelo
- **chore:** Fix open handles in readline tests preventing graceful Jest exit
  [#4242](https://github.com/promptfoo/promptfoo/pull/4242) by @mldangelo
- **chore:** Add external file loading support for `response_format` in OpenAI API
  [#4240](https://github.com/promptfoo/promptfoo/pull/4240) by @mldangelo
- **chore:** Always have unique redteam file when running live
  [#4237](https://github.com/promptfoo/promptfoo/pull/4237) by @sklein12
- **chore:** Add metadata to generated `redteam.yaml`
  [#4257](https://github.com/promptfoo/promptfoo/pull/4257) by @typpo
- **chore:** Bump `openai` from 4.103.0 to 5.0.1
  [#4250](https://github.com/promptfoo/promptfoo/pull/4250) by @dependabot
- **chore:** Redteam → red team
  [#4268](https://github.com/promptfoo/promptfoo/pull/4268) by @typpo
- **chore:** Improve dark mode highlight styling for eval cell views
  [#4269](https://github.com/promptfoo/promptfoo/pull/4269) by @mldangelo
- **chore:** Update dependencies to latest minor/patch versions
  [#4271](https://github.com/promptfoo/promptfoo/pull/4271) by @mldangelo
- **chore:** Clarify wording
  [#4278](https://github.com/promptfoo/promptfoo/pull/4278) by @typpo
- **chore:** Format estimated probes
  [#4279](https://github.com/promptfoo/promptfoo/pull/4279) by @typpo
- **chore:** Update grader for malicious code
  [#4286](https://github.com/promptfoo/promptfoo/pull/4286) by @MrFlounder
- **chore:** Add back example config to red team create flow
  [#4282](https://github.com/promptfoo/promptfoo/pull/4282) by @faizanminhas
- **chore:** Bump version 0.114.3
  [#4287](https://github.com/promptfoo/promptfoo/pull/4287) by @sklein12
- **chore(webui):** Hide diff filter option on /eval when single column
  [#4246](https://github.com/promptfoo/promptfoo/pull/4246) by @mldangelo
- **chore(webui):** Allow toggling highlight on eval outputs
  [#4252](https://github.com/promptfoo/promptfoo/pull/4252) by @mldangelo

## [0.114.2] - 2025-05-29

### Tests

- test: add unit test for src/redteam/strategies/index.ts (#4267)
- test: add unit test for src/redteam/constants.ts (#4266)
- test: add unit test for src/redteam/types.ts (#4245)
- test: add unit test for src/redteam/util.ts (#4234)
- test: add unit test for src/validators/redteam.ts (#4227)
- test: add unit test for src/redteam/plugins/bola.ts (#4226)
- test: add unit test for src/redteam/plugins/bfla.ts (#4225)
- test: add unit test for src/redteam/providers/goat.ts (#4223)
- test: add unit test for src/util/readline.ts (#4220)

### Added

- feat(redteam): Off-Topic Plugin (#4168)
- feat(redteam): Set a goal for attacks (#4217)

### Changed

- fix: fix border radius on purpose example (#4229)
- fix: resolve env variables in renderVarsInObject (issue #4143) (#4231)
- fix: Check if body is good json before sending warning (#4239)
- chore: bump version 0.114.2 (#4241)
- chore(redteam): handle null goal (#4232)

### Documentation

- docs(site): clarify deepseek model aliases and fix configuration examples (#4236)

## [0.114.1] - 2025-05-29

### Added

- feat(redteam): Target Discovery Agent (#4203)
- feat(providers): add OpenAI MCP (Model Context Protocol) support to Responses API (#4180)

### Changed

- fix: Relax private key validation (#4216)
- fix: Undefined values on red team application purpose page (#4202)
- chore: Add purpose to crescendo prompt (#4212)
- chore: Add purpose with goat generation (#4222)
- chore: Always include raw output from http provider, status code and status text (#4206)
- chore: centralize readline utilities to fix Jest open handle issues (#4219)
- chore: move http data to metadata (#4209)
- chore(redteam): tight up some graders (#4210)
- chore(redteam): tight up some graders (#4224)
- chore: bump version 0.114.1 (#4228)

## [0.114.0] - 2025-05-28

### Added

- feat(providers): Add xAI image provider (#4130)
- feat(cli): add validate command (#4134)
- feat(redteam): add camelCase strategy (#4146)

### Changed

- feat: add typed row interfaces for eval queries (#4186)
- feat: add goal/intent extraction (#4178)
- fix: isolate proxy vars in bedrock tests (#4181)
- fix: when there’s too many intents result won’t render error (#4175)
- fix: need to send auth request to api path (#4199)
- fix: Gemini MCP integration - can not parse $schema field (#4200)
- chore(redteam): add harmful plugin preset to redteam setup ui (#4132)
- chore(redteam): add label strategy-less plugins in redteam setup ui (#4131)
- chore(redteam): improve style of redteam purpose field in webui (#4124)
- chore(providers): add xai live search support (#4123)
- chore(providers): add Claude 4 support to anthropic, bedrock, and vertex providers (#4129)
- chore: bump @aws-sdk/client-bedrock-runtime from 3.816.0 to 3.817.0 (#4164)
- chore(providers): update fal provider (#4182)
- chore: remove redundant test comments (#4183)
- chore: add typed interface for MCP tool schemas (#4187)
- chore(redteam): add ToxicChat dataset as redteam plugin (#4121)
- chore(webui): add max concurrency as an option for run in browser (#4147)
- chore(app/evals): Adds Agent Discovered Information to Redteam Report (#4198)
- chore: bump version 0.114.0 (#4201)
- docs: fix DOM nesting warning and sort plugins array (#4174)
- docs: iterative jailbreak diagram (#4191)

### Fixed

- fix(prompts): splitting when PROMPTFOO_PROMPT_SEPARATOR is contained within a string with text files (#4142)
- fix(docs): Fix issue with docs links not scrolling to the top (#4195)

### Documentation

- docs(site): minimal copy page button + sanitize text (#4156)
- docs(site): scroll to top when using (#4162)
- docs(site): document missing redteam plugins (#4169)
- docs(site): restore scroll-to-top behavior on page navigation (#4176)

## [0.113.4] - 2025-05-26

### Tests

- test: add unit test for src/commands/canary.ts (#4193)
- test: add unit test for src/canary/index.ts (#4192)
- test: add unit test for src/assertions/sql.ts (#4185)
- test: re-enable sql assertion edge cases (#4184)
- test: add unit test for src/redteam/plugins/intent.ts (#4179)
- test: add unit test for src/redteam/graders.ts (#4173)
- test: add unit test for src/providers/xai/chat.ts (#4172)
- test: add unit test for src/redteam/plugins/offTopic.ts (#4171)
- test: add unit test for src/providers/xai/image.ts (#4170)
- test: add unit test for src/redteam/graders.ts (#4166)
- test: add unit test for src/providers/xai.ts (#4163)
- test: add unit test for src/redteam/constants.ts (#4161)

### Changed

- feat: Server-side pagination, filtering and search for eval results table (#4054)
- feat: add score to pass/fail in CSV and add json download (#4153)
- fix: Run red team from UI without email (#4158)
- chore: bump version 0.113.4 (#4160)
- refactor: unify React import style (#4177)
- refactor: organize xai providers into dedicated folder (#4167)
- refactor: organize bedrock providers into dedicated folder (#4165)

### Fixed

- fix(webui): defaultTest shown in webui YAML editor (#4152)

### Documentation

- docs(site): reduce sidebar padding (#4154)

## [0.113.3] - 2025-05-24

### Changed

- fix: zod error when state.answer has object (#4136)
- fix: use current working directory for redteam file if loading from cloud (#4145)
- fix: Throw error on un-supported command - redteam run with a cloud target but no config (#4144)
- fix: bias:gender plugin generation (#4126)
- chore: bump openai from 4.100.0 to 4.103.0 (#4140)
- chore: bump @aws-sdk/client-bedrock-runtime from 3.812.0 to 3.816.0 (#4137)
- chore: bump @anthropic-ai/sdk from 0.51.0 to 0.52.0 (#4138)
- chore(telemetry): add isRedteam property to telemetry events (#4149)
- build: increase build job timeout from 3 to 4 minutes (#4150)
- chore: bump version 0.113.3 (#4151)

## [0.113.2] - 2025-05-22

### Changed

- fix: intent grader crescendo (#4113)
- chore: revert telemtry changes (#4122)
- chore: bump version 0.113.2 (#4128)
- chore(cli/redteam/discover): Small improvements (#4117)

### Dependencies

- chore(deps): update peer dependencies to latest versions (#4125)

## [0.113.1] - 2025-05-21

### Tests

- test: add unit test for src/redteam/plugins/intent.ts (#4114)

### Changed

- chore(redteam): Target discovery agent by @sklein12 in [#4084](https://github.com/promptfoo/promptfoo/pull/4084)
- chore(redteam): Add log by @MrFlounder in [#4108](https://github.com/promptfoo/promptfoo/pull/4108)
- chore(redteam): Update purpose example by @MrFlounder in [#4109](https://github.com/promptfoo/promptfoo/pull/4109)
- chore(providers): Support templated URLs in HTTP by @mldangelo in [#4103](https://github.com/promptfoo/promptfoo/pull/4103)
- chore(redteam): Update default REDTEAM_MODEL from 'openai:chat:gpt-4o' to 'openai:chat:gpt-4.1-2025-04-14' by @mldangelo in [#4100](https://github.com/promptfoo/promptfoo/pull/4100)
- chore(telemetry): Add isRunningInCi flag to telemetry events by @mldangelo in [#4115](https://github.com/promptfoo/promptfoo/pull/4115)
- chore: Bump version 0.113.1 by @mldangelo in [#4116](https://github.com/promptfoo/promptfoo/pull/4116)
- docs: Add enterprise disclaimer to self-hosting by @mldangelo in [#4102](https://github.com/promptfoo/promptfoo/pull/4102)

### Fixed

- fix(redteam): Skip plugins when validation fails by @faizanminhas in [#4101](https://github.com/promptfoo/promptfoo/pull/4101)

### Dependencies

- chore(deps): Update Smithy dependencies to latest version by @mldangelo in [#4105](https://github.com/promptfoo/promptfoo/pull/4105)

## [0.113.0] - 2025-05-20

### Tests

- test: add unit test for src/assertions/llmRubric.ts (#4096)
- test: add unit test for src/telemetry.ts (#4094)

## [0.112.9] - 2025-05-20

### Fixed

- fix: target purpose not making it into redteam config (#4097)

### Changed

- chore: Remove deprecated sharing setups (#4082)
- chore: add vision grading example (#4090)

## [0.112.8] - 2025-05-20

### Changed

- feat: multilingual combinations (#4048)
- feat: add copy as markdown button to doc pages (#4039)
- fix: telemetry key (#4093)
- chore: bump @anthropic-ai/sdk from 0.50.4 to 0.51.0 (#4030)
- chore: add headers support for url remote mcp servers (#4018)
- chore(providers): Adds support for openai codex-mini-latest (#4041)
- chore(redteam): improve multilingual strategy performance and reliability (#4055)
- chore(providers): update default openai models for openai:chat alias (#4066)
- chore: Update prompt suffix help text (#4058)
- chore(docs): update model IDs in documentation to reflect latest naming convention (#4046)
- chore(redteam): introduce strategy collection for other-encodings (#4075)
- chore(webui): display currently selected eval in eval dialogue (#4079)
- chore: Improve memory usage when sharing results (#4050)
- chore(docs): Handle index.md files for copy page (#4081)
- chore: update Google Sheets fetch to use proxy helper (#4087)
- chore: simplify crypto usage in sagemaker provider (#4089)
- chore: bump version 0.112.8 (#4095)
- docs: add curl example for medical agent (#4049)
- docs: update CLI docs (#4063)
- docs: standardize code block titles (#4067)
- test: add unit test for src/redteam/commands/discover.ts (#4034)
- test: add unit test for src/redteam/commands/generate.ts (#4036)
- test: add unit test for src/providers/ai21.ts (#4056)
- test: add unit test for src/commands/eval.ts (#4062)
- test: add unit test for src/evaluatorHelpers.ts (#4037)

### Fixed

- fix(providers): AI21 response validation (#4052)
- fix(redteam): respect cliState.webUI in multilingual progressbar (#4047)
- fix(redteam): fix test count calculation for multiple strategies (#4065)
- fix(redteam): replace other-encodings with individual morse and piglatin strategies (#4064)
- fix(webui): evaluateOptions removal in YAML editor (#4059)
- fix(redteam): fix open handle in video test (#4069)
- fix(hooks): add missing results to afterAll hook context (#4071)

### Dependencies

- chore(deps): update dependencies (#4073)

### Documentation

- docs(examples): add uniform init commands to all example READMEs (#4068)

## [0.112.7] - 2025-05-15

### Tests

- test: add unit test for src/redteam/constants.ts (#4076)
- test: add unit test for src/redteam/strategies/multilingual.ts (#4060)
- test: add unit test for src/redteam/index.ts (#4057)
- test: add unit test for src/providers/openai/util.ts (#4042)
- test: add unit test for src/redteam/providers/offTopic.ts (#4028)
- test: add unit test for src/redteam/plugins/offTopic.ts (#4027)
- test: add unit test for src/redteam/constants.ts (#4026)
- test: add unit test for src/redteam/constants.ts (#4019)

### Added

- feat(redteam): add MCP plugin (#3989)
- feat(redteam): Target Purpose Discovery (#3907)

### Changed

- fix: stringify objects in matcher templates (#3896)
- fix: Azure auth headers get set to null in subclass (#4015)
- fix: move custom policies into the correct accordion (#4017)
- fix: update return type for task extract-goat-failure (#4021)
- chore: adjust framework compliance column width (#4005)
- chore: bump @aws-sdk/client-bedrock-runtime from 3.808.0 to 3.810.0 (#4012)
- chore: bump @azure/identity from 4.9.1 to 4.10.0 (#4013)
- chore: bump version 0.112.7 (#4023)
- chore: exclude response from crescendo if privacy setting is enabled (#4009)
- chore: remove accidentally committed example prompt (#4008)
- chore: update GOAT implementation (#4011)
- chore: update multilingual description (#4016)
- chore(cli): improve color of Red Team test generation table headers (#4004)
- chore(redteam): add link to view all logs at top of report (#4007)
- chore(redteam): add feature flag for purpose discovery agent (#4040)
- chore(cli/redteam/discover): Sets default turn count to 5 (#4035)

### Fixed

- fix(redteam): remove duplicate Datasets section in Plugins component (#4022)
- fix(cli): Discovery bugs (#4032)
- fix: dont bomb redteam if discovery fails (#4029)

### Documentation

- docs(blog): Agent2Agent Protocol (#3981)
- docs(examples): add OpenAI Agents SDK example (#4006)
- docs(usage): update sharing instructions with API key details (#4010)

## [0.112.6] - 2025-05-14

### Added

- feat(redteam): add EU AI Act mappings (#4000)
- feat(redteam): add gender bias plugin (#3886)
- feat(eval): add evaluation duration display (#3996)

### Changed

- fix: autowrap prompts with partial nunjucks tags (#3999)
- chore(providers): improve Perplexity API integration (#3990)
- build: add Node.js 24 support (#3941)
- chore(redteam): set plugin config type (#3982)
- chore(providers): add EU Claude 3.7 Sonnet model to Bedrock (#3998)
- chore(redteam): update iterative tree (#3987)
- chore: bump version to 0.112.6 (#4003)
- refactor: clean up providers for redteam generate (#3954)
- docs: add basic enterprise architecture diagram (#3988)
- test: add unit test for src/redteam/types.ts (#3983)

### Fixed

- fix(python): resolve paths relative to promptfooconfig when not cloud config (#4001)

### Dependencies

- chore(deps): update dependencies (#3985)

### Documentation

- docs(ci): add Azure pipelines (#3986)
- docs(ci): add Bitbucket and Travis CI (#3997)
- docs(examples): add medical agent example (#3993)
- docs(blog): add truncation marker to MCP blog post (#3984)

## [0.112.5] - 2025-05-12

### Tests

- test: add unit test for src/redteam/constants.ts (#3995)
- test: add unit test for src/redteam/plugins/mcp.ts (#3994)

### Added

- chore(cli): revert "feat(cli): adds global `--verbose` option" (#3945)

### Changed

- chore(cli): add global env-file option to all commands recursively (#3969)
- chore(cli): add global verbose option to all commands recursively (#3950)
- chore(cli): better error handling and logging for remote generation (#3965)
- chore(cli): better error handling for remote generation (#3956)
- revert: "chore: better error handling for remote generation" (#3964)
- chore(cli): better response parsing errors (#3955)
- chore(providers): add support for Amazon Nova Premier model (#3951)
- chore(redteam): improvement, include purpose in iterative attacker prompt (#3948)
- chore(redteam): minor changes to category descriptions and ordering (#3960)
- chore(redteam): order attack methods by decreasing ASR (#3959)
- chore(redteam): red teamer two words (#3976)
- chore(logger): replace console.error with logger.error in MCPClient (#3944)
- chore(providers): add google ai studio embedding provider and improve docs (#3686)
- chore: lint with type info (#3932)
- docs: how to create inline assertions for package users (#3974)
- docs: improve Docusaurus documentation instructions (#3977)
- docs: instructions on how to run the documentation (#3973)
- docs: update CLAUDE.md with additional commands and project conventions (#3972)
- docs: update user count from 75,000 to 80,000 (#3940)
- test: add unit test for src/redteam/plugins/pii.ts (#3947)

### Fixed

- fix(config): resolve relative paths in combineConfigs (#3942)
- fix(evaluator): correctly count named scores based on contributing assertions (#3968)
- fix(fetch): no proxy values should take priority in fetch (#3962)
- fix(providers): combine prompt config with provider config for bedrock (#3970)
- fix(providers): ensure correct addition for bedrock token counts (#3762)
- fix(redteam): crescendo formatting (#3952)
- fix(redteam): pii grader false positives (#3946)
- fix(redteam): shell injection false positives (#3957)
- fix(redteam): add strategy pills and output details to passed tests (#3961)

### Dependencies

- chore(deps): bump version 0.112.5 (#3980)
- chore(deps): sync dependencies (#3971)
- chore(deps): update dependencies (#3943)

### Documentation

- docs(google-vertex): fix duplicate readme (#3979)
- docs(openai): update structured output external schema file example (#3967)

## [0.112.4] - 2025-05-08

### Tests

- test: add unit test for src/redteam/constants.ts (#3963)
- test: add unit test for src/commands/view.ts (#3928)
- test: add unit test for src/redteam/commands/setup.ts (#3923)
- test: add unit test for src/constants.ts (#3922)
- test: add unit test for src/redteam/commands/report.ts (#3921)
- test: add unit test for src/redteam/types.ts (#3912)

### Added

- feat(assertions): add PI scorer (#3799)
- feat(redteam): add video strategy (#3820)
- feat(evals): optionally time out eval steps (#3765)

### Changed

- fix: foreign key error in better-sqlite3 and adapt new transaction API (#3937)
- chore(cli): add global `--verbose` option (#3931)
- chore(redteam): implement agentic plugin UI (#3880)
- chore(providers): improve error message in http provider transform (#3910)
- chore(cloud): improve error messages on cloud requests (#3934)
- chore: bump version 0.112.4 (#3939)
- chore(telemetry): implement minor telemetry changes (#3895)
- chore(telemetry): remove assertion-used event (#3894)
- chore(assertions): add throw error option for LLM Rubric if provider doesn't return a result or errors out (#3909)
- chore(cli): allow sharing urls with auth credentials (#3903)
- revert: "chore(cli): allow sharing urls with auth credentials" (#3918)
- refactor: improve self hosting environment variable handling (#3920)
- test: add unit test for src/models/eval.ts (#3904)
- test: add unit test for src/python/pythonUtils.ts (#3915)
- test: add unit test for src/redteam/constants.ts (#3881)
- test: fix huggingface dataset tests to mock environment variables (#3936)

### Fixed

- fix(redteam): filter null values in harmful completion provider output (#3908)
- fix(python): increase timeout for python path validation (#3914)
- fix(cli): read `.env` file prior to calling env var getters (#3892)

### Dependencies

- chore(deps): bump @anthropic-ai/sdk from 0.40.1 to 0.41.0 (#3930)
- chore(deps): bump @aws-sdk/client-bedrock-runtime from 3.799.0 to 3.803.0 (#3898)
- chore(deps): bump @aws-sdk/client-bedrock-runtime from 3.803.0 to 3.804.0 (#3913)
- chore(deps): bump openai from 4.96.2 to 4.97.0 (#3890)

### Documentation

- docs(http-provider): add documentation about returning object for custom parser (#3897)
- docs(http-provider): fix missing return statement in HTTP provider example (#3925)
- docs(blog): fix scroll to top when linking into blog post (#3889)
- docs(assertions): improve PI scorer documentation (#3924)
- docs(redteam): add memory poisoning plugin documentation (#3867)
- docs(usage): add information about HTTP Basic Authentication (#3919)
- docs(site): fix landing page content jumping on step switch (#3891)
- docs(blog): add mcp blog (#3893)

## [0.112.3] - 2025-05-02

### Tests

- test: add unit test for src/util/convertEvalResultsToTable.ts (#3876)
- test: add unit test for src/models/evalResult.ts (#3875)
- test: add unit test for src/types/index.ts (#3874)

### Changed

- Red team: Added memory poisoning plugin ([#3785](https://github.com/promptfoo/promptfoo/pull/3785)) @will-holley
- CLI: Improved progress bar visualization with thread grouping ([#3768](https://github.com/promptfoo/promptfoo/pull/3768)) @AISimplyExplained
- Improved red team strategy documentation ([#3870](https://github.com/promptfoo/promptfoo/pull/3870)) @mldangelo
- Bumped version to 0.112.2 ([#3872](https://github.com/promptfoo/promptfoo/pull/3872)) @sklein12
- Bumped version to 0.112.3 ([#3877](https://github.com/promptfoo/promptfoo/pull/3877)) @sklein12
- Implemented plumbing and prompt enabling customers to use cloud attacker and unified configurations ([#3852](https://github.com/promptfoo/promptfoo/pull/3852)) @MrFlounder
- Optimized Meteor tests for improved performance ([#3869](https://github.com/promptfoo/promptfoo/pull/3869)) @mldangelo
- Optimized Nova Sonic tests for improved performance ([#3868](https://github.com/promptfoo/promptfoo/pull/3868)) @mldangelo
- Retrieve unified config with provider from cloud ([#3865](https://github.com/promptfoo/promptfoo/pull/3865)) @sklein12
- Dataset plugins now clearly marked in setup UI ([#3859](https://github.com/promptfoo/promptfoo/pull/3859)) @mldangelo
- Moved maybeLoadFromExternalFile to file.ts ([#3851](https://github.com/promptfoo/promptfoo/pull/3851)) @benbuzz790

## [0.112.2] - 2025-05-01

### Tests

- test: add unit test for src/redteam/constants.ts (#3860)

### Added

- **feat(providers):** support Google Search grounding [#3800](https://github.com/promptfoo/promptfoo/pull/3800)
- **feat(providers):** mcp support for all models that support function calling [#3832](https://github.com/promptfoo/promptfoo/pull/3832)
- **feat(providers):** Add support for Amazon nova-sonic [#3713](https://github.com/promptfoo/promptfoo/pull/3713)

### Changed

- **fix:** allow escaping of `{{ }}` placeholders in prompts [#3858](https://github.com/promptfoo/promptfoo/pull/3858)
- **fix:** Trim CSV assertion values [#3863](https://github.com/promptfoo/promptfoo/pull/3863)
- **chore(providers):** add llama4 support for bedrock [#3850](https://github.com/promptfoo/promptfoo/pull/3850)
- **chore:** make custom metrics more obviously clickable [#3682](https://github.com/promptfoo/promptfoo/pull/3682)
- **refactor:** colocate fetching evalID [#3715](https://github.com/promptfoo/promptfoo/pull/3715)
- **chore:** Respect Max text length for variable cells in results table [#3862](https://github.com/promptfoo/promptfoo/pull/3862)
- **docs:** updates to grading documentation [#3848](https://github.com/promptfoo/promptfoo/pull/3848)
- **docs:** add false positives [#3857](https://github.com/promptfoo/promptfoo/pull/3857)
- **chore(workflows):** update permissions in GitHub workflows [#3849](https://github.com/promptfoo/promptfoo/pull/3849)
- **chore:** bump `openai` from 4.96.0 to 4.96.2 [#3853](https://github.com/promptfoo/promptfoo/pull/3853)
- **chore:** bump `vite` from 6.2.6 to 6.2.7 [#3856](https://github.com/promptfoo/promptfoo/pull/3856)
- **chore:** bump `@aws-sdk/client-bedrock-runtime` from 3.798.0 to 3.799.0 [#3854](https://github.com/promptfoo/promptfoo/pull/3854)
- **chore:** bump `@aws-sdk/client-bedrock-runtime` from 3.797.0 to 3.798.0 [#3843](https://github.com/promptfoo/promptfoo/pull/3843)
- **chore:** bump `@anthropic-ai/sdk` from 0.40.0 to 0.40.1 [#3842](https://github.com/promptfoo/promptfoo/pull/3842)
- **chore:** bump `formidable` from 3.5.2 to 3.5.4 [#3845](https://github.com/promptfoo/promptfoo/pull/3845)

### Fixed

- **fix(sharing):** sharing to self-hosted [#3839](https://github.com/promptfoo/promptfoo/pull/3839)
- **fix(webui):** align settings icon to top right in strategy cards [#2938](https://github.com/promptfoo/promptfoo/pull/2938)

### Documentation

- **docs(site):** improve pricing page [#3790](https://github.com/promptfoo/promptfoo/pull/3790)

## [0.112.1] - 2025-04-29

### Tests

- test: add unit test for src/share.ts (#3840)

### Changed

- chore: set telemetry key (#3838)
- chore: improve chunking (#3846)
- chore: bump version 0.112.1 (#3847)

## [0.112.0] - 2025-04-29

### Added

- feat(env): allow every env variable to be overridden within the env block in a promptfoo config (#3786)
- feat(redteam): homoglyph strategy (#3811)
- feat(redteam): add more encodings (#3815)
- feat(providers): add cerebras provider (#3814)

### Changed

- feat: persist search in url (#3717)
- feat: METEOR score (#3776)
- feat: enable custom response parser to optionally return provider response (#3824)
- fix: update dependencies to address npm audit issues (#3791)
- fix: accordion positioning in plugins view (#3807)
- fix: results api returns elements ordered by date (#3826)
- chore: write static plugin severity to metadata (#3783)
- chore: respect redteam commandLineOptions from config (#3782)
- chore: update telemetry endpoint (#3751)
- chore: add cloud log in link (#3787)
- chore: bump h11 from 0.14.0 to 0.16.0 in /examples/python-provider in the pip group across 1 directory (#3794)
- chore: bump openai from 4.95.1 to 4.96.0 (#3792)
- chore: bump h11 from 0.14.0 to 0.16.0 in /examples/redteam-langchain in the pip group across 1 directory (#3796)
- chore: add target option to cli redteam run (#3795)
- chore: bump @aws-sdk/client-bedrock-runtime from 3.787.0 to 3.796.0 (#3802)
- refactor: remove if string check (#3801) (Refactor categorized as chore)
- chore: add info banner for community red teams (#3809)
- chore(examples): remove moderation assertions from foundation model redteam (#3804)
- refactor: remove unused datasetGenerationProvider in favor of synthesizeProvider (#3818) (Refactor categorized as chore)
- chore: resolve relative provider paths from cloud configs (#3805)
- chore: bump @aws-sdk/client-bedrock-runtime from 3.796.0 to 3.797.0 (#3829)
- chore: bump @anthropic-ai/sdk from 0.39.0 to 0.40.0 (#3828)
- chore: bump version 0.112.0 (#3844)
- docs: donotanswer example (#3780)
- docs: "red team" two words (#3798)
- docs: add self-hosting caveats (#3808)
- docs: add CLAUDE.md (#3810)
- test: add unit test for src/redteam/plugins/xstest.ts (#3779)
- test: add unit test for src/models/eval.ts (#3827)

### Fixed

- fix(provider): OpenAI Realtime history issue (#3719)
- fix(matchers): score results correctly with trailing newlines. (#3823)
- fix(webui): overlapping text results pill on narrow screens (#3831)
- fix(build): add missing strategy entries for build (#3836)

### Dependencies

- chore(deps): update react-router-dom to v7.5.2 (#3803)
- chore(deps): move 'natural' to peer dependency (#3813)

### Documentation

- docs(plugins): `harmful:bias` => `bias` name correction (#3731)
- docs(vertex): put setup and config at the top (#3830)
- docs(site): add redirect from /docs to /docs/intro (#3837)

## [0.111.1] - 2025-04-22

### Tests

- test: add unit test for src/providers/mcp/client.ts (#3835)
- test: add unit test for src/providers/mcp/transform.ts (#3834)
- test: add unit test for src/redteam/strategies/simpleVideo.ts (#3822)
- test: add unit test for src/redteam/strategies/index.ts (#3821)
- test: add unit test for src/providers/cerebras.ts (#3819)
- test: add unit test for src/redteam/strategies/otherEncodings.ts (#3817)
- test: add unit test for src/redteam/strategies/index.ts (#3816)
- test: add unit test for src/redteam/strategies/homoglyph.ts (#3812)
- test: add unit test for src/util/file.ts (#3806)
- test: add unit test for src/envars.ts (#3788)

### Changed

- chore(release): bump version to 0.111.1 (#3778)
- chore(ui): capitalize "UI" in text (#3773)

### Fixed

- fix(redteam): correct the URL format in XSTest plugin (#3777)

### Dependencies

- chore(deps): bump @azure/identity from 4.9.0 to 4.9.1 (#3775)

### Documentation

- docs(about): add Ben Shipley to team section (#3758)

## [0.111.0] - 2025-04-21

### Tests

- test: add unit test for src/providers/defaults.ts (#3757)

### Added

- feat(grading): update OpenAI grading model to GPT-4.1 (#3741)
- feat(assertions): modify LLM Rubric rubricPrompt rendering to support arbitrary objects (#3746)
- feat(redteam): add donotanswer plugin (#3754)
- feat(redteam): add xstest plugin (#3771)
- feat(webui): add anchor link to specific row and show on top (#1582)

### Changed

- chore!(redteam): default to outputting generated Redteam config in same dir as input config (#3721)
- chore(providers): add support for gemini-2.5-flash (#3747)
- chore: use ajv with formats everywhere (#3716)
- chore(cli): improve readline handling and tests (#3763)
- chore(eval): add warning for redteam config without test cases (#3740)
- chore(providers): increase max output tokens for `google:gemini-2.5-pro-exp-03-25` to 2048 in Gemini example (#3753)
- chore(redteam): add canGenerateRemote property to redteam plugins (#3761)
- chore(webui): improve Eval Quick Selector (cmd+k) (#3742)
- chore: bump version to 0.111.0 (#3772)
- docs: update homepage (#3733)
- test: add unit test for src/redteam/plugins/donotanswer.ts (#3755)

### Dependencies

- chore(deps): bump @azure/identity from 4.8.0 to 4.9.0 (#3737)
- chore(deps): bump openai from 4.94.0 to 4.95.0 (#3736)
- chore(deps): bump openai from 4.95.0 to 4.95.1 (#3766)

### Documentation

- docs(redteam): add donotanswer to sidebar and plugins list (#3767)
- docs(redteam): add isRemote to all harmful plugins (#3769)
- docs(providers): update model IDs to latest versions (#3770)
- docs(about): add Asmi Gulati to team section (#3760)
- docs(about): add Matthew Bou to team section (#3759)

## [0.110.1] - 2025-04-17

### Added

- feat(openai): add support for GPT-4.1 model by [@mldangelo](https://github.com/promptfoo/promptfoo/pull/3698)
- feat(openai): add support for o4-mini reasoning model by [@mldangelo](https://github.com/promptfoo/promptfoo/pull/3727)
- feat(openai): add support for o4-mini reasoning model (#3727)

### Changed

- feat: Change pass rate to ASR and add export in report by [@sklein12](https://github.com/promptfoo/promptfoo/pull/3694)
- fix: Update prompt extraction to work in more scenarios without providing a prompt by [@sklein12](https://github.com/promptfoo/promptfoo/pull/3697)
- fix: google is valid function call allow property_ordering field in tool schema by [@abrayne](https://github.com/promptfoo/promptfoo/pull/3704)
- fix: settings positioning in strategies view by [@typpo](https://github.com/promptfoo/promptfoo/pull/3723)
- fix: stricter test for null or undefined in transform response by [@typpo](https://github.com/promptfoo/promptfoo/pull/3730)
- chore(dependencies): update dependencies to latest versions by [@mldangelo](https://github.com/promptfoo/promptfoo/pull/3693)
- chore: rename owasp plugin presets by [@typpo](https://github.com/promptfoo/promptfoo/pull/3695)
- chore: expand frameworks section by [@typpo](https://github.com/promptfoo/promptfoo/pull/3700)
- chore(self-hosting): update self-hosting instructions by [@mldangelo](https://github.com/promptfoo/promptfoo/pull/3701)
- chore: bump openai from 4.93.0 to 4.94.0 by [@dependabot](https://github.com/promptfoo/promptfoo/pull/3702)
- chore(cli): When sharing, show auth-gate prior to re-share confirmation by [@will-holley](https://github.com/promptfoo/promptfoo/pull/3706)
- chore: email verification analytics by [@sklein12](https://github.com/promptfoo/promptfoo/pull/3708)
- chore(cli): improves robustness of hasEvalBeenShared util by [@will-holley](https://github.com/promptfoo/promptfoo/pull/3709)
- chore: easily remove plugins/strats from review page by [@typpo](https://github.com/promptfoo/promptfoo/pull/3711)
- chore: bump the npm_and_yarn group with 2 updates by [@dependabot](https://github.com/promptfoo/promptfoo/pull/3714)
- chore(cli): Health check API before running Redteam by [@will-holley](https://github.com/promptfoo/promptfoo/pull/3718)
- chore: make strategies configurable where applicable by [@typpo](https://github.com/promptfoo/promptfoo/pull/3722)
- chore: remove moderation assertions from foundation model redteam example by [@mldangelo](https://github.com/promptfoo/promptfoo/pull/3725)
- chore(cli): Improve description of Redteam run command by [@will-holley](https://github.com/promptfoo/promptfoo/pull/3720)
- chore: better parsing by [@MrFlounder](https://github.com/promptfoo/promptfoo/pull/3732)
- docs: add owasp selection image by [@typpo](https://github.com/promptfoo/promptfoo/pull/3696)
- docs: best-of-n documentation fixes by [@typpo](https://github.com/promptfoo/promptfoo/pull/3712)
- perf(webui): Reduce memory usage of eval results by [@will-holley](https://github.com/promptfoo/promptfoo/pull/3678)
- refactor: update export syntax for functions by [@mldangelo](https://github.com/promptfoo/promptfoo/pull/3734)
- test: add unit test for src/providers/google/util.ts by [@gru-agent](https://github.com/promptfoo/promptfoo/pull/3705)
- test: add unit test for src/redteam/commands/poison.ts by [@gru-agent](https://github.com/promptfoo/promptfoo/pull/3728)
- chore: bump version 0.110.1 (#3739)
- refactor: update export syntax for functions (#3734)

### Fixed

- fix(providers): output json rather than string from google live provider by [@abrayne](https://github.com/promptfoo/promptfoo/pull/3703)
- fix(cli): Use correct url for sharing validation by [@will-holley](https://github.com/promptfoo/promptfoo/pull/3710)
- fix(cli/redteam/poison): Write docs to the output dir by [@will-holley](https://github.com/promptfoo/promptfoo/pull/3726)
- fix(evaluator): handle prompt rendering errors gracefully by [@mldangelo](https://github.com/promptfoo/promptfoo/pull/3729)
- fix: stricter test for null or undefined in transform response (#3730)
- fix(evaluator): handle prompt rendering errors gracefully (#3729)

### Documentation

- docs(sharing): add troubleshooting section for upload issues by [@mldangelo](https://github.com/promptfoo/promptfoo/pull/3699)

## [0.110.0] - 2025-04-14

### Tests

- test: add unit test for src/redteam/commands/poison.ts (#3728)
- test: add unit test for src/providers/google/util.ts (#3705)
- test: add unit test for src/app/src/pages/eval/components/TableSettings/hooks/useSettingsState.ts (#3679)

### Added

- feat(assertions): add GLEU metric (#3674)
- feat(providers): add Grok-3 support (#3663)
- feat(providers): add support for AWS Bedrock Knowledge Base (#3576)
- feat(openai): add support for GPT-4.1 model (#3698)
- feat: Change pass rate to ASR and add export (#3694)

### Changed

- fix: correct formatting issues (#3688)
- chore(webui): add X to report drawer (#3680)
- chore(share): improve error message on sharing (#3654)
- chore(redteam): implement reset button for strategies (#3684)
- chore(report): make eval output text expansion clearer (#3681)
- chore(report): make it clearer that plugins on the report can be clicked (#3683)
- chore(webui): change model to target in report view (#3646)
- chore(strategies): update Large preset strategies (#3675)
- chore(docker): update base images to Node.js 22 (#3666)
- chore(redteam): make audio strategy remote-only (#3618)
- chore(redteam): remove stale check for buildDate when fetching a config from cloud (#3658)
- docs: improve styles on nav buttons (#3637)
- docs: update user count to 75,000+ (#3662)
- refactor: change multimodal live to live (#3657)
- refactor(util): consolidate tool loading and rendering (#3642)
- test: add unit test for src/commands/auth.ts (#3652)
- chore: easily remove plugins/strats from review page (#3711)
- perf(webui): Reduce memory usage of eval results (#3678)
- chore: bump version 0.110.0 (#3692)
- chore: better parsing (#3732)
- chore: remove moderation assertions from foundation model redteam example (#3725)
- chore: make strategies configurable where applicable (#3722)
- chore(cli): Improve description of Redteam run command (#3720)
- chore(cli): Health check API before running Redteam (#3718)
- chore: bump the npm_and_yarn group with 2 updates (#3714)
- chore(cli): improves robustness of hasEvalBeenShared util (#3709)
- chore: email verification analytics (#3708)
- chore(cli): When sharing, show auth-gate prior to re-share confirmation (#3706)
- chore: bump openai from 4.93.0 to 4.94.0 (#3702)
- chore: expand frameworks section (#3700)
- chore: rename owasp plugin presets (#3695)
- chore(dependencies): update dependencies to latest versions (#3693)

### Fixed

- fix(auth): remove deprecated login flow (#3650)
- fix(evals): implement sharing idempotence (#3653)
- fix(huggingface): disable var expansion for huggingface datasets to prevent array field expansion (#3687)
- fix(logger): resolve `[Object object]` empty string error (#3638)
- fix(providers): address scenario where type refers to function field rather than schema type (#3647)
- fix(providers): handle transformRequest for Raw HTTP (#3665)
- fix(providers): resolve Google Vertex AI output format (#3660)
- fix(providers): support gemini system_instruction prompt format (#3672)
- fix(share): add backward compatibility for '-y' flag (#3640)
- fix(share): ensure promptfoo share respects sharing config from promptfooconfig.yaml (#3668)
- fix(testCaseReader): make JSON test file parsing preserve test case structure (#3651)
- fix(webui): fix eval comparison mode filter (#3671)
- fix(cli/redteam/poison): Write docs to the output dir (#3726)
- fix: settings positioning in strategies view (#3723)
- fix(cli): Use correct url for sharing validation (#3710)
- fix: google is valid function call allow property_ordering field in tool schema (#3704)
- fix(providers): output json rather than string from google live provider (#3703)
- fix: Update prompt extraction to work in more scenarios without providing a prompt (#3697)

### Dependencies

- chore(deps): bump @aws-sdk/client-bedrock-runtime from 3.784.0 to 3.785.0 (#3644)
- chore(deps): bump @aws-sdk/client-bedrock-runtime from 3.785.0 to 3.787.0 (#3670)
- chore(deps): bump openai from 4.92.1 to 4.93.0 (#3643)
- chore(deps): bump vite from 6.2.5 to 6.2.6 in the npm_and_yarn group (#3677)

### Documentation

- docs(nav): add lm security db to nav (#3690)
- docs(blog): add interactive blog on invisible Unicode threats (#3621)
- docs: best-of-n documentation fixes (#3712)
- docs(self-hosting): update self-hosting instructions (#3701)
- docs(sharing): add troubleshooting section for upload issues (#3699)
- docs: add owasp selection image (#3696)

## [0.109.1] - 2025-04-08

### Added

- feat: Eval sharing idempotence (#3608)

### Changed

- chore(schema): make extensions field nullable (#3611)
- chore(webui): add multi-turn tool discovery to UI (#3622)
- chore(scripts): ensure GitHub CLI is installed in preversion (#3614)
- refactor(share): improve formatting of cloud sharing instructions (#3628)
- refactor(tests): consolidate and reorganize test files (#3616)
- chore: bump version 0.109.1 (#3634)
- chore: bump version 0.109.0 (#3613)

### Fixed

- fix(assertions): handle both string and object outputs from llm-rubric providers (#3624)
- fix(assertions): fix google is-valid-function-call (#3625)
- fix(eval): handle providers array with file references to multiple providers (#3617)

### Dependencies

- chore(deps): bump @aws-sdk/client-bedrock-runtime from 3.782.0 to 3.784.0 (#3619)
- chore(deps): bump openai from 4.91.1 to 4.92.1 (#3620)
- chore(deps): update dependencies to resolve vulnerabilities (#3631)

### Documentation

- docs(contributing): add guidance on adding a new assertion (#3610)
- docs(enterprise): add enterprise documentation (#3596)
- docs(moderation): update moderation documentation for LlamaGuard 3 (#3630)
- docs(providers): clarify AWS Bedrock credential resolution order (#3633)
- docs(providers): improve Lambda Labs documentation (#3615)

### Tests

- test(providers): add unit test for src/providers/google/util.ts (#3626)
- test: add unit test for src/commands/share.ts (#3641)
- test: add unit test for src/app/src/pages/eval/components/store.ts (#3635)
- test: add unit test for src/types/index.ts (#3612)

## [0.109.0] - 2025-04-08

### Added

- feat(eval): track assertion tokens in token usage (#3551)
- feat(plugins): add CCA plugin with documentation and grader (#3590)
- feat(providers): add Google valid function call support (#3605)
- feat(providers): add Lambda Labs integration (#3601)
- feat(webui): add pass rate column (#3580)

### Changed

- chore(api): prefix API routes with /api/v1/ (#3587)
- chore(evals): remove print option from evals data grid (#3595)
- chore(webui): update provider selector in create eval page (#3597)

### Fixed

- fix(dataset): resolve issue when generating a dataset without a `providers` key in configuration (#3603)
- fix(server): prevent server crash when unknown model is selected (#3593)

### Dependencies

- chore(deps): bump vite from 6.2.4 to 6.2.5 in the npm_and_yarn group (#3594)
- chore(deps): bump @aws-sdk/client-bedrock-runtime from 3.779.0 to 3.782.0 (#3592)

### Documentation

- docs(plugins): add llms.txt plugin and convert config to TypeScript (#3600)
- docs(plugins): remove duplicate plugins in list (#3599)
- docs(providers): add Llama 4 model details (#3598)
- docs(self-hosting): clarify configuration and sharing options (#3591)

## [0.108.0] - 2025-04-03

### Tests

- test: add unit test for src/providers/lambdalabs.ts (#3602)

### Added

- feat(sharing): migrate sharing to promptfoo.app (#3572)
- feat(providers): add Google AI Studio tool use (#3564)
- feat(providers): add promptfoo model endpoint (#3534)
- feat(providers): implement Google Live mock stateful API (#3500)
- feat(redteam): add multi-turn tool discovery plugin (#3448)
- feat(dataset-generation): output generated datasets as CSV (#3573)

### Changed

- chore(redteam): add OWASP red team mappings (#3581)
- chore(webui): link URLs in metadata (#3569)
- chore(webui): use datagrids for Prompts, Datasets, and History (#3556)
- chore(build): split test and build jobs for faster CI workflow (#3586)
- chore: 0.108.0 (#3589)
- docs: add link to API reference (#3583)
- docs: add screenshot (#3582)
- docs: update docs around Google tools and rename multimodal live (#3578)
- refactor: rename vertexUtil to util and Google provider to AIS provider (#3567)
- test: add unit test for src/commands/generate/dataset.ts (#3575)

### Fixed

- fix(providers): make AIStudio & Live handle system prompts as thoroughly as vertex (#3588)
- fix(providers): enable Google to load tools from vars (#3579)
- fix(csv): update CSV docs and trim whitespace for keys in CSV test files (#3571)

### Dependencies

- chore(deps): bump @aws-sdk/client-bedrock-runtime from 3.778.0 to 3.779.0 (#3563)
- chore(deps): bump openai from 4.90.0 to 4.91.0 (#3562)
- chore(deps): bump openai from 4.91.0 to 4.91.1 (#3577)
- chore(deps): update jspdf and dompurify dependencies (#3585)
- chore(deps): update to vite 6 (#3584)

### Documentation

- docs(azure): add guidance on configuring DeepSeek models (#3559)

## [0.107.7] - 2025-04-01

### Added

- feat(evals): add evals index page (#3554)
- feat(guardrails): implement adaptive prompting guardrails (#3536)
- feat(prompts): add support for loading prompts from CSV files (#3542)
- feat(providers): load arbitrary files in nested configs in python provider (#3540)
- feat(redteam): add UnsafeBench plugin for testing unsafe image handling (#3422)

### Changed

- chore: fix type of Prompt to use omit (#3526)
- chore: hide navbar during report PDF generation (#3558)
- chore(dependencies): update package dependencies to latest versions (#3544)
- docs: add openapi reference page (#3550)
- docs: add foundation model guide (#3531)
- docs: rename guide (#3546)
- docs: update multi modal guide (#3547)
- refactor: improve google types (#3549)
- refactor: unify google apis (#3548)
- test: add unit test for src/python/pythonUtils.ts (#3508)
- chore: bump @aws-sdk/client-bedrock-runtime from 3.775.0 to 3.777.0 (#3521)
- chore: bump @aws-sdk/client-bedrock-runtime from 3.777.0 to 3.778.0 (#3541)
- chore: bump openai from 4.89.1 to 4.90.0 (#3520)
- chore: bump version 0.107.7 (#3560)
- chore: bump vite from 5.4.15 to 5.4.16 in the npm_and_yarn group (#3555)
- Revert "docs(azure): add guidance on configuring DeepSeek models" (#3561)

### Fixed

- fix(assertions): include reason in python score threshold message (#3528)
- fix(assertions): log all reasons in g-eval (#3522)
- fix(datasets): add support for jsonl test cases (#3533)
- fix(http): template strings directly in url (#3525)
- fix(providers): add logging and fix custom python provider caching (#3507)
- fix(redteam): correct tool count (#3557)
- fix(webui): handle : characters better in metadata search (#3530)

### Documentation

- docs(azure-example): update assistant prompts and test cases (#3529)
- docs(red-team): add metadata to foundation models guide (#3532)
- docs(sagemaker): improve documentation (#3539)
- docs(troubleshooting): add guidance for better-sqlite version mismatch (#3537)

## [0.107.6] - 2025-03-28

### Tests

- test: add unit test for src/models/eval.ts (#3553)
- test: add unit test for src/prompts/processors/csv.ts (#3543)
- test: add unit test for src/providers/promptfooModel.ts (#3535)

### Added

- feat(providers): add support for Amazon SageMaker (#3413)

### Changed

- feat: litellm provider (#3517)
- fix: handle circular provider references (#3511)
- chore: bump openai from 4.89.0 to 4.89.1 (#3509)
- chore(blog): improve pagination and post grid UI (#3504)
- chore: add support for `apiKeyRequired` in openai provider (#3513)
- chore: bump version 0.107.6 (#3519)
- docs: owasp red teaming guide (#3101)

### Fixed

- fix(providers): support token counting for every major type of bedrock model (#3506)
- fix(env): add override option to dotenv.config for --env-file support (#3502)

## [0.107.5] - 2025-03-26

### Tests

- test: add unit test for src/providers/openai/index.ts (#3514)
- test: add unit test for src/models/evalResult.ts (#3512)

### Added

- feat(csv): add CSV metadata column support with array values (#2709)

### Changed

- chore: add filepaths to debug output (#3464)
- chore: remove generate test cases button from UI (#3475)
- chore(content): update user statistics (#3460)
- chore(providers): add support and docs for gemini 2.5 pro to Google Chat Provider (#3485)
- chore(providers): support refusal and JSON schemas in openai responses api (#3456)
- chore(providers): update openai model costs and add missing models (#3454)
- chore(redteam): add a PlinyGrader to more accurately grade Pliny results (#3478)
- chore: bump @aws-sdk/client-bedrock-runtime from 3.758.0 to 3.772.0 (#3452)
- chore: bump @aws-sdk/client-bedrock-runtime from 3.772.0 to 3.774.0 (#3482)
- chore: bump @aws-sdk/client-bedrock-runtime from 3.774.0 to 3.775.0 (#3498)
- chore: bump openai from 4.88.0 to 4.89.0 (#3451)
- chore: bump version 0.107.5 (#3505)
- chore: bump vite from 5.4.14 to 5.4.15 in the npm_and_yarn group (#3483)
- docs: ensure consistent redteam flag usage in guides (#3477)
- docs: reduce size of profile pic (#3484)
- test: add unit test for src/app/src/pages/redteam/setup/components/strategies/utils.ts (#3495)
- test: add unit test for src/providers/openai/util.ts (#3455)

### Fixed

- fix(togetherai): ensure max_tokens is respected in configuration (#3468)
- fix(providers): handle malformed response in a21 (#3465)
- fix(csv): newlines in CSVs (#3459)
- fix(providers): simulated user bugs (#3463)
- fix(assertions): replace logical OR with nullish coalescing for thresholds (#3486)
- fix(redteam): filter out template variables in entity extraction (#3476)
- fix(redteam): type of ALL_STRATEGIES to be as const (#3494)

### Dependencies

- chore(deps): update dependencies to latest versions (#3453)

### Documentation

- docs(contributing): enhance contributing guide with additional details and formatting (#3457)
- docs(examples): improve instructions for running 4o vs. 4o mini example (#3474)
- docs(multilingual): improve multilingual strategy documentation (#3487)
- docs(readme): improve README formatting and add new sections (#3461)
- docs(security): add security policy (#3470)
- docs(site): add Faizan to team page (#3473)
- docs(site): add will to team page (#3472)

## [0.107.4] - 2025-03-20

### Tests

- test: add unit test for src/assertions/similar.ts (#3490)
- test: add unit test for src/assertions/rouge.ts (#3489)
- test: add unit test for src/assertions/levenshtein.ts (#3488)
- test: add unit test for src/redteam/graders.ts (#3479)
- test: add unit test for src/logger.ts (#3467)
- test: add unit test for src/redteam/providers/toolDiscoveryMulti.ts (#3450)
- test: add unit test for src/redteam/graders.ts (#3449)
- test: add unit test for src/providers/openai/util.ts (#3441)

### Added

- feat(providers): Added support for OpenAI Responses API (#3440)

### Changed

- chore(dependencies): Bumped OpenAI from 4.87.4 to 4.88.0 (#3436)
- chore(webui): Included error message in toast (#3437)
- chore(providers): Added o1-pro (#3438)
- chore(scripts): Specified repository for postversion PR creation (#3432)
- test: Added unit test for src/evaluatorHelpers.ts (#3430)
- chore: bump version 0.107.4 (#3447)

### Fixed

- fix(Dockerfile): Created .promptfoo directory in Dockerfile and removed initContainer (#3435)
- fix(providers): Fixed caching behavior for Azure assistants (#3443)
- fix(providers): Resolved Go provider CallApi redeclaration issue (#3414)
- fix(redteam): Added missing constants for RAG poisoning plugin (#3375)

### Documentation

- docs(blog): Added misinformation blog post (#3433)
- docs(examples): Added redteam-azure-assistant example (#3446)
- docs(redteam): Added guidance on purpose for image redteams (#3444)
- docs(redteam): Created guides section under red teaming (#3445)
- docs(site): Added responsible disclosure policy (#3434)

## [0.107.3] - 2025-03-19

### Tests

- test: add unit test for src/providers/azure/util.ts (#3427)
- test: add unit test for src/providers/azure/warnings.ts (#3426)

### Changed

- chore(providers): improve Azure Assistant integration (#3424)
- chore(providers): add Google multimodal live function callbacks (#3421)
- refactor(providers): split Azure provider into multiple files and update model pricing (#3425)
- docs: add multi-modal redteam example (#3416)
- chore: bump version 0.107.3 (#3431)

### Dependencies

- chore(deps): bump openai from 4.87.3 to 4.87.4 (#3428)

## [0.107.2] - 2025-03-17

### Tests

- test: add unit test for src/redteam/graders.ts (#3423)
- test: add unit test for src/providers/golangCompletion.ts (#3415)

### Added

- feat(assertions): update factuality grading prompt to improve compatibility across many different providers (#3408)
- feat(providers): add support for OpenAI Realtime API (#3383)
- feat(providers): update default Anthropic providers to latest version (#3388)

### Changed

- chore(cli): set PROMPTFOO_INSECURE_SSL to true by default (#3397)
- chore(webui): add success filter mode (#3387)
- chore(webui): add more copying options in EvalOutputPromptDialog (#3379)
- chore(onboarding): update presets (#3411)
- chore(auth): improve login text formatting (#3389)
- chore(init): add fallback to 'main' branch for example fetching (#3417)
- chore(prompts): remove unused prompts from grading.ts (#3407)
- chore(redteam): update entity extraction prompt (#3405)
- refactor(providers): split Anthropic provider into modular components (#3406)
- chore: bump version 0.107.2 (#3419)
- revert: "fix(workflow): temporarily disable redteam-custom-enterprise-server job" (#3418)

### Fixed

- fix(providers): update Bedrock output method signature (#3409)
- fix(redteam): correct strategyId for jailbreak (#3399)

### Dependencies

- chore(deps): update dependencies to latest stable versions (#3385)

### Documentation

- docs(blog): add data poisoning article (#2566)
- docs(examples): update Amazon Bedrock provider documentation (#3401)
- docs(guides): add documentation on testing guardrails (#3403)
- docs(guides): add more content on agent and RAG testing (#3412)
- docs(providers): update AWS Bedrock documentation with Nova details (#3395)
- docs(redteam): remove duplicate plugin entry (#3393)
- docs(redteam): update examples (#3394)
- docs(style): introduce a cursor rule for documentation and do some cleanup (#3404)

## [0.107.1] - 2025-03-14

### Tests

- test: add unit test for src/redteam/strategies/iterative.ts (#3400)

### Fixed

- fix(workflow): temporarily disable redteam-custom-enterprise-server job (#3410)

### Changed

- chore: more copying options in EvalOutputPromptDialog (#3379)
- chore: add filter mode (#3387)
- chore(providers): update default Anthropic providers to latest version (#3388)
- chore(auth): improve login text formatting (#3389)
- chore: PROMPTFOO_INSECURE_SSL true by default (#3397)
- chore: bump version 0.107.1 (#3398)
- docs: update redteam examples (#3394)

### Dependencies

- chore(deps): update dependencies to latest stable versions (#3385)

### Documentation

- docs(redteam): remove duplicate plugin entry (#3393)

## [0.107.0] - 2025-03-13

### Tests

- test: add unit test for src/globalConfig/cloud.ts (#3391)
- test: add unit test for src/providers/openai/util.ts (#3384)
- test: add unit test for src/redteam/graders.ts (#3382)

### Added

- feat(cli): Add model-scan command (#3323)
- feat(webui): Add metadata filtering in ResultsTable (#3368)
- feat(providers): Add multi-modal live sequential function calls (#3345)
- feat(server): Load dotenv file when starting server (#3321)
- feat(redteam): Add audio strategy (#3347)
- feat(redteam): Add convert to image strategy (#3342)
- feat(webui): Add download failed tests dialog (#3327)

### Changed

- chore(providers): Add Bedrock support for DeepSeek (#3363)
- chore(docs): Add Cursor AI rules for development workflow (#3326)
- chore(webui): Sync custom policies UI changes from promptfoo-cloud (#3257)
- chore(redteam): Make image jailbreak strategy runnable (#3361)
- chore(redteam): Add missing audio and image descriptions (#3372)
- chore(webui): Improve keyboard shortcut order in DownloadMenu (#3330)
- chore(error): Improve malformed target response error message (#3341)
- chore(prompts): Support j2 files (#3338)
- chore(providers): Add missing Bedrock models (#3362)
- chore(providers): Improve support for Azure reasoning models and update documentation (#3332)
- chore(providers): Integrate DeepSeek reasoning context into output (#3285)
- chore(providers): Support entire ProviderResponse output (#3343)
- chore(providers): Support multi-segment prompts in google:live provider (#3373)
- chore(redteam): Add fallback to harmful grader for specific ID patterns (#3366)
- chore(redteam): Add pluginId to plugin metadata (#3367)
- chore(redteam): Add strategyId metadata to test cases (#3365)
- chore(release): Bump version to 0.107.0 (#3378)
- chore(webui): Clean up YAML from download menu (#3328)
- chore(webui): Improve styling of table settings modal (#3329)
- chore(webui): Improve YAML editor component (#3325)
- chore(webui): Sort display metrics alphabetically in eval output cells (#3364)
- refactor(redteam): Remove harmCategory from harmful plugin vars (#3371)

### Fixed

- fix(evaluator): Merge test case metadata with provider response metadata (#3344)
- fix(redteam): Include assertion in remote grading result (#3349)
- fix(providers): Fix environment variable substitution in HTTP provider headers (#3335)
- fix(redteam): Update moderation flag default and adjust test case metadata (#3377)
- fix(share): Correct URL display when self-hosting (#3312)
- fix(webui): Fix missing plugins in report view (#3356)

### Dependencies

- chore(deps): Bump @azure/identity from 4.7.0 to 4.8.0 (#3352)
- chore(deps): Bump @babel/runtime from 7.26.7 to 7.26.10 in the npm_and_yarn group (#3348)
- chore(deps): Bump openai from 4.86.2 to 4.87.3 (#3353)
- chore(deps): Bump the npm_and_yarn group with 3 updates (#3336)
- chore(deps): Run `npm audit fix` (#3359)

### Documentation

- docs(blog): Add sensitive information disclosure post (#3350)
- docs(examples): Add foundation model redteam example (#3333)
- docs(scanner): Add model scanner documentation (#3322)

## [0.106.3] - 2025-03-07

### Added

- feat(redteam): Advanced redteam configurations from cloud provider (#3303)
- feat(redteam): Advanced redteam configurations from cloud provider (#3303)

### Changed

- chore: Bump version 0.106.3 (#3320)
- chore(providers): Add EU Nova models to Bedrock (#3318)
- chore: bump version 0.106.2 (#3317)

### Fixed

- fix(webui): Setting custom target ID (#3319)
- fix(providers): amazon nova outputs

### Documentation

- docs(self-hosting): Add a note about PROMPTFOO_CONFIG_DIR (#3315)

## [0.106.2] - 2025-03-07

### Changed

- chore(providers): add claude 3.7 thinking support in bedrock (#3313)
- chore(providers): add `showThinking` option to anthropic and bedrock (#3316)
- chore: Update cloud provider prefix (#3311)

## [0.106.1] - 2025-03-06

### Tests

- test: add unit test for src/providers/azure/moderation.ts (#3298)
- test: add unit test for src/providers/defaults.ts (#3297)
- test: add unit test for src/providers/defaults.ts (#3294)

### Added

- feat(providers): Google Multimodal Live provider by @abrayne in #3270
- feat(providers): add support for gpt-4o-audio-preview by @mldangelo in #3302
- feat(cloud): Fetch provider from cloud by @sklein12 in #3299
- feat(moderation): add Azure Content Safety API moderation by @MrFlounder in #3292

### Changed

- chore: bump version 0.106.1 by @MrFlounder in #3310
- chore(build): add pnpm support by @mldangelo in #3307
- chore(config): add fallback for eval without configuration by @mldangelo in #3279
- chore(config): enhance error message formatting by @mldangelo in #3306
- chore(dep): bump @anthropic-ai/sdk from 0.38.0 to 0.39.0 by @dependabot in #3269
- chore(dep): bump openai from 4.86.1 to 4.86.2 by @dependabot in #3305
- chore(providers): enable templating of Google API credentials by @mldangelo in #3283
- chore(providers): support for xai region by @typpo in #3281
- chore(scripts): remove unused and undocumented install script by @mldangelo in #3308
- chore(webui): set proper MIME types for JavaScript files by @mldangelo in #3271
- docs: more bedrock multimodal docs by @typpo in #3268
- docs: show remote status for plugins by @typpo in #3272
- docs: update azure moderation doc by @MrFlounder in #3309
- docs: improve JavaScript provider documentation by @mldangelo in #3301
- test: add unit test for src/globalConfig/accounts.ts by @gru-agent in #3254
- test: add unit test for src/providers/vertexUtil.ts by @gru-agent in #3278
- test: add unit test for src/util/cloud.ts by @gru-agent in #3300
- test: add unit test for src/providers/golangCompletion.ts by @gru-agent in #3276

### Fixed

- fix(providers): remove duplicate CallApi in golang completion by @MrFlounder in #3275
- fix(providers): support @smithy/node-http-handler ^4.0.0 by @aloisklink in #3288
- fix(config): env vars in promptfooconfig.yaml files are strings by @mldangelo in #3273
- fix(eval): honor evaluateOptions when config file is in a different directory by @mldangelo in #3287
- fix(providers): catch Vertex finish_reason errors correctly by @kieranmilan in #3277

## [0.106.0] - 2025-03-03

### Tests

- test: add unit test for src/providers/google.ts (#3284)
- test: add unit test for src/types/index.ts (#3274)

### Changed

- feat: base64 loader for images (#3262)
- feat: allow prompt functions to return config (#3239)
- fix: infinite rerender in provider editor (#3242)
- chore(providers): refactor OpenAI image provider to remove OpenAI Node SDK dependency (#3245)
- chore(providers): replace OpenAI moderation provider SDK with fetch (#3248)
- chore: Add Foundational Model Reports links to Resources menu and footer (#3250)
- chore: inference limit warning (#3253)
- chore: Fix an error in Google SpreadSheet(Authenticated) with a header without a value (#3255)
- chore: bump version 0.106.0 (#3267)
- test: add unit test for src/providers/openai/util.ts (#3241)

### Dependencies

- chore(deps): update dependencies to latest versions (#3247)

### Documentation

- docs(press): add new podcast to press page (#3252)

## [0.105.1] - 2025-02-28

### Added

- feat(providers): add support for execution of function/tool callbacks in Vertex provider (@abrayne) [#3215](https://github.com/promptfoo/promptfoo/pull/3215)

### Changed

- chore(cli): refactor share command (@mldangelo) [#3234](https://github.com/promptfoo/promptfoo/pull/3234)
- chore(providers): add support for GPT-4.5 OpenAI model (@mldangelo) [#3240](https://github.com/promptfoo/promptfoo/pull/3240)
- chore(providers): lazy load replicate provider (@typpo) [#3220](https://github.com/promptfoo/promptfoo/pull/3220)
- chore(providers): support inject vars in query params for raw requests for http provider (@sklein12) [#3233](https://github.com/promptfoo/promptfoo/pull/3233)
- chore(redteam): map RBAC-tagIds when pulling redteam configs from the cloud (@sklein12) [#3229](https://github.com/promptfoo/promptfoo/pull/3229)
- chore(webui): add reusable error boundary component (@mldangelo) [#3224](https://github.com/promptfoo/promptfoo/pull/3224)
- chore(webui): fix progress to history redirects (@mldangelo) [#3217](https://github.com/promptfoo/promptfoo/pull/3217)
- chore(webui): make datasets optional in history and prompts components (@mldangelo) [#3235](https://github.com/promptfoo/promptfoo/pull/3235)
- revert: "chore: Map RBAC-tagIds when pulling redteam configs from the cloud" (@sklein12) [#3231](https://github.com/promptfoo/promptfoo/pull/3231)
- docs: update Claude vs GPT comparison (@AISimplyExplained) [#3216](https://github.com/promptfoo/promptfoo/pull/3216)
- test: add unit test for src/app/src/pages/history/History.tsx (@gru-agent) [#3197](https://github.com/promptfoo/promptfoo/pull/3197)
- test: add unit test for src/providers/vertexUtil.ts (@gru-agent) [#3208](https://github.com/promptfoo/promptfoo/pull/3208)
- test: add unit test for src/server/server.ts (@gru-agent) [#3198](https://github.com/promptfoo/promptfoo/pull/3198)

### Dependencies

- chore(deps): bump @aws-sdk/client-bedrock-runtime from 3.751.0 to 3.755.0 (@dependabot) [#3213](https://github.com/promptfoo/promptfoo/pull/3213)
- chore(deps): bump version 0.105.1 (@mldangelo) [#3244](https://github.com/promptfoo/promptfoo/pull/3244)

### Documentation

- docs(command-line): update documentation with new commands and options (@mldangelo) [#3223](https://github.com/promptfoo/promptfoo/pull/3223)
- docs(vertex): enhance and update Vertex AI documentation (@mldangelo) [#3107](https://github.com/promptfoo/promptfoo/pull/3107)

### Tests

- test(history): remove obsolete History component tests (@mldangelo) [#3218](https://github.com/promptfoo/promptfoo/pull/3218)

## [0.105.0] - 2025-02-25

### Added

- feat(assertions): add custom assertion scoring functions (#3142)
- feat(providers): add Claude 3.7 (#3200)
- feat(providers): add Databricks provider (#3124)
- feat(providers): add support for multiple providers in single config file (#3156)
- feat(webui): add HTTPS option for raw request in redteam setup (#3149)

### Changed

- chore!(providers): remove direct provider exports in favor of loadApiProvider (#3183)
- chore(build): enable SWC for ts-node for faster dev server (#3126)
- chore(eval): add eval-id to --filter-failing and --filter-errors-only eval flags (#3174)
- chore(logging): replace console.error with logger.error (#3175)
- chore(providers): add support for Anthropic Claude 3.7 Sonnet model (#3202)
- chore(providers): add support for Claude on Vertex (#3209)
- chore(providers): update Claude 3.7 Sonnet configurations (#3199)
- chore(redteam): refactor HarmBench plugin (#3176)
- chore(release): bump version to 0.105.0 (#3210)
- chore(webui): add pagination to eval selector (#3189)
- chore(webui): add pagination to reports index frontend (#3190)
- chore(webui): add toggle for application vs model testing (#3194)
- chore(webui): enhance dataset dialog and table UI (#3154)
- chore(webui): improve external systems section styling (#3195)
- chore(webui): improve prompts page view (#3135)
- chore(webui): modernize UI components (#3150)
- chore(webui): refactor data loading in progress view for reusability (#3136)
- chore(webui): return detailed error messages from fetch (#3145)
- chore(webui): sync UI improvements from cloud (#3164)
- chore(webui): update outdated onboarding models (#3130)
- refactor(env): centralize environment variable schema (#3105)
- refactor(providers): extract provider registry to dedicated module (#3127)
- refactor(utils): separate database utilities from general utilities (#3184)
- refactor(webui): rename progress to history (#3196)

### Fixed

- fix(cli): fix list command for datasets (#3163)
- fix(cli): resolve issue where script.py:myFunc fails fs stat check with PROMPTFOO_STRICT_FILES=true (#3133)
- fix(env): ensure environment variables are properly merged and rendered in Nunjucks (#3134)
- fix(providers): update Go toolchain version to valid syntax (#3170)
- fix(providers): add JSON stringify for debug output in `http` provider (#3131)
- fix(providers): correct Gemini/OpenAI format conversion (#3206)
- fix(providers): handle OpenRouter empty content (#3205)
- fix(providers): properly classify API errors with ResultFailureReason.ERROR (#3141)
- fix(providers): remove content length header in HTTP provider (#3147)
- fix(site): resolve mobile responsiveness issues (#3201)
- fix(webui): improve dark mode colors (#3187)
- fix(webui): resolve share modal infinite loop (#3171)

### Dependencies

- chore(deps): bump @aws-sdk/client-bedrock-runtime from 3.744.0 to 3.749.0 (#3121)
- chore(deps): bump @aws-sdk/client-bedrock-runtime from 3.749.0 to 3.750.0 (#3128)
- chore(deps): bump @aws-sdk/client-bedrock-runtime from 3.750.0 to 3.751.0 (#3159)
- chore(deps): bump @azure/identity from 4.6.0 to 4.7.0 (#3160)
- chore(deps): bump openai from 4.85.0 to 4.85.1 (#3120)
- chore(deps): bump openai from 4.85.1 to 4.85.2 (#3161)
- chore(deps): bump openai from 4.85.2 to 4.85.3 (#3173)
- chore(deps): bump openai from 4.85.3 to 4.85.4 (#3192)
- chore(deps): update dependencies to latest versions (#3193)

### Documentation

- docs(vertex): add gemini-2.0-flash-001 fixes #3167 (#3168)
- docs(metrics): improve derived metrics documentation (#3157)
- docs(configuration): enhance CSV documentation with custom assertion example (#3158)
- docs(press): update press page with new content and resources (#3103)

### Tests

- test(routes): add unit test for src/server/routes/redteam.ts (#3181)

## [0.104.4] - 2025-02-17

### Added

- feat(redteam): add reasoning denial of service plugin (#3109)
- feat(providers): add support for tools in Vertex provider (#3077)

### Changed

- chore(providers): update replicate default moderation provider (#3097)
- chore(redteam): update grader prompt (#3092)
- chore(testCases): improve error message clarity in testCaseReader, clean up tests (#3108)
- chore(testCases): improve JSON field support in CSV test cases (#3102)
- chore(webui): add extension hooks support to red team configuration (#3067)
- chore(webui): display suggestion note (#3116)
- chore(webui): refine suggestion behavior (#3112)

### Fixed

- fix(providers): support nested directory structures in Go provider (#3118)

### Dependencies

- chore(deps): bump openai from 4.84.0 to 4.85.0 (#3095)
- chore(deps): bump version to 0.104.4 (#3119)

### Documentation

- docs(blog): add agent security blog post (#3072)
- docs(google-sheets): improve documentation clarity (#3104)
- docs: adds deprecation notice for PaLM models (#3172)

### Tests

- test(providers): add unit test for src/providers/openai/image.ts (#3086)
- test(redteam): add unit test for src/redteam/plugins/overreliance.ts (#3093)
- test(core): add unit test for src/table.ts (#3084)
- test: add unit test for src/types/index.ts (#3177)
- test: add unit test for src/types/index.ts (#3144)
- test: add unit test for src/assertions/assertionsResult.ts (#3143)

## [0.104.3] - 2025-02-14

### Tests

- test: add unit test for src/providers/replicate.ts (#3098)

### Changed

- chore(release): bump version to 0.104.3 (#3091)
- refactor(prompts): consolidate prompt processing logic (#3081)
- refactor(utils): move utils to util (#3083)

### Fixed

- fix(testCaseReader): correctly process file:// URLs for YAML files (#3082)

## [0.104.2] - 2025-02-13

### Tests

- test: add unit test for src/validators/redteam.ts (#3074)

### Changed

- chore(providers): add extra_body support for Anthropic API (#3079)
- chore(webui): add pagination and show more/less controls to intent sections (#2955)
- chore(auth): sync email between config and login commands (#3062)
- chore: remove debug log (#3071)
- chore(testCases): add HuggingFace Hub token support for datasets (#3063)
- docs: document `NO_PROXY` environment variable (#3070)

### Fixed

- fix(providers): Anthropic API error handling for 413s (#3078)
- fix(redteam): correct foundation plugin collection expansion (#3073)

### Dependencies

- chore(deps): bump openai from 4.83.0 to 4.84.0 (#3075)
- chore(deps): bump version to 0.104.2 (#3080)

## [0.104.1] - 2025-02-11

### Documentation

- docs: improve getting started guide (#3065)

### Added

- feat(test-cases): add support for loading dynamic test cases from Python and JavaScript/TypeScript files (#2993)
- feat(assertions): add `threshold` support for `llm-rubric` (#2999)
- feat(package): add guardrails in node package (#3034)

### Changed

- chore(assertions): improve parsing of llm-rubric outputs (#3021)
- chore(assertions): make JSON parsing less strict for matchers (#3002)
- chore(assertions): parse string scores in llm rubric outputs (#3037)
- chore(build): resolve CodeQL invalid Go toolchain version warning (#3022)
- chore(ci): remove unused nexe build workflow (#3014)
- chore(config): enhance email validation with zod schema (#3011)
- chore(config): handle empty config files gracefully (#3027)
- chore(download): include comment in download data (#3052)
- chore(eval): add redteamFinalPrompt to download menu (#3035)
- chore(harmful): refine grader logic for specific categories (#3054)
- chore(hooks): improve handling of absolute paths in hook/code import (#3060)
- chore(providers): add bedrock llama3.3 support (#3031)
- chore(providers): add fireworks provider (#3001)
- chore(providers): allow Alibaba API base URL override (#3040)
- chore(providers): correct golang behavior for prompts with quotes (#3026)
- chore(providers): expose `deleteFromCache` to evict cache keys after fetch by providers (#3009)
- chore(providers): handle edge case in openai chat completion provider (#3033)
- chore(providers): validate dynamic method call (#3023)
- chore(redteam): add --no-progress-bar support for redteam generate and run (#3043)
- chore(redteam): add support for job progress in RunEvalOptions (#3042)
- chore(redteam): enhance refusal detection (#3015)
- chore(redteam): improve progress plumbing changes (#3053)
- chore(redteam): purge signature auth from redteam config if disabled (#2995)
- chore(redteam): support progress callback in redteam run (#3049)
- chore(release): bump version 0.104.1 (#3061)
- chore(webui): add clear search buttons to search fields (#3048)
- chore(webui): color pass rates on a gradient (#2997)
- chore(webui): ensure extensions are serialized from config in getUnifiedConfig (#3050)
- chore(webui): ensure thumbs remain active after selection (#3059)
- chore(webui): improve column selector tooltip placement (#3005)
- chore(webui): move dropdown chevron to correct position (#3007)
- chore(webui): reorganize provider configurations (#3028)
- refactor(test): split test case loading from synthesis (#3004)
- docs: fix PromptFoo vs. Promptfoo capitalization (#3013)
- docs: update assert function context docs and examples (#3008)

### Fixed

- fix(providers): escape single quotes in golang provider (#3025)

### Dependencies

- chore(deps): bump @aws-sdk/client-bedrock-runtime from 3.741.0 to 3.743.0 (#3020)
- chore(deps): bump @aws-sdk/client-bedrock-runtime from 3.743.0 to 3.744.0 (#3038)
- chore(deps): bump esbuild from 0.24.2 to 0.25.0 (#3056)
- chore(deps): bump openai from 4.82.0 to 4.83.0 (#3019)
- chore(deps): bump vitest from 2.1.8 to 2.1.9 (#3018)
- chore(deps): update dependencies (#3032)
- chore(deps): update dependencies to latest versions (#3024)
- chore(deps): update vitest to resolve CVE issues (#3016)

### Tests

- test(unit): add test for src/redteam/sharedFrontend.ts (#3051)
- test: add unit test for src/integrations/huggingfaceDatasets.ts (#3064)

## [0.104.0] - 2025-02-06

### Tests

- test: add unit test for src/redteam/util.ts (#3017)

### Added

- feat(openai): Updated default grading provider to gpt-4o-2024-11-20 (#2987)
- feat(assertions): Added `.js` file support for `rubricPrompt` in `llm-rubric` assertion (#2972)
- feat(redteam): Added pandamonium strategy (#2920)
- feat(redteam): Added retry strategy for regression testing (#2924)
- feat(redteam): Added support for base64-encoded key strings in webui in addition to file paths and file upload (#2983)

### Changed

- chore(redteam): Improved RBAC grader (#2976)
- chore(redteam): Improved BOLA grader (#2982)
- chore(site): Added HTTP endpoint config generator link (#2957)
- chore(webui): Synced test target configuration key file UI with cloud (#2959)
- chore(docs): Changed Docusaurus default port (#2964)
- chore(redteam): Added foundation model plugin collection (#2967)
- chore(redteam): Cleaned up key validation code (#2992)
- chore(redteam): Sorted constants (#2988)
- chore(redteam): Sorted strategy list (#2989)
- chore(redteam): UI - Added new strategy presents and client-side session IDs (#2968)
- chore(share): Added confirmation step before generating public share link (#2921)
- chore(providers): Restructured OpenAI provider into modular files (#2953)
- chore: Fixed build due to duplicate import and cyclic dependency (#2969)
- chore(docusaurus): Added ability to override port via environment variable (#2986)
- test: Added unit test for src/assertions/utils.ts (#2974)
- test: Added unit test for src/redteam/plugins/rbac.ts (#2977)

### Fixed

- fix(redteam): Improved Crescendo strategy on refusals (#2979)
- fix(redteam): Added support for target delay in redteam setup UI (#2991)
- fix(redteam): Stringified guardrail headers (#2981)
- fix(redteam): Fixed harmbench plugin dataset pull location (#2963)

### Dependencies

- chore(deps): Bumped @aws-sdk/client-bedrock-runtime from 3.738.0 to 3.741.0 (#2973)
- chore(deps): Bumped version to 0.104.0 (#2994)
- chore(deps): Bumped vitest from 1.6.0 to 1.6.1 in /examples/jest-integration (#2978)

### Documentation

- docs(blog): DeepSeek tweaks (#2970)
- docs(blog): DeepSeek redteam (#2966)
- docs(cloud): Added service accounts (#2984)
- docs(guide): Added guide for doing evals with harmbench (#2943)
- docs(press): Added dedicated press page (#2990)
- docs(python): Updated Python provider docs to add guardrails usage example (#2962)

## [0.103.19] - 2025-02-02

### Tests

- test: add unit test for src/redteam/strategies/hex.ts (#2951)

### Added

- feat(redteam): Add a plugin to run redteams against the HarmBench dataset (#2896)
- feat(redteam): add hex strategy (#2950)

### Changed

- chore(providers): add o3 mini as an option to OpenAI provider (#2940)
- chore(providers): migrate Groq to use OpenAI provider - add groq reasoning example (#2952)
- chore(providers): update openai api version to support o3 models (#2942)
- chore(redteam): reduce false positives in politics plugin (#2935)
- chore(docs): re-add plugin documentation to the example (#2939)
- chore(examples): Example of a very simple barebones eval with Harmbench (#2873)
- chore: Reduced watched files for nodemon (#2949)
- chore(redteam): use shared penalized phrase function in `iterativeTree (#2946)
- chore: bump version 0.103.19 (#2954)

### Dependencies

- chore(deps): bump various dependencies (#2941)

## [0.103.18] - 2025-01-31

### Tests

- test: add unit test for src/redteam/constants.ts (#2928)
- test: add unit test for src/redteam/strategies/retry.ts (#2927)

### Added

- feat(providers): add Alibaba Model Studio provider (#2908)

### Changed

- fix: added tsx back to dependencies (#2923)
- fix: full rubricPrompt support for json/yaml filetypes (#2931)
- chore(grader): improve false positive detection for religion grader (#2909)
- chore(redteam): upgrade replicate moderation api to Llama Guard 3 (#2904)
- chore(webui): add preset collections for redteam plugins (#2853)
- chore: Move callEval outside of the function so we can re-use it (#2897)
- chore: Save test case from EvalResult (#2902)
- chore: bump @aws-sdk/client-bedrock-runtime from 3.734.0 to 3.738.0 (#2906)
- chore: bump openai from 4.80.1 to 4.81.0 (#2905)
- chore: bump version 0.103.18 (#2932)
- chore: improvements to refusal detection (#2903)
- test: configure default globalConfig mock and logger mock (#2915)

### Fixed

- fix(generation): handle cases where vars is not an array (#2916)
- fix(providers): handle function expressions in transform response (#2917)
- fix(webui): improve dark mode syntax highlighting in HTTP request editor (#2911)
- fix(webui): improve spacing between Back and Next buttons (#2912)
- fix(webui): update Next button styling to support dark mode (#2898)
- fix: broken docs build (#2937)

### Documentation

- docs(examples): update and clean up DeepSeek R1 example README (#2918)

## [0.103.17] - 2025-01-30

### Added

- feat(launcher): Add launcher page and Cloudflare deploy action (#2599)
- feat(providers): Add JFrog ML provider (#2872)

### Changed

- chore(build): Move dependencies to devDependencies (#2876)
- chore(redteam): Update grader SpecializedAdviceGrader (#2895)
- chore(redteam): Update graders: imitation, overreliance (#2882)
- chore(redteam): Update graders: politics and RBAC (#2878)
- chore(redteam): Update SQL injection and shell injection graders (#2870)
- chore(redteam): Remove RedTeamProvider response (#2899)
- chore(build): Bump version to 0.103.17 (#2900)
- docs: Fix broken transformVars example (#2887)
- test: Add unit test for src/providers/bedrockUtil.ts (#2879)
- test: Add unit test for src/redteam/plugins/shellInjection.ts (#2871)

### Fixed

- fix(assertions): Add valueFromScript support to contains, equals, and startsWith assertions (#2890)
- fix(golang-provider): Support internal package imports by preserving module structure (#2888)

### Dependencies

- chore(deps): Move tsx to dev dependencies (#2884)
- chore(deps): Update Drizzle dependencies (#2877)

### Documentation

- docs(providers): Fix syntax and formatting in examples (#2875)

## [0.103.16] - 2025-01-28

### Added

- feat(eval): Support reasoning effort and usage tokens (#2817)
- feat(providers): Add support for anthropic citations (#2854)
- feat(redteam): Add RAG Full Document Exfiltration plugin (#2820)
- feat(tests): Add support for loading tests from JSONL files (#2842)

### Changed

- chore(eval): Support reasoning field (#2867)
- chore(providers): Add common provider types for redteam providers (#2856)
- chore(providers): Update google provider with better support for latest gemini models (#2838)
- chore(redteam): Add redteam run analytics (#2852)
- chore(package): Bump version 0.103.16 (#2869)
- chore(package): Ensure correct branch name when incrementing package version (#2851)
- chore(package): Exclude test files from npm package (#2862)
- chore(package): Simplify files field in package.json (#2868)
- chore(dev): Upgrade development versions of Node.js to v22 and Python to 3.13 (#2340)

### Fixed

- fix(openrouter): Pass through `passthrough` (#2863)
- fix(redteam): Run strategies on intents (#2866)
- fix(sharing): Combine sharing configuration from multiple promptfooconfigs (#2855)

### Dependencies

- chore(deps): Remove unused dependencies (#2861)
- chore(deps): Update patch and minor dependency versions (#2860)

### Documentation

- docs(deepseek): Deepseek censorship article (#2864)
- docs(simulated-user): Improve simulated user example (#2865)

### Tests

- test(redteam): Add unit test for src/redteam/plugins/beavertails.ts (#2844)
- test(redteam): Add unit test for src/redteam/plugins/contracts.ts (#2845)
- test: add unit test for src/providers.ts (#2874)
- test: add unit test for src/redteam/providers/iterative.ts (#2858)
- test: add unit test for src/types/index.ts (#2857)

## [0.103.15] - 2025-01-28

### Changed

- chore(providers): Add Hyperbolic alias (#2826)
- chore(providers): Add Perplexity alias (#2836)
- chore(providers): Add Cloudera alias (#2823)
- chore(providers): Make Adaline a peer dependency (#2833)
- chore(providers): Support chatgpt-4o-latest alias in OpenAI provider (#2841)
- chore(providers): Handle empty content due to Azure content filter (#2822)
- chore(assertions): Add not-is-refusal assertion (#2840)
- chore(redteam): Add stack trace to generate/run errors (#2831)
- chore(redteam): Reduce science fiction jailbreaks (#2830)
- chore(redteam): Switch from stateless to stateful (#2839)
- docs: Update contributing guide and fix docs build break (#2849)
- docs: Add terms of service (#2821)
- docs: Clean up LocalAI title (#2824)
- docs: Minor updates to provider documentation sidebar order (#2827)
- docs: Update contributing guide with helpful links and update new release documentation (#2843)
- docs: Update documentation with new models and features (#2837)
- test: Add unit test for src/providers/portkey.ts (#2825)
- test: Add unit test for src/redteam/plugins/asciiSmuggling.ts (#2846)

### Dependencies

- chore(deps): Bump OpenAI from 4.80.0 to 4.80.1 (#2835)
- chore(deps): Bump version to 0.103.15 (#2850)

## [0.103.14] - 2025-01-24

### Added

- feat(redteam): add InsultsGrader for insult detection (#2814)

### Changed

- feat: ability to export to burp (#2807)
- feat: pull and set sessionIds in the request and response body (#2784)
- fix: use controlled accordion for signature auth (#2789)
- chore: bump @anthropic-ai/sdk from 0.33.1 to 0.35.0 (#2790)
- chore: bump openai from 4.79.1 to 4.79.4 (#2791)
- chore: improve specialized advice grader (#2793)
- chore: unsafe practices grader (#2796)
- chore: more harmful graders (#2797)
- chore: sort by priority strategies in report view (#2809)
- chore: add graders for drugs, illegal activities, cybercrime, radicalization (#2810)
- chore: burp docs, improvements, and ui (#2818)
- chore: bump @aws-sdk/client-bedrock-runtime from 3.731.1 to 3.734.0 (#2815)
- chore: add keyfile upload (#2787)
- test: add unit test for src/assertions/contextRelevance.ts (#2804)
- test: add unit test for src/assertions/geval.ts (#2803)
- test: add unit test for src/fetch.ts (#2781)
- test: add unit test for src/assertions/contextFaithfulness.ts (#2798)
- test: add unit test for src/assertions/answerRelevance.ts (#2799)
- test: add unit test for src/assertions/contextRecall.ts (#2800)
- test: add unit test for src/assertions/modelGradedClosedQa.ts (#2801)
- refactor(fetch): remove unnecessary debug log (#2806)

### Fixed

- fix(azure): handle 400 response for content filter errors (#2812)
- fix(ui): ensure that a default value of the signature data field is populated into the redteam config (#2788)
- fix(docs): random grammar fix for model-graded metrics (#2794)

### Dependencies

- chore(deps): update LLM provider dependencies (#2795)

### Documentation

- docs(config): add status page link to footer (#2811)

### Tests

- test(openai): move OpenAI provider tests to dedicated file (#2802)
- test: add unit test for src/providers/adaline.gateway.ts (#2834)

## [0.103.13] - 2025-01-21

### Tests

- test: add unit test for src/types/providers.ts (#2766)
- test: add unit test for src/redteam/plugins/competitors.ts (#2764)

### Added

- feat(redteam): Add guardrail option to redteam ui & update transform response (#2688)
- feat: Share chunked results (#2632)

### Changed

- feat: http provider auth signature support (#2755)
- chore: improve http signature setup (#2779)
- chore(fetch): sanitize sensitive data in debug logs (#2778)
- chore(redteam): enhance logging and test count formatting (#2775)

### Fixed

- fix(fetch): correct TLS options for proxy settings (#2783)

### Dependencies

- chore(deps): bump vite from 5.4.11 to 5.4.12 in the npm_and_yarn group (#2777)
- chore(deps): bump vite from 5.4.9 to 5.4.14 in /examples/jest-integration in the npm_and_yarn group across 1 directory (#2776)

## [0.103.12] - 2025-01-21

### Changed

- chore(providers): Add DeepSeek provider alias (#2768)
- chore(types): Remove unused 'getSessionId' field from ApiProvider (#2765)
- chore(redteam): Add copyright violations grader (#2770)
- chore(redteam): Show plugin in strategy stats prompt/response examples (#2758)
- chore(redteam): Improve competitors grader (#2761)
- chore(lint): Resolve trailing whitespace issues in YAML file (#2767)
- test: Add unit test for src/providers/bam.ts (#2748)
- test: Add unit test for src/redteam/graders.ts (#2762)
- test: Add unit test for src/redteam/plugins/harmful/graders.ts (#2763)
- test: Add unit test for src/redteam/plugins/harmful/graders.ts (#2771)
- test: Add unit test for src/redteam/providers/crescendo/index.ts (#2749)
- test: Add mocks to reduce CI flakes and logs (#2774)

### Fixed

- fix(providers): Add support for tool_resources in OpenAI assistants (#2772)
- fix(providers): Do not set top_p, presence_penalty, or frequency_penalty by default in OpenAI providers (#2753)
- fix(providers): Handle serialization bug in defaultTest for provider overrides with self references (Groq) (#2760)
- fix(webui): Add error boundary to React Markdown component (#2756)
- fix(redteam): Add missing strategy tags (#2769)
- fix(redteam): Empty response is not a failure for red team (#2754)
- fix(redteam): Self-harm, graphic, sexual content, competitors false positives (#2759)

### Dependencies

- chore(deps): Bump @aws-sdk/client-bedrock-runtime from 3.730.0 to 3.731.1 (#2750)
- chore(deps): Bump openai from 4.78.1 to 4.79.1 (#2751)

## [0.103.11] - 2025-01-20

### Changed

- chore: update vars type definition in Test Case to support nested objects (#2738)
- chore(providers): add config.o1 flag for Azure o1 model support (#2710)
- chore(assertions): handle OpenAI tool call with content (#2741)
- chore(fetch): use undici to set global proxy dispatcher (#2737)
- chore(providers): update Groq documentation with latest models (#2733)
- chore(logger): expose additional logger methods (#2731)
- refactor: remove dynamic import for OpenAiChatCompletionProvider (#2739)
- refactor: remove async imports for third-party integrations (#2746)
- refactor: remove dynamic import for fetchWithProxy (#2742)
- build: create `dist/` using TypeScript's `"module": "Node16"` setting (#2686)
- revert: "build: create `dist/` using TypeScript's `"module": "Node16"` setting (#2686)" (#2747)
- docs: LangChain example (#2735)
- docs: resolve duplicate route warning on docs/providers (#2676)
- docs: update app details (#2734)
- test: add unit test for src/logger.ts (#2732)
- test: Add unit test for src/providers/openai.ts (#2700)
- test: Add unit test for src/providers/websocket.ts (#2658)
- test: Add unit test for src/redteam/strategies/crescendo.ts (#2679)
- test: Add unit test for src/redteam/strategies/gcg.ts (#2680)
- test: Add unit test for src/redteam/strategies/index.ts (#2682)
- test: Add unit test for src/util/exportToFile/index.ts (#2666)

### Fixed

- fix(webui): ensure nested variables are rendered correctly (#2736)
- fix(assertions): support JavaScript files in CSV assertions file:// protocol (#2723)
- fix(redteam): don't blow up when translation fails (#2740)

### Dependencies

- chore(deps): bump @aws-sdk/client-bedrock-runtime from 3.726.1 to 3.730.0 (#2727)
- chore(deps): bump @azure/identity from 4.5.0 to 4.6.0 (#2728)
- chore(deps): update Docusaurus version (#2730)

### Documentation

- docs(faq): enhance documentation on proxies and SSL certificates (#2725)

## [0.103.10] - 2025-01-16

### Tests

- test: Add unit test for src/redteam/sharedFrontend.ts (#2690)

### Added

- feat(moderation): Add guardrail checks and logging for moderation (#2624)
- feat(redteam): Add support for built-in guardrails (#2654)

### Changed

- fix: Don't throw in HTTP provider on non-2xx (#2689)
- fix: Eval description in `promptfoo list evals` (#2668)
- fix: Handle HTTP errors better (#2687)
- fix: Make back/next icons consistent (#2707)
- fix: Resolve defaultTest and test providers when called via Node (#2664)
- fix: WebUI should automatically refresh with new evals (#2672)
- chore: Add email to remote inference requests (#2647)
- chore: Add envar for max harmful tests per request (#2714)
- chore: Bump @aws-sdk/client-bedrock-runtime from 3.726.0 to 3.726.1 (#2641)
- chore: Bump groq-sdk from 0.11.0 to 0.12.0 (#2642)
- chore: Bump openai from 4.78.0 to 4.78.1 (#2643)
- chore: Check email status (#2651)
- chore: Organize advanced configurations UI (#2713)
- chore: Standardize ellipsize function across codebase (#2698)
- chore: Update unaligned timeout (#2696)
- chore(assertion): Update doc (#2705)
- chore(ci): Add shell format check to CI workflow (#2669)
- chore(cli): Update show command to default to most recent eval (#2718)
- chore(config): Clean up and comment unused configurations (#2646)
- chore(providers): Add error handling for request transforms in HTTP provider (#2697)
- chore(providers): Add validateStatus option to HTTP provider (#2691)
- chore(providers): Change default validateStatus to accept all HTTP status codes (#2712)
- chore(redteam): Add more abort checkpoints for redteam runs (#2717)
- chore(redteam): Enhance debug logging in iterative provider (#2695)
- chore(redteam): Improve HTTP transform configuration placeholders (#2702)
- chore(webui): Add configurable validateStatus to redteam HTTP target setup (#2706)
- docs: Add redirect for troubleshooting link (#2653)
- docs: Updated plugin table and harmful page (#2560)
- test: Add unit test for src/assertions/guardrail.ts (#2656)
- test: Add unit test for src/providers/promptfoo.ts (#2662)
- test: Add unit test for src/providers/simulatedUser.ts (#2670)
- test: Add unit test for src/providers/webhook.ts (#2661)
- test: Add unit test for src/redteam/plugins/indirectPromptInjection.ts (#2663)
- test: Add unit test for src/redteam/strategies/bestOfN.ts (#2677)
- test: Add unit test for src/redteam/strategies/likert.ts (#2681)
- test: Add unit test for src/utils/text.ts (#2701)
- test: Fix flaky test (#2715)
- test: Make share test more robust (#2716)
- test: Support randomizing test execution order (#2556)
- chore(providers): automate watsonx provider to fetch model costs dynamically (#2703)
- Revert "test: Add unit test for src/redteam/sharedFrontend.ts" (#2721)

### Fixed

- fix(ci): Resolve redteam integration test failure by setting author (#2667)
- fix(logging): Enforce single-argument type for logger methods (#2719)
- fix(providers): Lazy load @azure/identity (#2708)
- fix(redteam): Adjust divergent repetition plugin prompt formatting (#2639)
- fix(ui): Don't select a stateful/stateless setting if discrepancy exists between configured providers (#2650)
- fix(ui): Fix stateful/stateless setting for providers (#2649)
- fix(webui): Ensure user's selection of system statefulness is correctly persisted in config and UI (#2645)

### Documentation

- docs(links): Update Discord links to new invite (#2675)
- docs(strategy-table): Enhance grouping and ordering logic (#2640)

## [0.103.9] - 2025-01-13

### Tests

- test: Add unit test for src/providers.ts (#2671)
- test: Add unit test for src/globalConfig/accounts.ts (#2652)

### Added

- feat(tests): Import tests from JS/TS (#2635)
- feat(redteam): Add GCG strategy (#2637)
- feat(redteam): Add Likert-based jailbreak strategy (#2614)

### Changed

- chore(redteam): Catch errors during iterative attacks and continue (#2631)
- chore(redteam): GCG number config (#2638)
- chore(redteam): Wrap iterative providers in try/catch (#2630)
- chore(webui): Don't actually truncate vars because they are scrollable (#2636)

### Fixed

- fix(webui): Revert 49bdcba - restore TruncatedText for var display (#2634)

## [0.103.8] - 2025-01-11

### Changed

- fix: Running redteam from cloud (#2627)
- fix: redteam strategies (#2629)
- chore: show # plugins and strats selected (#2628)o/pull/2626

## [0.103.7] - 2025-01-10

### Changed

- chore(redteam): record iterative history in metadata (#2625)
- chore(redteam): integrate grader into goat for ASR improvement (#2612)
- chore(cli): make db migrations quieter (#2621)
- chore(providers): update Azure API version for Azure provider (#2611)
- chore: Revert "chore(redteam): expose redteam run command and auto-share remote results" (#2613)
- docs: owasp illustrations (#2615)
- docs: plugin and strategy graphics (#2610)
- chore(site): add bio and photo of new team member (#2626)

### Fixed

- fix(webui): add default background for image lightbox (#2616)
- fix(openrouter): pass through openrouter-specific options (#2620)

### Dependencies

- chore(deps): bump @aws-sdk/client-bedrock-runtime from 3.723.0 to 3.726.0 (#2618)
- chore(deps): bump groq-sdk from 0.10.0 to 0.11.0 (#2619)
- chore(deps): bump openai from 4.77.4 to 4.78.0 (#2617)

### Documentation

- docs(site): add vedant to the about page (#2622)
- docs(site): update grid breakpoints for better spacing of team members on about page (#2623)

## [0.103.6] - 2025-01-09

### Changed

- chore(examples): add image saving hook for DALL-E outputs in redteam-dalle (#2607)
- chore(redteam): expose redteam run command and auto-share remote results (#2609)
- chore(redteam): store attack prompt instead of rendered prompt in metadata (#2602)
- chore(workflows): add actionlint GitHub Action for workflow validation (#2604)
- chore(ci): updated yanked dependency and ruff format (#2608)

### Fixed

- fix(docker): correct string concatenation for BUILD_DATE in GitHub Actions (#2603)
- fix(providers): convert anthropic bedrock lone system messages to user messages for compatibility with model graded metrics (#2606)

### Documentation

- docs(caching): expand documentation on caching mechanisms (#2605)

## [0.103.5] - 2025-01-09

### Added

- feat(fetch): Add support for custom SSL certificates (#2591)

### Changed

- chore(assertions): Improve Python assertion configuration passing (#2583)
- chore(debug): Enhance logging for null/undefined template variables (#2588)
- chore(providers): Allow ability to set custom default embedding provider (#2587)
- chore(providers): Improve error handling in HTTP provider (#2593)
- chore(redteam): Add grader to crescendo to increase ASR (#2594)
- chore(webui): Add plugin category on the recently used cards (#2600)
- chore(webui): Highlight selected strats just like plugins (#2601)
- chore(webui): Replace initial prompt with last redteam prompt when it exists (#2598)
- chore(webui): Response parser -> response transform (#2584)

### Fixed

- fix(cli): filterMode `failures` should omit `errors` (#2590)
- fix(providers): Handle bad HTTP status code (#2589)
- fix(redteam): ascii-smuggling is a plugin, not a strategy (#2585)
- fix(redteam): Use OS-agnostic temp file (#2586)

### Dependencies

- chore(deps): Update dependencies to latest versions (#2597)

### Documentation

- docs(license): Update year and clarify licensing terms (#2596)
- docs(providers): Update overview table with new entries (#2592)

## [0.103.4] - 2025-01-08

### Added

- feat(cli): add --filter-errors-only parameter to `eval` (#2539)
- feat(providers): f5 provider placeholder (#2563)
- feat(assertions): add support for specifying function names in external assertions (#2548)

### Changed

- chore(providers): add support for the WATSONX_AI_AUTH_TYPE env (#2547)
- chore(providers): add debug logs to llama provider (#2569)
- chore(redteam): add debug to cyberseceval (#2549)
- chore(redteam): add english language cyberseceval (#2561)
- chore(redteam): adjust parameters for iterativeTree strategy (#2535)
- chore(redteam): improve dialog content for load example configuration (#2574)
- chore(redteam): improve grader in jailbreak:tree strategy (#2565)
- chore(redteam): improve iterative provider with test case grader (#2552)
- chore(redteam): improve tree node selection. Add metadata (#2538)
- chore(redteam): reduce iterative image provider refusals (#2578)
- chore(tests): improve misc test setup and teardown (#2579)
- chore(webui): enhance metadata expand/collapse handling (#2550)
- chore(webui): Add type for provider test response (#2567)
- chore(assertions): minor change to python assert example and revert provider to gpt4 mini (#2564)
- chore(webui): ensure provider overrides are displayed correctly (#2546)
- docs: improve dark mode styles on security page (#2562)
- docs: jailbreak blog post (#2575)
- docs: missing plugins (#2558)
- docs: updates to llm vulnerability types page (#2527)
- docs: updating typo for g-eval pages (#2568)
- docs: only show frameworks in compliance section (#2559)
- chore(docs): improve dark mode on redteam configuration (#2553)
- chore(docs): sort plugins by pluginId (#2536)

### Fixed

- fix(assertions): ensure that Python assertions can reference the config as per the example given (#2551)

### Dependencies

- chore(deps): update dependencies to latest minor and patch versions (#2533)
- chore(deps): bump @aws-sdk/client-bedrock-runtime from 3.716.0 to 3.721.0 (#2532)
- chore(deps): bump @aws-sdk/client-bedrock-runtime from 3.721.0 to 3.723.0 (#2554)
- chore(deps): bump openai from 4.77.0 to 4.77.3 (#2544)
- chore(deps): update lock file to resolve dependency issues (#2545)
- chore(deps): update lock file to resolve yanked dependency (#2581)

### Documentation

- docs(blog): improve the usage instructions for jailbreak dalle post (#2576)
- docs(llm-vulnerability-scanner): improve dark mode styles (#2577)
- docs(styles): improve dark mode styles for index page (#2580)
- docs(troubleshooting): adjust sidebar order and update example version (#2557)

## [0.103.3] - 2025-01-03

### Added

- feat(redteam): add system prompt override plugin (#2524)

### Changed

- feat: cyberseceval plugin (#2523)
- chore(vertex): ability to override api version (#2529)
- chore: add more debug info to API health check (#2531)
- chore: switch cloud `run` to use --config param (#2520)
- docs: update owasp top 10 page (#2515)
- docs: misc improvements (#2525)

### Fixed

- fix(gemini): support gemini thinking model (#2526)
- fix(docs): correct broken link in blog post (#2522)
- fix(docs): conditionally enable gtag only in production (#2530)

### Documentation

- docs(blog): unbounded consumption (#2521)
- docs(redteam): update configuration.md (#2543)

## [0.103.2] - 2024-12-31

### Changed

- feat: run redteam from cloud config (#2503)
- feat: divergent repetition plugin (#2517)
- docs: guardrails ui (#2518)
- feat: granular envars for memory control (#2509)
- fix: use `default` when importing cjs module (#2506)
- docs: readme overhaul (#2502)
- chore(redteam): make numIterations configurable for iterative strategy (#2511)
- chore(webui): enhance styling and responsiveness for StrategyStats component (#2485)
- chore(providers): make number of retry attempts configurable for HTTP provider (#2512)
- chore(providers): add configurable retry attempts for AWS Bedrock. Improve error handling (#2514)
- chore(redteam): handle empty and refusal responses (#2516)
- docs: divergent repetition to plugins table (#2519)

### Fixed

- fix(moderation): handle empty output to avoid false positives (#2508)
- fix(fetch): correct retries logic to ensure at least one attempt (#2513)

## [0.103.1] - 2024-12-24

### Changed

- fix: send config purpose when running in web ui (#2504)
- fix: include `sharing` in generated redteam config (#2505)
- docs: g-eval docs (#2501)

## [0.103.0] - 2024-12-23

### Added

- feat(eval): Add sheet identifier to Google Sheets URL for saving eval results (#2348)
- feat(eval): Add support for Hugging Face datasets (#2497)
- feat(redteam): Ability to set the number of test cases per plugin (#2480)
- feat(redteam): Beavertails plugin (#2500)
- feat(redteam): Best-of-n jailbreak (#2495)
- feat(redteam): Dedicated custom input section (#2493)
- feat(redteam): Harmful:cybercrime:malicious-code (#2481)
- feat(redteam): Recently used plugins (#2488)
- feat(redteam): Support `intent` sequences (#2487)

### Changed

- chore(redteam): Add "View Probes" button (#2492)
- chore(redteam): Enhance metadata tracking for iterative provider (#2482)
- chore(redteam): Improve scoring in iterative providers (#2486)
- chore(redteam): Record stateless telemetry (#2477)
- chore(examples): Revert redteam-ollama example to previous version (#2499)
- docs: Cyberseceval (#2494)
- docs: Plugins overview (#2448)
- docs: Strategy overview (#2449)

### Fixed

- fix(redteam): Ability to set custom target (#2483)
- fix(redteam): Apply delay to redteam providers (#2498)
- fix(redteam): Scroll to top when changing tabs (#2484)
- fix(redteam): State management for raw HTTP requests (#2491)

### Dependencies

- chore(deps): Bump @aws-sdk/client-bedrock-runtime from 3.714.0 to 3.716.0 (#2479)

### Documentation

- docs(providers): Add new providers to documentation (#2496)

## [0.102.4] - 2024-12-20

### Changed

- feat: add G-Eval assertion (#2436)
- feat: ability to set delay from webui (#2474)
- fix: resolve circular reference issue in groq provider (#2475)
- chore: placeholder for ied (#2478)

### Fixed

- fix(provider): ensure system prompt is formatted correctly for amazon nova models (#2476)

### Documentation

- docs(red-team): update default strategy documentation (#2473)

## [0.102.3] - 2024-12-19

### Changed

- feat: pliny plugin (#2469)
- feat: meth plugin (#2470)

### Fixed

- fix(redteam): resolve prompt rendering issue in goat provider (#2472)

### Dependencies

- chore(deps): update dependencies to latest versions (#2442)

## [0.102.2] - 2024-12-19

### Added

- feat(eval): Add metadata filtering to `promptfoo eval` (#2460)
- feat(redteam): Implement `basic` strategy to skip strategy-less tests (#2461)
- feat(redteam): Show messages for multi-turn providers (#2454)
- feat(webui): Add search bar for reports (#2458)

### Changed

- chore(providers): Add new OpenAI O1 model versions (#2450)
- chore(ci): Handle fork PRs without secrets correctly (#2443)
- chore(ci): Update Node.js 22.x matrix configuration (#2444)
- chore(ci): Move workflow assets to .github/assets (#2445)
- chore(redteam): Update target handling for model-based strategies (#2466)
- docs: Update RAG red team details (#2459)

### Fixed

- fix(providers): Fix O1 model detection (#2455)
- fix(redteam): Handle invalid message from GOAT (#2462)
- fix(redteam): Handle null target model responses in GOAT and improve safeJsonStringify (#2465)
- fix(redteam): Improve logging and message handling in Crescendo and GOAT providers (#2467)
- fix(redteam): Properly write target response to iterative (#2447)
- fix(redteam): Skip iterative turn on refusal (#2464)

### Dependencies

- chore(deps): Bump @anthropic-ai/sdk from 0.32.1 to 0.33.1 (#2451)
- chore(deps): Bump @aws-sdk/client-bedrock-runtime from 3.712.0 to 3.714.0 (#2446)
- chore(deps): Bump openai from 4.76.3 to 4.77.0 (#2452)

## [0.102.1] - 2024-12-17

### Added

- feat(redteam): ability to upload intents from csv (#2424)
- feat(redteam): switch to rag example (#2432)

### Changed

- chore(cli): address punycode deprecation warning for Node.js 22 (#2440)
- chore(redteam): format extraction prompts as chat messages (#2429)
- chore(redteam): integration tests (#2413)
- chore(redteam): move plugin collections out of plugin type (#2435)
- chore(redteam): raise timeout on unaligned provider to 60s (#2434)
- chore(redteam): update owasp mappings (#2316)
- chore(redteam): update plugin and strategy display names and descriptions (#2387)
- chore(redteam): minor styling improvements to TestTargetConfiguration (#2430)
- chore(redteam): remove horizontal scroll from redteam setup tabs (#2420)

### Fixed

- fix(redteam): add support for entity merging in config (#2433)
- fix(redteam): combine strategy configs for chained strategies (#2415)
- fix(redteam): don't fall back if entity and purpose extraction fails (#2428)
- fix(redteam): integration test (#2431)
- fix(redteam): make cross-session-leak not default (#2427)
- fix(redteam): remove duplicate `intent` plugin (#2426)
- fix(redteam): dark mode in test targets ui (#2425)
- fix(redteam): resolve invalid DOM nesting of ul elements in Strategies component (#2421)
- fix(evaluator): handle circular references during error logging (#2441)

### Dependencies

- chore(deps): bump @aws-sdk/client-bedrock-runtime from 3.709.0 to 3.712.0 (#2418)
- chore(deps): bump groq-sdk from 0.9.0 to 0.9.1 (#2416)
- chore(deps): bump openai from 4.76.2 to 4.76.3 (#2417)

## [0.102.0] - 2024-12-16

### Added

- feat(redteam): add api healthcheck to redteam generate (#2398)

### Changed

- feat: add raw HTTP request support to Targets UI (#2407)
- feat: add HTTP provider configuration generator (#2409)
- feat: generate http config button (#2411)
- feat: run redteam in web ui (#2025)
- fix: exit codes and tests (#2414)
- docs: add docs for model-graded metrics (#2406)

## [0.101.2] - 2024-12-14

### Added

- feat(webui): implement cloud API health check functionality (#2397)
- feat(webui): redteam attack flow chart (#2389)
- feat(webui): strategy stats drawer (#2388)
- feat(webui): Filter Results view by errors (#2394)

### Changed

- revert: refactor(evaluator): enhance variable resolution and prompt rendering (#2386)
- chore(docker): add version info to docker build (#2401)
- chore(docs): Update README.md (#2391)

### Fixed

- fix(redteam): improve error message for plugin validation (#2395)
- fix(redteam): improve redteam strategy validation with detailed error messages (#2396)
- fix(webui): hide "show failures" checkbox on 1-column evals (#2393)

### Dependencies

- chore(deps): bump openai from 4.76.1 to 4.76.2 (#2390)

## [0.101.1] - 2024-12-13

### Added

- feat(eval): Separate errors from assert failures (#2214)
- feat(eval): Support more than one multi-turn conversation in the same eval with conversationId metadata field (#2360)
- feat: chunk results during share to handle large evals (#2381)

### Changed

- fix: use safeJsonStringify (#2385)
- chore(evaluator): Enhance variable resolution and prompt rendering (#2380)
- chore(ci): Remove outdated package-lock.json after enabling workspaces in package.json (#2377)
- chore(examples): Add Ollama red team example from blog post (#2374)
- Revert "feat: chunk results during share to handle large evals" (#2399)

### Fixed

- fix(cli): Fix punycode deprecation warning (#2384)
- fix(cli): Re-enable validation warning for invalid dereferenced configs (#2373)
- fix(prompts): Restore behavior that delays YAML parsing until after variable substitution (#2383)
- fix(redteam): Support file:// protocol for custom plugins (#2376)
- fix(webui): Use injectVar in redteam report view (#2366)

### Documentation

- docs(configuration): Add documentation for shared variables in tests (#2379)

## [0.101.0] - 2024-12-12

### Added

- feat(eval): Separate errors from assert failures (#2214)
- feat(eval): Support more than one multi-turn conversation in the same eval with conversationId metadata field (#2360)

### Changed

- chore(evaluator): Enhance variable resolution and prompt rendering (#2380)
- chore(ci): Remove outdated package-lock.json after enabling workspaces in package.json (#2377)
- chore(examples): Add Ollama red team example from blog post (#2374)

### Fixed

- fix(cli): Fix punycode deprecation warning (#2384)
- fix(cli): Re-enable validation warning for invalid dereferenced configs (#2373)
- fix(prompts): Restore behavior that delays YAML parsing until after variable substitution (#2383)
- fix(redteam): Support file:// protocol for custom plugins (#2376)
- fix(webui): Use injectVar in redteam report view (#2366)

### Documentation

- docs(configuration): Add documentation for shared variables in tests (#2379)

## [0.100.6] - 2024-12-11

### Changed

- chore: clean up invariant references (#2367)
- chore: invariant (#2363)
- chore(examples): add YAML schema and descriptions to config files (#2358)
- chore(providers): add debugs and make provider invariants more detailed (#2365)
- chore(redteam): add better error logging for multilingual (#2347)
- chore(redteam): add getRemoteGenerationUrl mocks to redteam tests (#2349)
- chore(redteam): Better error messaging for composite jailbreaks (#2372)
- chore(redteam): fix composite jailbreak docs (#2370)
- chore(redteam): respect --delay with redteam providers (#2369)
- chore(webui): add "save YAML" option to Save Config dialog (#2356)
- chore(webui): enhance redteam preset cards layout and styling (#2353)

### Fixed

- fix(providers): add regional model support to Bedrock (#2354)
- fix(webui): redteam setup UI should support request body objects (#2355)
- fix(providers): use Replicate moderation provider when OpenAI key not present (#2346)

### Dependencies

- chore(deps): bump @aws-sdk/client-bedrock-runtime from 3.706.0 to 3.709.0 (#2362)
- chore(deps): bump openai from 4.76.0 to 4.76.1 (#2361)
- chore(deps): update dependencies (#2350)

### Documentation

- docs(blog): new post on the EU AI Act (#2357)
- docs(redteam): Update documentation to suggest a detailed purpose (#2345)
- docs(troubleshooting): replace auto-generated index with custom overview (#2352)

## [0.100.5] - 2024-12-09

### Changed

- feat: Show current redteam and save state by @sklein12 in [#2336](https://github.com/promptfoo/promptfoo/pull/2336)
- fix: Our task API responds with a JSON object by @sklein12 in [#2337](https://github.com/promptfoo/promptfoo/pull/2337)
- fix: Attempt to fix metrics after share to self-hosted by @GICodeWarrior in [#2338](https://github.com/promptfoo/promptfoo/pull/2338)
- fix: Merge `defaultTest.vars` before applying `transformVars` by @mldangelo in [#2339](https://github.com/promptfoo/promptfoo/pull/2339)
- fix: Catch errors on purpose extraction and continue by @sklein12 in [#2344](https://github.com/promptfoo/promptfoo/pull/2344)
- chore: Allow overriding default and redteam providers globally by @sklein12 in [#2333](https://github.com/promptfoo/promptfoo/pull/2333)
- chore(providers): Align `transformRequest` with `transformResponse` behavior by @mldangelo in [#2334](https://github.com/promptfoo/promptfoo/pull/2334)
- chore: Update Node.js to v20.18.1 by @mldangelo in [#2342](https://github.com/promptfoo/promptfoo/pull/2342)
- chore: Add support for multiple Google Sheets in `promptfooconfig` by @mldangelo in [#2343](https://github.com/promptfoo/promptfoo/pull/2343)

## [0.100.4] - 2024-12-08

### Changed

- feat: "try example" in target configuration (#2335)
- chore(webui): add a reset config button (#2328)
- chore(redteam): add comments and schema to generated yaml (#2329)
- chore(webui): add select all/none for all plugins (#2326)
- chore: automate CITATION.cff version bump. Sort npm scripts (#2320)
- docs: Fix docs to reflect non-root docker user (#2324)

### Fixed

- fix(cli): recommend npx if necessary (#2325)
- fix(providers): use prompt config for structured outputs in azure (#2331)
- fix(redteam): Use cloud api for remote harmful generation (#2323)
- fix(webui): redteam bug where purpose was using old state (#2330)
- fix(webui): redteam config persist between refreshes (#2327)

### Dependencies

- chore(deps): bump openai from 4.75.0 to 4.76.0 (#2321)

## [0.100.3] - 2024-12-06

### Changed

- chore(providers): improve JSON schema support for openai azure (#2318)

### Dependencies

- chore(deps): bump the npm_and_yarn group with 2 updates (#2317)

### Documentation

- docs(aws-bedrock): add Nova model documentation and update examples (#2319)
- docs(multilingual): add language code references (#2311)

## [0.100.2] - 2024-12-06

### Added

- feat: multiline editor for http request body (#2314) by @typpo

### Fixed

- fix(redteam): Do not fail crescendo if the provider sends the wrong response (#2315) by @sklein12
- fix: remove log line (c539341)

## [0.100.1] - 2024-12-05

### Added

- feat(redteam): Multilingual generates test cases across all strats (#2313) by @sklein12

### Fixed

- fix(redteam): preserve assertion types in multilingual strategy (#2312) by @mldangelo

### Changed

- chore(redteam): Improve purpose output (779a8d4)
- chore: re-reorder target setup page (7dd11ae)
- chore: copy (158d841)
- ci: increase Docker workflow timeout to 60 minutes (414db79)

### Dependencies

- chore(deps): update multiple package dependencies (#2308) by @mldangelo

### Documentation

- docs: fix multilingual (e78e77d)

## [0.100.0] - 2024-12-05

### Added

- feat(providers): Add Amazon Nova models to Bedrock provider (#2300)
- feat(providers): Support TypeScript custom providers (#2285)
- feat(providers): Add transformRequest to HTTP provider. Rename responseParser to transformResponse (#2228)
- feat(cli): Add configurable CSV delimiter support (#2294)
- feat(redteam): Load `intents` plugin from file (#2283)
- feat(webui): Ability to configure strategies in redteam setup (#2304)
- feat(webui): Ability to upload YAML file to setup view (#2297)
- feat(webui): Column selector (#2288)

### Changed

- chore(webui): Add YAML preview and strategies to redteamReview page (#2305)
- chore(prompts): TypeScript for prompt functions (#2287)
- chore(webui): Display # selected plugins in accordion text (#2298)
- chore(redteam): Remote generation if logged into cloud (#2286)
- chore(cli): Write `promptfoo-errors.log` on error (#2303)
- chore(cli): Improve error message when attempting to share incomplete eval (#2301)
- chore(redteam): Fix stateless warning (#2282)
- chore(redteam): Plugin page UX (#2299)
- chore(webui): Display average cost alongside total (#2274)
- chore(webui): Remove prompt from redteam setup purpose page (#2295)
- docs: Guide on LangChain PromptTemplates (#2235)

### Fixed

- fix(redteam): Do not store config hash if redteam generation failed (#2296)
- fix(webui): Minor bugs in redteam config UI (#2278)
- fix(cli): Replace process.exitCode with process.exit calls in share command (#2307)

### Dependencies

- chore(deps): Bump @aws-sdk/client-bedrock-runtime from 3.699.0 to 3.704.0 (#2279)
- chore(deps): Bump @aws-sdk/client-bedrock-runtime from 3.704.0 to 3.705.0 (#2290)
- chore(deps): Bump groq-sdk from 0.8.0 to 0.9.0 (#2291)
- chore(deps): Bump openai from 4.73.1 to 4.74.0 (#2280)
- chore(deps): Bump openai from 4.74.0 to 4.75.0 (#2289)

### Documentation

- docs(examples): Add redteam chatbot example (#2306)

## [0.99.1] - 2024-12-02

### Changed

- chore(docs): update --config YAML file references to match actual behavior (#2170)
- chore(providers): add \*-latest models for Anthropic (#2262)
- chore(providers): remove optional chaining in goat provider (#2253)
- chore(redteam): ability to override severity (#2260)
- chore(redteam): improve hijacking grader (#2251)
- chore(redteam): improve overreliance grader (#2246)
- chore(redteam): improve politics grader (#2258)
- chore(redteam): move harmful specialized advice plugin to unaligned provider (#2239)
- chore(redteam): move misinformation plugin from aligned to unaligned provider (#2232)
- chore(redteam): shell injection grader improvement (25%) (#2277)
- chore(redteam): update policy grader (#2244)
- chore(site): improve architecture diagram dark mode (#2254)
- chore(site): move careers link (#2242)
- chore(tests): remove console.error debug statement (#2275)
- chore(types): add Zod schema for assertion types (#2276)
- chore(webui): ability to set image min/max height (#2268)
- chore(webui): add metric column in assertions table (#2238)
- chore(webui): add pointer cursor to report view (#2272)
- chore(webui): add support for custom targets to redteam setup (#2215)
- chore(webui): combine assertion context to eval output comment dialog (#2240)
- chore(webui): improve back and next buttons for purpose/targets pages (#2269)
- chore(webui): minor improvements to redteam setup strategy and plugin selection (#2247)
- chore(webui): only show action buttons for the currently hovered cell, rather than both cells for that row (#2270)
- chore(webui): preserve whitespace in TableCommentDialog (#2237)
- chore(webui): prevent dialog from popping up repeatedly when component rerenders (#2273)
- chore(webui): remove local dashboard (#2261)
- chore(webui): select all/none in redteam setup plugins view (#2241)
- docs: GitLab integration (#2234)

### Fixed

- fix(cli): improve debugging for fetchWithRetries (#2233)
- fix(cli): refuse to share incomplete evals (#2259)
- fix(webui): support sorting on pass/fail count & raw score (#2271)
- fix(redteam): stringify non-string target provider responses in goat (#2252)

### Dependencies

- chore(deps): bump openai from 4.73.0 to 4.73.1 (#2243)
- chore(deps): sync dependency versions with promptfoo cloud (#2256)
- chore(deps): update dependencies (#2257)
- chore(deps): update lock file for yanked dependency (#2250)

## [0.99.0] - 2024-11-25

### Added

- feat(cli): `promptfoo debug` command (#2220)
- feat(eval): Read variables from PDF (#2218)
- feat(providers): Add `sequence` provider (#2217)
- feat(redteam): Citation strategy (#2223)
- feat(redteam): Composite jailbreak strategy (#2227)
- feat(redteam): Ability to limit strategies to specific plugins (#2222)

### Changed

- chore(redteam): Attempt to reuse existing server for redteam init (#2210)
- chore(redteam): Naive GOAT error handling (#2213)
- chore(redteam): Improve competitors plugin and grading (#2208)

### Fixed

- fix(eval): CSV BOM parsing (#2230)
- fix(redteam): Add missing entities field to redteam schema (#2226)
- fix(redteam): Ensure numTests is properly inherited in config for all plugin types (#2229)
- fix(redteam): Strip prompt asterisks (#2212)
- fix(redteam): Validate plugins before starting (#2219)

### Dependencies

- chore(deps): Bump @aws-sdk/client-bedrock-runtime from 3.696.0 to 3.699.0 (#2231)

### Documentation

- docs(redteam): Ollama redteam blog (#2221)
- docs(redteam): Add troubleshooting documentation (#2211)

## [0.98.0] - 2024-11-22

### Added

- feat(providers): Maintain session-id in HTTP provider (#2101)
- feat(redteam): Add custom strategy (#2166)
- feat(webui): Add CSV download to report view (#2168)
- feat(webui): Add image preview lightbox for base64 image strings (#2194)

### Changed

- chore(providers): Add GPT-4-0-2024-11-20 to supported models (#2203)
- chore(providers): Add support for UUID in transformVars (#2204)
- chore(cli): Display help for invalid args (#2196)
- chore(redteam): Add `promptfoo redteam setup` (#2172)
- chore(redteam): Init now opens web setup UI (#2191)
- chore(redteam): Update purpose UI to capture better information (#2180)
- chore(redteam): Instrument redteam setup (#2193)
- chore(redteam): Remove OpenAI key requirement in onboarding (#2187)
- chore(redteam): Remove overreliance from default (#2201)
- chore(redteam): Remove redundant harmful plugin when all subcategories are selected (#2206)
- chore(redteam): Reorganize plugins in setup (#2173)
- chore(redteam): Session parsing in UI (#2192)
- chore(redteam): Update docs for multi-turn strategies (#2182)
- chore(redteam): Update redteam init instructions (#2190)
- chore(redteam): Wrap more system purpose tags (#2202)
- chore(redteam): Wrap purposes in <Purpose> tags (#2175)

### Fixed

- fix(prompts): Parse YAML files into JSON before Nunjucks template render (#2205)
- fix(providers): Handle more response parser failures in HTTP provider (#2200)
- fix(redteam): Attempt to fix undefined redteam testcase bug (#2186)
- fix(redteam): Debug access plugin grader improvement (#2178)
- fix(redteam): Handle missing prompts in indirect prompt injection setup (#2199)
- fix(redteam): Pass isRedteam from eval database model (#2171)
- fix(webui): Handle division by zero cases in CustomMetrics component (#2195)

### Dependencies

- chore(deps): Bump @aws-sdk/client-bedrock-runtime from 3.693.0 to 3.696.0 (#2176)
- chore(deps): Update dependencies - resolve lock file issue (#2179)
- chore(deps): Update dependencies (#2169)

### Documentation

- docs(examples): Add F-score example (#2198)
- docs(examples): Modernize image classification example (#2197)
- docs(site): Add red team Hugging Face model guide (#2181)
- docs(site): Use `https` id with `url` config (#2189)

## [0.97.0] - 2024-11-18

### Added

- feat(azure): adding AzureCliCredential as a fallback authentication option (#2149)

### Changed

- feat: report shows % framework compliance as progress bar (#2160)
- feat: support for grader fewshot examples (#2162)
- feat: add support for bedrock guardrails (#2163)
- fix: crescendo feedback (#2145)
- fix: handle null test cases in strategy generation (#2146)
- refactor(redteam): extract parseGeneratedPrompts from redteam base class (#2155)
- refactor(redteam): modularize and simplify harmful plugin (#2154)
- chore: bump @aws-sdk/client-bedrock-runtime from 3.691.0 to 3.693.0 (#2147)
- chore: bump @eslint/plugin-kit from 0.2.0 to 0.2.3 in the npm_and_yarn group (#2151)
- chore: track token usage for redteam providers (#2150)
- chore(providers): misc harmful completion provider enhancements (#2153)
- chore: display strategy used in report view (#2156)
- chore: open result details in report view (#2159)
- chore: add # requests to token usage (#2158)
- chore: set redteamFinalPrompt in goat provider (#2161)
- chore(redteam): refactor harmful plugin into aligned and unaligned modules (#2164)
- chore(redteam): refactor unaligned inference API response handling (#2167)

### Fixed

- fix(share): update eval author to logged-in user when sharing (#2165)

## [0.96.2] - 2024-11-14

### Added

- feat(redteam): redteam fewshot overrides (#2138)
- feat(cli): make README.md file during onboarding init flow optional (#2054)

### Changed

- feat: helm chart for self hosted (#2003)

### Fixed

- fix(cli): remove validation warning on yaml files (#2137)
- fix(providers): handle system messages correctly for bedrock Claude models (#2141)
- fix(redteam): Config for all strategies (#2126)
- fix(webui): potential divide by 0s (#2135)
- fix(webui): restore token usage display (#2143)

### Dependencies

- chore(deps): clean up plugin action params (#2139)
- chore(deps): bump @aws-sdk/client-bedrock-runtime from 3.687.0 to 3.691.0 (#2140)
- chore(deps): update dependencies (#2133)

## [0.96.1] - 2024-11-12

### Added

- feat(ui): Respect max text length in Markdown cells (#2109)

### Changed

- chore(assertions): split assertions into separate modules (#2116)\* chore(blog): update API endpoint to canonical domain by @mldangelo in https://github.com/promptfoo/promptfoo/pull/2119
- chore(cli): add promptfoo version header to all requests (#2121)
- chore(redteam): allow goat to be used stateless or not (#2102)
- chore(redteam): Break out Prompt Metrics Types (#2120)
- chore(redteam): re-organize report categories (#2127)
- chore(docs): Fix AWS default region to match documentation (#2117)

### Fixed

- fix(cli): validate config after dereferencing (#2129)
- fix(providers): handle system messages correctly in anthropic parseMessages (#2128)

### Dependencies

- chore(deps): bump groq-sdk from 0.7.0 to 0.8.0 (#2131)
- chore(deps): update multiple dependencies (#2118)

## [0.96.0] - 2024-11-10

### Added

- feat(redteam): intent plugin (#2072)
- feat(redteam): rag poisoning plugin (#2078)
- feat(cli): --filter-sample on eval to randomly sample (#2115)
- feat(providers): azure default provider (#2107)
- feat(assertions): BLEU score (#2081)

### Changed

- chore(assertions): refactor JSON assertions (#2098)
- chore(assertions): split assertions into separate files (#2089)
- chore(cli): add --ids-only to list commands (#2076)
- chore(cli): lazily init csv assertion regex (#2111)
- chore(cli): validate json, yaml, js configs on load (#2114)
- chore(lint): format lint (#2082)
- chore(providers): add envar support for azure auth (#2106)
- chore(providers): add support for Claude 3.5 Haiku model (#2066)
- chore(providers): add support for external response_format in azure openai (#2092)
- chore(providers): azureopenai -> azure (#2113)
- chore(providers): Support AWS sessionToken and profile for authentication (#2085)
- chore(redteam): improve rbac grader (#2067)
- chore(redteam): pass context and options to target in iterativeTree provider (#2093)
- chore(redteam): Use purpose in graders (#2077)
- chore(webui): prevent unnecessary state resets in plugin configuration in redteam ui (#2071)
- chore: add yaml config validation tests (#2070)
- chore(docs): goat-blog demo component usability improvements (#2095)
- docs: use "provider" key in python prompt function (#2103)
- docs: add GOAT blog post (#2068)
- chore(blog): update API endpoint to canonical domain (#2119)

### Fixed

- fix(cli): keep eval id on `import` (#2112)
- fix(providers): portkey provider and headers (#2088)
- fix(redteam): provide target context (#2090)
- fix(providers): ensure consistent message parsing for Anthropic Claude Vision (#2069)
- fix(redteam): make remote generation URL dynamic to support dotenv loading (#2086)

### Dependencies

- chore(deps): bump @anthropic-ai/sdk from 0.31.0 to 0.32.0 (#2074)
- chore(deps): bump @anthropic-ai/sdk from 0.32.0 to 0.32.1 (#2083)
- chore(deps): bump @aws-sdk/client-bedrock-runtime from 3.686.0 to 3.687.0 (#2104)
- chore(deps): bump openai from 4.70.2 to 4.71.0 (#2073)
- chore(deps): bump openai from 4.71.0 to 4.71.1 (#2087)

## [0.95.0] - 2024-11-04

### Added

- **feat(redteam):** goat (#2006)
- **feat(webui):** add support for file providers in eval creation view via file upload by @mldangelo in https://github.com/promptfoo/promptfoo/pull/2055
- feat(webui): add support for file providers in eval creation view via file upload (#2055)

### Changed

- **feat:** save and load configs (#2044)
- **feat:** index page for report view (#2048)
- **fix:** competitors grader (#2042)
- **fix:** llm rubric markup (#2043)
- **fix:** OOM on large evals (#2049)
- **chore:** migrate rag-full example to langchain 0.3.0 (#2041)
- **chore:** add some loaders to webui pages (#2050)
- **chore(providers):** add bedrock regional inference profile IDs (#2058)
- **chore(webui):** optimize custom policy handling (#2061)
- **chore:** bump @anthropic-ai/sdk from 0.30.1 to 0.31.0 (#2062)
- **chore:** bump openai from 4.69.0 to 4.70.2 (#2063)

### Fixed

- **fix(webui):** preserve target label when switching target types (#2060)

### Dependencies

- **chore(deps):** bump langchain from 0.2.10 to 0.3.0 in /examples/rag-full (#2040)
- **chore(deps):** bump openai from 4.68.4 to 4.69.0 (#2045)
- **chore(deps):** update patch and minor dependencies (#2064)

## [0.94.6] - 2024-10-30

### Added

- feat(webui): make table header sticky (#2001)

### Changed

- feat: `promptfoo auth whoami` (#2034)
- fix: minor redteam run fixes (#2033)
- fix: report issue counts (#2037)
- fix: Integration backlink to portkey docs (#2039)
- chore: add provider to assertion function context (#2036)
- chore: add `--verbose` to redteam run (#2032)
- chore(deps-dev): bump @aws-sdk/client-bedrock-runtime from 3.679.0 to 3.682.0 (#2038)

### Dependencies

- chore(deps): bump elliptic from 6.5.7 to 6.6.0 in /src/app (#2031)
- chore(deps): bump langchain from 0.1.14 to 0.3.0 in /examples/langchain-python (#2035)

## [0.94.5] - 2024-10-28

### Changed

- fix: bump version on fetch cache key (#2029)
- fix: support browser back/forward in redteam setup (#2022)
- chore: improve ui for plugin configs (#2024)
- chore(webui): improve redteam plugin configuration UI (#2028)
- chore: Add Missing Statuses to Risk Categories (#2030)

### Fixed

- fix(ci): add disk space cleanup steps to prevent runner failures (#2018)
- fix(redteam): auto-extract injectVar from prompt template in redteam image provider (#2021)
- fix(providers): adjust bedrock anthropic default temperature (#2027)
- fix(webui): hide redteam setup dialog after seen (#2023)

### Documentation

- docs(provider): fix dalle-3 provider name (#2020)

## [0.94.4] - 2024-10-27

### Added

- **Feature:** Add simulated user provider ([#2014](https://github.com/promptfoo/promptfoo/pull/2014) by [@typpo](https://github.com/typpo))

### Changed

- **Fix:** Handle basic auth credentials in fetch requests ([#2013](https://github.com/promptfoo/promptfoo/pull/2013) by [@mldangelo](https://github.com/mldangelo))
- **Chore:** Add configuration option to disable template environment variables ([#2017](https://github.com/promptfoo/promptfoo/pull/2017) by [@mldangelo](https://github.com/mldangelo))
- **Chore (Redteam):** Improve onboarding CLI plugin configuration handling ([#2015](https://github.com/promptfoo/promptfoo/pull/2015) by [@mldangelo](https://github.com/mldangelo))

## [0.94.3] - 2024-10-26

### Changed

- feat: package import support improvements (#1995)
- feat: add adaline gateway provider (#1980)
- fix: template creation for `promptfoo init` and `promptfoo redteam init`
- chore(providers): merge prompt and provider config in azure (#2011)

## [0.94.2] - 2024-10-25

### Added

- feat(browser): `optional` arg on `click` commands (#1997)

### Changed

- feat: add browser support in redteam setup (#1998)
- fix: test case descriptions (#2000)
- fix: Http Provider parser (#1994)
- chore: save user consent when logged in via webui (#1999)
- chore: Constants are lower case (#2007)
- style(eslint): add sort-keys rule and sort type constituents (#2008)
- chore(redteam): alphabetize and normalize ordering of constants (#2002)
- revert: style(eslint): add sort-keys rule and sort type constituents (#2009)

## [0.94.1] - 2024-10-24

### Added

- **feat(schema):** Add YAML schema validation to config files by [@mldangelo](https://github.com/mldangelo) in [#1990](https://github.com/promptfoo/promptfoo/pull/1990)

### Changed

- **chore:** Don't run Docker as root by [@typpo](https://github.com/typpo) in [#1884](https://github.com/promptfoo/promptfoo/pull/1884)
- **chore(webui):** Move Snackbar out of component for reuse by [@sklein12](https://github.com/sklein12) in [#1989](https://github.com/promptfoo/promptfoo/pull/1989)
- **chore(redteam):** Send version to remote endpoint by [@typpo](https://github.com/typpo) in [#1982](https://github.com/promptfoo/promptfoo/pull/1982)
- **refactor(tests):** Reorganize test files into subdirectories by [@mldangelo](https://github.com/mldangelo) in [#1984](https://github.com/promptfoo/promptfoo/pull/1984)
- site: additional landing page (#1996)

### Fixed

- **fix(providers):** Better OpenAI rate limit handling by [@typpo](https://github.com/typpo) in [#1981](https://github.com/promptfoo/promptfoo/pull/1981)
- **fix(providers):** Refusals are not failures by [@typpo](https://github.com/typpo) in [#1991](https://github.com/promptfoo/promptfoo/pull/1991)
- **fix(redteam):** Better error handling in strategies by [@typpo](https://github.com/typpo) in [#1983](https://github.com/promptfoo/promptfoo/pull/1983)
- **fix(redteam):** Better error on remote plugins when remote is disabled by [@typpo](https://github.com/typpo) in [#1979](https://github.com/promptfoo/promptfoo/pull/1979)
- fix: prompt validation (#1993)

### Dependencies

- **chore(deps):** Bump @aws-sdk/client-bedrock-runtime from 3.677.0 to 3.678.0 by [@dependabot](https://github.com/dependabot) in [#1987](https://github.com/promptfoo/promptfoo/pull/1987)
- **chore(deps):** Bump @anthropic-ai/sdk from 0.30.0 to 0.30.1 by [@dependabot](https://github.com/dependabot) in [#1986](https://github.com/promptfoo/promptfoo/pull/1986)
- **chore(deps):** Bump OpenAI from 4.68.2 to 4.68.4 by [@dependabot](https://github.com/dependabot) in [#1985](https://github.com/promptfoo/promptfoo/pull/1985)

## [0.94.0] - 2024-10-23

### Added

- feat(providers): add support for `github` provider (#1927)
- feat(providers): add support for xAI (Grok) provider (#1967)
- feat(providers): Update HTTP Provider to support any type of request (#1920)
- feat(prompts): add context to python and javascript prompts (#1974)
- feat(webui): add ability to update eval author (#1951)
- feat(webui): add login page (#1964)
- feat(webui): add support for displaying base64-encoded images (#1937)
- feat(cli): allow referencing specific gsheet (#1942)
- feat(redteam): show passes and fails in report drawer (#1972)

### Changed

- chore(cli): disable database logging by default (#1953)
- chore(cli): move db migrations up (#1975)
- chore(cli): replace node-fetch with native fetch API (#1968)
- chore(cli): warn on unsupported test format (#1945)
- chore(providers): support AWS credentials in config file for bedrock provider (#1936)
- chore(providers): support response_format in prompt config in openai provider (#1966)
- chore(providers): update Claude 3.5 model version (#1973)
- chore(providers): update implementation of togetherAI provider (#1934)
- chore(redteam): Add redteam descriptions and display names (#1962)
- chore(redteam): Better typing for the new constants (#1965)
- chore(redteam): fix typing issue, don't return in route (#1933)
- chore(redteam): move all redteam constants to one spot (#1952)
- chore(redteam): remove providers from db (#1955)
- chore(redteam): update providers to id by id or label (#1924)
- chore(redteam): Use Provider Label as Unique ID for redteam targets (#1938)
- chore(webui): add user email management endpoints (#1949)
- chore(webui): create dedicated eval router (#1948)
- chore(webui): expose redteam init ui in navigation dropdown menu (#1926)
- chore(webui): improve max text length slider (#1939)
- chore(webui): optimize Material-UI imports for better tree-shaking (#1928)
- chore(webui): optionally record anonymous telemetry (#1940)
- chore(webui): resolve fast refresh warning by separating useToast hook (#1941)
- refactor(assertions): move utility functions to separate file (#1944)
- chore: add citation generation script and update CITATION.cff (#1914)

### Fixed

- fix(cli): add metadata to EvaluateResult model (#1978)
- fix(cli): check for python3 alias (#1971)
- fix(cli): cli properly watches all types of configs (#1929)
- fix(cli): resolve deep copy issue when using grader cli arg (#1943)
- fix(eval): set author from getUserEmail when creating Eval (#1950)
- fix(providers): improve Gemini format coercion and add tests (#1925)
- fix(providers): maybeCoerceToGeminiFormat in palm provider - parse system_instruction (#1947)

### Dependencies

- chore(deps): bump aiohttp from 3.9.5 to 3.10.2 in /examples/rag-full (#1959)
- chore(deps): bump certifi from 2023.11.17 to 2024.7.4 in /examples/python-provider (#1958)
- chore(deps): bump idna from 3.6 to 3.7 in /examples/python-provider (#1957)
- chore(deps): bump rollup from 4.21.3 to 4.24.0 in /src/app (#1961)
- chore(deps): bump starlette from 0.37.2 to 0.40.0 in /examples/rag-full (#1956)
- chore(deps): bump vite from 5.3.3 to 5.4.9 in /examples/jest-integration (#1960)
- chore(deps): migrate drizzle (#1922)
- chore(deps): update dependencies (#1913)

### Documentation

- docs(blog): adding fuzzing post (#1921)

## [0.93.3] - 2024-10-17

### Added

- **feat(assertions):** Support array of files in assertion values by [@danpe](https://github.com/promptfoo/promptfoo/pull/1897)
- **feat(redteam):** Math-prompt strategy by [@AISimplyExplained](https://github.com/promptfoo/promptfoo/pull/1907)
- feat(redteam): math-prompt strategy (#1907)
- feat: add watsonx bearer token auth and display model cost (#1904)
- feat: support array of files in assertion values (#1897)

### Changed

- **chore(providers):** Add WatsonX bearer token auth and display model cost by [@gprem09](https://github.com/promptfoo/promptfoo/pull/1904)
- **chore(redteam):** Rename math-prompt strategy and update docs by [@mldangelo](https://github.com/promptfoo/promptfoo/pull/1912)
- **chore(webui):** Redesign navigation and dark mode components by [@mldangelo](https://github.com/promptfoo/promptfoo/pull/1903)
- **chore(ci):** Correct GitHub Actions syntax for secret access by [@mldangelo](https://github.com/promptfoo/promptfoo/pull/1911)
- **chore(ci):** Fix Docker build by [@sklein12](https://github.com/promptfoo/promptfoo/pull/1910)
- **chore(ci):** Test eval share for hosted container by [@sklein12](https://github.com/promptfoo/promptfoo/pull/1908)
- **chore(ci):** Test sharing to cloud by [@sklein12](https://github.com/promptfoo/promptfoo/pull/1909)
- chore: fix docker build (#1910)
- chore(redteam): rename math-prompt strategy and update docs (#1912)
- chore: Test sharing to cloud (#1909)
- chore: Test eval share for hosted container (#1908)

### Fixed

- **fix(webui):** Navigating directly to an eval by [@sklein12](https://github.com/promptfoo/promptfoo/pull/1905)
- fix(providers): lazy load watsonx dependencies (#1977)
- fix(ci): correct GitHub Actions syntax for secret access (#1911)
- fix: Navigating directly to an eval (#1905)

### Documentation

- **docs(redteam):** Add documentation for Custom and PII plugins by [@mldangelo](https://github.com/promptfoo/promptfoo/pull/1892)

## [0.93.2] - 2024-10-16

### Fixed

- fix: sharing to hosted (#1902)
- fix: update cloud share URL path from 'results' to 'eval' (#1901)
- fix: gemini chat formatting (#1900)

### Documentation

- docs(redteam): add documentation for Custom and PII plugins (#1892)

### Changed

- **fix:** update cloud share URL path from 'results' to 'eval' by [@mldangelo](https://github.com/promptfoo/promptfoo/pull/1901)
- **fix:** gemini chat formatting by [@typpo](https://github.com/promptfoo/promptfoo/pull/1900)
- **fix:** sharing to hosted by [@sklein12](https://github.com/promptfoo/promptfoo/pull/1902)
- **chore:** add `--filter-targets` to `redteam run` by [@typpo](https://github.com/promptfoo/promptfoo/pull/1893)
- **chore:** warn users about unknown arguments after 'eval' command by [@mldangelo](https://github.com/promptfoo/promptfoo/pull/1898)
- chore(webui): redesign navigation and dark mode components (#1903)
- chore(cli): warn users about unknown arguments after 'eval' command (#1898)
- chore: add `--filter-targets` to `redteam run` (#1893)

### Dependencies

- **chore(deps):** bump `@anthropic-ai/sdk` from 0.29.0 to 0.29.1 by [@dependabot](https://github.com/promptfoo/promptfoo/pull/1894)
- chore(deps): bump @anthropic-ai/sdk from 0.29.0 to 0.29.1 (#1894)

## [0.93.1] - 2024-10-15

### Fixed

- fix: Delete all evals broken (#1891)

### Added

- feat: Redteam http target tester (#1883)

### Changed

- **feat:** Crisp chat on certain pages by [@typpo](https://github.com/promptfoo/promptfoo/pull/1880)
- **feat:** Redteam HTTP target tester by [@sklein12](https://github.com/promptfoo/promptfoo/pull/1883)
- **fix:** Do not use default config when config is explicitly set by [@typpo](https://github.com/promptfoo/promptfoo/pull/1878)
- **fix:** Delete all evals broken by [@sklein12](https://github.com/promptfoo/promptfoo/pull/1891)
- **docs:** Add RAG architecture blog post by [@vsauter](https://github.com/promptfoo/promptfoo/pull/1886)
- **refactor(webui):** Move dashboard to redteam directory by [@mldangelo](https://github.com/promptfoo/promptfoo/pull/1890)
- refactor(webui): move dashboard to redteam directory (#1890)

## [0.93.0] - 2024-10-14

### Documentation

- docs: add rag architecture blog post (#1886)

### Added

- feat(cli): add example download functionality to init command (#1875)
- feat(redteam): introduce experimental redteam setup ui (#1872)
- feat(providers): watsonx provider (#1869)
- feat(providers): node package provider (#1855)
- feat: crisp chat on certain pages (#1880)

### Changed

- chore(webui): show tools in report view (#1871)

### Fixed

- fix(cli): only set redteam on combined configs when necessary (#1879)
- fix(cli): disable remote grading with rubric prompt override (#1877)
- fix(webui): rendering evals (#1881)
- fix: do not use default config when config is explicitly set (#1878)

## [0.92.3] - 2024-10-12

### Changed

- fix: request correct structure in prompt (#1851)
- fix: Only persist custom API url in local storage if it's set through the UI (#1854)
- fix: equality failure message (#1868)
- fix: don't always persist providers (#1870)
- feat: env variable to host pf at a different url path then base (#1853)
- chore(redteam): improve custom plugin definition and validation (#1860)
- chore: move skip logic to generate (#1834)
- chore: add `--filter-targets` alias (#1863)
- chore: Cloud sharing with new format (#1840)

### Fixed

- fix(webui): resolve undefined version display in InfoModal (#1856)

### Dependencies

- chore(deps-dev): bump @aws-sdk/client-bedrock-runtime from 3.667.0 to 3.668.0 (#1857)
- chore(deps-dev): bump @aws-sdk/client-bedrock-runtime from 3.668.0 to 3.669.0 (#1865)

## [0.92.2] - 2024-10-09

### Changed

- **ci(tests)**: Separate unit and integration tests in CI pipeline by [@mldangelo](https://github.com/mldangelo) in [#1849](https://github.com/promptfoo/promptfoo/pull/1849)
  - Bump `@aws-sdk/client-bedrock-runtime` from 3.666.0 to 3.667.0 by [@dependabot](https://github.com/dependabot) in [#1845](https://github.com/promptfoo/promptfoo/pull/1845)
  - Bump `@anthropic-ai/sdk` from 0.28.0 to 0.29.0 by [@dependabot](https://github.com/dependabot) in [#1846](https://github.com/promptfoo/promptfoo/pull/1846)
  - Bump `openai` from 4.67.2 to 4.67.3 by [@dependabot](https://github.com/dependabot) in [#1844](https://github.com/promptfoo/promptfoo/pull/1844)

### Fixed

- **fix(providers)**: Dynamically import FAL-AI serverless client by [@mldangelo](https://github.com/mldangelo) in [#1850](https://github.com/promptfoo/promptfoo/pull/1850)

### Dependencies

- **chore(deps)**:

## [0.92.1] - 2024-10-08

### Added

- **feat(providers):** Add support for an optional `responseSchema` file to Google Gemini by [@aud](https://github.com/promptfoo/promptfoo/pull/1839)
- feat(providers): Add support for an optional `responseSchema` file to google gemini (#1839)

### Changed

- **fix:** count could be off if there was a test that wasn't recorded by [@sklein12](https://github.com/promptfoo/promptfoo/pull/1841)
- **fix:** support relative paths by [@sklein12](https://github.com/promptfoo/promptfoo/pull/1842)
- **fix:** Prompt ordering on tables by [@sklein12](https://github.com/promptfoo/promptfoo/pull/1843)
- **chore:** delete empty file by [@sklein12](https://github.com/promptfoo/promptfoo/pull/1829)
- **chore:** rename tables by [@sklein12](https://github.com/promptfoo/promptfoo/pull/1831)
- chore(deps-dev): bump @aws-sdk/client-bedrock-runtime from 3.665.0 to 3.666.0 (#1836)

### Fixed

- **fix(provider):** fal prompt config overrides by [@drochetti](https://github.com/promptfoo/promptfoo/pull/1835)
- fix: Prompt ordering on tables (#1843)
- fix: support relative paths (#1842)
- fix: count could be off if there was a test that wasn't recorded (#1841)

### Dependencies

- **chore(deps):** bump openai from 4.67.1 to 4.67.2 by [@dependabot](https://github.com/promptfoo/promptfoo/pull/1837)
- **chore(deps-dev):** bump @aws-sdk/client-bedrock-runtime from 3.665.0 to 3.666.0 by [@dependabot](https://github.com/promptfoo/promptfoo/pull/1836)
- chore(deps): bump openai from 4.67.1 to 4.67.2 (#1837)

### Documentation

- **docs(contributing):** expand guide for adding new providers by [@mldangelo](https://github.com/promptfoo/promptfoo/pull/1833)

## [0.92.0] - 2024-10-07

### Fixed

- fix(provider): fal prompt config overrides (#1835)

### Documentation

- docs(contributing): expand guide for adding new providers (#1833)

### Changed

- Normalize eval results in db (#1776)
- foundation model blog post (#1823)
- site: custom blog index page (#1824)
- chore(build): allow-composite-ts (#1825)
- chore(cli): improve validation for extension hooks (#1827)
- chore: rename tables (#1831)
- chore: delete empty file (#1829)

## [0.91.3] - 2024-10-04

### Added

- feat(redteam): add religion plugin (#1822)
- feat(provider-fal): allow prompt config overrides (#1815)
- feat: remove in memory table (#1820)

## [0.91.2] - 2024-10-04

### Added

- feat(cli): Add input validation to eval command (@mldangelo #1810)
- feat(cli): Add real-time logging for Python script execution (@mldangelo #1818)
- feat(providers): Add support for setting cookies in `browser` provider (@typpo #1809)

### Changed

- chore(ci): Move integration tests to separate job in GitHub Actions workflow (@mldangelo #1821)
- chore(providers): Add support for file-based response parser for HTTP provider (@mldangelo #1808)
- chore(providers): Improve error message for browser provider missing imports (67c5fed2 @typpo)
- chore(redteam): Update to specific GPT-4 model (0be9c87f @mldangelo)
- chore(site): Update intro cal.com link (ff36972e @typpo)
- chore(webui): Remove 'use client' directives from React components (bc6f4214 @mldangelo)
- docs: Add Streamlit application in browser documentation (855e80f4 @typpo)
- docs: Escape tag in documentation (9c3ae83b @typpo)
- docs: Remove responseparser from quickstart (fe17b837 @typpo)
- docs: Remove responseParser from redteam template (feda3c60 @typpo)
- docs: Update test case reference documentation (d7c7a507 @mldangelo)
- docs: Update to use `redteam run` and `redteam report` (@typpo #1814)

### Fixed

- fix(redteam): Resolve cross-session templating issues (@typpo #1811)
- fix(webui): Ensure weight is not 0 (@sklein12 #1817)

### Dependencies

- chore(deps-dev): Bump @aws-sdk/client-bedrock-runtime from 3.658.1 to 3.662.0 (@dependabot #1805)
- chore(deps-dev): Bump @aws-sdk/client-bedrock-runtime from 3.663.0 to 3.664.0 (@dependabot #1819)
- chore(deps): Bump openai from 4.66.1 to 4.67.0 (@dependabot #1804)
- chore(deps): Bump replicate from 0.34.0 to 0.34.1 (@dependabot #1806)
- chore(deps): Update dependencies (ec37ca4e @mldangelo)

## [0.91.1] - 2024-10-01

### Changed

- feat: prompts as python classmethods (#1799)

### Fixed

- fix(redteam): read redteam config during redteam eval command (#1803)

### Documentation

- docs(custom-api): update documentation and improve typing (#1802)

## [0.91.0] - 2024-10-01

### Added

- feat(cli): ask for email on public share by @typpo in #1798
- feat(cli): support input transforms by @MrFlounder in #1704
- feat(redteam): add `redteam run` command by @typpo in #1791
- feat(webui): new Chart type on the eval page of web UI by @YingjiaLiu99 in #1147

### Changed

- fix: calc the same prompt id everywhere by @sklein12 in #1795
- docs: add troubleshooting section for timeouts by @mldangelo
- docs: fix indentation by @typpo
- docs: provider index by @mldangelo in #1792
- docs: update ts-config example README with tsx loader options by @mldangelo
- site: misc redteam guide clarifications by @typpo
- chore(cli): reorganize command structure and add program name by @mldangelo
- chore(cli): simplify node version check by @mldangelo in #1794
- chore(openai): use omni moderation by default by @typpo in #1797
- chore(providers): add support for special chars in browser provider by @typpo in #1790
- chore(providers): render provider label using Nunjucks by @mldangelo in #1789
- chore(providers): warn on unknown provider types by @mldangelo in #1787
- chore(redteam): include package version in redteam run hash by @typpo in 6d2d0c65
- chore(redteam): rename and export base classes by @mldangelo in #1801
- chore(redteam): serverside generation for indirect-prompt-injection by @mldangelo
- chore(redteam): update adversarial generation to specific gpt-4o model by @typpo in 1f397f62
- chore(cli): reorganize command structure and add program name by @mldangelo in 66781927

### Fixed

- fix(build): remove ts-config path aliases until compilation works correctly by @sklein12 in #1796
- fix(cli): don't ask for email when sharing in ci or without tty by @typpo
- fix(package): use provider prompt map when running via Node package by @vsauter in #1788
- fix(redteam): don't include entities if list is empty by @typpo
- fix(redteam): OWASP aliases by @typpo in #1765

### Dependencies

- chore(deps): bump openai from 4.65.0 to 4.66.1 by @dependabot in #1800
- chore(deps): update dependencies by @mldangelo

## [0.90.3] - 2024-09-27

### Changed

- fix: browser provider ignores cert errors by @ianw_github in 9fcc9f5974d919291456292e187fba1b1bacb3e2

## [0.90.2] - 2024-09-27

### Changed

- **feat:** Add fal.ai provider by [@drochetti](https://github.com/drochetti) in [#1778](https://github.com/promptfoo/promptfoo/pull/1778)
- **feat:** Add install script for pre-built binary installation by [@mldangelo](https://github.com/mldangelo) in [#1755](https://github.com/promptfoo/promptfoo/pull/1755)
- **fix:** Improve JSON parser handling for multiple braces by [@typpo](https://github.com/typpo) in [#1766](https://github.com/promptfoo/promptfoo/pull/1766)
- **refactor(eval):** Reorganize and improve eval command options by [@mldangelo](https://github.com/mldangelo) in [#1762](https://github.com/promptfoo/promptfoo/pull/1762)
- **chore(bedrock):** Improve support for LLAMA3.1 and LLAMA3.2 model configurations by [@mldangelo](https://github.com/mldangelo) in [#1777](https://github.com/promptfoo/promptfoo/pull/1777)
- **chore(config):** Simplify config loading by [@mldangelo](https://github.com/mldangelo) in [#1779](https://github.com/promptfoo/promptfoo/pull/1779)
- **chore(redteam):** Move select plugins for server-side generation by [@mldangelo](https://github.com/mldangelo) in [#1783](https://github.com/promptfoo/promptfoo/pull/1783)
- **ci(nexe-build):** Add ARM64 support for nexe builds by [@mldangelo](https://github.com/mldangelo) in [#1780](https://github.com/promptfoo/promptfoo/pull/1780)
- **ci(nexe-build):** Update runner selection for macOS and add Windows file extension by [@mldangelo](https://github.com/mldangelo) in [#1784](https://github.com/promptfoo/promptfoo/pull/1784)

### Fixed

- **fix(providers):** Correct data types for `responseParser` in HTTP provider by [@typpo](https://github.com/typpo) in [#1764](https://github.com/promptfoo/promptfoo/pull/1764)

### Dependencies

- **chore(deps-dev):** Bump `@aws-sdk/client-bedrock-runtime` from 3.658.0 to 3.658.1 by [@dependabot](https://github.com/dependabot) in [#1769](https://github.com/promptfoo/promptfoo/pull/1769)
- **chore(deps):** Bump `replicate` from 0.33.0 to 0.34.0 by [@dependabot](https://github.com/dependabot) in [#1767](https://github.com/promptfoo/promptfoo/pull/1767)
- **chore(deps):** Bump `openai` from 4.63.0 to 4.64.0 by [@dependabot](https://github.com/dependabot) in [#1768](https://github.com/promptfoo/promptfoo/pull/1768)

## [0.90.1] - 2024-09-26

### Changed

- **chore(providers):** Updated Bedrock integration to support Llama 3.2 models. [#1763](https://github.com/promptfoo/promptfoo/pull/1763) by [@aristsakpinis93](https://github.com/aristsakpinis93)
- **chore:** Added support for config objects in JavaScript and Python assertions. [#1729](https://github.com/promptfoo/promptfoo/pull/1729) by [@vedantr](https://github.com/vedantr)
- **fix:** Improved prompts handling per provider. [#1757](https://github.com/promptfoo/promptfoo/pull/1757) by [@typpo](https://github.com/typpo)
- **fix:** Updated `--no-interactive` description and added it to the documentation. [#1761](https://github.com/promptfoo/promptfoo/pull/1761) by [@kentyman23](https://github.com/kentyman23)
- site: adding blog post for Prompt Airlines (#1774)

### Dependencies

- **chore(deps-dev):** Bumped `@aws-sdk/client-bedrock-runtime` from 3.654.0 to 3.658.0. [#1758](https://github.com/promptfoo/promptfoo/pull/1758) by [@dependabot](https://github.com/dependabot)

## [0.90.0] - 2024-09-24

### Changed

- cli: Added 'pf' as an alias for the 'promptfoo' command (@mldangelo, #1745)
- providers(bedrock): Added support for AI21 Jamba Models and Meta Llama 3.1 Models (@mldangelo, #1753)
- providers(python): Added support for file:// syntax for Python providers (@mldangelo, #1748)
- providers(http): Added support for raw requests (@typpo, #1749)
- cli: implement cloud Login functionality for private sharing (@sklein12, #1719)
- cli(redteam): aliased 'eval' in redteam namespace and prioritized redteam.yaml over promptfooconfig.yaml (@typpo, #1664)
- providers(http): Added templating support for provider URLs (@mldangelo, #1747)
- cli: read config files from directory paths (@andretran, #1721)
- Added PROMPTFOO_EXPERIMENTAL environment variable (@typpo)
- Simplified redteam consent process (@typpo)
- Improved input handling for login prompts (@mldangelo)
- Updated dependencies (@mldangelo)
- webui: fix route to edit eval description(@sklein12, #1754)
- cli: prevent logging of empty output paths (@mldangelo)
- Added raw HTTP request example (@typpo)
- Updated documentation to prefer prebuilt versions (@sklein12, #1752)
- Triggered release step in nexe build for tagged branches (@mldangelo)
- Updated release token in GitHub Actions workflow (@mldangelo)
- Added continue-on-error to nexe-build job (@mldangelo)

## [0.89.4] - 2024-09-23

### Added

- feat(webui): display suggestions (#1739)

### Changed

- feat: headless browser provider (#1736)
- feat: suggestions (#1723)
- feat: improvements to http and websocket providers (#1732)
- fix: empty state for webui (#1727)
- chore: add costs for OpenAI model "gpt-4o-2024-08-06" (#1728)
- fix: catch errors when creating share url (#1726)https://github.com/promptfoo/promptfoo/pull/1725
- fix: add missing outputPath (#1734)
- fix: output path when PROMPTFOO_LIGHTWEIGHT_RESULTS is set (#1737)
- chore: Move share action to server (#1743)
- docs: Update documentation for Tree-based Jailbreaks Strategy by @vingiarrusso in

### Fixed

- fix(prompts): add handling for function prompt (#1724)

## [0.89.3] - 2024-09-20

### Changed

- **Bug Fixes:**
  - Improved sanitization of generations ([#1713](https://github.com/promptfoo/promptfoo/pull/1713) by [@typpo](https://github.com/typpo))
  - Reverted config changes to resolve prompt file bug ([#1722](https://github.com/promptfoo/promptfoo/pull/1722) by [@mldangelo](https://github.com/mldangelo))
- **Docs**
  - Added more information to the enterprise page ([#1714](https://github.com/promptfoo/promptfoo/pull/1714) by [@typpo](https://github.com/typpo))
  - Updated the about page ([#1715](https://github.com/promptfoo/promptfoo/pull/1715) by [@typpo](https://github.com/typpo))
  - Minor landing page updates ([#1718](https://github.com/promptfoo/promptfoo/pull/1718) by [@typpo](https://github.com/typpo))
- Update documentation for Tree-based Jailbreaks Strategy (#1725)

## [0.89.2] - 2024-09-18

### Changed

- **Dependencies**: Updated project dependencies (@mldangelo)
- **Website**: Added truncate functionality to the site (@typpo)
- Fixed Node cache dependency issue (@typpo)
- Improved nexe build workflow artifact handling in CI pipeline (@mldangelo)
- Bumped version to 0.89.2 (@typpo)
-

## [0.89.1] - 2024-09-18

### Added

- **feat(provider/openai)**: support loading `response_format` from a file by [@albertlieyingadrian](https://github.com/albertlieyingadrian) in [#1711](https://github.com/promptfoo/promptfoo/pull/1711)
- **feat(matchers)**: add external file loader for LLM rubric by [@albertlieyingadrian](https://github.com/albertlieyingadrian) in [#1698](https://github.com/promptfoo/promptfoo/pull/1698)

### Changed

- **feat**: Redteam dashboard by [@typpo](https://github.com/typpo) in [#1709](https://github.com/promptfoo/promptfoo/pull/1709)
- **feat**: add WebSocket provider by [@typpo](https://github.com/typpo) in [#1712](https://github.com/promptfoo/promptfoo/pull/1712)
- **docs**: GPT vs O1 guide by [@typpo](https://github.com/typpo) in [#1703](https://github.com/promptfoo/promptfoo/pull/1703)

### Dependencies

- **chore(deps)**: bump `openai` from `4.61.1` to `4.62.0` by [@dependabot](https://github.com/dependabot) in [#1706](https://github.com/promptfoo/promptfoo/pull/1706)
- **chore(deps)**: bump `@azure/openai-assistants` from `1.0.0-beta.5` to `1.0.0-beta.6` by [@dependabot](https://github.com/dependabot) in [#1707](https://github.com/promptfoo/promptfoo/pull/1707)

## [0.89.0] - 2024-09-17

### Added

- feat(util): add nunjucks template support for file path (#1688) by @albertlieyingadrian
- feat(redteam): top level targets, plugins, strategies (#1689) by @typpo

### Changed

- feat: Migrate NextUI to a React App (#1637) by @sklein12
- feat: add golang provider (#1693) by @typpo
- feat: make config `prompts` optional (#1694) by @typpo
- chore(redteam): plumb scores per plugin and strategy (#1684) by @typpo
- chore(redteam): redteam init indent plugins and strategies by @typpo
- chore(redteam): redteam onboarding updates (#1695) by @typpo
- chore(redteam): update some framework mappings by @typpo
- refactor(csv): improve assertion parsing and add warning for single underscore usage (#1692) by @mldangelo
- docs: improve Python provider example with stub LLM function by @mldangelo

### Fixed

- fix(python): change PythonShell mode to binary to fix unicode encoding issues (#1671) by @mldangelo
- fix(python): check --version for executable path validation (#1690) by @mldangelo
- fix(providers): Mistral Error Reporting (#1691) by @GICodeWarrior

### Dependencies

- chore(deps): bump openai from 4.61.0 to 4.61.1 (#1696) by @dependabot
- chore(deps): remove nexe dev dependency by @mldangelo
- chore(deps): update eslint and related packages by @mldangelo

## [0.88.0] - 2024-09-16

### Dependencies

- chore(deps): bump replicate from 0.32.1 to 0.33.0 (#1682)

### Added

- feat(webui): display custom namedScores (#1669)

### Changed

- **Added** `--env-path` as an alias for the `--env-file` option in CLI (@mldangelo)
- **Introduced** `PROMPTFOO_LIGHTWEIGHT_RESULTS` environment variable to optimize result storage (@typpo)
- **Added** `validatePythonPath` function and improved error handling for Python scripts (@mldangelo)
- **Displayed** custom named scores in the Web UI (@khp)
- **Improved** support for structured outputs in the OpenAI provider (@mldangelo)
- **Added** OpenAI Assistant's token usage statistics (@albertlieyingadrian)
- **Added** pricing information for Azure OpenAI models (@mldangelo)
- **Improved** API URL formatting for Azure OpenAI provider (@mldangelo)
- **Fixed** prompt normalization when reading configurations (@mldangelo)
- **Resolved** Docker image issues by adding Python, ensuring the `next` output directory exists, and disabling telemetry (@mldangelo)
- **Improved** message parsing for the Anthropic provider (@mldangelo)
- **Fixed** error in loading externally defined OpenAI function calls (@mldangelo)
- **Corrected** latency assertion error for zero milliseconds latency (@albertlieyingadrian)
- **Added** a new Red Team introduction and case studies to the documentation (@typpo)
- **Updated** model references and default LLM models in the documentation (@mldangelo)
- **Fixed** typos and broken image links in the documentation (@mldangelo, @typpo)
- **Refactored** Red Team commands and types to improve code organization (@mldangelo)
- **Moved** `evaluateOptions` initialization to `evalCommand` (@mldangelo)
- **Centralized** cost calculation logic in providers (@mldangelo)
- ci: improve nexe build workflow and caching (#1683)
- chore(providers): add pricing information for Azure OpenAI models (#1681)

### Tests

- **Added** support for `file://` prefix for local file paths in the `tests:` field in configuration (@mldangelo)

## [0.87.1] - 2024-09-12

### Fixed

- fix(docker): add Python to Docker image and verify in CI (#1677)
- fix(assertions): fix latencyMs comparison with undefined to allow 0 ms latency (#1668)
- fix(providers): improve parseMessages function for anthropic (#1666)
- fix(dockerfile): ensure next out directory exists and disable next telemetry (#1665)
- fix: normalize prompts when reading configs (#1659)

### Added

- feat(python): add validatePythonPath function and improve error handling (#1670)
- feat(cli): accept '--env-path' as an alias for '--env-file' option (#1654)
- feat: PROMPTFOO_LIGHTWEIGHT_RESULTS envar (#1450)

### Documentation

- docs: red team intro (#1662)
- docs: update model references from gpt-3.5-turbo to gpt-4o-mini (#1655)

### Changed

- **Add OpenAI `o1` pricing** by [@typpo](https://github.com/typpo) in [#1649](https://github.com/promptfoo/promptfoo/pull/1649)
- **Add support for OpenAI `o1` max completion tokens** by [@mldangelo](https://github.com/mldangelo) in [#1650](https://github.com/promptfoo/promptfoo/pull/1650)
- **Share link issue when self-hosting** by [@typpo](https://github.com/typpo) in [#1647](https://github.com/promptfoo/promptfoo/pull/1647)
- **Fix OpenAI function tool callbacks handling** by [@mldangelo](https://github.com/mldangelo) in [#1648](https://github.com/promptfoo/promptfoo/pull/1648)
- **Fix broken anchor links** by [@mldangelo](https://github.com/mldangelo) in [#1645](https://github.com/promptfoo/promptfoo/pull/1645)
- **Add documentation for Echo provider** by [@mldangelo](https://github.com/mldangelo) in [#1646](https://github.com/promptfoo/promptfoo/pull/1646)
- ci: add push trigger to docker workflow (#1678)
- refactor(providers): centralize cost calculation logic (#1679)
- refactor: move evaluateOptions initialization to evalCommand (#1674)
- refactor(redteam): move redteam types to src/redteam/types (#1653)
- refactor(redteam): move redteam commands to src/redteam/commands (#1652)
- chore(providers): improve API URL formatting for Azure OpenAI provider (#1672)
- chore(providers): add openai assistant's token usage (#1661)
- chore(openai): improve support for structured outputs (#1656)
- chore: support file:// prefix for local file paths in `tests:` field in config (#1651)

## [0.87.0] - 2024-09-12

### Changed

- feat: remote strategy execution (#1592)
- fix: run db migrations first thing in cli (#1638)
- chore: add --remote to `eval` (#1639)
- chore: ability to record when feature is used (#1643)
- site: intro and image updates (#1636)

### Dependencies

- chore(deps-dev): bump @aws-sdk/client-bedrock-runtime from 3.649.0 to 3.650.0 (#1640)
- chore(deps): bump openai from 4.58.2 to 4.59.0 (#1641)

## [0.86.1] - 2024-09-11

### Changed

- feat: cross-session leak plugin (#1631)
- fix: quickswitcher (#1635)

## [0.86.0] - 2024-09-11

### Changed

- **feat**: Added MITRE Atlas plugin aliases by [@typpo](https://github.com/typpo) in [#1629](https://github.com/promptfoo/promptfoo/pull/1629)
- **chore**: Removed the NextAPI by [@sklein12](https://github.com/sklein12) in [#1599](https://github.com/promptfoo/promptfoo/pull/1599)
- **fix**: Improved rate limiting handling by [@sinedied](https://github.com/sinedied) in [#1633](https://github.com/promptfoo/promptfoo/pull/1633)
- **fix**: Ensured `name:value` pairs are unique, rather than just names, for tags by [@sklein12](https://github.com/sklein12) in [#1621](https://github.com/promptfoo/promptfoo/pull/1621)
- **chore**: Fixed paths for `ts-node` by [@sklein12](https://github.com/sklein12) in [#1628](https://github.com/promptfoo/promptfoo/pull/1628)
- **chore**: Standardized paths by [@sklein12](https://github.com/sklein12) in [#1627](https://github.com/promptfoo/promptfoo/pull/1627)

### Dependencies

- **chore(deps-dev)**: Bumped `@aws-sdk/client-bedrock-runtime` from 3.645.0 to 3.649.0 by [@dependabot](https://github.com/dependabot) in [#1632](https://github.com/promptfoo/promptfoo/pull/1632)
- **chore(deps)**: Bumped `@anthropic-ai/sdk` from 0.27.2 to 0.27.3 by [@dependabot](https://github.com/dependabot) in [#1625](https://github.com/promptfoo/promptfoo/pull/1625)
- **chore(deps)**: Bumped `openai` from 4.58.1 to 4.58.2 by [@dependabot](https://github.com/dependabot) in [#1624](https://github.com/promptfoo/promptfoo/pull/1624)

## [0.85.2] - 2024-09-10

### Changed

- feat: compliance status in redteam reports (#1619)
- fix: prompt parsing (#1620)

## [0.85.1] - 2024-09-09

### Changed

- feat: add support for markdown prompts (#1616)
- fix: Indirect Prompt Injection missing purpose and will only generate… (#1618)

### Dependencies

- chore(deps): bump openai from 4.58.0 to 4.58.1 (#1617)

## [0.85.0] - 2024-09-06

### Added

- **feat(mistral):** Update chat models and add embedding provider by @mldangelo in [#1614](https://github.com/promptfoo/promptfoo/pull/1614)
- **feat(templates):** Allow Nunjucks templating in grader context by @mldangelo in [#1606](https://github.com/promptfoo/promptfoo/pull/1606)
- **feat(redteam):** Add remote generation for multilingual strategy by @mldangelo in [#1603](https://github.com/promptfoo/promptfoo/pull/1603)
- **feat(redteam):** ASCII smuggling plugin by @typpo in [#1602](https://github.com/promptfoo/promptfoo/pull/1602)
- **feat(redteam):** More direct prompt injections by @typpo in [#1600](https://github.com/promptfoo/promptfoo/pull/1600)
- **feat(redteam):** Prompt injections for all test cases by @typpo in [commit 28605413](https://github.com/promptfoo/promptfoo/commit/28605413)

### Changed

- **refactor:** Improve project initialization and error handling by @mldangelo in [#1591](https://github.com/promptfoo/promptfoo/pull/1591)
- **chore:** Warn if API keys are not present when running `promptfoo init` by @cristiancavalli in [#1577](https://github.com/promptfoo/promptfoo/pull/1577)
- **chore:** Add info to contains-all and icontains-all error by @typpo in [#1596](https://github.com/promptfoo/promptfoo/pull/1596)
- **chore(redteam):** Export graders by @sklein12 in [#1593](https://github.com/promptfoo/promptfoo/pull/1593)
- **chore(redteam):** Export prompt generators by @sklein12 in [#1583](https://github.com/promptfoo/promptfoo/pull/1583)
- **docs:** Add information on loading scenarios from external files by @mldangelo in [commit ddcc6e59](https://github.com/promptfoo/promptfoo/commit/ddcc6e59)

### Fixed

- **fix(redteam):** Correct metric name for misinfo/pii/etc plugins by @typpo in [#1605](https://github.com/promptfoo/promptfoo/pull/1605)
- **fix(redteam):** Remove quotes and numbered results from generated prompts by @typpo in [#1601](https://github.com/promptfoo/promptfoo/pull/1601)
- **fix(redteam):** Move purpose to the right place in redteam template by @typpo in [commit 00b2ed1c](https://github.com/promptfoo/promptfoo/commit/00b2ed1c)

### Dependencies

- **chore(deps):** Bump openai from 4.57.3 to 4.58.0 by @dependabot in [#1608](https://github.com/promptfoo/promptfoo/pull/1608)
- **chore(deps):** Bump openai from 4.57.2 to 4.57.3 by @dependabot in [#1594](https://github.com/promptfoo/promptfoo/pull/1594)

### Documentation

- **docs(redteam):** Red team introduction by @typpo in [commit ba5fe14c](https://github.com/promptfoo/promptfoo/commit/ba5fe14c) and [commit 60624456](https://github.com/promptfoo/promptfoo/commit/60624456)
- **docs(redteam):** Minor redteam update by @typpo in [commit 7cad8da5](https://github.com/promptfoo/promptfoo/commit/7cad8da5)

### Tests

- **test(redteam):** Enhance nested quotes handling in parseGeneratedPrompts by @mldangelo in [commit 36f6464a](https://github.com/promptfoo/promptfoo/commit/36f6464a)

## [0.84.1] - 2024-09-04

### Changed

- fix: json parsing infinite loop (#1590)
- fix: add cache and timeout to remote grading (#1589)

## [0.84.0] - 2024-09-04

### Changed

- Support for remote `llm-rubric` (@typpo in #1585)
- Resolve foreign key constraint in `deleteAllEvals` (@mldangelo in #1581)
- Don't set OpenAI chat completion `seed=0` by default (@Sasja in #1580)
- Improve strategy JSON parsing (@typpo in #1587)
- Multilingual strategy now uses redteam provider (@typpo in #1586)
- Handle redteam remote generation error (@typpo)
- Redteam refusals are not failures for Vertex AI (@typpo)
- Reorganize redteam exports and add Strategies (@mldangelo in #1588)
- Update OpenAI config documentation (@mldangelo)
- Improve Azure environment variables and configuration documentation (@mldangelo)
- Bump dependencies and devDependencies (@mldangelo)
- Set `stream: false` in Ollama provider (@typpo, #1568)
- Bump openai from 4.57.0 to 4.57.1 (@dependabot in #1579)
- Regenerate JSON schema based on type change (@mldangelo)
- Synchronize EnvOverrides in types and validators (@mldangelo)

## [0.83.2] - 2024-09-03

### Added

- feat: add --remote to redteam generate (#1576)

## [0.83.1] - 2024-09-03

## [0.83.0] - 2024-09-03

### Changed

- feat: add onboarding flow for http endpoint (#1572)
- feat: remote generation on the cli (#1570)
- docs: update YAML syntax for prompts and providers arrays (#1574)

## [0.82.0] - 2024-09-02

### Added

- feat(redteam): add remote generation for purpose and entities by @mldangelo

### Changed

- feat: add `delay` option for redteam generate and refactor plugins by @typpo
- fix: validate all plugins before running any by @typpo
- fix: remove indirect prompt injection `config.systemPrompt` dependency by @typpo
- fix: show all strategies on report by @typpo
- fix: bfla grading by @typpo
- chore: simplify redteam types by @typpo
- chore: move redteam command locations by @typpo
- chore: defaults for redteam plugins/strategies by @typpo
- chore: clean up some redteam onboarding questions by @typpo
- chore: export redteam plugins by @typpo
- chore: rename envar by @typpo
- chore: add `PROMPTFOO_NO_REDTEAM_MODERATION` envar by @typpo
- chore(redteam): add progress bar to multilingual strategy by @mldangelo
- chore(redteam): export extraction functions by @mldangelo
- chore(docker): install peer dependencies during build by @mldangelo
- docs: update file paths to use file:// prefix by @mldangelo
- chore: clean up some redteam onboarding questions (#1569)
- chore: defaults for redteam plugins/strategies (#1521)

### Dependencies

- chore(deps-dev): bump @aws-sdk/client-bedrock-runtime from 3.637.0 to 3.642.0 by @dependabot
- chore(deps): bump replicate from 0.32.0 to 0.32.1 by @dependabot
- chore(deps): bump openai from 4.56.1 to 4.57.0 by @dependabot
- chore(deps): bump the github-actions group with 2 updates by @dependabot

## [0.81.5] - 2024-08-30

### Dependencies

- chore(deps): bump the github-actions group with 2 updates (#1566)
- chore(deps): bump replicate from 0.32.0 to 0.32.1 (#1559)
- chore(deps): bump openai from 4.56.1 to 4.57.0 (#1558)

### Fixed

- fix: remove indirect prompt injection `config.systemPrompt` dependency (#1562)
- fix: validate all plugins before running any (#1561)

### Added

- feat: add `delay` option for redteam generate and refactor plugins (#1564)
- feat(redteam): add remote generation for purpose and entities (#1555)

### Changed

- feat: global `env` var in templates (#1553)
- fix: harmful grader (#1554)
- chore: include createdAt in getStandaloneEvals (#1550)
- chore: write eval tags to database and add migration (#1551)
- style: enforce object shorthand rule (#1557)
- chore: move redteam command locations (#1565)
- chore: simplify redteam types (#1563)
- chore(deps-dev): bump @aws-sdk/client-bedrock-runtime from 3.637.0 to 3.642.0 (#1560)

## [0.81.4] - 2024-08-29

### Changed

- **fix:** redteam progress bar by @typpo in [#1548](https://github.com/promptfoo/promptfoo/pull/1548)
- **fix:** redteam grading should use defaultTest by @typpo in [#1549](https://github.com/promptfoo/promptfoo/pull/1549)
- **refactor:** move extractJsonObjects to json utility module by @mldangelo in [#1539](https://github.com/promptfoo/promptfoo/pull/1539)

### Fixed

- **fix(redteam):** fix modifier handling in PluginBase by @mldangelo in [#1538](https://github.com/promptfoo/promptfoo/pull/1538)
- **fix(testCases):** improve test case generation with retry logic by @mldangelo in [#1544](https://github.com/promptfoo/promptfoo/pull/1544)
- **fix(docker):** link peer dependencies in Docker build by @mldangelo in [#1545](https://github.com/promptfoo/promptfoo/pull/1545)
- **fix(devcontainer):** simplify and standardize development environment by @mldangelo in [#1547](https://github.com/promptfoo/promptfoo/pull/1547)

### Dependencies

- **chore(deps):** update dependencies by @mldangelo in [#1540](https://github.com/promptfoo/promptfoo/pull/1540)
- **chore(deps):** bump @anthropic-ai/sdk from 0.27.0 to 0.27.1 by @dependabot in [#1541](https://github.com/promptfoo/promptfoo/pull/1541)
- **chore(deps):** bump openai from 4.56.0 to 4.56.1 by @dependabot in [#1542](https://github.com/promptfoo/promptfoo/pull/1542)

## [0.81.3] - 2024-08-28

### Changed

- fix: use redteam provider in extractions (#1536)
- feat: Indirect prompt injection plugin (#1518)
- feat: add support for tags property in config (#1526)
- feat: ability to reference external files in plugin config (#1530)
- feat: custom redteam plugins (#1529)
- fix: remove failure messages from output (#1531)
- fix: reduce pii false positives (#1532)
- fix: Addtl Pii false positives (#1533)
- fix: RBAC plugin false positives (#1534)
- fix: redteam providers should be overriddeable (#1516)
- fix: dont use openai moderation if key not present (#1535)

### Fixed

- fix(redteam): update logic for json only response format in default provider (#1537)

## [0.81.2] - 2024-08-27

### Changed

- fix: use redteam provider in extractions (#1536)
- feat: Indirect prompt injection plugin (#1518)
- feat: add support for tags property in config (#1526)
- feat: ability to reference external files in plugin config (#1530)
- feat: custom redteam plugins (#1529)
- fix: remove failure messages from output (#1531)
- fix: reduce pii false positives (#1532)
- fix: Addtl Pii false positives (#1533)
- fix: RBAC plugin false positives (#1534)
- fix: redteam providers should be overriddeable (#1516)
- fix: dont use openai moderation if key not present (#1535)

## [0.81.1] - 2024-08-27

### Changed

- feat: Indirect prompt injection plugin (#1518)
- feat: add support for `tags` property in config (#1526)
- feat: ability to reference external files in plugin config (#1530)
- feat: custom redteam plugins (#1529)
- fix: remove failure messages from output (#1531)
- fix: reduce pii false positives (#1532)
- fix: Addtl Pii false positives (#1533)
- fix: RBAC plugin false positives (#1534)
- fix: redteam providers should be overriddeable (#1516)
- fix: dont use openai moderation if key not present (#1535)
- chore: Set jest command line setting for jest extension (#1527)

## [0.81.0] - 2024-08-26

### Added

- feat(report): performance by strategy (#1524)
- feat(ai21): Add AI21 Labs provider (#1514)
- feat(docker): add Python runtime to final image (#1519)
- feat(anthropic): add support for create message headers (prompt caching) (#1503)

### Changed

- feat: report view sidebar for previewing test failures (#1522)
- chore: add plugin/strategy descriptions (#1520)
- chore: add `promptfoo redteam plugins` command to list plugins (#1523)
- chore: clear cache status messages (#1517)

### Fixed

- fix(scriptCompletionProvider): handle UTF-8 encoding in script output (#1515)
- fix(config): support loading scenarios and tests from external files (#331)

### Dependencies

- chore(deps-dev): bump @aws-sdk/client-bedrock-runtime from 3.635.0 to 3.637.0 (#1513)

## [0.80.3] - 2024-08-22

### Changed

- **Add Support for Embeddings API (Cohere)**: Added support for the embeddings API. [#1502](https://github.com/promptfoo/promptfoo/pull/1502) by @typpo
- **Improve Download Menu**: Enhanced the web UI by improving the download menu, adding an option to download human eval test cases, and adding tests. [#1500](https://github.com/promptfoo/promptfoo/pull/1500) by @mldangelo
- **Python IPC Encoding**: Resolved an issue by ensuring that Python IPC uses UTF-8 encoding. [#1511](https://github.com/promptfoo/promptfoo/pull/1511) by @typpo
- **Dependencies**:
  - Bumped `@anthropic-ai/sdk` from `0.26.1` to `0.27.0`. [#1507](https://github.com/promptfoo/promptfoo/pull/1507) by @dependabot
  - Upgraded Docusaurus to version `3.5.2`. [#1512](https://github.com/promptfoo/promptfoo/pull/1512) by @mldangelo

## [0.80.2] - 2024-08-22

### Changed

- fix: remove prompt-extraction from base plugins (#1505)

## [0.80.1] - 2024-08-21

### Added

- feat(redteam): improve test generation and reporting (#1481)
- feat(eval)!: remove interactive providers option (#1487)

### Changed

- refactor(harmful): improve test generation and deduplication (#1480)
- fix: hosted load shared eval (#1482)
- fix: Generate correct url for hosted shared evals (#1484)
- feat: multilingual strategy (#1483)
- chore(eslint): add and configure eslint-plugin-unicorn (#1489)
- fix: include vars in python provider cache key (#1493)
- fix: Including prompt extraction broke redteam generation (#1494)
- fix: floating point comparisons in matchers (#1486)
- site: enterprise breakdown (#1495)
- fix: Prompt setup during redteam generation (#1496)
- fix: hardcoded injectVars in harmful plugin (#1498)
- site: enterprise blog post (#1497)

### Fixed

- fix(assertions): update error messages for context-relevance and context-faithfulness (#1485)

### Dependencies

- chore(deps-dev): bump @aws-sdk/client-bedrock-runtime from 3.632.0 to 3.635.0 (#1490)

## [0.80.0] - 2024-08-21

### Changed

- **Multilingual Strategy**: Added multilingual strategy by @typpo in [#1483](https://github.com/promptfoo/promptfoo/pull/1483)
- **Redteam**: Improved test generation and reporting by @mldangelo in [#1481](https://github.com/promptfoo/promptfoo/pull/1481)
- **Evaluation**: Removed interactive providers option by @mldangelo in [#1487](https://github.com/promptfoo/promptfoo/pull/1487)
- **Hosted Load**: Fixed hosted load shared eval by @sklein12 in [#1482](https://github.com/promptfoo/promptfoo/pull/1482)
- **Shared Evals**: Generated correct URL for hosted shared evals by @sklein12 in [#1484](https://github.com/promptfoo/promptfoo/pull/1484)
- **Assertions**: Updated error messages for context-relevance and context-faithfulness by @mldangelo in [#1485](https://github.com/promptfoo/promptfoo/pull/1485)
- **Python Provider**: Included vars in Python provider cache key by @typpo in [#1493](https://github.com/promptfoo/promptfoo/pull/1493)
- **Prompt Extraction**: Fixed prompt extraction during redteam generation by @sklein12 in [#1494](https://github.com/promptfoo/promptfoo/pull/1494)
- **Matchers**: Fixed floating point comparisons in matchers by @typpo in [#1486](https://github.com/promptfoo/promptfoo/pull/1486)
- **Redteam Generation**: Fixed prompt setup during redteam generation by @sklein12 in [#1496](https://github.com/promptfoo/promptfoo/pull/1496)
- **Harmful Tests**: Improved test generation and deduplication by @mldangelo in [#1480](https://github.com/promptfoo/promptfoo/pull/1480)
- **ESLint**: Added and configured eslint-plugin-unicorn by @mldangelo in [#1489](https://github.com/promptfoo/promptfoo/pull/1489)
- **Dependencies**: Bumped @aws-sdk/client-bedrock-runtime from 3.632.0 to 3.635.0 by @dependabot in [#1490](https://github.com/promptfoo/promptfoo/pull/1490)
- **Crescendo**: Crescendo now uses gpt-4o-mini instead of gpt-4o by @typpo
- **Environment Variables**: Added GROQ_API_KEY and alphabetized 3rd party environment variables by @mldangelo
- **Enterprise Breakdown**: Added enterprise breakdown by @typpo in [#1495](https://github.com/promptfoo/promptfoo/pull/1495)

## [0.79.0] - 2024-08-20

### Added

- feat(groq): integrate native Groq SDK and update documentation by @mldangelo in #1479
- feat(redteam): support multiple policies in redteam config by @mldangelo in #1470
- feat(redteam): handle graceful exit on Ctrl+C during initialization by @mldangelo

### Changed

- feat: Prompt Extraction Redteam Plugin by @sklein12 in #1471
- feat: nexe build artifacts by @typpo in #1472
- fix: expand supported config file extensions by @mldangelo in #1473
- fix: onboarding.ts should assume context.py by @typpo
- fix: typo in onboarding example by @typpo
- fix: reduce false positives in `policy` and `sql-injection` by @typpo
- docs: remove references to optional Supabase environment variables by @mldangelo in #1474
- docs: owasp llm top 10 updates by @typpo
- test: mock logger in util test suite by @mldangelo
- chore(workflow): change release trigger type from 'published' to 'created' in Docker workflow, remove pull request and push triggers by @mldangelo
- chore(webui): update plugin display names by @typpo
- chore: refine pass rate threshold logging by @mldangelo
- ci: upload artifact by @typpo

### Fixed

- fix(devcontainer): improve Docker setup for development environment by @mldangelo
- fix(devcontainer): update Dockerfile.dev for Node.js development by @mldangelo
- fix(webui): truncate floating point scores by @typpo

### Dependencies

- chore(deps): update dependencies by @mldangelo in #1478
- chore(deps): update dependencies including @swc/core, esbuild, @anthropic-ai/sdk, and openai by @mldangelo

### Tests

- test(config): run tests over example promptfoo configs by @mldangelo in #1475

## [0.78.3] - 2024-08-19

### Added

- feat(redteam): add base path to CLI state for redteam generate by @mldangelo in [#1464](https://github.com/promptfoo/promptfoo/pull/1464)
- feat(eval): add global pass rate threshold by @mldangelo in [#1443](https://github.com/promptfoo/promptfoo/pull/1443)

### Changed

- chore: check config.redteam instead of config.metadata.redteam by @mldangelo in [#1463](https://github.com/promptfoo/promptfoo/pull/1463)
- chore: Add vscode settings for prettier formatting by @sklein12 in [#1469](https://github.com/promptfoo/promptfoo/pull/1469)
- build: add defaults for supabase environment variables by @sklein12 in [#1468](https://github.com/promptfoo/promptfoo/pull/1468)
- fix: smarter caching in exec provider by @typpo in [#1467](https://github.com/promptfoo/promptfoo/pull/1467)
- docs: display consistent instructions for npx vs npm vs brew by @typpo in [#1465](https://github.com/promptfoo/promptfoo/pull/1465)

### Dependencies

- chore(deps): bump openai from 4.55.9 to 4.56.0 by @dependabot in [#1466](https://github.com/promptfoo/promptfoo/pull/1466)
- chore(deps): replace rouge with js-rouge by @QuarkNerd in [#1420](https://github.com/promptfoo/promptfoo/pull/1420)

## [0.78.2] - 2024-08-18

### Changed

- feat: multi-turn jailbreak (#1459)
- feat: plugin aliases for owasp, nist (#1410)
- refactor(redteam): aliase `generate redteam` to `redteam generate`. (#1461)
- chore: strongly typed envars (#1452)
- chore: further simplify redteam onboarding (#1462)
- docs: strategies (#1460)

## [0.78.1] - 2024-08-16

### Changed

- **feat:** Helicone integration by @maamalama in [#1434](https://github.com/promptfoo/promptfoo/pull/1434)
- **fix:** is-sql assertion `databaseType` not `database` by @typpo in [#1451](https://github.com/promptfoo/promptfoo/pull/1451)
- **chore:** Use temporary file for Python interprocess communication by @enkoder in [#1447](https://github.com/promptfoo/promptfoo/pull/1447)
- **chore:** Redteam onboarding updates by @typpo in [#1453](https://github.com/promptfoo/promptfoo/pull/1453)
- **site:** Add blog post by @typpo in [#1444](https://github.com/promptfoo/promptfoo/pull/1444)

### Fixed

- **fix(redteam):** Improve iterative tree-based red team attack provider by @mldangelo in [#1458](https://github.com/promptfoo/promptfoo/pull/1458)

### Dependencies

- **chore(deps):** Update various dependencies by @mldangelo in [#1442](https://github.com/promptfoo/promptfoo/pull/1442)
- **chore(deps):** Bump `@aws-sdk/client-bedrock-runtime` from 3.629.0 to 3.631.0 by @dependabot in [#1448](https://github.com/promptfoo/promptfoo/pull/1448)
- **chore(deps):** Bump `@aws-sdk/client-bedrock-runtime` from 3.631.0 to 3.632.0 by @dependabot in [#1455](https://github.com/promptfoo/promptfoo/pull/1455)
- **chore(deps):** Bump `@anthropic-ai/sdk` from 0.25.2 to 0.26.0 by @dependabot in [#1449](https://github.com/promptfoo/promptfoo/pull/1449)
- **chore(deps):** Bump `@anthropic-ai/sdk` from 0.26.0 to 0.26.1 by @dependabot in [#1456](https://github.com/promptfoo/promptfoo/pull/1456)
- **chore(deps):** Bump `openai` from 4.55.7 to 4.55.9 by @dependabot in [#1457](https://github.com/promptfoo/promptfoo/pull/1457)

## [0.78.0] - 2024-08-14

### Changed

- **Web UI**: Added ability to choose prompt/provider column in report view by @typpo in [#1426](https://github.com/promptfoo/promptfoo/pull/1426)
- **Eval**: Support loading scenarios and tests from external files by @mldangelo in [#1432](https://github.com/promptfoo/promptfoo/pull/1432)
- **Redteam**: Added language support for generated tests by @mldangelo in [#1433](https://github.com/promptfoo/promptfoo/pull/1433)
- **Transform**: Support custom function names in file transforms by @mldangelo in [#1435](https://github.com/promptfoo/promptfoo/pull/1435)
- **Extension Hook API**: Introduced extension hook API by @aantn in [#1249](https://github.com/promptfoo/promptfoo/pull/1249)
- **Report**: Hide unused plugins in report by @typpo in [#1425](https://github.com/promptfoo/promptfoo/pull/1425)
- **Memory**: Optimize memory usage in `listPreviousResults` by not loading all results into memory by @typpo in [#1439](https://github.com/promptfoo/promptfoo/pull/1439)
- **TypeScript**: Added TypeScript `promptfooconfig` example by @mldangelo in [#1427](https://github.com/promptfoo/promptfoo/pull/1427)
- **Tests**: Moved `evaluatorHelpers` tests to a separate file by @mldangelo in [#1437](https://github.com/promptfoo/promptfoo/pull/1437)
- **Dev**: Bumped `@aws-sdk/client-bedrock-runtime` from 3.624.0 to 3.629.0 by @dependabot in [#1428](https://github.com/promptfoo/promptfoo/pull/1428)
- **SDK**: Bumped `@anthropic-ai/sdk` from 0.25.1 to 0.25.2 by @dependabot in [#1429](https://github.com/promptfoo/promptfoo/pull/1429)
- **SDK**: Bumped `openai` from 4.55.4 to 4.55.7 by @dependabot in [#1436](https://github.com/promptfoo/promptfoo/pull/1436)

## [0.77.0] - 2024-08-12

### Added

- feat(assertions): add option to disable AJV strict mode (#1415)

### Changed

- feat: ssrf plugin (#1411)
- feat: `basic` strategy to represent raw payloads only (#1417)
- refactor: transform function (#1423)
- fix: suppress docker lint (#1412)
- fix: update eslint config and resolve unused variable warnings (#1413)
- fix: handle retries for harmful generations (#1422)
- docs: add plugin documentation (#1421)

### Fixed

- fix(redteam): plugins respect config-level numTest (#1409)

### Dependencies

- chore(deps): bump openai from 4.55.3 to 4.55.4 (#1418)

### Documentation

- docs(faq): expand and restructure FAQ content (#1416)

## [0.76.1] - 2024-08-11

## [0.76.0] - 2024-08-10

### Changed

- feat: add `delete eval latest` and `delete eval all` (#1383)
- feat: bfla and bofa plugins (#1406)
- feat: Support loading tools from multiple files (#1384)
- feat: `promptfoo eval --description` override (#1399)
- feat: add `default` strategy and remove `--add-strategies` (#1401)
- feat: assume unrecognized openai models are chat models (#1404)
- feat: excessive agency grader looks at tools (#1403)
- fix: dont check SSL certs (#1396)
- fix: reduce rbac and moderation false positives (#1400)
- fix: `redteam` property was not read in config (#1407)
- fix: Do not ignored derived metrics (#1381)
- fix: add indexes for sqlite (#1382)

### Fixed

- fix(types): allow boolean values in VarsSchema (#1386)

### Dependencies

- chore(deps-dev): bump @aws-sdk/client-bedrock-runtime from 3.623.0 to 3.624.0 (#1379)
- chore(deps): bump openai from 4.54.0 to 4.55.0 (#1387)
- chore(deps): bump openai from 4.55.0 to 4.55.1 (#1392)
- chore(deps): bump @anthropic-ai/sdk from 0.25.0 to 0.25.1 (#1397)
- chore(deps): bump openai from 4.55.1 to 4.55.3 (#1398)

## [0.75.2] - 2024-08-06

### Added

- feat: ability to attach configs to prompts (#1391)

### Changed

- fix: Update "Edit Comment" dialog background for the dark mode (#1374)
- fix: undefined var in hallucination template (#1375)
- fix: restore harmCategory var (#1380)

## [0.75.1] - 2024-08-05

### Changed

- fix: temporarily disable nunjucks strict mode by @typpo

### Dependencies

- chore(deps): update dependencies (#1373)

## [0.75.0] - 2024-08-05

### Added

- feat(webui): Download report as PDF by @typpo in #1348
- feat(redteam): Add custom policy plugin by @mldangelo in #1346
- feat(config): Add writePromptfooConfig function and orderKeys utility by @mldangelo in #1360
- feat(redteam): Add purpose and entities to defaultTest metadata by @mldangelo in #1359
- feat(webui): Show metadata in details dialog by @typpo in #1362
- feat(redteam): Add some simple requested strategies by @typpo in #1364

### Changed

- feat: Implement defaultTest metadata in tests and scenarios by @mldangelo in #1361
- feat!: Add `default` plugin collection and remove --add-plugins by @typpo in #1369
- fix: Moderation assert and iterative provider handle output objects by @typpo in #1353
- fix: Improve PII grader by @typpo in #1354
- fix: Improve RBAC grading by @typpo in #1347
- fix: Make graders set assertion value by @typpo in #1355
- fix: Allow falsy provider response outputs by @typpo in #1356
- fix: Improve entity extraction and enable for PII by @typpo in #1358
- fix: Do not dereference external tool files by @typpo in #1357
- fix: Google sheets output by @typpo in #1367
- docs: How to red team RAG applications by @typpo in #1368
- refactor(redteam): Consolidate graders and plugins by @mldangelo in #1370
- chore(redteam): Collect user consent for harmful generation by @typpo in #1365

### Dependencies

- chore(deps): Bump openai from 4.53.2 to 4.54.0 by @dependabot in #1349
- chore(deps-dev): Bump @aws-sdk/client-bedrock-runtime from 3.622.0 to 3.623.0 by @dependabot in #1372

## [0.74.0] - 2024-08-01

### Changed

- **feat**: Split types vs validators for prompts, providers, and redteam [#1325](https://github.com/promptfoo/promptfoo/pull/1325) by [@typpo](https://github.com/typpo)
- **feat**: Load provider `tools` and `functions` from external file [#1342](https://github.com/promptfoo/promptfoo/pull/1342) by [@typpo](https://github.com/typpo)
- **fix**: Show gray icon when there are no tests in report [#1335](https://github.com/promptfoo/promptfoo/pull/1335) by [@typpo](https://github.com/typpo)
- **fix**: numTests calculation for previous evals [#1336](https://github.com/promptfoo/promptfoo/pull/1336) by [@onyck](https://github.com/onyck)
- **fix**: Only show the number of tests actually run in the eval [#1338](https://github.com/promptfoo/promptfoo/pull/1338) by [@typpo](https://github.com/typpo)
- **fix**: better-sqlite3 in arm64 docker image [#1344](https://github.com/promptfoo/promptfoo/pull/1344) by [@cmrfrd](https://github.com/cmrfrd)
- **fix**: Correct positive example in DEFAULT_GRADING_PROMPT [#1337](https://github.com/promptfoo/promptfoo/pull/1337) by [@tbuckley](https://github.com/tbuckley)
- **chore**: Integrate red team evaluation into promptfoo init [#1334](https://github.com/promptfoo/promptfoo/pull/1334) by [@mldangelo](https://github.com/mldangelo)
- **chore**: Enforce consistent type imports [#1341](https://github.com/promptfoo/promptfoo/pull/1341) by [@mldangelo](https://github.com/mldangelo)
- **refactor(redteam)**: Update plugin architecture and improve error handling [#1343](https://github.com/promptfoo/promptfoo/pull/1343) by [@mldangelo](https://github.com/mldangelo)
- **docs**: Expand installation instructions in README and docs [#1345](https://github.com/promptfoo/promptfoo/pull/1345) by [@mldangelo](https://github.com/mldangelo)

### Dependencies

- **chore(deps)**: Bump @azure/identity from 4.4.0 to 4.4.1 [#1340](https://github.com/promptfoo/promptfoo/pull/1340) by [@dependabot](https://github.com/dependabot)
- **chore(deps)**: Bump the github-actions group with 3 updates [#1339](https://github.com/promptfoo/promptfoo/pull/1339) by [@dependabot](https://github.com/dependabot)

## [0.73.9] - 2024-07-30

### Dependencies

- chore(deps): update dev dependencies and minor package versions (#1331)
- chore(deps): bump @anthropic-ai/sdk from 0.24.3 to 0.25.0 (#1326)

### Fixed

- fix: chain provider and test transform (#1316)

### Added

- feat: handle rate limits in generic fetch path (#1324)

### Changed

- **Features:**
  - feat: handle rate limits in generic fetch path by @typpo in https://github.com/promptfoo/promptfoo/pull/1324
- **Fixes:**
  - fix: show default vars in table by @typpo in https://github.com/promptfoo/promptfoo/pull/1306
  - fix: chain provider and test transform by @fvdnabee in https://github.com/promptfoo/promptfoo/pull/1316
- **Refactors:**
  - refactor(redteam): extract entity and purpose logic, update imitation plugin by @mldangelo in https://github.com/promptfoo/promptfoo/pull/1301
- **Chores:**
  - chore(deps): bump openai from 4.53.1 to 4.53.2 by @dependabot in https://github.com/promptfoo/promptfoo/pull/1314
  - chore: set page titles by @typpo in https://github.com/promptfoo/promptfoo/pull/1315
  - chore: add devcontainer setup by @cmrfrd in https://github.com/promptfoo/promptfoo/pull/1317
  - chore(webui): persist column selection in evals view by @mldangelo in https://github.com/promptfoo/promptfoo/pull/1302
  - chore(redteam): allow multiple provider selection by @mldangelo in https://github.com/promptfoo/promptfoo/pull/1319
  - chore(deps): bump @anthropic-ai/sdk from 0.24.3 to 0.25.0 by @dependabot in https://github.com/promptfoo/promptfoo/pull/1326
  - chore(deps-dev): bump @aws-sdk/client-bedrock-runtime from 3.620.0 to 3.620.1 by @dependabot in https://github.com/promptfoo/promptfoo/pull/1327
  - chore(deps): update dev dependencies and minor package versions by @mldangelo in https://github.com/promptfoo/promptfoo/pull/1331
- **CI/CD:**
  - ci: add assets generation job and update json schema by @mldangelo in https://github.com/promptfoo/promptfoo/pull/1321
  - docs: add CITATION.cff file by @mldangelo in https://github.com/promptfoo/promptfoo/pull/1322
  - docs: update examples and docs to use gpt-4o and gpt-4o-mini models by @mldangelo in https://github.com/promptfoo/promptfoo/pull/1323
- chore(deps-dev): bump @aws-sdk/client-bedrock-runtime from 3.620.0 to 3.620.1 (#1327)

### Documentation

- **Documentation:**

## [0.73.8] - 2024-07-29

### Dependencies

- chore(deps): bump openai from 4.53.1 to 4.53.2 (#1314)

### Documentation

- docs: update examples and docs to use gpt-4o and gpt-4o-mini models (#1323)
- docs: add CITATION.cff file (#1322)

### Added

- feat(webui): tooltip with provider config on hover (#1312)

### Changed

- feat: Imitation redteam plugin (#1163)
- fix: report cached tokens from assertions (#1299)
- fix: trim model-graded-closedqa response (#1309)
- refactor(utils): move transform logic to separate file (#1310)
- chore(cli): add option to strip auth info from shared URLs (#1304)
- chore: set page titles (#1315)
- chore(webui): persist column selection in evals view (#1302)
- ci: add assets generation job and update json schema (#1321)
- refactor(redteam): extract entity and purpose logic, update imitation plugin (#1301)
- chore(redteam): allow multiple provider selection (#1319)
- chore: add devcontainer setup (#1317)

### Fixed

- fix(webui): make it easier to select text without toggling cell (#1295)
- fix(docker): add sqlite-dev to runtime dependencies (#1297)
- fix(redteam): update CompetitorsGrader rubric (#1298)
- fix(redteam): improve plugin and strategy selection UI (#1300)
- fix(redteam): decrease false positives in hallucination grader (#1305)
- fix(redteam): misc fixes in grading and calculations (#1313)
- fix: show default vars in table (#1306)

## [0.73.7] - 2024-07-26

### Changed

- **Standalone graders for redteam** by [@typpo](https://github.com/typpo) in [#1256](https://github.com/promptfoo/promptfoo/pull/1256)
- **Punycode deprecation warning on node 22** by [@typpo](https://github.com/typpo) in [#1287](https://github.com/promptfoo/promptfoo/pull/1287)
- **Improve iterative providers and update provider API interface to pass original prompt** by [@mldangelo](https://github.com/mldangelo) in [#1293](https://github.com/promptfoo/promptfoo/pull/1293)
- **Add issue templates** by [@typpo](https://github.com/typpo) in [#1288](https://github.com/promptfoo/promptfoo/pull/1288)
- **Support TS files for prompts providers and assertions** by [@benasher44](https://github.com/benasher44) in [#1286](https://github.com/promptfoo/promptfoo/pull/1286)
- **Update dependencies** by [@mldangelo](https://github.com/mldangelo) in [#1292](https://github.com/promptfoo/promptfoo/pull/1292)
- **Move circular dependency check to style-check job** by [@mldangelo](https://github.com/mldangelo) in [#1291](https://github.com/promptfoo/promptfoo/pull/1291)
- **Add examples for embedding and classification providers** by [@Luca-Hackl](https://github.com/Luca-Hackl) in [#1296](https://github.com/promptfoo/promptfoo/pull/1296)

## [0.73.6] - 2024-07-25

### Added

- feat(ci): add Docker image publishing to GitHub Container Registry (#1263)
- feat(webui): add yaml upload button (#1264)

### Changed

- docs: fix javascript configuration guide variable example (#1268)
- site(careers): update application instructions and preferences (#1270)
- chore(python): enhance documentation, tests, formatting, and CI (#1282)
- fix: treat .cjs and .mjs files as javascript vars (#1267)
- fix: add xml tags for better delineation in `llm-rubric`, reduce `harmful` plugin false positives (#1269)
- fix: improve handling of json objects in http provider (#1274)
- fix: support provider json filepath (#1279)
- chore(ci): implement multi-arch Docker image build and push (#1266)
- chore(docker): add multi-arch image description (#1271)
- chore(eslint): add new linter rules and improve code quality (#1277)
- chore: move types files (#1278)
- refactor(redteam): rename strategies and improve type safety (#1275)
- ci: re-enable Node 22.x in CI matrix (#1272)
- chore: support loading .{,m,c}ts promptfooconfig files (#1284)

### Dependencies

- chore(deps): update ajv-formats from 2.1.1 to 3.0.1 (#1276)
- chore(deps): update @swc/core to version 1.7.1 (#1285)

## [0.73.5] - 2024-07-24

### Added

- **feat(cli):** Add the ability to share a specific eval by [@typpo](https://github.com/promptfoo/promptfoo/pull/1250)
- **feat(webui):** Hide long metrics lists by [@typpo](https://github.com/promptfoo/promptfoo/pull/1262)
- feat(webui): hide long metrics lists (#1262)
- feat: ability to share a specific eval (#1250)

### Changed

- **fix:** Resolve node-fetch TypeScript errors by [@mldangelo](https://github.com/promptfoo/promptfoo/pull/1254)
- **fix:** Correct color error in local `checkNodeVersion` test by [@mldangelo](https://github.com/promptfoo/promptfoo/pull/1255)
- **fix:** Multiple Docker fixes by [@typpo](https://github.com/promptfoo/promptfoo/pull/1257)
- **fix:** Improve `--add-strategies` validation error messages by [@typpo](https://github.com/promptfoo/promptfoo/pull/1260)
- **chore:** Warn when a variable is named `assert` by [@typpo](https://github.com/promptfoo/promptfoo/pull/1259)
- **chore:** Update Llama examples and add support for chat-formatted prompts in Replicate by [@typpo](https://github.com/promptfoo/promptfoo/pull/1261)
- chore: update llama examples and add support for chat formatted prompts in Replicate (#1261)
- chore: warn when a var is named assert (#1259)

### Fixed

- **fix(redteam):** Allow arbitrary `injectVar` name for redteam providers by [@mldangelo](https://github.com/promptfoo/promptfoo/pull/1253)
- fix: make --add-strategies validation have useful error (#1260)
- fix: multiple docker fixes (#1257)
- fix: color error in local checkNodeVersion test (#1255)
- fix: resolve node-fetch typescript errors (#1254)
- fix(redteam): allow arbitrary injectVar name for redteam providers (#1253)

## [0.73.4] - 2024-07-24

### Changed

- **schema**: Update config schema for strategies by @mldangelo in [#1244](https://github.com/promptfoo/promptfoo/pull/1244)
- **defaultTest**: Fix scenario assert merging by @onyck in [#1251](https://github.com/promptfoo/promptfoo/pull/1251)
- **webui**: Handle port already in use error by @mldangelo in [#1246](https://github.com/promptfoo/promptfoo/pull/1246)
- **webui**: Update provider list in `ProviderSelector` and add tests by @mldangelo in [#1245](https://github.com/promptfoo/promptfoo/pull/1245)
- **site**: Add blog post by @typpo in [#1247](https://github.com/promptfoo/promptfoo/pull/1247)
- **site**: Improve navigation and consistency by @mldangelo in [#1248](https://github.com/promptfoo/promptfoo/pull/1248)
- **site**: Add careers page by @mldangelo in [#1222](https://github.com/promptfoo/promptfoo/pull/1222)
- **docs**: Full RAG example by @typpo in [#1228](https://github.com/promptfoo/promptfoo/pull/1228)

## [0.73.3] - 2024-07-23

### Changed

- **WebUI:** Make eval switcher more obvious by @typpo in [#1232](https://github.com/promptfoo/promptfoo/pull/1232)
- **Redteam:** Add iterative tree provider and strategy by @mldangelo in [#1238](https://github.com/promptfoo/promptfoo/pull/1238)
- Improve `CallApiFunctionSchema`/`ProviderFunction` type by @aloisklink in [#1235](https://github.com/promptfoo/promptfoo/pull/1235)
- **Redteam:** CLI nits, plugins, provider functionality, and documentation by @mldangelo in [#1231](https://github.com/promptfoo/promptfoo/pull/1231)
- **Redteam:** PII false positives by @typpo in [#1233](https://github.com/promptfoo/promptfoo/pull/1233)
- **Redteam:** `--add-strategies` flag didn't work by @typpo in [#1234](https://github.com/promptfoo/promptfoo/pull/1234)
- Cleanup logging and fix nextui TS error by @mldangelo in [#1243](https://github.com/promptfoo/promptfoo/pull/1243)
- **CI:** Add registry URL to npm publish workflow by @mldangelo in [#1241](https://github.com/promptfoo/promptfoo/pull/1241)
- Remove redundant chalk invocations by @mldangelo in [#1240](https://github.com/promptfoo/promptfoo/pull/1240)
- Update dependencies by @mldangelo in [#1242](https://github.com/promptfoo/promptfoo/pull/1242)
- Update some images by @typpo in [#1236](https://github.com/promptfoo/promptfoo/pull/1236)
- More image updates by @typpo in [#1237](https://github.com/promptfoo/promptfoo/pull/1237)
- Update capitalization of Promptfoo and fix site deprecation warning by @mldangelo in [#1239](https://github.com/promptfoo/promptfoo/pull/1239)

## [0.73.2] - 2024-07-23

### Changed

- fix: add support for anthropic bedrock tools (#1229)
- chore(redteam): add a warning for no openai key set (#1230)

## [0.73.1] - 2024-07-22

### Changed

- fix: dont try to parse yaml content on load (#1226)

## [0.73.0] - 2024-07-22

### Added

- feat(redteam): add 4 new basic plugins (#1201)
- feat(redteam): improve test generation logic and add batching by @mldangelo in
- feat(redteam): settings dialog (#1215)https://github.com/promptfoo/promptfoo/pull/1208
- feat(redteam): introduce redteam section for promptfooconfig.yaml (#1192)

### Changed

- fix: gpt-4o-mini price (#1218)
- chore(openai): update model list (#1219)
- test: improve type safety and resolve TypeScript errors (#1216)
- refactor: resolve circular dependencies and improve code organization (#1212)
- docs: fix broken links (#1211)
- site: image updates and bugfixes (#1217)
- site: improve human readability of validator errors (#1221)
- site: yaml/json config validator for promptfoo configs (#1207)

### Fixed

- fix(validator): fix errors in default example (#1220)
- fix(webui): misc fixes and improvements to webui visuals (#1213)
- fix(redteam): mismatched categories and better overall scoring (#1214)
- fix(gemini): improve error handling (#1193)

### Dependencies

- chore(deps): update multiple dependencies to latest minor and patch versions (#1210)

## [0.72.2] - 2024-07-19

### Documentation

- docs: add guide for comparing GPT-4o vs GPT-4o-mini (#1200)

### Added

- **feat(openai):** add GPT-4o-mini models by [@mldangelo](https://github.com/promptfoo/promptfoo/pull/1196)
- feat(redteam): improve test generation logic and add batching (#1208)

### Changed

- **feat:** add schema validation to `promptfooconfig.yaml` by [@mldangelo](https://github.com/promptfoo/promptfoo/pull/1185)
- **fix:** base path for custom filter resolution by [@onyck](https://github.com/promptfoo/promptfoo/pull/1198)
- **chore(redteam):** refactor PII categories and improve plugin handling by [@mldangelo](https://github.com/promptfoo/promptfoo/pull/1191)
- **build(deps-dev):** bump `@aws-sdk/client-bedrock-runtime` from 3.614.0 to 3.616.0 by [@dependabot](https://github.com/promptfoo/promptfoo/pull/1203)
- **docs:** add guide for comparing GPT-4o vs GPT-4o-mini by [@mldangelo](https://github.com/promptfoo/promptfoo/pull/1200)
- **site:** contact page by [@typpo](https://github.com/promptfoo/promptfoo/pull/1190)
- **site:** newsletter form by [@typpo](https://github.com/promptfoo/promptfoo/pull/1194)
- **site:** miscellaneous images and improvements by [@typpo](https://github.com/promptfoo/promptfoo/pull/1199)
- build(deps-dev): bump @aws-sdk/client-bedrock-runtime from 3.614.0 to 3.616.0 (#1203)
- site: misc images and improvements (#1199)

### Fixed

- **fix(webui):** eval ID not being properly set by [@typpo](https://github.com/promptfoo/promptfoo/pull/1195)
- **fix(Dockerfile):** install curl for healthcheck by [@orange-anjou](https://github.com/promptfoo/promptfoo/pull/1204)
- fix(Dockerfile): install curl for healthcheck (#1204)
- fix: base path for custom filter resolution (#1198)

### Tests

- **test(webui):** add unit tests for `InfoModal` component by [@mldangelo](https://github.com/promptfoo/promptfoo/pull/1187)

## [0.72.1] - 2024-07-18

### Tests

- test(webui): add unit tests for InfoModal component (#1187)

### Fixed

- fix(webui): eval id not being properly set (#1195)

### Added

- feat(openai): add gpt-4o-mini models (#1196)
- feat: add schema validation to promptfooconfig.yaml (#1185)

### Changed

- Fix: Consider model name when caching Bedrock responses by @fvdnabee in [#1181](https://github.com/promptfoo/promptfoo/pull/1181)
- Fix: Parsing of the model name tag in Ollama embeddings provider by @minamijoyo in [#1189](https://github.com/promptfoo/promptfoo/pull/1189)
- Refactor (redteam): Simplify CLI command structure and update provider options by @mldangelo in [#1174](https://github.com/promptfoo/promptfoo/pull/1174)
- Refactor (types): Convert interfaces to Zod schemas by @mldangelo in [#1178](https://github.com/promptfoo/promptfoo/pull/1178)
- Refactor (redteam): Improve type safety and simplify code structure by @mldangelo in [#1175](https://github.com/promptfoo/promptfoo/pull/1175)
- Chore (redteam): Another injection by @typpo in [#1173](https://github.com/promptfoo/promptfoo/pull/1173)
- Chore (deps): Upgrade inquirer to v10 by @mldangelo in [#1176](https://github.com/promptfoo/promptfoo/pull/1176)
- Chore (redteam): Update CLI for test case generation by @mldangelo in [#1177](https://github.com/promptfoo/promptfoo/pull/1177)
- Chore: Include hostname in share confirmation by @typpo in [#1183](https://github.com/promptfoo/promptfoo/pull/1183)
- Build (deps-dev): Bump @azure/identity from 4.3.0 to 4.4.0 by @dependabot in [#1180](https://github.com/promptfoo/promptfoo/pull/1180)
- chore(redteam): refactor PII categories and improve plugin handling (#1191)
- site: newsletter form (#1194)
- site: contact page (#1190)

## [0.72.0] - 2024-07-17

### Added

- feat(webui): add about component with helpful links (#1149)
- feat(webui): Ability to compare evals (#1148)

### Changed

- feat: manual input provider (#1168)
- chore(mistral): add codestral-mamba (#1170)
- chore: static imports for iterative providers (#1169)

### Fixed

- fix(webui): dark mode toggle (#1171)
- fix(redteam): set harmCategory label for harmful tests (#1172)

## [0.71.1] - 2024-07-15

### Added

- feat(redteam): specify the default number of test cases to generate per plugin (#1154)

### Changed

- feat: add image classification example and xml assertions (#1153)

### Fixed

- fix(redteam): fix dynamic import paths (#1162)

## [0.71.0] - 2024-07-15

### Changed

- **Eval picker for web UI** by [@typpo](https://github.com/typpo) in [#1143](https://github.com/promptfoo/promptfoo/pull/1143)
- **Update default model providers to Claude 3.5** by [@mldangelo](https://github.com/mldangelo) in [#1157](https://github.com/promptfoo/promptfoo/pull/1157)
- **Allow provider customization for dataset generation** by [@mldangelo](https://github.com/mldangelo) in [#1158](https://github.com/promptfoo/promptfoo/pull/1158)
- **Predict Redteam injectVars** by [@mldangelo](https://github.com/mldangelo) in [#1141](https://github.com/promptfoo/promptfoo/pull/1141)
- **Fix JSON prompt escaping in HTTP provider and add LM Studio example** by [@mldangelo](https://github.com/mldangelo) in [#1156](https://github.com/promptfoo/promptfoo/pull/1156)
- **Fix poor performing harmful test generation** by [@mldangelo](https://github.com/mldangelo) in [#1124](https://github.com/promptfoo/promptfoo/pull/1124)
- **Update overreliance grading prompt** by [@mldangelo](https://github.com/mldangelo) in [#1146](https://github.com/promptfoo/promptfoo/pull/1146)
- **Move multiple variables warning to before progress bar** by [@typpo](https://github.com/typpo) in [#1160](https://github.com/promptfoo/promptfoo/pull/1160)
- **Add contributing guide** by [@mldangelo](https://github.com/mldangelo) in [#1150](https://github.com/promptfoo/promptfoo/pull/1150)
- **Refactor and optimize injection and iterative methods** by [@mldangelo](https://github.com/mldangelo) in [#1138](https://github.com/promptfoo/promptfoo/pull/1138)
- **Update plugin base class to support multiple assertions** by [@mldangelo](https://github.com/mldangelo) in [#1139](https://github.com/promptfoo/promptfoo/pull/1139)
- **Structural refactor, abstract plugin and method actions** by [@mldangelo](https://github.com/mldangelo) in [#1140](https://github.com/promptfoo/promptfoo/pull/1140)
- **Move CLI commands into individual files** by [@mldangelo](https://github.com/mldangelo) in [#1155](https://github.com/promptfoo/promptfoo/pull/1155)
- **Update Jest linter rules** by [@mldangelo](https://github.com/mldangelo) in [#1161](https://github.com/promptfoo/promptfoo/pull/1161)
- **Bump openai from 4.52.4 to 4.52.5** by [@dependabot](https://github.com/dependabot) in [#1137](https://github.com/promptfoo/promptfoo/pull/1137)
- **Bump @aws-sdk/client-bedrock-runtime from 3.613.0 to 3.614.0** by [@dependabot](https://github.com/dependabot) in [#1136](https://github.com/promptfoo/promptfoo/pull/1136)
- **Bump openai from 4.52.5 to 4.52.7** by [@dependabot](https://github.com/dependabot) in [#1142](https://github.com/promptfoo/promptfoo/pull/1142)
- **Update documentation and MUI dependencies** by [@mldangelo](https://github.com/mldangelo) in [#1152](https://github.com/promptfoo/promptfoo/pull/1152)
- **Update Drizzle dependencies and configuration** by [@mldangelo](https://github.com/mldangelo) in [#1151](https://github.com/promptfoo/promptfoo/pull/1151)
- **Bump dependencies with patch and minor version updates** by [@mldangelo](https://github.com/mldangelo) in [#1159](https://github.com/promptfoo/promptfoo/pull/1159)

## [0.70.1] - 2024-07-11

### Changed

- **provider**: put provider in outer loop to reduce model swap by @typpo in [#1132](https://github.com/promptfoo/promptfoo/pull/1132)
- **evaluator**: ensure unique prompt handling with labeled and unlabeled providers by @mldangelo in [#1134](https://github.com/promptfoo/promptfoo/pull/1134)
- **eval**: validate --output file extension before running eval by @mldangelo in [#1135](https://github.com/promptfoo/promptfoo/pull/1135)
- **deps-dev**: bump @aws-sdk/client-bedrock-runtime from 3.609.0 to 3.613.0 by @dependabot in [#1126](https://github.com/promptfoo/promptfoo/pull/1126)
- fix pythonCompletion test by @mldangelo in [#1133](https://github.com/promptfoo/promptfoo/pull/1133)

## [0.70.0] - 2024-07-10

### Changed

- feat: Add `promptfoo redteam init` command (#1122)
- chore: refactor eval and generate commands out of main.ts (#1121)
- build(deps): bump openai from 4.52.3 to 4.52.4 (#1118)
- refactor(redteam): relocate harmful and pii plugins from legacy directory (#1123)
- refactor(redteam): Migrate harmful test generators to plugin-based architecture (#1116)

### Fixed

- fix(redteam): use final prompt in moderation instead of original (#1117)

## [0.69.2] - 2024-07-08

### Changed

- feat: add support for nested grading results (#1101)
- fix: issue that caused harmful prompts to not save (#1112)
- fix: resolve relative paths for prompts (#1110)
- ci: compress images in PRs (#1108)
- site: landing page updates (#1096)

## [0.69.1] - 2024-07-06

### Changed

- **feat**: Add Zod schema validation for providers in `promptfooconfig` by @mldangelo in [#1102](https://github.com/promptfoo/promptfoo/pull/1102)
- **fix**: Re-add provider context in prompt functions by @mldangelo in [#1106](https://github.com/promptfoo/promptfoo/pull/1106)
- **fix**: Add missing `gpt-4-turbo-2024-04-09` by @aloisklink in [#1100](https://github.com/promptfoo/promptfoo/pull/1100)
- **chore**: Update minor and patch versions of several packages by @mldangelo in [#1107](https://github.com/promptfoo/promptfoo/pull/1107)
- **chore**: Format Python code and add check job to GitHub Actions workflow by @mldangelo in [#1105](https://github.com/promptfoo/promptfoo/pull/1105)
- **chore**: Bump version to 0.69.1 by @mldangelo
- **docs**: Add example and configuration guide for using `llama.cpp` by @mldangelo in [#1104](https://github.com/promptfoo/promptfoo/pull/1104)
- **docs**: Add Vitest integration guide by @mldangelo in [#1103](https://github.com/promptfoo/promptfoo/pull/1103)

## [0.69.0] - 2024-07-05

### Added

- feat(redteam): `extra-jailbreak` plugin that applies jailbreak to all probes (#1085)
- feat(webui): show metrics as % in column header (#1087)
- feat: add support for PROMPTFOO_AUTHOR environment variable (#1099)

### Changed

- feat: `llm-rubric` uses tools API for model-grading anthropic evals (#1079)
- feat: `--filter-providers` eval option (#1089)
- feat: add `author` field to evals (#1045)
- fix: improper path resolution for file:// prefixes (#1094)
- chore(webui): small changes to styling (#1088)
- docs: guide on how to do sandboxed evals on generated code (#1097)
- build(deps): bump replicate from 0.30.2 to 0.31.0 (#1090)

### Fixed

- fix(webui): Ability to toggle visibility of description column (#1095)

## [0.68.3] - 2024-07-04

### Tests

- test: fix assertion result mock pollution (#1086)

### Fixed

- fix: browser error on eval page with derived metrics that results when a score is null (#1093)
- fix(prompts): treat non-existent files as prompt strings (#1084)
- fix: remove test mutation for classifer and select-best assertion types (#1083)

### Added

- feat(openai): support for attachments for openai assistants (#1080)

### Changed

- **Features:**
  - Added support for attachments in OpenAI assistants by [@typpo](https://github.com/promptfoo/promptfoo/pull/1080)
- **Fixes:**
  - Removed test mutation for classifier and select-best assertion types by [@typpo](https://github.com/promptfoo/promptfoo/pull/1083)
  - Treated non-existent files as prompt strings by [@typpo](https://github.com/promptfoo/promptfoo/pull/1084)
  - Fixed assertion result mock pollution by [@mldangelo](https://github.com/promptfoo/promptfoo/pull/1086)
- **Dependencies:**
  - Bumped `openai` from 4.52.2 to 4.52.3 by [@dependabot](https://github.com/promptfoo/promptfoo/pull/1073)
  - Bumped `@aws-sdk/client-bedrock-runtime` from 3.606.0 to 3.609.0 by [@dependabot](https://github.com/promptfoo/promptfoo/pull/1072)

## [0.68.2] - 2024-07-03

### Changed

- build(deps): bump openai from 4.52.2 to 4.52.3 (#1073)
- build(deps-dev): bump @aws-sdk/client-bedrock-runtime from 3.606.0 to 3.609.0 (#1072)

### Added

- feat(webui): add scenarios to test suite configuration in yaml editor (#1071)

## [0.68.1] - 2024-07-02

### Fixed

- fix: resolve issues with relative prompt paths (#1066)
- fix: handle replicate ids without version (#1059)

### Added

- feat: support calling specific function from python provider (#1053)

### Changed

- **feat:** Support calling specific function from Python provider by [@typpo](https://github.com/promptfoo/promptfoo/pull/1053)
- **fix:** Resolve issues with relative prompt paths by [@mldangelo](https://github.com/promptfoo/promptfoo/pull/1066)
- **fix:** Handle replicate IDs without version by [@typpo](https://github.com/promptfoo/promptfoo/pull/1059)
- **build(deps):** Bump `@anthropic-ai/sdk` from 0.24.2 to 0.24.3 by [@dependabot](https://github.com/promptfoo/promptfoo/pull/1062)
- build(deps): bump @anthropic-ai/sdk from 0.24.2 to 0.24.3 (#1062)

## [0.68.0] - 2024-07-01

### Documentation

- docs: dalle jailbreak blog post (#1052)

### Added

- feat(webui): Add support for markdown tables and other extras by @typpo in [#1042](https://github.com/promptfoo/promptfoo/pull/1042)

### Changed

- feat: support for image model redteaming by @typpo in [#1051](https://github.com/promptfoo/promptfoo/pull/1051)
- feat: prompt syntax for bedrock llama3 by @fvdnabee in [#1038](https://github.com/promptfoo/promptfoo/pull/1038)
- fix: http provider returns the correct response format by @typpo in [#1027](https://github.com/promptfoo/promptfoo/pull/1027)
- fix: handle when stdout columns are not set by @typpo in [#1029](https://github.com/promptfoo/promptfoo/pull/1029)
- fix: support additional models via AWS Bedrock and update documentation by @mldangelo in [#1034](https://github.com/promptfoo/promptfoo/pull/1034)
- fix: handle imported single test case by @typpo in [#1041](https://github.com/promptfoo/promptfoo/pull/1041)
- fix: dereference promptfoo test files by @fvdnabee in [#1035](https://github.com/promptfoo/promptfoo/pull/1035)
- chore: expose runAssertion and runAssertions to node package by @typpo in [#1026](https://github.com/promptfoo/promptfoo/pull/1026)
- chore: add Node.js version check to ensure compatibility by @mldangelo in [#1030](https://github.com/promptfoo/promptfoo/pull/1030)
- chore: enable '@typescript-eslint/no-use-before-define' linter rule by @mldangelo in [#1043](https://github.com/promptfoo/promptfoo/pull/1043)
- docs: fix broken documentation links by @mldangelo in [#1033](https://github.com/promptfoo/promptfoo/pull/1033)
- docs: update anthropic.md by @Codeshark-NET in [#1036](https://github.com/promptfoo/promptfoo/pull/1036)
- ci: add GitHub Action for automatic version tagging by @mldangelo in [#1046](https://github.com/promptfoo/promptfoo/pull/1046)
- ci: npm publish workflow by @typpo in [#1044](https://github.com/promptfoo/promptfoo/pull/1044)
- build(deps): bump openai from 4.52.1 to 4.52.2 by @dependabot in [#1057](https://github.com/promptfoo/promptfoo/pull/1057)
- build(deps): bump @anthropic-ai/sdk from 0.24.1 to 0.24.2 by @dependabot in [#1056](https://github.com/promptfoo/promptfoo/pull/1056)
- build(deps-dev): bump @aws-sdk/client-bedrock-runtime from 3.602.0 to 3.606.0 by @dependabot in [#1055](https://github.com/promptfoo/promptfoo/pull/1055)
- build(deps): bump docker/setup-buildx-action from 2 to 3 in the github-actions group by @dependabot in [#1054](https://github.com/promptfoo/promptfoo/pull/1054)

## [0.67.0] - 2024-06-27

### Added

- feat(bedrock): add proxy support for AWS SDK (#1021)
- feat(redteam): Expose modified prompt for iterative jailbreaks (#1024)
- feat: replicate image provider (#1049)

### Changed

- feat: add support for gemini embeddings via vertex (#1004)
- feat: normalize prompt input formats, introduce single responsibility handlers, improve test coverage, and fix minor bugs (#994)
- fix: more robust json extraction for llm-rubric (#1019)
- build(deps): bump openai from 4.52.0 to 4.52.1 (#1015)
- build(deps): bump @anthropic-ai/sdk from 0.24.0 to 0.24.1 (#1016)
- chore: sort imports (#1006)
- chore: switch to smaller googleapis dependency (#1009)
- chore: add config telemetry (#1005)
- docs: update GitHub urls to reflect promptfoo github org repository location (#1011)
- docs: fix incorrect yaml ref in guide (#1018)

## [0.66.0] - 2024-06-24

### Changed

- `config get/set` commands, ability for users to set their email by [@typpo](https://github.com/typpo) in [#971](https://github.com/promptfoo/promptfoo/pull/971)
- **webui**: Download as CSV by [@typpo](https://github.com/typpo) in [#1000](https://github.com/promptfoo/promptfoo/pull/1000)
- Add support for Gemini default grader if credentials are present by [@typpo](https://github.com/typpo) in [#998](https://github.com/promptfoo/promptfoo/pull/998)
- **redteam**: Allow arbitrary providers by [@mldangelo](https://github.com/mldangelo) in [#1002](https://github.com/promptfoo/promptfoo/pull/1002)
- Derived metrics by [@typpo](https://github.com/typpo) in [#985](https://github.com/promptfoo/promptfoo/pull/985)
- Python provider can import modules with same name as built-ins by [@typpo](https://github.com/typpo) in [#989](https://github.com/promptfoo/promptfoo/pull/989)
- Include error text in all cases by [@typpo](https://github.com/typpo) in [#990](https://github.com/promptfoo/promptfoo/pull/990)
- Ensure tests inside scenarios are filtered by filter patterns by [@mldangelo](https://github.com/mldangelo) in [#996](https://github.com/promptfoo/promptfoo/pull/996)
- Anthropic message API support for env vars by [@typpo](https://github.com/typpo) in [#997](https://github.com/promptfoo/promptfoo/pull/997)
- Add build documentation workflow and fix typos by [@mldangelo](https://github.com/mldangelo) in [#993](https://github.com/promptfoo/promptfoo/pull/993)
- Block network calls in tests by [@typpo](https://github.com/typpo) in [#972](https://github.com/promptfoo/promptfoo/pull/972)
- Export `AnthropicMessagesProvider` from providers by [@greysteil](https://github.com/greysteil) in [#975](https://github.com/promptfoo/promptfoo/pull/975)
- Add Claude 3.5 sonnet pricing by [@typpo](https://github.com/typpo) in [#976](https://github.com/promptfoo/promptfoo/pull/976)
- Pass `tool_choice` to Anthropic when set in config by [@greysteil](https://github.com/greysteil) in [#977](https://github.com/promptfoo/promptfoo/pull/977)
- Fixed according to Ollama API specifications by [@keishidev](https://github.com/keishidev) in [#981](https://github.com/promptfoo/promptfoo/pull/981)
- Add Dependabot config and update provider dependencies by [@mldangelo](https://github.com/mldangelo) in [#984](https://github.com/promptfoo/promptfoo/pull/984)
- Don't commit `.env` to Git by [@will-holley](https://github.com/will-holley) in [#991](https://github.com/promptfoo/promptfoo/pull/991)
- Update Docker base image to Node 20, improve self-hosting documentation, and add CI action for Docker build by [@mldangelo](https://github.com/mldangelo) in [#995](https://github.com/promptfoo/promptfoo/pull/995)
- Allow variable cells to scroll instead of exploding the table height by [@grrowl](https://github.com/grrowl) in [#973](https://github.com/promptfoo/promptfoo/pull/973)

## [0.65.2] - 2024-06-20

### Documentation

- docs: update claude vs gpt guide with claude 3.5 (#986)

### Added

- feat(redteam): make it easier to add non default plugins (#958)

### Changed

- feat: contains-sql assert (#964)
- fix: handle absolute paths for js providers (#966)
- fix: label not showing problem when using eval with config option (#928)
- fix: should return the whole message if the OpenAI return the content and the function call/tools at the same time. (#968)
- fix: label support for js prompts (#970)
- docs: Add CLI delete command to docs (#959)
- docs: text to sql validation guide (#962)

### Fixed

- fix(redteam): wire ui to plugins (#965)
- fix(redteam): reduce overreliance, excessive-agency false positive rates (#963)

## [0.65.1] - 2024-06-18

### Changed

- chore(docs): add shell syntax highlighting and fix typos (#953)
- chore(dependencies): update package dependencies (#952)
- Revert "feat(cli): add tests for CLI commands and fix version flag bug" (#967)

### Fixed

- fix: handle case where returned python result is null (#957)
- fix(webui): handle empty fail reasons and null componentResults (#956)

### Added

- feat(cli): add tests for CLI commands and fix version flag bug (#954)
- feat(eslint): integrate eslint-plugin-jest and configure rules (#951)
- feat: add eslint-plugin-unused-imports and remove unused imports (#949)
- feat: assertion type: is-sql (#926)

## [0.65.0] - 2024-06-17

### Added

- feat(webui): show pass/fail toggle (#938)
- feat(webui): carousel for multiple failure reasons (#939)
- feat(webui): clicking metric pills filters by nonzero only (#941)
- feat(redteam): political statements (#944)
- feat(redteam): indicate performance with moderation filter (#933)

### Changed

- feat: add hf to onboarding flow (#947)
- feat: add support for `promptfoo export latest` (#948)
- fix: serialize each item in `vars` when its type is a string (#823) (#943)
- chore(webui): split ResultsTable into separate files (#942)

### Fixed

- fix(redteam): more aggressive contract testing (#946)

### Dependencies

- chore(deps): update dependencies without breaking changes (#937)

## [0.64.0] - 2024-06-15

### Added

- feat(redteam): add unintended contracts test (#934)
- feat(anthropic): support tool use (#932)

### Changed

- feat: export `promptfoo.cache` to node package (#923)
- feat: add Voyage AI embeddings provider (#931)
- feat: Add more Portkey header provider options and create headers automatically (#909)
- fix: handle openai chat-style messages better in `moderation` assert (#930)
- ci: add next.js build caching (#908)
- chore(docs): update installation and GitHub Actions guides (#935)
- chore(dependencies): bump LLM providers in package.json (#936)

### Fixed

- fix(bedrock): support cohere embeddings (#924)

### Dependencies

- chore(deps): bump braces from 3.0.2 to 3.0.3 (#918)

## [0.63.2] - 2024-06-10

### Added

- feat: report view for redteam evals (#920)

### Fixed

- fix(bedrock): default value for configs (#917)
- fix: prevent assertions from being modified as they run (#929)

## [0.63.1] - 2024-06-10

### Fixed

- fix(vertex): correct handling of system instruction (#911)
- fix(bedrock): support for llama, cohere command and command-r, mistral (#915)

## [0.63.0] - 2024-06-09

### Added

- feat(bedrock): Add support for mistral, llama, cohere (#885)
- feat(ollama): add OLLAMA_API_KEY to support authentication (#883)
- feat(redteam): add test for competitor recommendations (#877)
- feat(webui): Show the number of passes and failures (#888)
- feat(webui): show manual grading record in test details view (#906)
- feat(webui): use indexeddb instead of localstorage (#905)

### Changed

- feat: ability to set test case metric from csv (#889)
- feat: interactive onboarding (#886)
- feat: support `threshold` param from csv (#903)
- feat: support array of values for `similar` assertion (#895)
- fix: Prompt variable reads unprocessed spaces on both sides (#887)
- fix: windows node 22 flake (#907)
- [fix: ci passing despite failing build (](https://github.com/promptfoo/promptfoo/commit/ce6090be5d70fbe71c6da0a5ec1a73253a9d8a0e)https://github.com/promptfoo/promptfoo/pull/876[)](https://github.com/promptfoo/promptfoo/commit/ce6090be5d70fbe71c6da0a5ec1a73253a9d8a0e)
- [fix: incorrect migrations path in docker build](https://github.com/promptfoo/promptfoo/commit/6a1eef4e4b006b32de9ce6e5e2d7c0bd3b9fa95a) https://github.com/promptfoo/promptfoo/issues/861
- chore(ci): add `workflow_dispatch` trigger (#897)
- chore: add more gemini models (#894)
- chore: introduce eslint (#904)
- chore: switch to SWC for faster Jest tests (#899)
- chore: update to prettier 3 (#901)
- [chore(openai): add tool_choice required type](https://github.com/promptfoo/promptfoo/commit/e97ce63221b0e06f7e03f46c466da36c5b713017)

### Fixed

- fix(vertex): support var templating in system instruction (#902)
- [fix(webui): display latency when available](https://github.com/promptfoo/promptfoo/commit/bb335efbe9e8d6b23526c837402787a1cbba9969)

### Dependencies

- chore(deps): update most dependencies to latest stable versions (#898)

## [0.62.1] - 2024-06-06

### Added

- feat(webui): Ability to suppress browser open on `promptfoo view` (#881)
- feat(anthropic): add support for base url (#850)
- feat(openai): Support function/tool callbacks (#830)
- feat(vertex/gemini): add support for toolConfig and systemInstruction (#841)
- feat(webui): Ability to filter to highlighted cells (#852)
- feat(webui): ability to click to filter metric (#849)
- feat(webui): add copy and highlight cell actions (#847)

### Changed

- fix: migrate database before writing results (#882)
- chore: upgrade default graders to gpt-4o (#848)
- ci: Introduce jest test coverage reports (#868)
- ci: add support for node 22, remove support for node 16 (#836)
- docs: Addresses minor typographical errors (#845)
- docs: Help description of default `--output` (#844)
- feat: Add Red Team PII Tests (#862)
- feat: Support custom gateway URLs in Portkey (#840)
- feat: add support for python embedding and classification providers (#864)
- feat: add support for titan premier on bedrock (#839)
- feat: pass evalId in results (#758)
- fix: Broken types (#854)
- fix: Fix broken progress callback in web ui (#860)
- fix: Fix formatting and add style check to CI (#872)
- fix: Fix type error eval page.tsx (#867)
- fix: Improve Error Handling for Python Assertions and Provider Exceptions (#863)
- fix: Pass evaluateOptions from web ui yaml (#859)
- fix: Render multiple result images with markdown, if markdown contains multiple images (#873)
- fix: The values of defaultTest and evaluateOptions are not set when editing the eval yaml file. (#834)
- fix: crash on db migration when cache is disabled on first run (#842)
- fix: csv and html outputs include both prompt and provider labels (#851)
- fix: docker build and prepublish script (#846)
- fix: show labels for custom provider (#875)
- chore: fix windows node 22 build issues by adding missing encoding dependency and updating webpack config (#900)
- chore: update Node.js version management and improve documentation (#896)
- Fix CI Passing Despite Failing Build (#866) (#876)

## [0.62.0] - 2024-06-05

### Fixed

- fix: Parameter evaluateOptions not passed correctly in jobs created using web (#870)

### Added

- feat(anthropic): add support for base url (#850)
- feat(openai): Support function/tool callbacks (#830)
- feat(vertex/gemini): add support for toolConfig and systemInstruction (#841)
- feat(webui): Ability to filter to highlighted cells (#852)
- feat(webui): ability to click to filter metric (#849)
- feat(webui): add copy and highlight cell actions (#847)

### Changed

- feat: Add Red Team PII Tests (#862)
- feat: Support custom gateway URLs in Portkey (#840)
- feat: add support for python embedding and classification providers (#864)
- feat: add support for titan premier on bedrock (#839)
- feat: pass evalId in results (#758)
- feat: upgrade default graders to gpt-4o (#848)
- fix: Broken types (#854)
- fix: Fix broken progress callback in web ui (#860)
- fix: Fix formatting and add style check to CI (#872)
- fix: Fix type error eval page.tsx (#867)
- fix: Improve Error Handling for Python Assertions and Provider Exceptions (#863)
- fix: Pass evaluateOptions from web ui yaml (#859)
- fix: Render multiple result images with markdown, if markdown contains multiple images (#873)
- fix: The values of defaultTest and evaluateOptions are not set when editing the eval yaml file. (#834)
- fix: crash on db migration when cache is disabled on first run (#842)
- fix: csv and html outputs include both prompt and provider labels (#851)
- fix: docker build and prepublish script (#846)
- fix: show labels for custom provider (#875)
- ci: Introduce jest test coverage reports (#868)
- ci: add support for node 22, remove support for node 16 (#836)
- docs: Addresses minor typographical errors (#845)
- docs: Help description of default `--output` (#844)

## [0.61.0] - 2024-05-30

### Changed

- feat: `moderation` assert type (#821)
- feat: general purpose http/https provider (#822)
- feat: add portkey provider (#819)
- feat: Add Cloudflare AI Provider (#817)
- fix: Remove duplicate logging line (#825)
- fix: The ‘defaultTest’ option has no effect during evaluation. (#829)
- fix: Improve Error Handling in Python Script Execution (#833)
- docs: How to red team LLMs (#828)
- chore(mistral): add codestral (#831)

## [0.60.0] - 2024-05-25

### Added

- feat(webui): Add image viewer (#816)

### Changed

- feat: redteam testset generation (#804)
- feat: support for deep equality check in equals assertion (#805)
- feat: Allow functions in renderVarsInObject (#813)
- feat: ability to reference previous llm outputs via storeOutputAs (#808)
- feat: support for prompt objects (#818)
- fix: huggingface api key handling (#809)
- docs: Restore ProviderResponse class name (#806)
- docs: Fix typo in local build command (#811)

## [0.59.1] - 2024-05-18

### Changed

- [fix: handle null result timestamp when writing to db.](https://github.com/promptfoo/promptfoo/commit/40e1ebfbfd512fea56761b4cbdfff0cd25d61ae1) https://github.com/promptfoo/promptfoo/issues/800

## [0.59.0] - 2024-05-18

### Added

- feat(webui): add --filter-description option to `promptfoo view` (#780)
- feat(bedrock): add support for embeddings models (#797)

### Changed

- fix: python prompts break when using whole file (#784)
- Langfuse need to compile variables (#779)
- chore(webui): display prompt and completion tokens (#794)
- chore: include full error response in openai errors (#791)
- chore: add logprobs to assertion context (#790)
- feat: support var interpolation in function calls (#792)
- chore: add timestamp to EvaluateSummary (#785)
- fix: render markdown in variables too (#796)

### Fixed

- fix(vertex): remove leftover dependency on apiKey (#798)

## [0.58.1] - 2024-05-14

### Changed

- fix: improve GradingResult validation (#772)
- [fix: update python ProviderResponse error message and docs.](https://github.com/promptfoo/promptfoo/commit/258013080809bc782afe3de51c9309230cb5cdb2) https://github.com/promptfoo/promptfoo/issues/769
- [chore(openai): add gpt-4o models (](https://github.com/promptfoo/promptfoo/commit/ff4655d31d3588972522bb162733cb61e460f36f)https://github.com/promptfoo/promptfoo/pull/776[)](https://github.com/promptfoo/promptfoo/commit/ff4655d31d3588972522bb162733cb61e460f36f)
- add gpt-4o models (#776)

### Fixed

- fix(langfuse): Check runtime type of `getPrompt`, stringify the result (#774)

## [0.58.0] - 2024-05-09

### Changed

- feat: assert-set (#765)
- feat: add comma-delimited string support for array-type assertion values (#755)
- fix: Resolve JS assertion paths relative to configuration file (#756)
- fix: not-equals assertion (#763)
- fix: upgrade rouge package and limit to strings (#764)

## [0.57.1] - 2024-05-02

### Changed

- fix: do not serialize js objects to non-js providers (#754)
- **[See 0.57.0 release notes](https://github.com/promptfoo/promptfoo/releases/tag/0.57.0)**

## [0.57.0] - 2024-05-01

### Changed

- feat: ability to override provider per test case (#725)
- feat: eval tests matching pattern (#735)
- feat: add `-n` limit arg for `promptfoo list` (#749)
- feat: `promptfoo import` and `promptfoo export` commands (#750)
- feat: add support for `--var name=value` cli option (#745)
- feat: promptfoo eval --filter-failing outputFile.json (#742)
- fix: eval --first-n arg (#734)
- chore: Update openai package to 3.48.5 (#739)
- chore: include logger and cache utils in javascript provider context (#748)
- chore: add `PROMPTFOO_FAILED_TEST_EXIT_CODE` envar (#751)
- docs: Document `python:` prefix when loading assertions in CSV (#731)
- docs: update README.md (#733)
- docs: Fixes to Python docs (#728)
- docs: Update to include --filter-\* cli args (#747)

## [0.56.0] - 2024-04-28

### Added

- feat(webui): improved comment dialog (#713)

### Changed

- feat: Intergration with Langfuse (#707)
- feat: Support IBM Research BAM provider (#711)
- fix: Make errors uncached in Python completion. (#706)
- fix: include python tracebacks in python errors (#724)
- fix: `getCache` should return a memory store when disk caching is disabled (#715)
- chore(webui): improve eval view performance (#719)
- chore(webui): always show provider in header (#721)
- chore: add support for OPENAI_BASE_URL envar (#717)

### Fixed

- fix(vertex/gemini): support nested generationConfig (#714)

## [0.55.0] - 2024-04-24

### Changed

- [Docs] Add llama3 example to ollama docs (#695)
- bugfix in answer-relevance (#697)
- feat: add support for provider `transform` property (#696)
- feat: add support for provider-specific delays (#699)
- feat: portkey.ai integration (#698)
- feat: `eval -n` arg for running the first n test cases (#700)
- feat: ability to write outputs to google sheet (#701)
- feat: first-class support for openrouter (#702)
- Fix concurrent cache request behaviour (#703)

## [0.54.1] - 2024-04-20

### Changed

- Add support for Mixtral 8x22B (#687)
- fix: google sheets async loading (#688)
- fix: trim spaces in csv assertions that can have file:// prefixes (#689)
- fix: apply thresholds to custom python asserts (#690)
- fix: include detail from external python assertion (#691)
- chore(webui): allow configuration of results per page (#694)
- fix: ability to override rubric prompt for all model-graded metrics (#692)

## [0.54.0] - 2024-04-18

### Changed

- feat: support for authenticated google sheets access (#686)
- fix: bugs in `Answer-relevance` calculation (#683)
- fix: Add tool calls to response from azure openai (#685)

## [0.53.0] - 2024-04-16

### Changed

- fix!: make `javascript` assert function call consistent with external js function call (#674)
- fix: node library supports prompt files (#668)
- feat: Enable post-hoc evaluations through defining and using output value in TestSuite (#671)
- feat: Allow local files to define providerOutput value for TestCase (#675)
- feat: detect suitable anthropic default provider (#677)
- feat: Ability to delete evals (#676)
- feat: ability to create derived metrics (#670)

## [0.52.0] - 2024-04-12

### Added

- feat(webui): add pagination (#649)

### Changed

- feat: support for inline yaml for is-json, contains-json in csv (#651)
- feat: run providers 1 at a time with --interactive-providers (#645)
- feat: --env-file arg (#615)
- fix: Do not fail with api error when azure datasource is used (#644)
- fix: allow loading of custom provider in windows (#518) (#652)
- fix: don't show telemetry message without telemtry (#658)
- fix: `E2BIG` error during the execution of Python asserts (#660)
- fix: support relative filepaths for non-code assert values (#664)

### Fixed

- fix(webui): handle invalid search regexes (#663)

## [0.51.0] - 2024-04-07

### Added

- feat(webui): store settings in localstorage (#617)
- feat(azureopenai): apiKeyEnvar support (#628)
- feat(webui): "progress" page that shows provider/prompt pairs (#631)

### Changed

- chore: improve json parsing errors (#620)
- feat: ability to override path to python binary (#619)
- Add documentation for openai vision (#637)
- Support claude vision and images (#639)
- fix: assertion files use relative path (#624)
- feat: add provider reference to prompt function (#633)
- feat: ability to import vars using glob (#641)
- feat!: return values directly in python assertions (#638)

### Fixed

- fix(webui): ability to save defaultTest and evaluateOptions in yaml editor (#629)

## [0.50.1] - 2024-04-02

### Changed

- fix: compiled esmodule interop (#613)
- fix: downgrade var resolution failure to warning (#614)
- fix: glob behavior on windows (#612)

## [0.50.0] - 2024-04-01

### Added

- feat(webui): download button (#482)
- feat(webui): toggle for showing full prompt in output cell (#603)

### Changed

- feat: support .mjs external imports (#601)
- feat: load .env from cli (#602)
- feat: ability to use js files as `transform` (#605)
- feat: ability to reference vars from other vars (#607)
- fix: handling for nonscript assertion files (#608)

### Fixed

- fix(selfhost): add support for prompts and datasets api endpoints (#600)
- fix(selfhost): Consolidate to `NEXT_PUBLIC_PROMPTFOO_REMOTE_BASE_URL` (#609)

## [0.49.3] - 2024-03-29

### Changed

- fix: bedrock model parsing (#593)
- [fix: make llm-rubric more resilient to bad json responses.](https://github.com/promptfoo/promptfoo/commit/93fd059a13454ed7a251a90a33306fb1f3c81895) https://github.com/promptfoo/promptfoo/issues/596
- feat: display progress bar for each parallel execution (#597)

## [0.49.2] - 2024-03-27

### Changed

- fix: support relative paths for custom providers (#589)
- fix: gemini generationConfig and safetySettings (#590)
- feat: cli watch for vars and providers (#591)

## [0.49.1] - 2024-03-25

### Changed

- fix: lazy import of azure peer dependency (#586)

## [0.49.0] - 2024-03-23

### Added

- feat(vertexai): use gcloud application default credentials (#580)

### Changed

- feat: Add support for huggingface token classification (#574)
- feat: Mistral provider support for URL and API key envar (#570)
- feat: run assertions in parallel (#575)
- feat: support for azure openai assistants (#577)
- feat: ability to set tags on standalone assertion llm outputs (#581)
- feat: add support for claude3 on bedrock (#582)
- fix: load file before running prompt function (#583)
- [fix: broken ansi colors on cli table](https://github.com/promptfoo/promptfoo/commit/bbb0157b09c0ffb5366d3cbd112438ca3d2d61c9)
- [fix: remove duplicate instruction output](https://github.com/promptfoo/promptfoo/commit/fb095617d36102f5b6256e9718e736378c0a5cea)
- chore: better error messages when expecting json but getting text (#576)

### Fixed

- fix(selfhost): handle sqlite db in docker image and build (#568)

### Dependencies

- chore(deps): bump webpack-dev-middleware from 5.3.3 to 5.3.4 in /site (#579)

## [0.48.0] - 2024-03-18

### Added

- feat(csv): add support for `__description` field (#556)

### Changed

- feat: migrate filesystem storage to sqlite db (#558)
  - **When you first run `eval` or `view` with 0.48.0, your saved evals will be migrated from `.json` files to a sqlite db. Please open an issue if you run into problems.**
  - Restoration: By default, the migration process runs on the promptfoo output directory `~/.promptfoo/output`. This directory is backed up at `~/.promptfoo/output-backup-*` and you can restore it and use a previous version by renaming that directory back to `output`
- feat: Add anthropic:messages and replicate:mistral as default providers to web ui (#562)
- feat: add label field to provider options (#563)
- docs: adjust configuration for python provider (#565)
- chore: db migration and cleanup (#564)

### Fixed

- fix(azureopenai): add support for `max_tokens` and `seed` (#561)

## [0.47.0] - 2024-03-14

### Changed

- feat: improve python inline asserts to not require printing (#542)
- feat: add tools and tool_choice config parameters to azure openai provider (#550)
- feat: Add support for Claude 3 Haiku (#552)
- fix: validate custom js function return values (#548)
- fix: dedupe prompts from combined configs (#554)

### Fixed

- fix(replicate): support non-array outputs (#547)

## [0.46.0] - 2024-03-08

### Added

- feat(self-host): run evals via web ui (#540)
- feat(self-host): Persist changes on self-deployed UI without sharing a new link (#538)
- feat(webui): ability to change eval name (#537)

### Changed

- feat: add support for calling specific functions for python prompt (#533)
- fix: openai tools and function checks handle plaintext responses (#541)

### Fixed

- fix(anthropic): wrap text if prompt supplied as json (#536)

## [0.45.2] - 2024-03-07

### Changed

- fix: python provider handles relative script paths correctly (#535)

## [0.45.1] - 2024-03-06

### Changed

- fix: json and yaml vars files (#531)

### Fixed

- fix(python): deserialize objects from json (#532)

## [0.45.0] - 2024-03-06

### Added

- feat(anthropic): Add Claude 3 support (#526)

### Changed

- feat: ability to load `vars` values at runtime (#496)
  // Example logic to return a value based on the varName
  if (varName === 'context') {
  return `Processed ${otherVars.input} for prompt: ${prompt}`;
  }
  return {
  output: 'default value',
  };
  // Handle potential errors
  // return { error: 'Error message' }
  # Example logic to dynamically generate variable content
  if var_name == 'context':
  return {
  'output': f"Context for {other_vars['input']} in prompt: {prompt}"
  }
  return {'output': 'default context'}
  # Handle potential errors
  # return { 'error': 'Error message' }

## [0.44.0] - 2024-03-04

### Added

- feat(mistral): Add new models, JSON mode, and update pricing (#500)

### Changed

- fix: Print incorrect response from factuality checker (#503)
- fix: Support missing open parenthesis (fixes #504) (#505)
- feat: include prompt in transform (#512)
- feat: Support csv and json files in the `tests` array (#520)

### Fixed

- fix(ollama): dont send invalid options for `OllamaChatProvider` (#506)
- fix(huggingface): do not pass through non-hf parameters (#519)

## [0.43.1] - 2024-02-25

### Changed

- fix: pass through PROMPTFOO\_\* variables from docker run (#498)
- docs: clean up python provider header

### Fixed

- fix(huggingface): support `apiKey` config param (#494)
- fix(bedrock): transform model output from cache. #474

### Documentation

- docs(huggingface): example of private huggingface inference endpoint (#497)

## [0.43.0] - 2024-02-23

### Added

- feat(webui): Display test suite description (#487)
- feat(webui): Add upload testcase csv to eval page (#484)

### Changed

- feat: pass `test` to assertion context (#485)
- fix: Change variable name to what the prompt template expects (#489)
- (docs): Replace references to deprecated postprocess option (#483)
- chore: update replicate library and add new common params (#491)

### Fixed

- fix(self-hosting): remove supabase dependency from webui eval view (#492)

## [0.42.0] - 2024-02-19

### Added

- feat(webview): toggle for prettifying json outputs (#472)
- feat(openai): support handling OpenAI Assistant functions tool calls (#473)

### Changed

- feat: add support for claude 2.1 on bedrock (#470)
- feat: support for overriding `select-best` provider (#478)
- feat: ability to disable var expansion (#476)
- fix: improve escaping for python prompt shell (#481)

## [0.41.0] - 2024-02-12

### Added

- feat(openai)!: Allow apiBaseUrl to override /v1 endpoint (#464)

### Changed

- feat: add support for async python providers (#465)
- fix: pass config to python provider (#460)
- chore: include progress output in debug logs (#461)
- docs: perplexity example (#463)

### Fixed

- fix(factuality): make factuality output case-insensitive (#468)
- fix: ensure that only valid ollama params are passed (#480)

## [0.40.0] - 2024-02-06

### Added

- feat(mistral): Add Mistral provider (#455)
- feat(openai): add support for `apiKeyEnvar` (#456)
- feat(azureopenai): add apiBaseUrl config (#459)

### Changed

- feat: cohere api support (#457)
- feat: ability to override select-best prompt. #289
- fix: support for gemini generationConfig and safetySettings (#454)

### Fixed

- fix(vertex/gemini): add support for llm-rubric and other OpenAI-formatted prompts (#450)

### Documentation

- documentation: update python.md typo in yaml (#446)

## [0.39.1] - 2024-02-02

### Changed

- fix: func => function in index.ts (#443)
- feat: add support for google ai studio gemini (#445)

## [0.39.0] - 2024-02-01

### Changed

- feat: Add DefaultGradingJsonProvider to improve `llm-rubric` reliability (#432)
- feat: add caching for exec and python providers (#435)
- feat: add `--watch` option to eval command (#439)
- feat: ability to transform output on per-assertion level (#437)
- feat: compare between multiple outputs with `select-best` (#438)
- fix: pass through cost to runAssertion
- fix: pass through cost to runAssertion

## [0.38.0] - 2024-01-29

### Added

- feat(openai): Jan 25 model updates (#416)
- feat(webui): eval deeplinks (#426)
- feat(huggingface): Support sentence similarity inference API (#425)

### Changed

- fix: Only open previous results when necessary (uses lots of memory) (#418)
- fix: html output (#430)
- feat: add a `python` provider that supports native python function calls (#419)
- feat: support for image models such as dall-e (#406)
- feat: support for `PROMPTFOO_PROMPT_SEPARATOR envar. #424

## [0.37.1] - 2024-01-26

### Changed

- fix: do not require token usage info on openai provider (#414)

## [0.37.0] - 2024-01-24

### Added

- feat(webui): add markdown support (#403)

### Changed

- feat: standalone share server (#408)
- feat: `PROMPTFOO_DISABLE_TEMPLATING` disables nunjucks templates (#405)

## [0.36.0] - 2024-01-18

### Added

- feat(webui): Ability to comment on outputs (#395)
- feat(azure): Add response_format support (#402)
- feat(azure): add support for `passthrough` and `apiVersion` (#399)

### Changed

- feat: add `promptfoo generate dataset` (#397)
- fix: typo (#401)

## [0.35.1] - 2024-01-12

### Added

- feat(bedrock): introduce amazon titan models as another option for Bedrock (#380)
- feat(openai): add support for `passthrough` request args (#388)
- feat(azure): add support for client id/secret auth (#389)
- feat(webui): label evals using `description` field (#391)

### Changed

- fix: proper support for multiple types of test providers (#386)
- feat: update CSV and HTML outputs with more details (#393)

## [0.35.0] - 2024-01-07

### Added

- feat(webview): add regex search (#378)

### Changed

- feat: support standalone assertions on CLI (#368)
- feat: add perplexity-score metric (#377)
- feat: add logprobs support for azure openai (#376)
- fix: use relative paths consistently and handle object formats (#375)
- [fix: restore **prefix and **suffix column handlers when loading test csv](https://github.com/promptfoo/promptfoo/commit/3a058684b3389693f4c5899f786fb090b04e3c93)

## [0.34.1] - 2024-01-02

### Added

- feat(openai): add support for overriding provider cost (1be1072)

### Fixed

- fix(webview): increase the request payload size limit (ef4c30f)

## [0.34.0] - 2024-01-02

### Changed

- feat: Support for evaluating cost of LLM inference (#358)
- feat: save manual edits to test outputs in webview (#362)
- feat: add `cost` assertion type (#367)
- fix: handle huggingface text generation returning dict (#357)
- fix: disable cache when using repeat (#361)
- fix: do not dereference tools and functions in config (#365)
- docs: optimize docs of openai tool usage (#355)

## [0.33.2] - 2023-12-23

### Changed

- fix: bad indentation for inline python sript (#353)
- [fix: truncate CLI table headers](https://github.com/promptfoo/promptfoo/commit/9aa9106cc9bc1660df40117d3c8f053f361fa09c)
- feat: add openai tool parameter (#350)
- feat: add `is-valid-openai-tools-call` assertion type (#354)

## [0.33.1] - 2023-12-18

### Changed

- [fix: pass env to providers when using CLI](https://github.com/promptfoo/promptfoo/commit/e8170a7f0e9d4033ef219169115f6474d978f1a7)
- [fix: correctly handle bedrock models containing :](https://github.com/promptfoo/promptfoo/commit/4469b693993934192fee2e84cc27c21e31267e5f)
- feat: add latency assertion type (#344)
- feat: add perplexity assertion type (#346)
- feat: add support for ollama chat API (#342)
- feat: retry when getting internal server error with PROMPTFOO_RETRY_5XX envar (#327)
- fix: properly escape arguments for external python assertions (#338)
- fix: use execFile/spawn for external processes (#343)
- [fix: handle null score in custom metrics](https://github.com/promptfoo/promptfoo/commit/514feed49e2f83f3e04d3e167e5833dc075e6c10)
- [fix: increment failure counter for script errors.](https://github.com/promptfoo/promptfoo/commit/61d1b068f26c63f3234dc49c9d5f5104b9cf1cda)

## [0.33.0] - 2023-12-17

### Changed

- feat: add latency assertion type (#344)
- feat: add perplexity assertion type (#346)
- feat: add support for ollama chat API (#342)
- feat: retry when getting internal server error with PROMPTFOO_RETRY_5XX envar (#327)
- fix: properly escape arguments for external python assertions (#338)
- fix: use execFile/spawn for external processes (#343)
- [fix: handle null score in custom metrics](https://github.com/promptfoo/promptfoo/commit/514feed49e2f83f3e04d3e167e5833dc075e6c10)
- [fix: increment failure counter for script errors.](https://github.com/promptfoo/promptfoo/commit/61d1b068f26c63f3234dc49c9d5f5104b9cf1cda)

## [0.32.0] - 2023-12-14

### Added

- feat(webview): Layout and styling improvements (#333)

### Changed

- feat: add support for Google Gemini model (#336)
- feat: add download yaml button in config modal. Related to #330 (#332)
- fix: set process exit code on failure

## [0.31.2] - 2023-12-11

### Added

- feat(webview): Show aggregated named metrics at top of column (#322)

### Changed

- fix: sharing option is degraded (#325)

## [0.31.1] - 2023-12-04

### Changed

- fix: issues when evaling multiple config files
- feat: support for web viewer running remotely (#321)

## [0.31.0] - 2023-12-02

### Added

- feat(openai): Adds support for function call validation (#316)

### Changed

- feat: add support for ajv formats (#314)
- feat: support prompt functions via nodejs interface (#315)
- fix: webview handling of truncated cell contents with html (#318)
- docs: Merge docs into main repo (#317)

## [0.30.2] - 2023-11-29

### Changed

- feat(cli): simplify onboarding and provide npx-specific instructions (f81bd88)

## [0.30.1] - 2023-11-29

### Changed

- feat: add bedrock in webui setup (#301)
- feat: add support for custom metrics (#305)
- feat: show table by default, even with --output (#306)
- fix: handle multiple configs that import multiple prompts (#304)
- fix: remove use of dangerouslySetInnerHTML in results table (#309)

### Fixed

- fix(openai): add support for overriding api key, host, baseurl, org in Assistants API (#311)

## [0.30.0] - 2023-11-29

### Changed

- feat: add bedrock in webui setup (#301)
- feat: add support for custom metrics (#305)
- feat: show table by default, even with --output (#306)
- fix: handle multiple configs that import multiple prompts (#304)
- fix: remove use of dangerouslySetInnerHTML in results table (#309)

## [0.29.0] - 2023-11-28

### Changed

- feat: Add support for external provider configs via file:// (#296)
- feat: Add support for HTTP proxies (#299)
- feat: claude-based models on amazon bedrock (#298)

## [0.28.2] - 2023-11-27

### Added

- feat(azureopenai): Warn when test provider should be overwritten with azure (#293)
- feat(webview): Display test descriptions if available (#294)
- feat(webview): Ability to set test scores manually (#295)

### Changed

- feat: add support for self-hosted huggingface text generation inference (#290)
- fix: prevent duplicate asserts with `defaultTest` (#287)
- fix: multiple configs handle external test and prompt files correctly (#291)

## [0.28.0] - 2023-11-19

### Changed

- feat: Add support for multiple "\_\_expected" columns (#284)
- feat: Support for OpenAI assistants API (#283)
- feat: Ability to combine multiple configs into a single eval (#285)

## [0.27.1] - 2023-11-14

### Added

- [feat(node-package): Add support for raw objects in prompts](https://github.com/promptfoo/promptfoo/commit/e6a5fe2fa7c05aabd2f52bd4fa143d957a7953dd)
- feat(openai): Add support for OpenAI `seed` param (#275)
- [feat(openai): Add support for OpenAI response_format](https://github.com/promptfoo/promptfoo/commit/12781f11f495bed21db1070e987f1b40a43b72e3)
- [feat(webview): Round score in details modal](https://github.com/promptfoo/promptfoo/commit/483c31d79486a75efc497508b9a42257935585cf)

### Changed

- fix: Set `vars._conversation` only if it is used in prompt (#282)
- feat: Add new RAG metrics (answer-relevance, context-recall, context-relevance, context-faithfulness) (#279)
- feat: throw error correctly when invalid api key is passed for OpenAI (#276)
- Bump langchain from 0.0.325 to 0.0.329 in /examples/langchain-python (#278)
- Provide the prompt in the context to external assertion scripts (#277)
- fix the following error : 'List should have at least 1 item after val… (#280)
- [chore: Add HuggingFace debug output](https://github.com/promptfoo/promptfoo/commit/2bae118e3fa7f8164fd78d29a3a30d187026bf13)

## [0.27.0] - 2023-11-14

### Added

- [feat(node-package): Add support for raw objects in prompts](https://github.com/promptfoo/promptfoo/commit/e6a5fe2fa7c05aabd2f52bd4fa143d957a7953dd)
- feat(openai): Add support for OpenAI `seed` param (#275)
- [feat(openai): Add support for OpenAI response_format](https://github.com/promptfoo/promptfoo/commit/12781f11f495bed21db1070e987f1b40a43b72e3)
- [feat(webview): Round score in details modal](https://github.com/promptfoo/promptfoo/commit/483c31d79486a75efc497508b9a42257935585cf)

### Changed

- feat: Add new RAG metrics (answer-relevance, context-recall, context-relevance, context-faithfulness) (#279)
- feat: throw error correctly when invalid api key is passed for OpenAI (#276)
- Bump langchain from 0.0.325 to 0.0.329 in /examples/langchain-python (#278)
- Provide the prompt in the context to external assertion scripts (#277)
- fix the following error : 'List should have at least 1 item after val… (#280)
- [chore: Add HuggingFace debug output](https://github.com/promptfoo/promptfoo/commit/2bae118e3fa7f8164fd78d29a3a30d187026bf13)

## [0.26.5] - 2023-11-10

### Changed

- feat: Support for Azure OpenAI Cognitive Search (#274)
- [feat: Add PROMPTFOO_PYTHON environment variable](https://github.com/promptfoo/promptfoo/commit/33ecca3dab9382f063e68529c047cfd3fbd959e5)

## [0.26.4] - 2023-11-09

### Fixed

- fix(providers): use Azure OpenAI extensions endpoint when dataSources is set (2e5f14d)

### Tests

- test(assertions): add tests for object outputs (9e0909c)

## [0.26.3] - 2023-11-08

### Added

- [feat(AzureOpenAI): Add support for deployment_id and dataSources](https://github.com/promptfoo/promptfoo/commit/3f6dee99b4ef860af1088c4ceda1a74726070f37)

### Changed

- [Stringify output display string if output is a JSON object](https://github.com/promptfoo/promptfoo/commit/e6eff1fb75e09bfd602c08edd89ec154e3e61bf9)
- [Add JSON schema dereferencing support for JSON configs](https://github.com/promptfoo/promptfoo/commit/c32f9b051a51ee6e1ee08738e0921b4e05a5c23d)
- Update chat completion endpoint in azureopenai.ts (#273)

### Fixed

- fix(openai): Improve handling for function call responses (#270)

## [0.26.2] - 2023-11-07

### Changed

- [Fix issue with named prompt function imports](https://github.com/promptfoo/promptfoo/commit/18a4d751af15b996310eceafc5a75e114ce1bf56)
- [Fix OpenAI finetuned model parsing](https://github.com/promptfoo/promptfoo/commit/b52de61c6e1fd0a9e67d2476a9f3f9153084ad61)
- [Add new OpenAI models](https://github.com/promptfoo/promptfoo/commit/d9432d3b5747516aea1a7e8a744167fbd10a69d2)
- Fix: Broken custom api host for OpenAI. (#261)
- Add `classifier` assert type (#263)
- Send provider options and test context to ScriptCompletion (exec) provider (#268)
- Support for loading JSON schema from external file (#266)

## [0.26.1] - 2023-11-01

### Changed

- Fix broken default config for OpenAI evals created in web app (#255)
- Fix prompt per provider (#253)
- Add support for custom config directory (#257)
- Add latency and token metrics per prompt (#258)
- Add caching support to Anthropic provider (#259)
- webview: Preserve formatting of LLM outputs
- Bump langchain from 0.0.317 to 0.0.325 in /examples/langchain-python (#254)

## [0.26.0] - 2023-10-28

### Changed

- cli: Add support for raw text prompts (#252)
- Ensure the directory for the output file is created if it does not exist

## [0.25.2] - 2023-10-26

### Changed

- allow Python in tests.csv (#237)
- Improve escaping in matchers (#242)
- Add support for nunjucks filters (#243)
- Fix issue where outputPath from the configuration file is not used when `-c` option is provided
- Add envar PROMPTFOO_DISABLE_CONVERSATION_VAR
- Resolve promises in external assert files

## [0.25.1] - 2023-10-19

### Changed

- Fix issue with loading google sheets directly. (#222)
- Add \_conversation variable for testing multiple-turn chat conversations (#224)
- Allow multiple output formats simultaneously with `outputPath` (#229)
- Fall back to default embedding model if provided model doesn't support embeddings
- Various fixes and improvements
- Bump langchain from 0.0.312 to 0.0.317 in /examples/langchain-python (#245)

## [0.25.0] - 2023-10-10

### Changed

- Add support for icontains-any and icontains-all (#210)
- Bump langchain from 0.0.279 to 0.0.308 in /examples/langchain-python (#213)
- Add support for .cjs file extensions (#214)
- Add Prompts and Datasets pages (#211)
- Add CLI commands for listing and showing evals, prompts, and datasets (#218)
- Add support for `config` object in webhook provider payload. (#217)
- Other misc changes and improvements
- Bump langchain from 0.0.308 to 0.0.312 in /examples/langchain-python (#219)

## [0.24.4] - 2023-10-01

### Changed

- Fix bug in custom function boolean return value score (#208)
- Fix ollama provider with `--no-cache` and improve error handling
- Add support for HuggingFace Inference API (text generation) (#205)
- Add `apiHost` config key to Azure provider

## [0.24.3] - 2023-09-28

### Changed

- Better LocalAI/Ollama embeddings traversal failure (#191)
- `OPENAI_API_HOST` to `OPENAI_API_BASE_URL` (#187)
- Ability to include files as assertion values (#180)
- Add hosted db for evals (#149)
- Webview details pane improvements (#196)
- Add support for ollama options (#199)
- Adding TXT and HTML to `--output` help/error message (#201)

## [0.24.2] - 2023-09-23

### Changed

- Specify repo in package.json (#174)
- Add support for parsing multiple json blobs in responses (#178)
- Updated node version update of Google Colab notebook example (#171)
- Fix arg escaping for external python prompts on Windows (#179)
- Better OpenAI embeddings traversal failure (#190)
- Adds embeddings providers for LocalAI and Oolama (#189)
- Add `noindex` to shared results
- Many other misc fixes and improvements

## [0.24.1] - 2023-09-21

### Changed

- Fix prompt errors caused by leading and trailing whitespace for var file imports
- Fix an issue with response parsing in LocalAI chat
- Fix issue preventing custom provider for similarity check (#152)
- Fix escaping in python asserts (#156)
- Fix README link to providers docs (#153)
- Allow object with function name as a value for function_call (#158)
- Add a -y/--yes option to `promptfoo view` command to skip confirmation (#166)
- Other misc fixes and improvements

## [0.24.0] - 2023-09-18

### Changed

- Support for custom functions as prompts (#147)
- Refactor parts of util into more descriptive files (#148)
- Misc fixes and improvements

## [0.23.1] - 2023-09-14

### Changed

- Improvements to custom grading (#140)
- Support for Google Vertex and PaLM chat APIs (#131)
- Add support for including files in defaultTest (#137)
- Add support for disabling cache in evaluate() options (#135)
- Add support for loading vars directly from file (#139)
- Include `provider` in `EvaluateResult`
- Other misc improvements and fixes

## [0.23.0] - 2023-09-14

### Changed

- Improvements to custom grading (#140)
- Support for Google Vertex and PaLM chat APIs (#131)
- Add support for including files in defaultTest (#137)
- Add support for disabling cache in evaluate() options (#135)
- Add support for loading vars directly from file (#139)
- Include `provider` in `EvaluateResult`
- Other misc improvements and fixes

## [0.22.1] - 2023-09-14

### Added

- feat(vars): add support for loading vars directly from file (#139)
- feat(config): add support for including files in defaultTest (#137)
- feat(config): add support for disabling cache in evaluate() options (#135)
- feat(providers): support for Google Vertex and PaLM chat APIs (#131)
- feat(api): include provider in EvaluateResult (#130)

### Changed

- chore(providers): improve PaLM recognized model detection (2317eac)

### Documentation

- docs(examples): add conversation history example (#136)
- docs(examples): update node-package example with context (#134)

## [0.22.0] - 2023-09-04

### Changed

- Add OpenAI factuality and closed-QA graders (#126). These new graders implement OpenAI's eval methodology.
- Auto-escape vars when prompt is a JSON object (#127).
- Improvements to custom providers - Pass context including `vars` to callApi and make `TestCase` generic for ease of typing
- Add `prompt` to Javascript, Python, and Webhook assertion context
- Fix llama.cpp usage of provider config overrides
- Fix ollama provider parsing for llama versions like llama:13b, llama:70b etc.
- Trim var strings in CLI table (prevents slowness during CLI table output)

## [0.21.4] - 2023-09-01

### Changed

- Add support for test case threshold value (#125)
- Add support for pass/fail threshold for javascript and python numeric return values

## [0.21.3] - 2023-09-01

### Changed

- Increase request backoff and add optional delay between API calls (#122)

## [0.21.2] - 2023-08-31

### Changed

- Fix symlink bug on Windows

## [0.21.1] - 2023-08-30

### Changed

- Consistent envars and configs across providers (#119)
- Add configuration for API keys in WebUI (#120)
- Add CodeLlama to WebUI
- Fix issue with numeric values in some assert types
- Add support for running specific prompts for specific providers using `{id, prompts, config}` format
- Add a feedback command

## [0.21.0] - 2023-08-28

### Changed

- Add webhook provider (#117)
- Add support for editing config in web view (#115)
- Standalone server with database with self-hosting support (#118)
- Add support for custom llm-rubric grading via `rubricPrompt` in Assertion objects
- Add support for `vars` in `rubricPrompt`, making it easier to pass expected values per test case
- Add a handful of new supported parameters to OpenAI, Azure, Anthropic, and Replicate providers
- Allow setting `config` on `provider` attached to Assertion or TestCase
- Add/improve support for custom providers in matchesSimilarity and matchesLlmRubric

## [0.20.1] - 2023-08-18

### Changed

- Fix issue when there's not enough data to display useful charts
- Add charts to web viewer (#112)
- Add support for multiline javascript asserts
- Add support for Levenshtein distance assert type (#111)

## [0.20.0] - 2023-08-18

### Changed

- Add charts to web viewer (#112)
- Add support for multiline javascript asserts
- Add support for Levenshtein distance assert type (#111)

## [0.19.3] - 2023-08-17

### Changed

- llm-rubric provider fixes (#110)
- New diff viewer for evals
- Web UI for running evals (#103)
- Add support for OpenAI organization (#106)
- function call azure fix (#95)
- Add support for JSON schema validation for is-json and contains-json (#108)
- Other misc fixes and API improvements

## [0.19.2] - 2023-08-15

### Changed

- function call azure fix (#95)
- Add support for JSON schema validation for is-json and contains-json (#108)
- New diff viewer for evals
- Web UI for running evals (#103)
- Add support for OpenAI organization (#106)
- Other misc fixes and API improvements

## [0.19.1] - 2023-08-14

### Changed

- Add support for OpenAI organization (#106)
- New diff viewer for evals
- Web UI for running evals (#103)
- Other misc fixes and API improvements

## [0.19.0] - 2023-08-14

### Changed

- New diff viewer for evals
- Web UI for running evals (#103)
- Other misc fixes and API improvements

## [0.18.4] - 2023-08-11

### Fixed

- fix(providers): resolve Ollama provider issue with empty line handling (c4d1e5f)

### Dependencies

- chore(deps): bump certifi from 2023.5.7 to 2023.7.22 in /examples/langchain-python (#104)

## [0.18.3] - 2023-08-08

### Added

- feat(providers): add Ollama provider (#102)

### Changed

- chore(webui): disable nunjucks autoescaping by default (#101)
- chore(webui): stop forcing manual line breaks in results view (76d18f5)

### Fixed

- fix(history): remove stale `latest` symlinks before regenerating eval output (a603eee)

## [0.18.2] - 2023-08-08

### Added

- feat(webui): display assertion summaries in the results viewer (#100)

### Changed

- feat(providers): allow testing identical models with different parameters (#83)

### Fixed

- fix(cli): repair `promptfoo share` regression (01df513)
- fix(config): handle provider map parsing when entries are strings (bdd1dea)
- fix(scoring): keep weighted averages accurate by running all test cases (7854424)

## [0.18.1] - 2023-08-06

### Added

- feat(providers): add llama.cpp server support (#94)

### Changed

- chore(providers): expose `LLAMA_BASE_URL` environment variable (f4b4c39)

### Fixed

- fix(history): repair symlink detection when writing latest results (e6aed7a)

## [0.18.0] - 2023-07-28

### Added

- feat(assertions): add `python` assertion type (#78)
- feat(api): support native function ApiProviders and assertions (#93)
- feat(evals): introduce Promptfoo scenarios for data-driven testing - allows datasets to be associated with specific tests, eliminating the need to copy tests for each dataset by @Skylertodd (#89)
- feat(cli): allow specifying `outputPath` when using the Node evaluate helper (#91)

### Changed

- chore(evals): rename default "theories" concept to "scenarios" (aca0821)

### Fixed

- fix(history): repair symlink handling when persisting latest results (81a4a26)
- fix(history): clean up stale eval history entries (253ae60)
- fix(cli): restore ANSI escape code rendering in console tables (497b698)

## [0.17.9] - 2023-07-24

### Added

- feat(evals): load test cases from file or directory paths (#88)

### Changed

- feat(metrics): record latency in eval results (#85)

### Fixed

- fix(windows): resolve path compatibility issues (8de6e12)

## [0.17.8] - 2023-07-22

### Added

- feat(evals): support post-processing hooks in test cases (#84)

### Changed

- feat(webui): show recent runs in the results viewer (#82)
- feat(providers): expose additional OpenAI parameters (#81)

### Fixed

- fix(evaluator): support empty test suites without crashing (31fb876)
- fix(network): ensure fetch timeouts bubble up correctly (9e4bf94)

## [0.17.7] - 2023-07-20

### Added

- feat(config): allow provider-specific prompts in test suites (#76)

### Changed

- chore(runtime): require Node.js 16 or newer (f7f85e3)
- chore(providers): reuse context configuration for Replicate provider (48819a7)

### Fixed

- fix(providers): handle missing provider prompt maps gracefully (7c6bb35)
- fix(grading): escape user input in grading prompts (4049b3f)

## [0.17.6] - 2023-07-20

### Added

- feat(cli): add `--repeat` support to evaluations (#71)
- feat(providers): add Azure YAML prompt support (#72)
- feat(providers): implement Replicate provider (#75)

### Changed

- chore(providers): refine Replicate provider behaviour (57fa43f)
- chore(cli): default `promptfoo share` prompt to Yes on enter (1a4c080)
- chore(webui): simplify dark mode and hide identical rows in history (c244403)

## [0.17.5] - 2023-07-14

### Added

- feat(assertions): add starts-with assertion type (#64)
- feat(providers): add Azure OpenAI provider (#66)

### Changed

- feat(providers): support YAML-formatted OpenAI prompts (#67)
- chore(cli): allow disabling sharing prompts (#69)
- chore(cli): require confirmation before running `promptfoo share` (f3de0e4)
- chore(env): add `PROMPTFOO_DISABLE_UPDATE` environment variable (60fee72)

### Fixed

- fix(config): read prompts relative to the config directory (ddc370c)

## [0.17.4] - 2023-07-13

### Added

- feat(assertions): add `contains-any` assertion support (#61)

### Changed

- chore(cli): handle npm outages without crashing (3177715)

### Fixed

- fix(cli): support terminals without `process.stdout.columns` (064dcb3)
- fix(cli): correct `promptfoo init` output to reference YAML (404be34)

### Documentation

- docs: add telemetry notice (#39)

## [0.17.3] - 2023-07-10

### Added

- feat(providers): add Anthropic provider (#58)

### Changed

- chore(onboarding): refresh init onboarding content (992c0b6)

### Fixed

- fix(cli): maintain table header ordering (1e3a711)
- fix(runtime): ensure compatibility with Node 14 (59e2bb1)

## [0.17.2] - 2023-07-07

### Changed

- feat(providers): improve support for running external scripts (#55)

## [0.17.1] - 2023-07-07

### Fixed

- fix(webui): restore output rendering in results view (5ce5598)

## [0.17.0] - 2023-07-06

### Added

- feat(models): add gpt-3.5-16k checkpoints (#51)
- feat(providers): add `script:` provider prefix for custom providers (bae14ec)
- feat(webui): view raw prompts in the web viewer (#54)
- feat(cli): add `cache clear` command (970ee67)

### Changed

- chore(providers): change default suggestion provider (cc11e59)
- chore(providers): ensure OpenAI chat completions fail on invalid JSON (c456c01)
- chore(assertions): allow numeric values for contains/icontains assertions (dc04329)

### Fixed

- fix(evals): avoid creating assertions from empty expected columns (d398866)

## [0.16.0] - 2023-06-28

### Added

- feat(cli): retry failed HTTP requests to reduce transient failures (#47)
- feat(templates): allow object vars inside nunjucks templates for richer prompts (#50)

### Documentation

- docs: refresh the Question reference page with updated guidance (#46)

## [0.15.0] - 2023-06-26

### Added

- feat(scoring): add continuous scoring support for evaluations (#44)
- feat(assertions): introduce assertion weights to fine-tune scoring (0688a64)

### Changed

- chore(prompt): rename grading prompt field from `content` to `output` (fa20a25)
- chore(webui): maintain backwards compatibility for row outputs in the viewer (b2fc084)

### Fixed

- fix(config): ensure `defaultTest` populates when configs load implicitly (44acb91)

## [0.14.2] - 2023-06-24

### Changed

- chore(assertions): switch the default grading provider to `gpt-4-0613` (0d26776)
- chore(cli): trim stray progress-bar newlines for cleaner output (8d624d6)

### Fixed

- fix(cli): update cached table output correctly when results change (8fe5f84)
- fix(cli): allow non-string result payloads during rendering (61d349e)

## [0.14.1] - 2023-06-19

### Fixed

- fix(config): only apply the config base path when a path override is provided (e67918b)

## [0.14.0] - 2023-06-18

### Added

- feat(cli)!: add shareable URLs and the `promptfoo share` command by @typpo (#42)
- feat(cli): add `--no-progress-bar` option to `promptfoo eval` (75adf8a)
- feat(cli): add `--no-table` flag for evaluation output (ecf79a4)
- feat(cli): add `--share` flag to automatically create shareable URLs (7987f6e)

### Changed

- chore(cli)!: resolve config-relative file references from the config directory, not working directory (dffb091)
- chore(api)!: restructure JSON/YAML output formats to include `results`, `config`, and `shareableUrl` properties (d1b7038)

### Fixed

- fix(cli): write the latest results before launching the viewer with `--view` (496f2fb)

## [0.13.1] - 2023-06-17

### Fixed

- fix(cli): ensure command arguments override config values (c425d3a)

## [0.13.0] - 2023-06-16

### Added

- feat(providers): support OpenAI functions and custom provider arguments by @typpo (#34)
- feat(cli): add JSONL prompt file support by @typpo (#40)
- feat(cli): export `generateTable()` for external tooling reuse by @tizmagik (#37)
- feat(openai): enable OpenAI ChatCompletion function calling (0f10cdd)

### Changed

- chore(openai): add official support for OpenAI `*-0613` models (4d5f827)
- chore(cli): allow optional configs when invoking the CLI (a9140d6)
- chore(cli): respect the `LOG_LEVEL` environment variable in the logger (1f1f05f)
- chore(cli): stabilize progress display when using var arrays (340da53)

### Fixed

- fix(build): fix HTML output generation in production builds (46a2233)

## [0.12.0] - 2023-06-12

### Added

- feat(share): publish evaluations with the `promptfoo share` workflow by @typpo (#33)
- feat(telemetry): add basic usage telemetry for insight gathering (7e7e3ea)
- feat(assertions): support CSV definitions for `rouge-n` and webhook assertions (7f8be15)

### Changed

- chore(build): resolve build output paths for the web client (#32)
- chore(cli): notify users when a newer promptfoo release is available by @typpo (#31)

## [0.11.0] - 2023-06-11

### Added

- feat(assertions): add contains, icontains, contains-some, contains-any, regex, webhook, and rouge-n assertion types (#30)
- feat(assertions): allow negating any assertion type with `not-` prefix (cc5fef1)
- feat(assertions): pass context objects with vars to custom functions (1e4df7e)
- feat(webui): add failure filtering and improved table layout (69189fe)
- feat(webui): add word-break toggle to results (9c1fd3b)
- feat(webui): highlight highest passing scores in matrix (6e2942f)

### Changed

- chore(cli): limit console table rows for readability (52a28c9)
- chore(cli): add more detailed custom function failure output (6fcc37a)

### Fixed

- fix(config): respect CLI write/cache options from config (5b456ec)
- fix(webui): improve dark mode colours and rating overflow (eb7bd54)
- fix(config): parse YAML references correctly in configs (62561b5)

## [0.10.0] - 2023-06-09

### Added

- feat(prompts): add support for named prompts by @typpo (#28)

### Changed

- chore(env)!: rename `OPENAI_MAX_TEMPERATURE` to `OPENAI_TEMPERATURE` (4830557)
- chore(config): read `.yml` files by default as configs (d5c179e)
- chore(build): add native ts-node compatibility by @MentalGear (#25)
- chore(openai): add chatml stopwords by default (561437f)
- chore(webui): adjust column ordering and styling (27977c5)

### Fixed

- fix(config): support `defaultTest` overrides in CLI (59c3cbb)
- fix(env): correctly parse `OPENAI_MAX_TOKENS` and `OPENAI_MAX_TEMPERATURE` by @abi (#29)
- fix(cli): improve JSON formatting error messages (5f59900)

## [0.9.0] - 2023-06-05

### Added

- feat(vars): add support for var arrays by @typpo (#21)

### Changed

- chore(core): set a default semantic similarity threshold (4ebea73)
- chore(cli): refresh `promptfoo init` output messaging (cdbf806)

### Fixed

- fix(cache): register cache manager types for TypeScript (1a82de7)
- fix(evals): handle string interpolation issues in prompts (6b8c175)

## [0.8.3] - 2023-05-31

### Fixed

- fix(cache): create cache directory on first use (423f375)
- fix(config): throw a clearer error for malformed default configs (0d759c4)

## [0.8.2] - 2023-05-30

### Fixed

- fix(cache): only persist cache entries on successful API responses (71c10a6)

## [0.8.1] - 2023-05-30

### Added

- feat(data): add Google Sheets loader support (df900c3)

### Fixed

- fix(cli): restore backward compatibility for `-t/--tests` flags (aad1822)

## [0.8.0] - 2023-05-30

### Added

- feat(api)!: simplify the API and support unified test suite definitions by @typpo (#14)

### Changed

- chore(api)!: move evaluation settings under `evaluateOptions` (`maxConcurrency`, `showProgressBar`, `generateSuggestions`) (#14)
- chore(api)!: move CLI flag defaults under `commandLineOptions` (`write`, `cache`, `verbose`, `view`) (#14)

## [0.7.0] - 2023-05-29

### Changed

- chore(cache): improve caching defaults and enable caching by default (#17)

## [0.6.0] - 2023-05-28

### Added

- feat(providers): add LocalAI support for open-source LLMs like Llama, Alpaca, Vicuna, GPT4All (6541bb2)
- feat(cli): add glob pattern support for prompts and tests (#13)
- feat(assertions): rename `eval:` to `fn:` for custom JavaScript assertions by @MentalGear (#11)
- feat(webui): add dark mode support (0a2bb49)
- feat(api): add exports for types and useful utility functions (57ac4bb)
- feat(tests): add Jest and Mocha integrations (00d9aa2)

### Changed

- chore(cli): improve error handling and word wrapping in CLI output (398f4b0)
- chore(cli): support non-ES module requires (c451362)

### Fixed

- fix(cli): move API key validation into OpenAI subclasses (c451362)
- fix(webui): correct HTML table rendering errors in the viewer (64c9161)
- fix(providers): improve handling of third-party API errors (398f4b0)

### Dependencies

- chore(deps): bump socket.io-parser from 4.2.2 to 4.2.3 in /src/web/client (#15)

## [0.5.1] - 2023-05-23

### Changed

- chore(cli): add glob support for prompt selection (#13)

### Fixed

- fix(cli): prevent crashes when `OPENAI_API_KEY` is not set (c451362)

## [0.5.0] - 2023-05-22

### Added

- feat(assertions): add semantic similarity grading (#7)

### Changed

- chore(cli): improve error handling and word wrapping in CLI output (398f4b0)

## [0.4.0] - 2023-05-13

### Added

- feat(webui): add web viewer for evaluation results (#5)

### Changed

- chore(openai): support `OPENAI_STOP` environment variable for stopwords (79d590e)
- chore(cli): increase the default request timeout (c73e055)

## [0.3.0] - 2023-05-07

### Added

- feat(grading): enable LLM automatic grading of outputs (#4)
- feat(webui): improve how test results are shown - PASS/FAIL is shown in matrix view rather than its own column (2c3f489)

### Changed

- chore(config): allow overriding `OPENAI_API_HOST` environment variable (e390678)
- chore(cli): add `REQUEST_TIMEOUT_MS` environment variable for API timeouts (644abf9)
- chore(webui): improve HTML table output readability (2384c69)

## [0.2.2] - 2023-05-04

### Added

- feat(cli): add `promptfoo --version` output (77e862b)

### Changed

- chore(cli): improve error messages when API calls fail (af2c8d3)

### Fixed

- fix(cli): correct `promptfoo init` output text (862d7a7)
- fix(evals): preserve table ordering when building concurrently (2e3ddfa)

## [0.2.0] - 2023-05-04

### Added

- feat(cli): add `promptfoo init` command (c6a3a59)
- feat(providers): improve custom provider loading and add example (4f6b6e2)<|MERGE_RESOLUTION|>--- conflicted
+++ resolved
@@ -6,15 +6,13 @@
 
 ## [Unreleased]
 
-<<<<<<< HEAD
+### Added
+
+- feat(redteam): add goal-misalignment plugin for detecting Goodhart's Law vulnerabilities (#6045)
+
 ### Changed
 
 - chore(webui): expand language options to 486 ISO 639-2 languages with support for all 687 ISO codes (639-1, 639-2/T, 639-2/B) in red team run settings
-=======
-### Added
-
-- feat(redteam): add goal-misalignment plugin for detecting Goodhart's Law vulnerabilities (#6045)
->>>>>>> d2533f8c
 
 ## [0.119.1] - 2025-10-29
 
