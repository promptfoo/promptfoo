# Changelog

All notable changes to this project will be documented in this file.

The format is based on [Keep a Changelog](https://keepachangelog.com/en/1.1.0/).

## [Unreleased]

<<<<<<< HEAD
### Documentation

- docs(examples): update model references in example configurations to latest available models (#5496)
=======
- chore: Add visiblity button for PFX passphrase (#6258)
>>>>>>> f20f6d49

## [0.119.8] - 2025-11-18

### Added

- feat(plugins): organize domain-specific risks into vertical suites
- feat(providers): add Gemini 3 Pro support with thinking configuration (#6241)

### Fixed

- fix(code-scan): in `code-scans run`, don't log anything to stdout except json results when --json is used—fixes GitHub action (#6248)
- fix(code-scan): update default API host to https://api.promptfoo.app to fix websocket connection issues (#6247)

## [0.119.7] - 2025-11-17

### Added

- feat(assertions): add dot product and euclidean distance metrics for similarity assertion - use `similar:dot` and `similar:euclidean` assertion types to match production vector database metrics and support different similarity use cases (#6202)
- feat(webui): expose Hydra strategy configuration (max turns and stateful toggle) in red team setup UI (#6165)
- fix(app): aligning risk scores with documentation (#6212)
- feat(providers): add GPT-5.1 model support including gpt-5.1, gpt-5.1-mini, gpt-5.1-nano, and gpt-5.1-codex with new 'none' reasoning mode for low-latency interactions and configurable verbosity control (#6208)
- feat(redteam): allow configuring `redteam.frameworks` to limit compliance frameworks surfaced in reports and commands (#6170)
- feat(webui): add layer strategy configuration UI in red team setup with per-step plugin targeting (#6180)
- feat(app): Metadata value autocomplete eval filter (#6176)
- feat(webui): display both total and filtered metrics simultaneously when filters are active, showing "X/Y filtered, Z total" format in evaluation results table for better visibility into filtered vs unfiltered data (#5969)
- feat(app): eval results filters permalinking (#6196)
- fix(site): fix missing background color on safari api reference search modal (#6218)

### Changed

- fix: exclude source maps from npm package to reduce bundle size by ~22MB (#6235)
- chore(ci): synchronize package-lock.json to resolve npm ci failures (#6195)
- chore(ci): increase webui test timeout to 8 minutes in GitHub Actions workflow to prevent CI timeouts (#6201)
- chore(redteam): update foundation model report redteam config to use newer redteam strategies (#6216)

### Fixed

- fix(providers): correctly handle reasoning field in OpenAI-compatible models like gpt-oss-20b, extracting both reasoning and content instead of only reasoning (#6062)
- fix(redteam): exclude cyberseceval and beavertails static dataset plugins from iterative strategies to prevent wasted compute and silent grading failures during Hydra/Meta/Tree iterations (#6230)
- fix(mcp): allow colons in eval ID validation for get_evaluation_details tool - fixes rejection of valid eval IDs returned by list_evaluations (e.g., eval-8h1-2025-11-15T14:17:18) by updating regex to accept ISO timestamp format (#6222)
- fix(redteam): don't set default 'en' language when no language is configured - prevents unnecessary language modifiers from being passed to meta agent and other iterative strategies, keeping prompts focused on actual task without implied translation requirements (#6214)
- fix(webui): fix duplicate React key warning in DefaultTestVariables component by implementing counter-based unique ID generation (#6201)
- fix(samples): downlevel pem dependency to supported version
- fix(deps): remove unused dependency on @libsql/client
- fix(redteam): store rendered grading rubric in assertion.value for agentic strategies to display in UI Value column (#6125)

### Tests

- test(webui): suppress expected test error logs (109+ occurrences across parsing errors, API errors, context provider errors) and React/MUI warnings (act() warnings, DOM nesting, prop types) in setupTests.ts and vite.config.ts (#6201)

### Dependencies

- chore(deps): upgrade to React 19 (#6229)
- chore(deps): upgrade @googleapis/sheets from 9.8.0 to 12.0.0 (#6227)
- chore(deps): bump openai from 6.8.1 to 6.9.0 (#6208)

## [0.119.6] - 2025-11-12

### Documentation

- docs(providers): update Vertex AI documentation - removed deprecated models (PaLM/Bison, Claude 3 Opus, Claude 3.5 Sonnet v2), added Claude Sonnet 4.5, added missing Gemini 2.0 models, reorganized model listings by generation (Gemini 2.5/2.0/1.5, Claude 4/3, Llama 4/3.3/3.2/3.1), marked Preview/Experimental models, removed temporal language to make docs evergreen (#3169)

### Changed

- chore(site): remove Koala analytics and migrate Google tracking to Docusaurus built-in gtag configuration with multiple tracking IDs (G-3TS8QLZQ93, G-3YM29CN26E, AW-17347444171) (#6169)
- chore(webui): order 'plugins' before 'steps' in layer strategy YAML to match documentation examples (#6180)

### Fixed

- fix(webui): prevent infinite loop in StrategyConfigDialog useEffect - fixes vitest tests hanging by using stable empty array references for default parameters (#6203)
- fix(webui): require configuration for layer strategy before allowing navigation in red team setup - layer strategy now shows red border and blocks Next button until steps array is configured, similar to plugins requiring configuration
- fix(webui): filter hidden metadata keys from metadata filter dropdown - ensures consistent filtering of 'citations' and '\_promptfooFileMetadata' keys across MetadataPanel, EvalOutputPromptDialog, and metadata filter dropdown (#6177)
- fix(cli): format object and array variables with pretty-printed JSON in console table and HTML outputs for improved readability (#6175)
- fix(cli): only show error counter when >0
- fix(redteam): respect redteam.provider configuration for local grading - fixes issue where configuring a local provider (e.g., ollama:llama3.2) still sent grading requests to remote API instead of using the configured provider (#5959)
- fix: Reverts #6142 (#6189)

### Documentation

- docs(redteam): document Hydra configuration options for max turns, backtracking, and stateful operation (#6165)

## [0.119.5] - 2025-11-10

### Added

- feat(test-cases): add support for Excel files (.xlsx, .xls) as test case sources with optional xlsx dependency and sheet selection syntax (file.xlsx#SheetName or file.xlsx#2) (#4841)
- feat(providers): add OpenAI audio transcription support for whisper-1, gpt-4o-transcribe, gpt-4o-mini-transcribe, and gpt-4o-transcribe-diarize models with speaker identification, timestamp granularities, and per-minute cost tracking (#5957)
- feat(webui): display rendered assertion values with substituted variables in Evaluation tab instead of raw templates, improving readability for assertions with Nunjucks variables and loops (#5988)
- feat(prompts): add executable prompt scripts - use any script/binary to dynamically generate prompts via `exec:` prefix or auto-detection for common extensions (.sh, .bash, .rb, .pl); scripts receive context as JSON (#5329)
- feat(providers): add variable templating support for initialMessages in simulated-user provider, enabling template reuse across test cases with Nunjucks variables (#6143)
- feat(redteam): add `jailbreak:hydra` strategy - multi-turn conversational adversarial agent that learns from target responses and shares learnings across tests in the same scan for improved attack success rates (#6151)
- feat(providers): add missing Alibaba Cloud models - qwen3-vl-flash, qwen3-asr-flash-realtime, qwen3-vl-32b/8b (thinking/instruct), text-embedding-v4 (#6118)
- feat(eval): add 'not_equals' operator for plugin filters (#6155)

### Fixed

- fix(webui): correct multi-target filtering in red team report - statistics now properly filter by selected target instead of showing aggregated data across all targets; replaced modal with Select dropdown for clearer UX (#4251)
- fix(providers): auto-detect reasoning models by deployment name in Azure provider - now recognizes o1, o3, o4, and gpt-5 models and automatically uses `max_completion_tokens` instead of `max_tokens` (#6154)
- fix(prompts): fix basePath resolution for executable prompts with `exec:` prefix - relative paths now resolve correctly (5308c5d)
- fix(prompts): convert sync fs operations to async in executable prompt processor for better performance (5308c5d)
- fix(test-cases): improve xlsx error handling to avoid double-wrapping validation errors, provide clearer error messages for file not found, empty sheets, and invalid data (#4841)
- fix(docs): update xlsx documentation to use consistent version (0.18.5) and correct anchor links (#4841)
- fix(assertions): fix runtime variables not working in custom rubricPrompt for factuality and model-graded-closedqa assertions (#5340)
- fix(openai): fix timeouts on gpt-5-pro models by extending automatic timeout to 10 minutes (#6147)
- fix(deps): add @vitest/coverage-v8@3.2.4 to app workspace to match vitest version and fix coverage reporting "Cannot read properties of undefined (reading 'reportsDirectory')" error
- fix(deps): fix test coverage reporting errors (#6122)
- fix(cli): honor `commandLineOptions` from config file for `maxConcurrency`, `repeat`, `delay`, `cache`, `progressBar`, `generateSuggestions`, `table`, `share`, and `write` — previously ignored in favor of defaults (#6142)

### Changed

- chore(ci): make staging redteam test non-blocking to prevent intermittent API timeouts from failing CI runs (#6159)
- refactor(redteam): update risk score thresholds to match CVSS v3.x/v4.0 standards (Critical: 9.0-10.0, High: 7.0-8.9, Medium: 4.0-6.9, Low: 0.1-3.9) (#6132)
- chore(server): change traces fetch log to debug level (#6152)
- chore(redteam): rename `gradingGuidance` to `graderGuidance` for consistency with `graderExamples` - `gradingGuidance` still works as a deprecated alias for backward compatibility (#6128)

### Documentation

- docs(cli): document `promptfoo view --no` flag in command-line docs (#6067)
- docs(site): add blog post on Anthropic threat intelligence covering PROMPTFLUX and PROMPTSTEAL (first observed LLM-querying malware by Google), AI-orchestrated extortion campaigns, three categories of AI-assisted attacks (operator/builder/enabler), operational security implications, and practical Promptfoo testing examples for AI system exploitation risks (#5583)
- docs(site): re-add adaptive guardrails documentation covering enterprise feature for generating target-specific security policies from red team findings, including architecture, API integration, use cases, troubleshooting, and comparison to AWS Bedrock/Azure AI Content Safety (#5955)
- docs(guides): add comprehensive Portkey integration guide covering prompt management, multi-model testing across 1600+ providers, red-teaming workflows, and production deployment strategies by @ladyofcode (#5730)

### Tests

- test(webui): fix act() warnings and clean up test output by wrapping 16 tests in act(), removing 22 unnecessary console suppression patterns, and reducing setupTests.ts from 95 to 37 lines (#6199)
- test(providers): add test coverage for auto-detection of reasoning models by deployment name in Azure provider (#6154)
- test(assertions): add comprehensive test coverage for rendered assertion value metadata including variable substitution, loops, static text handling, and UI display fallback priority (#6145)

### Dependencies

- chore(deps): update 76 packages to latest minor and patch versions across all workspaces (#6139)

## [0.119.4] - 2025-11-06

### Added

- feat(cli): add `code-scans run` command for scanning code changes for LLM security vulnerabilities including prompt injection, PII exposure, and excessive agency - uses AI agents to trace data flows, analyze vulnerabilities across batches, and suggest fixes with configurable severity thresholds (see https://promptfoo.com/docs/code-scanning/ for more details) (#6121)
- feat(github-action): add Code Scan GitHub Action for automated PR security scanning with GitHub App OIDC authentication or manual API token setup; automatically posts review comments with severity levels and suggested fixes (see https://promptfoo.com/docs/code-scanning/ for more details) (#6121)
- feat(webui): add confirmation dialog and smart navigation for delete eval with improved UX (Material-UI dialog, next→previous→home navigation, loading states, toast notifications) (#6113)
- feat(redteam): pass policy text to intent extraction for custom policy tests, enabling more accurate and self-contained testing objectives that include specific policy requirements (#6116)
- feat(redteam): add timestamp context to all grading rubrics for time-aware evaluation and temporal context in security assessments (#6110)
- feat(model-audit): add revision tracking, content hash generation, and deduplication for model scans to prevent re-scanning unchanged models (saving ~99% time and bandwidth); add `--stream` flag to delete downloaded files immediately after scan ([#6058](https://github.com/promptfoo/promptfoo/pull/6058))
- feat(redteam): add FERPA compliance plugin

### Fixed

- fix(redteam): dynamically update crescendo system prompt with currentRound and successFlag each iteration instead of rendering once with stale values (#6133)
- fix(examples): change Zod schema from `.optional()` to `.default('')` for OpenAI Agents SDK compatibility (#6114)
- fix(redteam): pass all gradingContext properties to rubric templates to fix categoryGuidance rendering errors in BeavertailsGrader (#6111)
- fix(webui): custom policy name consistency (#6123)
- fix(docker): resolve @swc/core SIGSEGV on Alpine Linux by upgrading to 1.15.0 and aligning base image with Node 24 (#6127)

## [0.119.2] - 2025-11-03

### Added

- feat(integrations): add Microsoft SharePoint dataset support with certificate-based authentication for importing CSV files (#6080)
- feat(providers): add `initialMessages` support to simulated-user provider for starting conversations from specific states, with support for loading from JSON/YAML files via `file://` syntax (#6090)
- feat(providers): add local config override support for cloud providers - merge local configuration with cloud provider settings for per-eval customization while keeping API keys centralized (#6100)
- feat(providers): add linkedTargetId validation with comprehensive error messages (#6053)
- feat(redteam): add `gradingGuidance` config option for plugin-specific grading rules to reduce false positives by allowing per-plugin evaluation context (#6108)
- feat(webui): add Grading Guidance field to plugin configuration dialogs in open-source UI (#6108)
- feat(webui): add eval copy functionality to duplicate evaluations with all results, configuration, and relationships via UI menu (#6079)
- feat(redteam): add pharmacy plugins (controlled substance compliance, dosage calculation, drug interaction) and insurance plugins (coverage discrimination, network misinformation, PHI disclosure) (#6064)
- feat(redteam): add goal-misalignment plugin for detecting Goodhart's Law vulnerabilities (#6045)
- feat(webui): add jailbreak:meta strategy configuration UI in red team setup with numIterations parameter (#6086)
- feat(redteam): OpenTelemetry traces feed back into red team strategies
- feat(redteam): expand OWASP Agentic preset to cover 8/10 threats with 20 plugins; add 'owasp:agentic:redteam' alias for easy selection (#6099)
- fix: max concurrency run options override scan template settings

### Changed

- feat(redteam): display specific subcategory metrics for harmful plugins (e.g., "Copyright Violations", "Child Exploitation") instead of generic "Harmful" label, enabling granular vulnerability tracking and analysis (#6134)
- chore(examples): update openai-agents-basic example from weather to D&D dungeon master with gpt-5-mini, comprehensive D&D 5e tools (dice rolling, character stats, inventory), and maxTurns increased to 20 (#6114)
- fix(python): use REQUEST_TIMEOUT_MS for consistent timeout behavior across providers (300s default, previously 120s) (#6098)
- refactor(redteam): Prevent early (evaluator-based) exits in Jailbreak, Crescendo, and Custom Strategies (#6047)
- chore(webui): expand language options to 486 ISO 639-2 languages with support for all 687 ISO codes (639-1, 639-2/T, 639-2/B) in red team run settings (#6069)
- chore(app): larger eval selector dialog (#6063)
- refactor(app): Adds useApplyFilterFromMetric hook (#6095)
- refactor(cli): extract duplicated organization context display logic into shared utility function to fix dynamic import issue and improve code maintainability (#6070)
- chore: make meta-agent a default strategy

### Fixed

- fix(providers): selective env var rendering in provider config with full Nunjucks filter support (preserves runtime variables for per-test customization) (#6091)
- fix(core): handle Nunjucks template variables in URL sanitization to prevent parsing errors when sharing evals; add unit tests covering sanitizer behavior for Nunjucks template URLs (#6089)
- fix(app): Fixes the metric is defined filter (#6082)
- fix(webui): handle plugin generation when target URL is not set (#6055)
- fix(redteam): improve image strategy text wrapping to handle long lines and prevent overflow (#6066)
- fix(evaluator): force uncached provider calls for repeat iterations (#6043)
- fix(providers): fix Python worker ENOENT errors by ensuring error responses are written before completion signal, improving error messages with function suggestions and fuzzy matching, and removing premature function validation to support embeddings-only and classification-only providers (#6073)

### Tests

- test(examples): add 9 D&D test scenarios for openai-agents-basic (combat, stats, inventory, scenes, saves, crits, edge cases, short rest, magic item) (#6114)
- test(providers): add coverage for simulated-user initialMessages (vars/config precedence, file:// loading from JSON/YAML, validation, conversation flow when ending with user role) (#6090)
- test(redteam): add comprehensive tests for `gradingGuidance` feature and `graderExamples` flow-through, including full integration regression tests (#6108)
- test(webui): add tests for gradingGuidance UI in PluginConfigDialog and CustomIntentPluginSection (#6108)
- test(providers): add Python worker regression tests for ENOENT prevention, helpful error messages with function name suggestions, and embeddings-only provider support without call_api function (#6073)

### Documentation

- docs(examples): update openai-agents-basic README for D&D theme with tracing setup and example interactions; shorten openai-agents.md provider documentation (#6114)
- docs(python): update timeout documentation with REQUEST_TIMEOUT_MS environment variable and add retry logic example for handling rate limits (#6098)
- docs(redteam): add comprehensive documentation for `jailbreak:meta` strategy including usage guide, comparison with other jailbreak strategies, and integration into strategy tables (#6088)
- docs(site): add remediation reports documentation (#6083)
- docs(site): add custom strategy to the strategies reference table (#6081)
- docs(site): pricing page updates (#6068)
- docs(site): clarify remote inference in Community edition (#6065)

### Dependencies

- chore(deps): bump the github-actions group with 4 updates (#6092)
- chore(deps): bump @aws-sdk/client-bedrock-runtime from 3.920.0 to 3.921.0 (#6075)
- chore(deps): bump @aws-sdk/client-bedrock-runtime from 3.919.0 to 3.920.0 (#6060)

### Fixed

- fix(redteam): enable layer strategy with multilingual language support; plugins now generate tests in multiple languages even when layer strategy is present (#6084)
- fix(redteam): reduce multilingual deprecation logging noise by moving from warn to debug level (#6084)

## [0.119.1] - 2025-10-29

### Changed

- chore(redteam): categorize `jailbreak:meta` under agentic strategies and mark as remote-only for correct UI grouping and Cloud behavior (#6049)
- chore(redteam): improve support for custom policy metric names that should include strategy suffix (#6048)

### Fixed

- fix(providers): render environment variables in provider config at load time (#6007)
- fix(redteam): validate custom strategy strategyText requirement to prevent confusing errors during test execution (#6046)
- fix(init): include helpful error message and cleanup any directories created when example download fails (#6051)
- fix(providers): removing axios as a runtime dependency in google live provider (#6050)
- fix(csv): handle primitive values directly in red team CSV export to avoid double-quoting strings (#6040)
- fix(csv): fix column count mismatch in red team CSV export when rows have multiple outputs (#6040)
- fix(internals): propagate originalProvider context to all model-graded assertions (#5973)

### Dependencies

- chore(deps): bump better-sqlite3 from 11.10.0 to 12.4.1 for Node.js v24 support (#6052) by @cdolek-twilio
- chore(deps): update Biome version with force-include patterns (`!!`) for faster local linting/CI by @sklein12 (#6042)

## [0.119.0] - 2025-10-27

### Added

- feat(webui): filtering eval results by metric values w/ numeric operators (e.g. EQ, GT, LTE, etc.) (#6011)
- feat(providers): add Python provider persistence for 10-100x performance improvement with persistent worker pools (#5968)
- feat(providers): add OpenAI Agents SDK integration with support for agents, tools, handoffs, and OTLP tracing (#6009)
- feat(providers): add function calling/tool support for Ollama chat provider (#5977)
- feat(providers): add support for Claude Haiku 4.5 (#5937)
- feat(redteam): add `jailbreak:meta` strategy with intelligent meta-agent that builds dynamic attack taxonomy and learns from full attempt history (#6021)
- feat(redteam): add COPPA plugin (#5997)
- feat(redteam): add GDPR preset mappings for red team testing (#5986)
- feat(redteam): add modifiers support to iterative strategies (#5972)
- feat(redteam): add authoritative markup injection strategy (#5961)
- feat(redteam): add wordplay plugin (#5889)
- feat(redteam): add pluginId, strategyId, sessionId, and sessionIds to metadata columns in CSV export (#6016)
- feat(redteam): add subcategory filtering to BeaverTails plugin (a70372f)
- feat(redteam): Add Simba Red Team Agent Strategy (#5795)
- feat(webui): persist inline-defined custom policy names (#5990)
- feat(webui): show target response to generated red team plugin test case (#5869)
- feat(cli): log all errors in a log file and message to the console (#5992)
- feat(cli): add errors to eval progress bar (#5942)
- feat(cache): preserve and display latency measurements when provider responses are cached (#5978)

### Changed

- chore(internals): custom policy type def (#6037)
- chore(changelog): organize and improve Unreleased section with consistent scoping and formatting (#6024)
- refactor(redteam): migrate multilingual from per-strategy config to global language configuration; plugins now generate tests directly in target languages without post-generation translation (#5984)
- chore(cli): show telemetryDisabled/telemetryDebug in `promptfoo debug` output (#6015)
- chore(cli): improve error handling and error logging (#5930)
- chore(cli): revert "feat: Improved error handling in CLI and error logging" (#5939)
- chore(webui): add label column to prompts table (#6002)
- chore(webui): gray out strategies requiring remote generation when disabled (#5985)
- chore(webui): gray out remote plugins when remote generation is disabled (#5970)
- chore(webui): improve test transform modal editor (#5962)
- chore(webui): add readOnly prop to EvalOutputPromptDialog (#5952)
- refactor(webui): organize red team plugins page into tabs with separate components (#5865)
- chore(redteam): remove "LLM Risk Assessment" prefix (#6004)
- chore(redteam): add top-level redteam telemetry events (#5951)
- refactor(webui): reduce unnecessary API health requests (#5979)
- chore(api): export GUARDRAIL_BLOCKED_REASON constant for external use (#5956)
- chore(providers): add rendered request headers to http provider debug output (#5950)
- refactor(transforms): refactor transform code to avoid 'require' (#5943)
- refactor(transforms): refactor createRequest/ResponseTransform functions into separate module (#5925)
- chore(examples): consolidate Ollama examples into unified directory (#5977)
- chore(deps): move dependencies to optional instead of peer (#5948)
- chore(deps): move `natural` to optional dependency (#5946)
- chore(redteam): improve GOAT and Crescendo error logs with additional error details for easier debugging (#6036)

### Fixed

- fix(providers): revert eager template rendering that broke runtime variable substitution (5423f80)
- fix(providers): support environment variables in provider config while preserving runtime variable templates
- fix(providers): improve Python provider reliability with automatic python3/python detection, worker cleanup, request count tracking, and reduced logging noise (#6034)
- fix(providers): simulated-user and mischievous-user now respect assistant system prompts in multi-turn conversations (#6020)
- fix(providers): improve MCP tool schema transformation for OpenAI compatibility (#5965)
- fix(providers): sessionId now properly stored in metadata for providers that use server side generated sessionIds (#6016)
- fix(redteam): don't test session management if target is not stateful (#5989)
- fix(redteam): improve crescendo prompt example alignment with actual objective statements to increase accuracy (#5964)
- fix(redteam): fewer duplicate errors for invalid strategy and plugin ids (#5954)
- fix(fetch): use consistent units in retry counter log messages - now shows attempt count vs total attempts (#6017)
- fix(fetch): include error details in final error message when rate limited (#6019)
- fix(webui): pass extensions config when running eval from UI (#6006)
- fix(webui): in red team setup, reset config button hidden by version banner (#5896)
- fix(webui): sync selected plugins to global config in red team setup UI (#5991)
- fix(webui): HTTP test agent (#6033)
- fix(webui): reset red team strategy config dialog when switching strategies (#6035)

### Dependencies

- chore(deps): bump @aws-sdk/client-bedrock-runtime from 3.914.0 to 3.916.0 (#6008)
- chore(deps): bump @aws-sdk/client-bedrock-runtime from 3.913.0 to 3.914.0 (#5996)
- chore(deps): bump pypdf from 6.0.0 to 6.1.3 in /examples/rag-full (#5998)
- chore(deps): bump @aws-sdk/client-bedrock-runtime from 3.911.0 to 3.913.0 (#5975)
- chore(deps): bump @aws-sdk/client-bedrock-runtime from 3.910.0 to 3.911.0 (#5945)
- chore(deps): bump @anthropic-ai/sdk from 0.65.0 to 0.66.0 (#5944)

### Documentation

- docs(model-audit): improve accuracy and clarity of ModelAudit documentation (#6023)
- docs(contributing): add changelog and GitHub Actions enforcement (#6012)
- docs(redteam): add global language configuration section to red team configuration docs; remove multilingual strategy documentation (#5984)
- docs(providers): add OpenAI Agents provider documentation and example (#6009)
- docs(providers): update AWS Bedrock model access documentation (#5953)
- docs(providers): fix apiKey environment variable syntax across provider docs and examples (#6018)
- docs(providers): add echo provider examples for evaluating logged production outputs (#5941)
- docs(blog): add blog post on RLVR (Reinforcement Learning with Verifiable Rewards) (#5987)
- docs(site): configuring inference (#5983)
- docs(site): update about page (#5971)
- docs(site): add export formats (#5958)
- docs(site): September release notes (#5712)
- docs(site): add red-team claude guidelines (616844d)
- docs(site): remove duplicate links (5aea733)
- docs(examples): add example demonstrating conversation session id management using hooks (#5940)

### Tests

- test(server): add comprehensive unit tests for POST /providers/test route (#6031)
- test(providers): fix flaky latencyMs assertions in TrueFoundry provider tests (#6026)
- test(providers): add unit test verifying assistant system prompt inclusion for simulated-user provider (#6020)
- test(providers): add comprehensive tests for OpenAI Agents provider, loader, and tracing (#6009)
- test(redteam): update strategy and frontend tests for global language configuration migration (#5984)
- test(redteam): remove redteam constants mocks from unit tests (#6010)
- test(webui): add tests for evaluation UI components and hooks (#5981)

## [0.118.17] - 2025-10-15

### Changed

- chore: bump version to 0.118.17 (#5936)

### Fixed

- fix(evaluator): support `defaultTest.options.provider` for model-graded assertions (#5931)
- fix(webui): improve UI email validation handling when email is invalid; add better tests (#5932)
- fix(deps): move `claude-agent-sdk` to optionalDependencies (#5935)

### Dependencies

- chore(deps): bump `@aws-sdk/client-bedrock-runtime` from 3.908.0 to 3.910.0 (#5933)

## [0.118.16] - 2025-10-15

### Added

- feat(providers): add TrueFoundry LLM Gateway provider (#5839)
- feat(redteam): add test button for request and response transforms in red-team setup UI (#5482)

### Changed

- chore(providers): count errors in websocket responses as errors (#5915)
- chore(providers): update Alibaba model support (#5919)
- chore(redteam): validate emails after prompt for red team evaluations (#5912)
- chore(redteam): implement web UI email verification (#5928)
- chore(redteam): display estimated probes on red team review page (#5863)
- chore(webui): add flag to hide traces (#5924)
- chore(build): stop tracking TypeScript build cache file (#5914)
- chore(build): update dependencies to latest minor versions (#5916)
- chore(cli): remove duplicate 'Successfully logged in' message from auth login (#5907)
- chore(redteam): add max height and scroll to custom policies container (#5910)
- chore: bump version to 0.118.16 (#5920)
- docs: add docstrings to `feat/ruby-provider` (#5903)
- test: cover red team setup components and hooks in `src/app` (#5911)

### Fixed

- fix(providers): dynamically import `DefaultAzureCredential` from `@azure/identity` (#5921)
- fix(providers): improve debugging and address hanging in websocket provider (#5918)
- fix(http): parse stringified JSON body in provider config (#5927)
- fix(redteam): improve ASR calculation accuracy in redteam report (#5792)

### Documentation

- docs(site): fix typo (#5922)

## [0.118.15] - 2025-10-13

### Added

- feat(providers): add ruby provider (#5902)
- feat(providers): Claude Agent SDK provider support (#5509)
- feat(providers): Azure AI Foundry Assistants provider (#5181)
- feat(providers): add support for streaming websocket responses (#5890)
- feat(providers): snowflake cortex provider (#5882)

### Changed

- chore(providers): add support for new OpenAI models (GPT-5 Pro, gpt-audio-mini, gpt-realtime-mini) (#5876)
- chore(providers): rename azure ai foundry assistant to ai foundry agent (#5908)
- chore(providers): update params passed to azure ai foundry provider (#5906)
- chore(webui): group agentic strategies by turn compatibility in red team UI (#5861)
- chore(webui): sort red team plugins alphabetically by display name (#5862)
- chore(webui): improved color consistency and dark mode legibility on Red Team dashboard (#5829)
- chore(test): add snowflake provider tests and environment variables (#5883)
- chore(config): add conductor config (#5904)
- chore: bump version 0.118.15 (#5909)

### Fixed

- fix(app): disable red team scan Run Now button when Promptfoo Cloud is unavailable (#5891)
- fix(webui): fix infinite re-render when custom intents are specified (#5897)
- fix(redteam): clean up multilingual strategy logging and fix chunk numbering (#5878)
- fix(redteam): requested column in 'redteam generate' output incorporates fan out strategies (#5864)
- fix(core): resolve Windows path compatibility issues (#5841)
- fix(core): restore correct cache matching behavior for test results (#5879)

### Dependencies

- chore(deps): bump @aws-sdk/client-bedrock-runtime from 3.901.0 to 3.906.0 (#5877)
- chore(deps): bump @aws-sdk/client-bedrock-runtime from 3.906.0 to 3.907.0 (#5888)
- chore(deps): bump openai from 6.2.0 to 6.3.0 (#5887)
- chore(deps): update dependencies to latest safe minor/patch versions (#5900)

### Documentation

- docs(providers): add missing providers and troubleshooting pages to index (#5905)
- docs(guardrails): remove open source guardrails page (#5880)

## [0.118.14] - 2025-10-09

### Changed

- fix: there should always be a guardrails field passed out form openai chat provider (#5874)
- chore: bump version 0.118.14 (#5875)

## [0.118.13] - 2025-10-08

### Added

- feat(cli): Add connectivity tests to promptfoo validate (#5802)
- feat(guardrails): map content filter response to guardrails output (#5859)
- feat(webui): Download full results (#5674)

### Changed

- chore(core): change default log level to debug for network errors (#5860)
- chore(core): Don't log all request error messages (#5870)
- chore(linter): Enforce no unused function params (#5853)
- chore(providers): remove deprecated IBM BAM provider (#5843)
- refactor(webui): improve EvalOutputPromptDialog with grouped dependency injection (#5845)
- chore: bump version 0.118.13 (#5873)

### Fixed

- fix(webui): Don't prepend fail reasons to output text (#5872)
- fix(redteam): filter out placeholders before purpose generation (#5852)
- fix(tests): make auth login test tolerate colorized output (#5851)

### Dependencies

- chore(deps): bump @azure/identity from 4.12.0 to 4.13.0 (#5858)
- chore(deps): bump langchain-text-splitters from 0.3.5 to 1.0.0a1 in /examples/redteam-langchain in the pip group across 1 directory (#5855)

## [0.118.12] - 2025-10-08

### Added

- feat(providers): add Slack provider (#3469)

### Changed

- feat: postman import for http provider (#5778)
- feat: Bring request transform to parity with response transform (#5850)
- fix: import command (#5794)
- fix: implement remote generation environment variable controls (#5815)
- fix: resolve Windows path handling issues (#5827)
- fix: custom strategy UI (#5834)
- fix: eliminate Python validation race condition on Windows (#5837)
- fix: escape JSON special characters in raw HTTP request variables (#5842)
- fix: Show response headers in test target results (#5848)
- fix: double sharing red teams (#5854)
- chore: update DeepSeek provider to V3.2-Exp (#5787)
- chore: bump the github-actions group with 3 updates (#5789)
- chore: bump openai from 5.23.2 to 6.0.0 (#5790)
- chore: Revert "perf: Don't create new agent for every fetch (#5633)" (#5793)
- chore: add /index to directory imports for ESM compatibility (#5798)
- chore: bump @aws-sdk/client-bedrock-runtime from 3.899.0 to 3.901.0 (#5799)
- chore: bump openai from 6.0.0 to 6.0.1 (#5800)
- chore(telemetry): Add CI flag to identify call (#5801)
- chore: bump openai from 6.0.1 to 6.1.0 (#5806)
- chore: fix npm audit vulnerabilities (#5810)
- chore: Fix incorrect session parser help text (#5811)
- chore(internals): make `runAssertion` easier to read by moving const outside function scope (#5813)
- chore: update investor info and user count (#5816)
- chore(internals): Prevent `GradingResult.assertion` definition from being overridden in select red team grading cases (#5785)
- chore: show "why" in modelaudit ui (#5821)
- chore(site): migrate OG image generation to Satori (#5826)
- chore: remove outdated license notice (#5828)
- chore: show # github stars on site (#5831)
- chore(site): update Docusaurus to v3.9.1 and fix deprecated config (#5835)
- chore: bump openai from 6.1.0 to 6.2.0 (#5844)
- chore: invert default unblocking behavior (#5856)
- chore: bump version 0.118.12 (#5857)
- chore(site): Adds Travis to team page (#5786)
- docs: update readme.md (#5812)
- docs(contributing): add CLAUDE.md context files for Claude Code (#5819)
- docs(blog): safety benchmark blog post (#5781)
- docs(providers): update IBM WatsonX model list (#5838)
- docs(contributing): add warning against using commit --amend and force push (#5840)
- test: fix vitest timeout error in EvalOutputPromptDialog tests (#5820)
- test: fix flaky Python test failures on Windows (#5824)
- test: add mock cleanup to Python provider tests (#5825)
- refactor: Remove null from GradingResult.assertion type (#5818)

### Fixed

- fix(site): add metadata key to the provider response class (#5796)
- fix(webui): prevent empty state flash when loading large evals (#5797)
- fix(webui): Clicking "Show Charts" does not show charts (#5814)
- fix(webui): remove delimiter stripping logic from EvalOutputCell (#5817)
- fix(provider): merge config and prompt systemInstruction instead of throwing error in gemini (#5823)
- fix(assertions): allow is-refusal to detect refusals in provider error messages (#5830)
- fix(webui): improve usability of number inputs (#5804)
- test: Unit tests for fix(webui): improve usability of number inputs (#5836)

### Documentation

- docs(site): adding new hire bio (#5788)
- docs(site): fix formatting issue in about page (#5803)
- docs(site): add Dane to About page team section (#5833)

## [0.118.11] - 2025-09-30

### Added

- feat(providers): add support for Claude Sonnet 4.5 (#5764)
- feat(providers): add support for Gemini 2.5 Flash and Flash-Lite (#5737)
- feat(providers): add gpt-5-codex model support (#5733)
- feat(providers): add support for Qwen models in AWS Bedrock provider (#5718)
- feat(cli): add browser opening support for auth login command (#5722)
- feat(cli): add team switching functionality (#5750)
- feat(webui): add latency to eval export CSV (#5771)
- feat(cli): sanitize all log objects (#5773)
- feat(providers): add Anthropic web_fetch_20250910 and web_search_20250305 tool support (#5573)
- feat(providers): add CometAPI provider support with environment variable configuration and example usage (#5721)
- feat(providers): add Nscale provider support (#5690)
- feat(providers): add OpenAI gpt-realtime model with full audio support (#5426)
- feat(webui): add metadata `exists` operator to eval results filter (#5697)

### Changed

- chore(cli): improve installer-aware command generation utility for consistent CLI invocation (#5747)
- chore(core): sort metadata entries (#5751)
- chore(core): update error mapping (#5783)
- chore(providers): update Claude 4.5 Sonnet (#5763)
- chore(providers): update default Granite model to granite-3-3-8b-instruct (#5768)
- chore(redteam): remove on-topic call (#5774)
- chore(redteam): update red team init default to gpt-5 (#5756)
- chore: bump version 0.118.11 (#5784)
- chore: Add docstrings to `feat/add-latency-to-csv` (#5772)

### Fixed

- fix(core): ensure `-filter-failing` correctly filters failing tests when re-running an eval (#5770)
- fix(core): ensure Python and JavaScript providers have appropriate path prefix (#5765)
- fix(core): preserve glob patterns in vars context for test case expansion (#5701)
- fix(core): suppress verbose error logging for update check timeouts (#5745)
- fix(providers): improve OpenAI embedding provider error handling (#5742)
- fix(tests): resolve Windows test failures in Python tests (#5767)
- fix(webui): apply proper truncation initialization to variable cells (#5657)
- fix(webui): disable prompt editing in header row dialogs (#5746)
- fix(webui): handle login redirects (#5734)
- fix(webui): improve empty state UI and handle null eval data (#5780)

### Dependencies

- chore(deps): bump @anthropic-ai/sdk from 0.63.1 to 0.64.0 (#5758)
- chore(deps): bump @anthropic-ai/sdk from 0.64.0 to 0.65.0 (#5776)
- chore(deps): bump @aws-sdk/client-bedrock-runtime from 3.896.0 to 3.899.0 (#5777)
- chore(deps): bump openai from 5.23.0 to 5.23.1 (#5759)
- chore(deps): bump openai from 5.23.1 to 5.23.2 (#5775)

### Documentation

- docs(site): add new hire bio (#5769)
- docs(site): improve AWS Bedrock SSO authentication documentation (#5585)
- docs(site): refine and extend e2b sandbox evaluation guide with improved examples and fixes (#5753)
- docs(site): remove incorrect Python globals persistence tip (#5782)
- docs(site): strengthen git workflow warnings in CLAUDE.md (#5762)
- docs(site): write lethal trifecta blog (#5754)

### Tests

- test(webui): add tests for evaluation UI components (`src/app`) (#5766)

## [0.118.10] - 2025-09-26

### Changed

- feat: Revamp HTTP Provider setup (#5717)
- chore: introduce grading provider to RedteamProviderManager (#5741)
- chore(webui): UX improvements for displaying custom policies in Eval Results and Red Team Vulnerabilities Reports (#5562)
- chore: bump version 0.118.10 (#5749)

## [0.118.9] - 2025-09-25

### Changed

- feat: envoy ai gateway provider (#5731)
- feat: iso 42001 mappings (#5724)
- feat: Compress data when sharing an eval (#5738)
- fix: rename agentcore provider to bedrock agents provider (#5709)
- fix: increase timeout for version checks from 1s to 10s (#5715)
- fix: add missing backend support for filtering by highlights, plus tests (#5735)
- chore: improve parsing so in case a redteam provider doesn't take json obje… (#5700)
- chore: bump @aws-sdk/client-bedrock-runtime from 3.893.0 to 3.894.0 (#5706)
- chore: bump openai from 5.22.0 to 5.22.1 (#5707)
- chore: support multilingual provider set from server boot (#5703)
- chore: Add docstrings to `applying-column-format` (#5719)
- chore(webui): in eval creator disable `Run Eval` button if no prompts or test cases are available (#5558)
- chore: bump @aws-sdk/client-bedrock-runtime from 3.894.0 to 3.895.0 (#5727)
- chore: bump @anthropic-ai/sdk from 0.62.0 to 0.63.1 (#5728)
- chore: bump openai from 5.22.1 to 5.23.0 (#5729)
- chore: bump @aws-sdk/client-bedrock-runtime from 3.895.0 to 3.896.0 (#5732)
- chore: bump version 0.118.9 (#5740)

### Fixed

- fix(webui): prioritize JSON prettify over Markdown rendering when both enabled (#5705)
- fix(webui): Copying truncated text in eval results (#5711)
- fix(internals/redteam): decrease debug access grading false negatives (#5713)

## [0.118.8] - 2025-09-23

### Added

- feat(webui): populate metadata filter keys in results dropdown (#5584)

### Fixed

- fix: improve iterative judge parsing (#5691)
- fix(cli): prevent promptfoo CLI from hanging after commands complete (#5698)
- fix(dev): suppress noisy health check logs during local startup (#5667)
- fix(prompts): tune prompt set to reduce model refusals (#5689)

### Changed

- chore: bump version 0.118.8 (#5699)

### Documentation

- docs(site): publish August release notes (#5625)
- docs(site): document `linkedTargetId` usage for custom provider linking (#5684)

## [0.118.7] - 2025-09-22

### Added

- feat(webui): connect login page to promptfoo auth system (#5685)
- feat: ability to retry errors from cli (#5647)

### Changed

- chore(webui): add 404 page (#5687)
- refactor(webui): Vulnerability Report Table Improvements (#5638)
- chore: bump version 0.118.7 (#5695)
- chore: bump openai from 5.21.0 to 5.22.0 (#5694)
- chore: bump @aws-sdk/client-bedrock-runtime from 3.891.0 to 3.893.0 (#5693)

## [0.118.6] - 2025-09-18

### Tests

- test: network isolation for tests (#5673)

### Dependencies

- chore(deps): upgrade Vite to v7 and fix browser compatibility issues (#5681)

### Documentation

- docs(site): clarify webhook issue meaning (#5679)
- docs(examples): add HTTP provider streaming example (#5648)
- docs(blog): add autonomy and agency in AI article (#5512)

### Added

- feat(redteam): support threshold in custom plugin configuration (#5644)
- feat: upgrade Material UI from v6 to v7 (#5669)
- feat(redteam): Adds support for `metric` field on custom plugins (#5656)
- feat: migrate from MUI Grid to Grid2 across all components (#5578)
- feat: report filters (#5634)
- feat: Add string array support for context-based assertions (#5631)

### Changed

- chore: Exclude node modules and build/dist from biome (#5641)
- chore: improvements to framework compliance cards (#5642)
- chore: improve design of eval download dialog (#5622)
- chore: bump @aws-sdk/client-bedrock-runtime from 3.888.0 to 3.890.0 (#5636)
- chore: bump @aws-sdk/client-bedrock-runtime from 3.890.0 to 3.891.0 (#5649)
- chore: bump openai from 5.20.3 to 5.21.0 (#5651)
- chore: update redteam small model to gpt-4.1-mini-2025-04-14 (#5645)
- chore: reduce coloration on Report View Test Suites table (#5643)
- chore: bump version 0.118.6 (#5655)
- chore(webui): minor style tweaks to datagrid pages for consistency (#5686)
- chore: persistent header on report view (#5678)
- chore(webui): fix z-index on version update banner (#5677)
- refactor(webui): Reports table UX Improvements (#5637)
- ci: revert temporarily disable redteam multi-lingual strategy in integration tests (#5658)
- ci: temporarily disable redteam multi-lingual strategy in integration tests (#5639)
- refactor(redteam): remove dead code and optimize page meta handling (#5672)
- chore: remove accidentally committed site/package-lock.json (#5688)
- chore: Allow overwriting the logger (#5663)
- chore: Update names in workflow (#5659)
- chore: update dependencies to latest compatible versions (#5627)
- chore(internals): Improves support for defining LLM-Rubric assertion threshold in CSV test cases (#5389)

### Fixed

- fix(webui): Filtering eval results on severity (#5632)
- fix(tests): correct TypeScript errors in test files (#5683)
- fix(webui): unify page layout styles (#5682)
- fix: trace visualization circular dependency (#5676)
- fix(webui): re-enable sharing button by default (#5675)
- fix: apply prettier formatting to blog post (#5670)
- fix: Remove global fetch patch (#5665)
- fix(webui): Include description column, if defined, in CSV export of eval results (#5654)
- fix(redteam): add robust fallbacks, partial retries, dedupe, safer logs to multilingual strategy (#5652)
- fix: handle dynamic imports without eval (#5630)
- fix: Catch exception when no vertex projectId is found (#5640)
- fix: spacing on report view (#5646)
- fix: plugin counts flickering (#5635)

## [0.118.5] - 2025-09-16

### Tests

- test: Unit tests for feat: upload csv for custom policies (#5629)
- test: Unit tests for chore: organize EvalOutputPromptDialog and change it to a drawer (#5628)

### Added

- feat(webui): organize `EvalOutputPromptDialog` and convert it to a drawer, (#5619)
- feat(webui): add keyboard navigation to the web UI results table, (#5591)
- feat(webui): enable bulk deletion of eval results, (#5438)
- feat(providers): add `azure:responses` provider alias for Azure Responses API, (#5293)
- feat(providers): support application inference profiles in Bedrock, (#5617)
- feat(redteam): add "layer" strategy for combining multiple strategies, (#5606)
- feat(redteam): set severity on reusable custom policies, (#5539)
- feat(redteam): display unencrypted attacks in the web UI results table, (#5565)
- feat(redteam): enable test generation for custom policies in the plugins view, (#5587)
- feat(redteam): allow uploading CSVs for custom policies, (#5618)
- feat(cli): add ability to pause and resume evals, (#5570)

### Changed

- chore(examples): update model IDs to GPT-5 and latest models, (#5593)
- chore(providers): remove Lambda Labs provider due to API deprecation, (#5599)
- chore(providers): update Cloudflare AI models and remove deprecated ones, (#5590)
- chore(redteam): add MCP plugin preset, (#5557)
- chore(redteam): add UI indicators and documentation for HuggingFace gated datasets in redteam web UI, (#5545)
- chore(internals): improve error logging on redteam test generation failures, (#5458)
- chore(internals): reduce log level of global fetch logs, (#5588)
- chore(server): add context to health check logging during startup, (#5568)
- chore(webui): hide trace timeline section when no traces are available, (#5582)
- chore(webui): improve delete confirmation dialog styling, (#5610)
- chore(webui): remove `React.FC` type annotations for React 19 compatibility, (#5572)
- ci: increase test timeout from 8 to 10 minutes, (#5586)
- ci: temporarily disable macOS Node 24.x tests due to flaky failures, (#5579)
- refactor: move `src/util/file.node.ts` path utilities, (#5596)
- refactor: standardize all directory import paths for ESM compatibility, (#5603)
- refactor: standardize directory import paths for ESM compatibility, (#5605)
- refactor: standardize import paths for ESM preparation, (#5600)
- refactor: standardize TypeScript import paths for ESM compatibility, (#5597)
- test: CoverBot: add tests for UI interaction utilities and components (`src/app`), (#5611)
- chore: update `act` import for React 19 compatibility, (#5574)
- chore(dependencies): bump `@aws-sdk/client-bedrock-runtime` from 3.886.0 to 3.887.0, (#5580)
- chore(dependencies): bump `@aws-sdk/client-bedrock-runtime` from 3.887.0 to 3.888.0, (#5602)
- chore(dependencies): bump `axios` from 1.11.0 to 1.12.0 in npm_and_yarn group across one directory, (#5569)
- chore(dependencies): bump `openai` from 5.20.1 to 5.20.2, (#5601)
- chore(dependencies): bump `openai` from 5.20.2 to 5.20.3, (#5624)
- chore(dependencies): bump version to 0.118.5, (#5626)

### Fixed

- fix(assertions): handle `threshold=0` correctly across all assertion types, (#5581)
- fix(cli): prevent accidental escaping of Python path override, (#5589)
- fix(cli): fix table display for `promptfoo list`, (#5616)
- fix(cli): temporarily disable SIGINT handler, (#5620)
- fix(internal): strip authentication headers in HTTP provider metadata, (#5577)
- fix(redteam): ensure custom policies skip the basic refusal check, (#5614)
- fix(server): hide non-critical `hasModelAuditBeenShared` error logging, (#5607)
- fix(webui): always show failure reasons in the results view when available, (#5608)
- fix(webui): improve filter component styling and layout, (#5604)
- fix(webui): prevent phantom strategy filter options for non-redteam evaluations, (#5575)
- fix(webui): fix undulating CSS header animation, (#5571)

### Documentation

- docs(site): clarify llm-rubric pass/score/threshold semantics, (#5623)
- docs(site): add August 2025 release highlights (#5518)

## [0.118.4] - 2025-09-12

### Added

- feat(cli): Add CI-friendly progress reporting for long-running evaluations (#5144)
- feat(cli): Auto-share if connected to the cloud (#5475)
- feat(cli): Log all requests and persist debug logs (#5504)
- feat(internals): Reuse FilterMode type across backend (#5542)
- feat(providers): Add AWS Bedrock AgentCore provider (#5267)
- feat(providers): Extend configuration options for Ollama provider to support thinking (#5212)
- feat(providers): OpenAI real-time custom ws URLs (#5528)
- feat(redteam): Add VLGuard plugin for multi-modal red teaming (#5243)
- feat(redteam): More financial plugins (#5419)
- feat(redteam): Risk scoring (#5191)
- feat(redteam): Special token injection plugin (#5489)
- feat(webui): Add passes-only filter to results view (#5430)

### Changed

- chore(internals): Add probes and token metrics to eval event (#5538)
- chore(internals): Add support for reusable custom policies (#5290)
- chore(internals): Remove node-fetch (#5503)
- chore(internals): Send auth info to cloud (#3744)
- chore(modelaudit): Add support for modelaudit v0.2.5 CLI arguments (#5500)
- chore(onboarding): Add Azure preset (#5537)
- chore(onboarding): Make provider menu single-select (#5536)
- chore(providers): Make OpenAI max retries configurable (#5541)
- chore(providers): Update OpenAI pricing and add missing models (#5495)
- chore(redteam): Consolidate accordion UIs on review page (#5508)
- chore(redteam): Improve user persona question in config (#5559)
- chore(redteam): Minor improvements to red team setup flow (#5523)
- chore(redteam): Retire Pandamonium redteam strategy (#5122)
- chore(redteam): Unify all date formats across tables (#5561)
- chore(redteam): Update plugin prompts to reduce rejection (#5560)
- chore(redteam): Use sharp to modify unsafeBench image formats (#5304)
- perf(webui): Optimize history endpoint to eliminate N+1 queries (#5333)
- refactor(modelaudit): Move modelAuditCliParser.ts to correct directory (#5511)
- refactor(internals): Gracefully handle remote generation disabled in plugins that require it (#5413)
- revert(redteam): Remove red team limits functionality (#5527)

### Fixed

- fix(redteam): Allow users to delete values from numeric inputs and then type (#5530)
- fix(redteam): Deduplicate assertions in DoNotAnswer and XSTest (#5513)
- fix(internals): Eliminate flaky Unicode test timeouts on Windows CI (#5485)
- fix(config): Handle function references in external file loading (#5548)
- fix(providers): Fix MCP tool calls returning [object Object] in Azure Chat provider (#5423)
- fix(config): Preserve Python assertion file references in YAML tests (issue #5519) (#5550)
- fix(providers): Proxy HTTP provider generate request through server (#5486)
- fix(internals): Resolve SIGSEGV crash in evaluator tests on macOS Node 24 (#5525)
- fix(webui): Revert migration from MUI Grid to Grid2 across all components (#5510)
- fix(cli): Use fetch with proxy to get server version (#5490)
- fix(internals): Read evaluateOptions from config file properly (#5375)
- fix(onboarding): Don't throw error when user refuses permission to write (#5535)
- fix(provider): Prioritize explicit projectId config over google-auth-library (#5492)
- fix(providers): Handle system-only prompt in Gemini (#5502)
- fix(providers): Update outdated Azure OpenAI Provider data sources (#5411)
- fix(redteam): Add missing finance graders (#5564)
- fix(redteam): Add missing plugins to webui (#5546)
- fix(redteam): Handle empty string responses in multi-turn strategies (#5549)
- fix(redteam): Prevent JSON blob injection in Crescendo chat templates (#5532)
- fix(webui): Text truncation initialization on eval page (#5483)

### Dependencies

- chore(deps): Bump @anthropic-ai/sdk from 0.61.0 to 0.62.0 (#5551)
- chore(deps): Bump @aws-sdk/client-bedrock-runtime from 3.879.0 to 3.882.0 (#5480)
- chore(deps): Bump @aws-sdk/client-bedrock-runtime from 3.882.0 to 3.883.0 (#5506)
- chore(deps): Bump @aws-sdk/client-bedrock-runtime from 3.883.0 to 3.886.0 (#5553)
- chore(deps): Bump @azure/identity from 4.11.2 to 4.12.0 (#5533)
- chore(deps): Bump langchain-community from 0.3.14 to 0.3.27 in /examples/redteam-langchain in the pip group across 1 directory (#5481)
- chore(deps): Bump langchain-community from 0.3.3 to 0.3.27 in /examples/langchain-python in the pip group across 1 directory (#5484)
- chore(deps): Bump openai from 5.19.1 to 5.20.0 (#5526)
- chore(deps): Bump openai from 5.20.0 to 5.20.1 (#5552)
- chore(deps): Bump version to 0.118.4 (#5567)
- chore(deps): Bump vite from 6.3.5 to 6.3.6 in the npm_and_yarn group across 1 directory (#5531)

### Documentation

- docs(e2b-example): Add e2b-code-eval example (promptfoo + e2b sandbox) (#5477)
- docs(examples): Add Google ADK integration example (#5520)
- docs(examples): Add YAML schema directives to example configs (#5476)
- docs(redteam): Add missing plugins to sidebar and improve bias docs (#5498)
- docs(site): Add Alan DeLong to the team section on the About page (#5507)
- docs(site): Add comprehensive multilingual evaluation support (#5505)
- docs(site): Add SKIP_OG_GENERATION environment variable for faster docs builds (#5521)
- docs(site): Clarify file extension requirements for custom providers (#5478)
- docs(site): Clarify JFrog ML vs JFrog Artifactory distinction (#5543)
- docs(site): Complete parameters page migration (#5494)
- docs(site): Redteam limits documentation (#5516)
- docs(site): Update Lily bio (#5515)
- docs(site): Updates to agent guide (#5499)
- docs(site): Latency assertion description (#5479)

### Tests

- test(webui): CoverBot: Added tests for frontend UI components and discovery utility (`src/app`) (#5514)

## [0.118.3] - 2025-09-04

### Added

- feat: migrate MUI Grid to Grid2 across all components (#5435)
- feat: Add open source red team limits (#5230)

### Changed

- Add AWS Bedrock support for OpenAI GPT OSS models (#5444)
- Add Amazon Bedrock API key authentication support (#5468)
- Ability to filter evals view by severity (#5443)
- Check cloud permissions for target before running red team (#5400)
- Make vars and context available for request transform (#5461)
- Add Vertex AI responseSchema file loading support (#5414)
- Close menus when mouse leaves (#5456)
- Default sharing to false (#5473)
- Handle empty function arguments in OpenAI Responses API tool callbacks (#5454)
- Improve Windows Python detection and add sys.executable support (#5467)
- Prioritize tool calls over content in openrouter provider (#5417)
- Support commandLineOptions.envPath in config files (#5415)
- Support setting HELICONE_API_KEY for Cloud Gateway (#5465)
- Token tracking (#5239)
- Add "results" menu, link to red team reports view (#5459)
- Bump version 0.118.3 (#5474)
- Include provider response metadata on test case transform (#5316)
- Refactor Crescendo maxTurns property (#4528)
- Remove accidental server directory (#5471)
- Replace direct process.env calls with environment helpers (#5472)
- Reorganize misplaced test files from src/ to test/ directory (#5470)
- Fix enterprise email (#5463)
- Bump openai from 5.18.1 to 5.19.1 (#5466)
- Add Tusk test runner workflow for src Jest unit tests (#5469)

## [0.118.2] - 2025-09-03

### Added

- feat(providers): Add support for Meta Llama API provider (#5432)
- feat(providers): Support TLS certs in http provider (#5452)
- feat(providers): add support for xAI Grok Code Fast models (#5425)

### Changed

- fix: Update util.ts to reflect correct Anthropic Haiku 3.5 pricing (#5436)
- chore: drop Node.js 18 support (#5428)
- chore(http): improve PFX debug logging + tests (#5445)
- chore(webui): Show footer on custom metrics dialog (#5424)
- chore: silence dotenv commercial logging messages (#5453)
- chore: remove example (#5420)
- test: CoverBot: Added tests for analytics tracking and red team reporting components (`src/app`) (#5441)
- test: optimize Python Unicode test suite for CI reliability (#5449)
- chore: bump the github-actions group with 3 updates (#5440)
- chore: update dependencies (non-breaking) (#5448)
- chore: update dependencies to latest minor/patch versions (#5433)
- chore: bump version 0.118.2 (#5457)

### Fixed

- fix(sharing): Share when it's enabled via the Config or the CLI command (#5404)
- fix(grader): reduce grader false positives (#5431)

### Documentation

- docs(site): add more guardrails assertion doc (#5434)
- docs(site): add multi-lingual RAG evaluation guidance (#5447)
- docs(site): optimize OG image generation performance (#5451)
- docs(site): update blog post (#5422)

## [0.118.1] - 2025-08-29

### Added

- feat(redteam): Add AI auto-fill for HTTP target configuration in redteam target setup ui (#5391)
- feat(redteam): Handle uploaded signatureAuth in target setup ui (#5405)

### Changed

- chore(site): integrate pylon chat into site (#5407)
- chore: bump version 0.118.1 (#5418)

### Fixed

- fix(providers): Handle Qwen tool call responses in openrouter provider (#5416)

### Documentation

- docs(site): avoid logging full image/base64; use boolean presence only (#5408)

## [0.118.0] - 2025-08-28

### Added

- feat(providers): add support for database-stored certificates in HTTP provider for promptfoo cloud (#5401)

### Changed

- fix: stop progress bar to show a clearer share error message (#5399)
- chore(internals)!: send provider-transformed output directly to test context transforms (#5376)
  **Breaking:** `contextTransform` now receives the provider transform directly.
- chore(providers): sanitize sensitive credentials in HTTP provider debug logs (#5387)
- chore: warn when tests and red-team configuration are both present during generation (#5398)
- chore(release): bump version to 0.118.0 (#5402)
- test: add tests for CoverBot store management and red-team reporting components (`src/app`) (#5372)

### Documentation

- docs(site): update model-graded metrics (#5285)
- docs(site): remove references to "parallel" introduced by #5376 (#5403)

## [0.117.11] - 2025-08-27

### Added

- feat(redteam): add -t/--target option to redteam generate command (#5338)

### Changed

- feat: MCP Agent example to red team with tool call results (#5379)
- feat: medical offlabel use (#5342)
- feat: modelaudit ability to remove recent paths (#5330)
- fix: Address design nits in redteam setup UI (#5264)
- fix: allow custom ApiProvider instances in defaultTest configuration (#5381)
- fix: mcp eval example (#5390)
- fix: Prioritize tool calls over thinking for openrouter reasoning models (#5395)
- fix: use `model` role for gemini ai studio models (#5386)
- chore: Adjust padding in plugins page (#5396)
- chore: bump version 0.117.11 (#5397)
- chore(CI): enable and refactor Docker build for caching (#5374)
- chore: remove promptfoo/package-lock.json (#5380)
- chore: visual formatting for modelaudit flat list (#5331)
- refactor(webui): Clicking "show more" on eval results metric pills renders dialog (#5337)
- docs: expose sidebar on pages that aren't in the sidebar (#5377)
- docs: model audit ci/cd (#5335)
- docs: remove orphaned star animation gif (#5383)
- docs: update site user count to 150,000+ across site constants and pages (#5394)
- chore: bump @aws-sdk/client-bedrock-runtime from 3.873.0 to 3.876.0 (#5392)
- chore: bump openai from 5.15.0 to 5.16.0 (#5388)

### Documentation

- docs(site): fix context transform examples to use context.vars.prompt (#5393)

## [0.117.10] - 2025-08-25

### Changed

- feat: improve HuggingFace dataset fetching performance and reliability (#5346)
- feat: add Google AI Studio default providers (#5361)
- feat: share model audit scans to cloud (#5336)
- feat: add google vertex credentials in config (#5179)
- fix: safe raw HTTP templating via Nunjucks raw-wrap + CRLF normalization (#5358)
- fix: improve JSON export error handling for large datasets (#5344)
- fix: replace raw-request editor with auto-growing textarea to prevent layout overflow (#5369)
- chore: better error messages for browser (#5226)
- chore: improve strategy presets (#5357)
- chore: set onboarding defaults to gpt 5 (#5360)
- chore: update dependencies to latest minor versions (#5363)
- chore: log posthog errors to debug (#5359)
- chore: sync dependencies (#5367)
- test: clean up skipped tests and add FunctionCallbackHandler coverage (#5366)
- chore: bump version 0.117.10 (#5373)
- docs: add critical git workflow guidelines to CLAUDE.md (#5362)
- docs: add SARIF output format documentation for ModelAudit (#5364)

### Fixed

- fix(CI): refactor docker build (#5353)
- fix(internals): defaultTest.provider doesn't override (#5348)

## [0.117.9] - 2025-08-22

### Added

- feat(ollama): support for `think` and passthrough parameters (#5341)
- feat: Persist model audit scans (#5308)
- feat: add support for Claude Opus 4.1 (#5183)
- feat: support file:// in http provider `body` (#5321)

### Fixed

- fix(ui): prevent header dropdown collapse on hover (#5355)
- fix(webui): Apply metric filters to eval results via url search params (#5332)
- fix: loaders on all pages (#5339)
- fix(internals): Pass `vars.output` and `vars.rubric` to LLM rubric grading call (#5315)
- fix: resolve TypeScript errors in test files (7992892)
- fix: validation for no target label set (#5318)

### Changed

- chore(webui): add navigation in redteam report from severity table to vulnerabilities table filtered by severity (#5320)
- chore: dropdown menu design consistency (#5328)
- chore: fix build (#5326)
- chore: recursively resolve file:// references in json and yaml prompts (#5215)
- chore(modelAudit): defer auth to modelaudit via environment variable (#5296)
- chore: more share debug info on error (#5266)
- chore: add stack trace to redteam error in web runner (#5319)
- chore: copy for Review page (e957b5c)
- chore: explain why things are disabled on the targets page (#5312)

### Dependencies

- chore: bump @aws-sdk/client-bedrock-runtime from 3.864.0 to 3.872.0 (#5323)
- chore: bump openai from 5.13.1 to 5.15.0 (#5345)
- chore(deps): run npm audit fix dependencies (#5343)
- chore: bump openai from 5.12.2 to 5.13.1 (#5314)

### Documentation

- docs(site): add truncation marker to top-5-open-source-ai-red-teaming-tools-2025 blog post (#5351)
- docs: add writing for promptfoo guidelines to sidebar (#5277)
- docs(site): describe llm-rubric default grading providers (#5350)
- docs: og image updates (#5324)
- docs: red team data flow (#5325)
- docs: modelaudit updates (#5322)
- docs(site): Add GitHub Actions caching optimization tip (#5301)

### Tests

- test: Unit tests for fix: loaders on all pages (#5347)

## [0.117.8] - 2025-08-20

### Tests

- test: Unit tests for fix: loaders on all pages (#5347)

### Fixed

- fix(ui): prevent header dropdown collapse on hover (#5355)
- fix: audit fix dependencies (#5343)
- fix: loaders on all pages (#5339)
- fix(webui): Apply metric filters to eval results via url search params (#5332)
- fix: validation for no target label set (#5318)
- fix(internals): Pass `vars.output` and `vars.rubric` to LLM rubric grading call (#5315)

### Documentation

- docs(site): describe llm-rubric default grading providers (#5350)
- docs: red team data flow (#5325)
- docs: og image updates (#5324)
- docs: modelaudit updates (#5322)
- docs(site): Add GitHub Actions caching optimization tip (#5301)
- docs(site): correct author attribution (#5297)
- docs: add writing for promptfoo guidelines to sidebar (#5277)
- docs(site): add truncation marker to top-5-open-source-ai-red-teaming-tools-2025 blog post (#5351)
- docs(site): update security quiz questions and answers for prompt injection blog (#5302)

### Added

- feat(redteam): make unblock call optional for multi-turn strategies (#5292)
- feat(ollama): support for `think` and passthrough parameters (#5341)
- feat: support file:// in http provider `body` (#5321)
- feat: Persist model audit scans (#5308)
- feat: add support for Claude Opus 4.1 (#5183)

### Changed

- fix: add lru-cache dependency (#5309)
- chore: many plugins and strategies selected warning (#5306)
- chore: add max max concurrency to generate (#5305)
- chore: bump version 0.117.8 (#5311)
- ci: add depcheck (#5310)
- chore: fix build (#5326)
- chore(webui): add navigation in redteam report from severity table to vulnerabilities table filtered by severity (#5320)
- chore: explain why things are disabled on the targets page (#5312)
- chore: bump version 0.117.9 (#5356)
- chore: bump openai from 5.13.1 to 5.15.0 (#5345)
- chore: dropdown menu design consistency (#5328)
- chore: bump @aws-sdk/client-bedrock-runtime from 3.864.0 to 3.872.0 (#5323)
- chore: add stack trace to redteam error in web runner (#5319)
- chore: bump openai from 5.12.2 to 5.13.1 (#5314)
- chore(modelAudit): defer auth to modelaudit via environment variable (#5296)
- chore: more share debug info on error (#5266)
- chore: recursively resolve file:// references in json and yaml prompts (#5215)

## [0.117.7] - 2025-08-19

### Added

- feat(site): add hero image for red teaming tools blog post (#5291)
- feat(webui): Demarcate redteam results (#5255)

### Changed

- feat: Add unverifiable claims red team plugin (#5190)
- fix: lower sharing chunk size (#5270)
- chore(webui): Rename "Redteam" to "Red Team" in evals datagrid (#5288)
- chore: bump version 0.117.7 (#5299)
- test: CoverBot: Added test coverage for History page component (`src/app`) (#5289)
- docs: add open source ai red teaming tools post (#5259)
- docs: add red team github action info (#5294)

### Fixed

- fix(webui/reports): Don't exclude failure cases from stats (#5298)
- fix(internals): Gracefully handle object responses during target purpose discovery (#5236)
- fix(site): fix YAML front matter parsing error in jailbreaking blog post (#5287)
- fix(webui): Improved handling of long loglines (#5227)

### Documentation

- docs(site): add AI Safety vs AI Security blog post with interactive quiz (#5268)
- docs(site): add blog post about prompt injection vs jailbreaking differences (#5282)
- docs(site): document transform and contextTransform for model-graded assertions (#5258)
- docs(site): improve context assertion documentation (#5249)

## [0.117.6] - 2025-08-18

### Changed

- feat: Add Agent provider types in red team setup (#5244)
- feat: add update check for modelaudit package (#5278)
- feat: add update notification banner to web UI (#5279)
- feat: edit and replay requests in details dialog (#5242)
- feat: Surface run options and probes on red team review page (#5272)
- fix: composite indices and query optimization (#5275)
- fix: exclude errors from report (#5271)
- fix: Fix json-output example (#5213)
- fix: handle json schema for openrouter provider (#5284)
- fix: handle thinking tokens for openrouter (#5263)
- fix: OpenAI Responses API function callbacks and Azure implementation (#5176)
- fix: throw error instead of failing when trace data is unavailable (#5192)
- perf(webui): Reduces eval results load-time when filters are applied via search param (#5234)
- chore: add bias to foundation plugins list (#5280)
- chore: Add .serena to .gitignore (#5225)
- chore: bump version 0.117.6 (#5273)
- chore: fix model id name (#5232)
- chore: improve generated constants handling to prevent accidental commits (#5148)
- chore: remove file (#5229)
- chore: show final prompt in table view for attacks that mutate prompts (#5269)
- chore: simplify eval progress bar (#5238)
- chore: update dark mode styles, formatting, etc (#5251)
- chore(webui): Don't show loading animations while streaming eval results (#5201)
- chore(webui/eval results): Sticky header sticks to the top of the viewport (#5208)
- test: CoverBot: Added tests for red team reporting components (`src/app`) (#5228)
- docs: Add AWS Bedrock Guardrails image testing documentation (#5253)
- docs: add july release notes (#5133)
- docs: hide events banner (#5217)
- docs: separate malicious code plugin documentation (#5222)
- chore: bump @anthropic-ai/sdk from 0.58.0 to 0.59.0 (#5218)
- chore: bump @anthropic-ai/sdk from 0.59.0 to 0.60.0 (#5257)
- chore: bump @aws-sdk/client-bedrock-runtime from 3.862.0 to 3.863.0 (#5211)
- chore: bump @aws-sdk/client-bedrock-runtime from 3.863.0 to 3.864.0 (#5221)
- chore: bump openai from 5.12.0 to 5.12.1 (#5210)
- chore: bump openai from 5.12.1 to 5.12.2 (#5219)
- chore: bump pypdf from 5.7.0 to 6.0.0 in /examples/rag-full in the pip group across 1 directory (#5252)
- chore: bump the npm_and_yarn group with 2 updates (#5276)

### Fixed

- fix(provider): Remove maxTokens for gpt-5 calls (#5224)
- fix(providers): Validate that OpenAI response reasoning outputs have summary items (#5235)
- fix(site): suppress noisy font loading warnings in OG image plugin (#5254)

### Documentation

- docs(site): add cross-links between multimodal strategy documentation (#5241)
- docs(site): add missing meta descriptions and optimize existing ones for SEO (#5247)
- docs(site): enhance OG image generation with full metadata support (#5246)
- docs(site): remove unused markdown-page.md (#5245)

## [0.117.5] - 2025-08-08

### Added

- feat(assertions): add conversational relevancy metric (#2130)
- feat(export): add metadata to exported evaluation files (#4886)
- feat(providers): add support for Docker Model Runner provider (#5081)
- feat(webui): add plugin and strategy filters for red team results (#5086)

### Changed

- feat: add GPT-5 support (#5205)
- feat: add collapsible header to ResultsView (#5159)
- feat: add contains-html and is-html assertions (#5161)
- feat: add Google Imagen image generation support (#5104)
- feat: add max-score assertion for objective output selection (#5067)
- feat: add selected state to provider type picker (#5152)
- feat: add unified page wrapper around each red team setup step (#5136)
- feat: apply plugin modifiers for crescendo (#5032)
- feat: help text to nudge towards better red teams (#5153)
- feat: improve red team plugin selection UI with test generation (#5125)
- feat: respect prompt config override in all providers (#5189)
- feat: update red team provider selection UI (#5078)
- fix: adjust padding on docs sidebar to prevent overlap (#5099)
- fix: fix XML crash (#5194)
- fix: list reasoning tokens on the left side of token breakdown tooltip (#5113)
- fix: map critical severity to error in ModelAudit scanner output (#5098)
- fix: prevent double stateful target question in strategies page (#4988)
- fix: prevent Unicode corruption in Python providers (#5108)
- fix: remove problematic caching from ModelAudit installation check (#5120)
- fix: replace broken Ashby iframe with link to careers page (#5088)
- fix: reset provider type correctly and handle Go providers (#5154)
- fix: share debugging (#5131)
- chore: add link to documentation in plugin sample modal (#5193)
- chore: add missing image back to home page (#5196)
- chore: fix width on application details page (#5139)
- chore: improve RAG metrics with detailed metadata and fix context relevance scoring (#5164)
- chore: memoize context value in PostHog provider (#5089)
- chore: remove accidentally committed PR description file (#5175)
- chore: rename scan templates to attack profiles (#5165)
- chore: support verbosity and reasoning parameters for GPT-5 (#5207)
- chore: update dependencies to latest minor and patch versions (#5109)
- chore: update dependencies to latest minor and patch versions (#5173)
- chore: update Replicate provider (#5085)
- chore(providers): improve Google API key error handling and test reliability (#5147)
- chore(webui): add intelligent scroll-timeline polyfill loading (#5130)
- chore: bump @anthropic-ai/sdk from 0.57.0 to 0.58.0 (#5186)
- chore: bump @aws-sdk/client-bedrock-runtime from 3.848.0 to 3.855.0 (#5096)
- chore: bump @aws-sdk/client-bedrock-runtime from 3.855.0 to 3.856.0 (#5107)
- chore: bump @aws-sdk/client-bedrock-runtime from 3.856.0 to 3.857.0 (#5126)
- chore: bump @aws-sdk/client-bedrock-runtime from 3.857.0 to 3.858.0 (#5145)
- chore: bump @aws-sdk/client-bedrock-runtime from 3.858.0 to 3.859.0 (#5167)
- chore: bump @aws-sdk/client-bedrock-runtime from 3.859.0 to 3.861.0 (#5188)
- chore: bump @aws-sdk/client-bedrock-runtime from 3.861.0 to 3.862.0 (#5198)
- chore: bump @azure/identity from 4.10.2 to 4.11.0 (#5180)
- chore: bump @azure/identity from 4.11.0 to 4.11.1 (#5185)
- chore: bump openai from 5.10.2 to 5.11.0 (#5127)
- chore: bump openai from 5.11.0 to 5.12.0 (#5187)
- chore: bump version to 0.117.5 (#5206)
- chore(webui/evals): filter by categorical plugins (#5118)
- docs: add bert-score example (#5091)
- docs: add dynamic OG image generation for social media previews (#5157)
- docs: add red teaming best practices (#5155)
- docs: clarify contains-any/contains-all CSV format (#5150)
- docs: fix company name (#5143)
- docs: fix images (#5197)
- docs: fix multi-turn strategy documentation (#5156)
- docs: guide for evaluating LangGraph agents with Promptfoo (#4926)
- docs: include font for meta image (#5158)
- docs: make MCP image taller (#5199)
- docs: update Ollama documentation with latest models and defaultTest guidance (#5084)
- perf: make database migrations non-blocking and fix error handling (#5105)
- style: extract helper function for deduplicating strategy IDs (#5138)
- test: add tests for fix width on application details page (#5140)
- test: add tests for red team compliance reporting utilities in src/app (#5170)
- test: fix flaky Python Unicode tests (#5128)
- test: fix modelGradedClosedQa test segmentation fault on macOS/Node 24 (#5163)
- test: increase test coverage for unified page wrapper around each red team setup step (#5142)

### Fixed

- fix(internals): force CommonJS mode for db:migrate in Node 24 (#5123)
- fix(openrouter): handle Gemini thinking tokens correctly (#5116)
- fix(providers): correct WebP image detection in Google provider (#5171)
- fix(webui): deduplicate strategy IDs (#5132)
- fix(webui): fix custom policy validation timing issue (#5141)
- fix(webui): refresh eval list when navigating back after editing eval name (#5090)
- fix(webui/evals): prevent applying the same plugin/strategy multiple times (#5114)
- fix(webui/evals): show highlights after search results (#5137)

### Documentation

- docs(site): add comprehensive command line options documentation (#5135)
- docs(site): add Lily Liu to team page (#5177)
- docs(site): add Series A post (#5097)
- docs(site): rename will.jpg to will.jpeg for consistency (#5178)

## [0.117.4] - 2025-07-29

### Changed

- fix: progress bars incrementing beyond their maximum values (#5049)
- docs: clarifiy derivedMetrics documentation (#5068)
- chore: refactor token tracking utilities, track all tokens (#4897)
- fix: resolve Jest test failures and open handles (#5052)
- fix: skip validation for defaultTest to allow partial test case properties (#4732)
- chore: add new fields to eval_ran telemetry (#4638)
- chore(redteam): improve redteam plugin error messaging (#4330)
- feat: add support for OpenAI deep research models (#4661)
- feat: add mcp server (#4595)
- feat: add support for connecting to existing Chrome browser sessions (#5069)
- docs: update defcon posting (#5070)
- docs: update defcon posting (#5071)
- fix: Nested config field for custom target json (#5076)
- docs: switch to likert preview image (#5083)
- test: CoverBot: Added tests for model audit and prompt management UI components (`src/app`) (#5087)
- fix: handle multi-line prompts in parseGeneratedPrompts for testGenerationInstructions (#5093)
- chore: bump version 0.117.4 (#5094)

### Fixed

- fix(providers): Preserve text formatting when no images present for Google provider (#5058)
- fix(simba): fix simba host (#5092)

### Documentation

- docs(site): add AI red teaming for first-timers blog post (#5017)
- docs(blog): defcon and blackhat info (#5050)

## [0.117.3] - 2025-07-25

### Added

- feat(eval-creator): add YAML file upload support for test cases (#5054)

### Changed

- fix: improve x.ai provider error handling for 502 errors (#5051)
- fix: Infinite re-render on redteam review page (#5061)
- fix: sessionid(s) in extension hooks (#5053)
- fix: Bias Plugins should send config in remote generation (#5064)
- chore(redteam): regenerate sessionId for each iteration in single-turn strategies (#4835)
- chore: Change mcp log from error to debug (#5060)
- chore: Improve telemetry (#5062)
- chore: Add simba command (#5063)
- chore(webui): improve redteam setup UI with progressive disclosure for advanced options (#5028)
- refactor: remove redundant dotenv from Vite app (#4983)
- chore: bump version 0.117.3 (#5066)
- test: CoverBot: Added tests for eval-creator components and feature flag hook (`src/app`) (#5013)
- docs: fix cli command and remove gratuitous hover (#5056)
- docs: update user count from 100,000 to 125,000 (#5046)
- docs: updates to political bias post (#5057)
- docs: improve crewai eval example (#5035)
- docs: update GitHub Actions to v4 across documentation and examples (#5008)
- docs: add style check guidance to CLAUDE.md (#5065)

### Fixed

- fix(webui): Eval results pass rate chart rendering incorrect percentages (#5048)
- fix(webui): Eval results histogram improvements (#5059)
- fix(google): handle multiple candidates in gemini response (#5020)

### Documentation

- docs(blog): grok-4 political bias post (#4953)

## [0.117.2] - 2025-07-24

### Added

- feat(webui): First-class support for zooming eval results table by @will-holley in #4966
- feat(webui): Apply metrics filter when clicking on a metric pill rendered in eval results cell by @will-holley in #4991

### Changed

- feat: Grading and test generation improvements for BFLA, BOLA and RBAC by @sklein12 in #4982
- feat: New Sample Target by @sklein12 in #4979
- feat: HTTP Target test button improvements by @faizanminhas in #5007
- feat: Add metadata filtering to eval results by @will-holley in #5014
- fix: add goal related rubric when grade crescendo turns to increase grading accuracy by @MrFlounder in #4980
- fix: update HTTP config generator endpoint to use v1 API by @mldangelo in #4989
- fix: View logs button on redteam report by @sklein12 in #5009
- fix: undo unintended changes to http config editor by @faizanminhas in #5012
- fix: Autofocus on Redteam configuration description field by @sklein12 in #5019
- fix: remove filter icon by @sklein12 in #5021
- fix: Ollama token usage by @SamPatt in #5022
- chore: revert eval view ui improvements by @mldangelo in #4969
- chore(webui): Improvements to pagination "go to" functionality by @will-holley in #4976
- chore(webui): Eval results sticky header improvements by @will-holley in #4978
- chore: update custom strategy prompt by @MrFlounder in #4994
- chore(cli): add support for 'help' argument to display command help by @mldangelo in #4823
- chore(examples): remove redteam-agent example by @mldangelo in #5001
- chore(providers): add GEMINI_API_KEY environment variable support by @mldangelo in #5004
- chore(webui): Migrate from JS to CSS for eval results scroll effects by @will-holley in #4995
- chore(webui): Eval result pagination UX improvements by @will-holley in #4993
- chore: Sort imports and turn on rule against unused imports by @faizanminhas in #5010
- chore: Make default target stateful by @faizanminhas in #4992
- chore: add medical plugins collection by @MrFlounder in #5006
- chore: Improve grading accuracy with Goal-Aware Grading for iterative/iterative tree by @MrFlounder in #4996
- chore: Add additionalRubric and storedGraderResult to GOAT and Custom providers by @MrFlounder in #5015
- chore: prevent testGenerationInstructions from being serialized if not present by @faizanminhas in #5029
- chore: Add lint rule to ensure key in jsx by @faizanminhas in #5034
- chore(webui): Eval Results UI Tweaks by @will-holley in #5023
- chore: skip goal extraction for datasets by @MrFlounder in #5036
- chore(providers): add GitHub Models provider by @mldangelo in #4998
- chore: bump version 0.117.2 by @MrFlounder in #5045
- ci: increase build job timeout from 4 to 5 minutes by @mldangelo in #5043
- test: refactor share.test.ts to prevent flaky timeouts by @mldangelo in #5037
- test: remove share.test.ts file by @mldangelo in #5044
- docs: remove label from featured blog post by @typpo in #5011
- chore: bump @aws-sdk/client-bedrock-runtime from 3.846.0 to 3.848.0 by @dependabot in #4985
- chore: bump the npm_and_yarn group with 2 updates by @dependabot in #4984
- chore: bump @anthropic-ai/sdk from 0.56.0 to 0.57.0 by @dependabot in #5016
- chore: bump openai from 5.10.1 to 5.10.2 by @dependabot in #5024
- chore: bump the npm_and_yarn group with 2 updates by @dependabot in #5026
- chore: bump axios from 1.10.0 to 1.11.0 in the npm_and_yarn group by @dependabot in #5031

### Fixed

- fix(redteam): find plugin assertion in strategy providers by @MrFlounder in #4981
- fix(site): dark mode style on redteam setup ui by @mldangelo in #5000
- fix(test): improve share test isolation to prevent CI timeouts by @mldangelo in #5038

### Documentation

- docs(providers): update OpenAI Assistants example by @aloisklink in #4987
- docs(redteam): improve custom strategy documentation by @mldangelo in #4990
- docs(blog): correct author attribution in DeepSeek censorship post by @mldangelo in #5002
- docs(openai): remove gpt-4.5-preview references after API deprecation by @mldangelo in #5005
- docs(site): vegas contact redirect by @typpo in #5033
- docs(browser): improve browser provider documentation and examples by @mldangelo in #5030
- docs(providers): remove deprecated claude-3-sonnet-20240229 model references by @mldangelo in #5018
- docs(site): add hipaa badge by @typpo in #5039
- docs(site): add documentation for using text and embedding providers with Azure by @mldangelo in #5027
- docs(blog): fix missing blog posts by removing even-number enforcement by @mldangelo in #5042

## [0.117.1] - 2025-07-17

### Changed

- fix: move inquirer dependencies to production dependencies (#4973)
- fix: grading in crescendo (#4960)
- fix: composite strategy test generation (#4971)
- chore: bump version 0.117.1 (#4974)
- docs: remove tags from blog card (#4970)

### Documentation

- docs(blog): add system cards security analysis with vulnerability testing (#4937)

## [0.117.0] - 2025-07-17

### Added

- feat(http): support JKS and PFX Certificates in HTTP providers (#4865)
- feat(langfuse): add Langfuse prompt label support with improved parsing (#4847)
- feat(prompts): preserve function names when using glob patterns (#4927)
- feat(providers): add grok-4 support (#4855)
- feat(providers): image understanding for Google providers (#4767)
- feat(azure): add system prompt support for azure provider (#4869)
- feat(cli): xml output (#4912)

### Changed

- chore(knip): integrate knip for unused code detection and clean up codebase (#4464)
- chore(linting): migrate from ESLint + Prettier to Biome (#4903)
- chore(assertions): additional checking on llm-rubric response (#4954)
- chore(assertions): include reason in model-graded-closedqa pass reason (#4931)
- chore(build): resolve build warnings and optimize bundle size (#4895)
- chore(csv): improve \_\_metadata warning message and test coverage (#4842)
- chore(providers): improve guardrails handling in Azure providers (#4788)
- chore(redteam): add domain-specific risks section and reduce verbose descriptions (#4879)
- chore(release): bump version 0.117.0 (#4963)
- chore(server): check if server is already running before starting (#4896)
- chore(server): log correct eval ID instead of description in WebSocket updates (#4910)
- chore(telemetry): add telemetry logging when tracing is enabled (#4925)
- chore(types): typings needed for enterprise (#4955)
- chore(vscode): use Biome as default formatter of TS files in vscode (#4920)
- chore(webui): conditionally render metrics selector (#4936)
- chore(webui): display context values in eval results (#4856)
- chore(webui): improves eval results table spacing (#4965)
- chore(webui): revert eval view ui improvements (#4967)
- chore(webui/eval): allow filtering results by >1 metrics simultaneously (disabled by default) (#4870)
- refactor(eval-config): modernize eval-creator state management (#4908)
- refactor(webui): improve metrics ui (#4938)
- refactor(webui/eval results): pagination improvements (#4914)

### Fixed

- fix(cli): --filter-failing not working with custom providers (#4911)
- fix(google-sheets): replace hardcoded range with dynamic approach (#4822)
- fix(internal): fixes filtering by metric keys which contain dots (#4964)
- fix(providers): add thinking token tracking for Google Gemini models (#4944)
- fix(providers): esm provider loading (#4915)
- fix(providers): implement callEmbeddingApi for LiteLLM embedding provider (#4952)
- fix(redteam): prevent redteam run from hanging when using an mcp client (#4924)
- fix(redteam): respect PROMPTFOO_DISABLE_REDTEAM_REMOTE_GENERATION for cloud users (#4839)
- fix(redteam): set pluginId on eval results (#4928)
- fix(redteam): test target in http provider setup with non-200 status codes (#4932)
- fix(webui): eval results table horizontal scrolling (#4826)
- fix(webui): fix hard-coded light mode colors in model audit interface (#4907)
- fix(webui): handle null table.body in DownloadMenu disabled prop (#4913)
- fix(webui): resolve pagination scrolling and layout issues in ResultsTable (#4943)
- fix(webui): scrolling when `tbody` is outside of viewport (#4948)

### Dependencies

- chore(deps): add overrides to fix build issues (#4957)
- chore(deps): bump @aws-sdk/client-bedrock-runtime from 3.842.0 to 3.844.0 (#4850)
- chore(deps): bump aiohttp from 3.11.11 to 3.12.14 in /examples/redteam-langchain in the pip group across 1 directory (#4922)
- chore(deps): bump openai from 5.8.3 to 5.9.0 (#4863)
- chore(deps): bump openai from 5.9.2 to 5.10.1 (#4961)
- chore(deps): move knip to dev dependencies (#4958)
- chore(deps): npm audit fix (#4962)
- chore(deps): test removing knip to resolve installation errors (#4956)
- chore(deps): update all example dependencies to latest versions (#4900)
- chore(deps): update dependencies to latest minor/patch versions (#4899)
- chore(deps): update non-breaking dependencies (#4935)
- chore(deps): update Jest to version 30 (#4939)

### Documentation

- docs(analytics): add google tag manager (#4904)
- docs(api): improves `contextTransform` documentation (#4854)
- docs(assertions): add missing deterministic assertions (#4891)
- docs(azure): improve Azure provider documentation (#4836)
- docs(blog): add blog image generation script (#4945)
- docs(blog): add truncation markers to articles without them (#4934)
- docs(blog): add truncation markers to blog posts (#4906)
- docs(blog): mcp proxy blog (#4860)
- docs(blog): revise article tags (#4949)
- docs(blog): soc2 type ii and iso 27001 blog (#4880)
- docs(comparison): pyrit comparison (#4679)
- docs(config): clarify PROMPTFOO_EVAL_TIMEOUT_MS and PROMPTFOO_MAX_EVAL_TIME_MS descriptions (#4947)
- docs(enterprise): adaptive guardrails enterprise (#4951)
- docs(events): blackhat landing page (#4862)
- docs(events): defcon landing page (#4864)
- docs(events): events banner (#4867)
- docs(examples): add mischievous-user strategy to redteam multi-turn examples (#4837)
- docs(gemini): update experimental Gemini model IDs to stable versions (#4894)
- docs(google): add examples for gemini URL context and code execution tools (#4923)
- docs(guide): guide for evaluating CrewAI agents with Promptfoo (#4861)
- docs(images): standardize CrewAI image filenames to kebab-case (#4941)
- docs(integration): add n8n integration (#4917)
- docs(litellm): fix example with modern model IDs and proper embedding config (#4885)
- docs(mcp): add mcp testing guide (#4846)
- docs(mcp): add mcp to sidebar (#4852)
- docs(metrics): add similar to model graded metrics table (#4830)
- docs(providers): update available databricks models (#4887)
- docs(providers): update provider index with missing providers and latest 2025 model IDs (#4888)
- docs(release): add monthly release notes (#4358)
- docs(resources): add arsenal link (#4878)
- docs(security): add soc2 badge (#4877)
- docs(site): add OWASP top 10 tldr blog post (#4853)
- docs(site): expand June 2025 release notes with detailed feature documentation (#4881)
- docs(site): improve Google AI and Vertex authentication documentation (#4892)
- docs(site): improve NLP metric explanations and add SEO metadata (#4890)
- docs(site): update python documentation for basePath config option (#4819)
- docs(ui): better mobile wrap on homepage tabs (#4884)
- docs(ui): colors (#4875)
- docs(ui): contrast fixes (#4901)
- docs(ui): fix button clickability issue on hero sections (#4905)
- docs(ui): remove bouncing down arrow in mobile (#4882)
- docs(ui): remove text shadow (#4898)

### Tests

- test(core): coverBot: added tests for core UI components and user context hooks (`src/app`) (#4929)
- test(EnterpriseBanner): add unit tests for EnterpriseBanner component (#4919)
- test(redteam): add unit test for src/redteam/remoteGeneration.ts (#4834)
- test(server): fix flaky server share tests (#4942)
- test(server): fix flaky server tests (#4968)
- test(server): mock database in server tests (#4959)
- test(tusk): update Tusk test runner workflow - coverage script (#4921)

## [0.116.7] - 2025-07-09

### Tests

- test: add unit test for src/commands/export.ts (#4889)
- test: add unit test for src/commands/upgrade.ts (#4874)
- test: add unit test for src/main.ts (#4873)
- test: add unit test for src/models/eval.ts (#4868)
- test: add unit test for src/assertions/contextRecall.ts (#4859)
- test: add unit test for src/assertions/contextFaithfulness.ts (#4858)
- test: add unit test for src/assertions/contextRelevance.ts (#4857)
- test: add unit test for src/util/xlsx.ts (#4843)
- test: add unit test for src/commands/eval.ts (#4824)

### Changed

- fix: Always do remote generation if logged into cloud (#4832)
- chore(providers/sagemaker): Improves error handling in SageMakerCompletionProvider (#4808)
- chore(providers/sagemaker): Improves validation of user-provided config (#4809)
- chore: update graderExamplesString (#4821)
- chore: bump version 0.116.7 (#4833)

## [0.116.6] - 2025-07-09

### Changed

- fix: Failing test (#4829)
- chore: bump version 0.116.6 (#4831)

## [0.116.5] - 2025-07-09

### Changed

- feat: add support for loading defaultTest from external files (#4720)
- feat: add embedding support to LiteLLM provider (#4804)
- feat: add mischievous user strategy (#4107)
- fix: add glob pattern support for loading scenario files (#4761)
- fix: improve model-audit installation check dark mode display (#4816)
- fix: pass env vars to MCP server (#4827)
- chore: better remote grading logs (#4820)
- chore: bump openai from 5.8.2 to 5.8.3 (#4817)
- chore: bump version 0.116.5 (#4828)
- chore: capitalize 'Red Team' in navigation menu for consistency (#4799)
- chore: remove redundant 'Done.' message from evaluation output (#4810)
- chore: remove python script result data type debug log (#4807)
- chore: update website with MCP Proxy (#4812)
- docs: add Azure OpenAI vision example (#4806)
- docs: add looper guide (#4814)
- docs: add SonarQube integration (#4815)
- test: add unit test for src/assertions/guardrails.ts (#4765)
- test: add unit test for src/redteam/commands/generate.ts (#4789)
- test: add unit test for src/redteam/constants/strategies.ts (#4800)
- test: add unit test for src/redteam/plugins/pii.ts (#4780)
- test: add unit test for src/types/providers.ts (#4766)
- test: add unit test for src/validators/redteam.ts (#4803)

## [0.116.4] - 2025-07-08

### Tests

- test: add unit test for src/redteam/types.ts (#4795)

### Added

- feat(redteam): add support for custom multi-turn strategy by @MrFlounder in #4783
- feat(redteam): expose generate function in redteam namespace by @mldangelo in #4793

### Changed

- chore: bump version 0.116.4 by @MrFlounder in #4805
- chore: rename strategy name from playbook to custom by @MrFlounder in #4798
- refactor: inline MEMORY_POISONING_PLUGIN_ID constant by @mldangelo in #4794
- docs: add doc for custom strategy by @MrFlounder in #4802
- docs: modular configuration management by @typpo in #4763
- refactor: move MULTI_MODAL_STRATEGIES constant (#4801)

## [0.116.3] - 2025-07-07

### Added

- feat(providers): add MCP provider (#4768)
- feat(providers): add new AIMLAPI provider (#4721)
- feat(assertions): add contextTransform support for RAG evaluation (#4467)
- feat(assertions): add finish reason as assertion option (#3879)
- feat(assertions): trace assertions (#4750)
- feat(tracing): add traces to JavaScript, Python asserts (#4745)

### Changed

- chore(schema): remove duplicate 'bias' entry in config-schema.json (#4773)
- chore(telemetry): add PostHog client to app (#4726)
- chore(redteam): add reason field to give clear/customized guardrails triggering reason (#4764)
- chore(providers): expose MCP plugin in UI (#4762)
- chore(providers): AWS SageMaker AI provider cleanup (#4667)
- chore(providers): update AIML integration (#4751)
- chore(redteam): improve organization of redteam strategies in setup UI (#4738)
- chore(telemetry): identify to PostHog whether user is also cloud user (#4782)
- chore: expose doRedteamRun in package exports (#4758)
- docs: add Gemini Live API audio (#4729)
- docs: ModelAudit vs ModelScan (#4769)
- docs: multiple MCP server connections (#4755)
- docs: update ModelAudit documentation with new features and fixes (#4699)
- test: add integrity check for generated-constants.ts (#4753)
- test: fix flaky Google Live test and improve test speed (#4774)
- test: fix mock pollution in testCaseReader (#4775)
- test: isolate mocks so tests can run in any order with --randomize (#4744)

### Fixed

- fix(telemetry): prevent PostHog initialization when telemetry is disabled (#4772)
- fix(redteam): fix modifiers application order in PII plugins (#4779)

### Dependencies

- chore(deps): bump @anthropic-ai/sdk from 0.55.1 to 0.56.0 (#4756)
- chore(deps): bump @aws-sdk/client-bedrock-runtime from 3.840.0 to 3.842.0 (#4747)
- chore(deps): bump @azure/identity from 4.10.1 to 4.10.2 (#4748)
- chore(deps): bump version 0.116.3 (#4792)
- chore(deps): update pbkdf2 to 3.1.3 (#4777)
- chore(deps): upgrade glob from v10 to v11 (#4776)

## [0.116.2] - 2025-07-02

### Changed

- fix: unblock postbuild for ci by @MrFlounder in #4742
- chore: bump version 0.116.2 by @MrFlounder in #4743

## [0.116.1] - 2025-07-02

### Added

- feat(cli): support pdb tracing in 3rd party Python scripts by @will-holley in #4723

### Changed

- fix: http body parsing when it comes from yaml string by @MrFlounder in #4728
- fix: remove accidentally committed redteam.yaml file by @mldangelo in #4733
- fix: fix the case when http body has not escaped charactors by @MrFlounder in #4739
- fix: update package-lock.json by @mldangelo in #4719
- test: fix SIGSEGV caused by better-sqlite3 in test environment by @mldangelo in #4737
- chore: Add unblocking detection to GOAT strategy by @MrFlounder in #4532
- chore: add preset for guardrails eval by @MrFlounder in #4640
- chore: Improve telemetry delivery by @sklein12 in #4655
- chore: reset generated constants after build by @mldangelo in #4731
- chore: update onboarding model defaults by @typpo in #4708
- chore(webui): improve styling of EvalsDataGrid by @mldangelo in #4736
- ci(workflows): gracefully handle missing PostHog secret in forks by @ggiiaa in #4725
- test: refactor assertion tests by @mldangelo in #4718
- chore: bump version 0.116.1 by @MrFlounder in #4741
- docs: add system prompt hardening blog post by @ladyofcode in #4630
- chore: bump @anthropic-ai/sdk from 0.55.0 to 0.55.1 by @dependabot in #4710
- chore: bump @aws-sdk/client-bedrock-runtime from 3.839.0 to 3.840.0 by @dependabot in #4709

### Fixed

- fix(webui): replace window.location.href with React Router navigation by @mldangelo in #4717

### Documentation

- docs(site): add guide on humanity's last exam by @mldangelo in #4694
- docs(site): clarify self-hosting workflow for eval sharing by @mldangelo in #4730
- docs(site): fix relative link in HLE benchmark guide by @mldangelo in #4711

## [0.116.0] - 2025-07-01

### Tests

- test: add unit test for src/redteam/providers/advNoise.ts (#4716)
- test: add unit test for src/redteam/strategies/advNoise.ts (#4715)
- test: add unit test for src/redteam/strategies/index.ts (#4714)
- test: add unit test for src/redteam/constants/strategies.ts (#4713)
- test: add unit test for src/providers/openai/image.ts (#4706)
- test: add unit test for src/providers/openai/util.ts (#4705)
- test: add unit test for src/providers/openai/completion.ts (#4703)

### Added

- feat(redteam): add financial plugins (#4416)
- feat(redteam): add bias plugins (#4382)
- feat(providers): add Helicone AI Gateway provider (#4662)

### Changed

- chore: enable WAL mode for SQLite (#4104)
- chore(providers): add thread ID function call for OpenAI and Azure assistants (#2263)
- chore(app): improve target test error handling (#4652)
- chore(cli): add missing CLI options to scan-model command for feature parity (#4670)
- chore(providers): convert Cloudflare AI to use OpenAI-compatible endpoints (#4683)
- chore(providers): log flagged output for Azure chat models (#4636)
- chore(redteam): add centralized REDTEAM_DEFAULTS and maxConcurrency support (#4656)
- chore(webui): add checkbox to clear all variables (#666)
- chore(webui): add defaultTest variables to red team setup UI (#4671)
- chore(webui): remove unused components (#4695)
- chore(webui): set page titles on every page (#4668)
- chore(telemetry): add pass/fail/errors to eval_run event (#4639)
- chore(telemetry): improve page view deduplication (#4651)
- test: add unit test for src/server/routes/providers.ts (#4658)
- test: verify that plugins are synced between code and documentation (#4681)

### Fixed

- fix(app): use client-generated session IDs when testing targets (#4653)
- fix(matchers): track token usage for successful API calls (#4677)
- fix(providers): handle content filter errors in Azure Assistant API (#4674)
- fix(providers): fix SageMaker Llama inference configuration serialization (#4637)
- fix(redteam): respect maxConcurrency from Web UI (#4605)
- fix(simulated-user): pass context variables to custom providers (#4654)
- fix(telemetry): add telemetry for red teams (#4641)
- fix(webui): handle undefined outputs in DownloadMenu (#4693)
- fix(webui): prevent pass/fail badge from disappearing when toggling highlight (#4700)
- fix(webui): support derived metrics in eval configuration uploaded via Web UI (#4647)
- fix(webui): use backendCounts first before counting metrics on page (#4659)
- fix(sharing): fix file outputs when sharing (#4698)

### Dependencies

- chore(deps): bump @anthropic-ai/sdk from 0.54.0 to 0.55.0 (#4628)
- chore(deps): bump openai from 5.7.0 to 5.8.1 (#4664)
- chore(deps): bump version to 0.116.0 (#4707)
- chore(deps): update minor and patch dependencies (#4686)

### Documentation

- docs(site): add async Python note (#4680)
- docs(site): add Garak comparison (#4660)
- docs(site): update Garak post (#4672)
- docs(site): add ModelAudit HuggingFace scanner (#4645)
- docs(redteam): add missing docs to sidebar (#4690)
- docs(redteam): remove duplicate ToxicChat plugin (#4689)
- docs(redteam): update Target Purpose documentation (#4523)
- docs(site): add FAQ section for offline environment usage (#4650)
- docs(site): add HuggingFace datasets integration documentation (#4691)
- docs(site): add truncation marker to Garak blog post (#4666)
- docs(site): clarify self-hosting replica limitations (#4669)
- docs(site): remove copy for LLM button (#4665)
- docs(site): remove unnecessary configuration review text from getting started guide (#4597)
- docs(site): reorganize configuration documentation structure (#4692)
- docs(site): use relative URLs for internal links and fix broken references (#4688)
- docs(site): correct typos in red team agent blog post (#4634)

## [0.115.4] - 2025-06-25

### Tests

- test: add unit test for src/providers/browser.ts (#4687)
- test: add unit test for src/migrate.ts (#4685)
- test: add unit test for src/commands/debug.ts (#4684)
- test: add unit test for src/esm.ts (#4682)
- test: add unit test for src/constants.ts (#4657)
- test: add comprehensive test coverage for SageMaker provider (#4646)
- test: add unit test for src/providers/shared.ts (#4643)
- test: add unit test for src/redteam/constants/plugins.ts (#4642)
- test: add unit test for src/assertions/counterfactual.ts (#4629)

### Changed

- feat: opentelemetry tracing support (#4600)
- chore: bump version 0.115.4 (#4635)
- chore: remove invariant (#4633)
- chore: update Tusk test runner workflow (#4627)\*
- docs: prevent copy button from overlapping screenshot overlay (#4632)

## [0.115.3] - 2025-06-24

### Tests

- test: add unit test for src/models/eval.ts (#4624)

### Changed

- fix: empty vars array on eval results [#4621](https://github.com/promptfoo/promptfoo/pull/4621) by @sklein12
- fix: save sessionId for multi-turn strategies [#4625](https://github.com/promptfoo/promptfoo/pull/4625) by @sklein12
- chore: PROMPTFOO_DISABLE_TEMPLATE_ENV_VARS controls process.env access, not `env:` access [#4620](https://github.com/promptfoo/promptfoo/pull/4620) by @mldangelo
- chore: bump version to 0.115.3 [#4626](https://github.com/promptfoo/promptfoo/pull/4626) by @sklein12

### Fixed

- fix(webui): handle null scores in ResultsCharts component [#4610](https://github.com/promptfoo/promptfoo/pull/4610) by @mldangelo
- fix(redteam): skip goal extraction when remote generation is disabled [#4623](https://github.com/promptfoo/promptfoo/pull/4623) by @mldangelo
- fix(test): hyperbolic provider tests failing due to env variable pollution [#4619](https://github.com/promptfoo/promptfoo/pull/4619) by @mldangelo
- fix(cli): remove context schema validation from extension hooks [#4622](https://github.com/promptfoo/promptfoo/pull/4622) by @will-holley

## [0.115.2] - 2025-06-24

### Added

- feat(cli): add assertion generation (#4559)
- feat(providers): add support for hyperbolic image and audio providers (#4260)

### Changed

- chore(redteam): add cross-session leak strategy exclusions (#4516)
- chore(cli): display key metrics (success, failures, pass rate) at the bottom of output (#4580)
- chore: remove unused import (#4530)
- chore(webui): show provider breakdown only for multiple providers (#4599)
- chore(redteam): update Target Purpose Discovery (#4480)
- chore(ci): update CodeRabbit config to be less aggressive (#4586)
- chore(providers): update Gemini models to include latest 2.5 Pro Preview and Flash models (#4499)
- chore(providers): update tau-simulated-user docs and example (#4468)
- chore(webui): use CSS to create PDF-optimized report and browser to save as PDF (#4535)
- chore(app): remove discovered purpose from report view (#4541)
- chore(cli): add cache busting for select provider API calls (#4508)
- chore(cli): improve concurrency log statements (#4606)
- chore(eval): add first-class support for `beforeAll` and `beforeEach` extension hooks mutation of context (#4197)
- chore(providers): document support for loading system instructions from files (#4582)
- chore(providers): enhance OpenAI provider with legacy models and new parameters (#4502)
- chore(redteam): add continueAfterSuccess option to multi-turn strategies (#4570)
- chore(webui): improve purpose form (#4603)
- chore(redteam): add JSON file support to intent plugin with enhanced UI (#4574)
- chore(redteam): add unblock multiturn (#4498)
- chore(ci): clean up CodeRabbit configuration and minimize automated comments (#4573)
- build: update Tusk vitest reporter (#4602)
- chore: bump version to 0.115.2 (#4617)
- docs: add audit logging documentation for enterprise features (#4482)
- docs: add feedback page and update CLI link (#4591)
- docs: add ISO badge (#4534)
- docs: improve contact form (#4531)
- docs: update ModelAudit documentation (#4585)
- docs: clarify no OpenAI key required for Claude redteam (#4524)
- docs: add red team Gemini documentation (#4542)
- docs: add trust center documentation (#4539)
- docs: update contact form (#4529)
- test: add unit test for src/commands/delete.ts (#4572)
- test: add unit test for src/commands/modelScan.ts (#4526)
- test: add unit test for src/commands/show.ts (#4571)
- test: add unit test for src/providers/azure/completion.ts (#4510)
- test: add unit test for src/providers/ollama.ts (#4509)
- test: add unit test for src/providers/ollama.ts (#4512)
- test: add unit test for src/providers/openai/completion.ts (#4511)
- test: add unit test for src/python/pythonUtils.ts (#4486)
- test: improve mock setup and teardown for --randomize (#4569)

### Fixed

- fix(openrouter): unpack passthrough at the root level (#4592)
- fix(webui): escape HTML special characters in output reports (#4555)
- fix(webui): sort EvalsDataGrid by creation date (#4594)
- fix(cli): include cached results in grand total (#4581)
- fix(webui): improve base64 matching (#4609)
- fix(modelaudit): use modelaudit binary (#4525)
- fix(webui): make Citations font consistent with other headers (#4598)
- fix(redteam): respect maxTurns from dev doc in crescendo (#4527)
- fix(webui): prevent Welcome component from rendering while loading eval data (#4604)
- fix(cli): prevent RangeError in progress bar variable display (#4475)
- fix(server): resolve Express.js NotFoundError when serving app (#4601)

### Dependencies

- chore(deps): bump @aws-sdk/client-bedrock-runtime from 3.830.0 to 3.835.0 (#4614)
- chore(deps): bump openai from 5.5.0 to 5.5.1 (#4537)
- chore(deps): bump openai from 5.5.1 to 5.6.0 (#4596)
- chore(deps): bump openai from 5.6.0 to 5.7.0 (#4615)
- chore(deps): bump urllib3 from 1.26.19 to 2.5.0 in /examples/docker-code-generation-sandbox (#4556)
- chore(deps): bump urllib3 from 2.3.0 to 2.5.0 in /examples/redteam-langchain (#4557)

### Documentation

- docs(blog): add authors to blog posts and update authors.yml (#4564)
- docs(blog): add descriptions and keywords to blog posts (#4565)
- docs(examples): add pydantic-ai example with structured output evaluation (#4575)
- docs(examples): consolidate Google Vertex Tools examples (#4587)
- docs(examples): consolidate Python assertion examples into unified folder (#4588)
- docs(examples): consolidate translation examples (#4590)
- docs(site): document new features in ModelAudit (#4593)
- docs(site): document new features in modelaudit (#4593)
- docs(site): fix author reference on 2025-summer-new-redteam-agent blog post (#4563)
- docs(site): Update ModelAudit scanners documentation with comprehensive scanner coverage (#4562)

## [0.115.1] - 2025-06-17

### Tests

- test: add unit test for src/redteam/sharedFrontend.ts (#4608)
- test: add unit test for src/redteam/types.ts (#4607)
- test: add unit test for src/redteam/providers/simulatedUser.ts (#4584)
- test: add unit test for src/redteam/strategies/index.ts (#4583)
- test: add unit test for src/providers/hyperbolic/chat.ts (#4578)
- test: add unit test for src/providers/hyperbolic/image.ts (#4577)
- test: add unit test for src/providers/hyperbolic/audio.ts (#4576)
- test: add unit test for src/redteam/strategies/counterfactual.ts (#4548)
- test: add unit test for src/redteam/strategies/index.ts (#4547)
- test: add unit test for src/redteam/constants/strategies.ts (#4545)
- test: add unit test for src/telemetry.ts (#4543)

### Changed

- fix: Windows Python path validation race condition (#4485)
- fix: View results as evaluation runs (#4459)
- chore: refactor modifiers and apply to all plugins (#4454)
- chore(cli): update plugin severity overrides API endpoint (#4460)
- chore(webui): fix text length reset value to use reasonable default (#4469)
- chore(webui): remove unused hook files (#4470)
- chore: remove unused token usage utilities (#4471)
- chore: convert console.logs to logger (#4479)
- chore: improve tusk workflow (#4461)
- chore: bump version to 0.115.1 (#4520)
- docs: add log file location section to troubleshooting guide (#4473)
- docs: capitalize Promptfoo (#4515)
- docs: update red-teaming agent blog post title (#4497)
- docs: improve installation and getting-started pages with tabbed interface and SEO metadata (#4395)
- docs: improve Python provider documentation (#4484)
- docs: add ModelAudit binary formats documentation (#4500)
- docs: update ModelAudit documentation (#4514)
- docs: add ModelAudit weighted distribution scanner documentation (#4501)
- docs: add ModelAudit ZIP feature documentation (#4491)
- docs: separate pages for prompts, test cases, and outputs (#4505)
- docs: update model reference in guide.md (#4513)
- docs: fix typo in blog post (#4496)
- docs: update title on blog post (#4495)
- test: add unit test for src/util/cloud.ts (#4462)
- test: add unit test for src/util/convertEvalResultsToTable.ts (#4457)

### Dependencies

- chore(deps): bump @aws-sdk/client-bedrock-runtime from 3.828.0 to 3.830.0 (#4519)
- chore(deps): bump @azure/identity from 4.10.0 to 4.10.1 (#4477)
- chore(deps): bump openai from 5.3.0 to 5.5.0 (#4518)
- chore(deps): update zod to 3.25.63 and zod-validation-error to 3.5.0 (#4463)

### Documentation

- docs(blog): add new redteam agent documentation (#4494)
- docs(examples): fix custom-grader-csv README inconsistencies (#4474)
- docs(site): add llms.txt mentions and documentation standards (#4481)
- docs(site): add robots.txt (#4488)

## [0.115.0] - 2025-06-12

### Added

- feat(providers): Google live audio output ([#4280](https://github.com/promptfoo/promptfoo/pull/4280)) by **@adelmuursepp**
- feat(webui): static model-scanning UI ([#4368](https://github.com/promptfoo/promptfoo/pull/4368)) by **@typpo**
- feat(tests): configuration support for test generators ([#4301](https://github.com/promptfoo/promptfoo/pull/4301)) by **@mldangelo**
- feat(cli): per-provider token-usage statistics ([#4044](https://github.com/promptfoo/promptfoo/pull/4044)) by **@mldangelo**
- feat(providers): optional token-estimation for HTTP provider ([#4439](https://github.com/promptfoo/promptfoo/pull/4439)) by **@mldangelo**
- feat(redteam): enable HTTP-token estimation by default in red-team mode ([#4449](https://github.com/promptfoo/promptfoo/pull/4449)) by **@mldangelo**
- feat(redteam): cloud-based plugin-severity overrides ([#4348](https://github.com/promptfoo/promptfoo/pull/4348)) by **@will-holley**
- feat(providers): custom-header support for Azure API ([#4409](https://github.com/promptfoo/promptfoo/pull/4409)) by **@yurchik11**
- feat(core): maximum evaluation-time limit via `PROMPTFOO_MAX_EVAL_TIME_MS` ([#4322](https://github.com/promptfoo/promptfoo/pull/4322)) by **@mldangelo**
- feat(redteam): Aegis red-team dataset ([#4119](https://github.com/promptfoo/promptfoo/pull/4119)) by **@mldangelo**
- feat(providers): Mistral Magistral reasoning models ([#4435](https://github.com/promptfoo/promptfoo/pull/4435)) by **@mldangelo**
- feat(core): WebSocket header support ([#4456](https://github.com/promptfoo/promptfoo/pull/4456)) by **@typpo**

### Changed

- refactor(redteam): consolidate constants ([#4372](https://github.com/promptfoo/promptfoo/pull/4372)) by **@mldangelo**
- chore(ci): set CodeRabbit review settings ([#4413](https://github.com/promptfoo/promptfoo/pull/4413)) by **@sklein12**
- chore(core): coding-rules for error messages ([#4401](https://github.com/promptfoo/promptfoo/pull/4401)) by **@sklein12**
- chore(core): improve `RangeError` diagnostics ([#4431](https://github.com/promptfoo/promptfoo/pull/4431)) by **@mldangelo**
- chore(core): prefer remote-purpose generation ([#4444](https://github.com/promptfoo/promptfoo/pull/4444)) by **@typpo**
- chore(core): remove unused types & deprecated functions ([#4450](https://github.com/promptfoo/promptfoo/pull/4450)) by **@mldangelo**
- chore(cursor): local-dev guidance for coding agents ([#4403](https://github.com/promptfoo/promptfoo/pull/4403)) by **@mldangelo**
- chore(docs): add README for missing examples ([#4404](https://github.com/promptfoo/promptfoo/pull/4404)) by **@mldangelo**
- chore(providers): initial o3-pro support ([#4397](https://github.com/promptfoo/promptfoo/pull/4397)) by **@mldangelo**
- chore(providers): o3-pro improvements ([#4396](https://github.com/promptfoo/promptfoo/pull/4396)) by **@mldangelo**
- chore(redteam): delimit user-inputs in purpose discovery ([#4405](https://github.com/promptfoo/promptfoo/pull/4405)) by **@typpo**
- chore(redteam): turn off discovery by default ([#4393](https://github.com/promptfoo/promptfoo/pull/4393)) by **@sklein12**
- chore(release): bump version → 0.115.0 ([#4451](https://github.com/promptfoo/promptfoo/pull/4451)) by **@mldangelo**
- chore(ui): improve `EvalOutputPromptDialog` styling ([#4364](https://github.com/promptfoo/promptfoo/pull/4364)) by **@typpo**
- chore(webui): remove extra OpenAI targets ([#4447](https://github.com/promptfoo/promptfoo/pull/4447)) by **@mldangelo**
- chore(webui): add token-estimation UI ([#4448](https://github.com/promptfoo/promptfoo/pull/4448)) by **@mldangelo**
- chore(docs): fix link to careers page (#4506)
- chore: bump @anthropic-ai/sdk from 0.53.0 to 0.54.0 (#4441)

### Fixed

- fix(eval): gracefully handle `RangeError` & truncate oversized output ([#4424](https://github.com/promptfoo/promptfoo/pull/4424)) by **@Sly1029**
- fix(providers): add timeout to `ProxyAgent` ([#4369](https://github.com/promptfoo/promptfoo/pull/4369)) by **@AegisAurora**
- fix(config): persist Goat configuration ([#4370](https://github.com/promptfoo/promptfoo/pull/4370)) by **@sklein12**
- fix(parser): lenient JSON parsing for MathPrompt ([#4361](https://github.com/promptfoo/promptfoo/pull/4361)) by **@typpo**
- fix(redteam): standardize plugin parameter to `prompt` ([#4425](https://github.com/promptfoo/promptfoo/pull/4425)) by **@mldangelo**
- fix(assertions): support `snake_case` fields in Python assertions ([#4398](https://github.com/promptfoo/promptfoo/pull/4398)) by **@mldangelo**
- fix(redteam): handle purpose without prompts ([#4445](https://github.com/promptfoo/promptfoo/pull/4445)) by **@typpo**
- fix(webui): stream test-cases to viewer ([#4440](https://github.com/promptfoo/promptfoo/pull/4440)) by **@mldangelo**
- fix(redteam): connect `MisinformationDisinformationGrader` ([#4452](https://github.com/promptfoo/promptfoo/pull/4452)) by **@mldangelo**

### Dependencies

- chore(deps): bump `@aws-sdk/client-bedrock-runtime` → 3.826.0 ([#4366](https://github.com/promptfoo/promptfoo/pull/4366)) by **@dependabot**
- chore(deps): bump `@aws-sdk/client-bedrock-runtime` → 3.828.0 ([#4442](https://github.com/promptfoo/promptfoo/pull/4442)) by **@dependabot**
- chore(deps): bump `brace-expansion` → 1.1.12 ([#4423](https://github.com/promptfoo/promptfoo/pull/4423)) by **@dependabot**
- chore(deps): bump `openai` → 5.3.0 ([#4407](https://github.com/promptfoo/promptfoo/pull/4407)) by **@dependabot**
- chore(deps): bump pip group dependencies ([#4379](https://github.com/promptfoo/promptfoo/pull/4379)) by **@dependabot**
- chore(deps): minor + patch bumps across workspaces ([#4377](https://github.com/promptfoo/promptfoo/pull/4377)) by **@mldangelo**
- chore(deps): upgrade Express → 5.1.0 ([#4378](https://github.com/promptfoo/promptfoo/pull/4378)) by **@mldangelo**

### Documentation

- docs(blog): GPT red-team post ([#4363](https://github.com/promptfoo/promptfoo/pull/4363)) by **@typpo**
- docs(blog): Claude red-team post ([#4365](https://github.com/promptfoo/promptfoo/pull/4365)) by **@typpo**
- docs(guides): clarify completion-variable for factuality ([#4385](https://github.com/promptfoo/promptfoo/pull/4385)) by **@mldangelo**
- docs(blog): fix broken image link in GPT post ([#4391](https://github.com/promptfoo/promptfoo/pull/4391)) by **@mldangelo**
- docs(blog): update Claude-4 post date ([#4392](https://github.com/promptfoo/promptfoo/pull/4392)) by **@mldangelo**
- docs(site): move discovery docs under _Tools_ ([#4408](https://github.com/promptfoo/promptfoo/pull/4408)) by **@typpo**
- docs(guides): GPT-4.1 vs GPT-4o MMLU comparison ([#4399](https://github.com/promptfoo/promptfoo/pull/4399)) by **@mldangelo**
- docs(blog): 100 k-users milestone post ([#4402](https://github.com/promptfoo/promptfoo/pull/4402)) by **@mldangelo**
- docs(redteam): configuration precedence section ([#4412](https://github.com/promptfoo/promptfoo/pull/4412)) by **@typpo**
- docs(policies): PromptBlock format for custom policies ([#4327](https://github.com/promptfoo/promptfoo/pull/4327)) by **@mldangelo**
- docs(site): improve copy-button positioning ([#4414](https://github.com/promptfoo/promptfoo/pull/4414)) by **@mldangelo**
- docs(workflow): GH-CLI rule improvements ([#4415](https://github.com/promptfoo/promptfoo/pull/4415)) by **@mldangelo**
- docs(blog): overflow in MCP blog post ([#4367](https://github.com/promptfoo/promptfoo/pull/4367)) by **@AISimplyExplained**
- docs(redteam): remove duplicate memory-poisoning entry ([#4388](https://github.com/promptfoo/promptfoo/pull/4388)) by **@mldangelo**

### Tests

- test(redteam): unique risk-category IDs ([#4390](https://github.com/promptfoo/promptfoo/pull/4390)) by **@mldangelo**
- test(pricing): add missing o3 pricing information ([#4400](https://github.com/promptfoo/promptfoo/pull/4400)) by **@mldangelo**
- test(providers): Azure embedding ([#4411](https://github.com/promptfoo/promptfoo/pull/4411)) & completion ([#4410](https://github.com/promptfoo/promptfoo/pull/4410)) by **@gru-agent**
- test(redteam): graders unit tests ([#4433](https://github.com/promptfoo/promptfoo/pull/4433), [#4455](https://github.com/promptfoo/promptfoo/pull/4455)) by **@gru-agent**
- test(redteam): Aegis plugin unit tests ([#4434](https://github.com/promptfoo/promptfoo/pull/4434)) by **@gru-agent**
- test(redteam): memory-poisoning plugin tests ([#4453](https://github.com/promptfoo/promptfoo/pull/4453)) by **@gru-agent**
- test: add unit test for src/util/tokenUsage.ts (#4472)
- test: add unit test for src/redteam/extraction/purpose.ts (#4446)
- test: add unit test for src/providers/defaults.ts (#4438)
- test: add unit test for src/providers/mistral.ts (#4437)
- test: add unit test for src/database/index.ts (#4436)
- test: add unit test for src/redteam/plugins/medical/medicalIncorrectKnowledge.ts (#4430)
- test: add unit test for src/redteam/plugins/medical/medicalSycophancy.ts (#4429)
- test: add unit test for src/redteam/plugins/medical/medicalAnchoringBias.ts (#4428)
- test: add unit test for src/redteam/plugins/medical/medicalPrioritizationError.ts (#4427)
- test: add unit test for src/redteam/plugins/medical/medicalHallucination.ts (#4426)
- test: add unit test for src/redteam/plugins/financial/financialComplianceViolation.ts (#4422)
- test: add unit test for src/redteam/plugins/financial/financialDataLeakage.ts (#4421)
- test: add unit test for src/redteam/plugins/financial/financialCalculationError.ts (#4420)
- test: add unit test for src/redteam/plugins/financial/financialSycophancy.ts (#4419)
- test: add unit test for src/redteam/plugins/financial/financialHallucination.ts (#4418)
- test: add unit test for src/redteam/graders.ts (#4417)

## [0.114.7] - 2025-06-06

### Tests

- test: add unit test for src/assertions/python.ts (#4406)
- test: add unit test for src/redteam/plugins/agentic/memoryPoisoning.ts (#4389)
- test: add unit test for src/redteam/plugins/harmful/graders.ts (#4384)
- test: add unit test for src/redteam/graders.ts (#4383)
- test: add unit test for src/server/server.ts (#4380)
- test: add unit test for src/redteam/constants/metadata.ts (#4376)
- test: add unit test for src/redteam/constants/plugins.ts (#4375)
- test: add unit test for src/redteam/constants/frameworks.ts (#4374)
- test: add unit test for src/redteam/constants/strategies.ts (#4373)
- test: add unit test for src/redteam/providers/goat.ts (#4371)

### Changed

- Revert "chore(redteam): add target option to generate command (#4215)" (#4359)
- chore: bump version 0.114.7 (#4360)

## [0.114.6] - 2025-06-06

### Added

- feat(redteam): add medical plugins for testing medical anchoring bias (#4196)

### Changed

- chore(redteam): add target option to generate command (#4215)
- chore(redteam): update OpenAI model options in redteam setup (#4344)
- chore(webui): update OpenAI model options with GPT-4.1 series and o4-mini models in eval-creator (#4350)
- docs: update getting-started example (#4346)
- test: clean up teardown and setup to remove side effects from tests (#4351)

### Fixed

- fix(redteam): include plugin and strategy IDs in report CSV output (#4347)
- fix(webui): reset defaultTest configuration on setup page (#4345)

### Dependencies

- chore(deps): bump @aws-sdk/client-bedrock-runtime from 3.823.0 to 3.825.0 (#4355)
- chore(deps): bump openai from 5.1.0 to 5.1.1 (#4354)
- chore(deps): bump version to 0.114.6 (#4357)

## [0.114.5] - 2025-06-05

### Changed

- chore(redteam): update custom policy template and generatedPrompts parser (#4324)
- chore(redteam): add severity levels to redteam plugin objects (#4310)
- chore(redteam): store original text for encoding strategies (#4248)
- chore(redteam): add emoji encoding strategy (#4263)
- chore(cli): terminal cleanup on Ctrl+C (#4313)
- chore(providers): improve logging when inheriting from OpenAiChatCompletionProvider (#4320)
- chore(tusk): fix tusk test runner workflow configuration (#4328)
- chore(tusk): add Tusk test runner workflow for even more unit tests (#4326)
- test: add unit test for src/redteam/providers/agentic/memoryPoisoning.ts (#4319)
- test: improve test setup and teardown for better isolation (#4331)

### Fixed

- fix(redteam): exclude memory poisoning plugin from strategies (#4317)
- fix(redteam): agent discovered info dark mode (#4312)
- fix(eval): handle undefined maxConcurrency with proper fallbacks (#4314)

### Dependencies

- chore(deps): bump @anthropic-ai/sdk from 0.52.0 to 0.53.0 (#4333)
- chore(deps): bump version 0.114.5 (#4332)

### Documentation

- docs(site): add Tabs Fakier as Founding Developer Advocate to team page (#4315)

### Tests

- test(webui): add telemetry hook tests (#4329)
- test: add unit test for src/redteam/plugins/eu-ai-act/deepfakeDisclosure.ts (#4342)
- test: add unit test for src/redteam/plugins/eu-ai-act/biometricEmotion.ts (#4341)
- test: add unit test for src/redteam/plugins/eu-ai-act/datasetShift.ts (#4340)
- test: add unit test for src/redteam/plugins/eu-ai-act/lawenforcementBiometricId.ts (#4339)
- test: add unit test for src/redteam/plugins/eu-ai-act/lawenforcementPredictivePolicing.ts (#4338)
- test: add unit test for src/redteam/plugins/eu-ai-act/biometricInference.ts (#4337)
- test: add unit test for src/redteam/plugins/eu-ai-act/explainability.ts (#4336)
- test: add unit test for src/redteam/plugins/eu-ai-act/identityAiDisclosure.ts (#4335)
- test: add unit test for src/redteam/plugins/policy.ts (#4325)
- test: add unit test for src/envars.ts (#4323)

## [0.114.4] - 2025-06-04

### Changed

- chore(templating): add PROMPTFOO_DISABLE_OBJECT_STRINGIFY environment variable for object template handling (#4297)
- chore(cli): improve token usage presentation (#4294)
- chore(providers): add base URL override for Google provider (#4255)
- chore(providers): add custom headers support for Google Gemini (#4308)
- chore(redteam): add tool-discovery:multi-turn alias to tool-discovery (#4302)
- chore(redteam): remove empty values from discovery result (#4295)
- chore(redteam): improve shell injection attack generation (#4304)
- chore(redteam): update goal extraction logic (#4285)
- chore(webui): add highlight count to eval view (#4249)
- docs: update GPT-4o to GPT-4.1 references (#4296)
- docs: refresh getting started models section (#4290)
- docs: standardize file references to use file:// scheme (#4291)
- docs: add descriptions to example configs (#4283)

### Fixed

- fix(webui): restore dark mode cell highlighting without breaking status pill visibility (#4300)
- fix(redteam): set plugin severity (#4303)
- fix(redteam): remove empty values from discovery result (#4295)
- fix: improve logging when inheriting from OpenAiChatCompletionProvider (#4110)

### Dependencies

- chore(deps): bump @aws-sdk/client-bedrock-runtime from 3.821.0 to 3.823.0 (#4306)
- chore(deps): bump openai from 5.0.1 to 5.0.2 (#4292)
- chore(deps): bump openai from 5.0.2 to 5.1.0 (#4307)
- chore(deps): bump tar-fs from 2.1.2 to 2.1.3 in npm_and_yarn group (#4293)
- chore(deps): bump version to 0.114.4 (#4309)

### Documentation

- docs(examples): update model references from gpt-4o-mini to gpt-4.1-mini (#4289)

### Tests

- test(redteam): add unit test for discover command (#4298)
- test: add unit test for src/redteam/strategies/mathPrompt.ts (#4316)
- test: add unit test for src/validators/redteam.ts (#4311)
- test: add unit test for src/redteam/plugins/shellInjection.ts (#4305)

## [0.114.3] - 2025-06-02

### Tests

- test: add unit test for src/envars.ts (#4299)

### Added

- **feat(redteam):** Update application definition flow to collect better info

### Changed

- **feat:** Display audio file variables in result table
  [#3864](https://github.com/promptfoo/promptfoo/pull/3864) by @faizanminhas
  [#4244](https://github.com/promptfoo/promptfoo/pull/4244) by @faizanminhas
- **fix:** Resolve model-graded assertion providers from providerMap
  [#4273](https://github.com/promptfoo/promptfoo/pull/4273) by @mldangelo
- **fix:** File content not being loaded when referenced with `file://` prefix in vars
  [#3793](https://github.com/promptfoo/promptfoo/pull/3793) by @adityabharadwaj198
- **fix:** Use array as type for vars
  [#4281](https://github.com/promptfoo/promptfoo/pull/4281) by @sklein12
- **test:** Add unit test for `src/globalConfig/accounts.ts`
  [#4259](https://github.com/promptfoo/promptfoo/pull/4259) by @gru-agent
- **test:** Add unit test for `src/util/config/manage.ts`
  [#4258](https://github.com/promptfoo/promptfoo/pull/4258) by @gru-agent
- **test:** Add vitest coverage for frontend pages
  [#4274](https://github.com/promptfoo/promptfoo/pull/4274) by @mldangelo
- **test:** Add unit test for `renderVarsInObject` formatting
  [#4254](https://github.com/promptfoo/promptfoo/pull/4254) by @mldangelo
- **test:** Add unit test for `src/redteam/plugins/base.ts`
  [#4233](https://github.com/promptfoo/promptfoo/pull/4233) by @gru-agent
- **test:** Add unit test for `src/redteam/providers/crescendo/index.ts`
  [#4211](https://github.com/promptfoo/promptfoo/pull/4211)
  [#4214](https://github.com/promptfoo/promptfoo/pull/4214) by @gru-agent
- **test:** Add unit test for `src/redteam/providers/crescendo/prompts.ts`
  [#4213](https://github.com/promptfoo/promptfoo/pull/4213) by @gru-agent
- **docs:** Add job board
  [#4264](https://github.com/promptfoo/promptfoo/pull/4264) by @typpo
- **docs:** Add custom policy to sidebar
  [#4272](https://github.com/promptfoo/promptfoo/pull/4272) by @typpo
- **docs:** Add native build guidance to troubleshooting section
  [#4253](https://github.com/promptfoo/promptfoo/pull/4253) by @mldangelo
- **docs:** Add anchor links to press page section headings
  [#4265](https://github.com/promptfoo/promptfoo/pull/4265) by @mldangelo
- **docs:** Add JSON schema to example
  [#4276](https://github.com/promptfoo/promptfoo/pull/4276) by @ladyofcode
- **docs:** Add schema header to example configs
  [#4277](https://github.com/promptfoo/promptfoo/pull/4277) by @mldangelo
- **docs:** Unify formatting across site
  [#4270](https://github.com/promptfoo/promptfoo/pull/4270) by @mldangelo
- **chore:** Fix open handles in readline tests preventing graceful Jest exit
  [#4242](https://github.com/promptfoo/promptfoo/pull/4242) by @mldangelo
- **chore:** Add external file loading support for `response_format` in OpenAI API
  [#4240](https://github.com/promptfoo/promptfoo/pull/4240) by @mldangelo
- **chore:** Always have unique redteam file when running live
  [#4237](https://github.com/promptfoo/promptfoo/pull/4237) by @sklein12
- **chore:** Add metadata to generated `redteam.yaml`
  [#4257](https://github.com/promptfoo/promptfoo/pull/4257) by @typpo
- **chore:** Bump `openai` from 4.103.0 to 5.0.1
  [#4250](https://github.com/promptfoo/promptfoo/pull/4250) by @dependabot
- **chore:** Redteam → red team
  [#4268](https://github.com/promptfoo/promptfoo/pull/4268) by @typpo
- **chore:** Improve dark mode highlight styling for eval cell views
  [#4269](https://github.com/promptfoo/promptfoo/pull/4269) by @mldangelo
- **chore:** Update dependencies to latest minor/patch versions
  [#4271](https://github.com/promptfoo/promptfoo/pull/4271) by @mldangelo
- **chore:** Clarify wording
  [#4278](https://github.com/promptfoo/promptfoo/pull/4278) by @typpo
- **chore:** Format estimated probes
  [#4279](https://github.com/promptfoo/promptfoo/pull/4279) by @typpo
- **chore:** Update grader for malicious code
  [#4286](https://github.com/promptfoo/promptfoo/pull/4286) by @MrFlounder
- **chore:** Add back example config to red team create flow
  [#4282](https://github.com/promptfoo/promptfoo/pull/4282) by @faizanminhas
- **chore:** Bump version 0.114.3
  [#4287](https://github.com/promptfoo/promptfoo/pull/4287) by @sklein12
- **chore(webui):** Hide diff filter option on /eval when single column
  [#4246](https://github.com/promptfoo/promptfoo/pull/4246) by @mldangelo
- **chore(webui):** Allow toggling highlight on eval outputs
  [#4252](https://github.com/promptfoo/promptfoo/pull/4252) by @mldangelo

## [0.114.2] - 2025-05-29

### Tests

- test: add unit test for src/redteam/strategies/index.ts (#4267)
- test: add unit test for src/redteam/constants.ts (#4266)
- test: add unit test for src/redteam/types.ts (#4245)
- test: add unit test for src/redteam/util.ts (#4234)
- test: add unit test for src/validators/redteam.ts (#4227)
- test: add unit test for src/redteam/plugins/bola.ts (#4226)
- test: add unit test for src/redteam/plugins/bfla.ts (#4225)
- test: add unit test for src/redteam/providers/goat.ts (#4223)
- test: add unit test for src/util/readline.ts (#4220)

### Added

- feat(redteam): Off-Topic Plugin (#4168)
- feat(redteam): Set a goal for attacks (#4217)

### Changed

- fix: fix border radius on purpose example (#4229)
- fix: resolve env variables in renderVarsInObject (issue #4143) (#4231)
- fix: Check if body is good json before sending warning (#4239)
- chore: bump version 0.114.2 (#4241)
- chore(redteam): handle null goal (#4232)

### Documentation

- docs(site): clarify deepseek model aliases and fix configuration examples (#4236)

## [0.114.1] - 2025-05-29

### Added

- feat(redteam): Target Discovery Agent (#4203)
- feat(providers): add OpenAI MCP (Model Context Protocol) support to Responses API (#4180)

### Changed

- fix: Relax private key validation (#4216)
- fix: Undefined values on red team application purpose page (#4202)
- chore: Add purpose to crescendo prompt (#4212)
- chore: Add purpose with goat generation (#4222)
- chore: Always include raw output from http provider, status code and status text (#4206)
- chore: centralize readline utilities to fix Jest open handle issues (#4219)
- chore: move http data to metadata (#4209)
- chore(redteam): tight up some graders (#4210)
- chore(redteam): tight up some graders (#4224)
- chore: bump version 0.114.1 (#4228)

## [0.114.0] - 2025-05-28

### Added

- feat(providers): Add xAI image provider (#4130)
- feat(cli): add validate command (#4134)
- feat(redteam): add camelCase strategy (#4146)

### Changed

- feat: add typed row interfaces for eval queries (#4186)
- feat: add goal/intent extraction (#4178)
- fix: isolate proxy vars in bedrock tests (#4181)
- fix: when there’s too many intents result won’t render error (#4175)
- fix: need to send auth request to api path (#4199)
- fix: Gemini MCP integration - can not parse $schema field (#4200)
- chore(redteam): add harmful plugin preset to redteam setup ui (#4132)
- chore(redteam): add label strategy-less plugins in redteam setup ui (#4131)
- chore(redteam): improve style of redteam purpose field in webui (#4124)
- chore(providers): add xai live search support (#4123)
- chore(providers): add Claude 4 support to anthropic, bedrock, and vertex providers (#4129)
- chore: bump @aws-sdk/client-bedrock-runtime from 3.816.0 to 3.817.0 (#4164)
- chore(providers): update fal provider (#4182)
- chore: remove redundant test comments (#4183)
- chore: add typed interface for MCP tool schemas (#4187)
- chore(redteam): add ToxicChat dataset as redteam plugin (#4121)
- chore(webui): add max concurrency as an option for run in browser (#4147)
- chore(app/evals): Adds Agent Discovered Information to Redteam Report (#4198)
- chore: bump version 0.114.0 (#4201)
- docs: fix DOM nesting warning and sort plugins array (#4174)
- docs: iterative jailbreak diagram (#4191)

### Fixed

- fix(prompts): splitting when PROMPTFOO_PROMPT_SEPARATOR is contained within a string with text files (#4142)
- fix(docs): Fix issue with docs links not scrolling to the top (#4195)

### Documentation

- docs(site): minimal copy page button + sanitize text (#4156)
- docs(site): scroll to top when using (#4162)
- docs(site): document missing redteam plugins (#4169)
- docs(site): restore scroll-to-top behavior on page navigation (#4176)

## [0.113.4] - 2025-05-26

### Tests

- test: add unit test for src/commands/canary.ts (#4193)
- test: add unit test for src/canary/index.ts (#4192)
- test: add unit test for src/assertions/sql.ts (#4185)
- test: re-enable sql assertion edge cases (#4184)
- test: add unit test for src/redteam/plugins/intent.ts (#4179)
- test: add unit test for src/redteam/graders.ts (#4173)
- test: add unit test for src/providers/xai/chat.ts (#4172)
- test: add unit test for src/redteam/plugins/offTopic.ts (#4171)
- test: add unit test for src/providers/xai/image.ts (#4170)
- test: add unit test for src/redteam/graders.ts (#4166)
- test: add unit test for src/providers/xai.ts (#4163)
- test: add unit test for src/redteam/constants.ts (#4161)

### Changed

- feat: Server-side pagination, filtering and search for eval results table (#4054)
- feat: add score to pass/fail in CSV and add json download (#4153)
- fix: Run red team from UI without email (#4158)
- chore: bump version 0.113.4 (#4160)
- refactor: unify React import style (#4177)
- refactor: organize xai providers into dedicated folder (#4167)
- refactor: organize bedrock providers into dedicated folder (#4165)

### Fixed

- fix(webui): defaultTest shown in webui YAML editor (#4152)

### Documentation

- docs(site): reduce sidebar padding (#4154)

## [0.113.3] - 2025-05-24

### Changed

- fix: zod error when state.answer has object (#4136)
- fix: use current working directory for redteam file if loading from cloud (#4145)
- fix: Throw error on un-supported command - redteam run with a cloud target but no config (#4144)
- fix: bias:gender plugin generation (#4126)
- chore: bump openai from 4.100.0 to 4.103.0 (#4140)
- chore: bump @aws-sdk/client-bedrock-runtime from 3.812.0 to 3.816.0 (#4137)
- chore: bump @anthropic-ai/sdk from 0.51.0 to 0.52.0 (#4138)
- chore(telemetry): add isRedteam property to telemetry events (#4149)
- build: increase build job timeout from 3 to 4 minutes (#4150)
- chore: bump version 0.113.3 (#4151)

## [0.113.2] - 2025-05-22

### Changed

- fix: intent grader crescendo (#4113)
- chore: revert telemtry changes (#4122)
- chore: bump version 0.113.2 (#4128)
- chore(cli/redteam/discover): Small improvements (#4117)

### Dependencies

- chore(deps): update peer dependencies to latest versions (#4125)

## [0.113.1] - 2025-05-21

### Tests

- test: add unit test for src/redteam/plugins/intent.ts (#4114)

### Changed

- chore(redteam): Target discovery agent by @sklein12 in [#4084](https://github.com/promptfoo/promptfoo/pull/4084)
- chore(redteam): Add log by @MrFlounder in [#4108](https://github.com/promptfoo/promptfoo/pull/4108)
- chore(redteam): Update purpose example by @MrFlounder in [#4109](https://github.com/promptfoo/promptfoo/pull/4109)
- chore(providers): Support templated URLs in HTTP by @mldangelo in [#4103](https://github.com/promptfoo/promptfoo/pull/4103)
- chore(redteam): Update default REDTEAM_MODEL from 'openai:chat:gpt-4o' to 'openai:chat:gpt-4.1-2025-04-14' by @mldangelo in [#4100](https://github.com/promptfoo/promptfoo/pull/4100)
- chore(telemetry): Add isRunningInCi flag to telemetry events by @mldangelo in [#4115](https://github.com/promptfoo/promptfoo/pull/4115)
- chore: Bump version 0.113.1 by @mldangelo in [#4116](https://github.com/promptfoo/promptfoo/pull/4116)
- docs: Add enterprise disclaimer to self-hosting by @mldangelo in [#4102](https://github.com/promptfoo/promptfoo/pull/4102)

### Fixed

- fix(redteam): Skip plugins when validation fails by @faizanminhas in [#4101](https://github.com/promptfoo/promptfoo/pull/4101)

### Dependencies

- chore(deps): Update Smithy dependencies to latest version by @mldangelo in [#4105](https://github.com/promptfoo/promptfoo/pull/4105)

## [0.113.0] - 2025-05-20

### Tests

- test: add unit test for src/assertions/llmRubric.ts (#4096)
- test: add unit test for src/telemetry.ts (#4094)

## [0.112.9] - 2025-05-20

### Fixed

- fix: target purpose not making it into redteam config (#4097)

### Changed

- chore: Remove deprecated sharing setups (#4082)
- chore: add vision grading example (#4090)

## [0.112.8] - 2025-05-20

### Changed

- feat: multilingual combinations (#4048)
- feat: add copy as markdown button to doc pages (#4039)
- fix: telemetry key (#4093)
- chore: bump @anthropic-ai/sdk from 0.50.4 to 0.51.0 (#4030)
- chore: add headers support for url remote mcp servers (#4018)
- chore(providers): Adds support for openai codex-mini-latest (#4041)
- chore(redteam): improve multilingual strategy performance and reliability (#4055)
- chore(providers): update default openai models for openai:chat alias (#4066)
- chore: Update prompt suffix help text (#4058)
- chore(docs): update model IDs in documentation to reflect latest naming convention (#4046)
- chore(redteam): introduce strategy collection for other-encodings (#4075)
- chore(webui): display currently selected eval in eval dialogue (#4079)
- chore: Improve memory usage when sharing results (#4050)
- chore(docs): Handle index.md files for copy page (#4081)
- chore: update Google Sheets fetch to use proxy helper (#4087)
- chore: simplify crypto usage in sagemaker provider (#4089)
- chore: bump version 0.112.8 (#4095)
- docs: add curl example for medical agent (#4049)
- docs: update CLI docs (#4063)
- docs: standardize code block titles (#4067)
- test: add unit test for src/redteam/commands/discover.ts (#4034)
- test: add unit test for src/redteam/commands/generate.ts (#4036)
- test: add unit test for src/providers/ai21.ts (#4056)
- test: add unit test for src/commands/eval.ts (#4062)
- test: add unit test for src/evaluatorHelpers.ts (#4037)

### Fixed

- fix(providers): AI21 response validation (#4052)
- fix(redteam): respect cliState.webUI in multilingual progressbar (#4047)
- fix(redteam): fix test count calculation for multiple strategies (#4065)
- fix(redteam): replace other-encodings with individual morse and piglatin strategies (#4064)
- fix(webui): evaluateOptions removal in YAML editor (#4059)
- fix(redteam): fix open handle in video test (#4069)
- fix(hooks): add missing results to afterAll hook context (#4071)

### Dependencies

- chore(deps): update dependencies (#4073)

### Documentation

- docs(examples): add uniform init commands to all example READMEs (#4068)

## [0.112.7] - 2025-05-15

### Tests

- test: add unit test for src/redteam/constants.ts (#4076)
- test: add unit test for src/redteam/strategies/multilingual.ts (#4060)
- test: add unit test for src/redteam/index.ts (#4057)
- test: add unit test for src/providers/openai/util.ts (#4042)
- test: add unit test for src/redteam/providers/offTopic.ts (#4028)
- test: add unit test for src/redteam/plugins/offTopic.ts (#4027)
- test: add unit test for src/redteam/constants.ts (#4026)
- test: add unit test for src/redteam/constants.ts (#4019)

### Added

- feat(redteam): add MCP plugin (#3989)
- feat(redteam): Target Purpose Discovery (#3907)

### Changed

- fix: stringify objects in matcher templates (#3896)
- fix: Azure auth headers get set to null in subclass (#4015)
- fix: move custom policies into the correct accordion (#4017)
- fix: update return type for task extract-goat-failure (#4021)
- chore: adjust framework compliance column width (#4005)
- chore: bump @aws-sdk/client-bedrock-runtime from 3.808.0 to 3.810.0 (#4012)
- chore: bump @azure/identity from 4.9.1 to 4.10.0 (#4013)
- chore: bump version 0.112.7 (#4023)
- chore: exclude response from crescendo if privacy setting is enabled (#4009)
- chore: remove accidentally committed example prompt (#4008)
- chore: update GOAT implementation (#4011)
- chore: update multilingual description (#4016)
- chore(cli): improve color of Red Team test generation table headers (#4004)
- chore(redteam): add link to view all logs at top of report (#4007)
- chore(redteam): add feature flag for purpose discovery agent (#4040)
- chore(cli/redteam/discover): Sets default turn count to 5 (#4035)

### Fixed

- fix(redteam): remove duplicate Datasets section in Plugins component (#4022)
- fix(cli): Discovery bugs (#4032)
- fix: dont bomb redteam if discovery fails (#4029)

### Documentation

- docs(blog): Agent2Agent Protocol (#3981)
- docs(examples): add OpenAI Agents SDK example (#4006)
- docs(usage): update sharing instructions with API key details (#4010)

## [0.112.6] - 2025-05-14

### Added

- feat(redteam): add EU AI Act mappings (#4000)
- feat(redteam): add gender bias plugin (#3886)
- feat(eval): add evaluation duration display (#3996)

### Changed

- fix: autowrap prompts with partial nunjucks tags (#3999)
- chore(providers): improve Perplexity API integration (#3990)
- build: add Node.js 24 support (#3941)
- chore(redteam): set plugin config type (#3982)
- chore(providers): add EU Claude 3.7 Sonnet model to Bedrock (#3998)
- chore(redteam): update iterative tree (#3987)
- chore: bump version to 0.112.6 (#4003)
- refactor: clean up providers for redteam generate (#3954)
- docs: add basic enterprise architecture diagram (#3988)
- test: add unit test for src/redteam/types.ts (#3983)

### Fixed

- fix(python): resolve paths relative to promptfooconfig when not cloud config (#4001)

### Dependencies

- chore(deps): update dependencies (#3985)

### Documentation

- docs(ci): add Azure pipelines (#3986)
- docs(ci): add Bitbucket and Travis CI (#3997)
- docs(examples): add medical agent example (#3993)
- docs(blog): add truncation marker to MCP blog post (#3984)

## [0.112.5] - 2025-05-12

### Tests

- test: add unit test for src/redteam/constants.ts (#3995)
- test: add unit test for src/redteam/plugins/mcp.ts (#3994)

### Added

- chore(cli): revert "feat(cli): adds global `--verbose` option" (#3945)

### Changed

- chore(cli): add global env-file option to all commands recursively (#3969)
- chore(cli): add global verbose option to all commands recursively (#3950)
- chore(cli): better error handling and logging for remote generation (#3965)
- chore(cli): better error handling for remote generation (#3956)
- revert: "chore: better error handling for remote generation" (#3964)
- chore(cli): better response parsing errors (#3955)
- chore(providers): add support for Amazon Nova Premier model (#3951)
- chore(redteam): improvement, include purpose in iterative attacker prompt (#3948)
- chore(redteam): minor changes to category descriptions and ordering (#3960)
- chore(redteam): order attack methods by decreasing ASR (#3959)
- chore(redteam): red teamer two words (#3976)
- chore(logger): replace console.error with logger.error in MCPClient (#3944)
- chore(providers): add google ai studio embedding provider and improve docs (#3686)
- chore: lint with type info (#3932)
- docs: how to create inline assertions for package users (#3974)
- docs: improve Docusaurus documentation instructions (#3977)
- docs: instructions on how to run the documentation (#3973)
- docs: update CLAUDE.md with additional commands and project conventions (#3972)
- docs: update user count from 75,000 to 80,000 (#3940)
- test: add unit test for src/redteam/plugins/pii.ts (#3947)

### Fixed

- fix(config): resolve relative paths in combineConfigs (#3942)
- fix(evaluator): correctly count named scores based on contributing assertions (#3968)
- fix(fetch): no proxy values should take priority in fetch (#3962)
- fix(providers): combine prompt config with provider config for bedrock (#3970)
- fix(providers): ensure correct addition for bedrock token counts (#3762)
- fix(redteam): crescendo formatting (#3952)
- fix(redteam): pii grader false positives (#3946)
- fix(redteam): shell injection false positives (#3957)
- fix(redteam): add strategy pills and output details to passed tests (#3961)

### Dependencies

- chore(deps): bump version 0.112.5 (#3980)
- chore(deps): sync dependencies (#3971)
- chore(deps): update dependencies (#3943)

### Documentation

- docs(google-vertex): fix duplicate readme (#3979)
- docs(openai): update structured output external schema file example (#3967)

## [0.112.4] - 2025-05-08

### Tests

- test: add unit test for src/redteam/constants.ts (#3963)
- test: add unit test for src/commands/view.ts (#3928)
- test: add unit test for src/redteam/commands/setup.ts (#3923)
- test: add unit test for src/constants.ts (#3922)
- test: add unit test for src/redteam/commands/report.ts (#3921)
- test: add unit test for src/redteam/types.ts (#3912)

### Added

- feat(assertions): add PI scorer (#3799)
- feat(redteam): add video strategy (#3820)
- feat(evals): optionally time out eval steps (#3765)

### Changed

- fix: foreign key error in better-sqlite3 and adapt new transaction API (#3937)
- chore(cli): add global `--verbose` option (#3931)
- chore(redteam): implement agentic plugin UI (#3880)
- chore(providers): improve error message in http provider transform (#3910)
- chore(cloud): improve error messages on cloud requests (#3934)
- chore: bump version 0.112.4 (#3939)
- chore(telemetry): implement minor telemetry changes (#3895)
- chore(telemetry): remove assertion-used event (#3894)
- chore(assertions): add throw error option for LLM Rubric if provider doesn't return a result or errors out (#3909)
- chore(cli): allow sharing urls with auth credentials (#3903)
- revert: "chore(cli): allow sharing urls with auth credentials" (#3918)
- refactor: improve self hosting environment variable handling (#3920)
- test: add unit test for src/models/eval.ts (#3904)
- test: add unit test for src/python/pythonUtils.ts (#3915)
- test: add unit test for src/redteam/constants.ts (#3881)
- test: fix huggingface dataset tests to mock environment variables (#3936)

### Fixed

- fix(redteam): filter null values in harmful completion provider output (#3908)
- fix(python): increase timeout for python path validation (#3914)
- fix(cli): read `.env` file prior to calling env var getters (#3892)

### Dependencies

- chore(deps): bump @anthropic-ai/sdk from 0.40.1 to 0.41.0 (#3930)
- chore(deps): bump @aws-sdk/client-bedrock-runtime from 3.799.0 to 3.803.0 (#3898)
- chore(deps): bump @aws-sdk/client-bedrock-runtime from 3.803.0 to 3.804.0 (#3913)
- chore(deps): bump openai from 4.96.2 to 4.97.0 (#3890)

### Documentation

- docs(http-provider): add documentation about returning object for custom parser (#3897)
- docs(http-provider): fix missing return statement in HTTP provider example (#3925)
- docs(blog): fix scroll to top when linking into blog post (#3889)
- docs(assertions): improve PI scorer documentation (#3924)
- docs(redteam): add memory poisoning plugin documentation (#3867)
- docs(usage): add information about HTTP Basic Authentication (#3919)
- docs(site): fix landing page content jumping on step switch (#3891)
- docs(blog): add mcp blog (#3893)

## [0.112.3] - 2025-05-02

### Tests

- test: add unit test for src/util/convertEvalResultsToTable.ts (#3876)
- test: add unit test for src/models/evalResult.ts (#3875)
- test: add unit test for src/types/index.ts (#3874)

### Changed

- Red team: Added memory poisoning plugin ([#3785](https://github.com/promptfoo/promptfoo/pull/3785)) @will-holley
- CLI: Improved progress bar visualization with thread grouping ([#3768](https://github.com/promptfoo/promptfoo/pull/3768)) @AISimplyExplained
- Improved red team strategy documentation ([#3870](https://github.com/promptfoo/promptfoo/pull/3870)) @mldangelo
- Bumped version to 0.112.2 ([#3872](https://github.com/promptfoo/promptfoo/pull/3872)) @sklein12
- Bumped version to 0.112.3 ([#3877](https://github.com/promptfoo/promptfoo/pull/3877)) @sklein12
- Implemented plumbing and prompt enabling customers to use cloud attacker and unified configurations ([#3852](https://github.com/promptfoo/promptfoo/pull/3852)) @MrFlounder
- Optimized Meteor tests for improved performance ([#3869](https://github.com/promptfoo/promptfoo/pull/3869)) @mldangelo
- Optimized Nova Sonic tests for improved performance ([#3868](https://github.com/promptfoo/promptfoo/pull/3868)) @mldangelo
- Retrieve unified config with provider from cloud ([#3865](https://github.com/promptfoo/promptfoo/pull/3865)) @sklein12
- Dataset plugins now clearly marked in setup UI ([#3859](https://github.com/promptfoo/promptfoo/pull/3859)) @mldangelo
- Moved maybeLoadFromExternalFile to file.ts ([#3851](https://github.com/promptfoo/promptfoo/pull/3851)) @benbuzz790

## [0.112.2] - 2025-05-01

### Tests

- test: add unit test for src/redteam/constants.ts (#3860)

### Added

- **feat(providers):** support Google Search grounding [#3800](https://github.com/promptfoo/promptfoo/pull/3800)
- **feat(providers):** mcp support for all models that support function calling [#3832](https://github.com/promptfoo/promptfoo/pull/3832)
- **feat(providers):** Add support for Amazon nova-sonic [#3713](https://github.com/promptfoo/promptfoo/pull/3713)

### Changed

- **fix:** allow escaping of `{{ }}` placeholders in prompts [#3858](https://github.com/promptfoo/promptfoo/pull/3858)
- **fix:** Trim CSV assertion values [#3863](https://github.com/promptfoo/promptfoo/pull/3863)
- **chore(providers):** add llama4 support for bedrock [#3850](https://github.com/promptfoo/promptfoo/pull/3850)
- **chore:** make custom metrics more obviously clickable [#3682](https://github.com/promptfoo/promptfoo/pull/3682)
- **refactor:** colocate fetching evalID [#3715](https://github.com/promptfoo/promptfoo/pull/3715)
- **chore:** Respect Max text length for variable cells in results table [#3862](https://github.com/promptfoo/promptfoo/pull/3862)
- **docs:** updates to grading documentation [#3848](https://github.com/promptfoo/promptfoo/pull/3848)
- **docs:** add false positives [#3857](https://github.com/promptfoo/promptfoo/pull/3857)
- **chore(workflows):** update permissions in GitHub workflows [#3849](https://github.com/promptfoo/promptfoo/pull/3849)
- **chore:** bump `openai` from 4.96.0 to 4.96.2 [#3853](https://github.com/promptfoo/promptfoo/pull/3853)
- **chore:** bump `vite` from 6.2.6 to 6.2.7 [#3856](https://github.com/promptfoo/promptfoo/pull/3856)
- **chore:** bump `@aws-sdk/client-bedrock-runtime` from 3.798.0 to 3.799.0 [#3854](https://github.com/promptfoo/promptfoo/pull/3854)
- **chore:** bump `@aws-sdk/client-bedrock-runtime` from 3.797.0 to 3.798.0 [#3843](https://github.com/promptfoo/promptfoo/pull/3843)
- **chore:** bump `@anthropic-ai/sdk` from 0.40.0 to 0.40.1 [#3842](https://github.com/promptfoo/promptfoo/pull/3842)
- **chore:** bump `formidable` from 3.5.2 to 3.5.4 [#3845](https://github.com/promptfoo/promptfoo/pull/3845)

### Fixed

- **fix(sharing):** sharing to self-hosted [#3839](https://github.com/promptfoo/promptfoo/pull/3839)
- **fix(webui):** align settings icon to top right in strategy cards [#2938](https://github.com/promptfoo/promptfoo/pull/2938)

### Documentation

- **docs(site):** improve pricing page [#3790](https://github.com/promptfoo/promptfoo/pull/3790)

## [0.112.1] - 2025-04-29

### Tests

- test: add unit test for src/share.ts (#3840)

### Changed

- chore: set telemetry key (#3838)
- chore: improve chunking (#3846)
- chore: bump version 0.112.1 (#3847)

## [0.112.0] - 2025-04-29

### Added

- feat(env): allow every env variable to be overridden within the env block in a promptfoo config (#3786)
- feat(redteam): homoglyph strategy (#3811)
- feat(redteam): add more encodings (#3815)
- feat(providers): add cerebras provider (#3814)

### Changed

- feat: persist search in url (#3717)
- feat: METEOR score (#3776)
- feat: enable custom response parser to optionally return provider response (#3824)
- fix: update dependencies to address npm audit issues (#3791)
- fix: accordion positioning in plugins view (#3807)
- fix: results api returns elements ordered by date (#3826)
- chore: write static plugin severity to metadata (#3783)
- chore: respect redteam commandLineOptions from config (#3782)
- chore: update telemetry endpoint (#3751)
- chore: add cloud log in link (#3787)
- chore: bump h11 from 0.14.0 to 0.16.0 in /examples/python-provider in the pip group across 1 directory (#3794)
- chore: bump openai from 4.95.1 to 4.96.0 (#3792)
- chore: bump h11 from 0.14.0 to 0.16.0 in /examples/redteam-langchain in the pip group across 1 directory (#3796)
- chore: add target option to cli redteam run (#3795)
- chore: bump @aws-sdk/client-bedrock-runtime from 3.787.0 to 3.796.0 (#3802)
- refactor: remove if string check (#3801) (Refactor categorized as chore)
- chore: add info banner for community red teams (#3809)
- chore(examples): remove moderation assertions from foundation model redteam (#3804)
- refactor: remove unused datasetGenerationProvider in favor of synthesizeProvider (#3818) (Refactor categorized as chore)
- chore: resolve relative provider paths from cloud configs (#3805)
- chore: bump @aws-sdk/client-bedrock-runtime from 3.796.0 to 3.797.0 (#3829)
- chore: bump @anthropic-ai/sdk from 0.39.0 to 0.40.0 (#3828)
- chore: bump version 0.112.0 (#3844)
- docs: donotanswer example (#3780)
- docs: "red team" two words (#3798)
- docs: add self-hosting caveats (#3808)
- docs: add CLAUDE.md (#3810)
- test: add unit test for src/redteam/plugins/xstest.ts (#3779)
- test: add unit test for src/models/eval.ts (#3827)

### Fixed

- fix(provider): OpenAI Realtime history issue (#3719)
- fix(matchers): score results correctly with trailing newlines. (#3823)
- fix(webui): overlapping text results pill on narrow screens (#3831)
- fix(build): add missing strategy entries for build (#3836)

### Dependencies

- chore(deps): update react-router-dom to v7.5.2 (#3803)
- chore(deps): move 'natural' to peer dependency (#3813)

### Documentation

- docs(plugins): `harmful:bias` => `bias` name correction (#3731)
- docs(vertex): put setup and config at the top (#3830)
- docs(site): add redirect from /docs to /docs/intro (#3837)

## [0.111.1] - 2025-04-22

### Tests

- test: add unit test for src/providers/mcp/client.ts (#3835)
- test: add unit test for src/providers/mcp/transform.ts (#3834)
- test: add unit test for src/redteam/strategies/simpleVideo.ts (#3822)
- test: add unit test for src/redteam/strategies/index.ts (#3821)
- test: add unit test for src/providers/cerebras.ts (#3819)
- test: add unit test for src/redteam/strategies/otherEncodings.ts (#3817)
- test: add unit test for src/redteam/strategies/index.ts (#3816)
- test: add unit test for src/redteam/strategies/homoglyph.ts (#3812)
- test: add unit test for src/util/file.ts (#3806)
- test: add unit test for src/envars.ts (#3788)

### Changed

- chore(release): bump version to 0.111.1 (#3778)
- chore(ui): capitalize "UI" in text (#3773)

### Fixed

- fix(redteam): correct the URL format in XSTest plugin (#3777)

### Dependencies

- chore(deps): bump @azure/identity from 4.9.0 to 4.9.1 (#3775)

### Documentation

- docs(about): add Ben Shipley to team section (#3758)

## [0.111.0] - 2025-04-21

### Tests

- test: add unit test for src/providers/defaults.ts (#3757)

### Added

- feat(grading): update OpenAI grading model to GPT-4.1 (#3741)
- feat(assertions): modify LLM Rubric rubricPrompt rendering to support arbitrary objects (#3746)
- feat(redteam): add donotanswer plugin (#3754)
- feat(redteam): add xstest plugin (#3771)
- feat(webui): add anchor link to specific row and show on top (#1582)

### Changed

- chore!(redteam): default to outputting generated Redteam config in same dir as input config (#3721)
- chore(providers): add support for gemini-2.5-flash (#3747)
- chore: use ajv with formats everywhere (#3716)
- chore(cli): improve readline handling and tests (#3763)
- chore(eval): add warning for redteam config without test cases (#3740)
- chore(providers): increase max output tokens for `google:gemini-2.5-pro-exp-03-25` to 2048 in Gemini example (#3753)
- chore(redteam): add canGenerateRemote property to redteam plugins (#3761)
- chore(webui): improve Eval Quick Selector (cmd+k) (#3742)
- chore: bump version to 0.111.0 (#3772)
- docs: update homepage (#3733)
- test: add unit test for src/redteam/plugins/donotanswer.ts (#3755)

### Dependencies

- chore(deps): bump @azure/identity from 4.8.0 to 4.9.0 (#3737)
- chore(deps): bump openai from 4.94.0 to 4.95.0 (#3736)
- chore(deps): bump openai from 4.95.0 to 4.95.1 (#3766)

### Documentation

- docs(redteam): add donotanswer to sidebar and plugins list (#3767)
- docs(redteam): add isRemote to all harmful plugins (#3769)
- docs(providers): update model IDs to latest versions (#3770)
- docs(about): add Asmi Gulati to team section (#3760)
- docs(about): add Matthew Bou to team section (#3759)

## [0.110.1] - 2025-04-17

### Added

- feat(openai): add support for GPT-4.1 model by [@mldangelo](https://github.com/promptfoo/promptfoo/pull/3698)
- feat(openai): add support for o4-mini reasoning model by [@mldangelo](https://github.com/promptfoo/promptfoo/pull/3727)
- feat(openai): add support for o4-mini reasoning model (#3727)

### Changed

- feat: Change pass rate to ASR and add export in report by [@sklein12](https://github.com/promptfoo/promptfoo/pull/3694)
- fix: Update prompt extraction to work in more scenarios without providing a prompt by [@sklein12](https://github.com/promptfoo/promptfoo/pull/3697)
- fix: google is valid function call allow property_ordering field in tool schema by [@abrayne](https://github.com/promptfoo/promptfoo/pull/3704)
- fix: settings positioning in strategies view by [@typpo](https://github.com/promptfoo/promptfoo/pull/3723)
- fix: stricter test for null or undefined in transform response by [@typpo](https://github.com/promptfoo/promptfoo/pull/3730)
- chore(dependencies): update dependencies to latest versions by [@mldangelo](https://github.com/promptfoo/promptfoo/pull/3693)
- chore: rename owasp plugin presets by [@typpo](https://github.com/promptfoo/promptfoo/pull/3695)
- chore: expand frameworks section by [@typpo](https://github.com/promptfoo/promptfoo/pull/3700)
- chore(self-hosting): update self-hosting instructions by [@mldangelo](https://github.com/promptfoo/promptfoo/pull/3701)
- chore: bump openai from 4.93.0 to 4.94.0 by [@dependabot](https://github.com/promptfoo/promptfoo/pull/3702)
- chore(cli): When sharing, show auth-gate prior to re-share confirmation by [@will-holley](https://github.com/promptfoo/promptfoo/pull/3706)
- chore: email verification analytics by [@sklein12](https://github.com/promptfoo/promptfoo/pull/3708)
- chore(cli): improves robustness of hasEvalBeenShared util by [@will-holley](https://github.com/promptfoo/promptfoo/pull/3709)
- chore: easily remove plugins/strats from review page by [@typpo](https://github.com/promptfoo/promptfoo/pull/3711)
- chore: bump the npm_and_yarn group with 2 updates by [@dependabot](https://github.com/promptfoo/promptfoo/pull/3714)
- chore(cli): Health check API before running Redteam by [@will-holley](https://github.com/promptfoo/promptfoo/pull/3718)
- chore: make strategies configurable where applicable by [@typpo](https://github.com/promptfoo/promptfoo/pull/3722)
- chore: remove moderation assertions from foundation model redteam example by [@mldangelo](https://github.com/promptfoo/promptfoo/pull/3725)
- chore(cli): Improve description of Redteam run command by [@will-holley](https://github.com/promptfoo/promptfoo/pull/3720)
- chore: better parsing by [@MrFlounder](https://github.com/promptfoo/promptfoo/pull/3732)
- docs: add owasp selection image by [@typpo](https://github.com/promptfoo/promptfoo/pull/3696)
- docs: best-of-n documentation fixes by [@typpo](https://github.com/promptfoo/promptfoo/pull/3712)
- perf(webui): Reduce memory usage of eval results by [@will-holley](https://github.com/promptfoo/promptfoo/pull/3678)
- refactor: update export syntax for functions by [@mldangelo](https://github.com/promptfoo/promptfoo/pull/3734)
- test: add unit test for src/providers/google/util.ts by [@gru-agent](https://github.com/promptfoo/promptfoo/pull/3705)
- test: add unit test for src/redteam/commands/poison.ts by [@gru-agent](https://github.com/promptfoo/promptfoo/pull/3728)
- chore: bump version 0.110.1 (#3739)
- refactor: update export syntax for functions (#3734)

### Fixed

- fix(providers): output json rather than string from google live provider by [@abrayne](https://github.com/promptfoo/promptfoo/pull/3703)
- fix(cli): Use correct url for sharing validation by [@will-holley](https://github.com/promptfoo/promptfoo/pull/3710)
- fix(cli/redteam/poison): Write docs to the output dir by [@will-holley](https://github.com/promptfoo/promptfoo/pull/3726)
- fix(evaluator): handle prompt rendering errors gracefully by [@mldangelo](https://github.com/promptfoo/promptfoo/pull/3729)
- fix: stricter test for null or undefined in transform response (#3730)
- fix(evaluator): handle prompt rendering errors gracefully (#3729)

### Documentation

- docs(sharing): add troubleshooting section for upload issues by [@mldangelo](https://github.com/promptfoo/promptfoo/pull/3699)

## [0.110.0] - 2025-04-14

### Tests

- test: add unit test for src/redteam/commands/poison.ts (#3728)
- test: add unit test for src/providers/google/util.ts (#3705)
- test: add unit test for src/app/src/pages/eval/components/TableSettings/hooks/useSettingsState.ts (#3679)

### Added

- feat(assertions): add GLEU metric (#3674)
- feat(providers): add Grok-3 support (#3663)
- feat(providers): add support for AWS Bedrock Knowledge Base (#3576)
- feat(openai): add support for GPT-4.1 model (#3698)
- feat: Change pass rate to ASR and add export (#3694)

### Changed

- fix: correct formatting issues (#3688)
- chore(webui): add X to report drawer (#3680)
- chore(share): improve error message on sharing (#3654)
- chore(redteam): implement reset button for strategies (#3684)
- chore(report): make eval output text expansion clearer (#3681)
- chore(report): make it clearer that plugins on the report can be clicked (#3683)
- chore(webui): change model to target in report view (#3646)
- chore(strategies): update Large preset strategies (#3675)
- chore(docker): update base images to Node.js 22 (#3666)
- chore(redteam): make audio strategy remote-only (#3618)
- chore(redteam): remove stale check for buildDate when fetching a config from cloud (#3658)
- docs: improve styles on nav buttons (#3637)
- docs: update user count to 75,000+ (#3662)
- refactor: change multimodal live to live (#3657)
- refactor(util): consolidate tool loading and rendering (#3642)
- test: add unit test for src/commands/auth.ts (#3652)
- chore: easily remove plugins/strats from review page (#3711)
- perf(webui): Reduce memory usage of eval results (#3678)
- chore: bump version 0.110.0 (#3692)
- chore: better parsing (#3732)
- chore: remove moderation assertions from foundation model redteam example (#3725)
- chore: make strategies configurable where applicable (#3722)
- chore(cli): Improve description of Redteam run command (#3720)
- chore(cli): Health check API before running Redteam (#3718)
- chore: bump the npm_and_yarn group with 2 updates (#3714)
- chore(cli): improves robustness of hasEvalBeenShared util (#3709)
- chore: email verification analytics (#3708)
- chore(cli): When sharing, show auth-gate prior to re-share confirmation (#3706)
- chore: bump openai from 4.93.0 to 4.94.0 (#3702)
- chore: expand frameworks section (#3700)
- chore: rename owasp plugin presets (#3695)
- chore(dependencies): update dependencies to latest versions (#3693)

### Fixed

- fix(auth): remove deprecated login flow (#3650)
- fix(evals): implement sharing idempotence (#3653)
- fix(huggingface): disable var expansion for huggingface datasets to prevent array field expansion (#3687)
- fix(logger): resolve `[Object object]` empty string error (#3638)
- fix(providers): address scenario where type refers to function field rather than schema type (#3647)
- fix(providers): handle transformRequest for Raw HTTP (#3665)
- fix(providers): resolve Google Vertex AI output format (#3660)
- fix(providers): support gemini system_instruction prompt format (#3672)
- fix(share): add backward compatibility for '-y' flag (#3640)
- fix(share): ensure promptfoo share respects sharing config from promptfooconfig.yaml (#3668)
- fix(testCaseReader): make JSON test file parsing preserve test case structure (#3651)
- fix(webui): fix eval comparison mode filter (#3671)
- fix(cli/redteam/poison): Write docs to the output dir (#3726)
- fix: settings positioning in strategies view (#3723)
- fix(cli): Use correct url for sharing validation (#3710)
- fix: google is valid function call allow property_ordering field in tool schema (#3704)
- fix(providers): output json rather than string from google live provider (#3703)
- fix: Update prompt extraction to work in more scenarios without providing a prompt (#3697)

### Dependencies

- chore(deps): bump @aws-sdk/client-bedrock-runtime from 3.784.0 to 3.785.0 (#3644)
- chore(deps): bump @aws-sdk/client-bedrock-runtime from 3.785.0 to 3.787.0 (#3670)
- chore(deps): bump openai from 4.92.1 to 4.93.0 (#3643)
- chore(deps): bump vite from 6.2.5 to 6.2.6 in the npm_and_yarn group (#3677)

### Documentation

- docs(nav): add lm security db to nav (#3690)
- docs(blog): add interactive blog on invisible Unicode threats (#3621)
- docs: best-of-n documentation fixes (#3712)
- docs(self-hosting): update self-hosting instructions (#3701)
- docs(sharing): add troubleshooting section for upload issues (#3699)
- docs: add owasp selection image (#3696)

## [0.109.1] - 2025-04-08

### Added

- feat: Eval sharing idempotence (#3608)

### Changed

- chore(schema): make extensions field nullable (#3611)
- chore(webui): add multi-turn tool discovery to UI (#3622)
- chore(scripts): ensure GitHub CLI is installed in preversion (#3614)
- refactor(share): improve formatting of cloud sharing instructions (#3628)
- refactor(tests): consolidate and reorganize test files (#3616)
- chore: bump version 0.109.1 (#3634)
- chore: bump version 0.109.0 (#3613)

### Fixed

- fix(assertions): handle both string and object outputs from llm-rubric providers (#3624)
- fix(assertions): fix google is-valid-function-call (#3625)
- fix(eval): handle providers array with file references to multiple providers (#3617)

### Dependencies

- chore(deps): bump @aws-sdk/client-bedrock-runtime from 3.782.0 to 3.784.0 (#3619)
- chore(deps): bump openai from 4.91.1 to 4.92.1 (#3620)
- chore(deps): update dependencies to resolve vulnerabilities (#3631)

### Documentation

- docs(contributing): add guidance on adding a new assertion (#3610)
- docs(enterprise): add enterprise documentation (#3596)
- docs(moderation): update moderation documentation for LlamaGuard 3 (#3630)
- docs(providers): clarify AWS Bedrock credential resolution order (#3633)
- docs(providers): improve Lambda Labs documentation (#3615)

### Tests

- test(providers): add unit test for src/providers/google/util.ts (#3626)
- test: add unit test for src/commands/share.ts (#3641)
- test: add unit test for src/app/src/pages/eval/components/store.ts (#3635)
- test: add unit test for src/types/index.ts (#3612)

## [0.109.0] - 2025-04-08

### Added

- feat(eval): track assertion tokens in token usage (#3551)
- feat(plugins): add CCA plugin with documentation and grader (#3590)
- feat(providers): add Google valid function call support (#3605)
- feat(providers): add Lambda Labs integration (#3601)
- feat(webui): add pass rate column (#3580)

### Changed

- chore(api): prefix API routes with /api/v1/ (#3587)
- chore(evals): remove print option from evals data grid (#3595)
- chore(webui): update provider selector in create eval page (#3597)

### Fixed

- fix(dataset): resolve issue when generating a dataset without a `providers` key in configuration (#3603)
- fix(server): prevent server crash when unknown model is selected (#3593)

### Dependencies

- chore(deps): bump vite from 6.2.4 to 6.2.5 in the npm_and_yarn group (#3594)
- chore(deps): bump @aws-sdk/client-bedrock-runtime from 3.779.0 to 3.782.0 (#3592)

### Documentation

- docs(plugins): add llms.txt plugin and convert config to TypeScript (#3600)
- docs(plugins): remove duplicate plugins in list (#3599)
- docs(providers): add Llama 4 model details (#3598)
- docs(self-hosting): clarify configuration and sharing options (#3591)

## [0.108.0] - 2025-04-03

### Tests

- test: add unit test for src/providers/lambdalabs.ts (#3602)

### Added

- feat(sharing): migrate sharing to promptfoo.app (#3572)
- feat(providers): add Google AI Studio tool use (#3564)
- feat(providers): add promptfoo model endpoint (#3534)
- feat(providers): implement Google Live mock stateful API (#3500)
- feat(redteam): add multi-turn tool discovery plugin (#3448)
- feat(dataset-generation): output generated datasets as CSV (#3573)

### Changed

- chore(redteam): add OWASP red team mappings (#3581)
- chore(webui): link URLs in metadata (#3569)
- chore(webui): use datagrids for Prompts, Datasets, and History (#3556)
- chore(build): split test and build jobs for faster CI workflow (#3586)
- chore: 0.108.0 (#3589)
- docs: add link to API reference (#3583)
- docs: add screenshot (#3582)
- docs: update docs around Google tools and rename multimodal live (#3578)
- refactor: rename vertexUtil to util and Google provider to AIS provider (#3567)
- test: add unit test for src/commands/generate/dataset.ts (#3575)

### Fixed

- fix(providers): make AIStudio & Live handle system prompts as thoroughly as vertex (#3588)
- fix(providers): enable Google to load tools from vars (#3579)
- fix(csv): update CSV docs and trim whitespace for keys in CSV test files (#3571)

### Dependencies

- chore(deps): bump @aws-sdk/client-bedrock-runtime from 3.778.0 to 3.779.0 (#3563)
- chore(deps): bump openai from 4.90.0 to 4.91.0 (#3562)
- chore(deps): bump openai from 4.91.0 to 4.91.1 (#3577)
- chore(deps): update jspdf and dompurify dependencies (#3585)
- chore(deps): update to vite 6 (#3584)

### Documentation

- docs(azure): add guidance on configuring DeepSeek models (#3559)

## [0.107.7] - 2025-04-01

### Added

- feat(evals): add evals index page (#3554)
- feat(guardrails): implement adaptive prompting guardrails (#3536)
- feat(prompts): add support for loading prompts from CSV files (#3542)
- feat(providers): load arbitrary files in nested configs in python provider (#3540)
- feat(redteam): add UnsafeBench plugin for testing unsafe image handling (#3422)

### Changed

- chore: fix type of Prompt to use omit (#3526)
- chore: hide navbar during report PDF generation (#3558)
- chore(dependencies): update package dependencies to latest versions (#3544)
- docs: add openapi reference page (#3550)
- docs: add foundation model guide (#3531)
- docs: rename guide (#3546)
- docs: update multi modal guide (#3547)
- refactor: improve google types (#3549)
- refactor: unify google apis (#3548)
- test: add unit test for src/python/pythonUtils.ts (#3508)
- chore: bump @aws-sdk/client-bedrock-runtime from 3.775.0 to 3.777.0 (#3521)
- chore: bump @aws-sdk/client-bedrock-runtime from 3.777.0 to 3.778.0 (#3541)
- chore: bump openai from 4.89.1 to 4.90.0 (#3520)
- chore: bump version 0.107.7 (#3560)
- chore: bump vite from 5.4.15 to 5.4.16 in the npm_and_yarn group (#3555)
- Revert "docs(azure): add guidance on configuring DeepSeek models" (#3561)

### Fixed

- fix(assertions): include reason in python score threshold message (#3528)
- fix(assertions): log all reasons in g-eval (#3522)
- fix(datasets): add support for jsonl test cases (#3533)
- fix(http): template strings directly in url (#3525)
- fix(providers): add logging and fix custom python provider caching (#3507)
- fix(redteam): correct tool count (#3557)
- fix(webui): handle : characters better in metadata search (#3530)

### Documentation

- docs(azure-example): update assistant prompts and test cases (#3529)
- docs(red-team): add metadata to foundation models guide (#3532)
- docs(sagemaker): improve documentation (#3539)
- docs(troubleshooting): add guidance for better-sqlite version mismatch (#3537)

## [0.107.6] - 2025-03-28

### Tests

- test: add unit test for src/models/eval.ts (#3553)
- test: add unit test for src/prompts/processors/csv.ts (#3543)
- test: add unit test for src/providers/promptfooModel.ts (#3535)

### Added

- feat(providers): add support for Amazon SageMaker (#3413)

### Changed

- feat: litellm provider (#3517)
- fix: handle circular provider references (#3511)
- chore: bump openai from 4.89.0 to 4.89.1 (#3509)
- chore(blog): improve pagination and post grid UI (#3504)
- chore: add support for `apiKeyRequired` in openai provider (#3513)
- chore: bump version 0.107.6 (#3519)
- docs: owasp red teaming guide (#3101)

### Fixed

- fix(providers): support token counting for every major type of bedrock model (#3506)
- fix(env): add override option to dotenv.config for --env-file support (#3502)

## [0.107.5] - 2025-03-26

### Tests

- test: add unit test for src/providers/openai/index.ts (#3514)
- test: add unit test for src/models/evalResult.ts (#3512)

### Added

- feat(csv): add CSV metadata column support with array values (#2709)

### Changed

- chore: add filepaths to debug output (#3464)
- chore: remove generate test cases button from UI (#3475)
- chore(content): update user statistics (#3460)
- chore(providers): add support and docs for gemini 2.5 pro to Google Chat Provider (#3485)
- chore(providers): support refusal and JSON schemas in openai responses api (#3456)
- chore(providers): update openai model costs and add missing models (#3454)
- chore(redteam): add a PlinyGrader to more accurately grade Pliny results (#3478)
- chore: bump @aws-sdk/client-bedrock-runtime from 3.758.0 to 3.772.0 (#3452)
- chore: bump @aws-sdk/client-bedrock-runtime from 3.772.0 to 3.774.0 (#3482)
- chore: bump @aws-sdk/client-bedrock-runtime from 3.774.0 to 3.775.0 (#3498)
- chore: bump openai from 4.88.0 to 4.89.0 (#3451)
- chore: bump version 0.107.5 (#3505)
- chore: bump vite from 5.4.14 to 5.4.15 in the npm_and_yarn group (#3483)
- docs: ensure consistent redteam flag usage in guides (#3477)
- docs: reduce size of profile pic (#3484)
- test: add unit test for src/app/src/pages/redteam/setup/components/strategies/utils.ts (#3495)
- test: add unit test for src/providers/openai/util.ts (#3455)

### Fixed

- fix(togetherai): ensure max_tokens is respected in configuration (#3468)
- fix(providers): handle malformed response in a21 (#3465)
- fix(csv): newlines in CSVs (#3459)
- fix(providers): simulated user bugs (#3463)
- fix(assertions): replace logical OR with nullish coalescing for thresholds (#3486)
- fix(redteam): filter out template variables in entity extraction (#3476)
- fix(redteam): type of ALL_STRATEGIES to be as const (#3494)

### Dependencies

- chore(deps): update dependencies to latest versions (#3453)

### Documentation

- docs(contributing): enhance contributing guide with additional details and formatting (#3457)
- docs(examples): improve instructions for running 4o vs. 4o mini example (#3474)
- docs(multilingual): improve multilingual strategy documentation (#3487)
- docs(readme): improve README formatting and add new sections (#3461)
- docs(security): add security policy (#3470)
- docs(site): add Faizan to team page (#3473)
- docs(site): add will to team page (#3472)

## [0.107.4] - 2025-03-20

### Tests

- test: add unit test for src/assertions/similar.ts (#3490)
- test: add unit test for src/assertions/rouge.ts (#3489)
- test: add unit test for src/assertions/levenshtein.ts (#3488)
- test: add unit test for src/redteam/graders.ts (#3479)
- test: add unit test for src/logger.ts (#3467)
- test: add unit test for src/redteam/providers/toolDiscoveryMulti.ts (#3450)
- test: add unit test for src/redteam/graders.ts (#3449)
- test: add unit test for src/providers/openai/util.ts (#3441)

### Added

- feat(providers): Added support for OpenAI Responses API (#3440)

### Changed

- chore(dependencies): Bumped OpenAI from 4.87.4 to 4.88.0 (#3436)
- chore(webui): Included error message in toast (#3437)
- chore(providers): Added o1-pro (#3438)
- chore(scripts): Specified repository for postversion PR creation (#3432)
- test: Added unit test for src/evaluatorHelpers.ts (#3430)
- chore: bump version 0.107.4 (#3447)

### Fixed

- fix(Dockerfile): Created .promptfoo directory in Dockerfile and removed initContainer (#3435)
- fix(providers): Fixed caching behavior for Azure assistants (#3443)
- fix(providers): Resolved Go provider CallApi redeclaration issue (#3414)
- fix(redteam): Added missing constants for RAG poisoning plugin (#3375)

### Documentation

- docs(blog): Added misinformation blog post (#3433)
- docs(examples): Added redteam-azure-assistant example (#3446)
- docs(redteam): Added guidance on purpose for image redteams (#3444)
- docs(redteam): Created guides section under red teaming (#3445)
- docs(site): Added responsible disclosure policy (#3434)

## [0.107.3] - 2025-03-19

### Tests

- test: add unit test for src/providers/azure/util.ts (#3427)
- test: add unit test for src/providers/azure/warnings.ts (#3426)

### Changed

- chore(providers): improve Azure Assistant integration (#3424)
- chore(providers): add Google multimodal live function callbacks (#3421)
- refactor(providers): split Azure provider into multiple files and update model pricing (#3425)
- docs: add multi-modal redteam example (#3416)
- chore: bump version 0.107.3 (#3431)

### Dependencies

- chore(deps): bump openai from 4.87.3 to 4.87.4 (#3428)

## [0.107.2] - 2025-03-17

### Tests

- test: add unit test for src/redteam/graders.ts (#3423)
- test: add unit test for src/providers/golangCompletion.ts (#3415)

### Added

- feat(assertions): update factuality grading prompt to improve compatibility across many different providers (#3408)
- feat(providers): add support for OpenAI Realtime API (#3383)
- feat(providers): update default Anthropic providers to latest version (#3388)

### Changed

- chore(cli): set PROMPTFOO_INSECURE_SSL to true by default (#3397)
- chore(webui): add success filter mode (#3387)
- chore(webui): add more copying options in EvalOutputPromptDialog (#3379)
- chore(onboarding): update presets (#3411)
- chore(auth): improve login text formatting (#3389)
- chore(init): add fallback to 'main' branch for example fetching (#3417)
- chore(prompts): remove unused prompts from grading.ts (#3407)
- chore(redteam): update entity extraction prompt (#3405)
- refactor(providers): split Anthropic provider into modular components (#3406)
- chore: bump version 0.107.2 (#3419)
- revert: "fix(workflow): temporarily disable redteam-custom-enterprise-server job" (#3418)

### Fixed

- fix(providers): update Bedrock output method signature (#3409)
- fix(redteam): correct strategyId for jailbreak (#3399)

### Dependencies

- chore(deps): update dependencies to latest stable versions (#3385)

### Documentation

- docs(blog): add data poisoning article (#2566)
- docs(examples): update Amazon Bedrock provider documentation (#3401)
- docs(guides): add documentation on testing guardrails (#3403)
- docs(guides): add more content on agent and RAG testing (#3412)
- docs(providers): update AWS Bedrock documentation with Nova details (#3395)
- docs(redteam): remove duplicate plugin entry (#3393)
- docs(redteam): update examples (#3394)
- docs(style): introduce a cursor rule for documentation and do some cleanup (#3404)

## [0.107.1] - 2025-03-14

### Tests

- test: add unit test for src/redteam/strategies/iterative.ts (#3400)

### Fixed

- fix(workflow): temporarily disable redteam-custom-enterprise-server job (#3410)

### Changed

- chore: more copying options in EvalOutputPromptDialog (#3379)
- chore: add filter mode (#3387)
- chore(providers): update default Anthropic providers to latest version (#3388)
- chore(auth): improve login text formatting (#3389)
- chore: PROMPTFOO_INSECURE_SSL true by default (#3397)
- chore: bump version 0.107.1 (#3398)
- docs: update redteam examples (#3394)

### Dependencies

- chore(deps): update dependencies to latest stable versions (#3385)

### Documentation

- docs(redteam): remove duplicate plugin entry (#3393)

## [0.107.0] - 2025-03-13

### Tests

- test: add unit test for src/globalConfig/cloud.ts (#3391)
- test: add unit test for src/providers/openai/util.ts (#3384)
- test: add unit test for src/redteam/graders.ts (#3382)

### Added

- feat(cli): Add model-scan command (#3323)
- feat(webui): Add metadata filtering in ResultsTable (#3368)
- feat(providers): Add multi-modal live sequential function calls (#3345)
- feat(server): Load dotenv file when starting server (#3321)
- feat(redteam): Add audio strategy (#3347)
- feat(redteam): Add convert to image strategy (#3342)
- feat(webui): Add download failed tests dialog (#3327)

### Changed

- chore(providers): Add Bedrock support for DeepSeek (#3363)
- chore(docs): Add Cursor AI rules for development workflow (#3326)
- chore(webui): Sync custom policies UI changes from promptfoo-cloud (#3257)
- chore(redteam): Make image jailbreak strategy runnable (#3361)
- chore(redteam): Add missing audio and image descriptions (#3372)
- chore(webui): Improve keyboard shortcut order in DownloadMenu (#3330)
- chore(error): Improve malformed target response error message (#3341)
- chore(prompts): Support j2 files (#3338)
- chore(providers): Add missing Bedrock models (#3362)
- chore(providers): Improve support for Azure reasoning models and update documentation (#3332)
- chore(providers): Integrate DeepSeek reasoning context into output (#3285)
- chore(providers): Support entire ProviderResponse output (#3343)
- chore(providers): Support multi-segment prompts in google:live provider (#3373)
- chore(redteam): Add fallback to harmful grader for specific ID patterns (#3366)
- chore(redteam): Add pluginId to plugin metadata (#3367)
- chore(redteam): Add strategyId metadata to test cases (#3365)
- chore(release): Bump version to 0.107.0 (#3378)
- chore(webui): Clean up YAML from download menu (#3328)
- chore(webui): Improve styling of table settings modal (#3329)
- chore(webui): Improve YAML editor component (#3325)
- chore(webui): Sort display metrics alphabetically in eval output cells (#3364)
- refactor(redteam): Remove harmCategory from harmful plugin vars (#3371)

### Fixed

- fix(evaluator): Merge test case metadata with provider response metadata (#3344)
- fix(redteam): Include assertion in remote grading result (#3349)
- fix(providers): Fix environment variable substitution in HTTP provider headers (#3335)
- fix(redteam): Update moderation flag default and adjust test case metadata (#3377)
- fix(share): Correct URL display when self-hosting (#3312)
- fix(webui): Fix missing plugins in report view (#3356)

### Dependencies

- chore(deps): Bump @azure/identity from 4.7.0 to 4.8.0 (#3352)
- chore(deps): Bump @babel/runtime from 7.26.7 to 7.26.10 in the npm_and_yarn group (#3348)
- chore(deps): Bump openai from 4.86.2 to 4.87.3 (#3353)
- chore(deps): Bump the npm_and_yarn group with 3 updates (#3336)
- chore(deps): Run `npm audit fix` (#3359)

### Documentation

- docs(blog): Add sensitive information disclosure post (#3350)
- docs(examples): Add foundation model redteam example (#3333)
- docs(scanner): Add model scanner documentation (#3322)

## [0.106.3] - 2025-03-07

### Added

- feat(redteam): Advanced redteam configurations from cloud provider (#3303)
- feat(redteam): Advanced redteam configurations from cloud provider (#3303)

### Changed

- chore: Bump version 0.106.3 (#3320)
- chore(providers): Add EU Nova models to Bedrock (#3318)
- chore: bump version 0.106.2 (#3317)

### Fixed

- fix(webui): Setting custom target ID (#3319)
- fix(providers): amazon nova outputs

### Documentation

- docs(self-hosting): Add a note about PROMPTFOO_CONFIG_DIR (#3315)

## [0.106.2] - 2025-03-07

### Changed

- chore(providers): add claude 3.7 thinking support in bedrock (#3313)
- chore(providers): add `showThinking` option to anthropic and bedrock (#3316)
- chore: Update cloud provider prefix (#3311)

## [0.106.1] - 2025-03-06

### Tests

- test: add unit test for src/providers/azure/moderation.ts (#3298)
- test: add unit test for src/providers/defaults.ts (#3297)
- test: add unit test for src/providers/defaults.ts (#3294)

### Added

- feat(providers): Google Multimodal Live provider by @abrayne in #3270
- feat(providers): add support for gpt-4o-audio-preview by @mldangelo in #3302
- feat(cloud): Fetch provider from cloud by @sklein12 in #3299
- feat(moderation): add Azure Content Safety API moderation by @MrFlounder in #3292

### Changed

- chore: bump version 0.106.1 by @MrFlounder in #3310
- chore(build): add pnpm support by @mldangelo in #3307
- chore(config): add fallback for eval without configuration by @mldangelo in #3279
- chore(config): enhance error message formatting by @mldangelo in #3306
- chore(dep): bump @anthropic-ai/sdk from 0.38.0 to 0.39.0 by @dependabot in #3269
- chore(dep): bump openai from 4.86.1 to 4.86.2 by @dependabot in #3305
- chore(providers): enable templating of Google API credentials by @mldangelo in #3283
- chore(providers): support for xai region by @typpo in #3281
- chore(scripts): remove unused and undocumented install script by @mldangelo in #3308
- chore(webui): set proper MIME types for JavaScript files by @mldangelo in #3271
- docs: more bedrock multimodal docs by @typpo in #3268
- docs: show remote status for plugins by @typpo in #3272
- docs: update azure moderation doc by @MrFlounder in #3309
- docs: improve JavaScript provider documentation by @mldangelo in #3301
- test: add unit test for src/globalConfig/accounts.ts by @gru-agent in #3254
- test: add unit test for src/providers/vertexUtil.ts by @gru-agent in #3278
- test: add unit test for src/util/cloud.ts by @gru-agent in #3300
- test: add unit test for src/providers/golangCompletion.ts by @gru-agent in #3276

### Fixed

- fix(providers): remove duplicate CallApi in golang completion by @MrFlounder in #3275
- fix(providers): support @smithy/node-http-handler ^4.0.0 by @aloisklink in #3288
- fix(config): env vars in promptfooconfig.yaml files are strings by @mldangelo in #3273
- fix(eval): honor evaluateOptions when config file is in a different directory by @mldangelo in #3287
- fix(providers): catch Vertex finish_reason errors correctly by @kieranmilan in #3277

## [0.106.0] - 2025-03-03

### Tests

- test: add unit test for src/providers/google.ts (#3284)
- test: add unit test for src/types/index.ts (#3274)

### Changed

- feat: base64 loader for images (#3262)
- feat: allow prompt functions to return config (#3239)
- fix: infinite rerender in provider editor (#3242)
- chore(providers): refactor OpenAI image provider to remove OpenAI Node SDK dependency (#3245)
- chore(providers): replace OpenAI moderation provider SDK with fetch (#3248)
- chore: Add Foundational Model Reports links to Resources menu and footer (#3250)
- chore: inference limit warning (#3253)
- chore: Fix an error in Google SpreadSheet(Authenticated) with a header without a value (#3255)
- chore: bump version 0.106.0 (#3267)
- test: add unit test for src/providers/openai/util.ts (#3241)

### Dependencies

- chore(deps): update dependencies to latest versions (#3247)

### Documentation

- docs(press): add new podcast to press page (#3252)

## [0.105.1] - 2025-02-28

### Added

- feat(providers): add support for execution of function/tool callbacks in Vertex provider (@abrayne) [#3215](https://github.com/promptfoo/promptfoo/pull/3215)

### Changed

- chore(cli): refactor share command (@mldangelo) [#3234](https://github.com/promptfoo/promptfoo/pull/3234)
- chore(providers): add support for GPT-4.5 OpenAI model (@mldangelo) [#3240](https://github.com/promptfoo/promptfoo/pull/3240)
- chore(providers): lazy load replicate provider (@typpo) [#3220](https://github.com/promptfoo/promptfoo/pull/3220)
- chore(providers): support inject vars in query params for raw requests for http provider (@sklein12) [#3233](https://github.com/promptfoo/promptfoo/pull/3233)
- chore(redteam): map RBAC-tagIds when pulling redteam configs from the cloud (@sklein12) [#3229](https://github.com/promptfoo/promptfoo/pull/3229)
- chore(webui): add reusable error boundary component (@mldangelo) [#3224](https://github.com/promptfoo/promptfoo/pull/3224)
- chore(webui): fix progress to history redirects (@mldangelo) [#3217](https://github.com/promptfoo/promptfoo/pull/3217)
- chore(webui): make datasets optional in history and prompts components (@mldangelo) [#3235](https://github.com/promptfoo/promptfoo/pull/3235)
- revert: "chore: Map RBAC-tagIds when pulling redteam configs from the cloud" (@sklein12) [#3231](https://github.com/promptfoo/promptfoo/pull/3231)
- docs: update Claude vs GPT comparison (@AISimplyExplained) [#3216](https://github.com/promptfoo/promptfoo/pull/3216)
- test: add unit test for src/app/src/pages/history/History.tsx (@gru-agent) [#3197](https://github.com/promptfoo/promptfoo/pull/3197)
- test: add unit test for src/providers/vertexUtil.ts (@gru-agent) [#3208](https://github.com/promptfoo/promptfoo/pull/3208)
- test: add unit test for src/server/server.ts (@gru-agent) [#3198](https://github.com/promptfoo/promptfoo/pull/3198)

### Dependencies

- chore(deps): bump @aws-sdk/client-bedrock-runtime from 3.751.0 to 3.755.0 (@dependabot) [#3213](https://github.com/promptfoo/promptfoo/pull/3213)
- chore(deps): bump version 0.105.1 (@mldangelo) [#3244](https://github.com/promptfoo/promptfoo/pull/3244)

### Documentation

- docs(command-line): update documentation with new commands and options (@mldangelo) [#3223](https://github.com/promptfoo/promptfoo/pull/3223)
- docs(vertex): enhance and update Vertex AI documentation (@mldangelo) [#3107](https://github.com/promptfoo/promptfoo/pull/3107)

### Tests

- test(history): remove obsolete History component tests (@mldangelo) [#3218](https://github.com/promptfoo/promptfoo/pull/3218)

## [0.105.0] - 2025-02-25

### Added

- feat(assertions): add custom assertion scoring functions (#3142)
- feat(providers): add Claude 3.7 (#3200)
- feat(providers): add Databricks provider (#3124)
- feat(providers): add support for multiple providers in single config file (#3156)
- feat(webui): add HTTPS option for raw request in redteam setup (#3149)

### Changed

- chore!(providers): remove direct provider exports in favor of loadApiProvider (#3183)
- chore(build): enable SWC for ts-node for faster dev server (#3126)
- chore(eval): add eval-id to --filter-failing and --filter-errors-only eval flags (#3174)
- chore(logging): replace console.error with logger.error (#3175)
- chore(providers): add support for Anthropic Claude 3.7 Sonnet model (#3202)
- chore(providers): add support for Claude on Vertex (#3209)
- chore(providers): update Claude 3.7 Sonnet configurations (#3199)
- chore(redteam): refactor HarmBench plugin (#3176)
- chore(release): bump version to 0.105.0 (#3210)
- chore(webui): add pagination to eval selector (#3189)
- chore(webui): add pagination to reports index frontend (#3190)
- chore(webui): add toggle for application vs model testing (#3194)
- chore(webui): enhance dataset dialog and table UI (#3154)
- chore(webui): improve external systems section styling (#3195)
- chore(webui): improve prompts page view (#3135)
- chore(webui): modernize UI components (#3150)
- chore(webui): refactor data loading in progress view for reusability (#3136)
- chore(webui): return detailed error messages from fetch (#3145)
- chore(webui): sync UI improvements from cloud (#3164)
- chore(webui): update outdated onboarding models (#3130)
- refactor(env): centralize environment variable schema (#3105)
- refactor(providers): extract provider registry to dedicated module (#3127)
- refactor(utils): separate database utilities from general utilities (#3184)
- refactor(webui): rename progress to history (#3196)

### Fixed

- fix(cli): fix list command for datasets (#3163)
- fix(cli): resolve issue where script.py:myFunc fails fs stat check with PROMPTFOO_STRICT_FILES=true (#3133)
- fix(env): ensure environment variables are properly merged and rendered in Nunjucks (#3134)
- fix(providers): update Go toolchain version to valid syntax (#3170)
- fix(providers): add JSON stringify for debug output in `http` provider (#3131)
- fix(providers): correct Gemini/OpenAI format conversion (#3206)
- fix(providers): handle OpenRouter empty content (#3205)
- fix(providers): properly classify API errors with ResultFailureReason.ERROR (#3141)
- fix(providers): remove content length header in HTTP provider (#3147)
- fix(site): resolve mobile responsiveness issues (#3201)
- fix(webui): improve dark mode colors (#3187)
- fix(webui): resolve share modal infinite loop (#3171)

### Dependencies

- chore(deps): bump @aws-sdk/client-bedrock-runtime from 3.744.0 to 3.749.0 (#3121)
- chore(deps): bump @aws-sdk/client-bedrock-runtime from 3.749.0 to 3.750.0 (#3128)
- chore(deps): bump @aws-sdk/client-bedrock-runtime from 3.750.0 to 3.751.0 (#3159)
- chore(deps): bump @azure/identity from 4.6.0 to 4.7.0 (#3160)
- chore(deps): bump openai from 4.85.0 to 4.85.1 (#3120)
- chore(deps): bump openai from 4.85.1 to 4.85.2 (#3161)
- chore(deps): bump openai from 4.85.2 to 4.85.3 (#3173)
- chore(deps): bump openai from 4.85.3 to 4.85.4 (#3192)
- chore(deps): update dependencies to latest versions (#3193)

### Documentation

- docs(vertex): add gemini-2.0-flash-001 fixes #3167 (#3168)
- docs(metrics): improve derived metrics documentation (#3157)
- docs(configuration): enhance CSV documentation with custom assertion example (#3158)
- docs(press): update press page with new content and resources (#3103)

### Tests

- test(routes): add unit test for src/server/routes/redteam.ts (#3181)

## [0.104.4] - 2025-02-17

### Added

- feat(redteam): add reasoning denial of service plugin (#3109)
- feat(providers): add support for tools in Vertex provider (#3077)

### Changed

- chore(providers): update replicate default moderation provider (#3097)
- chore(redteam): update grader prompt (#3092)
- chore(testCases): improve error message clarity in testCaseReader, clean up tests (#3108)
- chore(testCases): improve JSON field support in CSV test cases (#3102)
- chore(webui): add extension hooks support to red team configuration (#3067)
- chore(webui): display suggestion note (#3116)
- chore(webui): refine suggestion behavior (#3112)

### Fixed

- fix(providers): support nested directory structures in Go provider (#3118)

### Dependencies

- chore(deps): bump openai from 4.84.0 to 4.85.0 (#3095)
- chore(deps): bump version to 0.104.4 (#3119)

### Documentation

- docs(blog): add agent security blog post (#3072)
- docs(google-sheets): improve documentation clarity (#3104)
- docs: adds deprecation notice for PaLM models (#3172)

### Tests

- test(providers): add unit test for src/providers/openai/image.ts (#3086)
- test(redteam): add unit test for src/redteam/plugins/overreliance.ts (#3093)
- test(core): add unit test for src/table.ts (#3084)
- test: add unit test for src/types/index.ts (#3177)
- test: add unit test for src/types/index.ts (#3144)
- test: add unit test for src/assertions/assertionsResult.ts (#3143)

## [0.104.3] - 2025-02-14

### Tests

- test: add unit test for src/providers/replicate.ts (#3098)

### Changed

- chore(release): bump version to 0.104.3 (#3091)
- refactor(prompts): consolidate prompt processing logic (#3081)
- refactor(utils): move utils to util (#3083)

### Fixed

- fix(testCaseReader): correctly process file:// URLs for YAML files (#3082)

## [0.104.2] - 2025-02-13

### Tests

- test: add unit test for src/validators/redteam.ts (#3074)

### Changed

- chore(providers): add extra_body support for Anthropic API (#3079)
- chore(webui): add pagination and show more/less controls to intent sections (#2955)
- chore(auth): sync email between config and login commands (#3062)
- chore: remove debug log (#3071)
- chore(testCases): add HuggingFace Hub token support for datasets (#3063)
- docs: document `NO_PROXY` environment variable (#3070)

### Fixed

- fix(providers): Anthropic API error handling for 413s (#3078)
- fix(redteam): correct foundation plugin collection expansion (#3073)

### Dependencies

- chore(deps): bump openai from 4.83.0 to 4.84.0 (#3075)
- chore(deps): bump version to 0.104.2 (#3080)

## [0.104.1] - 2025-02-11

### Documentation

- docs: improve getting started guide (#3065)

### Added

- feat(test-cases): add support for loading dynamic test cases from Python and JavaScript/TypeScript files (#2993)
- feat(assertions): add `threshold` support for `llm-rubric` (#2999)
- feat(package): add guardrails in node package (#3034)

### Changed

- chore(assertions): improve parsing of llm-rubric outputs (#3021)
- chore(assertions): make JSON parsing less strict for matchers (#3002)
- chore(assertions): parse string scores in llm rubric outputs (#3037)
- chore(build): resolve CodeQL invalid Go toolchain version warning (#3022)
- chore(ci): remove unused nexe build workflow (#3014)
- chore(config): enhance email validation with zod schema (#3011)
- chore(config): handle empty config files gracefully (#3027)
- chore(download): include comment in download data (#3052)
- chore(eval): add redteamFinalPrompt to download menu (#3035)
- chore(harmful): refine grader logic for specific categories (#3054)
- chore(hooks): improve handling of absolute paths in hook/code import (#3060)
- chore(providers): add bedrock llama3.3 support (#3031)
- chore(providers): add fireworks provider (#3001)
- chore(providers): allow Alibaba API base URL override (#3040)
- chore(providers): correct golang behavior for prompts with quotes (#3026)
- chore(providers): expose `deleteFromCache` to evict cache keys after fetch by providers (#3009)
- chore(providers): handle edge case in openai chat completion provider (#3033)
- chore(providers): validate dynamic method call (#3023)
- chore(redteam): add --no-progress-bar support for redteam generate and run (#3043)
- chore(redteam): add support for job progress in RunEvalOptions (#3042)
- chore(redteam): enhance refusal detection (#3015)
- chore(redteam): improve progress plumbing changes (#3053)
- chore(redteam): purge signature auth from redteam config if disabled (#2995)
- chore(redteam): support progress callback in redteam run (#3049)
- chore(release): bump version 0.104.1 (#3061)
- chore(webui): add clear search buttons to search fields (#3048)
- chore(webui): color pass rates on a gradient (#2997)
- chore(webui): ensure extensions are serialized from config in getUnifiedConfig (#3050)
- chore(webui): ensure thumbs remain active after selection (#3059)
- chore(webui): improve column selector tooltip placement (#3005)
- chore(webui): move dropdown chevron to correct position (#3007)
- chore(webui): reorganize provider configurations (#3028)
- refactor(test): split test case loading from synthesis (#3004)
- docs: fix PromptFoo vs. Promptfoo capitalization (#3013)
- docs: update assert function context docs and examples (#3008)

### Fixed

- fix(providers): escape single quotes in golang provider (#3025)

### Dependencies

- chore(deps): bump @aws-sdk/client-bedrock-runtime from 3.741.0 to 3.743.0 (#3020)
- chore(deps): bump @aws-sdk/client-bedrock-runtime from 3.743.0 to 3.744.0 (#3038)
- chore(deps): bump esbuild from 0.24.2 to 0.25.0 (#3056)
- chore(deps): bump openai from 4.82.0 to 4.83.0 (#3019)
- chore(deps): bump vitest from 2.1.8 to 2.1.9 (#3018)
- chore(deps): update dependencies (#3032)
- chore(deps): update dependencies to latest versions (#3024)
- chore(deps): update vitest to resolve CVE issues (#3016)

### Tests

- test(unit): add test for src/redteam/sharedFrontend.ts (#3051)
- test: add unit test for src/integrations/huggingfaceDatasets.ts (#3064)

## [0.104.0] - 2025-02-06

### Tests

- test: add unit test for src/redteam/util.ts (#3017)

### Added

- feat(openai): Updated default grading provider to gpt-4o-2024-11-20 (#2987)
- feat(assertions): Added `.js` file support for `rubricPrompt` in `llm-rubric` assertion (#2972)
- feat(redteam): Added pandamonium strategy (#2920)
- feat(redteam): Added retry strategy for regression testing (#2924)
- feat(redteam): Added support for base64-encoded key strings in webui in addition to file paths and file upload (#2983)

### Changed

- chore(redteam): Improved RBAC grader (#2976)
- chore(redteam): Improved BOLA grader (#2982)
- chore(site): Added HTTP endpoint config generator link (#2957)
- chore(webui): Synced test target configuration key file UI with cloud (#2959)
- chore(docs): Changed Docusaurus default port (#2964)
- chore(redteam): Added foundation model plugin collection (#2967)
- chore(redteam): Cleaned up key validation code (#2992)
- chore(redteam): Sorted constants (#2988)
- chore(redteam): Sorted strategy list (#2989)
- chore(redteam): UI - Added new strategy presents and client-side session IDs (#2968)
- chore(share): Added confirmation step before generating public share link (#2921)
- chore(providers): Restructured OpenAI provider into modular files (#2953)
- chore: Fixed build due to duplicate import and cyclic dependency (#2969)
- chore(docusaurus): Added ability to override port via environment variable (#2986)
- test: Added unit test for src/assertions/utils.ts (#2974)
- test: Added unit test for src/redteam/plugins/rbac.ts (#2977)

### Fixed

- fix(redteam): Improved Crescendo strategy on refusals (#2979)
- fix(redteam): Added support for target delay in redteam setup UI (#2991)
- fix(redteam): Stringified guardrail headers (#2981)
- fix(redteam): Fixed harmbench plugin dataset pull location (#2963)

### Dependencies

- chore(deps): Bumped @aws-sdk/client-bedrock-runtime from 3.738.0 to 3.741.0 (#2973)
- chore(deps): Bumped version to 0.104.0 (#2994)
- chore(deps): Bumped vitest from 1.6.0 to 1.6.1 in /examples/jest-integration (#2978)

### Documentation

- docs(blog): DeepSeek tweaks (#2970)
- docs(blog): DeepSeek redteam (#2966)
- docs(cloud): Added service accounts (#2984)
- docs(guide): Added guide for doing evals with harmbench (#2943)
- docs(press): Added dedicated press page (#2990)
- docs(python): Updated Python provider docs to add guardrails usage example (#2962)

## [0.103.19] - 2025-02-02

### Tests

- test: add unit test for src/redteam/strategies/hex.ts (#2951)

### Added

- feat(redteam): Add a plugin to run redteams against the HarmBench dataset (#2896)
- feat(redteam): add hex strategy (#2950)

### Changed

- chore(providers): add o3 mini as an option to OpenAI provider (#2940)
- chore(providers): migrate Groq to use OpenAI provider - add groq reasoning example (#2952)
- chore(providers): update openai api version to support o3 models (#2942)
- chore(redteam): reduce false positives in politics plugin (#2935)
- chore(docs): re-add plugin documentation to the example (#2939)
- chore(examples): Example of a very simple barebones eval with Harmbench (#2873)
- chore: Reduced watched files for nodemon (#2949)
- chore(redteam): use shared penalized phrase function in `iterativeTree (#2946)
- chore: bump version 0.103.19 (#2954)

### Dependencies

- chore(deps): bump various dependencies (#2941)

## [0.103.18] - 2025-01-31

### Tests

- test: add unit test for src/redteam/constants.ts (#2928)
- test: add unit test for src/redteam/strategies/retry.ts (#2927)

### Added

- feat(providers): add Alibaba Model Studio provider (#2908)

### Changed

- fix: added tsx back to dependencies (#2923)
- fix: full rubricPrompt support for json/yaml filetypes (#2931)
- chore(grader): improve false positive detection for religion grader (#2909)
- chore(redteam): upgrade replicate moderation api to Llama Guard 3 (#2904)
- chore(webui): add preset collections for redteam plugins (#2853)
- chore: Move callEval outside of the function so we can re-use it (#2897)
- chore: Save test case from EvalResult (#2902)
- chore: bump @aws-sdk/client-bedrock-runtime from 3.734.0 to 3.738.0 (#2906)
- chore: bump openai from 4.80.1 to 4.81.0 (#2905)
- chore: bump version 0.103.18 (#2932)
- chore: improvements to refusal detection (#2903)
- test: configure default globalConfig mock and logger mock (#2915)

### Fixed

- fix(generation): handle cases where vars is not an array (#2916)
- fix(providers): handle function expressions in transform response (#2917)
- fix(webui): improve dark mode syntax highlighting in HTTP request editor (#2911)
- fix(webui): improve spacing between Back and Next buttons (#2912)
- fix(webui): update Next button styling to support dark mode (#2898)
- fix: broken docs build (#2937)

### Documentation

- docs(examples): update and clean up DeepSeek R1 example README (#2918)

## [0.103.17] - 2025-01-30

### Added

- feat(launcher): Add launcher page and Cloudflare deploy action (#2599)
- feat(providers): Add JFrog ML provider (#2872)

### Changed

- chore(build): Move dependencies to devDependencies (#2876)
- chore(redteam): Update grader SpecializedAdviceGrader (#2895)
- chore(redteam): Update graders: imitation, overreliance (#2882)
- chore(redteam): Update graders: politics and RBAC (#2878)
- chore(redteam): Update SQL injection and shell injection graders (#2870)
- chore(redteam): Remove RedTeamProvider response (#2899)
- chore(build): Bump version to 0.103.17 (#2900)
- docs: Fix broken transformVars example (#2887)
- test: Add unit test for src/providers/bedrockUtil.ts (#2879)
- test: Add unit test for src/redteam/plugins/shellInjection.ts (#2871)

### Fixed

- fix(assertions): Add valueFromScript support to contains, equals, and startsWith assertions (#2890)
- fix(golang-provider): Support internal package imports by preserving module structure (#2888)

### Dependencies

- chore(deps): Move tsx to dev dependencies (#2884)
- chore(deps): Update Drizzle dependencies (#2877)

### Documentation

- docs(providers): Fix syntax and formatting in examples (#2875)

## [0.103.16] - 2025-01-28

### Added

- feat(eval): Support reasoning effort and usage tokens (#2817)
- feat(providers): Add support for anthropic citations (#2854)
- feat(redteam): Add RAG Full Document Exfiltration plugin (#2820)
- feat(tests): Add support for loading tests from JSONL files (#2842)

### Changed

- chore(eval): Support reasoning field (#2867)
- chore(providers): Add common provider types for redteam providers (#2856)
- chore(providers): Update google provider with better support for latest gemini models (#2838)
- chore(redteam): Add redteam run analytics (#2852)
- chore(package): Bump version 0.103.16 (#2869)
- chore(package): Ensure correct branch name when incrementing package version (#2851)
- chore(package): Exclude test files from npm package (#2862)
- chore(package): Simplify files field in package.json (#2868)
- chore(dev): Upgrade development versions of Node.js to v22 and Python to 3.13 (#2340)

### Fixed

- fix(openrouter): Pass through `passthrough` (#2863)
- fix(redteam): Run strategies on intents (#2866)
- fix(sharing): Combine sharing configuration from multiple promptfooconfigs (#2855)

### Dependencies

- chore(deps): Remove unused dependencies (#2861)
- chore(deps): Update patch and minor dependency versions (#2860)

### Documentation

- docs(deepseek): Deepseek censorship article (#2864)
- docs(simulated-user): Improve simulated user example (#2865)

### Tests

- test(redteam): Add unit test for src/redteam/plugins/beavertails.ts (#2844)
- test(redteam): Add unit test for src/redteam/plugins/contracts.ts (#2845)
- test: add unit test for src/providers.ts (#2874)
- test: add unit test for src/redteam/providers/iterative.ts (#2858)
- test: add unit test for src/types/index.ts (#2857)

## [0.103.15] - 2025-01-28

### Changed

- chore(providers): Add Hyperbolic alias (#2826)
- chore(providers): Add Perplexity alias (#2836)
- chore(providers): Add Cloudera alias (#2823)
- chore(providers): Make Adaline a peer dependency (#2833)
- chore(providers): Support chatgpt-4o-latest alias in OpenAI provider (#2841)
- chore(providers): Handle empty content due to Azure content filter (#2822)
- chore(assertions): Add not-is-refusal assertion (#2840)
- chore(redteam): Add stack trace to generate/run errors (#2831)
- chore(redteam): Reduce science fiction jailbreaks (#2830)
- chore(redteam): Switch from stateless to stateful (#2839)
- docs: Update contributing guide and fix docs build break (#2849)
- docs: Add terms of service (#2821)
- docs: Clean up LocalAI title (#2824)
- docs: Minor updates to provider documentation sidebar order (#2827)
- docs: Update contributing guide with helpful links and update new release documentation (#2843)
- docs: Update documentation with new models and features (#2837)
- test: Add unit test for src/providers/portkey.ts (#2825)
- test: Add unit test for src/redteam/plugins/asciiSmuggling.ts (#2846)

### Dependencies

- chore(deps): Bump OpenAI from 4.80.0 to 4.80.1 (#2835)
- chore(deps): Bump version to 0.103.15 (#2850)

## [0.103.14] - 2025-01-24

### Added

- feat(redteam): add InsultsGrader for insult detection (#2814)

### Changed

- feat: ability to export to burp (#2807)
- feat: pull and set sessionIds in the request and response body (#2784)
- fix: use controlled accordion for signature auth (#2789)
- chore: bump @anthropic-ai/sdk from 0.33.1 to 0.35.0 (#2790)
- chore: bump openai from 4.79.1 to 4.79.4 (#2791)
- chore: improve specialized advice grader (#2793)
- chore: unsafe practices grader (#2796)
- chore: more harmful graders (#2797)
- chore: sort by priority strategies in report view (#2809)
- chore: add graders for drugs, illegal activities, cybercrime, radicalization (#2810)
- chore: burp docs, improvements, and ui (#2818)
- chore: bump @aws-sdk/client-bedrock-runtime from 3.731.1 to 3.734.0 (#2815)
- chore: add keyfile upload (#2787)
- test: add unit test for src/assertions/contextRelevance.ts (#2804)
- test: add unit test for src/assertions/geval.ts (#2803)
- test: add unit test for src/fetch.ts (#2781)
- test: add unit test for src/assertions/contextFaithfulness.ts (#2798)
- test: add unit test for src/assertions/answerRelevance.ts (#2799)
- test: add unit test for src/assertions/contextRecall.ts (#2800)
- test: add unit test for src/assertions/modelGradedClosedQa.ts (#2801)
- refactor(fetch): remove unnecessary debug log (#2806)

### Fixed

- fix(azure): handle 400 response for content filter errors (#2812)
- fix(ui): ensure that a default value of the signature data field is populated into the redteam config (#2788)
- fix(docs): random grammar fix for model-graded metrics (#2794)

### Dependencies

- chore(deps): update LLM provider dependencies (#2795)

### Documentation

- docs(config): add status page link to footer (#2811)

### Tests

- test(openai): move OpenAI provider tests to dedicated file (#2802)
- test: add unit test for src/providers/adaline.gateway.ts (#2834)

## [0.103.13] - 2025-01-21

### Tests

- test: add unit test for src/types/providers.ts (#2766)
- test: add unit test for src/redteam/plugins/competitors.ts (#2764)

### Added

- feat(redteam): Add guardrail option to redteam ui & update transform response (#2688)
- feat: Share chunked results (#2632)

### Changed

- feat: http provider auth signature support (#2755)
- chore: improve http signature setup (#2779)
- chore(fetch): sanitize sensitive data in debug logs (#2778)
- chore(redteam): enhance logging and test count formatting (#2775)

### Fixed

- fix(fetch): correct TLS options for proxy settings (#2783)

### Dependencies

- chore(deps): bump vite from 5.4.11 to 5.4.12 in the npm_and_yarn group (#2777)
- chore(deps): bump vite from 5.4.9 to 5.4.14 in /examples/jest-integration in the npm_and_yarn group across 1 directory (#2776)

## [0.103.12] - 2025-01-21

### Changed

- chore(providers): Add DeepSeek provider alias (#2768)
- chore(types): Remove unused 'getSessionId' field from ApiProvider (#2765)
- chore(redteam): Add copyright violations grader (#2770)
- chore(redteam): Show plugin in strategy stats prompt/response examples (#2758)
- chore(redteam): Improve competitors grader (#2761)
- chore(lint): Resolve trailing whitespace issues in YAML file (#2767)
- test: Add unit test for src/providers/bam.ts (#2748)
- test: Add unit test for src/redteam/graders.ts (#2762)
- test: Add unit test for src/redteam/plugins/harmful/graders.ts (#2763)
- test: Add unit test for src/redteam/plugins/harmful/graders.ts (#2771)
- test: Add unit test for src/redteam/providers/crescendo/index.ts (#2749)
- test: Add mocks to reduce CI flakes and logs (#2774)

### Fixed

- fix(providers): Add support for tool_resources in OpenAI assistants (#2772)
- fix(providers): Do not set top_p, presence_penalty, or frequency_penalty by default in OpenAI providers (#2753)
- fix(providers): Handle serialization bug in defaultTest for provider overrides with self references (Groq) (#2760)
- fix(webui): Add error boundary to React Markdown component (#2756)
- fix(redteam): Add missing strategy tags (#2769)
- fix(redteam): Empty response is not a failure for red team (#2754)
- fix(redteam): Self-harm, graphic, sexual content, competitors false positives (#2759)

### Dependencies

- chore(deps): Bump @aws-sdk/client-bedrock-runtime from 3.730.0 to 3.731.1 (#2750)
- chore(deps): Bump openai from 4.78.1 to 4.79.1 (#2751)

## [0.103.11] - 2025-01-20

### Changed

- chore: update vars type definition in Test Case to support nested objects (#2738)
- chore(providers): add config.o1 flag for Azure o1 model support (#2710)
- chore(assertions): handle OpenAI tool call with content (#2741)
- chore(fetch): use undici to set global proxy dispatcher (#2737)
- chore(providers): update Groq documentation with latest models (#2733)
- chore(logger): expose additional logger methods (#2731)
- refactor: remove dynamic import for OpenAiChatCompletionProvider (#2739)
- refactor: remove async imports for third-party integrations (#2746)
- refactor: remove dynamic import for fetchWithProxy (#2742)
- build: create `dist/` using TypeScript's `"module": "Node16"` setting (#2686)
- revert: "build: create `dist/` using TypeScript's `"module": "Node16"` setting (#2686)" (#2747)
- docs: LangChain example (#2735)
- docs: resolve duplicate route warning on docs/providers (#2676)
- docs: update app details (#2734)
- test: add unit test for src/logger.ts (#2732)
- test: Add unit test for src/providers/openai.ts (#2700)
- test: Add unit test for src/providers/websocket.ts (#2658)
- test: Add unit test for src/redteam/strategies/crescendo.ts (#2679)
- test: Add unit test for src/redteam/strategies/gcg.ts (#2680)
- test: Add unit test for src/redteam/strategies/index.ts (#2682)
- test: Add unit test for src/util/exportToFile/index.ts (#2666)

### Fixed

- fix(webui): ensure nested variables are rendered correctly (#2736)
- fix(assertions): support JavaScript files in CSV assertions file:// protocol (#2723)
- fix(redteam): don't blow up when translation fails (#2740)

### Dependencies

- chore(deps): bump @aws-sdk/client-bedrock-runtime from 3.726.1 to 3.730.0 (#2727)
- chore(deps): bump @azure/identity from 4.5.0 to 4.6.0 (#2728)
- chore(deps): update Docusaurus version (#2730)

### Documentation

- docs(faq): enhance documentation on proxies and SSL certificates (#2725)

## [0.103.10] - 2025-01-16

### Tests

- test: Add unit test for src/redteam/sharedFrontend.ts (#2690)

### Added

- feat(moderation): Add guardrail checks and logging for moderation (#2624)
- feat(redteam): Add support for built-in guardrails (#2654)

### Changed

- fix: Don't throw in HTTP provider on non-2xx (#2689)
- fix: Eval description in `promptfoo list evals` (#2668)
- fix: Handle HTTP errors better (#2687)
- fix: Make back/next icons consistent (#2707)
- fix: Resolve defaultTest and test providers when called via Node (#2664)
- fix: WebUI should automatically refresh with new evals (#2672)
- chore: Add email to remote inference requests (#2647)
- chore: Add envar for max harmful tests per request (#2714)
- chore: Bump @aws-sdk/client-bedrock-runtime from 3.726.0 to 3.726.1 (#2641)
- chore: Bump groq-sdk from 0.11.0 to 0.12.0 (#2642)
- chore: Bump openai from 4.78.0 to 4.78.1 (#2643)
- chore: Check email status (#2651)
- chore: Organize advanced configurations UI (#2713)
- chore: Standardize ellipsize function across codebase (#2698)
- chore: Update unaligned timeout (#2696)
- chore(assertion): Update doc (#2705)
- chore(ci): Add shell format check to CI workflow (#2669)
- chore(cli): Update show command to default to most recent eval (#2718)
- chore(config): Clean up and comment unused configurations (#2646)
- chore(providers): Add error handling for request transforms in HTTP provider (#2697)
- chore(providers): Add validateStatus option to HTTP provider (#2691)
- chore(providers): Change default validateStatus to accept all HTTP status codes (#2712)
- chore(redteam): Add more abort checkpoints for redteam runs (#2717)
- chore(redteam): Enhance debug logging in iterative provider (#2695)
- chore(redteam): Improve HTTP transform configuration placeholders (#2702)
- chore(webui): Add configurable validateStatus to redteam HTTP target setup (#2706)
- docs: Add redirect for troubleshooting link (#2653)
- docs: Updated plugin table and harmful page (#2560)
- test: Add unit test for src/assertions/guardrail.ts (#2656)
- test: Add unit test for src/providers/promptfoo.ts (#2662)
- test: Add unit test for src/providers/simulatedUser.ts (#2670)
- test: Add unit test for src/providers/webhook.ts (#2661)
- test: Add unit test for src/redteam/plugins/indirectPromptInjection.ts (#2663)
- test: Add unit test for src/redteam/strategies/bestOfN.ts (#2677)
- test: Add unit test for src/redteam/strategies/likert.ts (#2681)
- test: Add unit test for src/utils/text.ts (#2701)
- test: Fix flaky test (#2715)
- test: Make share test more robust (#2716)
- test: Support randomizing test execution order (#2556)
- chore(providers): automate watsonx provider to fetch model costs dynamically (#2703)
- Revert "test: Add unit test for src/redteam/sharedFrontend.ts" (#2721)

### Fixed

- fix(ci): Resolve redteam integration test failure by setting author (#2667)
- fix(logging): Enforce single-argument type for logger methods (#2719)
- fix(providers): Lazy load @azure/identity (#2708)
- fix(redteam): Adjust divergent repetition plugin prompt formatting (#2639)
- fix(ui): Don't select a stateful/stateless setting if discrepancy exists between configured providers (#2650)
- fix(ui): Fix stateful/stateless setting for providers (#2649)
- fix(webui): Ensure user's selection of system statefulness is correctly persisted in config and UI (#2645)

### Documentation

- docs(links): Update Discord links to new invite (#2675)
- docs(strategy-table): Enhance grouping and ordering logic (#2640)

## [0.103.9] - 2025-01-13

### Tests

- test: Add unit test for src/providers.ts (#2671)
- test: Add unit test for src/globalConfig/accounts.ts (#2652)

### Added

- feat(tests): Import tests from JS/TS (#2635)
- feat(redteam): Add GCG strategy (#2637)
- feat(redteam): Add Likert-based jailbreak strategy (#2614)

### Changed

- chore(redteam): Catch errors during iterative attacks and continue (#2631)
- chore(redteam): GCG number config (#2638)
- chore(redteam): Wrap iterative providers in try/catch (#2630)
- chore(webui): Don't actually truncate vars because they are scrollable (#2636)

### Fixed

- fix(webui): Revert 49bdcba - restore TruncatedText for var display (#2634)

## [0.103.8] - 2025-01-11

### Changed

- fix: Running redteam from cloud (#2627)
- fix: redteam strategies (#2629)
- chore: show # plugins and strats selected (#2628)o/pull/2626

## [0.103.7] - 2025-01-10

### Changed

- chore(redteam): record iterative history in metadata (#2625)
- chore(redteam): integrate grader into goat for ASR improvement (#2612)
- chore(cli): make db migrations quieter (#2621)
- chore(providers): update Azure API version for Azure provider (#2611)
- chore: Revert "chore(redteam): expose redteam run command and auto-share remote results" (#2613)
- docs: owasp illustrations (#2615)
- docs: plugin and strategy graphics (#2610)
- chore(site): add bio and photo of new team member (#2626)

### Fixed

- fix(webui): add default background for image lightbox (#2616)
- fix(openrouter): pass through openrouter-specific options (#2620)

### Dependencies

- chore(deps): bump @aws-sdk/client-bedrock-runtime from 3.723.0 to 3.726.0 (#2618)
- chore(deps): bump groq-sdk from 0.10.0 to 0.11.0 (#2619)
- chore(deps): bump openai from 4.77.4 to 4.78.0 (#2617)

### Documentation

- docs(site): add vedant to the about page (#2622)
- docs(site): update grid breakpoints for better spacing of team members on about page (#2623)

## [0.103.6] - 2025-01-09

### Changed

- chore(examples): add image saving hook for DALL-E outputs in redteam-dalle (#2607)
- chore(redteam): expose redteam run command and auto-share remote results (#2609)
- chore(redteam): store attack prompt instead of rendered prompt in metadata (#2602)
- chore(workflows): add actionlint GitHub Action for workflow validation (#2604)
- chore(ci): updated yanked dependency and ruff format (#2608)

### Fixed

- fix(docker): correct string concatenation for BUILD_DATE in GitHub Actions (#2603)
- fix(providers): convert anthropic bedrock lone system messages to user messages for compatibility with model graded metrics (#2606)

### Documentation

- docs(caching): expand documentation on caching mechanisms (#2605)

## [0.103.5] - 2025-01-09

### Added

- feat(fetch): Add support for custom SSL certificates (#2591)

### Changed

- chore(assertions): Improve Python assertion configuration passing (#2583)
- chore(debug): Enhance logging for null/undefined template variables (#2588)
- chore(providers): Allow ability to set custom default embedding provider (#2587)
- chore(providers): Improve error handling in HTTP provider (#2593)
- chore(redteam): Add grader to crescendo to increase ASR (#2594)
- chore(webui): Add plugin category on the recently used cards (#2600)
- chore(webui): Highlight selected strats just like plugins (#2601)
- chore(webui): Replace initial prompt with last redteam prompt when it exists (#2598)
- chore(webui): Response parser -> response transform (#2584)

### Fixed

- fix(cli): filterMode `failures` should omit `errors` (#2590)
- fix(providers): Handle bad HTTP status code (#2589)
- fix(redteam): ascii-smuggling is a plugin, not a strategy (#2585)
- fix(redteam): Use OS-agnostic temp file (#2586)

### Dependencies

- chore(deps): Update dependencies to latest versions (#2597)

### Documentation

- docs(license): Update year and clarify licensing terms (#2596)
- docs(providers): Update overview table with new entries (#2592)

## [0.103.4] - 2025-01-08

### Added

- feat(cli): add --filter-errors-only parameter to `eval` (#2539)
- feat(providers): f5 provider placeholder (#2563)
- feat(assertions): add support for specifying function names in external assertions (#2548)

### Changed

- chore(providers): add support for the WATSONX_AI_AUTH_TYPE env (#2547)
- chore(providers): add debug logs to llama provider (#2569)
- chore(redteam): add debug to cyberseceval (#2549)
- chore(redteam): add english language cyberseceval (#2561)
- chore(redteam): adjust parameters for iterativeTree strategy (#2535)
- chore(redteam): improve dialog content for load example configuration (#2574)
- chore(redteam): improve grader in jailbreak:tree strategy (#2565)
- chore(redteam): improve iterative provider with test case grader (#2552)
- chore(redteam): improve tree node selection. Add metadata (#2538)
- chore(redteam): reduce iterative image provider refusals (#2578)
- chore(tests): improve misc test setup and teardown (#2579)
- chore(webui): enhance metadata expand/collapse handling (#2550)
- chore(webui): Add type for provider test response (#2567)
- chore(assertions): minor change to python assert example and revert provider to gpt4 mini (#2564)
- chore(webui): ensure provider overrides are displayed correctly (#2546)
- docs: improve dark mode styles on security page (#2562)
- docs: jailbreak blog post (#2575)
- docs: missing plugins (#2558)
- docs: updates to llm vulnerability types page (#2527)
- docs: updating typo for g-eval pages (#2568)
- docs: only show frameworks in compliance section (#2559)
- chore(docs): improve dark mode on redteam configuration (#2553)
- chore(docs): sort plugins by pluginId (#2536)

### Fixed

- fix(assertions): ensure that Python assertions can reference the config as per the example given (#2551)

### Dependencies

- chore(deps): update dependencies to latest minor and patch versions (#2533)
- chore(deps): bump @aws-sdk/client-bedrock-runtime from 3.716.0 to 3.721.0 (#2532)
- chore(deps): bump @aws-sdk/client-bedrock-runtime from 3.721.0 to 3.723.0 (#2554)
- chore(deps): bump openai from 4.77.0 to 4.77.3 (#2544)
- chore(deps): update lock file to resolve dependency issues (#2545)
- chore(deps): update lock file to resolve yanked dependency (#2581)

### Documentation

- docs(blog): improve the usage instructions for jailbreak dalle post (#2576)
- docs(llm-vulnerability-scanner): improve dark mode styles (#2577)
- docs(styles): improve dark mode styles for index page (#2580)
- docs(troubleshooting): adjust sidebar order and update example version (#2557)

## [0.103.3] - 2025-01-03

### Added

- feat(redteam): add system prompt override plugin (#2524)

### Changed

- feat: cyberseceval plugin (#2523)
- chore(vertex): ability to override api version (#2529)
- chore: add more debug info to API health check (#2531)
- chore: switch cloud `run` to use --config param (#2520)
- docs: update owasp top 10 page (#2515)
- docs: misc improvements (#2525)

### Fixed

- fix(gemini): support gemini thinking model (#2526)
- fix(docs): correct broken link in blog post (#2522)
- fix(docs): conditionally enable gtag only in production (#2530)

### Documentation

- docs(blog): unbounded consumption (#2521)
- docs(redteam): update configuration.md (#2543)

## [0.103.2] - 2024-12-31

### Changed

- feat: run redteam from cloud config (#2503)
- feat: divergent repetition plugin (#2517)
- docs: guardrails ui (#2518)
- feat: granular envars for memory control (#2509)
- fix: use `default` when importing cjs module (#2506)
- docs: readme overhaul (#2502)
- chore(redteam): make numIterations configurable for iterative strategy (#2511)
- chore(webui): enhance styling and responsiveness for StrategyStats component (#2485)
- chore(providers): make number of retry attempts configurable for HTTP provider (#2512)
- chore(providers): add configurable retry attempts for AWS Bedrock. Improve error handling (#2514)
- chore(redteam): handle empty and refusal responses (#2516)
- docs: divergent repetition to plugins table (#2519)

### Fixed

- fix(moderation): handle empty output to avoid false positives (#2508)
- fix(fetch): correct retries logic to ensure at least one attempt (#2513)

## [0.103.1] - 2024-12-24

### Changed

- fix: send config purpose when running in web ui (#2504)
- fix: include `sharing` in generated redteam config (#2505)
- docs: g-eval docs (#2501)

## [0.103.0] - 2024-12-23

### Added

- feat(eval): Add sheet identifier to Google Sheets URL for saving eval results (#2348)
- feat(eval): Add support for Hugging Face datasets (#2497)
- feat(redteam): Ability to set the number of test cases per plugin (#2480)
- feat(redteam): Beavertails plugin (#2500)
- feat(redteam): Best-of-n jailbreak (#2495)
- feat(redteam): Dedicated custom input section (#2493)
- feat(redteam): Harmful:cybercrime:malicious-code (#2481)
- feat(redteam): Recently used plugins (#2488)
- feat(redteam): Support `intent` sequences (#2487)

### Changed

- chore(redteam): Add "View Probes" button (#2492)
- chore(redteam): Enhance metadata tracking for iterative provider (#2482)
- chore(redteam): Improve scoring in iterative providers (#2486)
- chore(redteam): Record stateless telemetry (#2477)
- chore(examples): Revert redteam-ollama example to previous version (#2499)
- docs: Cyberseceval (#2494)
- docs: Plugins overview (#2448)
- docs: Strategy overview (#2449)

### Fixed

- fix(redteam): Ability to set custom target (#2483)
- fix(redteam): Apply delay to redteam providers (#2498)
- fix(redteam): Scroll to top when changing tabs (#2484)
- fix(redteam): State management for raw HTTP requests (#2491)

### Dependencies

- chore(deps): Bump @aws-sdk/client-bedrock-runtime from 3.714.0 to 3.716.0 (#2479)

### Documentation

- docs(providers): Add new providers to documentation (#2496)

## [0.102.4] - 2024-12-20

### Changed

- feat: add G-Eval assertion (#2436)
- feat: ability to set delay from webui (#2474)
- fix: resolve circular reference issue in groq provider (#2475)
- chore: placeholder for ied (#2478)

### Fixed

- fix(provider): ensure system prompt is formatted correctly for amazon nova models (#2476)

### Documentation

- docs(red-team): update default strategy documentation (#2473)

## [0.102.3] - 2024-12-19

### Changed

- feat: pliny plugin (#2469)
- feat: meth plugin (#2470)

### Fixed

- fix(redteam): resolve prompt rendering issue in goat provider (#2472)

### Dependencies

- chore(deps): update dependencies to latest versions (#2442)

## [0.102.2] - 2024-12-19

### Added

- feat(eval): Add metadata filtering to `promptfoo eval` (#2460)
- feat(redteam): Implement `basic` strategy to skip strategy-less tests (#2461)
- feat(redteam): Show messages for multi-turn providers (#2454)
- feat(webui): Add search bar for reports (#2458)

### Changed

- chore(providers): Add new OpenAI O1 model versions (#2450)
- chore(ci): Handle fork PRs without secrets correctly (#2443)
- chore(ci): Update Node.js 22.x matrix configuration (#2444)
- chore(ci): Move workflow assets to .github/assets (#2445)
- chore(redteam): Update target handling for model-based strategies (#2466)
- docs: Update RAG red team details (#2459)

### Fixed

- fix(providers): Fix O1 model detection (#2455)
- fix(redteam): Handle invalid message from GOAT (#2462)
- fix(redteam): Handle null target model responses in GOAT and improve safeJsonStringify (#2465)
- fix(redteam): Improve logging and message handling in Crescendo and GOAT providers (#2467)
- fix(redteam): Properly write target response to iterative (#2447)
- fix(redteam): Skip iterative turn on refusal (#2464)

### Dependencies

- chore(deps): Bump @anthropic-ai/sdk from 0.32.1 to 0.33.1 (#2451)
- chore(deps): Bump @aws-sdk/client-bedrock-runtime from 3.712.0 to 3.714.0 (#2446)
- chore(deps): Bump openai from 4.76.3 to 4.77.0 (#2452)

## [0.102.1] - 2024-12-17

### Added

- feat(redteam): ability to upload intents from csv (#2424)
- feat(redteam): switch to rag example (#2432)

### Changed

- chore(cli): address punycode deprecation warning for Node.js 22 (#2440)
- chore(redteam): format extraction prompts as chat messages (#2429)
- chore(redteam): integration tests (#2413)
- chore(redteam): move plugin collections out of plugin type (#2435)
- chore(redteam): raise timeout on unaligned provider to 60s (#2434)
- chore(redteam): update owasp mappings (#2316)
- chore(redteam): update plugin and strategy display names and descriptions (#2387)
- chore(redteam): minor styling improvements to TestTargetConfiguration (#2430)
- chore(redteam): remove horizontal scroll from redteam setup tabs (#2420)

### Fixed

- fix(redteam): add support for entity merging in config (#2433)
- fix(redteam): combine strategy configs for chained strategies (#2415)
- fix(redteam): don't fall back if entity and purpose extraction fails (#2428)
- fix(redteam): integration test (#2431)
- fix(redteam): make cross-session-leak not default (#2427)
- fix(redteam): remove duplicate `intent` plugin (#2426)
- fix(redteam): dark mode in test targets ui (#2425)
- fix(redteam): resolve invalid DOM nesting of ul elements in Strategies component (#2421)
- fix(evaluator): handle circular references during error logging (#2441)

### Dependencies

- chore(deps): bump @aws-sdk/client-bedrock-runtime from 3.709.0 to 3.712.0 (#2418)
- chore(deps): bump groq-sdk from 0.9.0 to 0.9.1 (#2416)
- chore(deps): bump openai from 4.76.2 to 4.76.3 (#2417)

## [0.102.0] - 2024-12-16

### Added

- feat(redteam): add api healthcheck to redteam generate (#2398)

### Changed

- feat: add raw HTTP request support to Targets UI (#2407)
- feat: add HTTP provider configuration generator (#2409)
- feat: generate http config button (#2411)
- feat: run redteam in web ui (#2025)
- fix: exit codes and tests (#2414)
- docs: add docs for model-graded metrics (#2406)

## [0.101.2] - 2024-12-14

### Added

- feat(webui): implement cloud API health check functionality (#2397)
- feat(webui): redteam attack flow chart (#2389)
- feat(webui): strategy stats drawer (#2388)
- feat(webui): Filter Results view by errors (#2394)

### Changed

- revert: refactor(evaluator): enhance variable resolution and prompt rendering (#2386)
- chore(docker): add version info to docker build (#2401)
- chore(docs): Update README.md (#2391)

### Fixed

- fix(redteam): improve error message for plugin validation (#2395)
- fix(redteam): improve redteam strategy validation with detailed error messages (#2396)
- fix(webui): hide "show failures" checkbox on 1-column evals (#2393)

### Dependencies

- chore(deps): bump openai from 4.76.1 to 4.76.2 (#2390)

## [0.101.1] - 2024-12-13

### Added

- feat(eval): Separate errors from assert failures (#2214)
- feat(eval): Support more than one multi-turn conversation in the same eval with conversationId metadata field (#2360)
- feat: chunk results during share to handle large evals (#2381)

### Changed

- fix: use safeJsonStringify (#2385)
- chore(evaluator): Enhance variable resolution and prompt rendering (#2380)
- chore(ci): Remove outdated package-lock.json after enabling workspaces in package.json (#2377)
- chore(examples): Add Ollama red team example from blog post (#2374)
- Revert "feat: chunk results during share to handle large evals" (#2399)

### Fixed

- fix(cli): Fix punycode deprecation warning (#2384)
- fix(cli): Re-enable validation warning for invalid dereferenced configs (#2373)
- fix(prompts): Restore behavior that delays YAML parsing until after variable substitution (#2383)
- fix(redteam): Support file:// protocol for custom plugins (#2376)
- fix(webui): Use injectVar in redteam report view (#2366)

### Documentation

- docs(configuration): Add documentation for shared variables in tests (#2379)

## [0.101.0] - 2024-12-12

### Added

- feat(eval): Separate errors from assert failures (#2214)
- feat(eval): Support more than one multi-turn conversation in the same eval with conversationId metadata field (#2360)

### Changed

- chore(evaluator): Enhance variable resolution and prompt rendering (#2380)
- chore(ci): Remove outdated package-lock.json after enabling workspaces in package.json (#2377)
- chore(examples): Add Ollama red team example from blog post (#2374)

### Fixed

- fix(cli): Fix punycode deprecation warning (#2384)
- fix(cli): Re-enable validation warning for invalid dereferenced configs (#2373)
- fix(prompts): Restore behavior that delays YAML parsing until after variable substitution (#2383)
- fix(redteam): Support file:// protocol for custom plugins (#2376)
- fix(webui): Use injectVar in redteam report view (#2366)

### Documentation

- docs(configuration): Add documentation for shared variables in tests (#2379)

## [0.100.6] - 2024-12-11

### Changed

- chore: clean up invariant references (#2367)
- chore: invariant (#2363)
- chore(examples): add YAML schema and descriptions to config files (#2358)
- chore(providers): add debugs and make provider invariants more detailed (#2365)
- chore(redteam): add better error logging for multilingual (#2347)
- chore(redteam): add getRemoteGenerationUrl mocks to redteam tests (#2349)
- chore(redteam): Better error messaging for composite jailbreaks (#2372)
- chore(redteam): fix composite jailbreak docs (#2370)
- chore(redteam): respect --delay with redteam providers (#2369)
- chore(webui): add "save YAML" option to Save Config dialog (#2356)
- chore(webui): enhance redteam preset cards layout and styling (#2353)

### Fixed

- fix(providers): add regional model support to Bedrock (#2354)
- fix(webui): redteam setup UI should support request body objects (#2355)
- fix(providers): use Replicate moderation provider when OpenAI key not present (#2346)

### Dependencies

- chore(deps): bump @aws-sdk/client-bedrock-runtime from 3.706.0 to 3.709.0 (#2362)
- chore(deps): bump openai from 4.76.0 to 4.76.1 (#2361)
- chore(deps): update dependencies (#2350)

### Documentation

- docs(blog): new post on the EU AI Act (#2357)
- docs(redteam): Update documentation to suggest a detailed purpose (#2345)
- docs(troubleshooting): replace auto-generated index with custom overview (#2352)

## [0.100.5] - 2024-12-09

### Changed

- feat: Show current redteam and save state by @sklein12 in [#2336](https://github.com/promptfoo/promptfoo/pull/2336)
- fix: Our task API responds with a JSON object by @sklein12 in [#2337](https://github.com/promptfoo/promptfoo/pull/2337)
- fix: Attempt to fix metrics after share to self-hosted by @GICodeWarrior in [#2338](https://github.com/promptfoo/promptfoo/pull/2338)
- fix: Merge `defaultTest.vars` before applying `transformVars` by @mldangelo in [#2339](https://github.com/promptfoo/promptfoo/pull/2339)
- fix: Catch errors on purpose extraction and continue by @sklein12 in [#2344](https://github.com/promptfoo/promptfoo/pull/2344)
- chore: Allow overriding default and redteam providers globally by @sklein12 in [#2333](https://github.com/promptfoo/promptfoo/pull/2333)
- chore(providers): Align `transformRequest` with `transformResponse` behavior by @mldangelo in [#2334](https://github.com/promptfoo/promptfoo/pull/2334)
- chore: Update Node.js to v20.18.1 by @mldangelo in [#2342](https://github.com/promptfoo/promptfoo/pull/2342)
- chore: Add support for multiple Google Sheets in `promptfooconfig` by @mldangelo in [#2343](https://github.com/promptfoo/promptfoo/pull/2343)

## [0.100.4] - 2024-12-08

### Changed

- feat: "try example" in target configuration (#2335)
- chore(webui): add a reset config button (#2328)
- chore(redteam): add comments and schema to generated yaml (#2329)
- chore(webui): add select all/none for all plugins (#2326)
- chore: automate CITATION.cff version bump. Sort npm scripts (#2320)
- docs: Fix docs to reflect non-root docker user (#2324)

### Fixed

- fix(cli): recommend npx if necessary (#2325)
- fix(providers): use prompt config for structured outputs in azure (#2331)
- fix(redteam): Use cloud api for remote harmful generation (#2323)
- fix(webui): redteam bug where purpose was using old state (#2330)
- fix(webui): redteam config persist between refreshes (#2327)

### Dependencies

- chore(deps): bump openai from 4.75.0 to 4.76.0 (#2321)

## [0.100.3] - 2024-12-06

### Changed

- chore(providers): improve JSON schema support for openai azure (#2318)

### Dependencies

- chore(deps): bump the npm_and_yarn group with 2 updates (#2317)

### Documentation

- docs(aws-bedrock): add Nova model documentation and update examples (#2319)
- docs(multilingual): add language code references (#2311)

## [0.100.2] - 2024-12-06

### Added

- feat: multiline editor for http request body (#2314) by @typpo

### Fixed

- fix(redteam): Do not fail crescendo if the provider sends the wrong response (#2315) by @sklein12
- fix: remove log line (c539341)

## [0.100.1] - 2024-12-05

### Added

- feat(redteam): Multilingual generates test cases across all strats (#2313) by @sklein12

### Fixed

- fix(redteam): preserve assertion types in multilingual strategy (#2312) by @mldangelo

### Changed

- chore(redteam): Improve purpose output (779a8d4)
- chore: re-reorder target setup page (7dd11ae)
- chore: copy (158d841)
- ci: increase Docker workflow timeout to 60 minutes (414db79)

### Dependencies

- chore(deps): update multiple package dependencies (#2308) by @mldangelo

### Documentation

- docs: fix multilingual (e78e77d)

## [0.100.0] - 2024-12-05

### Added

- feat(providers): Add Amazon Nova models to Bedrock provider (#2300)
- feat(providers): Support TypeScript custom providers (#2285)
- feat(providers): Add transformRequest to HTTP provider. Rename responseParser to transformResponse (#2228)
- feat(cli): Add configurable CSV delimiter support (#2294)
- feat(redteam): Load `intents` plugin from file (#2283)
- feat(webui): Ability to configure strategies in redteam setup (#2304)
- feat(webui): Ability to upload YAML file to setup view (#2297)
- feat(webui): Column selector (#2288)

### Changed

- chore(webui): Add YAML preview and strategies to redteamReview page (#2305)
- chore(prompts): TypeScript for prompt functions (#2287)
- chore(webui): Display # selected plugins in accordion text (#2298)
- chore(redteam): Remote generation if logged into cloud (#2286)
- chore(cli): Write `promptfoo-errors.log` on error (#2303)
- chore(cli): Improve error message when attempting to share incomplete eval (#2301)
- chore(redteam): Fix stateless warning (#2282)
- chore(redteam): Plugin page UX (#2299)
- chore(webui): Display average cost alongside total (#2274)
- chore(webui): Remove prompt from redteam setup purpose page (#2295)
- docs: Guide on LangChain PromptTemplates (#2235)

### Fixed

- fix(redteam): Do not store config hash if redteam generation failed (#2296)
- fix(webui): Minor bugs in redteam config UI (#2278)
- fix(cli): Replace process.exitCode with process.exit calls in share command (#2307)

### Dependencies

- chore(deps): Bump @aws-sdk/client-bedrock-runtime from 3.699.0 to 3.704.0 (#2279)
- chore(deps): Bump @aws-sdk/client-bedrock-runtime from 3.704.0 to 3.705.0 (#2290)
- chore(deps): Bump groq-sdk from 0.8.0 to 0.9.0 (#2291)
- chore(deps): Bump openai from 4.73.1 to 4.74.0 (#2280)
- chore(deps): Bump openai from 4.74.0 to 4.75.0 (#2289)

### Documentation

- docs(examples): Add redteam chatbot example (#2306)

## [0.99.1] - 2024-12-02

### Changed

- chore(docs): update --config YAML file references to match actual behavior (#2170)
- chore(providers): add \*-latest models for Anthropic (#2262)
- chore(providers): remove optional chaining in goat provider (#2253)
- chore(redteam): ability to override severity (#2260)
- chore(redteam): improve hijacking grader (#2251)
- chore(redteam): improve overreliance grader (#2246)
- chore(redteam): improve politics grader (#2258)
- chore(redteam): move harmful specialized advice plugin to unaligned provider (#2239)
- chore(redteam): move misinformation plugin from aligned to unaligned provider (#2232)
- chore(redteam): shell injection grader improvement (25%) (#2277)
- chore(redteam): update policy grader (#2244)
- chore(site): improve architecture diagram dark mode (#2254)
- chore(site): move careers link (#2242)
- chore(tests): remove console.error debug statement (#2275)
- chore(types): add Zod schema for assertion types (#2276)
- chore(webui): ability to set image min/max height (#2268)
- chore(webui): add metric column in assertions table (#2238)
- chore(webui): add pointer cursor to report view (#2272)
- chore(webui): add support for custom targets to redteam setup (#2215)
- chore(webui): combine assertion context to eval output comment dialog (#2240)
- chore(webui): improve back and next buttons for purpose/targets pages (#2269)
- chore(webui): minor improvements to redteam setup strategy and plugin selection (#2247)
- chore(webui): only show action buttons for the currently hovered cell, rather than both cells for that row (#2270)
- chore(webui): preserve whitespace in TableCommentDialog (#2237)
- chore(webui): prevent dialog from popping up repeatedly when component rerenders (#2273)
- chore(webui): remove local dashboard (#2261)
- chore(webui): select all/none in redteam setup plugins view (#2241)
- docs: GitLab integration (#2234)

### Fixed

- fix(cli): improve debugging for fetchWithRetries (#2233)
- fix(cli): refuse to share incomplete evals (#2259)
- fix(webui): support sorting on pass/fail count & raw score (#2271)
- fix(redteam): stringify non-string target provider responses in goat (#2252)

### Dependencies

- chore(deps): bump openai from 4.73.0 to 4.73.1 (#2243)
- chore(deps): sync dependency versions with promptfoo cloud (#2256)
- chore(deps): update dependencies (#2257)
- chore(deps): update lock file for yanked dependency (#2250)

## [0.99.0] - 2024-11-25

### Added

- feat(cli): `promptfoo debug` command (#2220)
- feat(eval): Read variables from PDF (#2218)
- feat(providers): Add `sequence` provider (#2217)
- feat(redteam): Citation strategy (#2223)
- feat(redteam): Composite jailbreak strategy (#2227)
- feat(redteam): Ability to limit strategies to specific plugins (#2222)

### Changed

- chore(redteam): Attempt to reuse existing server for redteam init (#2210)
- chore(redteam): Naive GOAT error handling (#2213)
- chore(redteam): Improve competitors plugin and grading (#2208)

### Fixed

- fix(eval): CSV BOM parsing (#2230)
- fix(redteam): Add missing entities field to redteam schema (#2226)
- fix(redteam): Ensure numTests is properly inherited in config for all plugin types (#2229)
- fix(redteam): Strip prompt asterisks (#2212)
- fix(redteam): Validate plugins before starting (#2219)

### Dependencies

- chore(deps): Bump @aws-sdk/client-bedrock-runtime from 3.696.0 to 3.699.0 (#2231)

### Documentation

- docs(redteam): Ollama redteam blog (#2221)
- docs(redteam): Add troubleshooting documentation (#2211)

## [0.98.0] - 2024-11-22

### Added

- feat(providers): Maintain session-id in HTTP provider (#2101)
- feat(redteam): Add custom strategy (#2166)
- feat(webui): Add CSV download to report view (#2168)
- feat(webui): Add image preview lightbox for base64 image strings (#2194)

### Changed

- chore(providers): Add GPT-4-0-2024-11-20 to supported models (#2203)
- chore(providers): Add support for UUID in transformVars (#2204)
- chore(cli): Display help for invalid args (#2196)
- chore(redteam): Add `promptfoo redteam setup` (#2172)
- chore(redteam): Init now opens web setup UI (#2191)
- chore(redteam): Update purpose UI to capture better information (#2180)
- chore(redteam): Instrument redteam setup (#2193)
- chore(redteam): Remove OpenAI key requirement in onboarding (#2187)
- chore(redteam): Remove overreliance from default (#2201)
- chore(redteam): Remove redundant harmful plugin when all subcategories are selected (#2206)
- chore(redteam): Reorganize plugins in setup (#2173)
- chore(redteam): Session parsing in UI (#2192)
- chore(redteam): Update docs for multi-turn strategies (#2182)
- chore(redteam): Update redteam init instructions (#2190)
- chore(redteam): Wrap more system purpose tags (#2202)
- chore(redteam): Wrap purposes in <Purpose> tags (#2175)

### Fixed

- fix(prompts): Parse YAML files into JSON before Nunjucks template render (#2205)
- fix(providers): Handle more response parser failures in HTTP provider (#2200)
- fix(redteam): Attempt to fix undefined redteam testcase bug (#2186)
- fix(redteam): Debug access plugin grader improvement (#2178)
- fix(redteam): Handle missing prompts in indirect prompt injection setup (#2199)
- fix(redteam): Pass isRedteam from eval database model (#2171)
- fix(webui): Handle division by zero cases in CustomMetrics component (#2195)

### Dependencies

- chore(deps): Bump @aws-sdk/client-bedrock-runtime from 3.693.0 to 3.696.0 (#2176)
- chore(deps): Update dependencies - resolve lock file issue (#2179)
- chore(deps): Update dependencies (#2169)

### Documentation

- docs(examples): Add F-score example (#2198)
- docs(examples): Modernize image classification example (#2197)
- docs(site): Add red team Hugging Face model guide (#2181)
- docs(site): Use `https` id with `url` config (#2189)

## [0.97.0] - 2024-11-18

### Added

- feat(azure): adding AzureCliCredential as a fallback authentication option (#2149)

### Changed

- feat: report shows % framework compliance as progress bar (#2160)
- feat: support for grader fewshot examples (#2162)
- feat: add support for bedrock guardrails (#2163)
- fix: crescendo feedback (#2145)
- fix: handle null test cases in strategy generation (#2146)
- refactor(redteam): extract parseGeneratedPrompts from redteam base class (#2155)
- refactor(redteam): modularize and simplify harmful plugin (#2154)
- chore: bump @aws-sdk/client-bedrock-runtime from 3.691.0 to 3.693.0 (#2147)
- chore: bump @eslint/plugin-kit from 0.2.0 to 0.2.3 in the npm_and_yarn group (#2151)
- chore: track token usage for redteam providers (#2150)
- chore(providers): misc harmful completion provider enhancements (#2153)
- chore: display strategy used in report view (#2156)
- chore: open result details in report view (#2159)
- chore: add # requests to token usage (#2158)
- chore: set redteamFinalPrompt in goat provider (#2161)
- chore(redteam): refactor harmful plugin into aligned and unaligned modules (#2164)
- chore(redteam): refactor unaligned inference API response handling (#2167)

### Fixed

- fix(share): update eval author to logged-in user when sharing (#2165)

## [0.96.2] - 2024-11-14

### Added

- feat(redteam): redteam fewshot overrides (#2138)
- feat(cli): make README.md file during onboarding init flow optional (#2054)

### Changed

- feat: helm chart for self hosted (#2003)

### Fixed

- fix(cli): remove validation warning on yaml files (#2137)
- fix(providers): handle system messages correctly for bedrock Claude models (#2141)
- fix(redteam): Config for all strategies (#2126)
- fix(webui): potential divide by 0s (#2135)
- fix(webui): restore token usage display (#2143)

### Dependencies

- chore(deps): clean up plugin action params (#2139)
- chore(deps): bump @aws-sdk/client-bedrock-runtime from 3.687.0 to 3.691.0 (#2140)
- chore(deps): update dependencies (#2133)

## [0.96.1] - 2024-11-12

### Added

- feat(ui): Respect max text length in Markdown cells (#2109)

### Changed

- chore(assertions): split assertions into separate modules (#2116)\* chore(blog): update API endpoint to canonical domain by @mldangelo in https://github.com/promptfoo/promptfoo/pull/2119
- chore(cli): add promptfoo version header to all requests (#2121)
- chore(redteam): allow goat to be used stateless or not (#2102)
- chore(redteam): Break out Prompt Metrics Types (#2120)
- chore(redteam): re-organize report categories (#2127)
- chore(docs): Fix AWS default region to match documentation (#2117)

### Fixed

- fix(cli): validate config after dereferencing (#2129)
- fix(providers): handle system messages correctly in anthropic parseMessages (#2128)

### Dependencies

- chore(deps): bump groq-sdk from 0.7.0 to 0.8.0 (#2131)
- chore(deps): update multiple dependencies (#2118)

## [0.96.0] - 2024-11-10

### Added

- feat(redteam): intent plugin (#2072)
- feat(redteam): rag poisoning plugin (#2078)
- feat(cli): --filter-sample on eval to randomly sample (#2115)
- feat(providers): azure default provider (#2107)
- feat(assertions): BLEU score (#2081)

### Changed

- chore(assertions): refactor JSON assertions (#2098)
- chore(assertions): split assertions into separate files (#2089)
- chore(cli): add --ids-only to list commands (#2076)
- chore(cli): lazily init csv assertion regex (#2111)
- chore(cli): validate json, yaml, js configs on load (#2114)
- chore(lint): format lint (#2082)
- chore(providers): add envar support for azure auth (#2106)
- chore(providers): add support for Claude 3.5 Haiku model (#2066)
- chore(providers): add support for external response_format in azure openai (#2092)
- chore(providers): azureopenai -> azure (#2113)
- chore(providers): Support AWS sessionToken and profile for authentication (#2085)
- chore(redteam): improve rbac grader (#2067)
- chore(redteam): pass context and options to target in iterativeTree provider (#2093)
- chore(redteam): Use purpose in graders (#2077)
- chore(webui): prevent unnecessary state resets in plugin configuration in redteam ui (#2071)
- chore: add yaml config validation tests (#2070)
- chore(docs): goat-blog demo component usability improvements (#2095)
- docs: use "provider" key in python prompt function (#2103)
- docs: add GOAT blog post (#2068)
- chore(blog): update API endpoint to canonical domain (#2119)

### Fixed

- fix(cli): keep eval id on `import` (#2112)
- fix(providers): portkey provider and headers (#2088)
- fix(redteam): provide target context (#2090)
- fix(providers): ensure consistent message parsing for Anthropic Claude Vision (#2069)
- fix(redteam): make remote generation URL dynamic to support dotenv loading (#2086)

### Dependencies

- chore(deps): bump @anthropic-ai/sdk from 0.31.0 to 0.32.0 (#2074)
- chore(deps): bump @anthropic-ai/sdk from 0.32.0 to 0.32.1 (#2083)
- chore(deps): bump @aws-sdk/client-bedrock-runtime from 3.686.0 to 3.687.0 (#2104)
- chore(deps): bump openai from 4.70.2 to 4.71.0 (#2073)
- chore(deps): bump openai from 4.71.0 to 4.71.1 (#2087)

## [0.95.0] - 2024-11-04

### Added

- **feat(redteam):** goat (#2006)
- **feat(webui):** add support for file providers in eval creation view via file upload by @mldangelo in https://github.com/promptfoo/promptfoo/pull/2055
- feat(webui): add support for file providers in eval creation view via file upload (#2055)

### Changed

- **feat:** save and load configs (#2044)
- **feat:** index page for report view (#2048)
- **fix:** competitors grader (#2042)
- **fix:** llm rubric markup (#2043)
- **fix:** OOM on large evals (#2049)
- **chore:** migrate rag-full example to langchain 0.3.0 (#2041)
- **chore:** add some loaders to webui pages (#2050)
- **chore(providers):** add bedrock regional inference profile IDs (#2058)
- **chore(webui):** optimize custom policy handling (#2061)
- **chore:** bump @anthropic-ai/sdk from 0.30.1 to 0.31.0 (#2062)
- **chore:** bump openai from 4.69.0 to 4.70.2 (#2063)

### Fixed

- **fix(webui):** preserve target label when switching target types (#2060)

### Dependencies

- **chore(deps):** bump langchain from 0.2.10 to 0.3.0 in /examples/rag-full (#2040)
- **chore(deps):** bump openai from 4.68.4 to 4.69.0 (#2045)
- **chore(deps):** update patch and minor dependencies (#2064)

## [0.94.6] - 2024-10-30

### Added

- feat(webui): make table header sticky (#2001)

### Changed

- feat: `promptfoo auth whoami` (#2034)
- fix: minor redteam run fixes (#2033)
- fix: report issue counts (#2037)
- fix: Integration backlink to portkey docs (#2039)
- chore: add provider to assertion function context (#2036)
- chore: add `--verbose` to redteam run (#2032)
- chore(deps-dev): bump @aws-sdk/client-bedrock-runtime from 3.679.0 to 3.682.0 (#2038)

### Dependencies

- chore(deps): bump elliptic from 6.5.7 to 6.6.0 in /src/app (#2031)
- chore(deps): bump langchain from 0.1.14 to 0.3.0 in /examples/langchain-python (#2035)

## [0.94.5] - 2024-10-28

### Changed

- fix: bump version on fetch cache key (#2029)
- fix: support browser back/forward in redteam setup (#2022)
- chore: improve ui for plugin configs (#2024)
- chore(webui): improve redteam plugin configuration UI (#2028)
- chore: Add Missing Statuses to Risk Categories (#2030)

### Fixed

- fix(ci): add disk space cleanup steps to prevent runner failures (#2018)
- fix(redteam): auto-extract injectVar from prompt template in redteam image provider (#2021)
- fix(providers): adjust bedrock anthropic default temperature (#2027)
- fix(webui): hide redteam setup dialog after seen (#2023)

### Documentation

- docs(provider): fix dalle-3 provider name (#2020)

## [0.94.4] - 2024-10-27

### Added

- **Feature:** Add simulated user provider ([#2014](https://github.com/promptfoo/promptfoo/pull/2014) by [@typpo](https://github.com/typpo))

### Changed

- **Fix:** Handle basic auth credentials in fetch requests ([#2013](https://github.com/promptfoo/promptfoo/pull/2013) by [@mldangelo](https://github.com/mldangelo))
- **Chore:** Add configuration option to disable template environment variables ([#2017](https://github.com/promptfoo/promptfoo/pull/2017) by [@mldangelo](https://github.com/mldangelo))
- **Chore (Redteam):** Improve onboarding CLI plugin configuration handling ([#2015](https://github.com/promptfoo/promptfoo/pull/2015) by [@mldangelo](https://github.com/mldangelo))

## [0.94.3] - 2024-10-26

### Changed

- feat: package import support improvements (#1995)
- feat: add adaline gateway provider (#1980)
- fix: template creation for `promptfoo init` and `promptfoo redteam init`
- chore(providers): merge prompt and provider config in azure (#2011)

## [0.94.2] - 2024-10-25

### Added

- feat(browser): `optional` arg on `click` commands (#1997)

### Changed

- feat: add browser support in redteam setup (#1998)
- fix: test case descriptions (#2000)
- fix: Http Provider parser (#1994)
- chore: save user consent when logged in via webui (#1999)
- chore: Constants are lower case (#2007)
- style(eslint): add sort-keys rule and sort type constituents (#2008)
- chore(redteam): alphabetize and normalize ordering of constants (#2002)
- revert: style(eslint): add sort-keys rule and sort type constituents (#2009)

## [0.94.1] - 2024-10-24

### Added

- **feat(schema):** Add YAML schema validation to config files by [@mldangelo](https://github.com/mldangelo) in [#1990](https://github.com/promptfoo/promptfoo/pull/1990)

### Changed

- **chore:** Don't run Docker as root by [@typpo](https://github.com/typpo) in [#1884](https://github.com/promptfoo/promptfoo/pull/1884)
- **chore(webui):** Move Snackbar out of component for reuse by [@sklein12](https://github.com/sklein12) in [#1989](https://github.com/promptfoo/promptfoo/pull/1989)
- **chore(redteam):** Send version to remote endpoint by [@typpo](https://github.com/typpo) in [#1982](https://github.com/promptfoo/promptfoo/pull/1982)
- **refactor(tests):** Reorganize test files into subdirectories by [@mldangelo](https://github.com/mldangelo) in [#1984](https://github.com/promptfoo/promptfoo/pull/1984)
- site: additional landing page (#1996)

### Fixed

- **fix(providers):** Better OpenAI rate limit handling by [@typpo](https://github.com/typpo) in [#1981](https://github.com/promptfoo/promptfoo/pull/1981)
- **fix(providers):** Refusals are not failures by [@typpo](https://github.com/typpo) in [#1991](https://github.com/promptfoo/promptfoo/pull/1991)
- **fix(redteam):** Better error handling in strategies by [@typpo](https://github.com/typpo) in [#1983](https://github.com/promptfoo/promptfoo/pull/1983)
- **fix(redteam):** Better error on remote plugins when remote is disabled by [@typpo](https://github.com/typpo) in [#1979](https://github.com/promptfoo/promptfoo/pull/1979)
- fix: prompt validation (#1993)

### Dependencies

- **chore(deps):** Bump @aws-sdk/client-bedrock-runtime from 3.677.0 to 3.678.0 by [@dependabot](https://github.com/dependabot) in [#1987](https://github.com/promptfoo/promptfoo/pull/1987)
- **chore(deps):** Bump @anthropic-ai/sdk from 0.30.0 to 0.30.1 by [@dependabot](https://github.com/dependabot) in [#1986](https://github.com/promptfoo/promptfoo/pull/1986)
- **chore(deps):** Bump OpenAI from 4.68.2 to 4.68.4 by [@dependabot](https://github.com/dependabot) in [#1985](https://github.com/promptfoo/promptfoo/pull/1985)

## [0.94.0] - 2024-10-23

### Added

- feat(providers): add support for `github` provider (#1927)
- feat(providers): add support for xAI (Grok) provider (#1967)
- feat(providers): Update HTTP Provider to support any type of request (#1920)
- feat(prompts): add context to python and javascript prompts (#1974)
- feat(webui): add ability to update eval author (#1951)
- feat(webui): add login page (#1964)
- feat(webui): add support for displaying base64-encoded images (#1937)
- feat(cli): allow referencing specific gsheet (#1942)
- feat(redteam): show passes and fails in report drawer (#1972)

### Changed

- chore(cli): disable database logging by default (#1953)
- chore(cli): move db migrations up (#1975)
- chore(cli): replace node-fetch with native fetch API (#1968)
- chore(cli): warn on unsupported test format (#1945)
- chore(providers): support AWS credentials in config file for bedrock provider (#1936)
- chore(providers): support response_format in prompt config in openai provider (#1966)
- chore(providers): update Claude 3.5 model version (#1973)
- chore(providers): update implementation of togetherAI provider (#1934)
- chore(redteam): Add redteam descriptions and display names (#1962)
- chore(redteam): Better typing for the new constants (#1965)
- chore(redteam): fix typing issue, don't return in route (#1933)
- chore(redteam): move all redteam constants to one spot (#1952)
- chore(redteam): remove providers from db (#1955)
- chore(redteam): update providers to id by id or label (#1924)
- chore(redteam): Use Provider Label as Unique ID for redteam targets (#1938)
- chore(webui): add user email management endpoints (#1949)
- chore(webui): create dedicated eval router (#1948)
- chore(webui): expose redteam init ui in navigation dropdown menu (#1926)
- chore(webui): improve max text length slider (#1939)
- chore(webui): optimize Material-UI imports for better tree-shaking (#1928)
- chore(webui): optionally record anonymous telemetry (#1940)
- chore(webui): resolve fast refresh warning by separating useToast hook (#1941)
- refactor(assertions): move utility functions to separate file (#1944)
- chore: add citation generation script and update CITATION.cff (#1914)

### Fixed

- fix(cli): add metadata to EvaluateResult model (#1978)
- fix(cli): check for python3 alias (#1971)
- fix(cli): cli properly watches all types of configs (#1929)
- fix(cli): resolve deep copy issue when using grader cli arg (#1943)
- fix(eval): set author from getUserEmail when creating Eval (#1950)
- fix(providers): improve Gemini format coercion and add tests (#1925)
- fix(providers): maybeCoerceToGeminiFormat in palm provider - parse system_instruction (#1947)

### Dependencies

- chore(deps): bump aiohttp from 3.9.5 to 3.10.2 in /examples/rag-full (#1959)
- chore(deps): bump certifi from 2023.11.17 to 2024.7.4 in /examples/python-provider (#1958)
- chore(deps): bump idna from 3.6 to 3.7 in /examples/python-provider (#1957)
- chore(deps): bump rollup from 4.21.3 to 4.24.0 in /src/app (#1961)
- chore(deps): bump starlette from 0.37.2 to 0.40.0 in /examples/rag-full (#1956)
- chore(deps): bump vite from 5.3.3 to 5.4.9 in /examples/jest-integration (#1960)
- chore(deps): migrate drizzle (#1922)
- chore(deps): update dependencies (#1913)

### Documentation

- docs(blog): adding fuzzing post (#1921)

## [0.93.3] - 2024-10-17

### Added

- **feat(assertions):** Support array of files in assertion values by [@danpe](https://github.com/promptfoo/promptfoo/pull/1897)
- **feat(redteam):** Math-prompt strategy by [@AISimplyExplained](https://github.com/promptfoo/promptfoo/pull/1907)
- feat(redteam): math-prompt strategy (#1907)
- feat: add watsonx bearer token auth and display model cost (#1904)
- feat: support array of files in assertion values (#1897)

### Changed

- **chore(providers):** Add WatsonX bearer token auth and display model cost by [@gprem09](https://github.com/promptfoo/promptfoo/pull/1904)
- **chore(redteam):** Rename math-prompt strategy and update docs by [@mldangelo](https://github.com/promptfoo/promptfoo/pull/1912)
- **chore(webui):** Redesign navigation and dark mode components by [@mldangelo](https://github.com/promptfoo/promptfoo/pull/1903)
- **chore(ci):** Correct GitHub Actions syntax for secret access by [@mldangelo](https://github.com/promptfoo/promptfoo/pull/1911)
- **chore(ci):** Fix Docker build by [@sklein12](https://github.com/promptfoo/promptfoo/pull/1910)
- **chore(ci):** Test eval share for hosted container by [@sklein12](https://github.com/promptfoo/promptfoo/pull/1908)
- **chore(ci):** Test sharing to cloud by [@sklein12](https://github.com/promptfoo/promptfoo/pull/1909)
- chore: fix docker build (#1910)
- chore(redteam): rename math-prompt strategy and update docs (#1912)
- chore: Test sharing to cloud (#1909)
- chore: Test eval share for hosted container (#1908)

### Fixed

- **fix(webui):** Navigating directly to an eval by [@sklein12](https://github.com/promptfoo/promptfoo/pull/1905)
- fix(providers): lazy load watsonx dependencies (#1977)
- fix(ci): correct GitHub Actions syntax for secret access (#1911)
- fix: Navigating directly to an eval (#1905)

### Documentation

- **docs(redteam):** Add documentation for Custom and PII plugins by [@mldangelo](https://github.com/promptfoo/promptfoo/pull/1892)

## [0.93.2] - 2024-10-16

### Fixed

- fix: sharing to hosted (#1902)
- fix: update cloud share URL path from 'results' to 'eval' (#1901)
- fix: gemini chat formatting (#1900)

### Documentation

- docs(redteam): add documentation for Custom and PII plugins (#1892)

### Changed

- **fix:** update cloud share URL path from 'results' to 'eval' by [@mldangelo](https://github.com/promptfoo/promptfoo/pull/1901)
- **fix:** gemini chat formatting by [@typpo](https://github.com/promptfoo/promptfoo/pull/1900)
- **fix:** sharing to hosted by [@sklein12](https://github.com/promptfoo/promptfoo/pull/1902)
- **chore:** add `--filter-targets` to `redteam run` by [@typpo](https://github.com/promptfoo/promptfoo/pull/1893)
- **chore:** warn users about unknown arguments after 'eval' command by [@mldangelo](https://github.com/promptfoo/promptfoo/pull/1898)
- chore(webui): redesign navigation and dark mode components (#1903)
- chore(cli): warn users about unknown arguments after 'eval' command (#1898)
- chore: add `--filter-targets` to `redteam run` (#1893)

### Dependencies

- **chore(deps):** bump `@anthropic-ai/sdk` from 0.29.0 to 0.29.1 by [@dependabot](https://github.com/promptfoo/promptfoo/pull/1894)
- chore(deps): bump @anthropic-ai/sdk from 0.29.0 to 0.29.1 (#1894)

## [0.93.1] - 2024-10-15

### Fixed

- fix: Delete all evals broken (#1891)

### Added

- feat: Redteam http target tester (#1883)

### Changed

- **feat:** Crisp chat on certain pages by [@typpo](https://github.com/promptfoo/promptfoo/pull/1880)
- **feat:** Redteam HTTP target tester by [@sklein12](https://github.com/promptfoo/promptfoo/pull/1883)
- **fix:** Do not use default config when config is explicitly set by [@typpo](https://github.com/promptfoo/promptfoo/pull/1878)
- **fix:** Delete all evals broken by [@sklein12](https://github.com/promptfoo/promptfoo/pull/1891)
- **docs:** Add RAG architecture blog post by [@vsauter](https://github.com/promptfoo/promptfoo/pull/1886)
- **refactor(webui):** Move dashboard to redteam directory by [@mldangelo](https://github.com/promptfoo/promptfoo/pull/1890)
- refactor(webui): move dashboard to redteam directory (#1890)

## [0.93.0] - 2024-10-14

### Documentation

- docs: add rag architecture blog post (#1886)

### Added

- feat(cli): add example download functionality to init command (#1875)
- feat(redteam): introduce experimental redteam setup ui (#1872)
- feat(providers): watsonx provider (#1869)
- feat(providers): node package provider (#1855)
- feat: crisp chat on certain pages (#1880)

### Changed

- chore(webui): show tools in report view (#1871)

### Fixed

- fix(cli): only set redteam on combined configs when necessary (#1879)
- fix(cli): disable remote grading with rubric prompt override (#1877)
- fix(webui): rendering evals (#1881)
- fix: do not use default config when config is explicitly set (#1878)

## [0.92.3] - 2024-10-12

### Changed

- fix: request correct structure in prompt (#1851)
- fix: Only persist custom API url in local storage if it's set through the UI (#1854)
- fix: equality failure message (#1868)
- fix: don't always persist providers (#1870)
- feat: env variable to host pf at a different url path then base (#1853)
- chore(redteam): improve custom plugin definition and validation (#1860)
- chore: move skip logic to generate (#1834)
- chore: add `--filter-targets` alias (#1863)
- chore: Cloud sharing with new format (#1840)

### Fixed

- fix(webui): resolve undefined version display in InfoModal (#1856)

### Dependencies

- chore(deps-dev): bump @aws-sdk/client-bedrock-runtime from 3.667.0 to 3.668.0 (#1857)
- chore(deps-dev): bump @aws-sdk/client-bedrock-runtime from 3.668.0 to 3.669.0 (#1865)

## [0.92.2] - 2024-10-09

### Changed

- **ci(tests)**: Separate unit and integration tests in CI pipeline by [@mldangelo](https://github.com/mldangelo) in [#1849](https://github.com/promptfoo/promptfoo/pull/1849)
  - Bump `@aws-sdk/client-bedrock-runtime` from 3.666.0 to 3.667.0 by [@dependabot](https://github.com/dependabot) in [#1845](https://github.com/promptfoo/promptfoo/pull/1845)
  - Bump `@anthropic-ai/sdk` from 0.28.0 to 0.29.0 by [@dependabot](https://github.com/dependabot) in [#1846](https://github.com/promptfoo/promptfoo/pull/1846)
  - Bump `openai` from 4.67.2 to 4.67.3 by [@dependabot](https://github.com/dependabot) in [#1844](https://github.com/promptfoo/promptfoo/pull/1844)

### Fixed

- **fix(providers)**: Dynamically import FAL-AI serverless client by [@mldangelo](https://github.com/mldangelo) in [#1850](https://github.com/promptfoo/promptfoo/pull/1850)

### Dependencies

- **chore(deps)**:

## [0.92.1] - 2024-10-08

### Added

- **feat(providers):** Add support for an optional `responseSchema` file to Google Gemini by [@aud](https://github.com/promptfoo/promptfoo/pull/1839)
- feat(providers): Add support for an optional `responseSchema` file to google gemini (#1839)

### Changed

- **fix:** count could be off if there was a test that wasn't recorded by [@sklein12](https://github.com/promptfoo/promptfoo/pull/1841)
- **fix:** support relative paths by [@sklein12](https://github.com/promptfoo/promptfoo/pull/1842)
- **fix:** Prompt ordering on tables by [@sklein12](https://github.com/promptfoo/promptfoo/pull/1843)
- **chore:** delete empty file by [@sklein12](https://github.com/promptfoo/promptfoo/pull/1829)
- **chore:** rename tables by [@sklein12](https://github.com/promptfoo/promptfoo/pull/1831)
- chore(deps-dev): bump @aws-sdk/client-bedrock-runtime from 3.665.0 to 3.666.0 (#1836)

### Fixed

- **fix(provider):** fal prompt config overrides by [@drochetti](https://github.com/promptfoo/promptfoo/pull/1835)
- fix: Prompt ordering on tables (#1843)
- fix: support relative paths (#1842)
- fix: count could be off if there was a test that wasn't recorded (#1841)

### Dependencies

- **chore(deps):** bump openai from 4.67.1 to 4.67.2 by [@dependabot](https://github.com/promptfoo/promptfoo/pull/1837)
- **chore(deps-dev):** bump @aws-sdk/client-bedrock-runtime from 3.665.0 to 3.666.0 by [@dependabot](https://github.com/promptfoo/promptfoo/pull/1836)
- chore(deps): bump openai from 4.67.1 to 4.67.2 (#1837)

### Documentation

- **docs(contributing):** expand guide for adding new providers by [@mldangelo](https://github.com/promptfoo/promptfoo/pull/1833)

## [0.92.0] - 2024-10-07

### Fixed

- fix(provider): fal prompt config overrides (#1835)

### Documentation

- docs(contributing): expand guide for adding new providers (#1833)

### Changed

- Normalize eval results in db (#1776)
- foundation model blog post (#1823)
- site: custom blog index page (#1824)
- chore(build): allow-composite-ts (#1825)
- chore(cli): improve validation for extension hooks (#1827)
- chore: rename tables (#1831)
- chore: delete empty file (#1829)

## [0.91.3] - 2024-10-04

### Added

- feat(redteam): add religion plugin (#1822)
- feat(provider-fal): allow prompt config overrides (#1815)
- feat: remove in memory table (#1820)

## [0.91.2] - 2024-10-04

### Added

- feat(cli): Add input validation to eval command (@mldangelo #1810)
- feat(cli): Add real-time logging for Python script execution (@mldangelo #1818)
- feat(providers): Add support for setting cookies in `browser` provider (@typpo #1809)

### Changed

- chore(ci): Move integration tests to separate job in GitHub Actions workflow (@mldangelo #1821)
- chore(providers): Add support for file-based response parser for HTTP provider (@mldangelo #1808)
- chore(providers): Improve error message for browser provider missing imports (67c5fed2 @typpo)
- chore(redteam): Update to specific GPT-4 model (0be9c87f @mldangelo)
- chore(site): Update intro cal.com link (ff36972e @typpo)
- chore(webui): Remove 'use client' directives from React components (bc6f4214 @mldangelo)
- docs: Add Streamlit application in browser documentation (855e80f4 @typpo)
- docs: Escape tag in documentation (9c3ae83b @typpo)
- docs: Remove responseparser from quickstart (fe17b837 @typpo)
- docs: Remove responseParser from redteam template (feda3c60 @typpo)
- docs: Update test case reference documentation (d7c7a507 @mldangelo)
- docs: Update to use `redteam run` and `redteam report` (@typpo #1814)

### Fixed

- fix(redteam): Resolve cross-session templating issues (@typpo #1811)
- fix(webui): Ensure weight is not 0 (@sklein12 #1817)

### Dependencies

- chore(deps-dev): Bump @aws-sdk/client-bedrock-runtime from 3.658.1 to 3.662.0 (@dependabot #1805)
- chore(deps-dev): Bump @aws-sdk/client-bedrock-runtime from 3.663.0 to 3.664.0 (@dependabot #1819)
- chore(deps): Bump openai from 4.66.1 to 4.67.0 (@dependabot #1804)
- chore(deps): Bump replicate from 0.34.0 to 0.34.1 (@dependabot #1806)
- chore(deps): Update dependencies (ec37ca4e @mldangelo)

## [0.91.1] - 2024-10-01

### Changed

- feat: prompts as python classmethods (#1799)

### Fixed

- fix(redteam): read redteam config during redteam eval command (#1803)

### Documentation

- docs(custom-api): update documentation and improve typing (#1802)

## [0.91.0] - 2024-10-01

### Added

- feat(cli): ask for email on public share by @typpo in #1798
- feat(cli): support input transforms by @MrFlounder in #1704
- feat(redteam): add `redteam run` command by @typpo in #1791
- feat(webui): new Chart type on the eval page of web UI by @YingjiaLiu99 in #1147

### Changed

- fix: calc the same prompt id everywhere by @sklein12 in #1795
- docs: add troubleshooting section for timeouts by @mldangelo
- docs: fix indentation by @typpo
- docs: provider index by @mldangelo in #1792
- docs: update ts-config example README with tsx loader options by @mldangelo
- site: misc redteam guide clarifications by @typpo
- chore(cli): reorganize command structure and add program name by @mldangelo
- chore(cli): simplify node version check by @mldangelo in #1794
- chore(openai): use omni moderation by default by @typpo in #1797
- chore(providers): add support for special chars in browser provider by @typpo in #1790
- chore(providers): render provider label using Nunjucks by @mldangelo in #1789
- chore(providers): warn on unknown provider types by @mldangelo in #1787
- chore(redteam): include package version in redteam run hash by @typpo in 6d2d0c65
- chore(redteam): rename and export base classes by @mldangelo in #1801
- chore(redteam): serverside generation for indirect-prompt-injection by @mldangelo
- chore(redteam): update adversarial generation to specific gpt-4o model by @typpo in 1f397f62
- chore(cli): reorganize command structure and add program name by @mldangelo in 66781927

### Fixed

- fix(build): remove ts-config path aliases until compilation works correctly by @sklein12 in #1796
- fix(cli): don't ask for email when sharing in ci or without tty by @typpo
- fix(package): use provider prompt map when running via Node package by @vsauter in #1788
- fix(redteam): don't include entities if list is empty by @typpo
- fix(redteam): OWASP aliases by @typpo in #1765

### Dependencies

- chore(deps): bump openai from 4.65.0 to 4.66.1 by @dependabot in #1800
- chore(deps): update dependencies by @mldangelo

## [0.90.3] - 2024-09-27

### Changed

- fix: browser provider ignores cert errors by @ianw_github in 9fcc9f5974d919291456292e187fba1b1bacb3e2

## [0.90.2] - 2024-09-27

### Changed

- **feat:** Add fal.ai provider by [@drochetti](https://github.com/drochetti) in [#1778](https://github.com/promptfoo/promptfoo/pull/1778)
- **feat:** Add install script for pre-built binary installation by [@mldangelo](https://github.com/mldangelo) in [#1755](https://github.com/promptfoo/promptfoo/pull/1755)
- **fix:** Improve JSON parser handling for multiple braces by [@typpo](https://github.com/typpo) in [#1766](https://github.com/promptfoo/promptfoo/pull/1766)
- **refactor(eval):** Reorganize and improve eval command options by [@mldangelo](https://github.com/mldangelo) in [#1762](https://github.com/promptfoo/promptfoo/pull/1762)
- **chore(bedrock):** Improve support for LLAMA3.1 and LLAMA3.2 model configurations by [@mldangelo](https://github.com/mldangelo) in [#1777](https://github.com/promptfoo/promptfoo/pull/1777)
- **chore(config):** Simplify config loading by [@mldangelo](https://github.com/mldangelo) in [#1779](https://github.com/promptfoo/promptfoo/pull/1779)
- **chore(redteam):** Move select plugins for server-side generation by [@mldangelo](https://github.com/mldangelo) in [#1783](https://github.com/promptfoo/promptfoo/pull/1783)
- **ci(nexe-build):** Add ARM64 support for nexe builds by [@mldangelo](https://github.com/mldangelo) in [#1780](https://github.com/promptfoo/promptfoo/pull/1780)
- **ci(nexe-build):** Update runner selection for macOS and add Windows file extension by [@mldangelo](https://github.com/mldangelo) in [#1784](https://github.com/promptfoo/promptfoo/pull/1784)

### Fixed

- **fix(providers):** Correct data types for `responseParser` in HTTP provider by [@typpo](https://github.com/typpo) in [#1764](https://github.com/promptfoo/promptfoo/pull/1764)

### Dependencies

- **chore(deps-dev):** Bump `@aws-sdk/client-bedrock-runtime` from 3.658.0 to 3.658.1 by [@dependabot](https://github.com/dependabot) in [#1769](https://github.com/promptfoo/promptfoo/pull/1769)
- **chore(deps):** Bump `replicate` from 0.33.0 to 0.34.0 by [@dependabot](https://github.com/dependabot) in [#1767](https://github.com/promptfoo/promptfoo/pull/1767)
- **chore(deps):** Bump `openai` from 4.63.0 to 4.64.0 by [@dependabot](https://github.com/dependabot) in [#1768](https://github.com/promptfoo/promptfoo/pull/1768)

## [0.90.1] - 2024-09-26

### Changed

- **chore(providers):** Updated Bedrock integration to support Llama 3.2 models. [#1763](https://github.com/promptfoo/promptfoo/pull/1763) by [@aristsakpinis93](https://github.com/aristsakpinis93)
- **chore:** Added support for config objects in JavaScript and Python assertions. [#1729](https://github.com/promptfoo/promptfoo/pull/1729) by [@vedantr](https://github.com/vedantr)
- **fix:** Improved prompts handling per provider. [#1757](https://github.com/promptfoo/promptfoo/pull/1757) by [@typpo](https://github.com/typpo)
- **fix:** Updated `--no-interactive` description and added it to the documentation. [#1761](https://github.com/promptfoo/promptfoo/pull/1761) by [@kentyman23](https://github.com/kentyman23)
- site: adding blog post for Prompt Airlines (#1774)

### Dependencies

- **chore(deps-dev):** Bumped `@aws-sdk/client-bedrock-runtime` from 3.654.0 to 3.658.0. [#1758](https://github.com/promptfoo/promptfoo/pull/1758) by [@dependabot](https://github.com/dependabot)

## [0.90.0] - 2024-09-24

### Changed

- cli: Added 'pf' as an alias for the 'promptfoo' command (@mldangelo, #1745)
- providers(bedrock): Added support for AI21 Jamba Models and Meta Llama 3.1 Models (@mldangelo, #1753)
- providers(python): Added support for file:// syntax for Python providers (@mldangelo, #1748)
- providers(http): Added support for raw requests (@typpo, #1749)
- cli: implement cloud Login functionality for private sharing (@sklein12, #1719)
- cli(redteam): aliased 'eval' in redteam namespace and prioritized redteam.yaml over promptfooconfig.yaml (@typpo, #1664)
- providers(http): Added templating support for provider URLs (@mldangelo, #1747)
- cli: read config files from directory paths (@andretran, #1721)
- Added PROMPTFOO_EXPERIMENTAL environment variable (@typpo)
- Simplified redteam consent process (@typpo)
- Improved input handling for login prompts (@mldangelo)
- Updated dependencies (@mldangelo)
- webui: fix route to edit eval description(@sklein12, #1754)
- cli: prevent logging of empty output paths (@mldangelo)
- Added raw HTTP request example (@typpo)
- Updated documentation to prefer prebuilt versions (@sklein12, #1752)
- Triggered release step in nexe build for tagged branches (@mldangelo)
- Updated release token in GitHub Actions workflow (@mldangelo)
- Added continue-on-error to nexe-build job (@mldangelo)

## [0.89.4] - 2024-09-23

### Added

- feat(webui): display suggestions (#1739)

### Changed

- feat: headless browser provider (#1736)
- feat: suggestions (#1723)
- feat: improvements to http and websocket providers (#1732)
- fix: empty state for webui (#1727)
- chore: add costs for OpenAI model "gpt-4o-2024-08-06" (#1728)
- fix: catch errors when creating share url (#1726)https://github.com/promptfoo/promptfoo/pull/1725
- fix: add missing outputPath (#1734)
- fix: output path when PROMPTFOO_LIGHTWEIGHT_RESULTS is set (#1737)
- chore: Move share action to server (#1743)
- docs: Update documentation for Tree-based Jailbreaks Strategy by @vingiarrusso in

### Fixed

- fix(prompts): add handling for function prompt (#1724)

## [0.89.3] - 2024-09-20

### Changed

- **Bug Fixes:**
  - Improved sanitization of generations ([#1713](https://github.com/promptfoo/promptfoo/pull/1713) by [@typpo](https://github.com/typpo))
  - Reverted config changes to resolve prompt file bug ([#1722](https://github.com/promptfoo/promptfoo/pull/1722) by [@mldangelo](https://github.com/mldangelo))
- **Docs**
  - Added more information to the enterprise page ([#1714](https://github.com/promptfoo/promptfoo/pull/1714) by [@typpo](https://github.com/typpo))
  - Updated the about page ([#1715](https://github.com/promptfoo/promptfoo/pull/1715) by [@typpo](https://github.com/typpo))
  - Minor landing page updates ([#1718](https://github.com/promptfoo/promptfoo/pull/1718) by [@typpo](https://github.com/typpo))
- Update documentation for Tree-based Jailbreaks Strategy (#1725)

## [0.89.2] - 2024-09-18

### Changed

- **Dependencies**: Updated project dependencies (@mldangelo)
- **Website**: Added truncate functionality to the site (@typpo)
- Fixed Node cache dependency issue (@typpo)
- Improved nexe build workflow artifact handling in CI pipeline (@mldangelo)
- Bumped version to 0.89.2 (@typpo)
-

## [0.89.1] - 2024-09-18

### Added

- **feat(provider/openai)**: support loading `response_format` from a file by [@albertlieyingadrian](https://github.com/albertlieyingadrian) in [#1711](https://github.com/promptfoo/promptfoo/pull/1711)
- **feat(matchers)**: add external file loader for LLM rubric by [@albertlieyingadrian](https://github.com/albertlieyingadrian) in [#1698](https://github.com/promptfoo/promptfoo/pull/1698)

### Changed

- **feat**: Redteam dashboard by [@typpo](https://github.com/typpo) in [#1709](https://github.com/promptfoo/promptfoo/pull/1709)
- **feat**: add WebSocket provider by [@typpo](https://github.com/typpo) in [#1712](https://github.com/promptfoo/promptfoo/pull/1712)
- **docs**: GPT vs O1 guide by [@typpo](https://github.com/typpo) in [#1703](https://github.com/promptfoo/promptfoo/pull/1703)

### Dependencies

- **chore(deps)**: bump `openai` from `4.61.1` to `4.62.0` by [@dependabot](https://github.com/dependabot) in [#1706](https://github.com/promptfoo/promptfoo/pull/1706)
- **chore(deps)**: bump `@azure/openai-assistants` from `1.0.0-beta.5` to `1.0.0-beta.6` by [@dependabot](https://github.com/dependabot) in [#1707](https://github.com/promptfoo/promptfoo/pull/1707)

## [0.89.0] - 2024-09-17

### Added

- feat(util): add nunjucks template support for file path (#1688) by @albertlieyingadrian
- feat(redteam): top level targets, plugins, strategies (#1689) by @typpo

### Changed

- feat: Migrate NextUI to a React App (#1637) by @sklein12
- feat: add golang provider (#1693) by @typpo
- feat: make config `prompts` optional (#1694) by @typpo
- chore(redteam): plumb scores per plugin and strategy (#1684) by @typpo
- chore(redteam): redteam init indent plugins and strategies by @typpo
- chore(redteam): redteam onboarding updates (#1695) by @typpo
- chore(redteam): update some framework mappings by @typpo
- refactor(csv): improve assertion parsing and add warning for single underscore usage (#1692) by @mldangelo
- docs: improve Python provider example with stub LLM function by @mldangelo

### Fixed

- fix(python): change PythonShell mode to binary to fix unicode encoding issues (#1671) by @mldangelo
- fix(python): check --version for executable path validation (#1690) by @mldangelo
- fix(providers): Mistral Error Reporting (#1691) by @GICodeWarrior

### Dependencies

- chore(deps): bump openai from 4.61.0 to 4.61.1 (#1696) by @dependabot
- chore(deps): remove nexe dev dependency by @mldangelo
- chore(deps): update eslint and related packages by @mldangelo

## [0.88.0] - 2024-09-16

### Dependencies

- chore(deps): bump replicate from 0.32.1 to 0.33.0 (#1682)

### Added

- feat(webui): display custom namedScores (#1669)

### Changed

- **Added** `--env-path` as an alias for the `--env-file` option in CLI (@mldangelo)
- **Introduced** `PROMPTFOO_LIGHTWEIGHT_RESULTS` environment variable to optimize result storage (@typpo)
- **Added** `validatePythonPath` function and improved error handling for Python scripts (@mldangelo)
- **Displayed** custom named scores in the Web UI (@khp)
- **Improved** support for structured outputs in the OpenAI provider (@mldangelo)
- **Added** OpenAI Assistant's token usage statistics (@albertlieyingadrian)
- **Added** pricing information for Azure OpenAI models (@mldangelo)
- **Improved** API URL formatting for Azure OpenAI provider (@mldangelo)
- **Fixed** prompt normalization when reading configurations (@mldangelo)
- **Resolved** Docker image issues by adding Python, ensuring the `next` output directory exists, and disabling telemetry (@mldangelo)
- **Improved** message parsing for the Anthropic provider (@mldangelo)
- **Fixed** error in loading externally defined OpenAI function calls (@mldangelo)
- **Corrected** latency assertion error for zero milliseconds latency (@albertlieyingadrian)
- **Added** a new Red Team introduction and case studies to the documentation (@typpo)
- **Updated** model references and default LLM models in the documentation (@mldangelo)
- **Fixed** typos and broken image links in the documentation (@mldangelo, @typpo)
- **Refactored** Red Team commands and types to improve code organization (@mldangelo)
- **Moved** `evaluateOptions` initialization to `evalCommand` (@mldangelo)
- **Centralized** cost calculation logic in providers (@mldangelo)
- ci: improve nexe build workflow and caching (#1683)
- chore(providers): add pricing information for Azure OpenAI models (#1681)

### Tests

- **Added** support for `file://` prefix for local file paths in the `tests:` field in configuration (@mldangelo)

## [0.87.1] - 2024-09-12

### Fixed

- fix(docker): add Python to Docker image and verify in CI (#1677)
- fix(assertions): fix latencyMs comparison with undefined to allow 0 ms latency (#1668)
- fix(providers): improve parseMessages function for anthropic (#1666)
- fix(dockerfile): ensure next out directory exists and disable next telemetry (#1665)
- fix: normalize prompts when reading configs (#1659)

### Added

- feat(python): add validatePythonPath function and improve error handling (#1670)
- feat(cli): accept '--env-path' as an alias for '--env-file' option (#1654)
- feat: PROMPTFOO_LIGHTWEIGHT_RESULTS envar (#1450)

### Documentation

- docs: red team intro (#1662)
- docs: update model references from gpt-3.5-turbo to gpt-4o-mini (#1655)

### Changed

- **Add OpenAI `o1` pricing** by [@typpo](https://github.com/typpo) in [#1649](https://github.com/promptfoo/promptfoo/pull/1649)
- **Add support for OpenAI `o1` max completion tokens** by [@mldangelo](https://github.com/mldangelo) in [#1650](https://github.com/promptfoo/promptfoo/pull/1650)
- **Share link issue when self-hosting** by [@typpo](https://github.com/typpo) in [#1647](https://github.com/promptfoo/promptfoo/pull/1647)
- **Fix OpenAI function tool callbacks handling** by [@mldangelo](https://github.com/mldangelo) in [#1648](https://github.com/promptfoo/promptfoo/pull/1648)
- **Fix broken anchor links** by [@mldangelo](https://github.com/mldangelo) in [#1645](https://github.com/promptfoo/promptfoo/pull/1645)
- **Add documentation for Echo provider** by [@mldangelo](https://github.com/mldangelo) in [#1646](https://github.com/promptfoo/promptfoo/pull/1646)
- ci: add push trigger to docker workflow (#1678)
- refactor(providers): centralize cost calculation logic (#1679)
- refactor: move evaluateOptions initialization to evalCommand (#1674)
- refactor(redteam): move redteam types to src/redteam/types (#1653)
- refactor(redteam): move redteam commands to src/redteam/commands (#1652)
- chore(providers): improve API URL formatting for Azure OpenAI provider (#1672)
- chore(providers): add openai assistant's token usage (#1661)
- chore(openai): improve support for structured outputs (#1656)
- chore: support file:// prefix for local file paths in `tests:` field in config (#1651)

## [0.87.0] - 2024-09-12

### Changed

- feat: remote strategy execution (#1592)
- fix: run db migrations first thing in cli (#1638)
- chore: add --remote to `eval` (#1639)
- chore: ability to record when feature is used (#1643)
- site: intro and image updates (#1636)

### Dependencies

- chore(deps-dev): bump @aws-sdk/client-bedrock-runtime from 3.649.0 to 3.650.0 (#1640)
- chore(deps): bump openai from 4.58.2 to 4.59.0 (#1641)

## [0.86.1] - 2024-09-11

### Changed

- feat: cross-session leak plugin (#1631)
- fix: quickswitcher (#1635)

## [0.86.0] - 2024-09-11

### Changed

- **feat**: Added MITRE Atlas plugin aliases by [@typpo](https://github.com/typpo) in [#1629](https://github.com/promptfoo/promptfoo/pull/1629)
- **chore**: Removed the NextAPI by [@sklein12](https://github.com/sklein12) in [#1599](https://github.com/promptfoo/promptfoo/pull/1599)
- **fix**: Improved rate limiting handling by [@sinedied](https://github.com/sinedied) in [#1633](https://github.com/promptfoo/promptfoo/pull/1633)
- **fix**: Ensured `name:value` pairs are unique, rather than just names, for tags by [@sklein12](https://github.com/sklein12) in [#1621](https://github.com/promptfoo/promptfoo/pull/1621)
- **chore**: Fixed paths for `ts-node` by [@sklein12](https://github.com/sklein12) in [#1628](https://github.com/promptfoo/promptfoo/pull/1628)
- **chore**: Standardized paths by [@sklein12](https://github.com/sklein12) in [#1627](https://github.com/promptfoo/promptfoo/pull/1627)

### Dependencies

- **chore(deps-dev)**: Bumped `@aws-sdk/client-bedrock-runtime` from 3.645.0 to 3.649.0 by [@dependabot](https://github.com/dependabot) in [#1632](https://github.com/promptfoo/promptfoo/pull/1632)
- **chore(deps)**: Bumped `@anthropic-ai/sdk` from 0.27.2 to 0.27.3 by [@dependabot](https://github.com/dependabot) in [#1625](https://github.com/promptfoo/promptfoo/pull/1625)
- **chore(deps)**: Bumped `openai` from 4.58.1 to 4.58.2 by [@dependabot](https://github.com/dependabot) in [#1624](https://github.com/promptfoo/promptfoo/pull/1624)

## [0.85.2] - 2024-09-10

### Changed

- feat: compliance status in redteam reports (#1619)
- fix: prompt parsing (#1620)

## [0.85.1] - 2024-09-09

### Changed

- feat: add support for markdown prompts (#1616)
- fix: Indirect Prompt Injection missing purpose and will only generate… (#1618)

### Dependencies

- chore(deps): bump openai from 4.58.0 to 4.58.1 (#1617)

## [0.85.0] - 2024-09-06

### Added

- **feat(mistral):** Update chat models and add embedding provider by @mldangelo in [#1614](https://github.com/promptfoo/promptfoo/pull/1614)
- **feat(templates):** Allow Nunjucks templating in grader context by @mldangelo in [#1606](https://github.com/promptfoo/promptfoo/pull/1606)
- **feat(redteam):** Add remote generation for multilingual strategy by @mldangelo in [#1603](https://github.com/promptfoo/promptfoo/pull/1603)
- **feat(redteam):** ASCII smuggling plugin by @typpo in [#1602](https://github.com/promptfoo/promptfoo/pull/1602)
- **feat(redteam):** More direct prompt injections by @typpo in [#1600](https://github.com/promptfoo/promptfoo/pull/1600)
- **feat(redteam):** Prompt injections for all test cases by @typpo in [commit 28605413](https://github.com/promptfoo/promptfoo/commit/28605413)

### Changed

- **refactor:** Improve project initialization and error handling by @mldangelo in [#1591](https://github.com/promptfoo/promptfoo/pull/1591)
- **chore:** Warn if API keys are not present when running `promptfoo init` by @cristiancavalli in [#1577](https://github.com/promptfoo/promptfoo/pull/1577)
- **chore:** Add info to contains-all and icontains-all error by @typpo in [#1596](https://github.com/promptfoo/promptfoo/pull/1596)
- **chore(redteam):** Export graders by @sklein12 in [#1593](https://github.com/promptfoo/promptfoo/pull/1593)
- **chore(redteam):** Export prompt generators by @sklein12 in [#1583](https://github.com/promptfoo/promptfoo/pull/1583)
- **docs:** Add information on loading scenarios from external files by @mldangelo in [commit ddcc6e59](https://github.com/promptfoo/promptfoo/commit/ddcc6e59)

### Fixed

- **fix(redteam):** Correct metric name for misinfo/pii/etc plugins by @typpo in [#1605](https://github.com/promptfoo/promptfoo/pull/1605)
- **fix(redteam):** Remove quotes and numbered results from generated prompts by @typpo in [#1601](https://github.com/promptfoo/promptfoo/pull/1601)
- **fix(redteam):** Move purpose to the right place in redteam template by @typpo in [commit 00b2ed1c](https://github.com/promptfoo/promptfoo/commit/00b2ed1c)

### Dependencies

- **chore(deps):** Bump openai from 4.57.3 to 4.58.0 by @dependabot in [#1608](https://github.com/promptfoo/promptfoo/pull/1608)
- **chore(deps):** Bump openai from 4.57.2 to 4.57.3 by @dependabot in [#1594](https://github.com/promptfoo/promptfoo/pull/1594)

### Documentation

- **docs(redteam):** Red team introduction by @typpo in [commit ba5fe14c](https://github.com/promptfoo/promptfoo/commit/ba5fe14c) and [commit 60624456](https://github.com/promptfoo/promptfoo/commit/60624456)
- **docs(redteam):** Minor redteam update by @typpo in [commit 7cad8da5](https://github.com/promptfoo/promptfoo/commit/7cad8da5)

### Tests

- **test(redteam):** Enhance nested quotes handling in parseGeneratedPrompts by @mldangelo in [commit 36f6464a](https://github.com/promptfoo/promptfoo/commit/36f6464a)

## [0.84.1] - 2024-09-04

### Changed

- fix: json parsing infinite loop (#1590)
- fix: add cache and timeout to remote grading (#1589)

## [0.84.0] - 2024-09-04

### Changed

- Support for remote `llm-rubric` (@typpo in #1585)
- Resolve foreign key constraint in `deleteAllEvals` (@mldangelo in #1581)
- Don't set OpenAI chat completion `seed=0` by default (@Sasja in #1580)
- Improve strategy JSON parsing (@typpo in #1587)
- Multilingual strategy now uses redteam provider (@typpo in #1586)
- Handle redteam remote generation error (@typpo)
- Redteam refusals are not failures for Vertex AI (@typpo)
- Reorganize redteam exports and add Strategies (@mldangelo in #1588)
- Update OpenAI config documentation (@mldangelo)
- Improve Azure environment variables and configuration documentation (@mldangelo)
- Bump dependencies and devDependencies (@mldangelo)
- Set `stream: false` in Ollama provider (@typpo, #1568)
- Bump openai from 4.57.0 to 4.57.1 (@dependabot in #1579)
- Regenerate JSON schema based on type change (@mldangelo)
- Synchronize EnvOverrides in types and validators (@mldangelo)

## [0.83.2] - 2024-09-03

### Added

- feat: add --remote to redteam generate (#1576)

## [0.83.1] - 2024-09-03

## [0.83.0] - 2024-09-03

### Changed

- feat: add onboarding flow for http endpoint (#1572)
- feat: remote generation on the cli (#1570)
- docs: update YAML syntax for prompts and providers arrays (#1574)

## [0.82.0] - 2024-09-02

### Added

- feat(redteam): add remote generation for purpose and entities by @mldangelo

### Changed

- feat: add `delay` option for redteam generate and refactor plugins by @typpo
- fix: validate all plugins before running any by @typpo
- fix: remove indirect prompt injection `config.systemPrompt` dependency by @typpo
- fix: show all strategies on report by @typpo
- fix: bfla grading by @typpo
- chore: simplify redteam types by @typpo
- chore: move redteam command locations by @typpo
- chore: defaults for redteam plugins/strategies by @typpo
- chore: clean up some redteam onboarding questions by @typpo
- chore: export redteam plugins by @typpo
- chore: rename envar by @typpo
- chore: add `PROMPTFOO_NO_REDTEAM_MODERATION` envar by @typpo
- chore(redteam): add progress bar to multilingual strategy by @mldangelo
- chore(redteam): export extraction functions by @mldangelo
- chore(docker): install peer dependencies during build by @mldangelo
- docs: update file paths to use file:// prefix by @mldangelo
- chore: clean up some redteam onboarding questions (#1569)
- chore: defaults for redteam plugins/strategies (#1521)

### Dependencies

- chore(deps-dev): bump @aws-sdk/client-bedrock-runtime from 3.637.0 to 3.642.0 by @dependabot
- chore(deps): bump replicate from 0.32.0 to 0.32.1 by @dependabot
- chore(deps): bump openai from 4.56.1 to 4.57.0 by @dependabot
- chore(deps): bump the github-actions group with 2 updates by @dependabot

## [0.81.5] - 2024-08-30

### Dependencies

- chore(deps): bump the github-actions group with 2 updates (#1566)
- chore(deps): bump replicate from 0.32.0 to 0.32.1 (#1559)
- chore(deps): bump openai from 4.56.1 to 4.57.0 (#1558)

### Fixed

- fix: remove indirect prompt injection `config.systemPrompt` dependency (#1562)
- fix: validate all plugins before running any (#1561)

### Added

- feat: add `delay` option for redteam generate and refactor plugins (#1564)
- feat(redteam): add remote generation for purpose and entities (#1555)

### Changed

- feat: global `env` var in templates (#1553)
- fix: harmful grader (#1554)
- chore: include createdAt in getStandaloneEvals (#1550)
- chore: write eval tags to database and add migration (#1551)
- style: enforce object shorthand rule (#1557)
- chore: move redteam command locations (#1565)
- chore: simplify redteam types (#1563)
- chore(deps-dev): bump @aws-sdk/client-bedrock-runtime from 3.637.0 to 3.642.0 (#1560)

## [0.81.4] - 2024-08-29

### Changed

- **fix:** redteam progress bar by @typpo in [#1548](https://github.com/promptfoo/promptfoo/pull/1548)
- **fix:** redteam grading should use defaultTest by @typpo in [#1549](https://github.com/promptfoo/promptfoo/pull/1549)
- **refactor:** move extractJsonObjects to json utility module by @mldangelo in [#1539](https://github.com/promptfoo/promptfoo/pull/1539)

### Fixed

- **fix(redteam):** fix modifier handling in PluginBase by @mldangelo in [#1538](https://github.com/promptfoo/promptfoo/pull/1538)
- **fix(testCases):** improve test case generation with retry logic by @mldangelo in [#1544](https://github.com/promptfoo/promptfoo/pull/1544)
- **fix(docker):** link peer dependencies in Docker build by @mldangelo in [#1545](https://github.com/promptfoo/promptfoo/pull/1545)
- **fix(devcontainer):** simplify and standardize development environment by @mldangelo in [#1547](https://github.com/promptfoo/promptfoo/pull/1547)

### Dependencies

- **chore(deps):** update dependencies by @mldangelo in [#1540](https://github.com/promptfoo/promptfoo/pull/1540)
- **chore(deps):** bump @anthropic-ai/sdk from 0.27.0 to 0.27.1 by @dependabot in [#1541](https://github.com/promptfoo/promptfoo/pull/1541)
- **chore(deps):** bump openai from 4.56.0 to 4.56.1 by @dependabot in [#1542](https://github.com/promptfoo/promptfoo/pull/1542)

## [0.81.3] - 2024-08-28

### Changed

- fix: use redteam provider in extractions (#1536)
- feat: Indirect prompt injection plugin (#1518)
- feat: add support for tags property in config (#1526)
- feat: ability to reference external files in plugin config (#1530)
- feat: custom redteam plugins (#1529)
- fix: remove failure messages from output (#1531)
- fix: reduce pii false positives (#1532)
- fix: Addtl Pii false positives (#1533)
- fix: RBAC plugin false positives (#1534)
- fix: redteam providers should be overriddeable (#1516)
- fix: dont use openai moderation if key not present (#1535)

### Fixed

- fix(redteam): update logic for json only response format in default provider (#1537)

## [0.81.2] - 2024-08-27

### Changed

- fix: use redteam provider in extractions (#1536)
- feat: Indirect prompt injection plugin (#1518)
- feat: add support for tags property in config (#1526)
- feat: ability to reference external files in plugin config (#1530)
- feat: custom redteam plugins (#1529)
- fix: remove failure messages from output (#1531)
- fix: reduce pii false positives (#1532)
- fix: Addtl Pii false positives (#1533)
- fix: RBAC plugin false positives (#1534)
- fix: redteam providers should be overriddeable (#1516)
- fix: dont use openai moderation if key not present (#1535)

## [0.81.1] - 2024-08-27

### Changed

- feat: Indirect prompt injection plugin (#1518)
- feat: add support for `tags` property in config (#1526)
- feat: ability to reference external files in plugin config (#1530)
- feat: custom redteam plugins (#1529)
- fix: remove failure messages from output (#1531)
- fix: reduce pii false positives (#1532)
- fix: Addtl Pii false positives (#1533)
- fix: RBAC plugin false positives (#1534)
- fix: redteam providers should be overriddeable (#1516)
- fix: dont use openai moderation if key not present (#1535)
- chore: Set jest command line setting for jest extension (#1527)

## [0.81.0] - 2024-08-26

### Added

- feat(report): performance by strategy (#1524)
- feat(ai21): Add AI21 Labs provider (#1514)
- feat(docker): add Python runtime to final image (#1519)
- feat(anthropic): add support for create message headers (prompt caching) (#1503)

### Changed

- feat: report view sidebar for previewing test failures (#1522)
- chore: add plugin/strategy descriptions (#1520)
- chore: add `promptfoo redteam plugins` command to list plugins (#1523)
- chore: clear cache status messages (#1517)

### Fixed

- fix(scriptCompletionProvider): handle UTF-8 encoding in script output (#1515)
- fix(config): support loading scenarios and tests from external files (#331)

### Dependencies

- chore(deps-dev): bump @aws-sdk/client-bedrock-runtime from 3.635.0 to 3.637.0 (#1513)

## [0.80.3] - 2024-08-22

### Changed

- **Add Support for Embeddings API (Cohere)**: Added support for the embeddings API. [#1502](https://github.com/promptfoo/promptfoo/pull/1502) by @typpo
- **Improve Download Menu**: Enhanced the web UI by improving the download menu, adding an option to download human eval test cases, and adding tests. [#1500](https://github.com/promptfoo/promptfoo/pull/1500) by @mldangelo
- **Python IPC Encoding**: Resolved an issue by ensuring that Python IPC uses UTF-8 encoding. [#1511](https://github.com/promptfoo/promptfoo/pull/1511) by @typpo
- **Dependencies**:
  - Bumped `@anthropic-ai/sdk` from `0.26.1` to `0.27.0`. [#1507](https://github.com/promptfoo/promptfoo/pull/1507) by @dependabot
  - Upgraded Docusaurus to version `3.5.2`. [#1512](https://github.com/promptfoo/promptfoo/pull/1512) by @mldangelo

## [0.80.2] - 2024-08-22

### Changed

- fix: remove prompt-extraction from base plugins (#1505)

## [0.80.1] - 2024-08-21

### Added

- feat(redteam): improve test generation and reporting (#1481)
- feat(eval)!: remove interactive providers option (#1487)

### Changed

- refactor(harmful): improve test generation and deduplication (#1480)
- fix: hosted load shared eval (#1482)
- fix: Generate correct url for hosted shared evals (#1484)
- feat: multilingual strategy (#1483)
- chore(eslint): add and configure eslint-plugin-unicorn (#1489)
- fix: include vars in python provider cache key (#1493)
- fix: Including prompt extraction broke redteam generation (#1494)
- fix: floating point comparisons in matchers (#1486)
- site: enterprise breakdown (#1495)
- fix: Prompt setup during redteam generation (#1496)
- fix: hardcoded injectVars in harmful plugin (#1498)
- site: enterprise blog post (#1497)

### Fixed

- fix(assertions): update error messages for context-relevance and context-faithfulness (#1485)

### Dependencies

- chore(deps-dev): bump @aws-sdk/client-bedrock-runtime from 3.632.0 to 3.635.0 (#1490)

## [0.80.0] - 2024-08-21

### Changed

- **Multilingual Strategy**: Added multilingual strategy by @typpo in [#1483](https://github.com/promptfoo/promptfoo/pull/1483)
- **Redteam**: Improved test generation and reporting by @mldangelo in [#1481](https://github.com/promptfoo/promptfoo/pull/1481)
- **Evaluation**: Removed interactive providers option by @mldangelo in [#1487](https://github.com/promptfoo/promptfoo/pull/1487)
- **Hosted Load**: Fixed hosted load shared eval by @sklein12 in [#1482](https://github.com/promptfoo/promptfoo/pull/1482)
- **Shared Evals**: Generated correct URL for hosted shared evals by @sklein12 in [#1484](https://github.com/promptfoo/promptfoo/pull/1484)
- **Assertions**: Updated error messages for context-relevance and context-faithfulness by @mldangelo in [#1485](https://github.com/promptfoo/promptfoo/pull/1485)
- **Python Provider**: Included vars in Python provider cache key by @typpo in [#1493](https://github.com/promptfoo/promptfoo/pull/1493)
- **Prompt Extraction**: Fixed prompt extraction during redteam generation by @sklein12 in [#1494](https://github.com/promptfoo/promptfoo/pull/1494)
- **Matchers**: Fixed floating point comparisons in matchers by @typpo in [#1486](https://github.com/promptfoo/promptfoo/pull/1486)
- **Redteam Generation**: Fixed prompt setup during redteam generation by @sklein12 in [#1496](https://github.com/promptfoo/promptfoo/pull/1496)
- **Harmful Tests**: Improved test generation and deduplication by @mldangelo in [#1480](https://github.com/promptfoo/promptfoo/pull/1480)
- **ESLint**: Added and configured eslint-plugin-unicorn by @mldangelo in [#1489](https://github.com/promptfoo/promptfoo/pull/1489)
- **Dependencies**: Bumped @aws-sdk/client-bedrock-runtime from 3.632.0 to 3.635.0 by @dependabot in [#1490](https://github.com/promptfoo/promptfoo/pull/1490)
- **Crescendo**: Crescendo now uses gpt-4o-mini instead of gpt-4o by @typpo
- **Environment Variables**: Added GROQ_API_KEY and alphabetized 3rd party environment variables by @mldangelo
- **Enterprise Breakdown**: Added enterprise breakdown by @typpo in [#1495](https://github.com/promptfoo/promptfoo/pull/1495)

## [0.79.0] - 2024-08-20

### Added

- feat(groq): integrate native Groq SDK and update documentation by @mldangelo in #1479
- feat(redteam): support multiple policies in redteam config by @mldangelo in #1470
- feat(redteam): handle graceful exit on Ctrl+C during initialization by @mldangelo

### Changed

- feat: Prompt Extraction Redteam Plugin by @sklein12 in #1471
- feat: nexe build artifacts by @typpo in #1472
- fix: expand supported config file extensions by @mldangelo in #1473
- fix: onboarding.ts should assume context.py by @typpo
- fix: typo in onboarding example by @typpo
- fix: reduce false positives in `policy` and `sql-injection` by @typpo
- docs: remove references to optional Supabase environment variables by @mldangelo in #1474
- docs: owasp llm top 10 updates by @typpo
- test: mock logger in util test suite by @mldangelo
- chore(workflow): change release trigger type from 'published' to 'created' in Docker workflow, remove pull request and push triggers by @mldangelo
- chore(webui): update plugin display names by @typpo
- chore: refine pass rate threshold logging by @mldangelo
- ci: upload artifact by @typpo

### Fixed

- fix(devcontainer): improve Docker setup for development environment by @mldangelo
- fix(devcontainer): update Dockerfile.dev for Node.js development by @mldangelo
- fix(webui): truncate floating point scores by @typpo

### Dependencies

- chore(deps): update dependencies by @mldangelo in #1478
- chore(deps): update dependencies including @swc/core, esbuild, @anthropic-ai/sdk, and openai by @mldangelo

### Tests

- test(config): run tests over example promptfoo configs by @mldangelo in #1475

## [0.78.3] - 2024-08-19

### Added

- feat(redteam): add base path to CLI state for redteam generate by @mldangelo in [#1464](https://github.com/promptfoo/promptfoo/pull/1464)
- feat(eval): add global pass rate threshold by @mldangelo in [#1443](https://github.com/promptfoo/promptfoo/pull/1443)

### Changed

- chore: check config.redteam instead of config.metadata.redteam by @mldangelo in [#1463](https://github.com/promptfoo/promptfoo/pull/1463)
- chore: Add vscode settings for prettier formatting by @sklein12 in [#1469](https://github.com/promptfoo/promptfoo/pull/1469)
- build: add defaults for supabase environment variables by @sklein12 in [#1468](https://github.com/promptfoo/promptfoo/pull/1468)
- fix: smarter caching in exec provider by @typpo in [#1467](https://github.com/promptfoo/promptfoo/pull/1467)
- docs: display consistent instructions for npx vs npm vs brew by @typpo in [#1465](https://github.com/promptfoo/promptfoo/pull/1465)

### Dependencies

- chore(deps): bump openai from 4.55.9 to 4.56.0 by @dependabot in [#1466](https://github.com/promptfoo/promptfoo/pull/1466)
- chore(deps): replace rouge with js-rouge by @QuarkNerd in [#1420](https://github.com/promptfoo/promptfoo/pull/1420)

## [0.78.2] - 2024-08-18

### Changed

- feat: multi-turn jailbreak (#1459)
- feat: plugin aliases for owasp, nist (#1410)
- refactor(redteam): aliase `generate redteam` to `redteam generate`. (#1461)
- chore: strongly typed envars (#1452)
- chore: further simplify redteam onboarding (#1462)
- docs: strategies (#1460)

## [0.78.1] - 2024-08-16

### Changed

- **feat:** Helicone integration by @maamalama in [#1434](https://github.com/promptfoo/promptfoo/pull/1434)
- **fix:** is-sql assertion `databaseType` not `database` by @typpo in [#1451](https://github.com/promptfoo/promptfoo/pull/1451)
- **chore:** Use temporary file for Python interprocess communication by @enkoder in [#1447](https://github.com/promptfoo/promptfoo/pull/1447)
- **chore:** Redteam onboarding updates by @typpo in [#1453](https://github.com/promptfoo/promptfoo/pull/1453)
- **site:** Add blog post by @typpo in [#1444](https://github.com/promptfoo/promptfoo/pull/1444)

### Fixed

- **fix(redteam):** Improve iterative tree-based red team attack provider by @mldangelo in [#1458](https://github.com/promptfoo/promptfoo/pull/1458)

### Dependencies

- **chore(deps):** Update various dependencies by @mldangelo in [#1442](https://github.com/promptfoo/promptfoo/pull/1442)
- **chore(deps):** Bump `@aws-sdk/client-bedrock-runtime` from 3.629.0 to 3.631.0 by @dependabot in [#1448](https://github.com/promptfoo/promptfoo/pull/1448)
- **chore(deps):** Bump `@aws-sdk/client-bedrock-runtime` from 3.631.0 to 3.632.0 by @dependabot in [#1455](https://github.com/promptfoo/promptfoo/pull/1455)
- **chore(deps):** Bump `@anthropic-ai/sdk` from 0.25.2 to 0.26.0 by @dependabot in [#1449](https://github.com/promptfoo/promptfoo/pull/1449)
- **chore(deps):** Bump `@anthropic-ai/sdk` from 0.26.0 to 0.26.1 by @dependabot in [#1456](https://github.com/promptfoo/promptfoo/pull/1456)
- **chore(deps):** Bump `openai` from 4.55.7 to 4.55.9 by @dependabot in [#1457](https://github.com/promptfoo/promptfoo/pull/1457)

## [0.78.0] - 2024-08-14

### Changed

- **Web UI**: Added ability to choose prompt/provider column in report view by @typpo in [#1426](https://github.com/promptfoo/promptfoo/pull/1426)
- **Eval**: Support loading scenarios and tests from external files by @mldangelo in [#1432](https://github.com/promptfoo/promptfoo/pull/1432)
- **Redteam**: Added language support for generated tests by @mldangelo in [#1433](https://github.com/promptfoo/promptfoo/pull/1433)
- **Transform**: Support custom function names in file transforms by @mldangelo in [#1435](https://github.com/promptfoo/promptfoo/pull/1435)
- **Extension Hook API**: Introduced extension hook API by @aantn in [#1249](https://github.com/promptfoo/promptfoo/pull/1249)
- **Report**: Hide unused plugins in report by @typpo in [#1425](https://github.com/promptfoo/promptfoo/pull/1425)
- **Memory**: Optimize memory usage in `listPreviousResults` by not loading all results into memory by @typpo in [#1439](https://github.com/promptfoo/promptfoo/pull/1439)
- **TypeScript**: Added TypeScript `promptfooconfig` example by @mldangelo in [#1427](https://github.com/promptfoo/promptfoo/pull/1427)
- **Tests**: Moved `evaluatorHelpers` tests to a separate file by @mldangelo in [#1437](https://github.com/promptfoo/promptfoo/pull/1437)
- **Dev**: Bumped `@aws-sdk/client-bedrock-runtime` from 3.624.0 to 3.629.0 by @dependabot in [#1428](https://github.com/promptfoo/promptfoo/pull/1428)
- **SDK**: Bumped `@anthropic-ai/sdk` from 0.25.1 to 0.25.2 by @dependabot in [#1429](https://github.com/promptfoo/promptfoo/pull/1429)
- **SDK**: Bumped `openai` from 4.55.4 to 4.55.7 by @dependabot in [#1436](https://github.com/promptfoo/promptfoo/pull/1436)

## [0.77.0] - 2024-08-12

### Added

- feat(assertions): add option to disable AJV strict mode (#1415)

### Changed

- feat: ssrf plugin (#1411)
- feat: `basic` strategy to represent raw payloads only (#1417)
- refactor: transform function (#1423)
- fix: suppress docker lint (#1412)
- fix: update eslint config and resolve unused variable warnings (#1413)
- fix: handle retries for harmful generations (#1422)
- docs: add plugin documentation (#1421)

### Fixed

- fix(redteam): plugins respect config-level numTest (#1409)

### Dependencies

- chore(deps): bump openai from 4.55.3 to 4.55.4 (#1418)

### Documentation

- docs(faq): expand and restructure FAQ content (#1416)

## [0.76.1] - 2024-08-11

## [0.76.0] - 2024-08-10

### Changed

- feat: add `delete eval latest` and `delete eval all` (#1383)
- feat: bfla and bofa plugins (#1406)
- feat: Support loading tools from multiple files (#1384)
- feat: `promptfoo eval --description` override (#1399)
- feat: add `default` strategy and remove `--add-strategies` (#1401)
- feat: assume unrecognized openai models are chat models (#1404)
- feat: excessive agency grader looks at tools (#1403)
- fix: dont check SSL certs (#1396)
- fix: reduce rbac and moderation false positives (#1400)
- fix: `redteam` property was not read in config (#1407)
- fix: Do not ignored derived metrics (#1381)
- fix: add indexes for sqlite (#1382)

### Fixed

- fix(types): allow boolean values in VarsSchema (#1386)

### Dependencies

- chore(deps-dev): bump @aws-sdk/client-bedrock-runtime from 3.623.0 to 3.624.0 (#1379)
- chore(deps): bump openai from 4.54.0 to 4.55.0 (#1387)
- chore(deps): bump openai from 4.55.0 to 4.55.1 (#1392)
- chore(deps): bump @anthropic-ai/sdk from 0.25.0 to 0.25.1 (#1397)
- chore(deps): bump openai from 4.55.1 to 4.55.3 (#1398)

## [0.75.2] - 2024-08-06

### Added

- feat: ability to attach configs to prompts (#1391)

### Changed

- fix: Update "Edit Comment" dialog background for the dark mode (#1374)
- fix: undefined var in hallucination template (#1375)
- fix: restore harmCategory var (#1380)

## [0.75.1] - 2024-08-05

### Changed

- fix: temporarily disable nunjucks strict mode by @typpo

### Dependencies

- chore(deps): update dependencies (#1373)

## [0.75.0] - 2024-08-05

### Added

- feat(webui): Download report as PDF by @typpo in #1348
- feat(redteam): Add custom policy plugin by @mldangelo in #1346
- feat(config): Add writePromptfooConfig function and orderKeys utility by @mldangelo in #1360
- feat(redteam): Add purpose and entities to defaultTest metadata by @mldangelo in #1359
- feat(webui): Show metadata in details dialog by @typpo in #1362
- feat(redteam): Add some simple requested strategies by @typpo in #1364

### Changed

- feat: Implement defaultTest metadata in tests and scenarios by @mldangelo in #1361
- feat!: Add `default` plugin collection and remove --add-plugins by @typpo in #1369
- fix: Moderation assert and iterative provider handle output objects by @typpo in #1353
- fix: Improve PII grader by @typpo in #1354
- fix: Improve RBAC grading by @typpo in #1347
- fix: Make graders set assertion value by @typpo in #1355
- fix: Allow falsy provider response outputs by @typpo in #1356
- fix: Improve entity extraction and enable for PII by @typpo in #1358
- fix: Do not dereference external tool files by @typpo in #1357
- fix: Google sheets output by @typpo in #1367
- docs: How to red team RAG applications by @typpo in #1368
- refactor(redteam): Consolidate graders and plugins by @mldangelo in #1370
- chore(redteam): Collect user consent for harmful generation by @typpo in #1365

### Dependencies

- chore(deps): Bump openai from 4.53.2 to 4.54.0 by @dependabot in #1349
- chore(deps-dev): Bump @aws-sdk/client-bedrock-runtime from 3.622.0 to 3.623.0 by @dependabot in #1372

## [0.74.0] - 2024-08-01

### Changed

- **feat**: Split types vs validators for prompts, providers, and redteam [#1325](https://github.com/promptfoo/promptfoo/pull/1325) by [@typpo](https://github.com/typpo)
- **feat**: Load provider `tools` and `functions` from external file [#1342](https://github.com/promptfoo/promptfoo/pull/1342) by [@typpo](https://github.com/typpo)
- **fix**: Show gray icon when there are no tests in report [#1335](https://github.com/promptfoo/promptfoo/pull/1335) by [@typpo](https://github.com/typpo)
- **fix**: numTests calculation for previous evals [#1336](https://github.com/promptfoo/promptfoo/pull/1336) by [@onyck](https://github.com/onyck)
- **fix**: Only show the number of tests actually run in the eval [#1338](https://github.com/promptfoo/promptfoo/pull/1338) by [@typpo](https://github.com/typpo)
- **fix**: better-sqlite3 in arm64 docker image [#1344](https://github.com/promptfoo/promptfoo/pull/1344) by [@cmrfrd](https://github.com/cmrfrd)
- **fix**: Correct positive example in DEFAULT_GRADING_PROMPT [#1337](https://github.com/promptfoo/promptfoo/pull/1337) by [@tbuckley](https://github.com/tbuckley)
- **chore**: Integrate red team evaluation into promptfoo init [#1334](https://github.com/promptfoo/promptfoo/pull/1334) by [@mldangelo](https://github.com/mldangelo)
- **chore**: Enforce consistent type imports [#1341](https://github.com/promptfoo/promptfoo/pull/1341) by [@mldangelo](https://github.com/mldangelo)
- **refactor(redteam)**: Update plugin architecture and improve error handling [#1343](https://github.com/promptfoo/promptfoo/pull/1343) by [@mldangelo](https://github.com/mldangelo)
- **docs**: Expand installation instructions in README and docs [#1345](https://github.com/promptfoo/promptfoo/pull/1345) by [@mldangelo](https://github.com/mldangelo)

### Dependencies

- **chore(deps)**: Bump @azure/identity from 4.4.0 to 4.4.1 [#1340](https://github.com/promptfoo/promptfoo/pull/1340) by [@dependabot](https://github.com/dependabot)
- **chore(deps)**: Bump the github-actions group with 3 updates [#1339](https://github.com/promptfoo/promptfoo/pull/1339) by [@dependabot](https://github.com/dependabot)

## [0.73.9] - 2024-07-30

### Dependencies

- chore(deps): update dev dependencies and minor package versions (#1331)
- chore(deps): bump @anthropic-ai/sdk from 0.24.3 to 0.25.0 (#1326)

### Fixed

- fix: chain provider and test transform (#1316)

### Added

- feat: handle rate limits in generic fetch path (#1324)

### Changed

- **Features:**
  - feat: handle rate limits in generic fetch path by @typpo in https://github.com/promptfoo/promptfoo/pull/1324
- **Fixes:**
  - fix: show default vars in table by @typpo in https://github.com/promptfoo/promptfoo/pull/1306
  - fix: chain provider and test transform by @fvdnabee in https://github.com/promptfoo/promptfoo/pull/1316
- **Refactors:**
  - refactor(redteam): extract entity and purpose logic, update imitation plugin by @mldangelo in https://github.com/promptfoo/promptfoo/pull/1301
- **Chores:**
  - chore(deps): bump openai from 4.53.1 to 4.53.2 by @dependabot in https://github.com/promptfoo/promptfoo/pull/1314
  - chore: set page titles by @typpo in https://github.com/promptfoo/promptfoo/pull/1315
  - chore: add devcontainer setup by @cmrfrd in https://github.com/promptfoo/promptfoo/pull/1317
  - chore(webui): persist column selection in evals view by @mldangelo in https://github.com/promptfoo/promptfoo/pull/1302
  - chore(redteam): allow multiple provider selection by @mldangelo in https://github.com/promptfoo/promptfoo/pull/1319
  - chore(deps): bump @anthropic-ai/sdk from 0.24.3 to 0.25.0 by @dependabot in https://github.com/promptfoo/promptfoo/pull/1326
  - chore(deps-dev): bump @aws-sdk/client-bedrock-runtime from 3.620.0 to 3.620.1 by @dependabot in https://github.com/promptfoo/promptfoo/pull/1327
  - chore(deps): update dev dependencies and minor package versions by @mldangelo in https://github.com/promptfoo/promptfoo/pull/1331
- **CI/CD:**
  - ci: add assets generation job and update json schema by @mldangelo in https://github.com/promptfoo/promptfoo/pull/1321
  - docs: add CITATION.cff file by @mldangelo in https://github.com/promptfoo/promptfoo/pull/1322
  - docs: update examples and docs to use gpt-4o and gpt-4o-mini models by @mldangelo in https://github.com/promptfoo/promptfoo/pull/1323
- chore(deps-dev): bump @aws-sdk/client-bedrock-runtime from 3.620.0 to 3.620.1 (#1327)

### Documentation

- **Documentation:**

## [0.73.8] - 2024-07-29

### Dependencies

- chore(deps): bump openai from 4.53.1 to 4.53.2 (#1314)

### Documentation

- docs: update examples and docs to use gpt-4o and gpt-4o-mini models (#1323)
- docs: add CITATION.cff file (#1322)

### Added

- feat(webui): tooltip with provider config on hover (#1312)

### Changed

- feat: Imitation redteam plugin (#1163)
- fix: report cached tokens from assertions (#1299)
- fix: trim model-graded-closedqa response (#1309)
- refactor(utils): move transform logic to separate file (#1310)
- chore(cli): add option to strip auth info from shared URLs (#1304)
- chore: set page titles (#1315)
- chore(webui): persist column selection in evals view (#1302)
- ci: add assets generation job and update json schema (#1321)
- refactor(redteam): extract entity and purpose logic, update imitation plugin (#1301)
- chore(redteam): allow multiple provider selection (#1319)
- chore: add devcontainer setup (#1317)

### Fixed

- fix(webui): make it easier to select text without toggling cell (#1295)
- fix(docker): add sqlite-dev to runtime dependencies (#1297)
- fix(redteam): update CompetitorsGrader rubric (#1298)
- fix(redteam): improve plugin and strategy selection UI (#1300)
- fix(redteam): decrease false positives in hallucination grader (#1305)
- fix(redteam): misc fixes in grading and calculations (#1313)
- fix: show default vars in table (#1306)

## [0.73.7] - 2024-07-26

### Changed

- **Standalone graders for redteam** by [@typpo](https://github.com/typpo) in [#1256](https://github.com/promptfoo/promptfoo/pull/1256)
- **Punycode deprecation warning on node 22** by [@typpo](https://github.com/typpo) in [#1287](https://github.com/promptfoo/promptfoo/pull/1287)
- **Improve iterative providers and update provider API interface to pass original prompt** by [@mldangelo](https://github.com/mldangelo) in [#1293](https://github.com/promptfoo/promptfoo/pull/1293)
- **Add issue templates** by [@typpo](https://github.com/typpo) in [#1288](https://github.com/promptfoo/promptfoo/pull/1288)
- **Support TS files for prompts providers and assertions** by [@benasher44](https://github.com/benasher44) in [#1286](https://github.com/promptfoo/promptfoo/pull/1286)
- **Update dependencies** by [@mldangelo](https://github.com/mldangelo) in [#1292](https://github.com/promptfoo/promptfoo/pull/1292)
- **Move circular dependency check to style-check job** by [@mldangelo](https://github.com/mldangelo) in [#1291](https://github.com/promptfoo/promptfoo/pull/1291)
- **Add examples for embedding and classification providers** by [@Luca-Hackl](https://github.com/Luca-Hackl) in [#1296](https://github.com/promptfoo/promptfoo/pull/1296)

## [0.73.6] - 2024-07-25

### Added

- feat(ci): add Docker image publishing to GitHub Container Registry (#1263)
- feat(webui): add yaml upload button (#1264)

### Changed

- docs: fix javascript configuration guide variable example (#1268)
- site(careers): update application instructions and preferences (#1270)
- chore(python): enhance documentation, tests, formatting, and CI (#1282)
- fix: treat .cjs and .mjs files as javascript vars (#1267)
- fix: add xml tags for better delineation in `llm-rubric`, reduce `harmful` plugin false positives (#1269)
- fix: improve handling of json objects in http provider (#1274)
- fix: support provider json filepath (#1279)
- chore(ci): implement multi-arch Docker image build and push (#1266)
- chore(docker): add multi-arch image description (#1271)
- chore(eslint): add new linter rules and improve code quality (#1277)
- chore: move types files (#1278)
- refactor(redteam): rename strategies and improve type safety (#1275)
- ci: re-enable Node 22.x in CI matrix (#1272)
- chore: support loading .{,m,c}ts promptfooconfig files (#1284)

### Dependencies

- chore(deps): update ajv-formats from 2.1.1 to 3.0.1 (#1276)
- chore(deps): update @swc/core to version 1.7.1 (#1285)

## [0.73.5] - 2024-07-24

### Added

- **feat(cli):** Add the ability to share a specific eval by [@typpo](https://github.com/promptfoo/promptfoo/pull/1250)
- **feat(webui):** Hide long metrics lists by [@typpo](https://github.com/promptfoo/promptfoo/pull/1262)
- feat(webui): hide long metrics lists (#1262)
- feat: ability to share a specific eval (#1250)

### Changed

- **fix:** Resolve node-fetch TypeScript errors by [@mldangelo](https://github.com/promptfoo/promptfoo/pull/1254)
- **fix:** Correct color error in local `checkNodeVersion` test by [@mldangelo](https://github.com/promptfoo/promptfoo/pull/1255)
- **fix:** Multiple Docker fixes by [@typpo](https://github.com/promptfoo/promptfoo/pull/1257)
- **fix:** Improve `--add-strategies` validation error messages by [@typpo](https://github.com/promptfoo/promptfoo/pull/1260)
- **chore:** Warn when a variable is named `assert` by [@typpo](https://github.com/promptfoo/promptfoo/pull/1259)
- **chore:** Update Llama examples and add support for chat-formatted prompts in Replicate by [@typpo](https://github.com/promptfoo/promptfoo/pull/1261)
- chore: update llama examples and add support for chat formatted prompts in Replicate (#1261)
- chore: warn when a var is named assert (#1259)

### Fixed

- **fix(redteam):** Allow arbitrary `injectVar` name for redteam providers by [@mldangelo](https://github.com/promptfoo/promptfoo/pull/1253)
- fix: make --add-strategies validation have useful error (#1260)
- fix: multiple docker fixes (#1257)
- fix: color error in local checkNodeVersion test (#1255)
- fix: resolve node-fetch typescript errors (#1254)
- fix(redteam): allow arbitrary injectVar name for redteam providers (#1253)

## [0.73.4] - 2024-07-24

### Changed

- **schema**: Update config schema for strategies by @mldangelo in [#1244](https://github.com/promptfoo/promptfoo/pull/1244)
- **defaultTest**: Fix scenario assert merging by @onyck in [#1251](https://github.com/promptfoo/promptfoo/pull/1251)
- **webui**: Handle port already in use error by @mldangelo in [#1246](https://github.com/promptfoo/promptfoo/pull/1246)
- **webui**: Update provider list in `ProviderSelector` and add tests by @mldangelo in [#1245](https://github.com/promptfoo/promptfoo/pull/1245)
- **site**: Add blog post by @typpo in [#1247](https://github.com/promptfoo/promptfoo/pull/1247)
- **site**: Improve navigation and consistency by @mldangelo in [#1248](https://github.com/promptfoo/promptfoo/pull/1248)
- **site**: Add careers page by @mldangelo in [#1222](https://github.com/promptfoo/promptfoo/pull/1222)
- **docs**: Full RAG example by @typpo in [#1228](https://github.com/promptfoo/promptfoo/pull/1228)

## [0.73.3] - 2024-07-23

### Changed

- **WebUI:** Make eval switcher more obvious by @typpo in [#1232](https://github.com/promptfoo/promptfoo/pull/1232)
- **Redteam:** Add iterative tree provider and strategy by @mldangelo in [#1238](https://github.com/promptfoo/promptfoo/pull/1238)
- Improve `CallApiFunctionSchema`/`ProviderFunction` type by @aloisklink in [#1235](https://github.com/promptfoo/promptfoo/pull/1235)
- **Redteam:** CLI nits, plugins, provider functionality, and documentation by @mldangelo in [#1231](https://github.com/promptfoo/promptfoo/pull/1231)
- **Redteam:** PII false positives by @typpo in [#1233](https://github.com/promptfoo/promptfoo/pull/1233)
- **Redteam:** `--add-strategies` flag didn't work by @typpo in [#1234](https://github.com/promptfoo/promptfoo/pull/1234)
- Cleanup logging and fix nextui TS error by @mldangelo in [#1243](https://github.com/promptfoo/promptfoo/pull/1243)
- **CI:** Add registry URL to npm publish workflow by @mldangelo in [#1241](https://github.com/promptfoo/promptfoo/pull/1241)
- Remove redundant chalk invocations by @mldangelo in [#1240](https://github.com/promptfoo/promptfoo/pull/1240)
- Update dependencies by @mldangelo in [#1242](https://github.com/promptfoo/promptfoo/pull/1242)
- Update some images by @typpo in [#1236](https://github.com/promptfoo/promptfoo/pull/1236)
- More image updates by @typpo in [#1237](https://github.com/promptfoo/promptfoo/pull/1237)
- Update capitalization of Promptfoo and fix site deprecation warning by @mldangelo in [#1239](https://github.com/promptfoo/promptfoo/pull/1239)

## [0.73.2] - 2024-07-23

### Changed

- fix: add support for anthropic bedrock tools (#1229)
- chore(redteam): add a warning for no openai key set (#1230)

## [0.73.1] - 2024-07-22

### Changed

- fix: dont try to parse yaml content on load (#1226)

## [0.73.0] - 2024-07-22

### Added

- feat(redteam): add 4 new basic plugins (#1201)
- feat(redteam): improve test generation logic and add batching by @mldangelo in
- feat(redteam): settings dialog (#1215)https://github.com/promptfoo/promptfoo/pull/1208
- feat(redteam): introduce redteam section for promptfooconfig.yaml (#1192)

### Changed

- fix: gpt-4o-mini price (#1218)
- chore(openai): update model list (#1219)
- test: improve type safety and resolve TypeScript errors (#1216)
- refactor: resolve circular dependencies and improve code organization (#1212)
- docs: fix broken links (#1211)
- site: image updates and bugfixes (#1217)
- site: improve human readability of validator errors (#1221)
- site: yaml/json config validator for promptfoo configs (#1207)

### Fixed

- fix(validator): fix errors in default example (#1220)
- fix(webui): misc fixes and improvements to webui visuals (#1213)
- fix(redteam): mismatched categories and better overall scoring (#1214)
- fix(gemini): improve error handling (#1193)

### Dependencies

- chore(deps): update multiple dependencies to latest minor and patch versions (#1210)

## [0.72.2] - 2024-07-19

### Documentation

- docs: add guide for comparing GPT-4o vs GPT-4o-mini (#1200)

### Added

- **feat(openai):** add GPT-4o-mini models by [@mldangelo](https://github.com/promptfoo/promptfoo/pull/1196)
- feat(redteam): improve test generation logic and add batching (#1208)

### Changed

- **feat:** add schema validation to `promptfooconfig.yaml` by [@mldangelo](https://github.com/promptfoo/promptfoo/pull/1185)
- **fix:** base path for custom filter resolution by [@onyck](https://github.com/promptfoo/promptfoo/pull/1198)
- **chore(redteam):** refactor PII categories and improve plugin handling by [@mldangelo](https://github.com/promptfoo/promptfoo/pull/1191)
- **build(deps-dev):** bump `@aws-sdk/client-bedrock-runtime` from 3.614.0 to 3.616.0 by [@dependabot](https://github.com/promptfoo/promptfoo/pull/1203)
- **docs:** add guide for comparing GPT-4o vs GPT-4o-mini by [@mldangelo](https://github.com/promptfoo/promptfoo/pull/1200)
- **site:** contact page by [@typpo](https://github.com/promptfoo/promptfoo/pull/1190)
- **site:** newsletter form by [@typpo](https://github.com/promptfoo/promptfoo/pull/1194)
- **site:** miscellaneous images and improvements by [@typpo](https://github.com/promptfoo/promptfoo/pull/1199)
- build(deps-dev): bump @aws-sdk/client-bedrock-runtime from 3.614.0 to 3.616.0 (#1203)
- site: misc images and improvements (#1199)

### Fixed

- **fix(webui):** eval ID not being properly set by [@typpo](https://github.com/promptfoo/promptfoo/pull/1195)
- **fix(Dockerfile):** install curl for healthcheck by [@orange-anjou](https://github.com/promptfoo/promptfoo/pull/1204)
- fix(Dockerfile): install curl for healthcheck (#1204)
- fix: base path for custom filter resolution (#1198)

### Tests

- **test(webui):** add unit tests for `InfoModal` component by [@mldangelo](https://github.com/promptfoo/promptfoo/pull/1187)

## [0.72.1] - 2024-07-18

### Tests

- test(webui): add unit tests for InfoModal component (#1187)

### Fixed

- fix(webui): eval id not being properly set (#1195)

### Added

- feat(openai): add gpt-4o-mini models (#1196)
- feat: add schema validation to promptfooconfig.yaml (#1185)

### Changed

- Fix: Consider model name when caching Bedrock responses by @fvdnabee in [#1181](https://github.com/promptfoo/promptfoo/pull/1181)
- Fix: Parsing of the model name tag in Ollama embeddings provider by @minamijoyo in [#1189](https://github.com/promptfoo/promptfoo/pull/1189)
- Refactor (redteam): Simplify CLI command structure and update provider options by @mldangelo in [#1174](https://github.com/promptfoo/promptfoo/pull/1174)
- Refactor (types): Convert interfaces to Zod schemas by @mldangelo in [#1178](https://github.com/promptfoo/promptfoo/pull/1178)
- Refactor (redteam): Improve type safety and simplify code structure by @mldangelo in [#1175](https://github.com/promptfoo/promptfoo/pull/1175)
- Chore (redteam): Another injection by @typpo in [#1173](https://github.com/promptfoo/promptfoo/pull/1173)
- Chore (deps): Upgrade inquirer to v10 by @mldangelo in [#1176](https://github.com/promptfoo/promptfoo/pull/1176)
- Chore (redteam): Update CLI for test case generation by @mldangelo in [#1177](https://github.com/promptfoo/promptfoo/pull/1177)
- Chore: Include hostname in share confirmation by @typpo in [#1183](https://github.com/promptfoo/promptfoo/pull/1183)
- Build (deps-dev): Bump @azure/identity from 4.3.0 to 4.4.0 by @dependabot in [#1180](https://github.com/promptfoo/promptfoo/pull/1180)
- chore(redteam): refactor PII categories and improve plugin handling (#1191)
- site: newsletter form (#1194)
- site: contact page (#1190)

## [0.72.0] - 2024-07-17

### Added

- feat(webui): add about component with helpful links (#1149)
- feat(webui): Ability to compare evals (#1148)

### Changed

- feat: manual input provider (#1168)
- chore(mistral): add codestral-mamba (#1170)
- chore: static imports for iterative providers (#1169)

### Fixed

- fix(webui): dark mode toggle (#1171)
- fix(redteam): set harmCategory label for harmful tests (#1172)

## [0.71.1] - 2024-07-15

### Added

- feat(redteam): specify the default number of test cases to generate per plugin (#1154)

### Changed

- feat: add image classification example and xml assertions (#1153)

### Fixed

- fix(redteam): fix dynamic import paths (#1162)

## [0.71.0] - 2024-07-15

### Changed

- **Eval picker for web UI** by [@typpo](https://github.com/typpo) in [#1143](https://github.com/promptfoo/promptfoo/pull/1143)
- **Update default model providers to Claude 3.5** by [@mldangelo](https://github.com/mldangelo) in [#1157](https://github.com/promptfoo/promptfoo/pull/1157)
- **Allow provider customization for dataset generation** by [@mldangelo](https://github.com/mldangelo) in [#1158](https://github.com/promptfoo/promptfoo/pull/1158)
- **Predict Redteam injectVars** by [@mldangelo](https://github.com/mldangelo) in [#1141](https://github.com/promptfoo/promptfoo/pull/1141)
- **Fix JSON prompt escaping in HTTP provider and add LM Studio example** by [@mldangelo](https://github.com/mldangelo) in [#1156](https://github.com/promptfoo/promptfoo/pull/1156)
- **Fix poor performing harmful test generation** by [@mldangelo](https://github.com/mldangelo) in [#1124](https://github.com/promptfoo/promptfoo/pull/1124)
- **Update overreliance grading prompt** by [@mldangelo](https://github.com/mldangelo) in [#1146](https://github.com/promptfoo/promptfoo/pull/1146)
- **Move multiple variables warning to before progress bar** by [@typpo](https://github.com/typpo) in [#1160](https://github.com/promptfoo/promptfoo/pull/1160)
- **Add contributing guide** by [@mldangelo](https://github.com/mldangelo) in [#1150](https://github.com/promptfoo/promptfoo/pull/1150)
- **Refactor and optimize injection and iterative methods** by [@mldangelo](https://github.com/mldangelo) in [#1138](https://github.com/promptfoo/promptfoo/pull/1138)
- **Update plugin base class to support multiple assertions** by [@mldangelo](https://github.com/mldangelo) in [#1139](https://github.com/promptfoo/promptfoo/pull/1139)
- **Structural refactor, abstract plugin and method actions** by [@mldangelo](https://github.com/mldangelo) in [#1140](https://github.com/promptfoo/promptfoo/pull/1140)
- **Move CLI commands into individual files** by [@mldangelo](https://github.com/mldangelo) in [#1155](https://github.com/promptfoo/promptfoo/pull/1155)
- **Update Jest linter rules** by [@mldangelo](https://github.com/mldangelo) in [#1161](https://github.com/promptfoo/promptfoo/pull/1161)
- **Bump openai from 4.52.4 to 4.52.5** by [@dependabot](https://github.com/dependabot) in [#1137](https://github.com/promptfoo/promptfoo/pull/1137)
- **Bump @aws-sdk/client-bedrock-runtime from 3.613.0 to 3.614.0** by [@dependabot](https://github.com/dependabot) in [#1136](https://github.com/promptfoo/promptfoo/pull/1136)
- **Bump openai from 4.52.5 to 4.52.7** by [@dependabot](https://github.com/dependabot) in [#1142](https://github.com/promptfoo/promptfoo/pull/1142)
- **Update documentation and MUI dependencies** by [@mldangelo](https://github.com/mldangelo) in [#1152](https://github.com/promptfoo/promptfoo/pull/1152)
- **Update Drizzle dependencies and configuration** by [@mldangelo](https://github.com/mldangelo) in [#1151](https://github.com/promptfoo/promptfoo/pull/1151)
- **Bump dependencies with patch and minor version updates** by [@mldangelo](https://github.com/mldangelo) in [#1159](https://github.com/promptfoo/promptfoo/pull/1159)

## [0.70.1] - 2024-07-11

### Changed

- **provider**: put provider in outer loop to reduce model swap by @typpo in [#1132](https://github.com/promptfoo/promptfoo/pull/1132)
- **evaluator**: ensure unique prompt handling with labeled and unlabeled providers by @mldangelo in [#1134](https://github.com/promptfoo/promptfoo/pull/1134)
- **eval**: validate --output file extension before running eval by @mldangelo in [#1135](https://github.com/promptfoo/promptfoo/pull/1135)
- **deps-dev**: bump @aws-sdk/client-bedrock-runtime from 3.609.0 to 3.613.0 by @dependabot in [#1126](https://github.com/promptfoo/promptfoo/pull/1126)
- fix pythonCompletion test by @mldangelo in [#1133](https://github.com/promptfoo/promptfoo/pull/1133)

## [0.70.0] - 2024-07-10

### Changed

- feat: Add `promptfoo redteam init` command (#1122)
- chore: refactor eval and generate commands out of main.ts (#1121)
- build(deps): bump openai from 4.52.3 to 4.52.4 (#1118)
- refactor(redteam): relocate harmful and pii plugins from legacy directory (#1123)
- refactor(redteam): Migrate harmful test generators to plugin-based architecture (#1116)

### Fixed

- fix(redteam): use final prompt in moderation instead of original (#1117)

## [0.69.2] - 2024-07-08

### Changed

- feat: add support for nested grading results (#1101)
- fix: issue that caused harmful prompts to not save (#1112)
- fix: resolve relative paths for prompts (#1110)
- ci: compress images in PRs (#1108)
- site: landing page updates (#1096)

## [0.69.1] - 2024-07-06

### Changed

- **feat**: Add Zod schema validation for providers in `promptfooconfig` by @mldangelo in [#1102](https://github.com/promptfoo/promptfoo/pull/1102)
- **fix**: Re-add provider context in prompt functions by @mldangelo in [#1106](https://github.com/promptfoo/promptfoo/pull/1106)
- **fix**: Add missing `gpt-4-turbo-2024-04-09` by @aloisklink in [#1100](https://github.com/promptfoo/promptfoo/pull/1100)
- **chore**: Update minor and patch versions of several packages by @mldangelo in [#1107](https://github.com/promptfoo/promptfoo/pull/1107)
- **chore**: Format Python code and add check job to GitHub Actions workflow by @mldangelo in [#1105](https://github.com/promptfoo/promptfoo/pull/1105)
- **chore**: Bump version to 0.69.1 by @mldangelo
- **docs**: Add example and configuration guide for using `llama.cpp` by @mldangelo in [#1104](https://github.com/promptfoo/promptfoo/pull/1104)
- **docs**: Add Vitest integration guide by @mldangelo in [#1103](https://github.com/promptfoo/promptfoo/pull/1103)

## [0.69.0] - 2024-07-05

### Added

- feat(redteam): `extra-jailbreak` plugin that applies jailbreak to all probes (#1085)
- feat(webui): show metrics as % in column header (#1087)
- feat: add support for PROMPTFOO_AUTHOR environment variable (#1099)

### Changed

- feat: `llm-rubric` uses tools API for model-grading anthropic evals (#1079)
- feat: `--filter-providers` eval option (#1089)
- feat: add `author` field to evals (#1045)
- fix: improper path resolution for file:// prefixes (#1094)
- chore(webui): small changes to styling (#1088)
- docs: guide on how to do sandboxed evals on generated code (#1097)
- build(deps): bump replicate from 0.30.2 to 0.31.0 (#1090)

### Fixed

- fix(webui): Ability to toggle visibility of description column (#1095)

## [0.68.3] - 2024-07-04

### Tests

- test: fix assertion result mock pollution (#1086)

### Fixed

- fix: browser error on eval page with derived metrics that results when a score is null (#1093)
- fix(prompts): treat non-existent files as prompt strings (#1084)
- fix: remove test mutation for classifer and select-best assertion types (#1083)

### Added

- feat(openai): support for attachments for openai assistants (#1080)

### Changed

- **Features:**
  - Added support for attachments in OpenAI assistants by [@typpo](https://github.com/promptfoo/promptfoo/pull/1080)
- **Fixes:**
  - Removed test mutation for classifier and select-best assertion types by [@typpo](https://github.com/promptfoo/promptfoo/pull/1083)
  - Treated non-existent files as prompt strings by [@typpo](https://github.com/promptfoo/promptfoo/pull/1084)
  - Fixed assertion result mock pollution by [@mldangelo](https://github.com/promptfoo/promptfoo/pull/1086)
- **Dependencies:**
  - Bumped `openai` from 4.52.2 to 4.52.3 by [@dependabot](https://github.com/promptfoo/promptfoo/pull/1073)
  - Bumped `@aws-sdk/client-bedrock-runtime` from 3.606.0 to 3.609.0 by [@dependabot](https://github.com/promptfoo/promptfoo/pull/1072)

## [0.68.2] - 2024-07-03

### Changed

- build(deps): bump openai from 4.52.2 to 4.52.3 (#1073)
- build(deps-dev): bump @aws-sdk/client-bedrock-runtime from 3.606.0 to 3.609.0 (#1072)

### Added

- feat(webui): add scenarios to test suite configuration in yaml editor (#1071)

## [0.68.1] - 2024-07-02

### Fixed

- fix: resolve issues with relative prompt paths (#1066)
- fix: handle replicate ids without version (#1059)

### Added

- feat: support calling specific function from python provider (#1053)

### Changed

- **feat:** Support calling specific function from Python provider by [@typpo](https://github.com/promptfoo/promptfoo/pull/1053)
- **fix:** Resolve issues with relative prompt paths by [@mldangelo](https://github.com/promptfoo/promptfoo/pull/1066)
- **fix:** Handle replicate IDs without version by [@typpo](https://github.com/promptfoo/promptfoo/pull/1059)
- **build(deps):** Bump `@anthropic-ai/sdk` from 0.24.2 to 0.24.3 by [@dependabot](https://github.com/promptfoo/promptfoo/pull/1062)
- build(deps): bump @anthropic-ai/sdk from 0.24.2 to 0.24.3 (#1062)

## [0.68.0] - 2024-07-01

### Documentation

- docs: dalle jailbreak blog post (#1052)

### Added

- feat(webui): Add support for markdown tables and other extras by @typpo in [#1042](https://github.com/promptfoo/promptfoo/pull/1042)

### Changed

- feat: support for image model redteaming by @typpo in [#1051](https://github.com/promptfoo/promptfoo/pull/1051)
- feat: prompt syntax for bedrock llama3 by @fvdnabee in [#1038](https://github.com/promptfoo/promptfoo/pull/1038)
- fix: http provider returns the correct response format by @typpo in [#1027](https://github.com/promptfoo/promptfoo/pull/1027)
- fix: handle when stdout columns are not set by @typpo in [#1029](https://github.com/promptfoo/promptfoo/pull/1029)
- fix: support additional models via AWS Bedrock and update documentation by @mldangelo in [#1034](https://github.com/promptfoo/promptfoo/pull/1034)
- fix: handle imported single test case by @typpo in [#1041](https://github.com/promptfoo/promptfoo/pull/1041)
- fix: dereference promptfoo test files by @fvdnabee in [#1035](https://github.com/promptfoo/promptfoo/pull/1035)
- chore: expose runAssertion and runAssertions to node package by @typpo in [#1026](https://github.com/promptfoo/promptfoo/pull/1026)
- chore: add Node.js version check to ensure compatibility by @mldangelo in [#1030](https://github.com/promptfoo/promptfoo/pull/1030)
- chore: enable '@typescript-eslint/no-use-before-define' linter rule by @mldangelo in [#1043](https://github.com/promptfoo/promptfoo/pull/1043)
- docs: fix broken documentation links by @mldangelo in [#1033](https://github.com/promptfoo/promptfoo/pull/1033)
- docs: update anthropic.md by @Codeshark-NET in [#1036](https://github.com/promptfoo/promptfoo/pull/1036)
- ci: add GitHub Action for automatic version tagging by @mldangelo in [#1046](https://github.com/promptfoo/promptfoo/pull/1046)
- ci: npm publish workflow by @typpo in [#1044](https://github.com/promptfoo/promptfoo/pull/1044)
- build(deps): bump openai from 4.52.1 to 4.52.2 by @dependabot in [#1057](https://github.com/promptfoo/promptfoo/pull/1057)
- build(deps): bump @anthropic-ai/sdk from 0.24.1 to 0.24.2 by @dependabot in [#1056](https://github.com/promptfoo/promptfoo/pull/1056)
- build(deps-dev): bump @aws-sdk/client-bedrock-runtime from 3.602.0 to 3.606.0 by @dependabot in [#1055](https://github.com/promptfoo/promptfoo/pull/1055)
- build(deps): bump docker/setup-buildx-action from 2 to 3 in the github-actions group by @dependabot in [#1054](https://github.com/promptfoo/promptfoo/pull/1054)

## [0.67.0] - 2024-06-27

### Added

- feat(bedrock): add proxy support for AWS SDK (#1021)
- feat(redteam): Expose modified prompt for iterative jailbreaks (#1024)
- feat: replicate image provider (#1049)

### Changed

- feat: add support for gemini embeddings via vertex (#1004)
- feat: normalize prompt input formats, introduce single responsibility handlers, improve test coverage, and fix minor bugs (#994)
- fix: more robust json extraction for llm-rubric (#1019)
- build(deps): bump openai from 4.52.0 to 4.52.1 (#1015)
- build(deps): bump @anthropic-ai/sdk from 0.24.0 to 0.24.1 (#1016)
- chore: sort imports (#1006)
- chore: switch to smaller googleapis dependency (#1009)
- chore: add config telemetry (#1005)
- docs: update GitHub urls to reflect promptfoo github org repository location (#1011)
- docs: fix incorrect yaml ref in guide (#1018)

## [0.66.0] - 2024-06-24

### Changed

- `config get/set` commands, ability for users to set their email by [@typpo](https://github.com/typpo) in [#971](https://github.com/promptfoo/promptfoo/pull/971)
- **webui**: Download as CSV by [@typpo](https://github.com/typpo) in [#1000](https://github.com/promptfoo/promptfoo/pull/1000)
- Add support for Gemini default grader if credentials are present by [@typpo](https://github.com/typpo) in [#998](https://github.com/promptfoo/promptfoo/pull/998)
- **redteam**: Allow arbitrary providers by [@mldangelo](https://github.com/mldangelo) in [#1002](https://github.com/promptfoo/promptfoo/pull/1002)
- Derived metrics by [@typpo](https://github.com/typpo) in [#985](https://github.com/promptfoo/promptfoo/pull/985)
- Python provider can import modules with same name as built-ins by [@typpo](https://github.com/typpo) in [#989](https://github.com/promptfoo/promptfoo/pull/989)
- Include error text in all cases by [@typpo](https://github.com/typpo) in [#990](https://github.com/promptfoo/promptfoo/pull/990)
- Ensure tests inside scenarios are filtered by filter patterns by [@mldangelo](https://github.com/mldangelo) in [#996](https://github.com/promptfoo/promptfoo/pull/996)
- Anthropic message API support for env vars by [@typpo](https://github.com/typpo) in [#997](https://github.com/promptfoo/promptfoo/pull/997)
- Add build documentation workflow and fix typos by [@mldangelo](https://github.com/mldangelo) in [#993](https://github.com/promptfoo/promptfoo/pull/993)
- Block network calls in tests by [@typpo](https://github.com/typpo) in [#972](https://github.com/promptfoo/promptfoo/pull/972)
- Export `AnthropicMessagesProvider` from providers by [@greysteil](https://github.com/greysteil) in [#975](https://github.com/promptfoo/promptfoo/pull/975)
- Add Claude 3.5 sonnet pricing by [@typpo](https://github.com/typpo) in [#976](https://github.com/promptfoo/promptfoo/pull/976)
- Pass `tool_choice` to Anthropic when set in config by [@greysteil](https://github.com/greysteil) in [#977](https://github.com/promptfoo/promptfoo/pull/977)
- Fixed according to Ollama API specifications by [@keishidev](https://github.com/keishidev) in [#981](https://github.com/promptfoo/promptfoo/pull/981)
- Add Dependabot config and update provider dependencies by [@mldangelo](https://github.com/mldangelo) in [#984](https://github.com/promptfoo/promptfoo/pull/984)
- Don't commit `.env` to Git by [@will-holley](https://github.com/will-holley) in [#991](https://github.com/promptfoo/promptfoo/pull/991)
- Update Docker base image to Node 20, improve self-hosting documentation, and add CI action for Docker build by [@mldangelo](https://github.com/mldangelo) in [#995](https://github.com/promptfoo/promptfoo/pull/995)
- Allow variable cells to scroll instead of exploding the table height by [@grrowl](https://github.com/grrowl) in [#973](https://github.com/promptfoo/promptfoo/pull/973)

## [0.65.2] - 2024-06-20

### Documentation

- docs: update claude vs gpt guide with claude 3.5 (#986)

### Added

- feat(redteam): make it easier to add non default plugins (#958)

### Changed

- feat: contains-sql assert (#964)
- fix: handle absolute paths for js providers (#966)
- fix: label not showing problem when using eval with config option (#928)
- fix: should return the whole message if the OpenAI return the content and the function call/tools at the same time. (#968)
- fix: label support for js prompts (#970)
- docs: Add CLI delete command to docs (#959)
- docs: text to sql validation guide (#962)

### Fixed

- fix(redteam): wire ui to plugins (#965)
- fix(redteam): reduce overreliance, excessive-agency false positive rates (#963)

## [0.65.1] - 2024-06-18

### Changed

- chore(docs): add shell syntax highlighting and fix typos (#953)
- chore(dependencies): update package dependencies (#952)
- Revert "feat(cli): add tests for CLI commands and fix version flag bug" (#967)

### Fixed

- fix: handle case where returned python result is null (#957)
- fix(webui): handle empty fail reasons and null componentResults (#956)

### Added

- feat(cli): add tests for CLI commands and fix version flag bug (#954)
- feat(eslint): integrate eslint-plugin-jest and configure rules (#951)
- feat: add eslint-plugin-unused-imports and remove unused imports (#949)
- feat: assertion type: is-sql (#926)

## [0.65.0] - 2024-06-17

### Added

- feat(webui): show pass/fail toggle (#938)
- feat(webui): carousel for multiple failure reasons (#939)
- feat(webui): clicking metric pills filters by nonzero only (#941)
- feat(redteam): political statements (#944)
- feat(redteam): indicate performance with moderation filter (#933)

### Changed

- feat: add hf to onboarding flow (#947)
- feat: add support for `promptfoo export latest` (#948)
- fix: serialize each item in `vars` when its type is a string (#823) (#943)
- chore(webui): split ResultsTable into separate files (#942)

### Fixed

- fix(redteam): more aggressive contract testing (#946)

### Dependencies

- chore(deps): update dependencies without breaking changes (#937)

## [0.64.0] - 2024-06-15

### Added

- feat(redteam): add unintended contracts test (#934)
- feat(anthropic): support tool use (#932)

### Changed

- feat: export `promptfoo.cache` to node package (#923)
- feat: add Voyage AI embeddings provider (#931)
- feat: Add more Portkey header provider options and create headers automatically (#909)
- fix: handle openai chat-style messages better in `moderation` assert (#930)
- ci: add next.js build caching (#908)
- chore(docs): update installation and GitHub Actions guides (#935)
- chore(dependencies): bump LLM providers in package.json (#936)

### Fixed

- fix(bedrock): support cohere embeddings (#924)

### Dependencies

- chore(deps): bump braces from 3.0.2 to 3.0.3 (#918)

## [0.63.2] - 2024-06-10

### Added

- feat: report view for redteam evals (#920)

### Fixed

- fix(bedrock): default value for configs (#917)
- fix: prevent assertions from being modified as they run (#929)

## [0.63.1] - 2024-06-10

### Fixed

- fix(vertex): correct handling of system instruction (#911)
- fix(bedrock): support for llama, cohere command and command-r, mistral (#915)

## [0.63.0] - 2024-06-09

### Added

- feat(bedrock): Add support for mistral, llama, cohere (#885)
- feat(ollama): add OLLAMA_API_KEY to support authentication (#883)
- feat(redteam): add test for competitor recommendations (#877)
- feat(webui): Show the number of passes and failures (#888)
- feat(webui): show manual grading record in test details view (#906)
- feat(webui): use indexeddb instead of localstorage (#905)

### Changed

- feat: ability to set test case metric from csv (#889)
- feat: interactive onboarding (#886)
- feat: support `threshold` param from csv (#903)
- feat: support array of values for `similar` assertion (#895)
- fix: Prompt variable reads unprocessed spaces on both sides (#887)
- fix: windows node 22 flake (#907)
- [fix: ci passing despite failing build (](https://github.com/promptfoo/promptfoo/commit/ce6090be5d70fbe71c6da0a5ec1a73253a9d8a0e)https://github.com/promptfoo/promptfoo/pull/876[)](https://github.com/promptfoo/promptfoo/commit/ce6090be5d70fbe71c6da0a5ec1a73253a9d8a0e)
- [fix: incorrect migrations path in docker build](https://github.com/promptfoo/promptfoo/commit/6a1eef4e4b006b32de9ce6e5e2d7c0bd3b9fa95a) https://github.com/promptfoo/promptfoo/issues/861
- chore(ci): add `workflow_dispatch` trigger (#897)
- chore: add more gemini models (#894)
- chore: introduce eslint (#904)
- chore: switch to SWC for faster Jest tests (#899)
- chore: update to prettier 3 (#901)
- [chore(openai): add tool_choice required type](https://github.com/promptfoo/promptfoo/commit/e97ce63221b0e06f7e03f46c466da36c5b713017)

### Fixed

- fix(vertex): support var templating in system instruction (#902)
- [fix(webui): display latency when available](https://github.com/promptfoo/promptfoo/commit/bb335efbe9e8d6b23526c837402787a1cbba9969)

### Dependencies

- chore(deps): update most dependencies to latest stable versions (#898)

## [0.62.1] - 2024-06-06

### Added

- feat(webui): Ability to suppress browser open on `promptfoo view` (#881)
- feat(anthropic): add support for base url (#850)
- feat(openai): Support function/tool callbacks (#830)
- feat(vertex/gemini): add support for toolConfig and systemInstruction (#841)
- feat(webui): Ability to filter to highlighted cells (#852)
- feat(webui): ability to click to filter metric (#849)
- feat(webui): add copy and highlight cell actions (#847)

### Changed

- fix: migrate database before writing results (#882)
- chore: upgrade default graders to gpt-4o (#848)
- ci: Introduce jest test coverage reports (#868)
- ci: add support for node 22, remove support for node 16 (#836)
- docs: Addresses minor typographical errors (#845)
- docs: Help description of default `--output` (#844)
- feat: Add Red Team PII Tests (#862)
- feat: Support custom gateway URLs in Portkey (#840)
- feat: add support for python embedding and classification providers (#864)
- feat: add support for titan premier on bedrock (#839)
- feat: pass evalId in results (#758)
- fix: Broken types (#854)
- fix: Fix broken progress callback in web ui (#860)
- fix: Fix formatting and add style check to CI (#872)
- fix: Fix type error eval page.tsx (#867)
- fix: Improve Error Handling for Python Assertions and Provider Exceptions (#863)
- fix: Pass evaluateOptions from web ui yaml (#859)
- fix: Render multiple result images with markdown, if markdown contains multiple images (#873)
- fix: The values of defaultTest and evaluateOptions are not set when editing the eval yaml file. (#834)
- fix: crash on db migration when cache is disabled on first run (#842)
- fix: csv and html outputs include both prompt and provider labels (#851)
- fix: docker build and prepublish script (#846)
- fix: show labels for custom provider (#875)
- chore: fix windows node 22 build issues by adding missing encoding dependency and updating webpack config (#900)
- chore: update Node.js version management and improve documentation (#896)
- Fix CI Passing Despite Failing Build (#866) (#876)

## [0.62.0] - 2024-06-05

### Fixed

- fix: Parameter evaluateOptions not passed correctly in jobs created using web (#870)

### Added

- feat(anthropic): add support for base url (#850)
- feat(openai): Support function/tool callbacks (#830)
- feat(vertex/gemini): add support for toolConfig and systemInstruction (#841)
- feat(webui): Ability to filter to highlighted cells (#852)
- feat(webui): ability to click to filter metric (#849)
- feat(webui): add copy and highlight cell actions (#847)

### Changed

- feat: Add Red Team PII Tests (#862)
- feat: Support custom gateway URLs in Portkey (#840)
- feat: add support for python embedding and classification providers (#864)
- feat: add support for titan premier on bedrock (#839)
- feat: pass evalId in results (#758)
- feat: upgrade default graders to gpt-4o (#848)
- fix: Broken types (#854)
- fix: Fix broken progress callback in web ui (#860)
- fix: Fix formatting and add style check to CI (#872)
- fix: Fix type error eval page.tsx (#867)
- fix: Improve Error Handling for Python Assertions and Provider Exceptions (#863)
- fix: Pass evaluateOptions from web ui yaml (#859)
- fix: Render multiple result images with markdown, if markdown contains multiple images (#873)
- fix: The values of defaultTest and evaluateOptions are not set when editing the eval yaml file. (#834)
- fix: crash on db migration when cache is disabled on first run (#842)
- fix: csv and html outputs include both prompt and provider labels (#851)
- fix: docker build and prepublish script (#846)
- fix: show labels for custom provider (#875)
- ci: Introduce jest test coverage reports (#868)
- ci: add support for node 22, remove support for node 16 (#836)
- docs: Addresses minor typographical errors (#845)
- docs: Help description of default `--output` (#844)

## [0.61.0] - 2024-05-30

### Changed

- feat: `moderation` assert type (#821)
- feat: general purpose http/https provider (#822)
- feat: add portkey provider (#819)
- feat: Add Cloudflare AI Provider (#817)
- fix: Remove duplicate logging line (#825)
- fix: The ‘defaultTest’ option has no effect during evaluation. (#829)
- fix: Improve Error Handling in Python Script Execution (#833)
- docs: How to red team LLMs (#828)
- chore(mistral): add codestral (#831)

## [0.60.0] - 2024-05-25

### Added

- feat(webui): Add image viewer (#816)

### Changed

- feat: redteam testset generation (#804)
- feat: support for deep equality check in equals assertion (#805)
- feat: Allow functions in renderVarsInObject (#813)
- feat: ability to reference previous llm outputs via storeOutputAs (#808)
- feat: support for prompt objects (#818)
- fix: huggingface api key handling (#809)
- docs: Restore ProviderResponse class name (#806)
- docs: Fix typo in local build command (#811)

## [0.59.1] - 2024-05-18

### Changed

- [fix: handle null result timestamp when writing to db.](https://github.com/promptfoo/promptfoo/commit/40e1ebfbfd512fea56761b4cbdfff0cd25d61ae1) https://github.com/promptfoo/promptfoo/issues/800

## [0.59.0] - 2024-05-18

### Added

- feat(webui): add --filter-description option to `promptfoo view` (#780)
- feat(bedrock): add support for embeddings models (#797)

### Changed

- fix: python prompts break when using whole file (#784)
- Langfuse need to compile variables (#779)
- chore(webui): display prompt and completion tokens (#794)
- chore: include full error response in openai errors (#791)
- chore: add logprobs to assertion context (#790)
- feat: support var interpolation in function calls (#792)
- chore: add timestamp to EvaluateSummary (#785)
- fix: render markdown in variables too (#796)

### Fixed

- fix(vertex): remove leftover dependency on apiKey (#798)

## [0.58.1] - 2024-05-14

### Changed

- fix: improve GradingResult validation (#772)
- [fix: update python ProviderResponse error message and docs.](https://github.com/promptfoo/promptfoo/commit/258013080809bc782afe3de51c9309230cb5cdb2) https://github.com/promptfoo/promptfoo/issues/769
- [chore(openai): add gpt-4o models (](https://github.com/promptfoo/promptfoo/commit/ff4655d31d3588972522bb162733cb61e460f36f)https://github.com/promptfoo/promptfoo/pull/776[)](https://github.com/promptfoo/promptfoo/commit/ff4655d31d3588972522bb162733cb61e460f36f)
- add gpt-4o models (#776)

### Fixed

- fix(langfuse): Check runtime type of `getPrompt`, stringify the result (#774)

## [0.58.0] - 2024-05-09

### Changed

- feat: assert-set (#765)
- feat: add comma-delimited string support for array-type assertion values (#755)
- fix: Resolve JS assertion paths relative to configuration file (#756)
- fix: not-equals assertion (#763)
- fix: upgrade rouge package and limit to strings (#764)

## [0.57.1] - 2024-05-02

### Changed

- fix: do not serialize js objects to non-js providers (#754)
- **[See 0.57.0 release notes](https://github.com/promptfoo/promptfoo/releases/tag/0.57.0)**

## [0.57.0] - 2024-05-01

### Changed

- feat: ability to override provider per test case (#725)
- feat: eval tests matching pattern (#735)
- feat: add `-n` limit arg for `promptfoo list` (#749)
- feat: `promptfoo import` and `promptfoo export` commands (#750)
- feat: add support for `--var name=value` cli option (#745)
- feat: promptfoo eval --filter-failing outputFile.json (#742)
- fix: eval --first-n arg (#734)
- chore: Update openai package to 3.48.5 (#739)
- chore: include logger and cache utils in javascript provider context (#748)
- chore: add `PROMPTFOO_FAILED_TEST_EXIT_CODE` envar (#751)
- docs: Document `python:` prefix when loading assertions in CSV (#731)
- docs: update README.md (#733)
- docs: Fixes to Python docs (#728)
- docs: Update to include --filter-\* cli args (#747)

## [0.56.0] - 2024-04-28

### Added

- feat(webui): improved comment dialog (#713)

### Changed

- feat: Intergration with Langfuse (#707)
- feat: Support IBM Research BAM provider (#711)
- fix: Make errors uncached in Python completion. (#706)
- fix: include python tracebacks in python errors (#724)
- fix: `getCache` should return a memory store when disk caching is disabled (#715)
- chore(webui): improve eval view performance (#719)
- chore(webui): always show provider in header (#721)
- chore: add support for OPENAI_BASE_URL envar (#717)

### Fixed

- fix(vertex/gemini): support nested generationConfig (#714)

## [0.55.0] - 2024-04-24

### Changed

- [Docs] Add llama3 example to ollama docs (#695)
- bugfix in answer-relevance (#697)
- feat: add support for provider `transform` property (#696)
- feat: add support for provider-specific delays (#699)
- feat: portkey.ai integration (#698)
- feat: `eval -n` arg for running the first n test cases (#700)
- feat: ability to write outputs to google sheet (#701)
- feat: first-class support for openrouter (#702)
- Fix concurrent cache request behaviour (#703)

## [0.54.1] - 2024-04-20

### Changed

- Add support for Mixtral 8x22B (#687)
- fix: google sheets async loading (#688)
- fix: trim spaces in csv assertions that can have file:// prefixes (#689)
- fix: apply thresholds to custom python asserts (#690)
- fix: include detail from external python assertion (#691)
- chore(webui): allow configuration of results per page (#694)
- fix: ability to override rubric prompt for all model-graded metrics (#692)

## [0.54.0] - 2024-04-18

### Changed

- feat: support for authenticated google sheets access (#686)
- fix: bugs in `Answer-relevance` calculation (#683)
- fix: Add tool calls to response from azure openai (#685)

## [0.53.0] - 2024-04-16

### Changed

- fix!: make `javascript` assert function call consistent with external js function call (#674)
- fix: node library supports prompt files (#668)
- feat: Enable post-hoc evaluations through defining and using output value in TestSuite (#671)
- feat: Allow local files to define providerOutput value for TestCase (#675)
- feat: detect suitable anthropic default provider (#677)
- feat: Ability to delete evals (#676)
- feat: ability to create derived metrics (#670)

## [0.52.0] - 2024-04-12

### Added

- feat(webui): add pagination (#649)

### Changed

- feat: support for inline yaml for is-json, contains-json in csv (#651)
- feat: run providers 1 at a time with --interactive-providers (#645)
- feat: --env-file arg (#615)
- fix: Do not fail with api error when azure datasource is used (#644)
- fix: allow loading of custom provider in windows (#518) (#652)
- fix: don't show telemetry message without telemtry (#658)
- fix: `E2BIG` error during the execution of Python asserts (#660)
- fix: support relative filepaths for non-code assert values (#664)

### Fixed

- fix(webui): handle invalid search regexes (#663)

## [0.51.0] - 2024-04-07

### Added

- feat(webui): store settings in localstorage (#617)
- feat(azureopenai): apiKeyEnvar support (#628)
- feat(webui): "progress" page that shows provider/prompt pairs (#631)

### Changed

- chore: improve json parsing errors (#620)
- feat: ability to override path to python binary (#619)
- Add documentation for openai vision (#637)
- Support claude vision and images (#639)
- fix: assertion files use relative path (#624)
- feat: add provider reference to prompt function (#633)
- feat: ability to import vars using glob (#641)
- feat!: return values directly in python assertions (#638)

### Fixed

- fix(webui): ability to save defaultTest and evaluateOptions in yaml editor (#629)

## [0.50.1] - 2024-04-02

### Changed

- fix: compiled esmodule interop (#613)
- fix: downgrade var resolution failure to warning (#614)
- fix: glob behavior on windows (#612)

## [0.50.0] - 2024-04-01

### Added

- feat(webui): download button (#482)
- feat(webui): toggle for showing full prompt in output cell (#603)

### Changed

- feat: support .mjs external imports (#601)
- feat: load .env from cli (#602)
- feat: ability to use js files as `transform` (#605)
- feat: ability to reference vars from other vars (#607)
- fix: handling for nonscript assertion files (#608)

### Fixed

- fix(selfhost): add support for prompts and datasets api endpoints (#600)
- fix(selfhost): Consolidate to `NEXT_PUBLIC_PROMPTFOO_REMOTE_BASE_URL` (#609)

## [0.49.3] - 2024-03-29

### Changed

- fix: bedrock model parsing (#593)
- [fix: make llm-rubric more resilient to bad json responses.](https://github.com/promptfoo/promptfoo/commit/93fd059a13454ed7a251a90a33306fb1f3c81895) https://github.com/promptfoo/promptfoo/issues/596
- feat: display progress bar for each parallel execution (#597)

## [0.49.2] - 2024-03-27

### Changed

- fix: support relative paths for custom providers (#589)
- fix: gemini generationConfig and safetySettings (#590)
- feat: cli watch for vars and providers (#591)

## [0.49.1] - 2024-03-25

### Changed

- fix: lazy import of azure peer dependency (#586)

## [0.49.0] - 2024-03-23

### Added

- feat(vertexai): use gcloud application default credentials (#580)

### Changed

- feat: Add support for huggingface token classification (#574)
- feat: Mistral provider support for URL and API key envar (#570)
- feat: run assertions in parallel (#575)
- feat: support for azure openai assistants (#577)
- feat: ability to set tags on standalone assertion llm outputs (#581)
- feat: add support for claude3 on bedrock (#582)
- fix: load file before running prompt function (#583)
- [fix: broken ansi colors on cli table](https://github.com/promptfoo/promptfoo/commit/bbb0157b09c0ffb5366d3cbd112438ca3d2d61c9)
- [fix: remove duplicate instruction output](https://github.com/promptfoo/promptfoo/commit/fb095617d36102f5b6256e9718e736378c0a5cea)
- chore: better error messages when expecting json but getting text (#576)

### Fixed

- fix(selfhost): handle sqlite db in docker image and build (#568)

### Dependencies

- chore(deps): bump webpack-dev-middleware from 5.3.3 to 5.3.4 in /site (#579)

## [0.48.0] - 2024-03-18

### Added

- feat(csv): add support for `__description` field (#556)

### Changed

- feat: migrate filesystem storage to sqlite db (#558)
  - **When you first run `eval` or `view` with 0.48.0, your saved evals will be migrated from `.json` files to a sqlite db. Please open an issue if you run into problems.**
  - Restoration: By default, the migration process runs on the promptfoo output directory `~/.promptfoo/output`. This directory is backed up at `~/.promptfoo/output-backup-*` and you can restore it and use a previous version by renaming that directory back to `output`
- feat: Add anthropic:messages and replicate:mistral as default providers to web ui (#562)
- feat: add label field to provider options (#563)
- docs: adjust configuration for python provider (#565)
- chore: db migration and cleanup (#564)

### Fixed

- fix(azureopenai): add support for `max_tokens` and `seed` (#561)

## [0.47.0] - 2024-03-14

### Changed

- feat: improve python inline asserts to not require printing (#542)
- feat: add tools and tool_choice config parameters to azure openai provider (#550)
- feat: Add support for Claude 3 Haiku (#552)
- fix: validate custom js function return values (#548)
- fix: dedupe prompts from combined configs (#554)

### Fixed

- fix(replicate): support non-array outputs (#547)

## [0.46.0] - 2024-03-08

### Added

- feat(self-host): run evals via web ui (#540)
- feat(self-host): Persist changes on self-deployed UI without sharing a new link (#538)
- feat(webui): ability to change eval name (#537)

### Changed

- feat: add support for calling specific functions for python prompt (#533)
- fix: openai tools and function checks handle plaintext responses (#541)

### Fixed

- fix(anthropic): wrap text if prompt supplied as json (#536)

## [0.45.2] - 2024-03-07

### Changed

- fix: python provider handles relative script paths correctly (#535)

## [0.45.1] - 2024-03-06

### Changed

- fix: json and yaml vars files (#531)

### Fixed

- fix(python): deserialize objects from json (#532)

## [0.45.0] - 2024-03-06

### Added

- feat(anthropic): Add Claude 3 support (#526)

### Changed

- feat: ability to load `vars` values at runtime (#496)
  // Example logic to return a value based on the varName
  if (varName === 'context') {
  return `Processed ${otherVars.input} for prompt: ${prompt}`;
  }
  return {
  output: 'default value',
  };
  // Handle potential errors
  // return { error: 'Error message' }
  # Example logic to dynamically generate variable content
  if var_name == 'context':
  return {
  'output': f"Context for {other_vars['input']} in prompt: {prompt}"
  }
  return {'output': 'default context'}
  # Handle potential errors
  # return { 'error': 'Error message' }

## [0.44.0] - 2024-03-04

### Added

- feat(mistral): Add new models, JSON mode, and update pricing (#500)

### Changed

- fix: Print incorrect response from factuality checker (#503)
- fix: Support missing open parenthesis (fixes #504) (#505)
- feat: include prompt in transform (#512)
- feat: Support csv and json files in the `tests` array (#520)

### Fixed

- fix(ollama): dont send invalid options for `OllamaChatProvider` (#506)
- fix(huggingface): do not pass through non-hf parameters (#519)

## [0.43.1] - 2024-02-25

### Changed

- fix: pass through PROMPTFOO\_\* variables from docker run (#498)
- docs: clean up python provider header

### Fixed

- fix(huggingface): support `apiKey` config param (#494)
- fix(bedrock): transform model output from cache. #474

### Documentation

- docs(huggingface): example of private huggingface inference endpoint (#497)

## [0.43.0] - 2024-02-23

### Added

- feat(webui): Display test suite description (#487)
- feat(webui): Add upload testcase csv to eval page (#484)

### Changed

- feat: pass `test` to assertion context (#485)
- fix: Change variable name to what the prompt template expects (#489)
- (docs): Replace references to deprecated postprocess option (#483)
- chore: update replicate library and add new common params (#491)

### Fixed

- fix(self-hosting): remove supabase dependency from webui eval view (#492)

## [0.42.0] - 2024-02-19

### Added

- feat(webview): toggle for prettifying json outputs (#472)
- feat(openai): support handling OpenAI Assistant functions tool calls (#473)

### Changed

- feat: add support for claude 2.1 on bedrock (#470)
- feat: support for overriding `select-best` provider (#478)
- feat: ability to disable var expansion (#476)
- fix: improve escaping for python prompt shell (#481)

## [0.41.0] - 2024-02-12

### Added

- feat(openai)!: Allow apiBaseUrl to override /v1 endpoint (#464)

### Changed

- feat: add support for async python providers (#465)
- fix: pass config to python provider (#460)
- chore: include progress output in debug logs (#461)
- docs: perplexity example (#463)

### Fixed

- fix(factuality): make factuality output case-insensitive (#468)
- fix: ensure that only valid ollama params are passed (#480)

## [0.40.0] - 2024-02-06

### Added

- feat(mistral): Add Mistral provider (#455)
- feat(openai): add support for `apiKeyEnvar` (#456)
- feat(azureopenai): add apiBaseUrl config (#459)

### Changed

- feat: cohere api support (#457)
- feat: ability to override select-best prompt. #289
- fix: support for gemini generationConfig and safetySettings (#454)

### Fixed

- fix(vertex/gemini): add support for llm-rubric and other OpenAI-formatted prompts (#450)

### Documentation

- documentation: update python.md typo in yaml (#446)

## [0.39.1] - 2024-02-02

### Changed

- fix: func => function in index.ts (#443)
- feat: add support for google ai studio gemini (#445)

## [0.39.0] - 2024-02-01

### Changed

- feat: Add DefaultGradingJsonProvider to improve `llm-rubric` reliability (#432)
- feat: add caching for exec and python providers (#435)
- feat: add `--watch` option to eval command (#439)
- feat: ability to transform output on per-assertion level (#437)
- feat: compare between multiple outputs with `select-best` (#438)
- fix: pass through cost to runAssertion
- fix: pass through cost to runAssertion

## [0.38.0] - 2024-01-29

### Added

- feat(openai): Jan 25 model updates (#416)
- feat(webui): eval deeplinks (#426)
- feat(huggingface): Support sentence similarity inference API (#425)

### Changed

- fix: Only open previous results when necessary (uses lots of memory) (#418)
- fix: html output (#430)
- feat: add a `python` provider that supports native python function calls (#419)
- feat: support for image models such as dall-e (#406)
- feat: support for `PROMPTFOO_PROMPT_SEPARATOR envar. #424

## [0.37.1] - 2024-01-26

### Changed

- fix: do not require token usage info on openai provider (#414)

## [0.37.0] - 2024-01-24

### Added

- feat(webui): add markdown support (#403)

### Changed

- feat: standalone share server (#408)
- feat: `PROMPTFOO_DISABLE_TEMPLATING` disables nunjucks templates (#405)

## [0.36.0] - 2024-01-18

### Added

- feat(webui): Ability to comment on outputs (#395)
- feat(azure): Add response_format support (#402)
- feat(azure): add support for `passthrough` and `apiVersion` (#399)

### Changed

- feat: add `promptfoo generate dataset` (#397)
- fix: typo (#401)

## [0.35.1] - 2024-01-12

### Added

- feat(bedrock): introduce amazon titan models as another option for Bedrock (#380)
- feat(openai): add support for `passthrough` request args (#388)
- feat(azure): add support for client id/secret auth (#389)
- feat(webui): label evals using `description` field (#391)

### Changed

- fix: proper support for multiple types of test providers (#386)
- feat: update CSV and HTML outputs with more details (#393)

## [0.35.0] - 2024-01-07

### Added

- feat(webview): add regex search (#378)

### Changed

- feat: support standalone assertions on CLI (#368)
- feat: add perplexity-score metric (#377)
- feat: add logprobs support for azure openai (#376)
- fix: use relative paths consistently and handle object formats (#375)
- [fix: restore **prefix and **suffix column handlers when loading test csv](https://github.com/promptfoo/promptfoo/commit/3a058684b3389693f4c5899f786fb090b04e3c93)

## [0.34.1] - 2024-01-02

### Added

- feat(openai): add support for overriding provider cost (1be1072)

### Fixed

- fix(webview): increase the request payload size limit (ef4c30f)

## [0.34.0] - 2024-01-02

### Changed

- feat: Support for evaluating cost of LLM inference (#358)
- feat: save manual edits to test outputs in webview (#362)
- feat: add `cost` assertion type (#367)
- fix: handle huggingface text generation returning dict (#357)
- fix: disable cache when using repeat (#361)
- fix: do not dereference tools and functions in config (#365)
- docs: optimize docs of openai tool usage (#355)

## [0.33.2] - 2023-12-23

### Changed

- fix: bad indentation for inline python sript (#353)
- [fix: truncate CLI table headers](https://github.com/promptfoo/promptfoo/commit/9aa9106cc9bc1660df40117d3c8f053f361fa09c)
- feat: add openai tool parameter (#350)
- feat: add `is-valid-openai-tools-call` assertion type (#354)

## [0.33.1] - 2023-12-18

### Changed

- [fix: pass env to providers when using CLI](https://github.com/promptfoo/promptfoo/commit/e8170a7f0e9d4033ef219169115f6474d978f1a7)
- [fix: correctly handle bedrock models containing :](https://github.com/promptfoo/promptfoo/commit/4469b693993934192fee2e84cc27c21e31267e5f)
- feat: add latency assertion type (#344)
- feat: add perplexity assertion type (#346)
- feat: add support for ollama chat API (#342)
- feat: retry when getting internal server error with PROMPTFOO_RETRY_5XX envar (#327)
- fix: properly escape arguments for external python assertions (#338)
- fix: use execFile/spawn for external processes (#343)
- [fix: handle null score in custom metrics](https://github.com/promptfoo/promptfoo/commit/514feed49e2f83f3e04d3e167e5833dc075e6c10)
- [fix: increment failure counter for script errors.](https://github.com/promptfoo/promptfoo/commit/61d1b068f26c63f3234dc49c9d5f5104b9cf1cda)

## [0.33.0] - 2023-12-17

### Changed

- feat: add latency assertion type (#344)
- feat: add perplexity assertion type (#346)
- feat: add support for ollama chat API (#342)
- feat: retry when getting internal server error with PROMPTFOO_RETRY_5XX envar (#327)
- fix: properly escape arguments for external python assertions (#338)
- fix: use execFile/spawn for external processes (#343)
- [fix: handle null score in custom metrics](https://github.com/promptfoo/promptfoo/commit/514feed49e2f83f3e04d3e167e5833dc075e6c10)
- [fix: increment failure counter for script errors.](https://github.com/promptfoo/promptfoo/commit/61d1b068f26c63f3234dc49c9d5f5104b9cf1cda)

## [0.32.0] - 2023-12-14

### Added

- feat(webview): Layout and styling improvements (#333)

### Changed

- feat: add support for Google Gemini model (#336)
- feat: add download yaml button in config modal. Related to #330 (#332)
- fix: set process exit code on failure

## [0.31.2] - 2023-12-11

### Added

- feat(webview): Show aggregated named metrics at top of column (#322)

### Changed

- fix: sharing option is degraded (#325)

## [0.31.1] - 2023-12-04

### Changed

- fix: issues when evaling multiple config files
- feat: support for web viewer running remotely (#321)

## [0.31.0] - 2023-12-02

### Added

- feat(openai): Adds support for function call validation (#316)

### Changed

- feat: add support for ajv formats (#314)
- feat: support prompt functions via nodejs interface (#315)
- fix: webview handling of truncated cell contents with html (#318)
- docs: Merge docs into main repo (#317)

## [0.30.2] - 2023-11-29

### Changed

- feat(cli): simplify onboarding and provide npx-specific instructions (f81bd88)

## [0.30.1] - 2023-11-29

### Changed

- feat: add bedrock in webui setup (#301)
- feat: add support for custom metrics (#305)
- feat: show table by default, even with --output (#306)
- fix: handle multiple configs that import multiple prompts (#304)
- fix: remove use of dangerouslySetInnerHTML in results table (#309)

### Fixed

- fix(openai): add support for overriding api key, host, baseurl, org in Assistants API (#311)

## [0.30.0] - 2023-11-29

### Changed

- feat: add bedrock in webui setup (#301)
- feat: add support for custom metrics (#305)
- feat: show table by default, even with --output (#306)
- fix: handle multiple configs that import multiple prompts (#304)
- fix: remove use of dangerouslySetInnerHTML in results table (#309)

## [0.29.0] - 2023-11-28

### Changed

- feat: Add support for external provider configs via file:// (#296)
- feat: Add support for HTTP proxies (#299)
- feat: claude-based models on amazon bedrock (#298)

## [0.28.2] - 2023-11-27

### Added

- feat(azureopenai): Warn when test provider should be overwritten with azure (#293)
- feat(webview): Display test descriptions if available (#294)
- feat(webview): Ability to set test scores manually (#295)

### Changed

- feat: add support for self-hosted huggingface text generation inference (#290)
- fix: prevent duplicate asserts with `defaultTest` (#287)
- fix: multiple configs handle external test and prompt files correctly (#291)

## [0.28.0] - 2023-11-19

### Changed

- feat: Add support for multiple "\_\_expected" columns (#284)
- feat: Support for OpenAI assistants API (#283)
- feat: Ability to combine multiple configs into a single eval (#285)

## [0.27.1] - 2023-11-14

### Added

- [feat(node-package): Add support for raw objects in prompts](https://github.com/promptfoo/promptfoo/commit/e6a5fe2fa7c05aabd2f52bd4fa143d957a7953dd)
- feat(openai): Add support for OpenAI `seed` param (#275)
- [feat(openai): Add support for OpenAI response_format](https://github.com/promptfoo/promptfoo/commit/12781f11f495bed21db1070e987f1b40a43b72e3)
- [feat(webview): Round score in details modal](https://github.com/promptfoo/promptfoo/commit/483c31d79486a75efc497508b9a42257935585cf)

### Changed

- fix: Set `vars._conversation` only if it is used in prompt (#282)
- feat: Add new RAG metrics (answer-relevance, context-recall, context-relevance, context-faithfulness) (#279)
- feat: throw error correctly when invalid api key is passed for OpenAI (#276)
- Bump langchain from 0.0.325 to 0.0.329 in /examples/langchain-python (#278)
- Provide the prompt in the context to external assertion scripts (#277)
- fix the following error : 'List should have at least 1 item after val… (#280)
- [chore: Add HuggingFace debug output](https://github.com/promptfoo/promptfoo/commit/2bae118e3fa7f8164fd78d29a3a30d187026bf13)

## [0.27.0] - 2023-11-14

### Added

- [feat(node-package): Add support for raw objects in prompts](https://github.com/promptfoo/promptfoo/commit/e6a5fe2fa7c05aabd2f52bd4fa143d957a7953dd)
- feat(openai): Add support for OpenAI `seed` param (#275)
- [feat(openai): Add support for OpenAI response_format](https://github.com/promptfoo/promptfoo/commit/12781f11f495bed21db1070e987f1b40a43b72e3)
- [feat(webview): Round score in details modal](https://github.com/promptfoo/promptfoo/commit/483c31d79486a75efc497508b9a42257935585cf)

### Changed

- feat: Add new RAG metrics (answer-relevance, context-recall, context-relevance, context-faithfulness) (#279)
- feat: throw error correctly when invalid api key is passed for OpenAI (#276)
- Bump langchain from 0.0.325 to 0.0.329 in /examples/langchain-python (#278)
- Provide the prompt in the context to external assertion scripts (#277)
- fix the following error : 'List should have at least 1 item after val… (#280)
- [chore: Add HuggingFace debug output](https://github.com/promptfoo/promptfoo/commit/2bae118e3fa7f8164fd78d29a3a30d187026bf13)

## [0.26.5] - 2023-11-10

### Changed

- feat: Support for Azure OpenAI Cognitive Search (#274)
- [feat: Add PROMPTFOO_PYTHON environment variable](https://github.com/promptfoo/promptfoo/commit/33ecca3dab9382f063e68529c047cfd3fbd959e5)

## [0.26.4] - 2023-11-09

### Fixed

- fix(providers): use Azure OpenAI extensions endpoint when dataSources is set (2e5f14d)

### Tests

- test(assertions): add tests for object outputs (9e0909c)

## [0.26.3] - 2023-11-08

### Added

- [feat(AzureOpenAI): Add support for deployment_id and dataSources](https://github.com/promptfoo/promptfoo/commit/3f6dee99b4ef860af1088c4ceda1a74726070f37)

### Changed

- [Stringify output display string if output is a JSON object](https://github.com/promptfoo/promptfoo/commit/e6eff1fb75e09bfd602c08edd89ec154e3e61bf9)
- [Add JSON schema dereferencing support for JSON configs](https://github.com/promptfoo/promptfoo/commit/c32f9b051a51ee6e1ee08738e0921b4e05a5c23d)
- Update chat completion endpoint in azureopenai.ts (#273)

### Fixed

- fix(openai): Improve handling for function call responses (#270)

## [0.26.2] - 2023-11-07

### Changed

- [Fix issue with named prompt function imports](https://github.com/promptfoo/promptfoo/commit/18a4d751af15b996310eceafc5a75e114ce1bf56)
- [Fix OpenAI finetuned model parsing](https://github.com/promptfoo/promptfoo/commit/b52de61c6e1fd0a9e67d2476a9f3f9153084ad61)
- [Add new OpenAI models](https://github.com/promptfoo/promptfoo/commit/d9432d3b5747516aea1a7e8a744167fbd10a69d2)
- Fix: Broken custom api host for OpenAI. (#261)
- Add `classifier` assert type (#263)
- Send provider options and test context to ScriptCompletion (exec) provider (#268)
- Support for loading JSON schema from external file (#266)

## [0.26.1] - 2023-11-01

### Changed

- Fix broken default config for OpenAI evals created in web app (#255)
- Fix prompt per provider (#253)
- Add support for custom config directory (#257)
- Add latency and token metrics per prompt (#258)
- Add caching support to Anthropic provider (#259)
- webview: Preserve formatting of LLM outputs
- Bump langchain from 0.0.317 to 0.0.325 in /examples/langchain-python (#254)

## [0.26.0] - 2023-10-28

### Changed

- cli: Add support for raw text prompts (#252)
- Ensure the directory for the output file is created if it does not exist

## [0.25.2] - 2023-10-26

### Changed

- allow Python in tests.csv (#237)
- Improve escaping in matchers (#242)
- Add support for nunjucks filters (#243)
- Fix issue where outputPath from the configuration file is not used when `-c` option is provided
- Add envar PROMPTFOO_DISABLE_CONVERSATION_VAR
- Resolve promises in external assert files

## [0.25.1] - 2023-10-19

### Changed

- Fix issue with loading google sheets directly. (#222)
- Add \_conversation variable for testing multiple-turn chat conversations (#224)
- Allow multiple output formats simultaneously with `outputPath` (#229)
- Fall back to default embedding model if provided model doesn't support embeddings
- Various fixes and improvements
- Bump langchain from 0.0.312 to 0.0.317 in /examples/langchain-python (#245)

## [0.25.0] - 2023-10-10

### Changed

- Add support for icontains-any and icontains-all (#210)
- Bump langchain from 0.0.279 to 0.0.308 in /examples/langchain-python (#213)
- Add support for .cjs file extensions (#214)
- Add Prompts and Datasets pages (#211)
- Add CLI commands for listing and showing evals, prompts, and datasets (#218)
- Add support for `config` object in webhook provider payload. (#217)
- Other misc changes and improvements
- Bump langchain from 0.0.308 to 0.0.312 in /examples/langchain-python (#219)

## [0.24.4] - 2023-10-01

### Changed

- Fix bug in custom function boolean return value score (#208)
- Fix ollama provider with `--no-cache` and improve error handling
- Add support for HuggingFace Inference API (text generation) (#205)
- Add `apiHost` config key to Azure provider

## [0.24.3] - 2023-09-28

### Changed

- Better LocalAI/Ollama embeddings traversal failure (#191)
- `OPENAI_API_HOST` to `OPENAI_API_BASE_URL` (#187)
- Ability to include files as assertion values (#180)
- Add hosted db for evals (#149)
- Webview details pane improvements (#196)
- Add support for ollama options (#199)
- Adding TXT and HTML to `--output` help/error message (#201)

## [0.24.2] - 2023-09-23

### Changed

- Specify repo in package.json (#174)
- Add support for parsing multiple json blobs in responses (#178)
- Updated node version update of Google Colab notebook example (#171)
- Fix arg escaping for external python prompts on Windows (#179)
- Better OpenAI embeddings traversal failure (#190)
- Adds embeddings providers for LocalAI and Oolama (#189)
- Add `noindex` to shared results
- Many other misc fixes and improvements

## [0.24.1] - 2023-09-21

### Changed

- Fix prompt errors caused by leading and trailing whitespace for var file imports
- Fix an issue with response parsing in LocalAI chat
- Fix issue preventing custom provider for similarity check (#152)
- Fix escaping in python asserts (#156)
- Fix README link to providers docs (#153)
- Allow object with function name as a value for function_call (#158)
- Add a -y/--yes option to `promptfoo view` command to skip confirmation (#166)
- Other misc fixes and improvements

## [0.24.0] - 2023-09-18

### Changed

- Support for custom functions as prompts (#147)
- Refactor parts of util into more descriptive files (#148)
- Misc fixes and improvements

## [0.23.1] - 2023-09-14

### Changed

- Improvements to custom grading (#140)
- Support for Google Vertex and PaLM chat APIs (#131)
- Add support for including files in defaultTest (#137)
- Add support for disabling cache in evaluate() options (#135)
- Add support for loading vars directly from file (#139)
- Include `provider` in `EvaluateResult`
- Other misc improvements and fixes

## [0.23.0] - 2023-09-14

### Changed

- Improvements to custom grading (#140)
- Support for Google Vertex and PaLM chat APIs (#131)
- Add support for including files in defaultTest (#137)
- Add support for disabling cache in evaluate() options (#135)
- Add support for loading vars directly from file (#139)
- Include `provider` in `EvaluateResult`
- Other misc improvements and fixes

## [0.22.1] - 2023-09-14

### Added

- feat(vars): add support for loading vars directly from file (#139)
- feat(config): add support for including files in defaultTest (#137)
- feat(config): add support for disabling cache in evaluate() options (#135)
- feat(providers): support for Google Vertex and PaLM chat APIs (#131)
- feat(api): include provider in EvaluateResult (#130)

### Changed

- chore(providers): improve PaLM recognized model detection (2317eac)

### Documentation

- docs(examples): add conversation history example (#136)
- docs(examples): update node-package example with context (#134)

## [0.22.0] - 2023-09-04

### Changed

- Add OpenAI factuality and closed-QA graders (#126). These new graders implement OpenAI's eval methodology.
- Auto-escape vars when prompt is a JSON object (#127).
- Improvements to custom providers - Pass context including `vars` to callApi and make `TestCase` generic for ease of typing
- Add `prompt` to Javascript, Python, and Webhook assertion context
- Fix llama.cpp usage of provider config overrides
- Fix ollama provider parsing for llama versions like llama:13b, llama:70b etc.
- Trim var strings in CLI table (prevents slowness during CLI table output)

## [0.21.4] - 2023-09-01

### Changed

- Add support for test case threshold value (#125)
- Add support for pass/fail threshold for javascript and python numeric return values

## [0.21.3] - 2023-09-01

### Changed

- Increase request backoff and add optional delay between API calls (#122)

## [0.21.2] - 2023-08-31

### Changed

- Fix symlink bug on Windows

## [0.21.1] - 2023-08-30

### Changed

- Consistent envars and configs across providers (#119)
- Add configuration for API keys in WebUI (#120)
- Add CodeLlama to WebUI
- Fix issue with numeric values in some assert types
- Add support for running specific prompts for specific providers using `{id, prompts, config}` format
- Add a feedback command

## [0.21.0] - 2023-08-28

### Changed

- Add webhook provider (#117)
- Add support for editing config in web view (#115)
- Standalone server with database with self-hosting support (#118)
- Add support for custom llm-rubric grading via `rubricPrompt` in Assertion objects
- Add support for `vars` in `rubricPrompt`, making it easier to pass expected values per test case
- Add a handful of new supported parameters to OpenAI, Azure, Anthropic, and Replicate providers
- Allow setting `config` on `provider` attached to Assertion or TestCase
- Add/improve support for custom providers in matchesSimilarity and matchesLlmRubric

## [0.20.1] - 2023-08-18

### Changed

- Fix issue when there's not enough data to display useful charts
- Add charts to web viewer (#112)
- Add support for multiline javascript asserts
- Add support for Levenshtein distance assert type (#111)

## [0.20.0] - 2023-08-18

### Changed

- Add charts to web viewer (#112)
- Add support for multiline javascript asserts
- Add support for Levenshtein distance assert type (#111)

## [0.19.3] - 2023-08-17

### Changed

- llm-rubric provider fixes (#110)
- New diff viewer for evals
- Web UI for running evals (#103)
- Add support for OpenAI organization (#106)
- function call azure fix (#95)
- Add support for JSON schema validation for is-json and contains-json (#108)
- Other misc fixes and API improvements

## [0.19.2] - 2023-08-15

### Changed

- function call azure fix (#95)
- Add support for JSON schema validation for is-json and contains-json (#108)
- New diff viewer for evals
- Web UI for running evals (#103)
- Add support for OpenAI organization (#106)
- Other misc fixes and API improvements

## [0.19.1] - 2023-08-14

### Changed

- Add support for OpenAI organization (#106)
- New diff viewer for evals
- Web UI for running evals (#103)
- Other misc fixes and API improvements

## [0.19.0] - 2023-08-14

### Changed

- New diff viewer for evals
- Web UI for running evals (#103)
- Other misc fixes and API improvements

## [0.18.4] - 2023-08-11

### Fixed

- fix(providers): resolve Ollama provider issue with empty line handling (c4d1e5f)

### Dependencies

- chore(deps): bump certifi from 2023.5.7 to 2023.7.22 in /examples/langchain-python (#104)

## [0.18.3] - 2023-08-08

### Added

- feat(providers): add Ollama provider (#102)

### Changed

- chore(webui): disable nunjucks autoescaping by default (#101)
- chore(webui): stop forcing manual line breaks in results view (76d18f5)

### Fixed

- fix(history): remove stale `latest` symlinks before regenerating eval output (a603eee)

## [0.18.2] - 2023-08-08

### Added

- feat(webui): display assertion summaries in the results viewer (#100)

### Changed

- feat(providers): allow testing identical models with different parameters (#83)

### Fixed

- fix(cli): repair `promptfoo share` regression (01df513)
- fix(config): handle provider map parsing when entries are strings (bdd1dea)
- fix(scoring): keep weighted averages accurate by running all test cases (7854424)

## [0.18.1] - 2023-08-06

### Added

- feat(providers): add llama.cpp server support (#94)

### Changed

- chore(providers): expose `LLAMA_BASE_URL` environment variable (f4b4c39)

### Fixed

- fix(history): repair symlink detection when writing latest results (e6aed7a)

## [0.18.0] - 2023-07-28

### Added

- feat(assertions): add `python` assertion type (#78)
- feat(api): support native function ApiProviders and assertions (#93)
- feat(evals): introduce Promptfoo scenarios for data-driven testing - allows datasets to be associated with specific tests, eliminating the need to copy tests for each dataset by @Skylertodd (#89)
- feat(cli): allow specifying `outputPath` when using the Node evaluate helper (#91)

### Changed

- chore(evals): rename default "theories" concept to "scenarios" (aca0821)

### Fixed

- fix(history): repair symlink handling when persisting latest results (81a4a26)
- fix(history): clean up stale eval history entries (253ae60)
- fix(cli): restore ANSI escape code rendering in console tables (497b698)

## [0.17.9] - 2023-07-24

### Added

- feat(evals): load test cases from file or directory paths (#88)

### Changed

- feat(metrics): record latency in eval results (#85)

### Fixed

- fix(windows): resolve path compatibility issues (8de6e12)

## [0.17.8] - 2023-07-22

### Added

- feat(evals): support post-processing hooks in test cases (#84)

### Changed

- feat(webui): show recent runs in the results viewer (#82)
- feat(providers): expose additional OpenAI parameters (#81)

### Fixed

- fix(evaluator): support empty test suites without crashing (31fb876)
- fix(network): ensure fetch timeouts bubble up correctly (9e4bf94)

## [0.17.7] - 2023-07-20

### Added

- feat(config): allow provider-specific prompts in test suites (#76)

### Changed

- chore(runtime): require Node.js 16 or newer (f7f85e3)
- chore(providers): reuse context configuration for Replicate provider (48819a7)

### Fixed

- fix(providers): handle missing provider prompt maps gracefully (7c6bb35)
- fix(grading): escape user input in grading prompts (4049b3f)

## [0.17.6] - 2023-07-20

### Added

- feat(cli): add `--repeat` support to evaluations (#71)
- feat(providers): add Azure YAML prompt support (#72)
- feat(providers): implement Replicate provider (#75)

### Changed

- chore(providers): refine Replicate provider behaviour (57fa43f)
- chore(cli): default `promptfoo share` prompt to Yes on enter (1a4c080)
- chore(webui): simplify dark mode and hide identical rows in history (c244403)

## [0.17.5] - 2023-07-14

### Added

- feat(assertions): add starts-with assertion type (#64)
- feat(providers): add Azure OpenAI provider (#66)

### Changed

- feat(providers): support YAML-formatted OpenAI prompts (#67)
- chore(cli): allow disabling sharing prompts (#69)
- chore(cli): require confirmation before running `promptfoo share` (f3de0e4)
- chore(env): add `PROMPTFOO_DISABLE_UPDATE` environment variable (60fee72)

### Fixed

- fix(config): read prompts relative to the config directory (ddc370c)

## [0.17.4] - 2023-07-13

### Added

- feat(assertions): add `contains-any` assertion support (#61)

### Changed

- chore(cli): handle npm outages without crashing (3177715)

### Fixed

- fix(cli): support terminals without `process.stdout.columns` (064dcb3)
- fix(cli): correct `promptfoo init` output to reference YAML (404be34)

### Documentation

- docs: add telemetry notice (#39)

## [0.17.3] - 2023-07-10

### Added

- feat(providers): add Anthropic provider (#58)

### Changed

- chore(onboarding): refresh init onboarding content (992c0b6)

### Fixed

- fix(cli): maintain table header ordering (1e3a711)
- fix(runtime): ensure compatibility with Node 14 (59e2bb1)

## [0.17.2] - 2023-07-07

### Changed

- feat(providers): improve support for running external scripts (#55)

## [0.17.1] - 2023-07-07

### Fixed

- fix(webui): restore output rendering in results view (5ce5598)

## [0.17.0] - 2023-07-06

### Added

- feat(models): add gpt-3.5-16k checkpoints (#51)
- feat(providers): add `script:` provider prefix for custom providers (bae14ec)
- feat(webui): view raw prompts in the web viewer (#54)
- feat(cli): add `cache clear` command (970ee67)

### Changed

- chore(providers): change default suggestion provider (cc11e59)
- chore(providers): ensure OpenAI chat completions fail on invalid JSON (c456c01)
- chore(assertions): allow numeric values for contains/icontains assertions (dc04329)

### Fixed

- fix(evals): avoid creating assertions from empty expected columns (d398866)

## [0.16.0] - 2023-06-28

### Added

- feat(cli): retry failed HTTP requests to reduce transient failures (#47)
- feat(templates): allow object vars inside nunjucks templates for richer prompts (#50)

### Documentation

- docs: refresh the Question reference page with updated guidance (#46)

## [0.15.0] - 2023-06-26

### Added

- feat(scoring): add continuous scoring support for evaluations (#44)
- feat(assertions): introduce assertion weights to fine-tune scoring (0688a64)

### Changed

- chore(prompt): rename grading prompt field from `content` to `output` (fa20a25)
- chore(webui): maintain backwards compatibility for row outputs in the viewer (b2fc084)

### Fixed

- fix(config): ensure `defaultTest` populates when configs load implicitly (44acb91)

## [0.14.2] - 2023-06-24

### Changed

- chore(assertions): switch the default grading provider to `gpt-4-0613` (0d26776)
- chore(cli): trim stray progress-bar newlines for cleaner output (8d624d6)

### Fixed

- fix(cli): update cached table output correctly when results change (8fe5f84)
- fix(cli): allow non-string result payloads during rendering (61d349e)

## [0.14.1] - 2023-06-19

### Fixed

- fix(config): only apply the config base path when a path override is provided (e67918b)

## [0.14.0] - 2023-06-18

### Added

- feat(cli)!: add shareable URLs and the `promptfoo share` command by @typpo (#42)
- feat(cli): add `--no-progress-bar` option to `promptfoo eval` (75adf8a)
- feat(cli): add `--no-table` flag for evaluation output (ecf79a4)
- feat(cli): add `--share` flag to automatically create shareable URLs (7987f6e)

### Changed

- chore(cli)!: resolve config-relative file references from the config directory, not working directory (dffb091)
- chore(api)!: restructure JSON/YAML output formats to include `results`, `config`, and `shareableUrl` properties (d1b7038)

### Fixed

- fix(cli): write the latest results before launching the viewer with `--view` (496f2fb)

## [0.13.1] - 2023-06-17

### Fixed

- fix(cli): ensure command arguments override config values (c425d3a)

## [0.13.0] - 2023-06-16

### Added

- feat(providers): support OpenAI functions and custom provider arguments by @typpo (#34)
- feat(cli): add JSONL prompt file support by @typpo (#40)
- feat(cli): export `generateTable()` for external tooling reuse by @tizmagik (#37)
- feat(openai): enable OpenAI ChatCompletion function calling (0f10cdd)

### Changed

- chore(openai): add official support for OpenAI `*-0613` models (4d5f827)
- chore(cli): allow optional configs when invoking the CLI (a9140d6)
- chore(cli): respect the `LOG_LEVEL` environment variable in the logger (1f1f05f)
- chore(cli): stabilize progress display when using var arrays (340da53)

### Fixed

- fix(build): fix HTML output generation in production builds (46a2233)

## [0.12.0] - 2023-06-12

### Added

- feat(share): publish evaluations with the `promptfoo share` workflow by @typpo (#33)
- feat(telemetry): add basic usage telemetry for insight gathering (7e7e3ea)
- feat(assertions): support CSV definitions for `rouge-n` and webhook assertions (7f8be15)

### Changed

- chore(build): resolve build output paths for the web client (#32)
- chore(cli): notify users when a newer promptfoo release is available by @typpo (#31)

## [0.11.0] - 2023-06-11

### Added

- feat(assertions): add contains, icontains, contains-some, contains-any, regex, webhook, and rouge-n assertion types (#30)
- feat(assertions): allow negating any assertion type with `not-` prefix (cc5fef1)
- feat(assertions): pass context objects with vars to custom functions (1e4df7e)
- feat(webui): add failure filtering and improved table layout (69189fe)
- feat(webui): add word-break toggle to results (9c1fd3b)
- feat(webui): highlight highest passing scores in matrix (6e2942f)

### Changed

- chore(cli): limit console table rows for readability (52a28c9)
- chore(cli): add more detailed custom function failure output (6fcc37a)

### Fixed

- fix(config): respect CLI write/cache options from config (5b456ec)
- fix(webui): improve dark mode colours and rating overflow (eb7bd54)
- fix(config): parse YAML references correctly in configs (62561b5)

## [0.10.0] - 2023-06-09

### Added

- feat(prompts): add support for named prompts by @typpo (#28)

### Changed

- chore(env)!: rename `OPENAI_MAX_TEMPERATURE` to `OPENAI_TEMPERATURE` (4830557)
- chore(config): read `.yml` files by default as configs (d5c179e)
- chore(build): add native ts-node compatibility by @MentalGear (#25)
- chore(openai): add chatml stopwords by default (561437f)
- chore(webui): adjust column ordering and styling (27977c5)

### Fixed

- fix(config): support `defaultTest` overrides in CLI (59c3cbb)
- fix(env): correctly parse `OPENAI_MAX_TOKENS` and `OPENAI_MAX_TEMPERATURE` by @abi (#29)
- fix(cli): improve JSON formatting error messages (5f59900)

## [0.9.0] - 2023-06-05

### Added

- feat(vars): add support for var arrays by @typpo (#21)

### Changed

- chore(core): set a default semantic similarity threshold (4ebea73)
- chore(cli): refresh `promptfoo init` output messaging (cdbf806)

### Fixed

- fix(cache): register cache manager types for TypeScript (1a82de7)
- fix(evals): handle string interpolation issues in prompts (6b8c175)

## [0.8.3] - 2023-05-31

### Fixed

- fix(cache): create cache directory on first use (423f375)
- fix(config): throw a clearer error for malformed default configs (0d759c4)

## [0.8.2] - 2023-05-30

### Fixed

- fix(cache): only persist cache entries on successful API responses (71c10a6)

## [0.8.1] - 2023-05-30

### Added

- feat(data): add Google Sheets loader support (df900c3)

### Fixed

- fix(cli): restore backward compatibility for `-t/--tests` flags (aad1822)

## [0.8.0] - 2023-05-30

### Added

- feat(api)!: simplify the API and support unified test suite definitions by @typpo (#14)

### Changed

- chore(api)!: move evaluation settings under `evaluateOptions` (`maxConcurrency`, `showProgressBar`, `generateSuggestions`) (#14)
- chore(api)!: move CLI flag defaults under `commandLineOptions` (`write`, `cache`, `verbose`, `view`) (#14)

## [0.7.0] - 2023-05-29

### Changed

- chore(cache): improve caching defaults and enable caching by default (#17)

## [0.6.0] - 2023-05-28

### Added

- feat(providers): add LocalAI support for open-source LLMs like Llama, Alpaca, Vicuna, GPT4All (6541bb2)
- feat(cli): add glob pattern support for prompts and tests (#13)
- feat(assertions): rename `eval:` to `fn:` for custom JavaScript assertions by @MentalGear (#11)
- feat(webui): add dark mode support (0a2bb49)
- feat(api): add exports for types and useful utility functions (57ac4bb)
- feat(tests): add Jest and Mocha integrations (00d9aa2)

### Changed

- chore(cli): improve error handling and word wrapping in CLI output (398f4b0)
- chore(cli): support non-ES module requires (c451362)

### Fixed

- fix(cli): move API key validation into OpenAI subclasses (c451362)
- fix(webui): correct HTML table rendering errors in the viewer (64c9161)
- fix(providers): improve handling of third-party API errors (398f4b0)

### Dependencies

- chore(deps): bump socket.io-parser from 4.2.2 to 4.2.3 in /src/web/client (#15)

## [0.5.1] - 2023-05-23

### Changed

- chore(cli): add glob support for prompt selection (#13)

### Fixed

- fix(cli): prevent crashes when `OPENAI_API_KEY` is not set (c451362)

## [0.5.0] - 2023-05-22

### Added

- feat(assertions): add semantic similarity grading (#7)

### Changed

- chore(cli): improve error handling and word wrapping in CLI output (398f4b0)

## [0.4.0] - 2023-05-13

### Added

- feat(webui): add web viewer for evaluation results (#5)

### Changed

- chore(openai): support `OPENAI_STOP` environment variable for stopwords (79d590e)
- chore(cli): increase the default request timeout (c73e055)

## [0.3.0] - 2023-05-07

### Added

- feat(grading): enable LLM automatic grading of outputs (#4)
- feat(webui): improve how test results are shown - PASS/FAIL is shown in matrix view rather than its own column (2c3f489)

### Changed

- chore(config): allow overriding `OPENAI_API_HOST` environment variable (e390678)
- chore(cli): add `REQUEST_TIMEOUT_MS` environment variable for API timeouts (644abf9)
- chore(webui): improve HTML table output readability (2384c69)

## [0.2.2] - 2023-05-04

### Added

- feat(cli): add `promptfoo --version` output (77e862b)

### Changed

- chore(cli): improve error messages when API calls fail (af2c8d3)

### Fixed

- fix(cli): correct `promptfoo init` output text (862d7a7)
- fix(evals): preserve table ordering when building concurrently (2e3ddfa)

## [0.2.0] - 2023-05-04

### Added

- feat(cli): add `promptfoo init` command (c6a3a59)
- feat(providers): improve custom provider loading and add example (4f6b6e2)<|MERGE_RESOLUTION|>--- conflicted
+++ resolved
@@ -6,13 +6,13 @@
 
 ## [Unreleased]
 
-<<<<<<< HEAD
+### Changed
+
+- chore: Add visiblity button for PFX passphrase (#6258)
+
 ### Documentation
 
 - docs(examples): update model references in example configurations to latest available models (#5496)
-=======
-- chore: Add visiblity button for PFX passphrase (#6258)
->>>>>>> f20f6d49
 
 ## [0.119.8] - 2025-11-18
 
