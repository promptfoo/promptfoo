# Changelog

All notable changes to this project will be documented in this file.

The format is based on [Keep a Changelog](https://keepachangelog.com/en/1.1.0/).

## [Unreleased]

<<<<<<< HEAD
- feat(guardrails): add provider-agnostic guardrails with unified error handling and retry logic
- feat(errors): unify EvalErrorInfo to a single source of truth; export canonical types from result.ts
- docs(types): document new error taxonomy and guardrail integration
=======
### Added

- feat(providers): add Python provider persistence for 10-100x performance improvement with persistent worker pools (#5968)
>>>>>>> a982ddf5
- feat(providers): add OpenAI Agents SDK integration with support for agents, tools, handoffs, and OTLP tracing (#6009)
- feat(providers): add function calling/tool support for Ollama chat provider (#5977)
- feat(providers): add support for Claude Haiku 4.5 (#5937)
- feat(redteam): add `jailbreak:meta` strategy with intelligent meta-agent that builds dynamic attack taxonomy and learns from full attempt history (#6021)
- feat(redteam): add COPPA plugin (#5997)
- feat(redteam): add GDPR preset mappings for red team testing (#5986)
- feat(redteam): add modifiers support to iterative strategies (#5972)
- feat(redteam): add authoritative markup injection strategy (#5961)
- feat(redteam): add wordplay plugin (#5889)
- feat(redteam): add pluginId, strategyId, sessionId, and sessionIds to metadata columns in CSV export (#6016)
- feat(redteam): add subcategory filtering to BeaverTails plugin (a70372f)
- feat(webui): persist inline-defined custom policy names (#5990)
- feat(webui): show target response to generated red team plugin test case (#5869)
- feat(cli): log all errors in a log file and message to the console (#5992)
- feat(cli): add errors to eval progress bar (#5942)
- feat(cache): preserve and display latency measurements when provider responses are cached (#5978)

### Changed

- chore(changelog): organize and improve Unreleased section with consistent scoping and formatting (#6024)
- chore(cli): show telemetryDisabled/telemetryDebug in `promptfoo debug` output (#6015)
- chore(cli): improve error handling and error logging (#5930)
- chore(cli): revert "feat: Improved error handling in CLI and error logging" (#5939)
- chore(webui): add label column to prompts table (#6002)
- chore(webui): gray out strategies requiring remote generation when disabled (#5985)
- chore(webui): gray out remote plugins when remote generation is disabled (#5970)
- chore(webui): improve test transform modal editor (#5962)
- chore(webui): add readOnly prop to EvalOutputPromptDialog (#5952)
- refactor(webui): organize red team plugins page into tabs with separate components (#5865)
- chore(redteam): remove "LLM Risk Assessment" prefix (#6004)
- chore(redteam): add top-level redteam telemetry events (#5951)
- refactor(webui): reduce unnecessary API health requests (#5979)
- chore(api): export GUARDRAIL_BLOCKED_REASON constant for external use (#5956)
- chore(providers): add rendered request headers to http provider debug output (#5950)
- refactor(transforms): refactor transform code to avoid 'require' (#5943)
- refactor(transforms): refactor createRequest/ResponseTransform functions into separate module (#5925)
- chore(examples): consolidate Ollama examples into unified directory (#5977)
- chore(deps): move dependencies to optional instead of peer (#5948)
- chore(deps): move `natural` to optional dependency (#5946)

### Fixed

- fix(providers): simulated-user and mischievous-user now respect assistant system prompts in multi-turn conversations (#6020)
- fix(providers): render environment variables in provider config at load time (#6007)
- fix(providers): improve MCP tool schema transformation for OpenAI compatibility (#5965)
- fix(providers): sessionId now properly stored in metadata for providers that use server side generated sessionIds (#6016)
- fix(redteam): don't test session management if target is not stateful (#5989)
- fix(redteam): improve crescendo prompt example alignment with actual objective statements to increase accuracy (#5964)
- fix(redteam): fewer duplicate errors for invalid strategy and plugin ids (#5954)
- fix(fetch): use consistent units in retry counter log messages - now shows attempt count vs total attempts (#6017)
- fix(fetch): include error details in final error message when rate limited (#6019)
- fix(webui): pass extensions config when running eval from UI (#6006)
- fix(webui): in red team setup, reset config button hidden by version banner (#5896)
- fix(webui): sync selected plugins to global config in red team setup UI (#5991)

### Dependencies

- chore(deps): bump @aws-sdk/client-bedrock-runtime from 3.914.0 to 3.916.0 (#6008)
- chore(deps): bump @aws-sdk/client-bedrock-runtime from 3.913.0 to 3.914.0 (#5996)
- chore(deps): bump pypdf from 6.0.0 to 6.1.3 in /examples/rag-full (#5998)
- chore(deps): bump @aws-sdk/client-bedrock-runtime from 3.911.0 to 3.913.0 (#5975)
- chore(deps): bump @aws-sdk/client-bedrock-runtime from 3.910.0 to 3.911.0 (#5945)
- chore(deps): bump @anthropic-ai/sdk from 0.65.0 to 0.66.0 (#5944)

### Documentation

- docs(model-audit): improve accuracy and clarity of ModelAudit documentation (#6023)
- docs(contributing): add changelog and GitHub Actions enforcement (#6012)
- docs(providers): add OpenAI Agents provider documentation and example (#6009)
- docs(providers): update AWS Bedrock model access documentation (#5953)
- docs(providers): fix apiKey environment variable syntax across provider docs and examples (#6018)
- docs(providers): add echo provider examples for evaluating logged production outputs (#5941)
- docs(blog): add blog post on RLVR (Reinforcement Learning with Verifiable Rewards) (#5987)
- docs(site): configuring inference (#5983)
- docs(site): update about page (#5971)
- docs(site): add export formats (#5958)
- docs(site): September release notes (#5712)
- docs(site): add red-team claude guidelines (616844d)
- docs(site): remove duplicate links (5aea733)
- docs(examples): add example demonstrating conversation session id management using hooks (#5940)

### Tests

- test(providers): fix flaky latencyMs assertions in TrueFoundry provider tests (#6026)
- test(providers): add unit test verifying assistant system prompt inclusion for simulated-user provider (#6020)
- test(providers): add comprehensive tests for OpenAI Agents provider, loader, and tracing (#6009)
- test(redteam): remove redteam constants mocks from unit tests (#6010)
- test(webui): add tests for evaluation UI components and hooks (#5981)

## [0.118.17] - 2025-10-15

### Changed

- chore: bump version to 0.118.17 (#5936)

### Fixed

- fix(evaluator): support `defaultTest.options.provider` for model-graded assertions (#5931)
- fix(webui): improve UI email validation handling when email is invalid; add better tests (#5932)
- fix(deps): move `claude-agent-sdk` to optionalDependencies (#5935)

### Dependencies

- chore(deps): bump `@aws-sdk/client-bedrock-runtime` from 3.908.0 to 3.910.0 (#5933)

## [0.118.16] - 2025-10-15

### Added

- feat(providers): add TrueFoundry LLM Gateway provider (#5839)
- feat(redteam): add test button for request and response transforms in red-team setup UI (#5482)

### Changed

- chore(providers): count errors in websocket responses as errors (#5915)
- chore(providers): update Alibaba model support (#5919)
- chore(redteam): validate emails after prompt for red team evaluations (#5912)
- chore(redteam): implement web UI email verification (#5928)
- chore(redteam): display estimated probes on red team review page (#5863)
- chore(webui): add flag to hide traces (#5924)
- chore(build): stop tracking TypeScript build cache file (#5914)
- chore(build): update dependencies to latest minor versions (#5916)
- chore(cli): remove duplicate 'Successfully logged in' message from auth login (#5907)
- chore(redteam): add max height and scroll to custom policies container (#5910)
- chore: bump version to 0.118.16 (#5920)
- docs: add docstrings to `feat/ruby-provider` (#5903)
- test: cover red team setup components and hooks in `src/app` (#5911)

### Fixed

- fix(providers): dynamically import `DefaultAzureCredential` from `@azure/identity` (#5921)
- fix(providers): improve debugging and address hanging in websocket provider (#5918)
- fix(http): parse stringified JSON body in provider config (#5927)
- fix(redteam): improve ASR calculation accuracy in redteam report (#5792)

### Documentation

- docs(site): fix typo (#5922)

## [0.118.15] - 2025-10-13

### Added

- feat(providers): add ruby provider (#5902)
- feat(providers): Claude Agent SDK provider support (#5509)
- feat(providers): Azure AI Foundry Assistants provider (#5181)
- feat(providers): add support for streaming websocket responses (#5890)
- feat(providers): snowflake cortex provider (#5882)

### Changed

- chore(providers): add support for new OpenAI models (GPT-5 Pro, gpt-audio-mini, gpt-realtime-mini) (#5876)
- chore(providers): rename azure ai foundry assistant to ai foundry agent (#5908)
- chore(providers): update params passed to azure ai foundry provider (#5906)
- chore(webui): group agentic strategies by turn compatibility in red team UI (#5861)
- chore(webui): sort red team plugins alphabetically by display name (#5862)
- chore(webui): improved color consistency and dark mode legibility on Red Team dashboard (#5829)
- chore(test): add snowflake provider tests and environment variables (#5883)
- chore(config): add conductor config (#5904)
- chore: bump version 0.118.15 (#5909)

### Fixed

- fix(app): disable red team scan Run Now button when Promptfoo Cloud is unavailable (#5891)
- fix(webui): fix infinite re-render when custom intents are specified (#5897)
- fix(redteam): clean up multilingual strategy logging and fix chunk numbering (#5878)
- fix(redteam): requested column in 'redteam generate' output incorporates fan out strategies (#5864)
- fix(core): resolve Windows path compatibility issues (#5841)
- fix(core): restore correct cache matching behavior for test results (#5879)

### Dependencies

- chore(deps): bump @aws-sdk/client-bedrock-runtime from 3.901.0 to 3.906.0 (#5877)
- chore(deps): bump @aws-sdk/client-bedrock-runtime from 3.906.0 to 3.907.0 (#5888)
- chore(deps): bump openai from 6.2.0 to 6.3.0 (#5887)
- chore(deps): update dependencies to latest safe minor/patch versions (#5900)

### Documentation

- docs(providers): add missing providers and troubleshooting pages to index (#5905)
- docs(guardrails): remove open source guardrails page (#5880)

## [0.118.14] - 2025-10-09

### Changed

- fix: there should always be a guardrails field passed out form openai chat provider (#5874)
- chore: bump version 0.118.14 (#5875)

## [0.118.13] - 2025-10-08

### Added

- feat(cli): Add connectivity tests to promptfoo validate (#5802)
- feat(guardrails): map content filter response to guardrails output (#5859)
- feat(webui): Download full results (#5674)

### Changed

- chore(core): change default log level to debug for network errors (#5860)
- chore(core): Don't log all request error messages (#5870)
- chore(linter): Enforce no unused function params (#5853)
- chore(providers): remove deprecated IBM BAM provider (#5843)
- refactor(webui): improve EvalOutputPromptDialog with grouped dependency injection (#5845)
- chore: bump version 0.118.13 (#5873)

### Fixed

- fix(webui): Don't prepend fail reasons to output text (#5872)
- fix(redteam): filter out placeholders before purpose generation (#5852)
- fix(tests): make auth login test tolerate colorized output (#5851)

### Dependencies

- chore(deps): bump @azure/identity from 4.12.0 to 4.13.0 (#5858)
- chore(deps): bump langchain-text-splitters from 0.3.5 to 1.0.0a1 in /examples/redteam-langchain in the pip group across 1 directory (#5855)

## [0.118.12] - 2025-10-08

### Added

- feat(providers): add Slack provider (#3469)

### Changed

- feat: postman import for http provider (#5778)
- feat: Bring request transform to parity with response transform (#5850)
- fix: import command (#5794)
- fix: implement remote generation environment variable controls (#5815)
- fix: resolve Windows path handling issues (#5827)
- fix: custom strategy UI (#5834)
- fix: eliminate Python validation race condition on Windows (#5837)
- fix: escape JSON special characters in raw HTTP request variables (#5842)
- fix: Show response headers in test target results (#5848)
- fix: double sharing red teams (#5854)
- chore: update DeepSeek provider to V3.2-Exp (#5787)
- chore: bump the github-actions group with 3 updates (#5789)
- chore: bump openai from 5.23.2 to 6.0.0 (#5790)
- chore: Revert "perf: Don't create new agent for every fetch (#5633)" (#5793)
- chore: add /index to directory imports for ESM compatibility (#5798)
- chore: bump @aws-sdk/client-bedrock-runtime from 3.899.0 to 3.901.0 (#5799)
- chore: bump openai from 6.0.0 to 6.0.1 (#5800)
- chore(telemetry): Add CI flag to identify call (#5801)
- chore: bump openai from 6.0.1 to 6.1.0 (#5806)
- chore: fix npm audit vulnerabilities (#5810)
- chore: Fix incorrect session parser help text (#5811)
- chore(internals): make `runAssertion` easier to read by moving const outside function scope (#5813)
- chore: update investor info and user count (#5816)
- chore(internals): Prevent `GradingResult.assertion` definition from being overridden in select red team grading cases (#5785)
- chore: show "why" in modelaudit ui (#5821)
- chore(site): migrate OG image generation to Satori (#5826)
- chore: remove outdated license notice (#5828)
- chore: show # github stars on site (#5831)
- chore(site): update Docusaurus to v3.9.1 and fix deprecated config (#5835)
- chore: bump openai from 6.1.0 to 6.2.0 (#5844)
- chore: invert default unblocking behavior (#5856)
- chore: bump version 0.118.12 (#5857)
- chore(site): Adds Travis to team page (#5786)
- docs: update readme.md (#5812)
- docs(contributing): add CLAUDE.md context files for Claude Code (#5819)
- docs(blog): safety benchmark blog post (#5781)
- docs(providers): update IBM WatsonX model list (#5838)
- docs(contributing): add warning against using commit --amend and force push (#5840)
- test: fix vitest timeout error in EvalOutputPromptDialog tests (#5820)
- test: fix flaky Python test failures on Windows (#5824)
- test: add mock cleanup to Python provider tests (#5825)
- refactor: Remove null from GradingResult.assertion type (#5818)

### Fixed

- fix(site): add metadata key to the provider response class (#5796)
- fix(webui): prevent empty state flash when loading large evals (#5797)
- fix(webui): Clicking "Show Charts" does not show charts (#5814)
- fix(webui): remove delimiter stripping logic from EvalOutputCell (#5817)
- fix(provider): merge config and prompt systemInstruction instead of throwing error in gemini (#5823)
- fix(assertions): allow is-refusal to detect refusals in provider error messages (#5830)
- fix(webui): improve usability of number inputs (#5804)
- test: Unit tests for fix(webui): improve usability of number inputs (#5836)

### Documentation

- docs(site): adding new hire bio (#5788)
- docs(site): fix formatting issue in about page (#5803)
- docs(site): add Dane to About page team section (#5833)

## [0.118.11] - 2025-09-30

### Added

- feat(providers): add support for Claude Sonnet 4.5 (#5764)
- feat(providers): add support for Gemini 2.5 Flash and Flash-Lite (#5737)
- feat(providers): add gpt-5-codex model support (#5733)
- feat(providers): add support for Qwen models in AWS Bedrock provider (#5718)
- feat(cli): add browser opening support for auth login command (#5722)
- feat(cli): add team switching functionality (#5750)
- feat(webui): add latency to eval export CSV (#5771)
- feat(cli): sanitize all log objects (#5773)
- feat(providers): add Anthropic web_fetch_20250910 and web_search_20250305 tool support (#5573)
- feat(providers): add CometAPI provider support with environment variable configuration and example usage (#5721)
- feat(providers): add Nscale provider support (#5690)
- feat(providers): add OpenAI gpt-realtime model with full audio support (#5426)
- feat(webui): add metadata `exists` operator to eval results filter (#5697)

### Changed

- chore(cli): improve installer-aware command generation utility for consistent CLI invocation (#5747)
- chore(core): sort metadata entries (#5751)
- chore(core): update error mapping (#5783)
- chore(providers): update Claude 4.5 Sonnet (#5763)
- chore(providers): update default Granite model to granite-3-3-8b-instruct (#5768)
- chore(redteam): remove on-topic call (#5774)
- chore(redteam): update red team init default to gpt-5 (#5756)
- chore: bump version 0.118.11 (#5784)
- chore: Add docstrings to `feat/add-latency-to-csv` (#5772)

### Fixed

- fix(core): ensure `-filter-failing` correctly filters failing tests when re-running an eval (#5770)
- fix(core): ensure Python and JavaScript providers have appropriate path prefix (#5765)
- fix(core): preserve glob patterns in vars context for test case expansion (#5701)
- fix(core): suppress verbose error logging for update check timeouts (#5745)
- fix(providers): improve OpenAI embedding provider error handling (#5742)
- fix(tests): resolve Windows test failures in Python tests (#5767)
- fix(webui): apply proper truncation initialization to variable cells (#5657)
- fix(webui): disable prompt editing in header row dialogs (#5746)
- fix(webui): handle login redirects (#5734)
- fix(webui): improve empty state UI and handle null eval data (#5780)

### Dependencies

- chore(deps): bump @anthropic-ai/sdk from 0.63.1 to 0.64.0 (#5758)
- chore(deps): bump @anthropic-ai/sdk from 0.64.0 to 0.65.0 (#5776)
- chore(deps): bump @aws-sdk/client-bedrock-runtime from 3.896.0 to 3.899.0 (#5777)
- chore(deps): bump openai from 5.23.0 to 5.23.1 (#5759)
- chore(deps): bump openai from 5.23.1 to 5.23.2 (#5775)

### Documentation

- docs(site): add new hire bio (#5769)
- docs(site): improve AWS Bedrock SSO authentication documentation (#5585)
- docs(site): refine and extend e2b sandbox evaluation guide with improved examples and fixes (#5753)
- docs(site): remove incorrect Python globals persistence tip (#5782)
- docs(site): strengthen git workflow warnings in CLAUDE.md (#5762)
- docs(site): write lethal trifecta blog (#5754)

### Tests

- test(webui): add tests for evaluation UI components (`src/app`) (#5766)

## [0.118.10] - 2025-09-26

### Changed

- feat: Revamp HTTP Provider setup (#5717)
- chore: introduce grading provider to RedteamProviderManager (#5741)
- chore(webui): UX improvements for displaying custom policies in Eval Results and Red Team Vulnerabilities Reports (#5562)
- chore: bump version 0.118.10 (#5749)

## [0.118.9] - 2025-09-25

### Changed

- feat: envoy ai gateway provider (#5731)
- feat: iso 42001 mappings (#5724)
- feat: Compress data when sharing an eval (#5738)
- fix: rename agentcore provider to bedrock agents provider (#5709)
- fix: increase timeout for version checks from 1s to 10s (#5715)
- fix: add missing backend support for filtering by highlights, plus tests (#5735)
- chore: improve parsing so in case a redteam provider doesn't take json obje… (#5700)
- chore: bump @aws-sdk/client-bedrock-runtime from 3.893.0 to 3.894.0 (#5706)
- chore: bump openai from 5.22.0 to 5.22.1 (#5707)
- chore: support multilingual provider set from server boot (#5703)
- chore: Add docstrings to `applying-column-format` (#5719)
- chore(webui): in eval creator disable `Run Eval` button if no prompts or test cases are available (#5558)
- chore: bump @aws-sdk/client-bedrock-runtime from 3.894.0 to 3.895.0 (#5727)
- chore: bump @anthropic-ai/sdk from 0.62.0 to 0.63.1 (#5728)
- chore: bump openai from 5.22.1 to 5.23.0 (#5729)
- chore: bump @aws-sdk/client-bedrock-runtime from 3.895.0 to 3.896.0 (#5732)
- chore: bump version 0.118.9 (#5740)

### Fixed

- fix(webui): prioritize JSON prettify over Markdown rendering when both enabled (#5705)
- fix(webui): Copying truncated text in eval results (#5711)
- fix(internals/redteam): decrease debug access grading false negatives (#5713)

## [0.118.8] - 2025-09-23

### Added

- feat(webui): populate metadata filter keys in results dropdown (#5584)

### Fixed

- fix: improve iterative judge parsing (#5691)
- fix(cli): prevent promptfoo CLI from hanging after commands complete (#5698)
- fix(dev): suppress noisy health check logs during local startup (#5667)
- fix(prompts): tune prompt set to reduce model refusals (#5689)

### Changed

- chore: bump version 0.118.8 (#5699)

### Documentation

- docs(site): publish August release notes (#5625)
- docs(site): document `linkedTargetId` usage for custom provider linking (#5684)

## [0.118.7] - 2025-09-22

### Added

- feat(webui): connect login page to promptfoo auth system (#5685)
- feat: ability to retry errors from cli (#5647)

### Changed

- chore(webui): add 404 page (#5687)
- refactor(webui): Vulnerability Report Table Improvements (#5638)
- chore: bump version 0.118.7 (#5695)
- chore: bump openai from 5.21.0 to 5.22.0 (#5694)
- chore: bump @aws-sdk/client-bedrock-runtime from 3.891.0 to 3.893.0 (#5693)

## [0.118.6] - 2025-09-18

### Tests

- test: network isolation for tests (#5673)

### Dependencies

- chore(deps): upgrade Vite to v7 and fix browser compatibility issues (#5681)

### Documentation

- docs(site): clarify webhook issue meaning (#5679)
- docs(examples): add HTTP provider streaming example (#5648)
- docs(blog): add autonomy and agency in AI article (#5512)

### Added

- feat(redteam): support threshold in custom plugin configuration (#5644)
- feat: upgrade Material UI from v6 to v7 (#5669)
- feat(redteam): Adds support for `metric` field on custom plugins (#5656)
- feat: migrate from MUI Grid to Grid2 across all components (#5578)
- feat: report filters (#5634)
- feat: Add string array support for context-based assertions (#5631)

### Changed

- chore: Exclude node modules and build/dist from biome (#5641)
- chore: improvements to framework compliance cards (#5642)
- chore: improve design of eval download dialog (#5622)
- chore: bump @aws-sdk/client-bedrock-runtime from 3.888.0 to 3.890.0 (#5636)
- chore: bump @aws-sdk/client-bedrock-runtime from 3.890.0 to 3.891.0 (#5649)
- chore: bump openai from 5.20.3 to 5.21.0 (#5651)
- chore: update redteam small model to gpt-4.1-mini-2025-04-14 (#5645)
- chore: reduce coloration on Report View Test Suites table (#5643)
- chore: bump version 0.118.6 (#5655)
- chore(webui): minor style tweaks to datagrid pages for consistency (#5686)
- chore: persistent header on report view (#5678)
- chore(webui): fix z-index on version update banner (#5677)
- refactor(webui): Reports table UX Improvements (#5637)
- ci: revert temporarily disable redteam multi-lingual strategy in integration tests (#5658)
- ci: temporarily disable redteam multi-lingual strategy in integration tests (#5639)
- refactor(redteam): remove dead code and optimize page meta handling (#5672)
- chore: remove accidentally committed site/package-lock.json (#5688)
- chore: Allow overwriting the logger (#5663)
- chore: Update names in workflow (#5659)
- chore: update dependencies to latest compatible versions (#5627)
- chore(internals): Improves support for defining LLM-Rubric assertion threshold in CSV test cases (#5389)

### Fixed

- fix(webui): Filtering eval results on severity (#5632)
- fix(tests): correct TypeScript errors in test files (#5683)
- fix(webui): unify page layout styles (#5682)
- fix: trace visualization circular dependency (#5676)
- fix(webui): re-enable sharing button by default (#5675)
- fix: apply prettier formatting to blog post (#5670)
- fix: Remove global fetch patch (#5665)
- fix(webui): Include description column, if defined, in CSV export of eval results (#5654)
- fix(redteam): add robust fallbacks, partial retries, dedupe, safer logs to multilingual strategy (#5652)
- fix: handle dynamic imports without eval (#5630)
- fix: Catch exception when no vertex projectId is found (#5640)
- fix: spacing on report view (#5646)
- fix: plugin counts flickering (#5635)

## [0.118.5] - 2025-09-16

### Tests

- test: Unit tests for feat: upload csv for custom policies (#5629)
- test: Unit tests for chore: organize EvalOutputPromptDialog and change it to a drawer (#5628)

### Added

- feat(webui): organize `EvalOutputPromptDialog` and convert it to a drawer, (#5619)
- feat(webui): add keyboard navigation to the web UI results table, (#5591)
- feat(webui): enable bulk deletion of eval results, (#5438)
- feat(providers): add `azure:responses` provider alias for Azure Responses API, (#5293)
- feat(providers): support application inference profiles in Bedrock, (#5617)
- feat(redteam): add "layer" strategy for combining multiple strategies, (#5606)
- feat(redteam): set severity on reusable custom policies, (#5539)
- feat(redteam): display unencrypted attacks in the web UI results table, (#5565)
- feat(redteam): enable test generation for custom policies in the plugins view, (#5587)
- feat(redteam): allow uploading CSVs for custom policies, (#5618)
- feat(cli): add ability to pause and resume evals, (#5570)

### Changed

- chore(examples): update model IDs to GPT-5 and latest models, (#5593)
- chore(providers): remove Lambda Labs provider due to API deprecation, (#5599)
- chore(providers): update Cloudflare AI models and remove deprecated ones, (#5590)
- chore(redteam): add MCP plugin preset, (#5557)
- chore(redteam): add UI indicators and documentation for HuggingFace gated datasets in redteam web UI, (#5545)
- chore(internals): improve error logging on redteam test generation failures, (#5458)
- chore(internals): reduce log level of global fetch logs, (#5588)
- chore(server): add context to health check logging during startup, (#5568)
- chore(webui): hide trace timeline section when no traces are available, (#5582)
- chore(webui): improve delete confirmation dialog styling, (#5610)
- chore(webui): remove `React.FC` type annotations for React 19 compatibility, (#5572)
- ci: increase test timeout from 8 to 10 minutes, (#5586)
- ci: temporarily disable macOS Node 24.x tests due to flaky failures, (#5579)
- refactor: move `src/util/file.node.ts` path utilities, (#5596)
- refactor: standardize all directory import paths for ESM compatibility, (#5603)
- refactor: standardize directory import paths for ESM compatibility, (#5605)
- refactor: standardize import paths for ESM preparation, (#5600)
- refactor: standardize TypeScript import paths for ESM compatibility, (#5597)
- test: CoverBot: add tests for UI interaction utilities and components (`src/app`), (#5611)
- chore: update `act` import for React 19 compatibility, (#5574)
- chore(dependencies): bump `@aws-sdk/client-bedrock-runtime` from 3.886.0 to 3.887.0, (#5580)
- chore(dependencies): bump `@aws-sdk/client-bedrock-runtime` from 3.887.0 to 3.888.0, (#5602)
- chore(dependencies): bump `axios` from 1.11.0 to 1.12.0 in npm_and_yarn group across one directory, (#5569)
- chore(dependencies): bump `openai` from 5.20.1 to 5.20.2, (#5601)
- chore(dependencies): bump `openai` from 5.20.2 to 5.20.3, (#5624)
- chore(dependencies): bump version to 0.118.5, (#5626)

### Fixed

- fix(assertions): handle `threshold=0` correctly across all assertion types, (#5581)
- fix(cli): prevent accidental escaping of Python path override, (#5589)
- fix(cli): fix table display for `promptfoo list`, (#5616)
- fix(cli): temporarily disable SIGINT handler, (#5620)
- fix(internal): strip authentication headers in HTTP provider metadata, (#5577)
- fix(redteam): ensure custom policies skip the basic refusal check, (#5614)
- fix(server): hide non-critical `hasModelAuditBeenShared` error logging, (#5607)
- fix(webui): always show failure reasons in the results view when available, (#5608)
- fix(webui): improve filter component styling and layout, (#5604)
- fix(webui): prevent phantom strategy filter options for non-redteam evaluations, (#5575)
- fix(webui): fix undulating CSS header animation, (#5571)

### Documentation

- docs(site): clarify llm-rubric pass/score/threshold semantics, (#5623)
- docs(site): add August 2025 release highlights (#5518)

## [0.118.4] - 2025-09-12

### Added

- feat(cli): Add CI-friendly progress reporting for long-running evaluations (#5144)
- feat(cli): Auto-share if connected to the cloud (#5475)
- feat(cli): Log all requests and persist debug logs (#5504)
- feat(internals): Reuse FilterMode type across backend (#5542)
- feat(providers): Add AWS Bedrock AgentCore provider (#5267)
- feat(providers): Extend configuration options for Ollama provider to support thinking (#5212)
- feat(providers): OpenAI real-time custom ws URLs (#5528)
- feat(redteam): Add VLGuard plugin for multi-modal red teaming (#5243)
- feat(redteam): More financial plugins (#5419)
- feat(redteam): Risk scoring (#5191)
- feat(redteam): Special token injection plugin (#5489)
- feat(webui): Add passes-only filter to results view (#5430)

### Changed

- chore(internals): Add probes and token metrics to eval event (#5538)
- chore(internals): Add support for reusable custom policies (#5290)
- chore(internals): Remove node-fetch (#5503)
- chore(internals): Send auth info to cloud (#3744)
- chore(modelaudit): Add support for modelaudit v0.2.5 CLI arguments (#5500)
- chore(onboarding): Add Azure preset (#5537)
- chore(onboarding): Make provider menu single-select (#5536)
- chore(providers): Make OpenAI max retries configurable (#5541)
- chore(providers): Update OpenAI pricing and add missing models (#5495)
- chore(redteam): Consolidate accordion UIs on review page (#5508)
- chore(redteam): Improve user persona question in config (#5559)
- chore(redteam): Minor improvements to red team setup flow (#5523)
- chore(redteam): Retire Pandamonium redteam strategy (#5122)
- chore(redteam): Unify all date formats across tables (#5561)
- chore(redteam): Update plugin prompts to reduce rejection (#5560)
- chore(redteam): Use sharp to modify unsafeBench image formats (#5304)
- perf(webui): Optimize history endpoint to eliminate N+1 queries (#5333)
- refactor(modelaudit): Move modelAuditCliParser.ts to correct directory (#5511)
- refactor(internals): Gracefully handle remote generation disabled in plugins that require it (#5413)
- revert(redteam): Remove red team limits functionality (#5527)

### Fixed

- fix(redteam): Allow users to delete values from numeric inputs and then type (#5530)
- fix(redteam): Deduplicate assertions in DoNotAnswer and XSTest (#5513)
- fix(internals): Eliminate flaky Unicode test timeouts on Windows CI (#5485)
- fix(config): Handle function references in external file loading (#5548)
- fix(providers): Fix MCP tool calls returning [object Object] in Azure Chat provider (#5423)
- fix(config): Preserve Python assertion file references in YAML tests (issue #5519) (#5550)
- fix(providers): Proxy HTTP provider generate request through server (#5486)
- fix(internals): Resolve SIGSEGV crash in evaluator tests on macOS Node 24 (#5525)
- fix(webui): Revert migration from MUI Grid to Grid2 across all components (#5510)
- fix(cli): Use fetch with proxy to get server version (#5490)
- fix(internals): Read evaluateOptions from config file properly (#5375)
- fix(onboarding): Don't throw error when user refuses permission to write (#5535)
- fix(provider): Prioritize explicit projectId config over google-auth-library (#5492)
- fix(providers): Handle system-only prompt in Gemini (#5502)
- fix(providers): Update outdated Azure OpenAI Provider data sources (#5411)
- fix(redteam): Add missing finance graders (#5564)
- fix(redteam): Add missing plugins to webui (#5546)
- fix(redteam): Handle empty string responses in multi-turn strategies (#5549)
- fix(redteam): Prevent JSON blob injection in Crescendo chat templates (#5532)
- fix(webui): Text truncation initialization on eval page (#5483)

### Dependencies

- chore(deps): Bump @anthropic-ai/sdk from 0.61.0 to 0.62.0 (#5551)
- chore(deps): Bump @aws-sdk/client-bedrock-runtime from 3.879.0 to 3.882.0 (#5480)
- chore(deps): Bump @aws-sdk/client-bedrock-runtime from 3.882.0 to 3.883.0 (#5506)
- chore(deps): Bump @aws-sdk/client-bedrock-runtime from 3.883.0 to 3.886.0 (#5553)
- chore(deps): Bump @azure/identity from 4.11.2 to 4.12.0 (#5533)
- chore(deps): Bump langchain-community from 0.3.14 to 0.3.27 in /examples/redteam-langchain in the pip group across 1 directory (#5481)
- chore(deps): Bump langchain-community from 0.3.3 to 0.3.27 in /examples/langchain-python in the pip group across 1 directory (#5484)
- chore(deps): Bump openai from 5.19.1 to 5.20.0 (#5526)
- chore(deps): Bump openai from 5.20.0 to 5.20.1 (#5552)
- chore(deps): Bump version to 0.118.4 (#5567)
- chore(deps): Bump vite from 6.3.5 to 6.3.6 in the npm_and_yarn group across 1 directory (#5531)

### Documentation

- docs(e2b-example): Add e2b-code-eval example (promptfoo + e2b sandbox) (#5477)
- docs(examples): Add Google ADK integration example (#5520)
- docs(examples): Add YAML schema directives to example configs (#5476)
- docs(redteam): Add missing plugins to sidebar and improve bias docs (#5498)
- docs(site): Add Alan DeLong to the team section on the About page (#5507)
- docs(site): Add comprehensive multilingual evaluation support (#5505)
- docs(site): Add SKIP_OG_GENERATION environment variable for faster docs builds (#5521)
- docs(site): Clarify file extension requirements for custom providers (#5478)
- docs(site): Clarify JFrog ML vs JFrog Artifactory distinction (#5543)
- docs(site): Complete parameters page migration (#5494)
- docs(site): Redteam limits documentation (#5516)
- docs(site): Update Lily bio (#5515)
- docs(site): Updates to agent guide (#5499)
- docs(site): Latency assertion description (#5479)

### Tests

- test(webui): CoverBot: Added tests for frontend UI components and discovery utility (`src/app`) (#5514)

## [0.118.3] - 2025-09-04

### Added

- feat: migrate MUI Grid to Grid2 across all components (#5435)
- feat: Add open source red team limits (#5230)

### Changed

- Add AWS Bedrock support for OpenAI GPT OSS models (#5444)
- Add Amazon Bedrock API key authentication support (#5468)
- Ability to filter evals view by severity (#5443)
- Check cloud permissions for target before running red team (#5400)
- Make vars and context available for request transform (#5461)
- Add Vertex AI responseSchema file loading support (#5414)
- Close menus when mouse leaves (#5456)
- Default sharing to false (#5473)
- Handle empty function arguments in OpenAI Responses API tool callbacks (#5454)
- Improve Windows Python detection and add sys.executable support (#5467)
- Prioritize tool calls over content in openrouter provider (#5417)
- Support commandLineOptions.envPath in config files (#5415)
- Support setting HELICONE_API_KEY for Cloud Gateway (#5465)
- Token tracking (#5239)
- Add "results" menu, link to red team reports view (#5459)
- Bump version 0.118.3 (#5474)
- Include provider response metadata on test case transform (#5316)
- Refactor Crescendo maxTurns property (#4528)
- Remove accidental server directory (#5471)
- Replace direct process.env calls with environment helpers (#5472)
- Reorganize misplaced test files from src/ to test/ directory (#5470)
- Fix enterprise email (#5463)
- Bump openai from 5.18.1 to 5.19.1 (#5466)
- Add Tusk test runner workflow for src Jest unit tests (#5469)

## [0.118.2] - 2025-09-03

### Added

- feat(providers): Add support for Meta Llama API provider (#5432)
- feat(providers): Support TLS certs in http provider (#5452)
- feat(providers): add support for xAI Grok Code Fast models (#5425)

### Changed

- fix: Update util.ts to reflect correct Anthropic Haiku 3.5 pricing (#5436)
- chore: drop Node.js 18 support (#5428)
- chore(http): improve PFX debug logging + tests (#5445)
- chore(webui): Show footer on custom metrics dialog (#5424)
- chore: silence dotenv commercial logging messages (#5453)
- chore: remove example (#5420)
- test: CoverBot: Added tests for analytics tracking and red team reporting components (`src/app`) (#5441)
- test: optimize Python Unicode test suite for CI reliability (#5449)
- chore: bump the github-actions group with 3 updates (#5440)
- chore: update dependencies (non-breaking) (#5448)
- chore: update dependencies to latest minor/patch versions (#5433)
- chore: bump version 0.118.2 (#5457)

### Fixed

- fix(sharing): Share when it's enabled via the Config or the CLI command (#5404)
- fix(grader): reduce grader false positives (#5431)

### Documentation

- docs(site): add more guardrails assertion doc (#5434)
- docs(site): add multi-lingual RAG evaluation guidance (#5447)
- docs(site): optimize OG image generation performance (#5451)
- docs(site): update blog post (#5422)

## [0.118.1] - 2025-08-29

### Added

- feat(redteam): Add AI auto-fill for HTTP target configuration in redteam target setup ui (#5391)
- feat(redteam): Handle uploaded signatureAuth in target setup ui (#5405)

### Changed

- chore(site): integrate pylon chat into site (#5407)
- chore: bump version 0.118.1 (#5418)

### Fixed

- fix(providers): Handle Qwen tool call responses in openrouter provider (#5416)

### Documentation

- docs(site): avoid logging full image/base64; use boolean presence only (#5408)

## [0.118.0] - 2025-08-28

### Added

- feat(providers): add support for database-stored certificates in HTTP provider for promptfoo cloud (#5401)

### Changed

- fix: stop progress bar to show a clearer share error message (#5399)
- chore(internals)!: send provider-transformed output directly to test context transforms (#5376)
  **Breaking:** `contextTransform` now receives the provider transform directly.
- chore(providers): sanitize sensitive credentials in HTTP provider debug logs (#5387)
- chore: warn when tests and red-team configuration are both present during generation (#5398)
- chore(release): bump version to 0.118.0 (#5402)
- test: add tests for CoverBot store management and red-team reporting components (`src/app`) (#5372)

### Documentation

- docs(site): update model-graded metrics (#5285)
- docs(site): remove references to "parallel" introduced by #5376 (#5403)

## [0.117.11] - 2025-08-27

### Added

- feat(redteam): add -t/--target option to redteam generate command (#5338)

### Changed

- feat: MCP Agent example to red team with tool call results (#5379)
- feat: medical offlabel use (#5342)
- feat: modelaudit ability to remove recent paths (#5330)
- fix: Address design nits in redteam setup UI (#5264)
- fix: allow custom ApiProvider instances in defaultTest configuration (#5381)
- fix: mcp eval example (#5390)
- fix: Prioritize tool calls over thinking for openrouter reasoning models (#5395)
- fix: use `model` role for gemini ai studio models (#5386)
- chore: Adjust padding in plugins page (#5396)
- chore: bump version 0.117.11 (#5397)
- chore(CI): enable and refactor Docker build for caching (#5374)
- chore: remove promptfoo/package-lock.json (#5380)
- chore: visual formatting for modelaudit flat list (#5331)
- refactor(webui): Clicking "show more" on eval results metric pills renders dialog (#5337)
- docs: expose sidebar on pages that aren't in the sidebar (#5377)
- docs: model audit ci/cd (#5335)
- docs: remove orphaned star animation gif (#5383)
- docs: update site user count to 150,000+ across site constants and pages (#5394)
- chore: bump @aws-sdk/client-bedrock-runtime from 3.873.0 to 3.876.0 (#5392)
- chore: bump openai from 5.15.0 to 5.16.0 (#5388)

### Documentation

- docs(site): fix context transform examples to use context.vars.prompt (#5393)

## [0.117.10] - 2025-08-25

### Changed

- feat: improve HuggingFace dataset fetching performance and reliability (#5346)
- feat: add Google AI Studio default providers (#5361)
- feat: share model audit scans to cloud (#5336)
- feat: add google vertex credentials in config (#5179)
- fix: safe raw HTTP templating via Nunjucks raw-wrap + CRLF normalization (#5358)
- fix: improve JSON export error handling for large datasets (#5344)
- fix: replace raw-request editor with auto-growing textarea to prevent layout overflow (#5369)
- chore: better error messages for browser (#5226)
- chore: improve strategy presets (#5357)
- chore: set onboarding defaults to gpt 5 (#5360)
- chore: update dependencies to latest minor versions (#5363)
- chore: log posthog errors to debug (#5359)
- chore: sync dependencies (#5367)
- test: clean up skipped tests and add FunctionCallbackHandler coverage (#5366)
- chore: bump version 0.117.10 (#5373)
- docs: add critical git workflow guidelines to CLAUDE.md (#5362)
- docs: add SARIF output format documentation for ModelAudit (#5364)

### Fixed

- fix(CI): refactor docker build (#5353)
- fix(internals): defaultTest.provider doesn't override (#5348)

## [0.117.9] - 2025-08-22

### Added

- feat(ollama): support for `think` and passthrough parameters (#5341)
- feat: Persist model audit scans (#5308)
- feat: add support for Claude Opus 4.1 (#5183)
- feat: support file:// in http provider `body` (#5321)

### Fixed

- fix(ui): prevent header dropdown collapse on hover (#5355)
- fix(webui): Apply metric filters to eval results via url search params (#5332)
- fix: loaders on all pages (#5339)
- fix(internals): Pass `vars.output` and `vars.rubric` to LLM rubric grading call (#5315)
- fix: resolve TypeScript errors in test files (7992892)
- fix: validation for no target label set (#5318)

### Changed

- chore(webui): add navigation in redteam report from severity table to vulnerabilities table filtered by severity (#5320)
- chore: dropdown menu design consistency (#5328)
- chore: fix build (#5326)
- chore: recursively resolve file:// references in json and yaml prompts (#5215)
- chore(modelAudit): defer auth to modelaudit via environment variable (#5296)
- chore: more share debug info on error (#5266)
- chore: add stack trace to redteam error in web runner (#5319)
- chore: copy for Review page (e957b5c)
- chore: explain why things are disabled on the targets page (#5312)

### Dependencies

- chore: bump @aws-sdk/client-bedrock-runtime from 3.864.0 to 3.872.0 (#5323)
- chore: bump openai from 5.13.1 to 5.15.0 (#5345)
- chore(deps): run npm audit fix dependencies (#5343)
- chore: bump openai from 5.12.2 to 5.13.1 (#5314)

### Documentation

- docs(site): add truncation marker to top-5-open-source-ai-red-teaming-tools-2025 blog post (#5351)
- docs: add writing for promptfoo guidelines to sidebar (#5277)
- docs(site): describe llm-rubric default grading providers (#5350)
- docs: og image updates (#5324)
- docs: red team data flow (#5325)
- docs: modelaudit updates (#5322)
- docs(site): Add GitHub Actions caching optimization tip (#5301)

### Tests

- test: Unit tests for fix: loaders on all pages (#5347)

## [0.117.8] - 2025-08-20

### Tests

- test: Unit tests for fix: loaders on all pages (#5347)

### Fixed

- fix(ui): prevent header dropdown collapse on hover (#5355)
- fix: audit fix dependencies (#5343)
- fix: loaders on all pages (#5339)
- fix(webui): Apply metric filters to eval results via url search params (#5332)
- fix: validation for no target label set (#5318)
- fix(internals): Pass `vars.output` and `vars.rubric` to LLM rubric grading call (#5315)

### Documentation

- docs(site): describe llm-rubric default grading providers (#5350)
- docs: red team data flow (#5325)
- docs: og image updates (#5324)
- docs: modelaudit updates (#5322)
- docs(site): Add GitHub Actions caching optimization tip (#5301)
- docs(site): correct author attribution (#5297)
- docs: add writing for promptfoo guidelines to sidebar (#5277)
- docs(site): add truncation marker to top-5-open-source-ai-red-teaming-tools-2025 blog post (#5351)
- docs(site): update security quiz questions and answers for prompt injection blog (#5302)

### Added

- feat(redteam): make unblock call optional for multi-turn strategies (#5292)
- feat(ollama): support for `think` and passthrough parameters (#5341)
- feat: support file:// in http provider `body` (#5321)
- feat: Persist model audit scans (#5308)
- feat: add support for Claude Opus 4.1 (#5183)

### Changed

- fix: add lru-cache dependency (#5309)
- chore: many plugins and strategies selected warning (#5306)
- chore: add max max concurrency to generate (#5305)
- chore: bump version 0.117.8 (#5311)
- ci: add depcheck (#5310)
- chore: fix build (#5326)
- chore(webui): add navigation in redteam report from severity table to vulnerabilities table filtered by severity (#5320)
- chore: explain why things are disabled on the targets page (#5312)
- chore: bump version 0.117.9 (#5356)
- chore: bump openai from 5.13.1 to 5.15.0 (#5345)
- chore: dropdown menu design consistency (#5328)
- chore: bump @aws-sdk/client-bedrock-runtime from 3.864.0 to 3.872.0 (#5323)
- chore: add stack trace to redteam error in web runner (#5319)
- chore: bump openai from 5.12.2 to 5.13.1 (#5314)
- chore(modelAudit): defer auth to modelaudit via environment variable (#5296)
- chore: more share debug info on error (#5266)
- chore: recursively resolve file:// references in json and yaml prompts (#5215)

## [0.117.7] - 2025-08-19

### Added

- feat(site): add hero image for red teaming tools blog post (#5291)
- feat(webui): Demarcate redteam results (#5255)

### Changed

- feat: Add unverifiable claims red team plugin (#5190)
- fix: lower sharing chunk size (#5270)
- chore(webui): Rename "Redteam" to "Red Team" in evals datagrid (#5288)
- chore: bump version 0.117.7 (#5299)
- test: CoverBot: Added test coverage for History page component (`src/app`) (#5289)
- docs: add open source ai red teaming tools post (#5259)
- docs: add red team github action info (#5294)

### Fixed

- fix(webui/reports): Don't exclude failure cases from stats (#5298)
- fix(internals): Gracefully handle object responses during target purpose discovery (#5236)
- fix(site): fix YAML front matter parsing error in jailbreaking blog post (#5287)
- fix(webui): Improved handling of long loglines (#5227)

### Documentation

- docs(site): add AI Safety vs AI Security blog post with interactive quiz (#5268)
- docs(site): add blog post about prompt injection vs jailbreaking differences (#5282)
- docs(site): document transform and contextTransform for model-graded assertions (#5258)
- docs(site): improve context assertion documentation (#5249)

## [0.117.6] - 2025-08-18

### Changed

- feat: Add Agent provider types in red team setup (#5244)
- feat: add update check for modelaudit package (#5278)
- feat: add update notification banner to web UI (#5279)
- feat: edit and replay requests in details dialog (#5242)
- feat: Surface run options and probes on red team review page (#5272)
- fix: composite indices and query optimization (#5275)
- fix: exclude errors from report (#5271)
- fix: Fix json-output example (#5213)
- fix: handle json schema for openrouter provider (#5284)
- fix: handle thinking tokens for openrouter (#5263)
- fix: OpenAI Responses API function callbacks and Azure implementation (#5176)
- fix: throw error instead of failing when trace data is unavailable (#5192)
- perf(webui): Reduces eval results load-time when filters are applied via search param (#5234)
- chore: add bias to foundation plugins list (#5280)
- chore: Add .serena to .gitignore (#5225)
- chore: bump version 0.117.6 (#5273)
- chore: fix model id name (#5232)
- chore: improve generated constants handling to prevent accidental commits (#5148)
- chore: remove file (#5229)
- chore: show final prompt in table view for attacks that mutate prompts (#5269)
- chore: simplify eval progress bar (#5238)
- chore: update dark mode styles, formatting, etc (#5251)
- chore(webui): Don't show loading animations while streaming eval results (#5201)
- chore(webui/eval results): Sticky header sticks to the top of the viewport (#5208)
- test: CoverBot: Added tests for red team reporting components (`src/app`) (#5228)
- docs: Add AWS Bedrock Guardrails image testing documentation (#5253)
- docs: add july release notes (#5133)
- docs: hide events banner (#5217)
- docs: separate malicious code plugin documentation (#5222)
- chore: bump @anthropic-ai/sdk from 0.58.0 to 0.59.0 (#5218)
- chore: bump @anthropic-ai/sdk from 0.59.0 to 0.60.0 (#5257)
- chore: bump @aws-sdk/client-bedrock-runtime from 3.862.0 to 3.863.0 (#5211)
- chore: bump @aws-sdk/client-bedrock-runtime from 3.863.0 to 3.864.0 (#5221)
- chore: bump openai from 5.12.0 to 5.12.1 (#5210)
- chore: bump openai from 5.12.1 to 5.12.2 (#5219)
- chore: bump pypdf from 5.7.0 to 6.0.0 in /examples/rag-full in the pip group across 1 directory (#5252)
- chore: bump the npm_and_yarn group with 2 updates (#5276)

### Fixed

- fix(provider): Remove maxTokens for gpt-5 calls (#5224)
- fix(providers): Validate that OpenAI response reasoning outputs have summary items (#5235)
- fix(site): suppress noisy font loading warnings in OG image plugin (#5254)

### Documentation

- docs(site): add cross-links between multimodal strategy documentation (#5241)
- docs(site): add missing meta descriptions and optimize existing ones for SEO (#5247)
- docs(site): enhance OG image generation with full metadata support (#5246)
- docs(site): remove unused markdown-page.md (#5245)

## [0.117.5] - 2025-08-08

### Added

- feat(assertions): add conversational relevancy metric (#2130)
- feat(export): add metadata to exported evaluation files (#4886)
- feat(providers): add support for Docker Model Runner provider (#5081)
- feat(webui): add plugin and strategy filters for red team results (#5086)

### Changed

- feat: add GPT-5 support (#5205)
- feat: add collapsible header to ResultsView (#5159)
- feat: add contains-html and is-html assertions (#5161)
- feat: add Google Imagen image generation support (#5104)
- feat: add max-score assertion for objective output selection (#5067)
- feat: add selected state to provider type picker (#5152)
- feat: add unified page wrapper around each red team setup step (#5136)
- feat: apply plugin modifiers for crescendo (#5032)
- feat: help text to nudge towards better red teams (#5153)
- feat: improve red team plugin selection UI with test generation (#5125)
- feat: respect prompt config override in all providers (#5189)
- feat: update red team provider selection UI (#5078)
- fix: adjust padding on docs sidebar to prevent overlap (#5099)
- fix: fix XML crash (#5194)
- fix: list reasoning tokens on the left side of token breakdown tooltip (#5113)
- fix: map critical severity to error in ModelAudit scanner output (#5098)
- fix: prevent double stateful target question in strategies page (#4988)
- fix: prevent Unicode corruption in Python providers (#5108)
- fix: remove problematic caching from ModelAudit installation check (#5120)
- fix: replace broken Ashby iframe with link to careers page (#5088)
- fix: reset provider type correctly and handle Go providers (#5154)
- fix: share debugging (#5131)
- chore: add link to documentation in plugin sample modal (#5193)
- chore: add missing image back to home page (#5196)
- chore: fix width on application details page (#5139)
- chore: improve RAG metrics with detailed metadata and fix context relevance scoring (#5164)
- chore: memoize context value in PostHog provider (#5089)
- chore: remove accidentally committed PR description file (#5175)
- chore: rename scan templates to attack profiles (#5165)
- chore: support verbosity and reasoning parameters for GPT-5 (#5207)
- chore: update dependencies to latest minor and patch versions (#5109)
- chore: update dependencies to latest minor and patch versions (#5173)
- chore: update Replicate provider (#5085)
- chore(providers): improve Google API key error handling and test reliability (#5147)
- chore(webui): add intelligent scroll-timeline polyfill loading (#5130)
- chore: bump @anthropic-ai/sdk from 0.57.0 to 0.58.0 (#5186)
- chore: bump @aws-sdk/client-bedrock-runtime from 3.848.0 to 3.855.0 (#5096)
- chore: bump @aws-sdk/client-bedrock-runtime from 3.855.0 to 3.856.0 (#5107)
- chore: bump @aws-sdk/client-bedrock-runtime from 3.856.0 to 3.857.0 (#5126)
- chore: bump @aws-sdk/client-bedrock-runtime from 3.857.0 to 3.858.0 (#5145)
- chore: bump @aws-sdk/client-bedrock-runtime from 3.858.0 to 3.859.0 (#5167)
- chore: bump @aws-sdk/client-bedrock-runtime from 3.859.0 to 3.861.0 (#5188)
- chore: bump @aws-sdk/client-bedrock-runtime from 3.861.0 to 3.862.0 (#5198)
- chore: bump @azure/identity from 4.10.2 to 4.11.0 (#5180)
- chore: bump @azure/identity from 4.11.0 to 4.11.1 (#5185)
- chore: bump openai from 5.10.2 to 5.11.0 (#5127)
- chore: bump openai from 5.11.0 to 5.12.0 (#5187)
- chore: bump version to 0.117.5 (#5206)
- chore(webui/evals): filter by categorical plugins (#5118)
- docs: add bert-score example (#5091)
- docs: add dynamic OG image generation for social media previews (#5157)
- docs: add red teaming best practices (#5155)
- docs: clarify contains-any/contains-all CSV format (#5150)
- docs: fix company name (#5143)
- docs: fix images (#5197)
- docs: fix multi-turn strategy documentation (#5156)
- docs: guide for evaluating LangGraph agents with Promptfoo (#4926)
- docs: include font for meta image (#5158)
- docs: make MCP image taller (#5199)
- docs: update Ollama documentation with latest models and defaultTest guidance (#5084)
- perf: make database migrations non-blocking and fix error handling (#5105)
- style: extract helper function for deduplicating strategy IDs (#5138)
- test: add tests for fix width on application details page (#5140)
- test: add tests for red team compliance reporting utilities in src/app (#5170)
- test: fix flaky Python Unicode tests (#5128)
- test: fix modelGradedClosedQa test segmentation fault on macOS/Node 24 (#5163)
- test: increase test coverage for unified page wrapper around each red team setup step (#5142)

### Fixed

- fix(internals): force CommonJS mode for db:migrate in Node 24 (#5123)
- fix(openrouter): handle Gemini thinking tokens correctly (#5116)
- fix(providers): correct WebP image detection in Google provider (#5171)
- fix(webui): deduplicate strategy IDs (#5132)
- fix(webui): fix custom policy validation timing issue (#5141)
- fix(webui): refresh eval list when navigating back after editing eval name (#5090)
- fix(webui/evals): prevent applying the same plugin/strategy multiple times (#5114)
- fix(webui/evals): show highlights after search results (#5137)

### Documentation

- docs(site): add comprehensive command line options documentation (#5135)
- docs(site): add Lily Liu to team page (#5177)
- docs(site): add Series A post (#5097)
- docs(site): rename will.jpg to will.jpeg for consistency (#5178)

## [0.117.4] - 2025-07-29

### Changed

- fix: progress bars incrementing beyond their maximum values (#5049)
- docs: clarifiy derivedMetrics documentation (#5068)
- chore: refactor token tracking utilities, track all tokens (#4897)
- fix: resolve Jest test failures and open handles (#5052)
- fix: skip validation for defaultTest to allow partial test case properties (#4732)
- chore: add new fields to eval_ran telemetry (#4638)
- chore(redteam): improve redteam plugin error messaging (#4330)
- feat: add support for OpenAI deep research models (#4661)
- feat: add mcp server (#4595)
- feat: add support for connecting to existing Chrome browser sessions (#5069)
- docs: update defcon posting (#5070)
- docs: update defcon posting (#5071)
- fix: Nested config field for custom target json (#5076)
- docs: switch to likert preview image (#5083)
- test: CoverBot: Added tests for model audit and prompt management UI components (`src/app`) (#5087)
- fix: handle multi-line prompts in parseGeneratedPrompts for testGenerationInstructions (#5093)
- chore: bump version 0.117.4 (#5094)

### Fixed

- fix(providers): Preserve text formatting when no images present for Google provider (#5058)
- fix(simba): fix simba host (#5092)

### Documentation

- docs(site): add AI red teaming for first-timers blog post (#5017)
- docs(blog): defcon and blackhat info (#5050)

## [0.117.3] - 2025-07-25

### Added

- feat(eval-creator): add YAML file upload support for test cases (#5054)

### Changed

- fix: improve x.ai provider error handling for 502 errors (#5051)
- fix: Infinite re-render on redteam review page (#5061)
- fix: sessionid(s) in extension hooks (#5053)
- fix: Bias Plugins should send config in remote generation (#5064)
- chore(redteam): regenerate sessionId for each iteration in single-turn strategies (#4835)
- chore: Change mcp log from error to debug (#5060)
- chore: Improve telemetry (#5062)
- chore: Add simba command (#5063)
- chore(webui): improve redteam setup UI with progressive disclosure for advanced options (#5028)
- refactor: remove redundant dotenv from Vite app (#4983)
- chore: bump version 0.117.3 (#5066)
- test: CoverBot: Added tests for eval-creator components and feature flag hook (`src/app`) (#5013)
- docs: fix cli command and remove gratuitous hover (#5056)
- docs: update user count from 100,000 to 125,000 (#5046)
- docs: updates to political bias post (#5057)
- docs: improve crewai eval example (#5035)
- docs: update GitHub Actions to v4 across documentation and examples (#5008)
- docs: add style check guidance to CLAUDE.md (#5065)

### Fixed

- fix(webui): Eval results pass rate chart rendering incorrect percentages (#5048)
- fix(webui): Eval results histogram improvements (#5059)
- fix(google): handle multiple candidates in gemini response (#5020)

### Documentation

- docs(blog): grok-4 political bias post (#4953)

## [0.117.2] - 2025-07-24

### Added

- feat(webui): First-class support for zooming eval results table by @will-holley in #4966
- feat(webui): Apply metrics filter when clicking on a metric pill rendered in eval results cell by @will-holley in #4991

### Changed

- feat: Grading and test generation improvements for BFLA, BOLA and RBAC by @sklein12 in #4982
- feat: New Sample Target by @sklein12 in #4979
- feat: HTTP Target test button improvements by @faizanminhas in #5007
- feat: Add metadata filtering to eval results by @will-holley in #5014
- fix: add goal related rubric when grade crescendo turns to increase grading accuracy by @MrFlounder in #4980
- fix: update HTTP config generator endpoint to use v1 API by @mldangelo in #4989
- fix: View logs button on redteam report by @sklein12 in #5009
- fix: undo unintended changes to http config editor by @faizanminhas in #5012
- fix: Autofocus on Redteam configuration description field by @sklein12 in #5019
- fix: remove filter icon by @sklein12 in #5021
- fix: Ollama token usage by @SamPatt in #5022
- chore: revert eval view ui improvements by @mldangelo in #4969
- chore(webui): Improvements to pagination "go to" functionality by @will-holley in #4976
- chore(webui): Eval results sticky header improvements by @will-holley in #4978
- chore: update custom strategy prompt by @MrFlounder in #4994
- chore(cli): add support for 'help' argument to display command help by @mldangelo in #4823
- chore(examples): remove redteam-agent example by @mldangelo in #5001
- chore(providers): add GEMINI_API_KEY environment variable support by @mldangelo in #5004
- chore(webui): Migrate from JS to CSS for eval results scroll effects by @will-holley in #4995
- chore(webui): Eval result pagination UX improvements by @will-holley in #4993
- chore: Sort imports and turn on rule against unused imports by @faizanminhas in #5010
- chore: Make default target stateful by @faizanminhas in #4992
- chore: add medical plugins collection by @MrFlounder in #5006
- chore: Improve grading accuracy with Goal-Aware Grading for iterative/iterative tree by @MrFlounder in #4996
- chore: Add additionalRubric and storedGraderResult to GOAT and Custom providers by @MrFlounder in #5015
- chore: prevent testGenerationInstructions from being serialized if not present by @faizanminhas in #5029
- chore: Add lint rule to ensure key in jsx by @faizanminhas in #5034
- chore(webui): Eval Results UI Tweaks by @will-holley in #5023
- chore: skip goal extraction for datasets by @MrFlounder in #5036
- chore(providers): add GitHub Models provider by @mldangelo in #4998
- chore: bump version 0.117.2 by @MrFlounder in #5045
- ci: increase build job timeout from 4 to 5 minutes by @mldangelo in #5043
- test: refactor share.test.ts to prevent flaky timeouts by @mldangelo in #5037
- test: remove share.test.ts file by @mldangelo in #5044
- docs: remove label from featured blog post by @typpo in #5011
- chore: bump @aws-sdk/client-bedrock-runtime from 3.846.0 to 3.848.0 by @dependabot in #4985
- chore: bump the npm_and_yarn group with 2 updates by @dependabot in #4984
- chore: bump @anthropic-ai/sdk from 0.56.0 to 0.57.0 by @dependabot in #5016
- chore: bump openai from 5.10.1 to 5.10.2 by @dependabot in #5024
- chore: bump the npm_and_yarn group with 2 updates by @dependabot in #5026
- chore: bump axios from 1.10.0 to 1.11.0 in the npm_and_yarn group by @dependabot in #5031

### Fixed

- fix(redteam): find plugin assertion in strategy providers by @MrFlounder in #4981
- fix(site): dark mode style on redteam setup ui by @mldangelo in #5000
- fix(test): improve share test isolation to prevent CI timeouts by @mldangelo in #5038

### Documentation

- docs(providers): update OpenAI Assistants example by @aloisklink in #4987
- docs(redteam): improve custom strategy documentation by @mldangelo in #4990
- docs(blog): correct author attribution in DeepSeek censorship post by @mldangelo in #5002
- docs(openai): remove gpt-4.5-preview references after API deprecation by @mldangelo in #5005
- docs(site): vegas contact redirect by @typpo in #5033
- docs(browser): improve browser provider documentation and examples by @mldangelo in #5030
- docs(providers): remove deprecated claude-3-sonnet-20240229 model references by @mldangelo in #5018
- docs(site): add hipaa badge by @typpo in #5039
- docs(site): add documentation for using text and embedding providers with Azure by @mldangelo in #5027
- docs(blog): fix missing blog posts by removing even-number enforcement by @mldangelo in #5042

## [0.117.1] - 2025-07-17

### Changed

- fix: move inquirer dependencies to production dependencies (#4973)
- fix: grading in crescendo (#4960)
- fix: composite strategy test generation (#4971)
- chore: bump version 0.117.1 (#4974)
- docs: remove tags from blog card (#4970)

### Documentation

- docs(blog): add system cards security analysis with vulnerability testing (#4937)

## [0.117.0] - 2025-07-17

### Added

- feat(http): support JKS and PFX Certificates in HTTP providers (#4865)
- feat(langfuse): add Langfuse prompt label support with improved parsing (#4847)
- feat(prompts): preserve function names when using glob patterns (#4927)
- feat(providers): add grok-4 support (#4855)
- feat(providers): image understanding for Google providers (#4767)
- feat(azure): add system prompt support for azure provider (#4869)
- feat(cli): xml output (#4912)

### Changed

- chore(knip): integrate knip for unused code detection and clean up codebase (#4464)
- chore(linting): migrate from ESLint + Prettier to Biome (#4903)
- chore(assertions): additional checking on llm-rubric response (#4954)
- chore(assertions): include reason in model-graded-closedqa pass reason (#4931)
- chore(build): resolve build warnings and optimize bundle size (#4895)
- chore(csv): improve \_\_metadata warning message and test coverage (#4842)
- chore(providers): improve guardrails handling in Azure providers (#4788)
- chore(redteam): add domain-specific risks section and reduce verbose descriptions (#4879)
- chore(release): bump version 0.117.0 (#4963)
- chore(server): check if server is already running before starting (#4896)
- chore(server): log correct eval ID instead of description in WebSocket updates (#4910)
- chore(telemetry): add telemetry logging when tracing is enabled (#4925)
- chore(types): typings needed for enterprise (#4955)
- chore(vscode): use Biome as default formatter of TS files in vscode (#4920)
- chore(webui): conditionally render metrics selector (#4936)
- chore(webui): display context values in eval results (#4856)
- chore(webui): improves eval results table spacing (#4965)
- chore(webui): revert eval view ui improvements (#4967)
- chore(webui/eval): allow filtering results by >1 metrics simultaneously (disabled by default) (#4870)
- refactor(eval-config): modernize eval-creator state management (#4908)
- refactor(webui): improve metrics ui (#4938)
- refactor(webui/eval results): pagination improvements (#4914)

### Fixed

- fix(cli): --filter-failing not working with custom providers (#4911)
- fix(google-sheets): replace hardcoded range with dynamic approach (#4822)
- fix(internal): fixes filtering by metric keys which contain dots (#4964)
- fix(providers): add thinking token tracking for Google Gemini models (#4944)
- fix(providers): esm provider loading (#4915)
- fix(providers): implement callEmbeddingApi for LiteLLM embedding provider (#4952)
- fix(redteam): prevent redteam run from hanging when using an mcp client (#4924)
- fix(redteam): respect PROMPTFOO_DISABLE_REDTEAM_REMOTE_GENERATION for cloud users (#4839)
- fix(redteam): set pluginId on eval results (#4928)
- fix(redteam): test target in http provider setup with non-200 status codes (#4932)
- fix(webui): eval results table horizontal scrolling (#4826)
- fix(webui): fix hard-coded light mode colors in model audit interface (#4907)
- fix(webui): handle null table.body in DownloadMenu disabled prop (#4913)
- fix(webui): resolve pagination scrolling and layout issues in ResultsTable (#4943)
- fix(webui): scrolling when `tbody` is outside of viewport (#4948)

### Dependencies

- chore(deps): add overrides to fix build issues (#4957)
- chore(deps): bump @aws-sdk/client-bedrock-runtime from 3.842.0 to 3.844.0 (#4850)
- chore(deps): bump aiohttp from 3.11.11 to 3.12.14 in /examples/redteam-langchain in the pip group across 1 directory (#4922)
- chore(deps): bump openai from 5.8.3 to 5.9.0 (#4863)
- chore(deps): bump openai from 5.9.2 to 5.10.1 (#4961)
- chore(deps): move knip to dev dependencies (#4958)
- chore(deps): npm audit fix (#4962)
- chore(deps): test removing knip to resolve installation errors (#4956)
- chore(deps): update all example dependencies to latest versions (#4900)
- chore(deps): update dependencies to latest minor/patch versions (#4899)
- chore(deps): update non-breaking dependencies (#4935)
- chore(deps): update Jest to version 30 (#4939)

### Documentation

- docs(analytics): add google tag manager (#4904)
- docs(api): improves `contextTransform` documentation (#4854)
- docs(assertions): add missing deterministic assertions (#4891)
- docs(azure): improve Azure provider documentation (#4836)
- docs(blog): add blog image generation script (#4945)
- docs(blog): add truncation markers to articles without them (#4934)
- docs(blog): add truncation markers to blog posts (#4906)
- docs(blog): mcp proxy blog (#4860)
- docs(blog): revise article tags (#4949)
- docs(blog): soc2 type ii and iso 27001 blog (#4880)
- docs(comparison): pyrit comparison (#4679)
- docs(config): clarify PROMPTFOO_EVAL_TIMEOUT_MS and PROMPTFOO_MAX_EVAL_TIME_MS descriptions (#4947)
- docs(enterprise): adaptive guardrails enterprise (#4951)
- docs(events): blackhat landing page (#4862)
- docs(events): defcon landing page (#4864)
- docs(events): events banner (#4867)
- docs(examples): add mischievous-user strategy to redteam multi-turn examples (#4837)
- docs(gemini): update experimental Gemini model IDs to stable versions (#4894)
- docs(google): add examples for gemini URL context and code execution tools (#4923)
- docs(guide): guide for evaluating CrewAI agents with Promptfoo (#4861)
- docs(images): standardize CrewAI image filenames to kebab-case (#4941)
- docs(integration): add n8n integration (#4917)
- docs(litellm): fix example with modern model IDs and proper embedding config (#4885)
- docs(mcp): add mcp testing guide (#4846)
- docs(mcp): add mcp to sidebar (#4852)
- docs(metrics): add similar to model graded metrics table (#4830)
- docs(providers): update available databricks models (#4887)
- docs(providers): update provider index with missing providers and latest 2025 model IDs (#4888)
- docs(release): add monthly release notes (#4358)
- docs(resources): add arsenal link (#4878)
- docs(security): add soc2 badge (#4877)
- docs(site): add OWASP top 10 tldr blog post (#4853)
- docs(site): expand June 2025 release notes with detailed feature documentation (#4881)
- docs(site): improve Google AI and Vertex authentication documentation (#4892)
- docs(site): improve NLP metric explanations and add SEO metadata (#4890)
- docs(site): update python documentation for basePath config option (#4819)
- docs(ui): better mobile wrap on homepage tabs (#4884)
- docs(ui): colors (#4875)
- docs(ui): contrast fixes (#4901)
- docs(ui): fix button clickability issue on hero sections (#4905)
- docs(ui): remove bouncing down arrow in mobile (#4882)
- docs(ui): remove text shadow (#4898)

### Tests

- test(core): coverBot: added tests for core UI components and user context hooks (`src/app`) (#4929)
- test(EnterpriseBanner): add unit tests for EnterpriseBanner component (#4919)
- test(redteam): add unit test for src/redteam/remoteGeneration.ts (#4834)
- test(server): fix flaky server share tests (#4942)
- test(server): fix flaky server tests (#4968)
- test(server): mock database in server tests (#4959)
- test(tusk): update Tusk test runner workflow - coverage script (#4921)

## [0.116.7] - 2025-07-09

### Tests

- test: add unit test for src/commands/export.ts (#4889)
- test: add unit test for src/commands/upgrade.ts (#4874)
- test: add unit test for src/main.ts (#4873)
- test: add unit test for src/models/eval.ts (#4868)
- test: add unit test for src/assertions/contextRecall.ts (#4859)
- test: add unit test for src/assertions/contextFaithfulness.ts (#4858)
- test: add unit test for src/assertions/contextRelevance.ts (#4857)
- test: add unit test for src/util/xlsx.ts (#4843)
- test: add unit test for src/commands/eval.ts (#4824)

### Changed

- fix: Always do remote generation if logged into cloud (#4832)
- chore(providers/sagemaker): Improves error handling in SageMakerCompletionProvider (#4808)
- chore(providers/sagemaker): Improves validation of user-provided config (#4809)
- chore: update graderExamplesString (#4821)
- chore: bump version 0.116.7 (#4833)

## [0.116.6] - 2025-07-09

### Changed

- fix: Failing test (#4829)
- chore: bump version 0.116.6 (#4831)

## [0.116.5] - 2025-07-09

### Changed

- feat: add support for loading defaultTest from external files (#4720)
- feat: add embedding support to LiteLLM provider (#4804)
- feat: add mischievous user strategy (#4107)
- fix: add glob pattern support for loading scenario files (#4761)
- fix: improve model-audit installation check dark mode display (#4816)
- fix: pass env vars to MCP server (#4827)
- chore: better remote grading logs (#4820)
- chore: bump openai from 5.8.2 to 5.8.3 (#4817)
- chore: bump version 0.116.5 (#4828)
- chore: capitalize 'Red Team' in navigation menu for consistency (#4799)
- chore: remove redundant 'Done.' message from evaluation output (#4810)
- chore: remove python script result data type debug log (#4807)
- chore: update website with MCP Proxy (#4812)
- docs: add Azure OpenAI vision example (#4806)
- docs: add looper guide (#4814)
- docs: add SonarQube integration (#4815)
- test: add unit test for src/assertions/guardrails.ts (#4765)
- test: add unit test for src/redteam/commands/generate.ts (#4789)
- test: add unit test for src/redteam/constants/strategies.ts (#4800)
- test: add unit test for src/redteam/plugins/pii.ts (#4780)
- test: add unit test for src/types/providers.ts (#4766)
- test: add unit test for src/validators/redteam.ts (#4803)

## [0.116.4] - 2025-07-08

### Tests

- test: add unit test for src/redteam/types.ts (#4795)

### Added

- feat(redteam): add support for custom multi-turn strategy by @MrFlounder in #4783
- feat(redteam): expose generate function in redteam namespace by @mldangelo in #4793

### Changed

- chore: bump version 0.116.4 by @MrFlounder in #4805
- chore: rename strategy name from playbook to custom by @MrFlounder in #4798
- refactor: inline MEMORY_POISONING_PLUGIN_ID constant by @mldangelo in #4794
- docs: add doc for custom strategy by @MrFlounder in #4802
- docs: modular configuration management by @typpo in #4763
- refactor: move MULTI_MODAL_STRATEGIES constant (#4801)

## [0.116.3] - 2025-07-07

### Added

- feat(providers): add MCP provider (#4768)
- feat(providers): add new AIMLAPI provider (#4721)
- feat(assertions): add contextTransform support for RAG evaluation (#4467)
- feat(assertions): add finish reason as assertion option (#3879)
- feat(assertions): trace assertions (#4750)
- feat(tracing): add traces to JavaScript, Python asserts (#4745)

### Changed

- chore(schema): remove duplicate 'bias' entry in config-schema.json (#4773)
- chore(telemetry): add PostHog client to app (#4726)
- chore(redteam): add reason field to give clear/customized guardrails triggering reason (#4764)
- chore(providers): expose MCP plugin in UI (#4762)
- chore(providers): AWS SageMaker AI provider cleanup (#4667)
- chore(providers): update AIML integration (#4751)
- chore(redteam): improve organization of redteam strategies in setup UI (#4738)
- chore(telemetry): identify to PostHog whether user is also cloud user (#4782)
- chore: expose doRedteamRun in package exports (#4758)
- docs: add Gemini Live API audio (#4729)
- docs: ModelAudit vs ModelScan (#4769)
- docs: multiple MCP server connections (#4755)
- docs: update ModelAudit documentation with new features and fixes (#4699)
- test: add integrity check for generated-constants.ts (#4753)
- test: fix flaky Google Live test and improve test speed (#4774)
- test: fix mock pollution in testCaseReader (#4775)
- test: isolate mocks so tests can run in any order with --randomize (#4744)

### Fixed

- fix(telemetry): prevent PostHog initialization when telemetry is disabled (#4772)
- fix(redteam): fix modifiers application order in PII plugins (#4779)

### Dependencies

- chore(deps): bump @anthropic-ai/sdk from 0.55.1 to 0.56.0 (#4756)
- chore(deps): bump @aws-sdk/client-bedrock-runtime from 3.840.0 to 3.842.0 (#4747)
- chore(deps): bump @azure/identity from 4.10.1 to 4.10.2 (#4748)
- chore(deps): bump version 0.116.3 (#4792)
- chore(deps): update pbkdf2 to 3.1.3 (#4777)
- chore(deps): upgrade glob from v10 to v11 (#4776)

## [0.116.2] - 2025-07-02

### Changed

- fix: unblock postbuild for ci by @MrFlounder in #4742
- chore: bump version 0.116.2 by @MrFlounder in #4743

## [0.116.1] - 2025-07-02

### Added

- feat(cli): support pdb tracing in 3rd party Python scripts by @will-holley in #4723

### Changed

- fix: http body parsing when it comes from yaml string by @MrFlounder in #4728
- fix: remove accidentally committed redteam.yaml file by @mldangelo in #4733
- fix: fix the case when http body has not escaped charactors by @MrFlounder in #4739
- fix: update package-lock.json by @mldangelo in #4719
- test: fix SIGSEGV caused by better-sqlite3 in test environment by @mldangelo in #4737
- chore: Add unblocking detection to GOAT strategy by @MrFlounder in #4532
- chore: add preset for guardrails eval by @MrFlounder in #4640
- chore: Improve telemetry delivery by @sklein12 in #4655
- chore: reset generated constants after build by @mldangelo in #4731
- chore: update onboarding model defaults by @typpo in #4708
- chore(webui): improve styling of EvalsDataGrid by @mldangelo in #4736
- ci(workflows): gracefully handle missing PostHog secret in forks by @ggiiaa in #4725
- test: refactor assertion tests by @mldangelo in #4718
- chore: bump version 0.116.1 by @MrFlounder in #4741
- docs: add system prompt hardening blog post by @ladyofcode in #4630
- chore: bump @anthropic-ai/sdk from 0.55.0 to 0.55.1 by @dependabot in #4710
- chore: bump @aws-sdk/client-bedrock-runtime from 3.839.0 to 3.840.0 by @dependabot in #4709

### Fixed

- fix(webui): replace window.location.href with React Router navigation by @mldangelo in #4717

### Documentation

- docs(site): add guide on humanity's last exam by @mldangelo in #4694
- docs(site): clarify self-hosting workflow for eval sharing by @mldangelo in #4730
- docs(site): fix relative link in HLE benchmark guide by @mldangelo in #4711

## [0.116.0] - 2025-07-01

### Tests

- test: add unit test for src/redteam/providers/advNoise.ts (#4716)
- test: add unit test for src/redteam/strategies/advNoise.ts (#4715)
- test: add unit test for src/redteam/strategies/index.ts (#4714)
- test: add unit test for src/redteam/constants/strategies.ts (#4713)
- test: add unit test for src/providers/openai/image.ts (#4706)
- test: add unit test for src/providers/openai/util.ts (#4705)
- test: add unit test for src/providers/openai/completion.ts (#4703)

### Added

- feat(redteam): add financial plugins (#4416)
- feat(redteam): add bias plugins (#4382)
- feat(providers): add Helicone AI Gateway provider (#4662)

### Changed

- chore: enable WAL mode for SQLite (#4104)
- chore(providers): add thread ID function call for OpenAI and Azure assistants (#2263)
- chore(app): improve target test error handling (#4652)
- chore(cli): add missing CLI options to scan-model command for feature parity (#4670)
- chore(providers): convert Cloudflare AI to use OpenAI-compatible endpoints (#4683)
- chore(providers): log flagged output for Azure chat models (#4636)
- chore(redteam): add centralized REDTEAM_DEFAULTS and maxConcurrency support (#4656)
- chore(webui): add checkbox to clear all variables (#666)
- chore(webui): add defaultTest variables to red team setup UI (#4671)
- chore(webui): remove unused components (#4695)
- chore(webui): set page titles on every page (#4668)
- chore(telemetry): add pass/fail/errors to eval_run event (#4639)
- chore(telemetry): improve page view deduplication (#4651)
- test: add unit test for src/server/routes/providers.ts (#4658)
- test: verify that plugins are synced between code and documentation (#4681)

### Fixed

- fix(app): use client-generated session IDs when testing targets (#4653)
- fix(matchers): track token usage for successful API calls (#4677)
- fix(providers): handle content filter errors in Azure Assistant API (#4674)
- fix(providers): fix SageMaker Llama inference configuration serialization (#4637)
- fix(redteam): respect maxConcurrency from Web UI (#4605)
- fix(simulated-user): pass context variables to custom providers (#4654)
- fix(telemetry): add telemetry for red teams (#4641)
- fix(webui): handle undefined outputs in DownloadMenu (#4693)
- fix(webui): prevent pass/fail badge from disappearing when toggling highlight (#4700)
- fix(webui): support derived metrics in eval configuration uploaded via Web UI (#4647)
- fix(webui): use backendCounts first before counting metrics on page (#4659)
- fix(sharing): fix file outputs when sharing (#4698)

### Dependencies

- chore(deps): bump @anthropic-ai/sdk from 0.54.0 to 0.55.0 (#4628)
- chore(deps): bump openai from 5.7.0 to 5.8.1 (#4664)
- chore(deps): bump version to 0.116.0 (#4707)
- chore(deps): update minor and patch dependencies (#4686)

### Documentation

- docs(site): add async Python note (#4680)
- docs(site): add Garak comparison (#4660)
- docs(site): update Garak post (#4672)
- docs(site): add ModelAudit HuggingFace scanner (#4645)
- docs(redteam): add missing docs to sidebar (#4690)
- docs(redteam): remove duplicate ToxicChat plugin (#4689)
- docs(redteam): update Target Purpose documentation (#4523)
- docs(site): add FAQ section for offline environment usage (#4650)
- docs(site): add HuggingFace datasets integration documentation (#4691)
- docs(site): add truncation marker to Garak blog post (#4666)
- docs(site): clarify self-hosting replica limitations (#4669)
- docs(site): remove copy for LLM button (#4665)
- docs(site): remove unnecessary configuration review text from getting started guide (#4597)
- docs(site): reorganize configuration documentation structure (#4692)
- docs(site): use relative URLs for internal links and fix broken references (#4688)
- docs(site): correct typos in red team agent blog post (#4634)

## [0.115.4] - 2025-06-25

### Tests

- test: add unit test for src/providers/browser.ts (#4687)
- test: add unit test for src/migrate.ts (#4685)
- test: add unit test for src/commands/debug.ts (#4684)
- test: add unit test for src/esm.ts (#4682)
- test: add unit test for src/constants.ts (#4657)
- test: add comprehensive test coverage for SageMaker provider (#4646)
- test: add unit test for src/providers/shared.ts (#4643)
- test: add unit test for src/redteam/constants/plugins.ts (#4642)
- test: add unit test for src/assertions/counterfactual.ts (#4629)

### Changed

- feat: opentelemetry tracing support (#4600)
- chore: bump version 0.115.4 (#4635)
- chore: remove invariant (#4633)
- chore: update Tusk test runner workflow (#4627)\*
- docs: prevent copy button from overlapping screenshot overlay (#4632)

## [0.115.3] - 2025-06-24

### Tests

- test: add unit test for src/models/eval.ts (#4624)

### Changed

- fix: empty vars array on eval results [#4621](https://github.com/promptfoo/promptfoo/pull/4621) by @sklein12
- fix: save sessionId for multi-turn strategies [#4625](https://github.com/promptfoo/promptfoo/pull/4625) by @sklein12
- chore: PROMPTFOO_DISABLE_TEMPLATE_ENV_VARS controls process.env access, not `env:` access [#4620](https://github.com/promptfoo/promptfoo/pull/4620) by @mldangelo
- chore: bump version to 0.115.3 [#4626](https://github.com/promptfoo/promptfoo/pull/4626) by @sklein12

### Fixed

- fix(webui): handle null scores in ResultsCharts component [#4610](https://github.com/promptfoo/promptfoo/pull/4610) by @mldangelo
- fix(redteam): skip goal extraction when remote generation is disabled [#4623](https://github.com/promptfoo/promptfoo/pull/4623) by @mldangelo
- fix(test): hyperbolic provider tests failing due to env variable pollution [#4619](https://github.com/promptfoo/promptfoo/pull/4619) by @mldangelo
- fix(cli): remove context schema validation from extension hooks [#4622](https://github.com/promptfoo/promptfoo/pull/4622) by @will-holley

## [0.115.2] - 2025-06-24

### Added

- feat(cli): add assertion generation (#4559)
- feat(providers): add support for hyperbolic image and audio providers (#4260)

### Changed

- chore(redteam): add cross-session leak strategy exclusions (#4516)
- chore(cli): display key metrics (success, failures, pass rate) at the bottom of output (#4580)
- chore: remove unused import (#4530)
- chore(webui): show provider breakdown only for multiple providers (#4599)
- chore(redteam): update Target Purpose Discovery (#4480)
- chore(ci): update CodeRabbit config to be less aggressive (#4586)
- chore(providers): update Gemini models to include latest 2.5 Pro Preview and Flash models (#4499)
- chore(providers): update tau-simulated-user docs and example (#4468)
- chore(webui): use CSS to create PDF-optimized report and browser to save as PDF (#4535)
- chore(app): remove discovered purpose from report view (#4541)
- chore(cli): add cache busting for select provider API calls (#4508)
- chore(cli): improve concurrency log statements (#4606)
- chore(eval): add first-class support for `beforeAll` and `beforeEach` extension hooks mutation of context (#4197)
- chore(providers): document support for loading system instructions from files (#4582)
- chore(providers): enhance OpenAI provider with legacy models and new parameters (#4502)
- chore(redteam): add continueAfterSuccess option to multi-turn strategies (#4570)
- chore(webui): improve purpose form (#4603)
- chore(redteam): add JSON file support to intent plugin with enhanced UI (#4574)
- chore(redteam): add unblock multiturn (#4498)
- chore(ci): clean up CodeRabbit configuration and minimize automated comments (#4573)
- build: update Tusk vitest reporter (#4602)
- chore: bump version to 0.115.2 (#4617)
- docs: add audit logging documentation for enterprise features (#4482)
- docs: add feedback page and update CLI link (#4591)
- docs: add ISO badge (#4534)
- docs: improve contact form (#4531)
- docs: update ModelAudit documentation (#4585)
- docs: clarify no OpenAI key required for Claude redteam (#4524)
- docs: add red team Gemini documentation (#4542)
- docs: add trust center documentation (#4539)
- docs: update contact form (#4529)
- test: add unit test for src/commands/delete.ts (#4572)
- test: add unit test for src/commands/modelScan.ts (#4526)
- test: add unit test for src/commands/show.ts (#4571)
- test: add unit test for src/providers/azure/completion.ts (#4510)
- test: add unit test for src/providers/ollama.ts (#4509)
- test: add unit test for src/providers/ollama.ts (#4512)
- test: add unit test for src/providers/openai/completion.ts (#4511)
- test: add unit test for src/python/pythonUtils.ts (#4486)
- test: improve mock setup and teardown for --randomize (#4569)

### Fixed

- fix(openrouter): unpack passthrough at the root level (#4592)
- fix(webui): escape HTML special characters in output reports (#4555)
- fix(webui): sort EvalsDataGrid by creation date (#4594)
- fix(cli): include cached results in grand total (#4581)
- fix(webui): improve base64 matching (#4609)
- fix(modelaudit): use modelaudit binary (#4525)
- fix(webui): make Citations font consistent with other headers (#4598)
- fix(redteam): respect maxTurns from dev doc in crescendo (#4527)
- fix(webui): prevent Welcome component from rendering while loading eval data (#4604)
- fix(cli): prevent RangeError in progress bar variable display (#4475)
- fix(server): resolve Express.js NotFoundError when serving app (#4601)

### Dependencies

- chore(deps): bump @aws-sdk/client-bedrock-runtime from 3.830.0 to 3.835.0 (#4614)
- chore(deps): bump openai from 5.5.0 to 5.5.1 (#4537)
- chore(deps): bump openai from 5.5.1 to 5.6.0 (#4596)
- chore(deps): bump openai from 5.6.0 to 5.7.0 (#4615)
- chore(deps): bump urllib3 from 1.26.19 to 2.5.0 in /examples/docker-code-generation-sandbox (#4556)
- chore(deps): bump urllib3 from 2.3.0 to 2.5.0 in /examples/redteam-langchain (#4557)

### Documentation

- docs(blog): add authors to blog posts and update authors.yml (#4564)
- docs(blog): add descriptions and keywords to blog posts (#4565)
- docs(examples): add pydantic-ai example with structured output evaluation (#4575)
- docs(examples): consolidate Google Vertex Tools examples (#4587)
- docs(examples): consolidate Python assertion examples into unified folder (#4588)
- docs(examples): consolidate translation examples (#4590)
- docs(site): document new features in ModelAudit (#4593)
- docs(site): document new features in modelaudit (#4593)
- docs(site): fix author reference on 2025-summer-new-redteam-agent blog post (#4563)
- docs(site): Update ModelAudit scanners documentation with comprehensive scanner coverage (#4562)

## [0.115.1] - 2025-06-17

### Tests

- test: add unit test for src/redteam/sharedFrontend.ts (#4608)
- test: add unit test for src/redteam/types.ts (#4607)
- test: add unit test for src/redteam/providers/simulatedUser.ts (#4584)
- test: add unit test for src/redteam/strategies/index.ts (#4583)
- test: add unit test for src/providers/hyperbolic/chat.ts (#4578)
- test: add unit test for src/providers/hyperbolic/image.ts (#4577)
- test: add unit test for src/providers/hyperbolic/audio.ts (#4576)
- test: add unit test for src/redteam/strategies/counterfactual.ts (#4548)
- test: add unit test for src/redteam/strategies/index.ts (#4547)
- test: add unit test for src/redteam/constants/strategies.ts (#4545)
- test: add unit test for src/telemetry.ts (#4543)

### Changed

- fix: Windows Python path validation race condition (#4485)
- fix: View results as evaluation runs (#4459)
- chore: refactor modifiers and apply to all plugins (#4454)
- chore(cli): update plugin severity overrides API endpoint (#4460)
- chore(webui): fix text length reset value to use reasonable default (#4469)
- chore(webui): remove unused hook files (#4470)
- chore: remove unused token usage utilities (#4471)
- chore: convert console.logs to logger (#4479)
- chore: improve tusk workflow (#4461)
- chore: bump version to 0.115.1 (#4520)
- docs: add log file location section to troubleshooting guide (#4473)
- docs: capitalize Promptfoo (#4515)
- docs: update red-teaming agent blog post title (#4497)
- docs: improve installation and getting-started pages with tabbed interface and SEO metadata (#4395)
- docs: improve Python provider documentation (#4484)
- docs: add ModelAudit binary formats documentation (#4500)
- docs: update ModelAudit documentation (#4514)
- docs: add ModelAudit weighted distribution scanner documentation (#4501)
- docs: add ModelAudit ZIP feature documentation (#4491)
- docs: separate pages for prompts, test cases, and outputs (#4505)
- docs: update model reference in guide.md (#4513)
- docs: fix typo in blog post (#4496)
- docs: update title on blog post (#4495)
- test: add unit test for src/util/cloud.ts (#4462)
- test: add unit test for src/util/convertEvalResultsToTable.ts (#4457)

### Dependencies

- chore(deps): bump @aws-sdk/client-bedrock-runtime from 3.828.0 to 3.830.0 (#4519)
- chore(deps): bump @azure/identity from 4.10.0 to 4.10.1 (#4477)
- chore(deps): bump openai from 5.3.0 to 5.5.0 (#4518)
- chore(deps): update zod to 3.25.63 and zod-validation-error to 3.5.0 (#4463)

### Documentation

- docs(blog): add new redteam agent documentation (#4494)
- docs(examples): fix custom-grader-csv README inconsistencies (#4474)
- docs(site): add llms.txt mentions and documentation standards (#4481)
- docs(site): add robots.txt (#4488)

## [0.115.0] - 2025-06-12

### Added

- feat(providers): Google live audio output ([#4280](https://github.com/promptfoo/promptfoo/pull/4280)) by **@adelmuursepp**
- feat(webui): static model-scanning UI ([#4368](https://github.com/promptfoo/promptfoo/pull/4368)) by **@typpo**
- feat(tests): configuration support for test generators ([#4301](https://github.com/promptfoo/promptfoo/pull/4301)) by **@mldangelo**
- feat(cli): per-provider token-usage statistics ([#4044](https://github.com/promptfoo/promptfoo/pull/4044)) by **@mldangelo**
- feat(providers): optional token-estimation for HTTP provider ([#4439](https://github.com/promptfoo/promptfoo/pull/4439)) by **@mldangelo**
- feat(redteam): enable HTTP-token estimation by default in red-team mode ([#4449](https://github.com/promptfoo/promptfoo/pull/4449)) by **@mldangelo**
- feat(redteam): cloud-based plugin-severity overrides ([#4348](https://github.com/promptfoo/promptfoo/pull/4348)) by **@will-holley**
- feat(providers): custom-header support for Azure API ([#4409](https://github.com/promptfoo/promptfoo/pull/4409)) by **@yurchik11**
- feat(core): maximum evaluation-time limit via `PROMPTFOO_MAX_EVAL_TIME_MS` ([#4322](https://github.com/promptfoo/promptfoo/pull/4322)) by **@mldangelo**
- feat(redteam): Aegis red-team dataset ([#4119](https://github.com/promptfoo/promptfoo/pull/4119)) by **@mldangelo**
- feat(providers): Mistral Magistral reasoning models ([#4435](https://github.com/promptfoo/promptfoo/pull/4435)) by **@mldangelo**
- feat(core): WebSocket header support ([#4456](https://github.com/promptfoo/promptfoo/pull/4456)) by **@typpo**

### Changed

- refactor(redteam): consolidate constants ([#4372](https://github.com/promptfoo/promptfoo/pull/4372)) by **@mldangelo**
- chore(ci): set CodeRabbit review settings ([#4413](https://github.com/promptfoo/promptfoo/pull/4413)) by **@sklein12**
- chore(core): coding-rules for error messages ([#4401](https://github.com/promptfoo/promptfoo/pull/4401)) by **@sklein12**
- chore(core): improve `RangeError` diagnostics ([#4431](https://github.com/promptfoo/promptfoo/pull/4431)) by **@mldangelo**
- chore(core): prefer remote-purpose generation ([#4444](https://github.com/promptfoo/promptfoo/pull/4444)) by **@typpo**
- chore(core): remove unused types & deprecated functions ([#4450](https://github.com/promptfoo/promptfoo/pull/4450)) by **@mldangelo**
- chore(cursor): local-dev guidance for coding agents ([#4403](https://github.com/promptfoo/promptfoo/pull/4403)) by **@mldangelo**
- chore(docs): add README for missing examples ([#4404](https://github.com/promptfoo/promptfoo/pull/4404)) by **@mldangelo**
- chore(providers): initial o3-pro support ([#4397](https://github.com/promptfoo/promptfoo/pull/4397)) by **@mldangelo**
- chore(providers): o3-pro improvements ([#4396](https://github.com/promptfoo/promptfoo/pull/4396)) by **@mldangelo**
- chore(redteam): delimit user-inputs in purpose discovery ([#4405](https://github.com/promptfoo/promptfoo/pull/4405)) by **@typpo**
- chore(redteam): turn off discovery by default ([#4393](https://github.com/promptfoo/promptfoo/pull/4393)) by **@sklein12**
- chore(release): bump version → 0.115.0 ([#4451](https://github.com/promptfoo/promptfoo/pull/4451)) by **@mldangelo**
- chore(ui): improve `EvalOutputPromptDialog` styling ([#4364](https://github.com/promptfoo/promptfoo/pull/4364)) by **@typpo**
- chore(webui): remove extra OpenAI targets ([#4447](https://github.com/promptfoo/promptfoo/pull/4447)) by **@mldangelo**
- chore(webui): add token-estimation UI ([#4448](https://github.com/promptfoo/promptfoo/pull/4448)) by **@mldangelo**
- chore(docs): fix link to careers page (#4506)
- chore: bump @anthropic-ai/sdk from 0.53.0 to 0.54.0 (#4441)

### Fixed

- fix(eval): gracefully handle `RangeError` & truncate oversized output ([#4424](https://github.com/promptfoo/promptfoo/pull/4424)) by **@Sly1029**
- fix(providers): add timeout to `ProxyAgent` ([#4369](https://github.com/promptfoo/promptfoo/pull/4369)) by **@AegisAurora**
- fix(config): persist Goat configuration ([#4370](https://github.com/promptfoo/promptfoo/pull/4370)) by **@sklein12**
- fix(parser): lenient JSON parsing for MathPrompt ([#4361](https://github.com/promptfoo/promptfoo/pull/4361)) by **@typpo**
- fix(redteam): standardize plugin parameter to `prompt` ([#4425](https://github.com/promptfoo/promptfoo/pull/4425)) by **@mldangelo**
- fix(assertions): support `snake_case` fields in Python assertions ([#4398](https://github.com/promptfoo/promptfoo/pull/4398)) by **@mldangelo**
- fix(redteam): handle purpose without prompts ([#4445](https://github.com/promptfoo/promptfoo/pull/4445)) by **@typpo**
- fix(webui): stream test-cases to viewer ([#4440](https://github.com/promptfoo/promptfoo/pull/4440)) by **@mldangelo**
- fix(redteam): connect `MisinformationDisinformationGrader` ([#4452](https://github.com/promptfoo/promptfoo/pull/4452)) by **@mldangelo**

### Dependencies

- chore(deps): bump `@aws-sdk/client-bedrock-runtime` → 3.826.0 ([#4366](https://github.com/promptfoo/promptfoo/pull/4366)) by **@dependabot**
- chore(deps): bump `@aws-sdk/client-bedrock-runtime` → 3.828.0 ([#4442](https://github.com/promptfoo/promptfoo/pull/4442)) by **@dependabot**
- chore(deps): bump `brace-expansion` → 1.1.12 ([#4423](https://github.com/promptfoo/promptfoo/pull/4423)) by **@dependabot**
- chore(deps): bump `openai` → 5.3.0 ([#4407](https://github.com/promptfoo/promptfoo/pull/4407)) by **@dependabot**
- chore(deps): bump pip group dependencies ([#4379](https://github.com/promptfoo/promptfoo/pull/4379)) by **@dependabot**
- chore(deps): minor + patch bumps across workspaces ([#4377](https://github.com/promptfoo/promptfoo/pull/4377)) by **@mldangelo**
- chore(deps): upgrade Express → 5.1.0 ([#4378](https://github.com/promptfoo/promptfoo/pull/4378)) by **@mldangelo**

### Documentation

- docs(blog): GPT red-team post ([#4363](https://github.com/promptfoo/promptfoo/pull/4363)) by **@typpo**
- docs(blog): Claude red-team post ([#4365](https://github.com/promptfoo/promptfoo/pull/4365)) by **@typpo**
- docs(guides): clarify completion-variable for factuality ([#4385](https://github.com/promptfoo/promptfoo/pull/4385)) by **@mldangelo**
- docs(blog): fix broken image link in GPT post ([#4391](https://github.com/promptfoo/promptfoo/pull/4391)) by **@mldangelo**
- docs(blog): update Claude-4 post date ([#4392](https://github.com/promptfoo/promptfoo/pull/4392)) by **@mldangelo**
- docs(site): move discovery docs under _Tools_ ([#4408](https://github.com/promptfoo/promptfoo/pull/4408)) by **@typpo**
- docs(guides): GPT-4.1 vs GPT-4o MMLU comparison ([#4399](https://github.com/promptfoo/promptfoo/pull/4399)) by **@mldangelo**
- docs(blog): 100 k-users milestone post ([#4402](https://github.com/promptfoo/promptfoo/pull/4402)) by **@mldangelo**
- docs(redteam): configuration precedence section ([#4412](https://github.com/promptfoo/promptfoo/pull/4412)) by **@typpo**
- docs(policies): PromptBlock format for custom policies ([#4327](https://github.com/promptfoo/promptfoo/pull/4327)) by **@mldangelo**
- docs(site): improve copy-button positioning ([#4414](https://github.com/promptfoo/promptfoo/pull/4414)) by **@mldangelo**
- docs(workflow): GH-CLI rule improvements ([#4415](https://github.com/promptfoo/promptfoo/pull/4415)) by **@mldangelo**
- docs(blog): overflow in MCP blog post ([#4367](https://github.com/promptfoo/promptfoo/pull/4367)) by **@AISimplyExplained**
- docs(redteam): remove duplicate memory-poisoning entry ([#4388](https://github.com/promptfoo/promptfoo/pull/4388)) by **@mldangelo**

### Tests

- test(redteam): unique risk-category IDs ([#4390](https://github.com/promptfoo/promptfoo/pull/4390)) by **@mldangelo**
- test(pricing): add missing o3 pricing information ([#4400](https://github.com/promptfoo/promptfoo/pull/4400)) by **@mldangelo**
- test(providers): Azure embedding ([#4411](https://github.com/promptfoo/promptfoo/pull/4411)) & completion ([#4410](https://github.com/promptfoo/promptfoo/pull/4410)) by **@gru-agent**
- test(redteam): graders unit tests ([#4433](https://github.com/promptfoo/promptfoo/pull/4433), [#4455](https://github.com/promptfoo/promptfoo/pull/4455)) by **@gru-agent**
- test(redteam): Aegis plugin unit tests ([#4434](https://github.com/promptfoo/promptfoo/pull/4434)) by **@gru-agent**
- test(redteam): memory-poisoning plugin tests ([#4453](https://github.com/promptfoo/promptfoo/pull/4453)) by **@gru-agent**
- test: add unit test for src/util/tokenUsage.ts (#4472)
- test: add unit test for src/redteam/extraction/purpose.ts (#4446)
- test: add unit test for src/providers/defaults.ts (#4438)
- test: add unit test for src/providers/mistral.ts (#4437)
- test: add unit test for src/database/index.ts (#4436)
- test: add unit test for src/redteam/plugins/medical/medicalIncorrectKnowledge.ts (#4430)
- test: add unit test for src/redteam/plugins/medical/medicalSycophancy.ts (#4429)
- test: add unit test for src/redteam/plugins/medical/medicalAnchoringBias.ts (#4428)
- test: add unit test for src/redteam/plugins/medical/medicalPrioritizationError.ts (#4427)
- test: add unit test for src/redteam/plugins/medical/medicalHallucination.ts (#4426)
- test: add unit test for src/redteam/plugins/financial/financialComplianceViolation.ts (#4422)
- test: add unit test for src/redteam/plugins/financial/financialDataLeakage.ts (#4421)
- test: add unit test for src/redteam/plugins/financial/financialCalculationError.ts (#4420)
- test: add unit test for src/redteam/plugins/financial/financialSycophancy.ts (#4419)
- test: add unit test for src/redteam/plugins/financial/financialHallucination.ts (#4418)
- test: add unit test for src/redteam/graders.ts (#4417)

## [0.114.7] - 2025-06-06

### Tests

- test: add unit test for src/assertions/python.ts (#4406)
- test: add unit test for src/redteam/plugins/agentic/memoryPoisoning.ts (#4389)
- test: add unit test for src/redteam/plugins/harmful/graders.ts (#4384)
- test: add unit test for src/redteam/graders.ts (#4383)
- test: add unit test for src/server/server.ts (#4380)
- test: add unit test for src/redteam/constants/metadata.ts (#4376)
- test: add unit test for src/redteam/constants/plugins.ts (#4375)
- test: add unit test for src/redteam/constants/frameworks.ts (#4374)
- test: add unit test for src/redteam/constants/strategies.ts (#4373)
- test: add unit test for src/redteam/providers/goat.ts (#4371)

### Changed

- Revert "chore(redteam): add target option to generate command (#4215)" (#4359)
- chore: bump version 0.114.7 (#4360)

## [0.114.6] - 2025-06-06

### Added

- feat(redteam): add medical plugins for testing medical anchoring bias (#4196)

### Changed

- chore(redteam): add target option to generate command (#4215)
- chore(redteam): update OpenAI model options in redteam setup (#4344)
- chore(webui): update OpenAI model options with GPT-4.1 series and o4-mini models in eval-creator (#4350)
- docs: update getting-started example (#4346)
- test: clean up teardown and setup to remove side effects from tests (#4351)

### Fixed

- fix(redteam): include plugin and strategy IDs in report CSV output (#4347)
- fix(webui): reset defaultTest configuration on setup page (#4345)

### Dependencies

- chore(deps): bump @aws-sdk/client-bedrock-runtime from 3.823.0 to 3.825.0 (#4355)
- chore(deps): bump openai from 5.1.0 to 5.1.1 (#4354)
- chore(deps): bump version to 0.114.6 (#4357)

## [0.114.5] - 2025-06-05

### Changed

- chore(redteam): update custom policy template and generatedPrompts parser (#4324)
- chore(redteam): add severity levels to redteam plugin objects (#4310)
- chore(redteam): store original text for encoding strategies (#4248)
- chore(redteam): add emoji encoding strategy (#4263)
- chore(cli): terminal cleanup on Ctrl+C (#4313)
- chore(providers): improve logging when inheriting from OpenAiChatCompletionProvider (#4320)
- chore(tusk): fix tusk test runner workflow configuration (#4328)
- chore(tusk): add Tusk test runner workflow for even more unit tests (#4326)
- test: add unit test for src/redteam/providers/agentic/memoryPoisoning.ts (#4319)
- test: improve test setup and teardown for better isolation (#4331)

### Fixed

- fix(redteam): exclude memory poisoning plugin from strategies (#4317)
- fix(redteam): agent discovered info dark mode (#4312)
- fix(eval): handle undefined maxConcurrency with proper fallbacks (#4314)

### Dependencies

- chore(deps): bump @anthropic-ai/sdk from 0.52.0 to 0.53.0 (#4333)
- chore(deps): bump version 0.114.5 (#4332)

### Documentation

- docs(site): add Tabs Fakier as Founding Developer Advocate to team page (#4315)

### Tests

- test(webui): add telemetry hook tests (#4329)
- test: add unit test for src/redteam/plugins/eu-ai-act/deepfakeDisclosure.ts (#4342)
- test: add unit test for src/redteam/plugins/eu-ai-act/biometricEmotion.ts (#4341)
- test: add unit test for src/redteam/plugins/eu-ai-act/datasetShift.ts (#4340)
- test: add unit test for src/redteam/plugins/eu-ai-act/lawenforcementBiometricId.ts (#4339)
- test: add unit test for src/redteam/plugins/eu-ai-act/lawenforcementPredictivePolicing.ts (#4338)
- test: add unit test for src/redteam/plugins/eu-ai-act/biometricInference.ts (#4337)
- test: add unit test for src/redteam/plugins/eu-ai-act/explainability.ts (#4336)
- test: add unit test for src/redteam/plugins/eu-ai-act/identityAiDisclosure.ts (#4335)
- test: add unit test for src/redteam/plugins/policy.ts (#4325)
- test: add unit test for src/envars.ts (#4323)

## [0.114.4] - 2025-06-04

### Changed

- chore(templating): add PROMPTFOO_DISABLE_OBJECT_STRINGIFY environment variable for object template handling (#4297)
- chore(cli): improve token usage presentation (#4294)
- chore(providers): add base URL override for Google provider (#4255)
- chore(providers): add custom headers support for Google Gemini (#4308)
- chore(redteam): add tool-discovery:multi-turn alias to tool-discovery (#4302)
- chore(redteam): remove empty values from discovery result (#4295)
- chore(redteam): improve shell injection attack generation (#4304)
- chore(redteam): update goal extraction logic (#4285)
- chore(webui): add highlight count to eval view (#4249)
- docs: update GPT-4o to GPT-4.1 references (#4296)
- docs: refresh getting started models section (#4290)
- docs: standardize file references to use file:// scheme (#4291)
- docs: add descriptions to example configs (#4283)

### Fixed

- fix(webui): restore dark mode cell highlighting without breaking status pill visibility (#4300)
- fix(redteam): set plugin severity (#4303)
- fix(redteam): remove empty values from discovery result (#4295)
- fix: improve logging when inheriting from OpenAiChatCompletionProvider (#4110)

### Dependencies

- chore(deps): bump @aws-sdk/client-bedrock-runtime from 3.821.0 to 3.823.0 (#4306)
- chore(deps): bump openai from 5.0.1 to 5.0.2 (#4292)
- chore(deps): bump openai from 5.0.2 to 5.1.0 (#4307)
- chore(deps): bump tar-fs from 2.1.2 to 2.1.3 in npm_and_yarn group (#4293)
- chore(deps): bump version to 0.114.4 (#4309)

### Documentation

- docs(examples): update model references from gpt-4o-mini to gpt-4.1-mini (#4289)

### Tests

- test(redteam): add unit test for discover command (#4298)
- test: add unit test for src/redteam/strategies/mathPrompt.ts (#4316)
- test: add unit test for src/validators/redteam.ts (#4311)
- test: add unit test for src/redteam/plugins/shellInjection.ts (#4305)

## [0.114.3] - 2025-06-02

### Tests

- test: add unit test for src/envars.ts (#4299)

### Added

- **feat(redteam):** Update application definition flow to collect better info

### Changed

- **feat:** Display audio file variables in result table
  [#3864](https://github.com/promptfoo/promptfoo/pull/3864) by @faizanminhas
  [#4244](https://github.com/promptfoo/promptfoo/pull/4244) by @faizanminhas
- **fix:** Resolve model-graded assertion providers from providerMap
  [#4273](https://github.com/promptfoo/promptfoo/pull/4273) by @mldangelo
- **fix:** File content not being loaded when referenced with `file://` prefix in vars
  [#3793](https://github.com/promptfoo/promptfoo/pull/3793) by @adityabharadwaj198
- **fix:** Use array as type for vars
  [#4281](https://github.com/promptfoo/promptfoo/pull/4281) by @sklein12
- **test:** Add unit test for `src/globalConfig/accounts.ts`
  [#4259](https://github.com/promptfoo/promptfoo/pull/4259) by @gru-agent
- **test:** Add unit test for `src/util/config/manage.ts`
  [#4258](https://github.com/promptfoo/promptfoo/pull/4258) by @gru-agent
- **test:** Add vitest coverage for frontend pages
  [#4274](https://github.com/promptfoo/promptfoo/pull/4274) by @mldangelo
- **test:** Add unit test for `renderVarsInObject` formatting
  [#4254](https://github.com/promptfoo/promptfoo/pull/4254) by @mldangelo
- **test:** Add unit test for `src/redteam/plugins/base.ts`
  [#4233](https://github.com/promptfoo/promptfoo/pull/4233) by @gru-agent
- **test:** Add unit test for `src/redteam/providers/crescendo/index.ts`
  [#4211](https://github.com/promptfoo/promptfoo/pull/4211)
  [#4214](https://github.com/promptfoo/promptfoo/pull/4214) by @gru-agent
- **test:** Add unit test for `src/redteam/providers/crescendo/prompts.ts`
  [#4213](https://github.com/promptfoo/promptfoo/pull/4213) by @gru-agent
- **docs:** Add job board
  [#4264](https://github.com/promptfoo/promptfoo/pull/4264) by @typpo
- **docs:** Add custom policy to sidebar
  [#4272](https://github.com/promptfoo/promptfoo/pull/4272) by @typpo
- **docs:** Add native build guidance to troubleshooting section
  [#4253](https://github.com/promptfoo/promptfoo/pull/4253) by @mldangelo
- **docs:** Add anchor links to press page section headings
  [#4265](https://github.com/promptfoo/promptfoo/pull/4265) by @mldangelo
- **docs:** Add JSON schema to example
  [#4276](https://github.com/promptfoo/promptfoo/pull/4276) by @ladyofcode
- **docs:** Add schema header to example configs
  [#4277](https://github.com/promptfoo/promptfoo/pull/4277) by @mldangelo
- **docs:** Unify formatting across site
  [#4270](https://github.com/promptfoo/promptfoo/pull/4270) by @mldangelo
- **chore:** Fix open handles in readline tests preventing graceful Jest exit
  [#4242](https://github.com/promptfoo/promptfoo/pull/4242) by @mldangelo
- **chore:** Add external file loading support for `response_format` in OpenAI API
  [#4240](https://github.com/promptfoo/promptfoo/pull/4240) by @mldangelo
- **chore:** Always have unique redteam file when running live
  [#4237](https://github.com/promptfoo/promptfoo/pull/4237) by @sklein12
- **chore:** Add metadata to generated `redteam.yaml`
  [#4257](https://github.com/promptfoo/promptfoo/pull/4257) by @typpo
- **chore:** Bump `openai` from 4.103.0 to 5.0.1
  [#4250](https://github.com/promptfoo/promptfoo/pull/4250) by @dependabot
- **chore:** Redteam → red team
  [#4268](https://github.com/promptfoo/promptfoo/pull/4268) by @typpo
- **chore:** Improve dark mode highlight styling for eval cell views
  [#4269](https://github.com/promptfoo/promptfoo/pull/4269) by @mldangelo
- **chore:** Update dependencies to latest minor/patch versions
  [#4271](https://github.com/promptfoo/promptfoo/pull/4271) by @mldangelo
- **chore:** Clarify wording
  [#4278](https://github.com/promptfoo/promptfoo/pull/4278) by @typpo
- **chore:** Format estimated probes
  [#4279](https://github.com/promptfoo/promptfoo/pull/4279) by @typpo
- **chore:** Update grader for malicious code
  [#4286](https://github.com/promptfoo/promptfoo/pull/4286) by @MrFlounder
- **chore:** Add back example config to red team create flow
  [#4282](https://github.com/promptfoo/promptfoo/pull/4282) by @faizanminhas
- **chore:** Bump version 0.114.3
  [#4287](https://github.com/promptfoo/promptfoo/pull/4287) by @sklein12
- **chore(webui):** Hide diff filter option on /eval when single column
  [#4246](https://github.com/promptfoo/promptfoo/pull/4246) by @mldangelo
- **chore(webui):** Allow toggling highlight on eval outputs
  [#4252](https://github.com/promptfoo/promptfoo/pull/4252) by @mldangelo

## [0.114.2] - 2025-05-29

### Tests

- test: add unit test for src/redteam/strategies/index.ts (#4267)
- test: add unit test for src/redteam/constants.ts (#4266)
- test: add unit test for src/redteam/types.ts (#4245)
- test: add unit test for src/redteam/util.ts (#4234)
- test: add unit test for src/validators/redteam.ts (#4227)
- test: add unit test for src/redteam/plugins/bola.ts (#4226)
- test: add unit test for src/redteam/plugins/bfla.ts (#4225)
- test: add unit test for src/redteam/providers/goat.ts (#4223)
- test: add unit test for src/util/readline.ts (#4220)

### Added

- feat(redteam): Off-Topic Plugin (#4168)
- feat(redteam): Set a goal for attacks (#4217)

### Changed

- fix: fix border radius on purpose example (#4229)
- fix: resolve env variables in renderVarsInObject (issue #4143) (#4231)
- fix: Check if body is good json before sending warning (#4239)
- chore: bump version 0.114.2 (#4241)
- chore(redteam): handle null goal (#4232)

### Documentation

- docs(site): clarify deepseek model aliases and fix configuration examples (#4236)

## [0.114.1] - 2025-05-29

### Added

- feat(redteam): Target Discovery Agent (#4203)
- feat(providers): add OpenAI MCP (Model Context Protocol) support to Responses API (#4180)

### Changed

- fix: Relax private key validation (#4216)
- fix: Undefined values on red team application purpose page (#4202)
- chore: Add purpose to crescendo prompt (#4212)
- chore: Add purpose with goat generation (#4222)
- chore: Always include raw output from http provider, status code and status text (#4206)
- chore: centralize readline utilities to fix Jest open handle issues (#4219)
- chore: move http data to metadata (#4209)
- chore(redteam): tight up some graders (#4210)
- chore(redteam): tight up some graders (#4224)
- chore: bump version 0.114.1 (#4228)

## [0.114.0] - 2025-05-28

### Added

- feat(providers): Add xAI image provider (#4130)
- feat(cli): add validate command (#4134)
- feat(redteam): add camelCase strategy (#4146)

### Changed

- feat: add typed row interfaces for eval queries (#4186)
- feat: add goal/intent extraction (#4178)
- fix: isolate proxy vars in bedrock tests (#4181)
- fix: when there’s too many intents result won’t render error (#4175)
- fix: need to send auth request to api path (#4199)
- fix: Gemini MCP integration - can not parse $schema field (#4200)
- chore(redteam): add harmful plugin preset to redteam setup ui (#4132)
- chore(redteam): add label strategy-less plugins in redteam setup ui (#4131)
- chore(redteam): improve style of redteam purpose field in webui (#4124)
- chore(providers): add xai live search support (#4123)
- chore(providers): add Claude 4 support to anthropic, bedrock, and vertex providers (#4129)
- chore: bump @aws-sdk/client-bedrock-runtime from 3.816.0 to 3.817.0 (#4164)
- chore(providers): update fal provider (#4182)
- chore: remove redundant test comments (#4183)
- chore: add typed interface for MCP tool schemas (#4187)
- chore(redteam): add ToxicChat dataset as redteam plugin (#4121)
- chore(webui): add max concurrency as an option for run in browser (#4147)
- chore(app/evals): Adds Agent Discovered Information to Redteam Report (#4198)
- chore: bump version 0.114.0 (#4201)
- docs: fix DOM nesting warning and sort plugins array (#4174)
- docs: iterative jailbreak diagram (#4191)

### Fixed

- fix(prompts): splitting when PROMPTFOO_PROMPT_SEPARATOR is contained within a string with text files (#4142)
- fix(docs): Fix issue with docs links not scrolling to the top (#4195)

### Documentation

- docs(site): minimal copy page button + sanitize text (#4156)
- docs(site): scroll to top when using (#4162)
- docs(site): document missing redteam plugins (#4169)
- docs(site): restore scroll-to-top behavior on page navigation (#4176)

## [0.113.4] - 2025-05-26

### Tests

- test: add unit test for src/commands/canary.ts (#4193)
- test: add unit test for src/canary/index.ts (#4192)
- test: add unit test for src/assertions/sql.ts (#4185)
- test: re-enable sql assertion edge cases (#4184)
- test: add unit test for src/redteam/plugins/intent.ts (#4179)
- test: add unit test for src/redteam/graders.ts (#4173)
- test: add unit test for src/providers/xai/chat.ts (#4172)
- test: add unit test for src/redteam/plugins/offTopic.ts (#4171)
- test: add unit test for src/providers/xai/image.ts (#4170)
- test: add unit test for src/redteam/graders.ts (#4166)
- test: add unit test for src/providers/xai.ts (#4163)
- test: add unit test for src/redteam/constants.ts (#4161)

### Changed

- feat: Server-side pagination, filtering and search for eval results table (#4054)
- feat: add score to pass/fail in CSV and add json download (#4153)
- fix: Run red team from UI without email (#4158)
- chore: bump version 0.113.4 (#4160)
- refactor: unify React import style (#4177)
- refactor: organize xai providers into dedicated folder (#4167)
- refactor: organize bedrock providers into dedicated folder (#4165)

### Fixed

- fix(webui): defaultTest shown in webui YAML editor (#4152)

### Documentation

- docs(site): reduce sidebar padding (#4154)

## [0.113.3] - 2025-05-24

### Changed

- fix: zod error when state.answer has object (#4136)
- fix: use current working directory for redteam file if loading from cloud (#4145)
- fix: Throw error on un-supported command - redteam run with a cloud target but no config (#4144)
- fix: bias:gender plugin generation (#4126)
- chore: bump openai from 4.100.0 to 4.103.0 (#4140)
- chore: bump @aws-sdk/client-bedrock-runtime from 3.812.0 to 3.816.0 (#4137)
- chore: bump @anthropic-ai/sdk from 0.51.0 to 0.52.0 (#4138)
- chore(telemetry): add isRedteam property to telemetry events (#4149)
- build: increase build job timeout from 3 to 4 minutes (#4150)
- chore: bump version 0.113.3 (#4151)

## [0.113.2] - 2025-05-22

### Changed

- fix: intent grader crescendo (#4113)
- chore: revert telemtry changes (#4122)
- chore: bump version 0.113.2 (#4128)
- chore(cli/redteam/discover): Small improvements (#4117)

### Dependencies

- chore(deps): update peer dependencies to latest versions (#4125)

## [0.113.1] - 2025-05-21

### Tests

- test: add unit test for src/redteam/plugins/intent.ts (#4114)

### Changed

- chore(redteam): Target discovery agent by @sklein12 in [#4084](https://github.com/promptfoo/promptfoo/pull/4084)
- chore(redteam): Add log by @MrFlounder in [#4108](https://github.com/promptfoo/promptfoo/pull/4108)
- chore(redteam): Update purpose example by @MrFlounder in [#4109](https://github.com/promptfoo/promptfoo/pull/4109)
- chore(providers): Support templated URLs in HTTP by @mldangelo in [#4103](https://github.com/promptfoo/promptfoo/pull/4103)
- chore(redteam): Update default REDTEAM_MODEL from 'openai:chat:gpt-4o' to 'openai:chat:gpt-4.1-2025-04-14' by @mldangelo in [#4100](https://github.com/promptfoo/promptfoo/pull/4100)
- chore(telemetry): Add isRunningInCi flag to telemetry events by @mldangelo in [#4115](https://github.com/promptfoo/promptfoo/pull/4115)
- chore: Bump version 0.113.1 by @mldangelo in [#4116](https://github.com/promptfoo/promptfoo/pull/4116)
- docs: Add enterprise disclaimer to self-hosting by @mldangelo in [#4102](https://github.com/promptfoo/promptfoo/pull/4102)

### Fixed

- fix(redteam): Skip plugins when validation fails by @faizanminhas in [#4101](https://github.com/promptfoo/promptfoo/pull/4101)

### Dependencies

- chore(deps): Update Smithy dependencies to latest version by @mldangelo in [#4105](https://github.com/promptfoo/promptfoo/pull/4105)

## [0.113.0] - 2025-05-20

### Tests

- test: add unit test for src/assertions/llmRubric.ts (#4096)
- test: add unit test for src/telemetry.ts (#4094)

## [0.112.9] - 2025-05-20

### Fixed

- fix: target purpose not making it into redteam config (#4097)

### Changed

- chore: Remove deprecated sharing setups (#4082)
- chore: add vision grading example (#4090)

## [0.112.8] - 2025-05-20

### Changed

- feat: multilingual combinations (#4048)
- feat: add copy as markdown button to doc pages (#4039)
- fix: telemetry key (#4093)
- chore: bump @anthropic-ai/sdk from 0.50.4 to 0.51.0 (#4030)
- chore: add headers support for url remote mcp servers (#4018)
- chore(providers): Adds support for openai codex-mini-latest (#4041)
- chore(redteam): improve multilingual strategy performance and reliability (#4055)
- chore(providers): update default openai models for openai:chat alias (#4066)
- chore: Update prompt suffix help text (#4058)
- chore(docs): update model IDs in documentation to reflect latest naming convention (#4046)
- chore(redteam): introduce strategy collection for other-encodings (#4075)
- chore(webui): display currently selected eval in eval dialogue (#4079)
- chore: Improve memory usage when sharing results (#4050)
- chore(docs): Handle index.md files for copy page (#4081)
- chore: update Google Sheets fetch to use proxy helper (#4087)
- chore: simplify crypto usage in sagemaker provider (#4089)
- chore: bump version 0.112.8 (#4095)
- docs: add curl example for medical agent (#4049)
- docs: update CLI docs (#4063)
- docs: standardize code block titles (#4067)
- test: add unit test for src/redteam/commands/discover.ts (#4034)
- test: add unit test for src/redteam/commands/generate.ts (#4036)
- test: add unit test for src/providers/ai21.ts (#4056)
- test: add unit test for src/commands/eval.ts (#4062)
- test: add unit test for src/evaluatorHelpers.ts (#4037)

### Fixed

- fix(providers): AI21 response validation (#4052)
- fix(redteam): respect cliState.webUI in multilingual progressbar (#4047)
- fix(redteam): fix test count calculation for multiple strategies (#4065)
- fix(redteam): replace other-encodings with individual morse and piglatin strategies (#4064)
- fix(webui): evaluateOptions removal in YAML editor (#4059)
- fix(redteam): fix open handle in video test (#4069)
- fix(hooks): add missing results to afterAll hook context (#4071)

### Dependencies

- chore(deps): update dependencies (#4073)

### Documentation

- docs(examples): add uniform init commands to all example READMEs (#4068)

## [0.112.7] - 2025-05-15

### Tests

- test: add unit test for src/redteam/constants.ts (#4076)
- test: add unit test for src/redteam/strategies/multilingual.ts (#4060)
- test: add unit test for src/redteam/index.ts (#4057)
- test: add unit test for src/providers/openai/util.ts (#4042)
- test: add unit test for src/redteam/providers/offTopic.ts (#4028)
- test: add unit test for src/redteam/plugins/offTopic.ts (#4027)
- test: add unit test for src/redteam/constants.ts (#4026)
- test: add unit test for src/redteam/constants.ts (#4019)

### Added

- feat(redteam): add MCP plugin (#3989)
- feat(redteam): Target Purpose Discovery (#3907)

### Changed

- fix: stringify objects in matcher templates (#3896)
- fix: Azure auth headers get set to null in subclass (#4015)
- fix: move custom policies into the correct accordion (#4017)
- fix: update return type for task extract-goat-failure (#4021)
- chore: adjust framework compliance column width (#4005)
- chore: bump @aws-sdk/client-bedrock-runtime from 3.808.0 to 3.810.0 (#4012)
- chore: bump @azure/identity from 4.9.1 to 4.10.0 (#4013)
- chore: bump version 0.112.7 (#4023)
- chore: exclude response from crescendo if privacy setting is enabled (#4009)
- chore: remove accidentally committed example prompt (#4008)
- chore: update GOAT implementation (#4011)
- chore: update multilingual description (#4016)
- chore(cli): improve color of Red Team test generation table headers (#4004)
- chore(redteam): add link to view all logs at top of report (#4007)
- chore(redteam): add feature flag for purpose discovery agent (#4040)
- chore(cli/redteam/discover): Sets default turn count to 5 (#4035)

### Fixed

- fix(redteam): remove duplicate Datasets section in Plugins component (#4022)
- fix(cli): Discovery bugs (#4032)
- fix: dont bomb redteam if discovery fails (#4029)

### Documentation

- docs(blog): Agent2Agent Protocol (#3981)
- docs(examples): add OpenAI Agents SDK example (#4006)
- docs(usage): update sharing instructions with API key details (#4010)

## [0.112.6] - 2025-05-14

### Added

- feat(redteam): add EU AI Act mappings (#4000)
- feat(redteam): add gender bias plugin (#3886)
- feat(eval): add evaluation duration display (#3996)

### Changed

- fix: autowrap prompts with partial nunjucks tags (#3999)
- chore(providers): improve Perplexity API integration (#3990)
- build: add Node.js 24 support (#3941)
- chore(redteam): set plugin config type (#3982)
- chore(providers): add EU Claude 3.7 Sonnet model to Bedrock (#3998)
- chore(redteam): update iterative tree (#3987)
- chore: bump version to 0.112.6 (#4003)
- refactor: clean up providers for redteam generate (#3954)
- docs: add basic enterprise architecture diagram (#3988)
- test: add unit test for src/redteam/types.ts (#3983)

### Fixed

- fix(python): resolve paths relative to promptfooconfig when not cloud config (#4001)

### Dependencies

- chore(deps): update dependencies (#3985)

### Documentation

- docs(ci): add Azure pipelines (#3986)
- docs(ci): add Bitbucket and Travis CI (#3997)
- docs(examples): add medical agent example (#3993)
- docs(blog): add truncation marker to MCP blog post (#3984)

## [0.112.5] - 2025-05-12

### Tests

- test: add unit test for src/redteam/constants.ts (#3995)
- test: add unit test for src/redteam/plugins/mcp.ts (#3994)

### Added

- chore(cli): revert "feat(cli): adds global `--verbose` option" (#3945)

### Changed

- chore(cli): add global env-file option to all commands recursively (#3969)
- chore(cli): add global verbose option to all commands recursively (#3950)
- chore(cli): better error handling and logging for remote generation (#3965)
- chore(cli): better error handling for remote generation (#3956)
- revert: "chore: better error handling for remote generation" (#3964)
- chore(cli): better response parsing errors (#3955)
- chore(providers): add support for Amazon Nova Premier model (#3951)
- chore(redteam): improvement, include purpose in iterative attacker prompt (#3948)
- chore(redteam): minor changes to category descriptions and ordering (#3960)
- chore(redteam): order attack methods by decreasing ASR (#3959)
- chore(redteam): red teamer two words (#3976)
- chore(logger): replace console.error with logger.error in MCPClient (#3944)
- chore(providers): add google ai studio embedding provider and improve docs (#3686)
- chore: lint with type info (#3932)
- docs: how to create inline assertions for package users (#3974)
- docs: improve Docusaurus documentation instructions (#3977)
- docs: instructions on how to run the documentation (#3973)
- docs: update CLAUDE.md with additional commands and project conventions (#3972)
- docs: update user count from 75,000 to 80,000 (#3940)
- test: add unit test for src/redteam/plugins/pii.ts (#3947)

### Fixed

- fix(config): resolve relative paths in combineConfigs (#3942)
- fix(evaluator): correctly count named scores based on contributing assertions (#3968)
- fix(fetch): no proxy values should take priority in fetch (#3962)
- fix(providers): combine prompt config with provider config for bedrock (#3970)
- fix(providers): ensure correct addition for bedrock token counts (#3762)
- fix(redteam): crescendo formatting (#3952)
- fix(redteam): pii grader false positives (#3946)
- fix(redteam): shell injection false positives (#3957)
- fix(redteam): add strategy pills and output details to passed tests (#3961)

### Dependencies

- chore(deps): bump version 0.112.5 (#3980)
- chore(deps): sync dependencies (#3971)
- chore(deps): update dependencies (#3943)

### Documentation

- docs(google-vertex): fix duplicate readme (#3979)
- docs(openai): update structured output external schema file example (#3967)

## [0.112.4] - 2025-05-08

### Tests

- test: add unit test for src/redteam/constants.ts (#3963)
- test: add unit test for src/commands/view.ts (#3928)
- test: add unit test for src/redteam/commands/setup.ts (#3923)
- test: add unit test for src/constants.ts (#3922)
- test: add unit test for src/redteam/commands/report.ts (#3921)
- test: add unit test for src/redteam/types.ts (#3912)

### Added

- feat(assertions): add PI scorer (#3799)
- feat(redteam): add video strategy (#3820)
- feat(evals): optionally time out eval steps (#3765)

### Changed

- fix: foreign key error in better-sqlite3 and adapt new transaction API (#3937)
- chore(cli): add global `--verbose` option (#3931)
- chore(redteam): implement agentic plugin UI (#3880)
- chore(providers): improve error message in http provider transform (#3910)
- chore(cloud): improve error messages on cloud requests (#3934)
- chore: bump version 0.112.4 (#3939)
- chore(telemetry): implement minor telemetry changes (#3895)
- chore(telemetry): remove assertion-used event (#3894)
- chore(assertions): add throw error option for LLM Rubric if provider doesn't return a result or errors out (#3909)
- chore(cli): allow sharing urls with auth credentials (#3903)
- revert: "chore(cli): allow sharing urls with auth credentials" (#3918)
- refactor: improve self hosting environment variable handling (#3920)
- test: add unit test for src/models/eval.ts (#3904)
- test: add unit test for src/python/pythonUtils.ts (#3915)
- test: add unit test for src/redteam/constants.ts (#3881)
- test: fix huggingface dataset tests to mock environment variables (#3936)

### Fixed

- fix(redteam): filter null values in harmful completion provider output (#3908)
- fix(python): increase timeout for python path validation (#3914)
- fix(cli): read `.env` file prior to calling env var getters (#3892)

### Dependencies

- chore(deps): bump @anthropic-ai/sdk from 0.40.1 to 0.41.0 (#3930)
- chore(deps): bump @aws-sdk/client-bedrock-runtime from 3.799.0 to 3.803.0 (#3898)
- chore(deps): bump @aws-sdk/client-bedrock-runtime from 3.803.0 to 3.804.0 (#3913)
- chore(deps): bump openai from 4.96.2 to 4.97.0 (#3890)

### Documentation

- docs(http-provider): add documentation about returning object for custom parser (#3897)
- docs(http-provider): fix missing return statement in HTTP provider example (#3925)
- docs(blog): fix scroll to top when linking into blog post (#3889)
- docs(assertions): improve PI scorer documentation (#3924)
- docs(redteam): add memory poisoning plugin documentation (#3867)
- docs(usage): add information about HTTP Basic Authentication (#3919)
- docs(site): fix landing page content jumping on step switch (#3891)
- docs(blog): add mcp blog (#3893)

## [0.112.3] - 2025-05-02

### Tests

- test: add unit test for src/util/convertEvalResultsToTable.ts (#3876)
- test: add unit test for src/models/evalResult.ts (#3875)
- test: add unit test for src/types/index.ts (#3874)

### Changed

- Red team: Added memory poisoning plugin ([#3785](https://github.com/promptfoo/promptfoo/pull/3785)) @will-holley
- CLI: Improved progress bar visualization with thread grouping ([#3768](https://github.com/promptfoo/promptfoo/pull/3768)) @AISimplyExplained
- Improved red team strategy documentation ([#3870](https://github.com/promptfoo/promptfoo/pull/3870)) @mldangelo
- Bumped version to 0.112.2 ([#3872](https://github.com/promptfoo/promptfoo/pull/3872)) @sklein12
- Bumped version to 0.112.3 ([#3877](https://github.com/promptfoo/promptfoo/pull/3877)) @sklein12
- Implemented plumbing and prompt enabling customers to use cloud attacker and unified configurations ([#3852](https://github.com/promptfoo/promptfoo/pull/3852)) @MrFlounder
- Optimized Meteor tests for improved performance ([#3869](https://github.com/promptfoo/promptfoo/pull/3869)) @mldangelo
- Optimized Nova Sonic tests for improved performance ([#3868](https://github.com/promptfoo/promptfoo/pull/3868)) @mldangelo
- Retrieve unified config with provider from cloud ([#3865](https://github.com/promptfoo/promptfoo/pull/3865)) @sklein12
- Dataset plugins now clearly marked in setup UI ([#3859](https://github.com/promptfoo/promptfoo/pull/3859)) @mldangelo
- Moved maybeLoadFromExternalFile to file.ts ([#3851](https://github.com/promptfoo/promptfoo/pull/3851)) @benbuzz790

## [0.112.2] - 2025-05-01

### Tests

- test: add unit test for src/redteam/constants.ts (#3860)

### Added

- **feat(providers):** support Google Search grounding [#3800](https://github.com/promptfoo/promptfoo/pull/3800)
- **feat(providers):** mcp support for all models that support function calling [#3832](https://github.com/promptfoo/promptfoo/pull/3832)
- **feat(providers):** Add support for Amazon nova-sonic [#3713](https://github.com/promptfoo/promptfoo/pull/3713)

### Changed

- **fix:** allow escaping of `{{ }}` placeholders in prompts [#3858](https://github.com/promptfoo/promptfoo/pull/3858)
- **fix:** Trim CSV assertion values [#3863](https://github.com/promptfoo/promptfoo/pull/3863)
- **chore(providers):** add llama4 support for bedrock [#3850](https://github.com/promptfoo/promptfoo/pull/3850)
- **chore:** make custom metrics more obviously clickable [#3682](https://github.com/promptfoo/promptfoo/pull/3682)
- **refactor:** colocate fetching evalID [#3715](https://github.com/promptfoo/promptfoo/pull/3715)
- **chore:** Respect Max text length for variable cells in results table [#3862](https://github.com/promptfoo/promptfoo/pull/3862)
- **docs:** updates to grading documentation [#3848](https://github.com/promptfoo/promptfoo/pull/3848)
- **docs:** add false positives [#3857](https://github.com/promptfoo/promptfoo/pull/3857)
- **chore(workflows):** update permissions in GitHub workflows [#3849](https://github.com/promptfoo/promptfoo/pull/3849)
- **chore:** bump `openai` from 4.96.0 to 4.96.2 [#3853](https://github.com/promptfoo/promptfoo/pull/3853)
- **chore:** bump `vite` from 6.2.6 to 6.2.7 [#3856](https://github.com/promptfoo/promptfoo/pull/3856)
- **chore:** bump `@aws-sdk/client-bedrock-runtime` from 3.798.0 to 3.799.0 [#3854](https://github.com/promptfoo/promptfoo/pull/3854)
- **chore:** bump `@aws-sdk/client-bedrock-runtime` from 3.797.0 to 3.798.0 [#3843](https://github.com/promptfoo/promptfoo/pull/3843)
- **chore:** bump `@anthropic-ai/sdk` from 0.40.0 to 0.40.1 [#3842](https://github.com/promptfoo/promptfoo/pull/3842)
- **chore:** bump `formidable` from 3.5.2 to 3.5.4 [#3845](https://github.com/promptfoo/promptfoo/pull/3845)

### Fixed

- **fix(sharing):** sharing to self-hosted [#3839](https://github.com/promptfoo/promptfoo/pull/3839)
- **fix(webui):** align settings icon to top right in strategy cards [#2938](https://github.com/promptfoo/promptfoo/pull/2938)

### Documentation

- **docs(site):** improve pricing page [#3790](https://github.com/promptfoo/promptfoo/pull/3790)

## [0.112.1] - 2025-04-29

### Tests

- test: add unit test for src/share.ts (#3840)

### Changed

- chore: set telemetry key (#3838)
- chore: improve chunking (#3846)
- chore: bump version 0.112.1 (#3847)

## [0.112.0] - 2025-04-29

### Added

- feat(env): allow every env variable to be overridden within the env block in a promptfoo config (#3786)
- feat(redteam): homoglyph strategy (#3811)
- feat(redteam): add more encodings (#3815)
- feat(providers): add cerebras provider (#3814)

### Changed

- feat: persist search in url (#3717)
- feat: METEOR score (#3776)
- feat: enable custom response parser to optionally return provider response (#3824)
- fix: update dependencies to address npm audit issues (#3791)
- fix: accordion positioning in plugins view (#3807)
- fix: results api returns elements ordered by date (#3826)
- chore: write static plugin severity to metadata (#3783)
- chore: respect redteam commandLineOptions from config (#3782)
- chore: update telemetry endpoint (#3751)
- chore: add cloud log in link (#3787)
- chore: bump h11 from 0.14.0 to 0.16.0 in /examples/python-provider in the pip group across 1 directory (#3794)
- chore: bump openai from 4.95.1 to 4.96.0 (#3792)
- chore: bump h11 from 0.14.0 to 0.16.0 in /examples/redteam-langchain in the pip group across 1 directory (#3796)
- chore: add target option to cli redteam run (#3795)
- chore: bump @aws-sdk/client-bedrock-runtime from 3.787.0 to 3.796.0 (#3802)
- refactor: remove if string check (#3801) (Refactor categorized as chore)
- chore: add info banner for community red teams (#3809)
- chore(examples): remove moderation assertions from foundation model redteam (#3804)
- refactor: remove unused datasetGenerationProvider in favor of synthesizeProvider (#3818) (Refactor categorized as chore)
- chore: resolve relative provider paths from cloud configs (#3805)
- chore: bump @aws-sdk/client-bedrock-runtime from 3.796.0 to 3.797.0 (#3829)
- chore: bump @anthropic-ai/sdk from 0.39.0 to 0.40.0 (#3828)
- chore: bump version 0.112.0 (#3844)
- docs: donotanswer example (#3780)
- docs: "red team" two words (#3798)
- docs: add self-hosting caveats (#3808)
- docs: add CLAUDE.md (#3810)
- test: add unit test for src/redteam/plugins/xstest.ts (#3779)
- test: add unit test for src/models/eval.ts (#3827)

### Fixed

- fix(provider): OpenAI Realtime history issue (#3719)
- fix(matchers): score results correctly with trailing newlines. (#3823)
- fix(webui): overlapping text results pill on narrow screens (#3831)
- fix(build): add missing strategy entries for build (#3836)

### Dependencies

- chore(deps): update react-router-dom to v7.5.2 (#3803)
- chore(deps): move 'natural' to peer dependency (#3813)

### Documentation

- docs(plugins): `harmful:bias` => `bias` name correction (#3731)
- docs(vertex): put setup and config at the top (#3830)
- docs(site): add redirect from /docs to /docs/intro (#3837)

## [0.111.1] - 2025-04-22

### Tests

- test: add unit test for src/providers/mcp/client.ts (#3835)
- test: add unit test for src/providers/mcp/transform.ts (#3834)
- test: add unit test for src/redteam/strategies/simpleVideo.ts (#3822)
- test: add unit test for src/redteam/strategies/index.ts (#3821)
- test: add unit test for src/providers/cerebras.ts (#3819)
- test: add unit test for src/redteam/strategies/otherEncodings.ts (#3817)
- test: add unit test for src/redteam/strategies/index.ts (#3816)
- test: add unit test for src/redteam/strategies/homoglyph.ts (#3812)
- test: add unit test for src/util/file.ts (#3806)
- test: add unit test for src/envars.ts (#3788)

### Changed

- chore(release): bump version to 0.111.1 (#3778)
- chore(ui): capitalize "UI" in text (#3773)

### Fixed

- fix(redteam): correct the URL format in XSTest plugin (#3777)

### Dependencies

- chore(deps): bump @azure/identity from 4.9.0 to 4.9.1 (#3775)

### Documentation

- docs(about): add Ben Shipley to team section (#3758)

## [0.111.0] - 2025-04-21

### Tests

- test: add unit test for src/providers/defaults.ts (#3757)

### Added

- feat(grading): update OpenAI grading model to GPT-4.1 (#3741)
- feat(assertions): modify LLM Rubric rubricPrompt rendering to support arbitrary objects (#3746)
- feat(redteam): add donotanswer plugin (#3754)
- feat(redteam): add xstest plugin (#3771)
- feat(webui): add anchor link to specific row and show on top (#1582)

### Changed

- chore!(redteam): default to outputting generated Redteam config in same dir as input config (#3721)
- chore(providers): add support for gemini-2.5-flash (#3747)
- chore: use ajv with formats everywhere (#3716)
- chore(cli): improve readline handling and tests (#3763)
- chore(eval): add warning for redteam config without test cases (#3740)
- chore(providers): increase max output tokens for `google:gemini-2.5-pro-exp-03-25` to 2048 in Gemini example (#3753)
- chore(redteam): add canGenerateRemote property to redteam plugins (#3761)
- chore(webui): improve Eval Quick Selector (cmd+k) (#3742)
- chore: bump version to 0.111.0 (#3772)
- docs: update homepage (#3733)
- test: add unit test for src/redteam/plugins/donotanswer.ts (#3755)

### Dependencies

- chore(deps): bump @azure/identity from 4.8.0 to 4.9.0 (#3737)
- chore(deps): bump openai from 4.94.0 to 4.95.0 (#3736)
- chore(deps): bump openai from 4.95.0 to 4.95.1 (#3766)

### Documentation

- docs(redteam): add donotanswer to sidebar and plugins list (#3767)
- docs(redteam): add isRemote to all harmful plugins (#3769)
- docs(providers): update model IDs to latest versions (#3770)
- docs(about): add Asmi Gulati to team section (#3760)
- docs(about): add Matthew Bou to team section (#3759)

## [0.110.1] - 2025-04-17

### Added

- feat(openai): add support for GPT-4.1 model by [@mldangelo](https://github.com/promptfoo/promptfoo/pull/3698)
- feat(openai): add support for o4-mini reasoning model by [@mldangelo](https://github.com/promptfoo/promptfoo/pull/3727)
- feat(openai): add support for o4-mini reasoning model (#3727)

### Changed

- feat: Change pass rate to ASR and add export in report by [@sklein12](https://github.com/promptfoo/promptfoo/pull/3694)
- fix: Update prompt extraction to work in more scenarios without providing a prompt by [@sklein12](https://github.com/promptfoo/promptfoo/pull/3697)
- fix: google is valid function call allow property_ordering field in tool schema by [@abrayne](https://github.com/promptfoo/promptfoo/pull/3704)
- fix: settings positioning in strategies view by [@typpo](https://github.com/promptfoo/promptfoo/pull/3723)
- fix: stricter test for null or undefined in transform response by [@typpo](https://github.com/promptfoo/promptfoo/pull/3730)
- chore(dependencies): update dependencies to latest versions by [@mldangelo](https://github.com/promptfoo/promptfoo/pull/3693)
- chore: rename owasp plugin presets by [@typpo](https://github.com/promptfoo/promptfoo/pull/3695)
- chore: expand frameworks section by [@typpo](https://github.com/promptfoo/promptfoo/pull/3700)
- chore(self-hosting): update self-hosting instructions by [@mldangelo](https://github.com/promptfoo/promptfoo/pull/3701)
- chore: bump openai from 4.93.0 to 4.94.0 by [@dependabot](https://github.com/promptfoo/promptfoo/pull/3702)
- chore(cli): When sharing, show auth-gate prior to re-share confirmation by [@will-holley](https://github.com/promptfoo/promptfoo/pull/3706)
- chore: email verification analytics by [@sklein12](https://github.com/promptfoo/promptfoo/pull/3708)
- chore(cli): improves robustness of hasEvalBeenShared util by [@will-holley](https://github.com/promptfoo/promptfoo/pull/3709)
- chore: easily remove plugins/strats from review page by [@typpo](https://github.com/promptfoo/promptfoo/pull/3711)
- chore: bump the npm_and_yarn group with 2 updates by [@dependabot](https://github.com/promptfoo/promptfoo/pull/3714)
- chore(cli): Health check API before running Redteam by [@will-holley](https://github.com/promptfoo/promptfoo/pull/3718)
- chore: make strategies configurable where applicable by [@typpo](https://github.com/promptfoo/promptfoo/pull/3722)
- chore: remove moderation assertions from foundation model redteam example by [@mldangelo](https://github.com/promptfoo/promptfoo/pull/3725)
- chore(cli): Improve description of Redteam run command by [@will-holley](https://github.com/promptfoo/promptfoo/pull/3720)
- chore: better parsing by [@MrFlounder](https://github.com/promptfoo/promptfoo/pull/3732)
- docs: add owasp selection image by [@typpo](https://github.com/promptfoo/promptfoo/pull/3696)
- docs: best-of-n documentation fixes by [@typpo](https://github.com/promptfoo/promptfoo/pull/3712)
- perf(webui): Reduce memory usage of eval results by [@will-holley](https://github.com/promptfoo/promptfoo/pull/3678)
- refactor: update export syntax for functions by [@mldangelo](https://github.com/promptfoo/promptfoo/pull/3734)
- test: add unit test for src/providers/google/util.ts by [@gru-agent](https://github.com/promptfoo/promptfoo/pull/3705)
- test: add unit test for src/redteam/commands/poison.ts by [@gru-agent](https://github.com/promptfoo/promptfoo/pull/3728)
- chore: bump version 0.110.1 (#3739)
- refactor: update export syntax for functions (#3734)

### Fixed

- fix(providers): output json rather than string from google live provider by [@abrayne](https://github.com/promptfoo/promptfoo/pull/3703)
- fix(cli): Use correct url for sharing validation by [@will-holley](https://github.com/promptfoo/promptfoo/pull/3710)
- fix(cli/redteam/poison): Write docs to the output dir by [@will-holley](https://github.com/promptfoo/promptfoo/pull/3726)
- fix(evaluator): handle prompt rendering errors gracefully by [@mldangelo](https://github.com/promptfoo/promptfoo/pull/3729)
- fix: stricter test for null or undefined in transform response (#3730)
- fix(evaluator): handle prompt rendering errors gracefully (#3729)

### Documentation

- docs(sharing): add troubleshooting section for upload issues by [@mldangelo](https://github.com/promptfoo/promptfoo/pull/3699)

## [0.110.0] - 2025-04-14

### Tests

- test: add unit test for src/redteam/commands/poison.ts (#3728)
- test: add unit test for src/providers/google/util.ts (#3705)
- test: add unit test for src/app/src/pages/eval/components/TableSettings/hooks/useSettingsState.ts (#3679)

### Added

- feat(assertions): add GLEU metric (#3674)
- feat(providers): add Grok-3 support (#3663)
- feat(providers): add support for AWS Bedrock Knowledge Base (#3576)
- feat(openai): add support for GPT-4.1 model (#3698)
- feat: Change pass rate to ASR and add export (#3694)

### Changed

- fix: correct formatting issues (#3688)
- chore(webui): add X to report drawer (#3680)
- chore(share): improve error message on sharing (#3654)
- chore(redteam): implement reset button for strategies (#3684)
- chore(report): make eval output text expansion clearer (#3681)
- chore(report): make it clearer that plugins on the report can be clicked (#3683)
- chore(webui): change model to target in report view (#3646)
- chore(strategies): update Large preset strategies (#3675)
- chore(docker): update base images to Node.js 22 (#3666)
- chore(redteam): make audio strategy remote-only (#3618)
- chore(redteam): remove stale check for buildDate when fetching a config from cloud (#3658)
- docs: improve styles on nav buttons (#3637)
- docs: update user count to 75,000+ (#3662)
- refactor: change multimodal live to live (#3657)
- refactor(util): consolidate tool loading and rendering (#3642)
- test: add unit test for src/commands/auth.ts (#3652)
- chore: easily remove plugins/strats from review page (#3711)
- perf(webui): Reduce memory usage of eval results (#3678)
- chore: bump version 0.110.0 (#3692)
- chore: better parsing (#3732)
- chore: remove moderation assertions from foundation model redteam example (#3725)
- chore: make strategies configurable where applicable (#3722)
- chore(cli): Improve description of Redteam run command (#3720)
- chore(cli): Health check API before running Redteam (#3718)
- chore: bump the npm_and_yarn group with 2 updates (#3714)
- chore(cli): improves robustness of hasEvalBeenShared util (#3709)
- chore: email verification analytics (#3708)
- chore(cli): When sharing, show auth-gate prior to re-share confirmation (#3706)
- chore: bump openai from 4.93.0 to 4.94.0 (#3702)
- chore: expand frameworks section (#3700)
- chore: rename owasp plugin presets (#3695)
- chore(dependencies): update dependencies to latest versions (#3693)

### Fixed

- fix(auth): remove deprecated login flow (#3650)
- fix(evals): implement sharing idempotence (#3653)
- fix(huggingface): disable var expansion for huggingface datasets to prevent array field expansion (#3687)
- fix(logger): resolve `[Object object]` empty string error (#3638)
- fix(providers): address scenario where type refers to function field rather than schema type (#3647)
- fix(providers): handle transformRequest for Raw HTTP (#3665)
- fix(providers): resolve Google Vertex AI output format (#3660)
- fix(providers): support gemini system_instruction prompt format (#3672)
- fix(share): add backward compatibility for '-y' flag (#3640)
- fix(share): ensure promptfoo share respects sharing config from promptfooconfig.yaml (#3668)
- fix(testCaseReader): make JSON test file parsing preserve test case structure (#3651)
- fix(webui): fix eval comparison mode filter (#3671)
- fix(cli/redteam/poison): Write docs to the output dir (#3726)
- fix: settings positioning in strategies view (#3723)
- fix(cli): Use correct url for sharing validation (#3710)
- fix: google is valid function call allow property_ordering field in tool schema (#3704)
- fix(providers): output json rather than string from google live provider (#3703)
- fix: Update prompt extraction to work in more scenarios without providing a prompt (#3697)

### Dependencies

- chore(deps): bump @aws-sdk/client-bedrock-runtime from 3.784.0 to 3.785.0 (#3644)
- chore(deps): bump @aws-sdk/client-bedrock-runtime from 3.785.0 to 3.787.0 (#3670)
- chore(deps): bump openai from 4.92.1 to 4.93.0 (#3643)
- chore(deps): bump vite from 6.2.5 to 6.2.6 in the npm_and_yarn group (#3677)

### Documentation

- docs(nav): add lm security db to nav (#3690)
- docs(blog): add interactive blog on invisible Unicode threats (#3621)
- docs: best-of-n documentation fixes (#3712)
- docs(self-hosting): update self-hosting instructions (#3701)
- docs(sharing): add troubleshooting section for upload issues (#3699)
- docs: add owasp selection image (#3696)

## [0.109.1] - 2025-04-08

### Added

- feat: Eval sharing idempotence (#3608)

### Changed

- chore(schema): make extensions field nullable (#3611)
- chore(webui): add multi-turn tool discovery to UI (#3622)
- chore(scripts): ensure GitHub CLI is installed in preversion (#3614)
- refactor(share): improve formatting of cloud sharing instructions (#3628)
- refactor(tests): consolidate and reorganize test files (#3616)
- chore: bump version 0.109.1 (#3634)
- chore: bump version 0.109.0 (#3613)

### Fixed

- fix(assertions): handle both string and object outputs from llm-rubric providers (#3624)
- fix(assertions): fix google is-valid-function-call (#3625)
- fix(eval): handle providers array with file references to multiple providers (#3617)

### Dependencies

- chore(deps): bump @aws-sdk/client-bedrock-runtime from 3.782.0 to 3.784.0 (#3619)
- chore(deps): bump openai from 4.91.1 to 4.92.1 (#3620)
- chore(deps): update dependencies to resolve vulnerabilities (#3631)

### Documentation

- docs(contributing): add guidance on adding a new assertion (#3610)
- docs(enterprise): add enterprise documentation (#3596)
- docs(moderation): update moderation documentation for LlamaGuard 3 (#3630)
- docs(providers): clarify AWS Bedrock credential resolution order (#3633)
- docs(providers): improve Lambda Labs documentation (#3615)

### Tests

- test(providers): add unit test for src/providers/google/util.ts (#3626)
- test: add unit test for src/commands/share.ts (#3641)
- test: add unit test for src/app/src/pages/eval/components/store.ts (#3635)
- test: add unit test for src/types/index.ts (#3612)

## [0.109.0] - 2025-04-08

### Added

- feat(eval): track assertion tokens in token usage (#3551)
- feat(plugins): add CCA plugin with documentation and grader (#3590)
- feat(providers): add Google valid function call support (#3605)
- feat(providers): add Lambda Labs integration (#3601)
- feat(webui): add pass rate column (#3580)

### Changed

- chore(api): prefix API routes with /api/v1/ (#3587)
- chore(evals): remove print option from evals data grid (#3595)
- chore(webui): update provider selector in create eval page (#3597)

### Fixed

- fix(dataset): resolve issue when generating a dataset without a `providers` key in configuration (#3603)
- fix(server): prevent server crash when unknown model is selected (#3593)

### Dependencies

- chore(deps): bump vite from 6.2.4 to 6.2.5 in the npm_and_yarn group (#3594)
- chore(deps): bump @aws-sdk/client-bedrock-runtime from 3.779.0 to 3.782.0 (#3592)

### Documentation

- docs(plugins): add llms.txt plugin and convert config to TypeScript (#3600)
- docs(plugins): remove duplicate plugins in list (#3599)
- docs(providers): add Llama 4 model details (#3598)
- docs(self-hosting): clarify configuration and sharing options (#3591)

## [0.108.0] - 2025-04-03

### Tests

- test: add unit test for src/providers/lambdalabs.ts (#3602)

### Added

- feat(sharing): migrate sharing to promptfoo.app (#3572)
- feat(providers): add Google AI Studio tool use (#3564)
- feat(providers): add promptfoo model endpoint (#3534)
- feat(providers): implement Google Live mock stateful API (#3500)
- feat(redteam): add multi-turn tool discovery plugin (#3448)
- feat(dataset-generation): output generated datasets as CSV (#3573)

### Changed

- chore(redteam): add OWASP red team mappings (#3581)
- chore(webui): link URLs in metadata (#3569)
- chore(webui): use datagrids for Prompts, Datasets, and History (#3556)
- chore(build): split test and build jobs for faster CI workflow (#3586)
- chore: 0.108.0 (#3589)
- docs: add link to API reference (#3583)
- docs: add screenshot (#3582)
- docs: update docs around Google tools and rename multimodal live (#3578)
- refactor: rename vertexUtil to util and Google provider to AIS provider (#3567)
- test: add unit test for src/commands/generate/dataset.ts (#3575)

### Fixed

- fix(providers): make AIStudio & Live handle system prompts as thoroughly as vertex (#3588)
- fix(providers): enable Google to load tools from vars (#3579)
- fix(csv): update CSV docs and trim whitespace for keys in CSV test files (#3571)

### Dependencies

- chore(deps): bump @aws-sdk/client-bedrock-runtime from 3.778.0 to 3.779.0 (#3563)
- chore(deps): bump openai from 4.90.0 to 4.91.0 (#3562)
- chore(deps): bump openai from 4.91.0 to 4.91.1 (#3577)
- chore(deps): update jspdf and dompurify dependencies (#3585)
- chore(deps): update to vite 6 (#3584)

### Documentation

- docs(azure): add guidance on configuring DeepSeek models (#3559)

## [0.107.7] - 2025-04-01

### Added

- feat(evals): add evals index page (#3554)
- feat(guardrails): implement adaptive prompting guardrails (#3536)
- feat(prompts): add support for loading prompts from CSV files (#3542)
- feat(providers): load arbitrary files in nested configs in python provider (#3540)
- feat(redteam): add UnsafeBench plugin for testing unsafe image handling (#3422)

### Changed

- chore: fix type of Prompt to use omit (#3526)
- chore: hide navbar during report PDF generation (#3558)
- chore(dependencies): update package dependencies to latest versions (#3544)
- docs: add openapi reference page (#3550)
- docs: add foundation model guide (#3531)
- docs: rename guide (#3546)
- docs: update multi modal guide (#3547)
- refactor: improve google types (#3549)
- refactor: unify google apis (#3548)
- test: add unit test for src/python/pythonUtils.ts (#3508)
- chore: bump @aws-sdk/client-bedrock-runtime from 3.775.0 to 3.777.0 (#3521)
- chore: bump @aws-sdk/client-bedrock-runtime from 3.777.0 to 3.778.0 (#3541)
- chore: bump openai from 4.89.1 to 4.90.0 (#3520)
- chore: bump version 0.107.7 (#3560)
- chore: bump vite from 5.4.15 to 5.4.16 in the npm_and_yarn group (#3555)
- Revert "docs(azure): add guidance on configuring DeepSeek models" (#3561)

### Fixed

- fix(assertions): include reason in python score threshold message (#3528)
- fix(assertions): log all reasons in g-eval (#3522)
- fix(datasets): add support for jsonl test cases (#3533)
- fix(http): template strings directly in url (#3525)
- fix(providers): add logging and fix custom python provider caching (#3507)
- fix(redteam): correct tool count (#3557)
- fix(webui): handle : characters better in metadata search (#3530)

### Documentation

- docs(azure-example): update assistant prompts and test cases (#3529)
- docs(red-team): add metadata to foundation models guide (#3532)
- docs(sagemaker): improve documentation (#3539)
- docs(troubleshooting): add guidance for better-sqlite version mismatch (#3537)

## [0.107.6] - 2025-03-28

### Tests

- test: add unit test for src/models/eval.ts (#3553)
- test: add unit test for src/prompts/processors/csv.ts (#3543)
- test: add unit test for src/providers/promptfooModel.ts (#3535)

### Added

- feat(providers): add support for Amazon SageMaker (#3413)

### Changed

- feat: litellm provider (#3517)
- fix: handle circular provider references (#3511)
- chore: bump openai from 4.89.0 to 4.89.1 (#3509)
- chore(blog): improve pagination and post grid UI (#3504)
- chore: add support for `apiKeyRequired` in openai provider (#3513)
- chore: bump version 0.107.6 (#3519)
- docs: owasp red teaming guide (#3101)

### Fixed

- fix(providers): support token counting for every major type of bedrock model (#3506)
- fix(env): add override option to dotenv.config for --env-file support (#3502)

## [0.107.5] - 2025-03-26

### Tests

- test: add unit test for src/providers/openai/index.ts (#3514)
- test: add unit test for src/models/evalResult.ts (#3512)

### Added

- feat(csv): add CSV metadata column support with array values (#2709)

### Changed

- chore: add filepaths to debug output (#3464)
- chore: remove generate test cases button from UI (#3475)
- chore(content): update user statistics (#3460)
- chore(providers): add support and docs for gemini 2.5 pro to Google Chat Provider (#3485)
- chore(providers): support refusal and JSON schemas in openai responses api (#3456)
- chore(providers): update openai model costs and add missing models (#3454)
- chore(redteam): add a PlinyGrader to more accurately grade Pliny results (#3478)
- chore: bump @aws-sdk/client-bedrock-runtime from 3.758.0 to 3.772.0 (#3452)
- chore: bump @aws-sdk/client-bedrock-runtime from 3.772.0 to 3.774.0 (#3482)
- chore: bump @aws-sdk/client-bedrock-runtime from 3.774.0 to 3.775.0 (#3498)
- chore: bump openai from 4.88.0 to 4.89.0 (#3451)
- chore: bump version 0.107.5 (#3505)
- chore: bump vite from 5.4.14 to 5.4.15 in the npm_and_yarn group (#3483)
- docs: ensure consistent redteam flag usage in guides (#3477)
- docs: reduce size of profile pic (#3484)
- test: add unit test for src/app/src/pages/redteam/setup/components/strategies/utils.ts (#3495)
- test: add unit test for src/providers/openai/util.ts (#3455)

### Fixed

- fix(togetherai): ensure max_tokens is respected in configuration (#3468)
- fix(providers): handle malformed response in a21 (#3465)
- fix(csv): newlines in CSVs (#3459)
- fix(providers): simulated user bugs (#3463)
- fix(assertions): replace logical OR with nullish coalescing for thresholds (#3486)
- fix(redteam): filter out template variables in entity extraction (#3476)
- fix(redteam): type of ALL_STRATEGIES to be as const (#3494)

### Dependencies

- chore(deps): update dependencies to latest versions (#3453)

### Documentation

- docs(contributing): enhance contributing guide with additional details and formatting (#3457)
- docs(examples): improve instructions for running 4o vs. 4o mini example (#3474)
- docs(multilingual): improve multilingual strategy documentation (#3487)
- docs(readme): improve README formatting and add new sections (#3461)
- docs(security): add security policy (#3470)
- docs(site): add Faizan to team page (#3473)
- docs(site): add will to team page (#3472)

## [0.107.4] - 2025-03-20

### Tests

- test: add unit test for src/assertions/similar.ts (#3490)
- test: add unit test for src/assertions/rouge.ts (#3489)
- test: add unit test for src/assertions/levenshtein.ts (#3488)
- test: add unit test for src/redteam/graders.ts (#3479)
- test: add unit test for src/logger.ts (#3467)
- test: add unit test for src/redteam/providers/toolDiscoveryMulti.ts (#3450)
- test: add unit test for src/redteam/graders.ts (#3449)
- test: add unit test for src/providers/openai/util.ts (#3441)

### Added

- feat(providers): Added support for OpenAI Responses API (#3440)

### Changed

- chore(dependencies): Bumped OpenAI from 4.87.4 to 4.88.0 (#3436)
- chore(webui): Included error message in toast (#3437)
- chore(providers): Added o1-pro (#3438)
- chore(scripts): Specified repository for postversion PR creation (#3432)
- test: Added unit test for src/evaluatorHelpers.ts (#3430)
- chore: bump version 0.107.4 (#3447)

### Fixed

- fix(Dockerfile): Created .promptfoo directory in Dockerfile and removed initContainer (#3435)
- fix(providers): Fixed caching behavior for Azure assistants (#3443)
- fix(providers): Resolved Go provider CallApi redeclaration issue (#3414)
- fix(redteam): Added missing constants for RAG poisoning plugin (#3375)

### Documentation

- docs(blog): Added misinformation blog post (#3433)
- docs(examples): Added redteam-azure-assistant example (#3446)
- docs(redteam): Added guidance on purpose for image redteams (#3444)
- docs(redteam): Created guides section under red teaming (#3445)
- docs(site): Added responsible disclosure policy (#3434)

## [0.107.3] - 2025-03-19

### Tests

- test: add unit test for src/providers/azure/util.ts (#3427)
- test: add unit test for src/providers/azure/warnings.ts (#3426)

### Changed

- chore(providers): improve Azure Assistant integration (#3424)
- chore(providers): add Google multimodal live function callbacks (#3421)
- refactor(providers): split Azure provider into multiple files and update model pricing (#3425)
- docs: add multi-modal redteam example (#3416)
- chore: bump version 0.107.3 (#3431)

### Dependencies

- chore(deps): bump openai from 4.87.3 to 4.87.4 (#3428)

## [0.107.2] - 2025-03-17

### Tests

- test: add unit test for src/redteam/graders.ts (#3423)
- test: add unit test for src/providers/golangCompletion.ts (#3415)

### Added

- feat(assertions): update factuality grading prompt to improve compatibility across many different providers (#3408)
- feat(providers): add support for OpenAI Realtime API (#3383)
- feat(providers): update default Anthropic providers to latest version (#3388)

### Changed

- chore(cli): set PROMPTFOO_INSECURE_SSL to true by default (#3397)
- chore(webui): add success filter mode (#3387)
- chore(webui): add more copying options in EvalOutputPromptDialog (#3379)
- chore(onboarding): update presets (#3411)
- chore(auth): improve login text formatting (#3389)
- chore(init): add fallback to 'main' branch for example fetching (#3417)
- chore(prompts): remove unused prompts from grading.ts (#3407)
- chore(redteam): update entity extraction prompt (#3405)
- refactor(providers): split Anthropic provider into modular components (#3406)
- chore: bump version 0.107.2 (#3419)
- revert: "fix(workflow): temporarily disable redteam-custom-enterprise-server job" (#3418)

### Fixed

- fix(providers): update Bedrock output method signature (#3409)
- fix(redteam): correct strategyId for jailbreak (#3399)

### Dependencies

- chore(deps): update dependencies to latest stable versions (#3385)

### Documentation

- docs(blog): add data poisoning article (#2566)
- docs(examples): update Amazon Bedrock provider documentation (#3401)
- docs(guides): add documentation on testing guardrails (#3403)
- docs(guides): add more content on agent and RAG testing (#3412)
- docs(providers): update AWS Bedrock documentation with Nova details (#3395)
- docs(redteam): remove duplicate plugin entry (#3393)
- docs(redteam): update examples (#3394)
- docs(style): introduce a cursor rule for documentation and do some cleanup (#3404)

## [0.107.1] - 2025-03-14

### Tests

- test: add unit test for src/redteam/strategies/iterative.ts (#3400)

### Fixed

- fix(workflow): temporarily disable redteam-custom-enterprise-server job (#3410)

### Changed

- chore: more copying options in EvalOutputPromptDialog (#3379)
- chore: add filter mode (#3387)
- chore(providers): update default Anthropic providers to latest version (#3388)
- chore(auth): improve login text formatting (#3389)
- chore: PROMPTFOO_INSECURE_SSL true by default (#3397)
- chore: bump version 0.107.1 (#3398)
- docs: update redteam examples (#3394)

### Dependencies

- chore(deps): update dependencies to latest stable versions (#3385)

### Documentation

- docs(redteam): remove duplicate plugin entry (#3393)

## [0.107.0] - 2025-03-13

### Tests

- test: add unit test for src/globalConfig/cloud.ts (#3391)
- test: add unit test for src/providers/openai/util.ts (#3384)
- test: add unit test for src/redteam/graders.ts (#3382)

### Added

- feat(cli): Add model-scan command (#3323)
- feat(webui): Add metadata filtering in ResultsTable (#3368)
- feat(providers): Add multi-modal live sequential function calls (#3345)
- feat(server): Load dotenv file when starting server (#3321)
- feat(redteam): Add audio strategy (#3347)
- feat(redteam): Add convert to image strategy (#3342)
- feat(webui): Add download failed tests dialog (#3327)

### Changed

- chore(providers): Add Bedrock support for DeepSeek (#3363)
- chore(docs): Add Cursor AI rules for development workflow (#3326)
- chore(webui): Sync custom policies UI changes from promptfoo-cloud (#3257)
- chore(redteam): Make image jailbreak strategy runnable (#3361)
- chore(redteam): Add missing audio and image descriptions (#3372)
- chore(webui): Improve keyboard shortcut order in DownloadMenu (#3330)
- chore(error): Improve malformed target response error message (#3341)
- chore(prompts): Support j2 files (#3338)
- chore(providers): Add missing Bedrock models (#3362)
- chore(providers): Improve support for Azure reasoning models and update documentation (#3332)
- chore(providers): Integrate DeepSeek reasoning context into output (#3285)
- chore(providers): Support entire ProviderResponse output (#3343)
- chore(providers): Support multi-segment prompts in google:live provider (#3373)
- chore(redteam): Add fallback to harmful grader for specific ID patterns (#3366)
- chore(redteam): Add pluginId to plugin metadata (#3367)
- chore(redteam): Add strategyId metadata to test cases (#3365)
- chore(release): Bump version to 0.107.0 (#3378)
- chore(webui): Clean up YAML from download menu (#3328)
- chore(webui): Improve styling of table settings modal (#3329)
- chore(webui): Improve YAML editor component (#3325)
- chore(webui): Sort display metrics alphabetically in eval output cells (#3364)
- refactor(redteam): Remove harmCategory from harmful plugin vars (#3371)

### Fixed

- fix(evaluator): Merge test case metadata with provider response metadata (#3344)
- fix(redteam): Include assertion in remote grading result (#3349)
- fix(providers): Fix environment variable substitution in HTTP provider headers (#3335)
- fix(redteam): Update moderation flag default and adjust test case metadata (#3377)
- fix(share): Correct URL display when self-hosting (#3312)
- fix(webui): Fix missing plugins in report view (#3356)

### Dependencies

- chore(deps): Bump @azure/identity from 4.7.0 to 4.8.0 (#3352)
- chore(deps): Bump @babel/runtime from 7.26.7 to 7.26.10 in the npm_and_yarn group (#3348)
- chore(deps): Bump openai from 4.86.2 to 4.87.3 (#3353)
- chore(deps): Bump the npm_and_yarn group with 3 updates (#3336)
- chore(deps): Run `npm audit fix` (#3359)

### Documentation

- docs(blog): Add sensitive information disclosure post (#3350)
- docs(examples): Add foundation model redteam example (#3333)
- docs(scanner): Add model scanner documentation (#3322)

## [0.106.3] - 2025-03-07

### Added

- feat(redteam): Advanced redteam configurations from cloud provider (#3303)
- feat(redteam): Advanced redteam configurations from cloud provider (#3303)

### Changed

- chore: Bump version 0.106.3 (#3320)
- chore(providers): Add EU Nova models to Bedrock (#3318)
- chore: bump version 0.106.2 (#3317)

### Fixed

- fix(webui): Setting custom target ID (#3319)
- fix(providers): amazon nova outputs

### Documentation

- docs(self-hosting): Add a note about PROMPTFOO_CONFIG_DIR (#3315)

## [0.106.2] - 2025-03-07

### Changed

- chore(providers): add claude 3.7 thinking support in bedrock (#3313)
- chore(providers): add `showThinking` option to anthropic and bedrock (#3316)
- chore: Update cloud provider prefix (#3311)

## [0.106.1] - 2025-03-06

### Tests

- test: add unit test for src/providers/azure/moderation.ts (#3298)
- test: add unit test for src/providers/defaults.ts (#3297)
- test: add unit test for src/providers/defaults.ts (#3294)

### Added

- feat(providers): Google Multimodal Live provider by @abrayne in #3270
- feat(providers): add support for gpt-4o-audio-preview by @mldangelo in #3302
- feat(cloud): Fetch provider from cloud by @sklein12 in #3299
- feat(moderation): add Azure Content Safety API moderation by @MrFlounder in #3292

### Changed

- chore: bump version 0.106.1 by @MrFlounder in #3310
- chore(build): add pnpm support by @mldangelo in #3307
- chore(config): add fallback for eval without configuration by @mldangelo in #3279
- chore(config): enhance error message formatting by @mldangelo in #3306
- chore(dep): bump @anthropic-ai/sdk from 0.38.0 to 0.39.0 by @dependabot in #3269
- chore(dep): bump openai from 4.86.1 to 4.86.2 by @dependabot in #3305
- chore(providers): enable templating of Google API credentials by @mldangelo in #3283
- chore(providers): support for xai region by @typpo in #3281
- chore(scripts): remove unused and undocumented install script by @mldangelo in #3308
- chore(webui): set proper MIME types for JavaScript files by @mldangelo in #3271
- docs: more bedrock multimodal docs by @typpo in #3268
- docs: show remote status for plugins by @typpo in #3272
- docs: update azure moderation doc by @MrFlounder in #3309
- docs: improve JavaScript provider documentation by @mldangelo in #3301
- test: add unit test for src/globalConfig/accounts.ts by @gru-agent in #3254
- test: add unit test for src/providers/vertexUtil.ts by @gru-agent in #3278
- test: add unit test for src/util/cloud.ts by @gru-agent in #3300
- test: add unit test for src/providers/golangCompletion.ts by @gru-agent in #3276

### Fixed

- fix(providers): remove duplicate CallApi in golang completion by @MrFlounder in #3275
- fix(providers): support @smithy/node-http-handler ^4.0.0 by @aloisklink in #3288
- fix(config): env vars in promptfooconfig.yaml files are strings by @mldangelo in #3273
- fix(eval): honor evaluateOptions when config file is in a different directory by @mldangelo in #3287
- fix(providers): catch Vertex finish_reason errors correctly by @kieranmilan in #3277

## [0.106.0] - 2025-03-03

### Tests

- test: add unit test for src/providers/google.ts (#3284)
- test: add unit test for src/types/index.ts (#3274)

### Changed

- feat: base64 loader for images (#3262)
- feat: allow prompt functions to return config (#3239)
- fix: infinite rerender in provider editor (#3242)
- chore(providers): refactor OpenAI image provider to remove OpenAI Node SDK dependency (#3245)
- chore(providers): replace OpenAI moderation provider SDK with fetch (#3248)
- chore: Add Foundational Model Reports links to Resources menu and footer (#3250)
- chore: inference limit warning (#3253)
- chore: Fix an error in Google SpreadSheet(Authenticated) with a header without a value (#3255)
- chore: bump version 0.106.0 (#3267)
- test: add unit test for src/providers/openai/util.ts (#3241)

### Dependencies

- chore(deps): update dependencies to latest versions (#3247)

### Documentation

- docs(press): add new podcast to press page (#3252)

## [0.105.1] - 2025-02-28

### Added

- feat(providers): add support for execution of function/tool callbacks in Vertex provider (@abrayne) [#3215](https://github.com/promptfoo/promptfoo/pull/3215)

### Changed

- chore(cli): refactor share command (@mldangelo) [#3234](https://github.com/promptfoo/promptfoo/pull/3234)
- chore(providers): add support for GPT-4.5 OpenAI model (@mldangelo) [#3240](https://github.com/promptfoo/promptfoo/pull/3240)
- chore(providers): lazy load replicate provider (@typpo) [#3220](https://github.com/promptfoo/promptfoo/pull/3220)
- chore(providers): support inject vars in query params for raw requests for http provider (@sklein12) [#3233](https://github.com/promptfoo/promptfoo/pull/3233)
- chore(redteam): map RBAC-tagIds when pulling redteam configs from the cloud (@sklein12) [#3229](https://github.com/promptfoo/promptfoo/pull/3229)
- chore(webui): add reusable error boundary component (@mldangelo) [#3224](https://github.com/promptfoo/promptfoo/pull/3224)
- chore(webui): fix progress to history redirects (@mldangelo) [#3217](https://github.com/promptfoo/promptfoo/pull/3217)
- chore(webui): make datasets optional in history and prompts components (@mldangelo) [#3235](https://github.com/promptfoo/promptfoo/pull/3235)
- revert: "chore: Map RBAC-tagIds when pulling redteam configs from the cloud" (@sklein12) [#3231](https://github.com/promptfoo/promptfoo/pull/3231)
- docs: update Claude vs GPT comparison (@AISimplyExplained) [#3216](https://github.com/promptfoo/promptfoo/pull/3216)
- test: add unit test for src/app/src/pages/history/History.tsx (@gru-agent) [#3197](https://github.com/promptfoo/promptfoo/pull/3197)
- test: add unit test for src/providers/vertexUtil.ts (@gru-agent) [#3208](https://github.com/promptfoo/promptfoo/pull/3208)
- test: add unit test for src/server/server.ts (@gru-agent) [#3198](https://github.com/promptfoo/promptfoo/pull/3198)

### Dependencies

- chore(deps): bump @aws-sdk/client-bedrock-runtime from 3.751.0 to 3.755.0 (@dependabot) [#3213](https://github.com/promptfoo/promptfoo/pull/3213)
- chore(deps): bump version 0.105.1 (@mldangelo) [#3244](https://github.com/promptfoo/promptfoo/pull/3244)

### Documentation

- docs(command-line): update documentation with new commands and options (@mldangelo) [#3223](https://github.com/promptfoo/promptfoo/pull/3223)
- docs(vertex): enhance and update Vertex AI documentation (@mldangelo) [#3107](https://github.com/promptfoo/promptfoo/pull/3107)

### Tests

- test(history): remove obsolete History component tests (@mldangelo) [#3218](https://github.com/promptfoo/promptfoo/pull/3218)

## [0.105.0] - 2025-02-25

### Added

- feat(assertions): add custom assertion scoring functions (#3142)
- feat(providers): add Claude 3.7 (#3200)
- feat(providers): add Databricks provider (#3124)
- feat(providers): add support for multiple providers in single config file (#3156)
- feat(webui): add HTTPS option for raw request in redteam setup (#3149)

### Changed

- chore!(providers): remove direct provider exports in favor of loadApiProvider (#3183)
- chore(build): enable SWC for ts-node for faster dev server (#3126)
- chore(eval): add eval-id to --filter-failing and --filter-errors-only eval flags (#3174)
- chore(logging): replace console.error with logger.error (#3175)
- chore(providers): add support for Anthropic Claude 3.7 Sonnet model (#3202)
- chore(providers): add support for Claude on Vertex (#3209)
- chore(providers): update Claude 3.7 Sonnet configurations (#3199)
- chore(redteam): refactor HarmBench plugin (#3176)
- chore(release): bump version to 0.105.0 (#3210)
- chore(webui): add pagination to eval selector (#3189)
- chore(webui): add pagination to reports index frontend (#3190)
- chore(webui): add toggle for application vs model testing (#3194)
- chore(webui): enhance dataset dialog and table UI (#3154)
- chore(webui): improve external systems section styling (#3195)
- chore(webui): improve prompts page view (#3135)
- chore(webui): modernize UI components (#3150)
- chore(webui): refactor data loading in progress view for reusability (#3136)
- chore(webui): return detailed error messages from fetch (#3145)
- chore(webui): sync UI improvements from cloud (#3164)
- chore(webui): update outdated onboarding models (#3130)
- refactor(env): centralize environment variable schema (#3105)
- refactor(providers): extract provider registry to dedicated module (#3127)
- refactor(utils): separate database utilities from general utilities (#3184)
- refactor(webui): rename progress to history (#3196)

### Fixed

- fix(cli): fix list command for datasets (#3163)
- fix(cli): resolve issue where script.py:myFunc fails fs stat check with PROMPTFOO_STRICT_FILES=true (#3133)
- fix(env): ensure environment variables are properly merged and rendered in Nunjucks (#3134)
- fix(providers): update Go toolchain version to valid syntax (#3170)
- fix(providers): add JSON stringify for debug output in `http` provider (#3131)
- fix(providers): correct Gemini/OpenAI format conversion (#3206)
- fix(providers): handle OpenRouter empty content (#3205)
- fix(providers): properly classify API errors with ResultFailureReason.ERROR (#3141)
- fix(providers): remove content length header in HTTP provider (#3147)
- fix(site): resolve mobile responsiveness issues (#3201)
- fix(webui): improve dark mode colors (#3187)
- fix(webui): resolve share modal infinite loop (#3171)

### Dependencies

- chore(deps): bump @aws-sdk/client-bedrock-runtime from 3.744.0 to 3.749.0 (#3121)
- chore(deps): bump @aws-sdk/client-bedrock-runtime from 3.749.0 to 3.750.0 (#3128)
- chore(deps): bump @aws-sdk/client-bedrock-runtime from 3.750.0 to 3.751.0 (#3159)
- chore(deps): bump @azure/identity from 4.6.0 to 4.7.0 (#3160)
- chore(deps): bump openai from 4.85.0 to 4.85.1 (#3120)
- chore(deps): bump openai from 4.85.1 to 4.85.2 (#3161)
- chore(deps): bump openai from 4.85.2 to 4.85.3 (#3173)
- chore(deps): bump openai from 4.85.3 to 4.85.4 (#3192)
- chore(deps): update dependencies to latest versions (#3193)

### Documentation

- docs(vertex): add gemini-2.0-flash-001 fixes #3167 (#3168)
- docs(metrics): improve derived metrics documentation (#3157)
- docs(configuration): enhance CSV documentation with custom assertion example (#3158)
- docs(press): update press page with new content and resources (#3103)

### Tests

- test(routes): add unit test for src/server/routes/redteam.ts (#3181)

## [0.104.4] - 2025-02-17

### Added

- feat(redteam): add reasoning denial of service plugin (#3109)
- feat(providers): add support for tools in Vertex provider (#3077)

### Changed

- chore(providers): update replicate default moderation provider (#3097)
- chore(redteam): update grader prompt (#3092)
- chore(testCases): improve error message clarity in testCaseReader, clean up tests (#3108)
- chore(testCases): improve JSON field support in CSV test cases (#3102)
- chore(webui): add extension hooks support to red team configuration (#3067)
- chore(webui): display suggestion note (#3116)
- chore(webui): refine suggestion behavior (#3112)

### Fixed

- fix(providers): support nested directory structures in Go provider (#3118)

### Dependencies

- chore(deps): bump openai from 4.84.0 to 4.85.0 (#3095)
- chore(deps): bump version to 0.104.4 (#3119)

### Documentation

- docs(blog): add agent security blog post (#3072)
- docs(google-sheets): improve documentation clarity (#3104)
- docs: adds deprecation notice for PaLM models (#3172)

### Tests

- test(providers): add unit test for src/providers/openai/image.ts (#3086)
- test(redteam): add unit test for src/redteam/plugins/overreliance.ts (#3093)
- test(core): add unit test for src/table.ts (#3084)
- test: add unit test for src/types/index.ts (#3177)
- test: add unit test for src/types/index.ts (#3144)
- test: add unit test for src/assertions/assertionsResult.ts (#3143)

## [0.104.3] - 2025-02-14

### Tests

- test: add unit test for src/providers/replicate.ts (#3098)

### Changed

- chore(release): bump version to 0.104.3 (#3091)
- refactor(prompts): consolidate prompt processing logic (#3081)
- refactor(utils): move utils to util (#3083)

### Fixed

- fix(testCaseReader): correctly process file:// URLs for YAML files (#3082)

## [0.104.2] - 2025-02-13

### Tests

- test: add unit test for src/validators/redteam.ts (#3074)

### Changed

- chore(providers): add extra_body support for Anthropic API (#3079)
- chore(webui): add pagination and show more/less controls to intent sections (#2955)
- chore(auth): sync email between config and login commands (#3062)
- chore: remove debug log (#3071)
- chore(testCases): add HuggingFace Hub token support for datasets (#3063)
- docs: document `NO_PROXY` environment variable (#3070)

### Fixed

- fix(providers): Anthropic API error handling for 413s (#3078)
- fix(redteam): correct foundation plugin collection expansion (#3073)

### Dependencies

- chore(deps): bump openai from 4.83.0 to 4.84.0 (#3075)
- chore(deps): bump version to 0.104.2 (#3080)

## [0.104.1] - 2025-02-11

### Documentation

- docs: improve getting started guide (#3065)

### Added

- feat(test-cases): add support for loading dynamic test cases from Python and JavaScript/TypeScript files (#2993)
- feat(assertions): add `threshold` support for `llm-rubric` (#2999)
- feat(package): add guardrails in node package (#3034)

### Changed

- chore(assertions): improve parsing of llm-rubric outputs (#3021)
- chore(assertions): make JSON parsing less strict for matchers (#3002)
- chore(assertions): parse string scores in llm rubric outputs (#3037)
- chore(build): resolve CodeQL invalid Go toolchain version warning (#3022)
- chore(ci): remove unused nexe build workflow (#3014)
- chore(config): enhance email validation with zod schema (#3011)
- chore(config): handle empty config files gracefully (#3027)
- chore(download): include comment in download data (#3052)
- chore(eval): add redteamFinalPrompt to download menu (#3035)
- chore(harmful): refine grader logic for specific categories (#3054)
- chore(hooks): improve handling of absolute paths in hook/code import (#3060)
- chore(providers): add bedrock llama3.3 support (#3031)
- chore(providers): add fireworks provider (#3001)
- chore(providers): allow Alibaba API base URL override (#3040)
- chore(providers): correct golang behavior for prompts with quotes (#3026)
- chore(providers): expose `deleteFromCache` to evict cache keys after fetch by providers (#3009)
- chore(providers): handle edge case in openai chat completion provider (#3033)
- chore(providers): validate dynamic method call (#3023)
- chore(redteam): add --no-progress-bar support for redteam generate and run (#3043)
- chore(redteam): add support for job progress in RunEvalOptions (#3042)
- chore(redteam): enhance refusal detection (#3015)
- chore(redteam): improve progress plumbing changes (#3053)
- chore(redteam): purge signature auth from redteam config if disabled (#2995)
- chore(redteam): support progress callback in redteam run (#3049)
- chore(release): bump version 0.104.1 (#3061)
- chore(webui): add clear search buttons to search fields (#3048)
- chore(webui): color pass rates on a gradient (#2997)
- chore(webui): ensure extensions are serialized from config in getUnifiedConfig (#3050)
- chore(webui): ensure thumbs remain active after selection (#3059)
- chore(webui): improve column selector tooltip placement (#3005)
- chore(webui): move dropdown chevron to correct position (#3007)
- chore(webui): reorganize provider configurations (#3028)
- refactor(test): split test case loading from synthesis (#3004)
- docs: fix PromptFoo vs. Promptfoo capitalization (#3013)
- docs: update assert function context docs and examples (#3008)

### Fixed

- fix(providers): escape single quotes in golang provider (#3025)

### Dependencies

- chore(deps): bump @aws-sdk/client-bedrock-runtime from 3.741.0 to 3.743.0 (#3020)
- chore(deps): bump @aws-sdk/client-bedrock-runtime from 3.743.0 to 3.744.0 (#3038)
- chore(deps): bump esbuild from 0.24.2 to 0.25.0 (#3056)
- chore(deps): bump openai from 4.82.0 to 4.83.0 (#3019)
- chore(deps): bump vitest from 2.1.8 to 2.1.9 (#3018)
- chore(deps): update dependencies (#3032)
- chore(deps): update dependencies to latest versions (#3024)
- chore(deps): update vitest to resolve CVE issues (#3016)

### Tests

- test(unit): add test for src/redteam/sharedFrontend.ts (#3051)
- test: add unit test for src/integrations/huggingfaceDatasets.ts (#3064)

## [0.104.0] - 2025-02-06

### Tests

- test: add unit test for src/redteam/util.ts (#3017)

### Added

- feat(openai): Updated default grading provider to gpt-4o-2024-11-20 (#2987)
- feat(assertions): Added `.js` file support for `rubricPrompt` in `llm-rubric` assertion (#2972)
- feat(redteam): Added pandamonium strategy (#2920)
- feat(redteam): Added retry strategy for regression testing (#2924)
- feat(redteam): Added support for base64-encoded key strings in webui in addition to file paths and file upload (#2983)

### Changed

- chore(redteam): Improved RBAC grader (#2976)
- chore(redteam): Improved BOLA grader (#2982)
- chore(site): Added HTTP endpoint config generator link (#2957)
- chore(webui): Synced test target configuration key file UI with cloud (#2959)
- chore(docs): Changed Docusaurus default port (#2964)
- chore(redteam): Added foundation model plugin collection (#2967)
- chore(redteam): Cleaned up key validation code (#2992)
- chore(redteam): Sorted constants (#2988)
- chore(redteam): Sorted strategy list (#2989)
- chore(redteam): UI - Added new strategy presents and client-side session IDs (#2968)
- chore(share): Added confirmation step before generating public share link (#2921)
- chore(providers): Restructured OpenAI provider into modular files (#2953)
- chore: Fixed build due to duplicate import and cyclic dependency (#2969)
- chore(docusaurus): Added ability to override port via environment variable (#2986)
- test: Added unit test for src/assertions/utils.ts (#2974)
- test: Added unit test for src/redteam/plugins/rbac.ts (#2977)

### Fixed

- fix(redteam): Improved Crescendo strategy on refusals (#2979)
- fix(redteam): Added support for target delay in redteam setup UI (#2991)
- fix(redteam): Stringified guardrail headers (#2981)
- fix(redteam): Fixed harmbench plugin dataset pull location (#2963)

### Dependencies

- chore(deps): Bumped @aws-sdk/client-bedrock-runtime from 3.738.0 to 3.741.0 (#2973)
- chore(deps): Bumped version to 0.104.0 (#2994)
- chore(deps): Bumped vitest from 1.6.0 to 1.6.1 in /examples/jest-integration (#2978)

### Documentation

- docs(blog): DeepSeek tweaks (#2970)
- docs(blog): DeepSeek redteam (#2966)
- docs(cloud): Added service accounts (#2984)
- docs(guide): Added guide for doing evals with harmbench (#2943)
- docs(press): Added dedicated press page (#2990)
- docs(python): Updated Python provider docs to add guardrails usage example (#2962)

## [0.103.19] - 2025-02-02

### Tests

- test: add unit test for src/redteam/strategies/hex.ts (#2951)

### Added

- feat(redteam): Add a plugin to run redteams against the HarmBench dataset (#2896)
- feat(redteam): add hex strategy (#2950)

### Changed

- chore(providers): add o3 mini as an option to OpenAI provider (#2940)
- chore(providers): migrate Groq to use OpenAI provider - add groq reasoning example (#2952)
- chore(providers): update openai api version to support o3 models (#2942)
- chore(redteam): reduce false positives in politics plugin (#2935)
- chore(docs): re-add plugin documentation to the example (#2939)
- chore(examples): Example of a very simple barebones eval with Harmbench (#2873)
- chore: Reduced watched files for nodemon (#2949)
- chore(redteam): use shared penalized phrase function in `iterativeTree (#2946)
- chore: bump version 0.103.19 (#2954)

### Dependencies

- chore(deps): bump various dependencies (#2941)

## [0.103.18] - 2025-01-31

### Tests

- test: add unit test for src/redteam/constants.ts (#2928)
- test: add unit test for src/redteam/strategies/retry.ts (#2927)

### Added

- feat(providers): add Alibaba Model Studio provider (#2908)

### Changed

- fix: added tsx back to dependencies (#2923)
- fix: full rubricPrompt support for json/yaml filetypes (#2931)
- chore(grader): improve false positive detection for religion grader (#2909)
- chore(redteam): upgrade replicate moderation api to Llama Guard 3 (#2904)
- chore(webui): add preset collections for redteam plugins (#2853)
- chore: Move callEval outside of the function so we can re-use it (#2897)
- chore: Save test case from EvalResult (#2902)
- chore: bump @aws-sdk/client-bedrock-runtime from 3.734.0 to 3.738.0 (#2906)
- chore: bump openai from 4.80.1 to 4.81.0 (#2905)
- chore: bump version 0.103.18 (#2932)
- chore: improvements to refusal detection (#2903)
- test: configure default globalConfig mock and logger mock (#2915)

### Fixed

- fix(generation): handle cases where vars is not an array (#2916)
- fix(providers): handle function expressions in transform response (#2917)
- fix(webui): improve dark mode syntax highlighting in HTTP request editor (#2911)
- fix(webui): improve spacing between Back and Next buttons (#2912)
- fix(webui): update Next button styling to support dark mode (#2898)
- fix: broken docs build (#2937)

### Documentation

- docs(examples): update and clean up DeepSeek R1 example README (#2918)

## [0.103.17] - 2025-01-30

### Added

- feat(launcher): Add launcher page and Cloudflare deploy action (#2599)
- feat(providers): Add JFrog ML provider (#2872)

### Changed

- chore(build): Move dependencies to devDependencies (#2876)
- chore(redteam): Update grader SpecializedAdviceGrader (#2895)
- chore(redteam): Update graders: imitation, overreliance (#2882)
- chore(redteam): Update graders: politics and RBAC (#2878)
- chore(redteam): Update SQL injection and shell injection graders (#2870)
- chore(redteam): Remove RedTeamProvider response (#2899)
- chore(build): Bump version to 0.103.17 (#2900)
- docs: Fix broken transformVars example (#2887)
- test: Add unit test for src/providers/bedrockUtil.ts (#2879)
- test: Add unit test for src/redteam/plugins/shellInjection.ts (#2871)

### Fixed

- fix(assertions): Add valueFromScript support to contains, equals, and startsWith assertions (#2890)
- fix(golang-provider): Support internal package imports by preserving module structure (#2888)

### Dependencies

- chore(deps): Move tsx to dev dependencies (#2884)
- chore(deps): Update Drizzle dependencies (#2877)

### Documentation

- docs(providers): Fix syntax and formatting in examples (#2875)

## [0.103.16] - 2025-01-28

### Added

- feat(eval): Support reasoning effort and usage tokens (#2817)
- feat(providers): Add support for anthropic citations (#2854)
- feat(redteam): Add RAG Full Document Exfiltration plugin (#2820)
- feat(tests): Add support for loading tests from JSONL files (#2842)

### Changed

- chore(eval): Support reasoning field (#2867)
- chore(providers): Add common provider types for redteam providers (#2856)
- chore(providers): Update google provider with better support for latest gemini models (#2838)
- chore(redteam): Add redteam run analytics (#2852)
- chore(package): Bump version 0.103.16 (#2869)
- chore(package): Ensure correct branch name when incrementing package version (#2851)
- chore(package): Exclude test files from npm package (#2862)
- chore(package): Simplify files field in package.json (#2868)
- chore(dev): Upgrade development versions of Node.js to v22 and Python to 3.13 (#2340)

### Fixed

- fix(openrouter): Pass through `passthrough` (#2863)
- fix(redteam): Run strategies on intents (#2866)
- fix(sharing): Combine sharing configuration from multiple promptfooconfigs (#2855)

### Dependencies

- chore(deps): Remove unused dependencies (#2861)
- chore(deps): Update patch and minor dependency versions (#2860)

### Documentation

- docs(deepseek): Deepseek censorship article (#2864)
- docs(simulated-user): Improve simulated user example (#2865)

### Tests

- test(redteam): Add unit test for src/redteam/plugins/beavertails.ts (#2844)
- test(redteam): Add unit test for src/redteam/plugins/contracts.ts (#2845)
- test: add unit test for src/providers.ts (#2874)
- test: add unit test for src/redteam/providers/iterative.ts (#2858)
- test: add unit test for src/types/index.ts (#2857)

## [0.103.15] - 2025-01-28

### Changed

- chore(providers): Add Hyperbolic alias (#2826)
- chore(providers): Add Perplexity alias (#2836)
- chore(providers): Add Cloudera alias (#2823)
- chore(providers): Make Adaline a peer dependency (#2833)
- chore(providers): Support chatgpt-4o-latest alias in OpenAI provider (#2841)
- chore(providers): Handle empty content due to Azure content filter (#2822)
- chore(assertions): Add not-is-refusal assertion (#2840)
- chore(redteam): Add stack trace to generate/run errors (#2831)
- chore(redteam): Reduce science fiction jailbreaks (#2830)
- chore(redteam): Switch from stateless to stateful (#2839)
- docs: Update contributing guide and fix docs build break (#2849)
- docs: Add terms of service (#2821)
- docs: Clean up LocalAI title (#2824)
- docs: Minor updates to provider documentation sidebar order (#2827)
- docs: Update contributing guide with helpful links and update new release documentation (#2843)
- docs: Update documentation with new models and features (#2837)
- test: Add unit test for src/providers/portkey.ts (#2825)
- test: Add unit test for src/redteam/plugins/asciiSmuggling.ts (#2846)

### Dependencies

- chore(deps): Bump OpenAI from 4.80.0 to 4.80.1 (#2835)
- chore(deps): Bump version to 0.103.15 (#2850)

## [0.103.14] - 2025-01-24

### Added

- feat(redteam): add InsultsGrader for insult detection (#2814)

### Changed

- feat: ability to export to burp (#2807)
- feat: pull and set sessionIds in the request and response body (#2784)
- fix: use controlled accordion for signature auth (#2789)
- chore: bump @anthropic-ai/sdk from 0.33.1 to 0.35.0 (#2790)
- chore: bump openai from 4.79.1 to 4.79.4 (#2791)
- chore: improve specialized advice grader (#2793)
- chore: unsafe practices grader (#2796)
- chore: more harmful graders (#2797)
- chore: sort by priority strategies in report view (#2809)
- chore: add graders for drugs, illegal activities, cybercrime, radicalization (#2810)
- chore: burp docs, improvements, and ui (#2818)
- chore: bump @aws-sdk/client-bedrock-runtime from 3.731.1 to 3.734.0 (#2815)
- chore: add keyfile upload (#2787)
- test: add unit test for src/assertions/contextRelevance.ts (#2804)
- test: add unit test for src/assertions/geval.ts (#2803)
- test: add unit test for src/fetch.ts (#2781)
- test: add unit test for src/assertions/contextFaithfulness.ts (#2798)
- test: add unit test for src/assertions/answerRelevance.ts (#2799)
- test: add unit test for src/assertions/contextRecall.ts (#2800)
- test: add unit test for src/assertions/modelGradedClosedQa.ts (#2801)
- refactor(fetch): remove unnecessary debug log (#2806)

### Fixed

- fix(azure): handle 400 response for content filter errors (#2812)
- fix(ui): ensure that a default value of the signature data field is populated into the redteam config (#2788)
- fix(docs): random grammar fix for model-graded metrics (#2794)

### Dependencies

- chore(deps): update LLM provider dependencies (#2795)

### Documentation

- docs(config): add status page link to footer (#2811)

### Tests

- test(openai): move OpenAI provider tests to dedicated file (#2802)
- test: add unit test for src/providers/adaline.gateway.ts (#2834)

## [0.103.13] - 2025-01-21

### Tests

- test: add unit test for src/types/providers.ts (#2766)
- test: add unit test for src/redteam/plugins/competitors.ts (#2764)

### Added

- feat(redteam): Add guardrail option to redteam ui & update transform response (#2688)
- feat: Share chunked results (#2632)

### Changed

- feat: http provider auth signature support (#2755)
- chore: improve http signature setup (#2779)
- chore(fetch): sanitize sensitive data in debug logs (#2778)
- chore(redteam): enhance logging and test count formatting (#2775)

### Fixed

- fix(fetch): correct TLS options for proxy settings (#2783)

### Dependencies

- chore(deps): bump vite from 5.4.11 to 5.4.12 in the npm_and_yarn group (#2777)
- chore(deps): bump vite from 5.4.9 to 5.4.14 in /examples/jest-integration in the npm_and_yarn group across 1 directory (#2776)

## [0.103.12] - 2025-01-21

### Changed

- chore(providers): Add DeepSeek provider alias (#2768)
- chore(types): Remove unused 'getSessionId' field from ApiProvider (#2765)
- chore(redteam): Add copyright violations grader (#2770)
- chore(redteam): Show plugin in strategy stats prompt/response examples (#2758)
- chore(redteam): Improve competitors grader (#2761)
- chore(lint): Resolve trailing whitespace issues in YAML file (#2767)
- test: Add unit test for src/providers/bam.ts (#2748)
- test: Add unit test for src/redteam/graders.ts (#2762)
- test: Add unit test for src/redteam/plugins/harmful/graders.ts (#2763)
- test: Add unit test for src/redteam/plugins/harmful/graders.ts (#2771)
- test: Add unit test for src/redteam/providers/crescendo/index.ts (#2749)
- test: Add mocks to reduce CI flakes and logs (#2774)

### Fixed

- fix(providers): Add support for tool_resources in OpenAI assistants (#2772)
- fix(providers): Do not set top_p, presence_penalty, or frequency_penalty by default in OpenAI providers (#2753)
- fix(providers): Handle serialization bug in defaultTest for provider overrides with self references (Groq) (#2760)
- fix(webui): Add error boundary to React Markdown component (#2756)
- fix(redteam): Add missing strategy tags (#2769)
- fix(redteam): Empty response is not a failure for red team (#2754)
- fix(redteam): Self-harm, graphic, sexual content, competitors false positives (#2759)

### Dependencies

- chore(deps): Bump @aws-sdk/client-bedrock-runtime from 3.730.0 to 3.731.1 (#2750)
- chore(deps): Bump openai from 4.78.1 to 4.79.1 (#2751)

## [0.103.11] - 2025-01-20

### Changed

- chore: update vars type definition in Test Case to support nested objects (#2738)
- chore(providers): add config.o1 flag for Azure o1 model support (#2710)
- chore(assertions): handle OpenAI tool call with content (#2741)
- chore(fetch): use undici to set global proxy dispatcher (#2737)
- chore(providers): update Groq documentation with latest models (#2733)
- chore(logger): expose additional logger methods (#2731)
- refactor: remove dynamic import for OpenAiChatCompletionProvider (#2739)
- refactor: remove async imports for third-party integrations (#2746)
- refactor: remove dynamic import for fetchWithProxy (#2742)
- build: create `dist/` using TypeScript's `"module": "Node16"` setting (#2686)
- revert: "build: create `dist/` using TypeScript's `"module": "Node16"` setting (#2686)" (#2747)
- docs: LangChain example (#2735)
- docs: resolve duplicate route warning on docs/providers (#2676)
- docs: update app details (#2734)
- test: add unit test for src/logger.ts (#2732)
- test: Add unit test for src/providers/openai.ts (#2700)
- test: Add unit test for src/providers/websocket.ts (#2658)
- test: Add unit test for src/redteam/strategies/crescendo.ts (#2679)
- test: Add unit test for src/redteam/strategies/gcg.ts (#2680)
- test: Add unit test for src/redteam/strategies/index.ts (#2682)
- test: Add unit test for src/util/exportToFile/index.ts (#2666)

### Fixed

- fix(webui): ensure nested variables are rendered correctly (#2736)
- fix(assertions): support JavaScript files in CSV assertions file:// protocol (#2723)
- fix(redteam): don't blow up when translation fails (#2740)

### Dependencies

- chore(deps): bump @aws-sdk/client-bedrock-runtime from 3.726.1 to 3.730.0 (#2727)
- chore(deps): bump @azure/identity from 4.5.0 to 4.6.0 (#2728)
- chore(deps): update Docusaurus version (#2730)

### Documentation

- docs(faq): enhance documentation on proxies and SSL certificates (#2725)

## [0.103.10] - 2025-01-16

### Tests

- test: Add unit test for src/redteam/sharedFrontend.ts (#2690)

### Added

- feat(moderation): Add guardrail checks and logging for moderation (#2624)
- feat(redteam): Add support for built-in guardrails (#2654)

### Changed

- fix: Don't throw in HTTP provider on non-2xx (#2689)
- fix: Eval description in `promptfoo list evals` (#2668)
- fix: Handle HTTP errors better (#2687)
- fix: Make back/next icons consistent (#2707)
- fix: Resolve defaultTest and test providers when called via Node (#2664)
- fix: WebUI should automatically refresh with new evals (#2672)
- chore: Add email to remote inference requests (#2647)
- chore: Add envar for max harmful tests per request (#2714)
- chore: Bump @aws-sdk/client-bedrock-runtime from 3.726.0 to 3.726.1 (#2641)
- chore: Bump groq-sdk from 0.11.0 to 0.12.0 (#2642)
- chore: Bump openai from 4.78.0 to 4.78.1 (#2643)
- chore: Check email status (#2651)
- chore: Organize advanced configurations UI (#2713)
- chore: Standardize ellipsize function across codebase (#2698)
- chore: Update unaligned timeout (#2696)
- chore(assertion): Update doc (#2705)
- chore(ci): Add shell format check to CI workflow (#2669)
- chore(cli): Update show command to default to most recent eval (#2718)
- chore(config): Clean up and comment unused configurations (#2646)
- chore(providers): Add error handling for request transforms in HTTP provider (#2697)
- chore(providers): Add validateStatus option to HTTP provider (#2691)
- chore(providers): Change default validateStatus to accept all HTTP status codes (#2712)
- chore(redteam): Add more abort checkpoints for redteam runs (#2717)
- chore(redteam): Enhance debug logging in iterative provider (#2695)
- chore(redteam): Improve HTTP transform configuration placeholders (#2702)
- chore(webui): Add configurable validateStatus to redteam HTTP target setup (#2706)
- docs: Add redirect for troubleshooting link (#2653)
- docs: Updated plugin table and harmful page (#2560)
- test: Add unit test for src/assertions/guardrail.ts (#2656)
- test: Add unit test for src/providers/promptfoo.ts (#2662)
- test: Add unit test for src/providers/simulatedUser.ts (#2670)
- test: Add unit test for src/providers/webhook.ts (#2661)
- test: Add unit test for src/redteam/plugins/indirectPromptInjection.ts (#2663)
- test: Add unit test for src/redteam/strategies/bestOfN.ts (#2677)
- test: Add unit test for src/redteam/strategies/likert.ts (#2681)
- test: Add unit test for src/utils/text.ts (#2701)
- test: Fix flaky test (#2715)
- test: Make share test more robust (#2716)
- test: Support randomizing test execution order (#2556)
- chore(providers): automate watsonx provider to fetch model costs dynamically (#2703)
- Revert "test: Add unit test for src/redteam/sharedFrontend.ts" (#2721)

### Fixed

- fix(ci): Resolve redteam integration test failure by setting author (#2667)
- fix(logging): Enforce single-argument type for logger methods (#2719)
- fix(providers): Lazy load @azure/identity (#2708)
- fix(redteam): Adjust divergent repetition plugin prompt formatting (#2639)
- fix(ui): Don't select a stateful/stateless setting if discrepancy exists between configured providers (#2650)
- fix(ui): Fix stateful/stateless setting for providers (#2649)
- fix(webui): Ensure user's selection of system statefulness is correctly persisted in config and UI (#2645)

### Documentation

- docs(links): Update Discord links to new invite (#2675)
- docs(strategy-table): Enhance grouping and ordering logic (#2640)

## [0.103.9] - 2025-01-13

### Tests

- test: Add unit test for src/providers.ts (#2671)
- test: Add unit test for src/globalConfig/accounts.ts (#2652)

### Added

- feat(tests): Import tests from JS/TS (#2635)
- feat(redteam): Add GCG strategy (#2637)
- feat(redteam): Add Likert-based jailbreak strategy (#2614)

### Changed

- chore(redteam): Catch errors during iterative attacks and continue (#2631)
- chore(redteam): GCG number config (#2638)
- chore(redteam): Wrap iterative providers in try/catch (#2630)
- chore(webui): Don't actually truncate vars because they are scrollable (#2636)

### Fixed

- fix(webui): Revert 49bdcba - restore TruncatedText for var display (#2634)

## [0.103.8] - 2025-01-11

### Changed

- fix: Running redteam from cloud (#2627)
- fix: redteam strategies (#2629)
- chore: show # plugins and strats selected (#2628)o/pull/2626

## [0.103.7] - 2025-01-10

### Changed

- chore(redteam): record iterative history in metadata (#2625)
- chore(redteam): integrate grader into goat for ASR improvement (#2612)
- chore(cli): make db migrations quieter (#2621)
- chore(providers): update Azure API version for Azure provider (#2611)
- chore: Revert "chore(redteam): expose redteam run command and auto-share remote results" (#2613)
- docs: owasp illustrations (#2615)
- docs: plugin and strategy graphics (#2610)
- chore(site): add bio and photo of new team member (#2626)

### Fixed

- fix(webui): add default background for image lightbox (#2616)
- fix(openrouter): pass through openrouter-specific options (#2620)

### Dependencies

- chore(deps): bump @aws-sdk/client-bedrock-runtime from 3.723.0 to 3.726.0 (#2618)
- chore(deps): bump groq-sdk from 0.10.0 to 0.11.0 (#2619)
- chore(deps): bump openai from 4.77.4 to 4.78.0 (#2617)

### Documentation

- docs(site): add vedant to the about page (#2622)
- docs(site): update grid breakpoints for better spacing of team members on about page (#2623)

## [0.103.6] - 2025-01-09

### Changed

- chore(examples): add image saving hook for DALL-E outputs in redteam-dalle (#2607)
- chore(redteam): expose redteam run command and auto-share remote results (#2609)
- chore(redteam): store attack prompt instead of rendered prompt in metadata (#2602)
- chore(workflows): add actionlint GitHub Action for workflow validation (#2604)
- chore(ci): updated yanked dependency and ruff format (#2608)

### Fixed

- fix(docker): correct string concatenation for BUILD_DATE in GitHub Actions (#2603)
- fix(providers): convert anthropic bedrock lone system messages to user messages for compatibility with model graded metrics (#2606)

### Documentation

- docs(caching): expand documentation on caching mechanisms (#2605)

## [0.103.5] - 2025-01-09

### Added

- feat(fetch): Add support for custom SSL certificates (#2591)

### Changed

- chore(assertions): Improve Python assertion configuration passing (#2583)
- chore(debug): Enhance logging for null/undefined template variables (#2588)
- chore(providers): Allow ability to set custom default embedding provider (#2587)
- chore(providers): Improve error handling in HTTP provider (#2593)
- chore(redteam): Add grader to crescendo to increase ASR (#2594)
- chore(webui): Add plugin category on the recently used cards (#2600)
- chore(webui): Highlight selected strats just like plugins (#2601)
- chore(webui): Replace initial prompt with last redteam prompt when it exists (#2598)
- chore(webui): Response parser -> response transform (#2584)

### Fixed

- fix(cli): filterMode `failures` should omit `errors` (#2590)
- fix(providers): Handle bad HTTP status code (#2589)
- fix(redteam): ascii-smuggling is a plugin, not a strategy (#2585)
- fix(redteam): Use OS-agnostic temp file (#2586)

### Dependencies

- chore(deps): Update dependencies to latest versions (#2597)

### Documentation

- docs(license): Update year and clarify licensing terms (#2596)
- docs(providers): Update overview table with new entries (#2592)

## [0.103.4] - 2025-01-08

### Added

- feat(cli): add --filter-errors-only parameter to `eval` (#2539)
- feat(providers): f5 provider placeholder (#2563)
- feat(assertions): add support for specifying function names in external assertions (#2548)

### Changed

- chore(providers): add support for the WATSONX_AI_AUTH_TYPE env (#2547)
- chore(providers): add debug logs to llama provider (#2569)
- chore(redteam): add debug to cyberseceval (#2549)
- chore(redteam): add english language cyberseceval (#2561)
- chore(redteam): adjust parameters for iterativeTree strategy (#2535)
- chore(redteam): improve dialog content for load example configuration (#2574)
- chore(redteam): improve grader in jailbreak:tree strategy (#2565)
- chore(redteam): improve iterative provider with test case grader (#2552)
- chore(redteam): improve tree node selection. Add metadata (#2538)
- chore(redteam): reduce iterative image provider refusals (#2578)
- chore(tests): improve misc test setup and teardown (#2579)
- chore(webui): enhance metadata expand/collapse handling (#2550)
- chore(webui): Add type for provider test response (#2567)
- chore(assertions): minor change to python assert example and revert provider to gpt4 mini (#2564)
- chore(webui): ensure provider overrides are displayed correctly (#2546)
- docs: improve dark mode styles on security page (#2562)
- docs: jailbreak blog post (#2575)
- docs: missing plugins (#2558)
- docs: updates to llm vulnerability types page (#2527)
- docs: updating typo for g-eval pages (#2568)
- docs: only show frameworks in compliance section (#2559)
- chore(docs): improve dark mode on redteam configuration (#2553)
- chore(docs): sort plugins by pluginId (#2536)

### Fixed

- fix(assertions): ensure that Python assertions can reference the config as per the example given (#2551)

### Dependencies

- chore(deps): update dependencies to latest minor and patch versions (#2533)
- chore(deps): bump @aws-sdk/client-bedrock-runtime from 3.716.0 to 3.721.0 (#2532)
- chore(deps): bump @aws-sdk/client-bedrock-runtime from 3.721.0 to 3.723.0 (#2554)
- chore(deps): bump openai from 4.77.0 to 4.77.3 (#2544)
- chore(deps): update lock file to resolve dependency issues (#2545)
- chore(deps): update lock file to resolve yanked dependency (#2581)

### Documentation

- docs(blog): improve the usage instructions for jailbreak dalle post (#2576)
- docs(llm-vulnerability-scanner): improve dark mode styles (#2577)
- docs(styles): improve dark mode styles for index page (#2580)
- docs(troubleshooting): adjust sidebar order and update example version (#2557)

## [0.103.3] - 2025-01-03

### Added

- feat(redteam): add system prompt override plugin (#2524)

### Changed

- feat: cyberseceval plugin (#2523)
- chore(vertex): ability to override api version (#2529)
- chore: add more debug info to API health check (#2531)
- chore: switch cloud `run` to use --config param (#2520)
- docs: update owasp top 10 page (#2515)
- docs: misc improvements (#2525)

### Fixed

- fix(gemini): support gemini thinking model (#2526)
- fix(docs): correct broken link in blog post (#2522)
- fix(docs): conditionally enable gtag only in production (#2530)

### Documentation

- docs(blog): unbounded consumption (#2521)
- docs(redteam): update configuration.md (#2543)

## [0.103.2] - 2024-12-31

### Changed

- feat: run redteam from cloud config (#2503)
- feat: divergent repetition plugin (#2517)
- docs: guardrails ui (#2518)
- feat: granular envars for memory control (#2509)
- fix: use `default` when importing cjs module (#2506)
- docs: readme overhaul (#2502)
- chore(redteam): make numIterations configurable for iterative strategy (#2511)
- chore(webui): enhance styling and responsiveness for StrategyStats component (#2485)
- chore(providers): make number of retry attempts configurable for HTTP provider (#2512)
- chore(providers): add configurable retry attempts for AWS Bedrock. Improve error handling (#2514)
- chore(redteam): handle empty and refusal responses (#2516)
- docs: divergent repetition to plugins table (#2519)

### Fixed

- fix(moderation): handle empty output to avoid false positives (#2508)
- fix(fetch): correct retries logic to ensure at least one attempt (#2513)

## [0.103.1] - 2024-12-24

### Changed

- fix: send config purpose when running in web ui (#2504)
- fix: include `sharing` in generated redteam config (#2505)
- docs: g-eval docs (#2501)

## [0.103.0] - 2024-12-23

### Added

- feat(eval): Add sheet identifier to Google Sheets URL for saving eval results (#2348)
- feat(eval): Add support for Hugging Face datasets (#2497)
- feat(redteam): Ability to set the number of test cases per plugin (#2480)
- feat(redteam): Beavertails plugin (#2500)
- feat(redteam): Best-of-n jailbreak (#2495)
- feat(redteam): Dedicated custom input section (#2493)
- feat(redteam): Harmful:cybercrime:malicious-code (#2481)
- feat(redteam): Recently used plugins (#2488)
- feat(redteam): Support `intent` sequences (#2487)

### Changed

- chore(redteam): Add "View Probes" button (#2492)
- chore(redteam): Enhance metadata tracking for iterative provider (#2482)
- chore(redteam): Improve scoring in iterative providers (#2486)
- chore(redteam): Record stateless telemetry (#2477)
- chore(examples): Revert redteam-ollama example to previous version (#2499)
- docs: Cyberseceval (#2494)
- docs: Plugins overview (#2448)
- docs: Strategy overview (#2449)

### Fixed

- fix(redteam): Ability to set custom target (#2483)
- fix(redteam): Apply delay to redteam providers (#2498)
- fix(redteam): Scroll to top when changing tabs (#2484)
- fix(redteam): State management for raw HTTP requests (#2491)

### Dependencies

- chore(deps): Bump @aws-sdk/client-bedrock-runtime from 3.714.0 to 3.716.0 (#2479)

### Documentation

- docs(providers): Add new providers to documentation (#2496)

## [0.102.4] - 2024-12-20

### Changed

- feat: add G-Eval assertion (#2436)
- feat: ability to set delay from webui (#2474)
- fix: resolve circular reference issue in groq provider (#2475)
- chore: placeholder for ied (#2478)

### Fixed

- fix(provider): ensure system prompt is formatted correctly for amazon nova models (#2476)

### Documentation

- docs(red-team): update default strategy documentation (#2473)

## [0.102.3] - 2024-12-19

### Changed

- feat: pliny plugin (#2469)
- feat: meth plugin (#2470)

### Fixed

- fix(redteam): resolve prompt rendering issue in goat provider (#2472)

### Dependencies

- chore(deps): update dependencies to latest versions (#2442)

## [0.102.2] - 2024-12-19

### Added

- feat(eval): Add metadata filtering to `promptfoo eval` (#2460)
- feat(redteam): Implement `basic` strategy to skip strategy-less tests (#2461)
- feat(redteam): Show messages for multi-turn providers (#2454)
- feat(webui): Add search bar for reports (#2458)

### Changed

- chore(providers): Add new OpenAI O1 model versions (#2450)
- chore(ci): Handle fork PRs without secrets correctly (#2443)
- chore(ci): Update Node.js 22.x matrix configuration (#2444)
- chore(ci): Move workflow assets to .github/assets (#2445)
- chore(redteam): Update target handling for model-based strategies (#2466)
- docs: Update RAG red team details (#2459)

### Fixed

- fix(providers): Fix O1 model detection (#2455)
- fix(redteam): Handle invalid message from GOAT (#2462)
- fix(redteam): Handle null target model responses in GOAT and improve safeJsonStringify (#2465)
- fix(redteam): Improve logging and message handling in Crescendo and GOAT providers (#2467)
- fix(redteam): Properly write target response to iterative (#2447)
- fix(redteam): Skip iterative turn on refusal (#2464)

### Dependencies

- chore(deps): Bump @anthropic-ai/sdk from 0.32.1 to 0.33.1 (#2451)
- chore(deps): Bump @aws-sdk/client-bedrock-runtime from 3.712.0 to 3.714.0 (#2446)
- chore(deps): Bump openai from 4.76.3 to 4.77.0 (#2452)

## [0.102.1] - 2024-12-17

### Added

- feat(redteam): ability to upload intents from csv (#2424)
- feat(redteam): switch to rag example (#2432)

### Changed

- chore(cli): address punycode deprecation warning for Node.js 22 (#2440)
- chore(redteam): format extraction prompts as chat messages (#2429)
- chore(redteam): integration tests (#2413)
- chore(redteam): move plugin collections out of plugin type (#2435)
- chore(redteam): raise timeout on unaligned provider to 60s (#2434)
- chore(redteam): update owasp mappings (#2316)
- chore(redteam): update plugin and strategy display names and descriptions (#2387)
- chore(redteam): minor styling improvements to TestTargetConfiguration (#2430)
- chore(redteam): remove horizontal scroll from redteam setup tabs (#2420)

### Fixed

- fix(redteam): add support for entity merging in config (#2433)
- fix(redteam): combine strategy configs for chained strategies (#2415)
- fix(redteam): don't fall back if entity and purpose extraction fails (#2428)
- fix(redteam): integration test (#2431)
- fix(redteam): make cross-session-leak not default (#2427)
- fix(redteam): remove duplicate `intent` plugin (#2426)
- fix(redteam): dark mode in test targets ui (#2425)
- fix(redteam): resolve invalid DOM nesting of ul elements in Strategies component (#2421)
- fix(evaluator): handle circular references during error logging (#2441)

### Dependencies

- chore(deps): bump @aws-sdk/client-bedrock-runtime from 3.709.0 to 3.712.0 (#2418)
- chore(deps): bump groq-sdk from 0.9.0 to 0.9.1 (#2416)
- chore(deps): bump openai from 4.76.2 to 4.76.3 (#2417)

## [0.102.0] - 2024-12-16

### Added

- feat(redteam): add api healthcheck to redteam generate (#2398)

### Changed

- feat: add raw HTTP request support to Targets UI (#2407)
- feat: add HTTP provider configuration generator (#2409)
- feat: generate http config button (#2411)
- feat: run redteam in web ui (#2025)
- fix: exit codes and tests (#2414)
- docs: add docs for model-graded metrics (#2406)

## [0.101.2] - 2024-12-14

### Added

- feat(webui): implement cloud API health check functionality (#2397)
- feat(webui): redteam attack flow chart (#2389)
- feat(webui): strategy stats drawer (#2388)
- feat(webui): Filter Results view by errors (#2394)

### Changed

- revert: refactor(evaluator): enhance variable resolution and prompt rendering (#2386)
- chore(docker): add version info to docker build (#2401)
- chore(docs): Update README.md (#2391)

### Fixed

- fix(redteam): improve error message for plugin validation (#2395)
- fix(redteam): improve redteam strategy validation with detailed error messages (#2396)
- fix(webui): hide "show failures" checkbox on 1-column evals (#2393)

### Dependencies

- chore(deps): bump openai from 4.76.1 to 4.76.2 (#2390)

## [0.101.1] - 2024-12-13

### Added

- feat(eval): Separate errors from assert failures (#2214)
- feat(eval): Support more than one multi-turn conversation in the same eval with conversationId metadata field (#2360)
- feat: chunk results during share to handle large evals (#2381)

### Changed

- fix: use safeJsonStringify (#2385)
- chore(evaluator): Enhance variable resolution and prompt rendering (#2380)
- chore(ci): Remove outdated package-lock.json after enabling workspaces in package.json (#2377)
- chore(examples): Add Ollama red team example from blog post (#2374)
- Revert "feat: chunk results during share to handle large evals" (#2399)

### Fixed

- fix(cli): Fix punycode deprecation warning (#2384)
- fix(cli): Re-enable validation warning for invalid dereferenced configs (#2373)
- fix(prompts): Restore behavior that delays YAML parsing until after variable substitution (#2383)
- fix(redteam): Support file:// protocol for custom plugins (#2376)
- fix(webui): Use injectVar in redteam report view (#2366)

### Documentation

- docs(configuration): Add documentation for shared variables in tests (#2379)

## [0.101.0] - 2024-12-12

### Added

- feat(eval): Separate errors from assert failures (#2214)
- feat(eval): Support more than one multi-turn conversation in the same eval with conversationId metadata field (#2360)

### Changed

- chore(evaluator): Enhance variable resolution and prompt rendering (#2380)
- chore(ci): Remove outdated package-lock.json after enabling workspaces in package.json (#2377)
- chore(examples): Add Ollama red team example from blog post (#2374)

### Fixed

- fix(cli): Fix punycode deprecation warning (#2384)
- fix(cli): Re-enable validation warning for invalid dereferenced configs (#2373)
- fix(prompts): Restore behavior that delays YAML parsing until after variable substitution (#2383)
- fix(redteam): Support file:// protocol for custom plugins (#2376)
- fix(webui): Use injectVar in redteam report view (#2366)

### Documentation

- docs(configuration): Add documentation for shared variables in tests (#2379)

## [0.100.6] - 2024-12-11

### Changed

- chore: clean up invariant references (#2367)
- chore: invariant (#2363)
- chore(examples): add YAML schema and descriptions to config files (#2358)
- chore(providers): add debugs and make provider invariants more detailed (#2365)
- chore(redteam): add better error logging for multilingual (#2347)
- chore(redteam): add getRemoteGenerationUrl mocks to redteam tests (#2349)
- chore(redteam): Better error messaging for composite jailbreaks (#2372)
- chore(redteam): fix composite jailbreak docs (#2370)
- chore(redteam): respect --delay with redteam providers (#2369)
- chore(webui): add "save YAML" option to Save Config dialog (#2356)
- chore(webui): enhance redteam preset cards layout and styling (#2353)

### Fixed

- fix(providers): add regional model support to Bedrock (#2354)
- fix(webui): redteam setup UI should support request body objects (#2355)
- fix(providers): use Replicate moderation provider when OpenAI key not present (#2346)

### Dependencies

- chore(deps): bump @aws-sdk/client-bedrock-runtime from 3.706.0 to 3.709.0 (#2362)
- chore(deps): bump openai from 4.76.0 to 4.76.1 (#2361)
- chore(deps): update dependencies (#2350)

### Documentation

- docs(blog): new post on the EU AI Act (#2357)
- docs(redteam): Update documentation to suggest a detailed purpose (#2345)
- docs(troubleshooting): replace auto-generated index with custom overview (#2352)

## [0.100.5] - 2024-12-09

### Changed

- feat: Show current redteam and save state by @sklein12 in [#2336](https://github.com/promptfoo/promptfoo/pull/2336)
- fix: Our task API responds with a JSON object by @sklein12 in [#2337](https://github.com/promptfoo/promptfoo/pull/2337)
- fix: Attempt to fix metrics after share to self-hosted by @GICodeWarrior in [#2338](https://github.com/promptfoo/promptfoo/pull/2338)
- fix: Merge `defaultTest.vars` before applying `transformVars` by @mldangelo in [#2339](https://github.com/promptfoo/promptfoo/pull/2339)
- fix: Catch errors on purpose extraction and continue by @sklein12 in [#2344](https://github.com/promptfoo/promptfoo/pull/2344)
- chore: Allow overriding default and redteam providers globally by @sklein12 in [#2333](https://github.com/promptfoo/promptfoo/pull/2333)
- chore(providers): Align `transformRequest` with `transformResponse` behavior by @mldangelo in [#2334](https://github.com/promptfoo/promptfoo/pull/2334)
- chore: Update Node.js to v20.18.1 by @mldangelo in [#2342](https://github.com/promptfoo/promptfoo/pull/2342)
- chore: Add support for multiple Google Sheets in `promptfooconfig` by @mldangelo in [#2343](https://github.com/promptfoo/promptfoo/pull/2343)

## [0.100.4] - 2024-12-08

### Changed

- feat: "try example" in target configuration (#2335)
- chore(webui): add a reset config button (#2328)
- chore(redteam): add comments and schema to generated yaml (#2329)
- chore(webui): add select all/none for all plugins (#2326)
- chore: automate CITATION.cff version bump. Sort npm scripts (#2320)
- docs: Fix docs to reflect non-root docker user (#2324)

### Fixed

- fix(cli): recommend npx if necessary (#2325)
- fix(providers): use prompt config for structured outputs in azure (#2331)
- fix(redteam): Use cloud api for remote harmful generation (#2323)
- fix(webui): redteam bug where purpose was using old state (#2330)
- fix(webui): redteam config persist between refreshes (#2327)

### Dependencies

- chore(deps): bump openai from 4.75.0 to 4.76.0 (#2321)

## [0.100.3] - 2024-12-06

### Changed

- chore(providers): improve JSON schema support for openai azure (#2318)

### Dependencies

- chore(deps): bump the npm_and_yarn group with 2 updates (#2317)

### Documentation

- docs(aws-bedrock): add Nova model documentation and update examples (#2319)
- docs(multilingual): add language code references (#2311)

## [0.100.2] - 2024-12-06

### Added

- feat: multiline editor for http request body (#2314) by @typpo

### Fixed

- fix(redteam): Do not fail crescendo if the provider sends the wrong response (#2315) by @sklein12
- fix: remove log line (c539341)

## [0.100.1] - 2024-12-05

### Added

- feat(redteam): Multilingual generates test cases across all strats (#2313) by @sklein12

### Fixed

- fix(redteam): preserve assertion types in multilingual strategy (#2312) by @mldangelo

### Changed

- chore(redteam): Improve purpose output (779a8d4)
- chore: re-reorder target setup page (7dd11ae)
- chore: copy (158d841)
- ci: increase Docker workflow timeout to 60 minutes (414db79)

### Dependencies

- chore(deps): update multiple package dependencies (#2308) by @mldangelo

### Documentation

- docs: fix multilingual (e78e77d)

## [0.100.0] - 2024-12-05

### Added

- feat(providers): Add Amazon Nova models to Bedrock provider (#2300)
- feat(providers): Support TypeScript custom providers (#2285)
- feat(providers): Add transformRequest to HTTP provider. Rename responseParser to transformResponse (#2228)
- feat(cli): Add configurable CSV delimiter support (#2294)
- feat(redteam): Load `intents` plugin from file (#2283)
- feat(webui): Ability to configure strategies in redteam setup (#2304)
- feat(webui): Ability to upload YAML file to setup view (#2297)
- feat(webui): Column selector (#2288)

### Changed

- chore(webui): Add YAML preview and strategies to redteamReview page (#2305)
- chore(prompts): TypeScript for prompt functions (#2287)
- chore(webui): Display # selected plugins in accordion text (#2298)
- chore(redteam): Remote generation if logged into cloud (#2286)
- chore(cli): Write `promptfoo-errors.log` on error (#2303)
- chore(cli): Improve error message when attempting to share incomplete eval (#2301)
- chore(redteam): Fix stateless warning (#2282)
- chore(redteam): Plugin page UX (#2299)
- chore(webui): Display average cost alongside total (#2274)
- chore(webui): Remove prompt from redteam setup purpose page (#2295)
- docs: Guide on LangChain PromptTemplates (#2235)

### Fixed

- fix(redteam): Do not store config hash if redteam generation failed (#2296)
- fix(webui): Minor bugs in redteam config UI (#2278)
- fix(cli): Replace process.exitCode with process.exit calls in share command (#2307)

### Dependencies

- chore(deps): Bump @aws-sdk/client-bedrock-runtime from 3.699.0 to 3.704.0 (#2279)
- chore(deps): Bump @aws-sdk/client-bedrock-runtime from 3.704.0 to 3.705.0 (#2290)
- chore(deps): Bump groq-sdk from 0.8.0 to 0.9.0 (#2291)
- chore(deps): Bump openai from 4.73.1 to 4.74.0 (#2280)
- chore(deps): Bump openai from 4.74.0 to 4.75.0 (#2289)

### Documentation

- docs(examples): Add redteam chatbot example (#2306)

## [0.99.1] - 2024-12-02

### Changed

- chore(docs): update --config YAML file references to match actual behavior (#2170)
- chore(providers): add \*-latest models for Anthropic (#2262)
- chore(providers): remove optional chaining in goat provider (#2253)
- chore(redteam): ability to override severity (#2260)
- chore(redteam): improve hijacking grader (#2251)
- chore(redteam): improve overreliance grader (#2246)
- chore(redteam): improve politics grader (#2258)
- chore(redteam): move harmful specialized advice plugin to unaligned provider (#2239)
- chore(redteam): move misinformation plugin from aligned to unaligned provider (#2232)
- chore(redteam): shell injection grader improvement (25%) (#2277)
- chore(redteam): update policy grader (#2244)
- chore(site): improve architecture diagram dark mode (#2254)
- chore(site): move careers link (#2242)
- chore(tests): remove console.error debug statement (#2275)
- chore(types): add Zod schema for assertion types (#2276)
- chore(webui): ability to set image min/max height (#2268)
- chore(webui): add metric column in assertions table (#2238)
- chore(webui): add pointer cursor to report view (#2272)
- chore(webui): add support for custom targets to redteam setup (#2215)
- chore(webui): combine assertion context to eval output comment dialog (#2240)
- chore(webui): improve back and next buttons for purpose/targets pages (#2269)
- chore(webui): minor improvements to redteam setup strategy and plugin selection (#2247)
- chore(webui): only show action buttons for the currently hovered cell, rather than both cells for that row (#2270)
- chore(webui): preserve whitespace in TableCommentDialog (#2237)
- chore(webui): prevent dialog from popping up repeatedly when component rerenders (#2273)
- chore(webui): remove local dashboard (#2261)
- chore(webui): select all/none in redteam setup plugins view (#2241)
- docs: GitLab integration (#2234)

### Fixed

- fix(cli): improve debugging for fetchWithRetries (#2233)
- fix(cli): refuse to share incomplete evals (#2259)
- fix(webui): support sorting on pass/fail count & raw score (#2271)
- fix(redteam): stringify non-string target provider responses in goat (#2252)

### Dependencies

- chore(deps): bump openai from 4.73.0 to 4.73.1 (#2243)
- chore(deps): sync dependency versions with promptfoo cloud (#2256)
- chore(deps): update dependencies (#2257)
- chore(deps): update lock file for yanked dependency (#2250)

## [0.99.0] - 2024-11-25

### Added

- feat(cli): `promptfoo debug` command (#2220)
- feat(eval): Read variables from PDF (#2218)
- feat(providers): Add `sequence` provider (#2217)
- feat(redteam): Citation strategy (#2223)
- feat(redteam): Composite jailbreak strategy (#2227)
- feat(redteam): Ability to limit strategies to specific plugins (#2222)

### Changed

- chore(redteam): Attempt to reuse existing server for redteam init (#2210)
- chore(redteam): Naive GOAT error handling (#2213)
- chore(redteam): Improve competitors plugin and grading (#2208)

### Fixed

- fix(eval): CSV BOM parsing (#2230)
- fix(redteam): Add missing entities field to redteam schema (#2226)
- fix(redteam): Ensure numTests is properly inherited in config for all plugin types (#2229)
- fix(redteam): Strip prompt asterisks (#2212)
- fix(redteam): Validate plugins before starting (#2219)

### Dependencies

- chore(deps): Bump @aws-sdk/client-bedrock-runtime from 3.696.0 to 3.699.0 (#2231)

### Documentation

- docs(redteam): Ollama redteam blog (#2221)
- docs(redteam): Add troubleshooting documentation (#2211)

## [0.98.0] - 2024-11-22

### Added

- feat(providers): Maintain session-id in HTTP provider (#2101)
- feat(redteam): Add custom strategy (#2166)
- feat(webui): Add CSV download to report view (#2168)
- feat(webui): Add image preview lightbox for base64 image strings (#2194)

### Changed

- chore(providers): Add GPT-4-0-2024-11-20 to supported models (#2203)
- chore(providers): Add support for UUID in transformVars (#2204)
- chore(cli): Display help for invalid args (#2196)
- chore(redteam): Add `promptfoo redteam setup` (#2172)
- chore(redteam): Init now opens web setup UI (#2191)
- chore(redteam): Update purpose UI to capture better information (#2180)
- chore(redteam): Instrument redteam setup (#2193)
- chore(redteam): Remove OpenAI key requirement in onboarding (#2187)
- chore(redteam): Remove overreliance from default (#2201)
- chore(redteam): Remove redundant harmful plugin when all subcategories are selected (#2206)
- chore(redteam): Reorganize plugins in setup (#2173)
- chore(redteam): Session parsing in UI (#2192)
- chore(redteam): Update docs for multi-turn strategies (#2182)
- chore(redteam): Update redteam init instructions (#2190)
- chore(redteam): Wrap more system purpose tags (#2202)
- chore(redteam): Wrap purposes in <Purpose> tags (#2175)

### Fixed

- fix(prompts): Parse YAML files into JSON before Nunjucks template render (#2205)
- fix(providers): Handle more response parser failures in HTTP provider (#2200)
- fix(redteam): Attempt to fix undefined redteam testcase bug (#2186)
- fix(redteam): Debug access plugin grader improvement (#2178)
- fix(redteam): Handle missing prompts in indirect prompt injection setup (#2199)
- fix(redteam): Pass isRedteam from eval database model (#2171)
- fix(webui): Handle division by zero cases in CustomMetrics component (#2195)

### Dependencies

- chore(deps): Bump @aws-sdk/client-bedrock-runtime from 3.693.0 to 3.696.0 (#2176)
- chore(deps): Update dependencies - resolve lock file issue (#2179)
- chore(deps): Update dependencies (#2169)

### Documentation

- docs(examples): Add F-score example (#2198)
- docs(examples): Modernize image classification example (#2197)
- docs(site): Add red team Hugging Face model guide (#2181)
- docs(site): Use `https` id with `url` config (#2189)

## [0.97.0] - 2024-11-18

### Added

- feat(azure): adding AzureCliCredential as a fallback authentication option (#2149)

### Changed

- feat: report shows % framework compliance as progress bar (#2160)
- feat: support for grader fewshot examples (#2162)
- feat: add support for bedrock guardrails (#2163)
- fix: crescendo feedback (#2145)
- fix: handle null test cases in strategy generation (#2146)
- refactor(redteam): extract parseGeneratedPrompts from redteam base class (#2155)
- refactor(redteam): modularize and simplify harmful plugin (#2154)
- chore: bump @aws-sdk/client-bedrock-runtime from 3.691.0 to 3.693.0 (#2147)
- chore: bump @eslint/plugin-kit from 0.2.0 to 0.2.3 in the npm_and_yarn group (#2151)
- chore: track token usage for redteam providers (#2150)
- chore(providers): misc harmful completion provider enhancements (#2153)
- chore: display strategy used in report view (#2156)
- chore: open result details in report view (#2159)
- chore: add # requests to token usage (#2158)
- chore: set redteamFinalPrompt in goat provider (#2161)
- chore(redteam): refactor harmful plugin into aligned and unaligned modules (#2164)
- chore(redteam): refactor unaligned inference API response handling (#2167)

### Fixed

- fix(share): update eval author to logged-in user when sharing (#2165)

## [0.96.2] - 2024-11-14

### Added

- feat(redteam): redteam fewshot overrides (#2138)
- feat(cli): make README.md file during onboarding init flow optional (#2054)

### Changed

- feat: helm chart for self hosted (#2003)

### Fixed

- fix(cli): remove validation warning on yaml files (#2137)
- fix(providers): handle system messages correctly for bedrock Claude models (#2141)
- fix(redteam): Config for all strategies (#2126)
- fix(webui): potential divide by 0s (#2135)
- fix(webui): restore token usage display (#2143)

### Dependencies

- chore(deps): clean up plugin action params (#2139)
- chore(deps): bump @aws-sdk/client-bedrock-runtime from 3.687.0 to 3.691.0 (#2140)
- chore(deps): update dependencies (#2133)

## [0.96.1] - 2024-11-12

### Added

- feat(ui): Respect max text length in Markdown cells (#2109)

### Changed

- chore(assertions): split assertions into separate modules (#2116)\* chore(blog): update API endpoint to canonical domain by @mldangelo in https://github.com/promptfoo/promptfoo/pull/2119
- chore(cli): add promptfoo version header to all requests (#2121)
- chore(redteam): allow goat to be used stateless or not (#2102)
- chore(redteam): Break out Prompt Metrics Types (#2120)
- chore(redteam): re-organize report categories (#2127)
- chore(docs): Fix AWS default region to match documentation (#2117)

### Fixed

- fix(cli): validate config after dereferencing (#2129)
- fix(providers): handle system messages correctly in anthropic parseMessages (#2128)

### Dependencies

- chore(deps): bump groq-sdk from 0.7.0 to 0.8.0 (#2131)
- chore(deps): update multiple dependencies (#2118)

## [0.96.0] - 2024-11-10

### Added

- feat(redteam): intent plugin (#2072)
- feat(redteam): rag poisoning plugin (#2078)
- feat(cli): --filter-sample on eval to randomly sample (#2115)
- feat(providers): azure default provider (#2107)
- feat(assertions): BLEU score (#2081)

### Changed

- chore(assertions): refactor JSON assertions (#2098)
- chore(assertions): split assertions into separate files (#2089)
- chore(cli): add --ids-only to list commands (#2076)
- chore(cli): lazily init csv assertion regex (#2111)
- chore(cli): validate json, yaml, js configs on load (#2114)
- chore(lint): format lint (#2082)
- chore(providers): add envar support for azure auth (#2106)
- chore(providers): add support for Claude 3.5 Haiku model (#2066)
- chore(providers): add support for external response_format in azure openai (#2092)
- chore(providers): azureopenai -> azure (#2113)
- chore(providers): Support AWS sessionToken and profile for authentication (#2085)
- chore(redteam): improve rbac grader (#2067)
- chore(redteam): pass context and options to target in iterativeTree provider (#2093)
- chore(redteam): Use purpose in graders (#2077)
- chore(webui): prevent unnecessary state resets in plugin configuration in redteam ui (#2071)
- chore: add yaml config validation tests (#2070)
- chore(docs): goat-blog demo component usability improvements (#2095)
- docs: use "provider" key in python prompt function (#2103)
- docs: add GOAT blog post (#2068)
- chore(blog): update API endpoint to canonical domain (#2119)

### Fixed

- fix(cli): keep eval id on `import` (#2112)
- fix(providers): portkey provider and headers (#2088)
- fix(redteam): provide target context (#2090)
- fix(providers): ensure consistent message parsing for Anthropic Claude Vision (#2069)
- fix(redteam): make remote generation URL dynamic to support dotenv loading (#2086)

### Dependencies

- chore(deps): bump @anthropic-ai/sdk from 0.31.0 to 0.32.0 (#2074)
- chore(deps): bump @anthropic-ai/sdk from 0.32.0 to 0.32.1 (#2083)
- chore(deps): bump @aws-sdk/client-bedrock-runtime from 3.686.0 to 3.687.0 (#2104)
- chore(deps): bump openai from 4.70.2 to 4.71.0 (#2073)
- chore(deps): bump openai from 4.71.0 to 4.71.1 (#2087)

## [0.95.0] - 2024-11-04

### Added

- **feat(redteam):** goat (#2006)
- **feat(webui):** add support for file providers in eval creation view via file upload by @mldangelo in https://github.com/promptfoo/promptfoo/pull/2055
- feat(webui): add support for file providers in eval creation view via file upload (#2055)

### Changed

- **feat:** save and load configs (#2044)
- **feat:** index page for report view (#2048)
- **fix:** competitors grader (#2042)
- **fix:** llm rubric markup (#2043)
- **fix:** OOM on large evals (#2049)
- **chore:** migrate rag-full example to langchain 0.3.0 (#2041)
- **chore:** add some loaders to webui pages (#2050)
- **chore(providers):** add bedrock regional inference profile IDs (#2058)
- **chore(webui):** optimize custom policy handling (#2061)
- **chore:** bump @anthropic-ai/sdk from 0.30.1 to 0.31.0 (#2062)
- **chore:** bump openai from 4.69.0 to 4.70.2 (#2063)

### Fixed

- **fix(webui):** preserve target label when switching target types (#2060)

### Dependencies

- **chore(deps):** bump langchain from 0.2.10 to 0.3.0 in /examples/rag-full (#2040)
- **chore(deps):** bump openai from 4.68.4 to 4.69.0 (#2045)
- **chore(deps):** update patch and minor dependencies (#2064)

## [0.94.6] - 2024-10-30

### Added

- feat(webui): make table header sticky (#2001)

### Changed

- feat: `promptfoo auth whoami` (#2034)
- fix: minor redteam run fixes (#2033)
- fix: report issue counts (#2037)
- fix: Integration backlink to portkey docs (#2039)
- chore: add provider to assertion function context (#2036)
- chore: add `--verbose` to redteam run (#2032)
- chore(deps-dev): bump @aws-sdk/client-bedrock-runtime from 3.679.0 to 3.682.0 (#2038)

### Dependencies

- chore(deps): bump elliptic from 6.5.7 to 6.6.0 in /src/app (#2031)
- chore(deps): bump langchain from 0.1.14 to 0.3.0 in /examples/langchain-python (#2035)

## [0.94.5] - 2024-10-28

### Changed

- fix: bump version on fetch cache key (#2029)
- fix: support browser back/forward in redteam setup (#2022)
- chore: improve ui for plugin configs (#2024)
- chore(webui): improve redteam plugin configuration UI (#2028)
- chore: Add Missing Statuses to Risk Categories (#2030)

### Fixed

- fix(ci): add disk space cleanup steps to prevent runner failures (#2018)
- fix(redteam): auto-extract injectVar from prompt template in redteam image provider (#2021)
- fix(providers): adjust bedrock anthropic default temperature (#2027)
- fix(webui): hide redteam setup dialog after seen (#2023)

### Documentation

- docs(provider): fix dalle-3 provider name (#2020)

## [0.94.4] - 2024-10-27

### Added

- **Feature:** Add simulated user provider ([#2014](https://github.com/promptfoo/promptfoo/pull/2014) by [@typpo](https://github.com/typpo))

### Changed

- **Fix:** Handle basic auth credentials in fetch requests ([#2013](https://github.com/promptfoo/promptfoo/pull/2013) by [@mldangelo](https://github.com/mldangelo))
- **Chore:** Add configuration option to disable template environment variables ([#2017](https://github.com/promptfoo/promptfoo/pull/2017) by [@mldangelo](https://github.com/mldangelo))
- **Chore (Redteam):** Improve onboarding CLI plugin configuration handling ([#2015](https://github.com/promptfoo/promptfoo/pull/2015) by [@mldangelo](https://github.com/mldangelo))

## [0.94.3] - 2024-10-26

### Changed

- feat: package import support improvements (#1995)
- feat: add adaline gateway provider (#1980)
- fix: template creation for `promptfoo init` and `promptfoo redteam init`
- chore(providers): merge prompt and provider config in azure (#2011)

## [0.94.2] - 2024-10-25

### Added

- feat(browser): `optional` arg on `click` commands (#1997)

### Changed

- feat: add browser support in redteam setup (#1998)
- fix: test case descriptions (#2000)
- fix: Http Provider parser (#1994)
- chore: save user consent when logged in via webui (#1999)
- chore: Constants are lower case (#2007)
- style(eslint): add sort-keys rule and sort type constituents (#2008)
- chore(redteam): alphabetize and normalize ordering of constants (#2002)
- revert: style(eslint): add sort-keys rule and sort type constituents (#2009)

## [0.94.1] - 2024-10-24

### Added

- **feat(schema):** Add YAML schema validation to config files by [@mldangelo](https://github.com/mldangelo) in [#1990](https://github.com/promptfoo/promptfoo/pull/1990)

### Changed

- **chore:** Don't run Docker as root by [@typpo](https://github.com/typpo) in [#1884](https://github.com/promptfoo/promptfoo/pull/1884)
- **chore(webui):** Move Snackbar out of component for reuse by [@sklein12](https://github.com/sklein12) in [#1989](https://github.com/promptfoo/promptfoo/pull/1989)
- **chore(redteam):** Send version to remote endpoint by [@typpo](https://github.com/typpo) in [#1982](https://github.com/promptfoo/promptfoo/pull/1982)
- **refactor(tests):** Reorganize test files into subdirectories by [@mldangelo](https://github.com/mldangelo) in [#1984](https://github.com/promptfoo/promptfoo/pull/1984)
- site: additional landing page (#1996)

### Fixed

- **fix(providers):** Better OpenAI rate limit handling by [@typpo](https://github.com/typpo) in [#1981](https://github.com/promptfoo/promptfoo/pull/1981)
- **fix(providers):** Refusals are not failures by [@typpo](https://github.com/typpo) in [#1991](https://github.com/promptfoo/promptfoo/pull/1991)
- **fix(redteam):** Better error handling in strategies by [@typpo](https://github.com/typpo) in [#1983](https://github.com/promptfoo/promptfoo/pull/1983)
- **fix(redteam):** Better error on remote plugins when remote is disabled by [@typpo](https://github.com/typpo) in [#1979](https://github.com/promptfoo/promptfoo/pull/1979)
- fix: prompt validation (#1993)

### Dependencies

- **chore(deps):** Bump @aws-sdk/client-bedrock-runtime from 3.677.0 to 3.678.0 by [@dependabot](https://github.com/dependabot) in [#1987](https://github.com/promptfoo/promptfoo/pull/1987)
- **chore(deps):** Bump @anthropic-ai/sdk from 0.30.0 to 0.30.1 by [@dependabot](https://github.com/dependabot) in [#1986](https://github.com/promptfoo/promptfoo/pull/1986)
- **chore(deps):** Bump OpenAI from 4.68.2 to 4.68.4 by [@dependabot](https://github.com/dependabot) in [#1985](https://github.com/promptfoo/promptfoo/pull/1985)

## [0.94.0] - 2024-10-23

### Added

- feat(providers): add support for `github` provider (#1927)
- feat(providers): add support for xAI (Grok) provider (#1967)
- feat(providers): Update HTTP Provider to support any type of request (#1920)
- feat(prompts): add context to python and javascript prompts (#1974)
- feat(webui): add ability to update eval author (#1951)
- feat(webui): add login page (#1964)
- feat(webui): add support for displaying base64-encoded images (#1937)
- feat(cli): allow referencing specific gsheet (#1942)
- feat(redteam): show passes and fails in report drawer (#1972)

### Changed

- chore(cli): disable database logging by default (#1953)
- chore(cli): move db migrations up (#1975)
- chore(cli): replace node-fetch with native fetch API (#1968)
- chore(cli): warn on unsupported test format (#1945)
- chore(providers): support AWS credentials in config file for bedrock provider (#1936)
- chore(providers): support response_format in prompt config in openai provider (#1966)
- chore(providers): update Claude 3.5 model version (#1973)
- chore(providers): update implementation of togetherAI provider (#1934)
- chore(redteam): Add redteam descriptions and display names (#1962)
- chore(redteam): Better typing for the new constants (#1965)
- chore(redteam): fix typing issue, don't return in route (#1933)
- chore(redteam): move all redteam constants to one spot (#1952)
- chore(redteam): remove providers from db (#1955)
- chore(redteam): update providers to id by id or label (#1924)
- chore(redteam): Use Provider Label as Unique ID for redteam targets (#1938)
- chore(webui): add user email management endpoints (#1949)
- chore(webui): create dedicated eval router (#1948)
- chore(webui): expose redteam init ui in navigation dropdown menu (#1926)
- chore(webui): improve max text length slider (#1939)
- chore(webui): optimize Material-UI imports for better tree-shaking (#1928)
- chore(webui): optionally record anonymous telemetry (#1940)
- chore(webui): resolve fast refresh warning by separating useToast hook (#1941)
- refactor(assertions): move utility functions to separate file (#1944)
- chore: add citation generation script and update CITATION.cff (#1914)

### Fixed

- fix(cli): add metadata to EvaluateResult model (#1978)
- fix(cli): check for python3 alias (#1971)
- fix(cli): cli properly watches all types of configs (#1929)
- fix(cli): resolve deep copy issue when using grader cli arg (#1943)
- fix(eval): set author from getUserEmail when creating Eval (#1950)
- fix(providers): improve Gemini format coercion and add tests (#1925)
- fix(providers): maybeCoerceToGeminiFormat in palm provider - parse system_instruction (#1947)

### Dependencies

- chore(deps): bump aiohttp from 3.9.5 to 3.10.2 in /examples/rag-full (#1959)
- chore(deps): bump certifi from 2023.11.17 to 2024.7.4 in /examples/python-provider (#1958)
- chore(deps): bump idna from 3.6 to 3.7 in /examples/python-provider (#1957)
- chore(deps): bump rollup from 4.21.3 to 4.24.0 in /src/app (#1961)
- chore(deps): bump starlette from 0.37.2 to 0.40.0 in /examples/rag-full (#1956)
- chore(deps): bump vite from 5.3.3 to 5.4.9 in /examples/jest-integration (#1960)
- chore(deps): migrate drizzle (#1922)
- chore(deps): update dependencies (#1913)

### Documentation

- docs(blog): adding fuzzing post (#1921)

## [0.93.3] - 2024-10-17

### Added

- **feat(assertions):** Support array of files in assertion values by [@danpe](https://github.com/promptfoo/promptfoo/pull/1897)
- **feat(redteam):** Math-prompt strategy by [@AISimplyExplained](https://github.com/promptfoo/promptfoo/pull/1907)
- feat(redteam): math-prompt strategy (#1907)
- feat: add watsonx bearer token auth and display model cost (#1904)
- feat: support array of files in assertion values (#1897)

### Changed

- **chore(providers):** Add WatsonX bearer token auth and display model cost by [@gprem09](https://github.com/promptfoo/promptfoo/pull/1904)
- **chore(redteam):** Rename math-prompt strategy and update docs by [@mldangelo](https://github.com/promptfoo/promptfoo/pull/1912)
- **chore(webui):** Redesign navigation and dark mode components by [@mldangelo](https://github.com/promptfoo/promptfoo/pull/1903)
- **chore(ci):** Correct GitHub Actions syntax for secret access by [@mldangelo](https://github.com/promptfoo/promptfoo/pull/1911)
- **chore(ci):** Fix Docker build by [@sklein12](https://github.com/promptfoo/promptfoo/pull/1910)
- **chore(ci):** Test eval share for hosted container by [@sklein12](https://github.com/promptfoo/promptfoo/pull/1908)
- **chore(ci):** Test sharing to cloud by [@sklein12](https://github.com/promptfoo/promptfoo/pull/1909)
- chore: fix docker build (#1910)
- chore(redteam): rename math-prompt strategy and update docs (#1912)
- chore: Test sharing to cloud (#1909)
- chore: Test eval share for hosted container (#1908)

### Fixed

- **fix(webui):** Navigating directly to an eval by [@sklein12](https://github.com/promptfoo/promptfoo/pull/1905)
- fix(providers): lazy load watsonx dependencies (#1977)
- fix(ci): correct GitHub Actions syntax for secret access (#1911)
- fix: Navigating directly to an eval (#1905)

### Documentation

- **docs(redteam):** Add documentation for Custom and PII plugins by [@mldangelo](https://github.com/promptfoo/promptfoo/pull/1892)

## [0.93.2] - 2024-10-16

### Fixed

- fix: sharing to hosted (#1902)
- fix: update cloud share URL path from 'results' to 'eval' (#1901)
- fix: gemini chat formatting (#1900)

### Documentation

- docs(redteam): add documentation for Custom and PII plugins (#1892)

### Changed

- **fix:** update cloud share URL path from 'results' to 'eval' by [@mldangelo](https://github.com/promptfoo/promptfoo/pull/1901)
- **fix:** gemini chat formatting by [@typpo](https://github.com/promptfoo/promptfoo/pull/1900)
- **fix:** sharing to hosted by [@sklein12](https://github.com/promptfoo/promptfoo/pull/1902)
- **chore:** add `--filter-targets` to `redteam run` by [@typpo](https://github.com/promptfoo/promptfoo/pull/1893)
- **chore:** warn users about unknown arguments after 'eval' command by [@mldangelo](https://github.com/promptfoo/promptfoo/pull/1898)
- chore(webui): redesign navigation and dark mode components (#1903)
- chore(cli): warn users about unknown arguments after 'eval' command (#1898)
- chore: add `--filter-targets` to `redteam run` (#1893)

### Dependencies

- **chore(deps):** bump `@anthropic-ai/sdk` from 0.29.0 to 0.29.1 by [@dependabot](https://github.com/promptfoo/promptfoo/pull/1894)
- chore(deps): bump @anthropic-ai/sdk from 0.29.0 to 0.29.1 (#1894)

## [0.93.1] - 2024-10-15

### Fixed

- fix: Delete all evals broken (#1891)

### Added

- feat: Redteam http target tester (#1883)

### Changed

- **feat:** Crisp chat on certain pages by [@typpo](https://github.com/promptfoo/promptfoo/pull/1880)
- **feat:** Redteam HTTP target tester by [@sklein12](https://github.com/promptfoo/promptfoo/pull/1883)
- **fix:** Do not use default config when config is explicitly set by [@typpo](https://github.com/promptfoo/promptfoo/pull/1878)
- **fix:** Delete all evals broken by [@sklein12](https://github.com/promptfoo/promptfoo/pull/1891)
- **docs:** Add RAG architecture blog post by [@vsauter](https://github.com/promptfoo/promptfoo/pull/1886)
- **refactor(webui):** Move dashboard to redteam directory by [@mldangelo](https://github.com/promptfoo/promptfoo/pull/1890)
- refactor(webui): move dashboard to redteam directory (#1890)

## [0.93.0] - 2024-10-14

### Documentation

- docs: add rag architecture blog post (#1886)

### Added

- feat(cli): add example download functionality to init command (#1875)
- feat(redteam): introduce experimental redteam setup ui (#1872)
- feat(providers): watsonx provider (#1869)
- feat(providers): node package provider (#1855)
- feat: crisp chat on certain pages (#1880)

### Changed

- chore(webui): show tools in report view (#1871)

### Fixed

- fix(cli): only set redteam on combined configs when necessary (#1879)
- fix(cli): disable remote grading with rubric prompt override (#1877)
- fix(webui): rendering evals (#1881)
- fix: do not use default config when config is explicitly set (#1878)

## [0.92.3] - 2024-10-12

### Changed

- fix: request correct structure in prompt (#1851)
- fix: Only persist custom API url in local storage if it's set through the UI (#1854)
- fix: equality failure message (#1868)
- fix: don't always persist providers (#1870)
- feat: env variable to host pf at a different url path then base (#1853)
- chore(redteam): improve custom plugin definition and validation (#1860)
- chore: move skip logic to generate (#1834)
- chore: add `--filter-targets` alias (#1863)
- chore: Cloud sharing with new format (#1840)

### Fixed

- fix(webui): resolve undefined version display in InfoModal (#1856)

### Dependencies

- chore(deps-dev): bump @aws-sdk/client-bedrock-runtime from 3.667.0 to 3.668.0 (#1857)
- chore(deps-dev): bump @aws-sdk/client-bedrock-runtime from 3.668.0 to 3.669.0 (#1865)

## [0.92.2] - 2024-10-09

### Changed

- **ci(tests)**: Separate unit and integration tests in CI pipeline by [@mldangelo](https://github.com/mldangelo) in [#1849](https://github.com/promptfoo/promptfoo/pull/1849)
  - Bump `@aws-sdk/client-bedrock-runtime` from 3.666.0 to 3.667.0 by [@dependabot](https://github.com/dependabot) in [#1845](https://github.com/promptfoo/promptfoo/pull/1845)
  - Bump `@anthropic-ai/sdk` from 0.28.0 to 0.29.0 by [@dependabot](https://github.com/dependabot) in [#1846](https://github.com/promptfoo/promptfoo/pull/1846)
  - Bump `openai` from 4.67.2 to 4.67.3 by [@dependabot](https://github.com/dependabot) in [#1844](https://github.com/promptfoo/promptfoo/pull/1844)

### Fixed

- **fix(providers)**: Dynamically import FAL-AI serverless client by [@mldangelo](https://github.com/mldangelo) in [#1850](https://github.com/promptfoo/promptfoo/pull/1850)

### Dependencies

- **chore(deps)**:

## [0.92.1] - 2024-10-08

### Added

- **feat(providers):** Add support for an optional `responseSchema` file to Google Gemini by [@aud](https://github.com/promptfoo/promptfoo/pull/1839)
- feat(providers): Add support for an optional `responseSchema` file to google gemini (#1839)

### Changed

- **fix:** count could be off if there was a test that wasn't recorded by [@sklein12](https://github.com/promptfoo/promptfoo/pull/1841)
- **fix:** support relative paths by [@sklein12](https://github.com/promptfoo/promptfoo/pull/1842)
- **fix:** Prompt ordering on tables by [@sklein12](https://github.com/promptfoo/promptfoo/pull/1843)
- **chore:** delete empty file by [@sklein12](https://github.com/promptfoo/promptfoo/pull/1829)
- **chore:** rename tables by [@sklein12](https://github.com/promptfoo/promptfoo/pull/1831)
- chore(deps-dev): bump @aws-sdk/client-bedrock-runtime from 3.665.0 to 3.666.0 (#1836)

### Fixed

- **fix(provider):** fal prompt config overrides by [@drochetti](https://github.com/promptfoo/promptfoo/pull/1835)
- fix: Prompt ordering on tables (#1843)
- fix: support relative paths (#1842)
- fix: count could be off if there was a test that wasn't recorded (#1841)

### Dependencies

- **chore(deps):** bump openai from 4.67.1 to 4.67.2 by [@dependabot](https://github.com/promptfoo/promptfoo/pull/1837)
- **chore(deps-dev):** bump @aws-sdk/client-bedrock-runtime from 3.665.0 to 3.666.0 by [@dependabot](https://github.com/promptfoo/promptfoo/pull/1836)
- chore(deps): bump openai from 4.67.1 to 4.67.2 (#1837)

### Documentation

- **docs(contributing):** expand guide for adding new providers by [@mldangelo](https://github.com/promptfoo/promptfoo/pull/1833)

## [0.92.0] - 2024-10-07

### Fixed

- fix(provider): fal prompt config overrides (#1835)

### Documentation

- docs(contributing): expand guide for adding new providers (#1833)

### Changed

- Normalize eval results in db (#1776)
- foundation model blog post (#1823)
- site: custom blog index page (#1824)
- chore(build): allow-composite-ts (#1825)
- chore(cli): improve validation for extension hooks (#1827)
- chore: rename tables (#1831)
- chore: delete empty file (#1829)

## [0.91.3] - 2024-10-04

### Added

- feat(redteam): add religion plugin (#1822)
- feat(provider-fal): allow prompt config overrides (#1815)
- feat: remove in memory table (#1820)

## [0.91.2] - 2024-10-04

### Added

- feat(cli): Add input validation to eval command (@mldangelo #1810)
- feat(cli): Add real-time logging for Python script execution (@mldangelo #1818)
- feat(providers): Add support for setting cookies in `browser` provider (@typpo #1809)

### Changed

- chore(ci): Move integration tests to separate job in GitHub Actions workflow (@mldangelo #1821)
- chore(providers): Add support for file-based response parser for HTTP provider (@mldangelo #1808)
- chore(providers): Improve error message for browser provider missing imports (67c5fed2 @typpo)
- chore(redteam): Update to specific GPT-4 model (0be9c87f @mldangelo)
- chore(site): Update intro cal.com link (ff36972e @typpo)
- chore(webui): Remove 'use client' directives from React components (bc6f4214 @mldangelo)
- docs: Add Streamlit application in browser documentation (855e80f4 @typpo)
- docs: Escape tag in documentation (9c3ae83b @typpo)
- docs: Remove responseparser from quickstart (fe17b837 @typpo)
- docs: Remove responseParser from redteam template (feda3c60 @typpo)
- docs: Update test case reference documentation (d7c7a507 @mldangelo)
- docs: Update to use `redteam run` and `redteam report` (@typpo #1814)

### Fixed

- fix(redteam): Resolve cross-session templating issues (@typpo #1811)
- fix(webui): Ensure weight is not 0 (@sklein12 #1817)

### Dependencies

- chore(deps-dev): Bump @aws-sdk/client-bedrock-runtime from 3.658.1 to 3.662.0 (@dependabot #1805)
- chore(deps-dev): Bump @aws-sdk/client-bedrock-runtime from 3.663.0 to 3.664.0 (@dependabot #1819)
- chore(deps): Bump openai from 4.66.1 to 4.67.0 (@dependabot #1804)
- chore(deps): Bump replicate from 0.34.0 to 0.34.1 (@dependabot #1806)
- chore(deps): Update dependencies (ec37ca4e @mldangelo)

## [0.91.1] - 2024-10-01

### Changed

- feat: prompts as python classmethods (#1799)

### Fixed

- fix(redteam): read redteam config during redteam eval command (#1803)

### Documentation

- docs(custom-api): update documentation and improve typing (#1802)

## [0.91.0] - 2024-10-01

### Added

- feat(cli): ask for email on public share by @typpo in #1798
- feat(cli): support input transforms by @MrFlounder in #1704
- feat(redteam): add `redteam run` command by @typpo in #1791
- feat(webui): new Chart type on the eval page of web UI by @YingjiaLiu99 in #1147

### Changed

- fix: calc the same prompt id everywhere by @sklein12 in #1795
- docs: add troubleshooting section for timeouts by @mldangelo
- docs: fix indentation by @typpo
- docs: provider index by @mldangelo in #1792
- docs: update ts-config example README with tsx loader options by @mldangelo
- site: misc redteam guide clarifications by @typpo
- chore(cli): reorganize command structure and add program name by @mldangelo
- chore(cli): simplify node version check by @mldangelo in #1794
- chore(openai): use omni moderation by default by @typpo in #1797
- chore(providers): add support for special chars in browser provider by @typpo in #1790
- chore(providers): render provider label using Nunjucks by @mldangelo in #1789
- chore(providers): warn on unknown provider types by @mldangelo in #1787
- chore(redteam): include package version in redteam run hash by @typpo in 6d2d0c65
- chore(redteam): rename and export base classes by @mldangelo in #1801
- chore(redteam): serverside generation for indirect-prompt-injection by @mldangelo
- chore(redteam): update adversarial generation to specific gpt-4o model by @typpo in 1f397f62
- chore(cli): reorganize command structure and add program name by @mldangelo in 66781927

### Fixed

- fix(build): remove ts-config path aliases until compilation works correctly by @sklein12 in #1796
- fix(cli): don't ask for email when sharing in ci or without tty by @typpo
- fix(package): use provider prompt map when running via Node package by @vsauter in #1788
- fix(redteam): don't include entities if list is empty by @typpo
- fix(redteam): OWASP aliases by @typpo in #1765

### Dependencies

- chore(deps): bump openai from 4.65.0 to 4.66.1 by @dependabot in #1800
- chore(deps): update dependencies by @mldangelo

## [0.90.3] - 2024-09-27

### Changed

- fix: browser provider ignores cert errors by @ianw_github in 9fcc9f5974d919291456292e187fba1b1bacb3e2

## [0.90.2] - 2024-09-27

### Changed

- **feat:** Add fal.ai provider by [@drochetti](https://github.com/drochetti) in [#1778](https://github.com/promptfoo/promptfoo/pull/1778)
- **feat:** Add install script for pre-built binary installation by [@mldangelo](https://github.com/mldangelo) in [#1755](https://github.com/promptfoo/promptfoo/pull/1755)
- **fix:** Improve JSON parser handling for multiple braces by [@typpo](https://github.com/typpo) in [#1766](https://github.com/promptfoo/promptfoo/pull/1766)
- **refactor(eval):** Reorganize and improve eval command options by [@mldangelo](https://github.com/mldangelo) in [#1762](https://github.com/promptfoo/promptfoo/pull/1762)
- **chore(bedrock):** Improve support for LLAMA3.1 and LLAMA3.2 model configurations by [@mldangelo](https://github.com/mldangelo) in [#1777](https://github.com/promptfoo/promptfoo/pull/1777)
- **chore(config):** Simplify config loading by [@mldangelo](https://github.com/mldangelo) in [#1779](https://github.com/promptfoo/promptfoo/pull/1779)
- **chore(redteam):** Move select plugins for server-side generation by [@mldangelo](https://github.com/mldangelo) in [#1783](https://github.com/promptfoo/promptfoo/pull/1783)
- **ci(nexe-build):** Add ARM64 support for nexe builds by [@mldangelo](https://github.com/mldangelo) in [#1780](https://github.com/promptfoo/promptfoo/pull/1780)
- **ci(nexe-build):** Update runner selection for macOS and add Windows file extension by [@mldangelo](https://github.com/mldangelo) in [#1784](https://github.com/promptfoo/promptfoo/pull/1784)

### Fixed

- **fix(providers):** Correct data types for `responseParser` in HTTP provider by [@typpo](https://github.com/typpo) in [#1764](https://github.com/promptfoo/promptfoo/pull/1764)

### Dependencies

- **chore(deps-dev):** Bump `@aws-sdk/client-bedrock-runtime` from 3.658.0 to 3.658.1 by [@dependabot](https://github.com/dependabot) in [#1769](https://github.com/promptfoo/promptfoo/pull/1769)
- **chore(deps):** Bump `replicate` from 0.33.0 to 0.34.0 by [@dependabot](https://github.com/dependabot) in [#1767](https://github.com/promptfoo/promptfoo/pull/1767)
- **chore(deps):** Bump `openai` from 4.63.0 to 4.64.0 by [@dependabot](https://github.com/dependabot) in [#1768](https://github.com/promptfoo/promptfoo/pull/1768)

## [0.90.1] - 2024-09-26

### Changed

- **chore(providers):** Updated Bedrock integration to support Llama 3.2 models. [#1763](https://github.com/promptfoo/promptfoo/pull/1763) by [@aristsakpinis93](https://github.com/aristsakpinis93)
- **chore:** Added support for config objects in JavaScript and Python assertions. [#1729](https://github.com/promptfoo/promptfoo/pull/1729) by [@vedantr](https://github.com/vedantr)
- **fix:** Improved prompts handling per provider. [#1757](https://github.com/promptfoo/promptfoo/pull/1757) by [@typpo](https://github.com/typpo)
- **fix:** Updated `--no-interactive` description and added it to the documentation. [#1761](https://github.com/promptfoo/promptfoo/pull/1761) by [@kentyman23](https://github.com/kentyman23)
- site: adding blog post for Prompt Airlines (#1774)

### Dependencies

- **chore(deps-dev):** Bumped `@aws-sdk/client-bedrock-runtime` from 3.654.0 to 3.658.0. [#1758](https://github.com/promptfoo/promptfoo/pull/1758) by [@dependabot](https://github.com/dependabot)

## [0.90.0] - 2024-09-24

### Changed

- cli: Added 'pf' as an alias for the 'promptfoo' command (@mldangelo, #1745)
- providers(bedrock): Added support for AI21 Jamba Models and Meta Llama 3.1 Models (@mldangelo, #1753)
- providers(python): Added support for file:// syntax for Python providers (@mldangelo, #1748)
- providers(http): Added support for raw requests (@typpo, #1749)
- cli: implement cloud Login functionality for private sharing (@sklein12, #1719)
- cli(redteam): aliased 'eval' in redteam namespace and prioritized redteam.yaml over promptfooconfig.yaml (@typpo, #1664)
- providers(http): Added templating support for provider URLs (@mldangelo, #1747)
- cli: read config files from directory paths (@andretran, #1721)
- Added PROMPTFOO_EXPERIMENTAL environment variable (@typpo)
- Simplified redteam consent process (@typpo)
- Improved input handling for login prompts (@mldangelo)
- Updated dependencies (@mldangelo)
- webui: fix route to edit eval description(@sklein12, #1754)
- cli: prevent logging of empty output paths (@mldangelo)
- Added raw HTTP request example (@typpo)
- Updated documentation to prefer prebuilt versions (@sklein12, #1752)
- Triggered release step in nexe build for tagged branches (@mldangelo)
- Updated release token in GitHub Actions workflow (@mldangelo)
- Added continue-on-error to nexe-build job (@mldangelo)

## [0.89.4] - 2024-09-23

### Added

- feat(webui): display suggestions (#1739)

### Changed

- feat: headless browser provider (#1736)
- feat: suggestions (#1723)
- feat: improvements to http and websocket providers (#1732)
- fix: empty state for webui (#1727)
- chore: add costs for OpenAI model "gpt-4o-2024-08-06" (#1728)
- fix: catch errors when creating share url (#1726)https://github.com/promptfoo/promptfoo/pull/1725
- fix: add missing outputPath (#1734)
- fix: output path when PROMPTFOO_LIGHTWEIGHT_RESULTS is set (#1737)
- chore: Move share action to server (#1743)
- docs: Update documentation for Tree-based Jailbreaks Strategy by @vingiarrusso in

### Fixed

- fix(prompts): add handling for function prompt (#1724)

## [0.89.3] - 2024-09-20

### Changed

- **Bug Fixes:**
  - Improved sanitization of generations ([#1713](https://github.com/promptfoo/promptfoo/pull/1713) by [@typpo](https://github.com/typpo))
  - Reverted config changes to resolve prompt file bug ([#1722](https://github.com/promptfoo/promptfoo/pull/1722) by [@mldangelo](https://github.com/mldangelo))
- **Docs**
  - Added more information to the enterprise page ([#1714](https://github.com/promptfoo/promptfoo/pull/1714) by [@typpo](https://github.com/typpo))
  - Updated the about page ([#1715](https://github.com/promptfoo/promptfoo/pull/1715) by [@typpo](https://github.com/typpo))
  - Minor landing page updates ([#1718](https://github.com/promptfoo/promptfoo/pull/1718) by [@typpo](https://github.com/typpo))
- Update documentation for Tree-based Jailbreaks Strategy (#1725)

## [0.89.2] - 2024-09-18

### Changed

- **Dependencies**: Updated project dependencies (@mldangelo)
- **Website**: Added truncate functionality to the site (@typpo)
- Fixed Node cache dependency issue (@typpo)
- Improved nexe build workflow artifact handling in CI pipeline (@mldangelo)
- Bumped version to 0.89.2 (@typpo)
-

## [0.89.1] - 2024-09-18

### Added

- **feat(provider/openai)**: support loading `response_format` from a file by [@albertlieyingadrian](https://github.com/albertlieyingadrian) in [#1711](https://github.com/promptfoo/promptfoo/pull/1711)
- **feat(matchers)**: add external file loader for LLM rubric by [@albertlieyingadrian](https://github.com/albertlieyingadrian) in [#1698](https://github.com/promptfoo/promptfoo/pull/1698)

### Changed

- **feat**: Redteam dashboard by [@typpo](https://github.com/typpo) in [#1709](https://github.com/promptfoo/promptfoo/pull/1709)
- **feat**: add WebSocket provider by [@typpo](https://github.com/typpo) in [#1712](https://github.com/promptfoo/promptfoo/pull/1712)
- **docs**: GPT vs O1 guide by [@typpo](https://github.com/typpo) in [#1703](https://github.com/promptfoo/promptfoo/pull/1703)

### Dependencies

- **chore(deps)**: bump `openai` from `4.61.1` to `4.62.0` by [@dependabot](https://github.com/dependabot) in [#1706](https://github.com/promptfoo/promptfoo/pull/1706)
- **chore(deps)**: bump `@azure/openai-assistants` from `1.0.0-beta.5` to `1.0.0-beta.6` by [@dependabot](https://github.com/dependabot) in [#1707](https://github.com/promptfoo/promptfoo/pull/1707)

## [0.89.0] - 2024-09-17

### Added

- feat(util): add nunjucks template support for file path (#1688) by @albertlieyingadrian
- feat(redteam): top level targets, plugins, strategies (#1689) by @typpo

### Changed

- feat: Migrate NextUI to a React App (#1637) by @sklein12
- feat: add golang provider (#1693) by @typpo
- feat: make config `prompts` optional (#1694) by @typpo
- chore(redteam): plumb scores per plugin and strategy (#1684) by @typpo
- chore(redteam): redteam init indent plugins and strategies by @typpo
- chore(redteam): redteam onboarding updates (#1695) by @typpo
- chore(redteam): update some framework mappings by @typpo
- refactor(csv): improve assertion parsing and add warning for single underscore usage (#1692) by @mldangelo
- docs: improve Python provider example with stub LLM function by @mldangelo

### Fixed

- fix(python): change PythonShell mode to binary to fix unicode encoding issues (#1671) by @mldangelo
- fix(python): check --version for executable path validation (#1690) by @mldangelo
- fix(providers): Mistral Error Reporting (#1691) by @GICodeWarrior

### Dependencies

- chore(deps): bump openai from 4.61.0 to 4.61.1 (#1696) by @dependabot
- chore(deps): remove nexe dev dependency by @mldangelo
- chore(deps): update eslint and related packages by @mldangelo

## [0.88.0] - 2024-09-16

### Dependencies

- chore(deps): bump replicate from 0.32.1 to 0.33.0 (#1682)

### Added

- feat(webui): display custom namedScores (#1669)

### Changed

- **Added** `--env-path` as an alias for the `--env-file` option in CLI (@mldangelo)
- **Introduced** `PROMPTFOO_LIGHTWEIGHT_RESULTS` environment variable to optimize result storage (@typpo)
- **Added** `validatePythonPath` function and improved error handling for Python scripts (@mldangelo)
- **Displayed** custom named scores in the Web UI (@khp)
- **Improved** support for structured outputs in the OpenAI provider (@mldangelo)
- **Added** OpenAI Assistant's token usage statistics (@albertlieyingadrian)
- **Added** pricing information for Azure OpenAI models (@mldangelo)
- **Improved** API URL formatting for Azure OpenAI provider (@mldangelo)
- **Fixed** prompt normalization when reading configurations (@mldangelo)
- **Resolved** Docker image issues by adding Python, ensuring the `next` output directory exists, and disabling telemetry (@mldangelo)
- **Improved** message parsing for the Anthropic provider (@mldangelo)
- **Fixed** error in loading externally defined OpenAI function calls (@mldangelo)
- **Corrected** latency assertion error for zero milliseconds latency (@albertlieyingadrian)
- **Added** a new Red Team introduction and case studies to the documentation (@typpo)
- **Updated** model references and default LLM models in the documentation (@mldangelo)
- **Fixed** typos and broken image links in the documentation (@mldangelo, @typpo)
- **Refactored** Red Team commands and types to improve code organization (@mldangelo)
- **Moved** `evaluateOptions` initialization to `evalCommand` (@mldangelo)
- **Centralized** cost calculation logic in providers (@mldangelo)
- ci: improve nexe build workflow and caching (#1683)
- chore(providers): add pricing information for Azure OpenAI models (#1681)

### Tests

- **Added** support for `file://` prefix for local file paths in the `tests:` field in configuration (@mldangelo)

## [0.87.1] - 2024-09-12

### Fixed

- fix(docker): add Python to Docker image and verify in CI (#1677)
- fix(assertions): fix latencyMs comparison with undefined to allow 0 ms latency (#1668)
- fix(providers): improve parseMessages function for anthropic (#1666)
- fix(dockerfile): ensure next out directory exists and disable next telemetry (#1665)
- fix: normalize prompts when reading configs (#1659)

### Added

- feat(python): add validatePythonPath function and improve error handling (#1670)
- feat(cli): accept '--env-path' as an alias for '--env-file' option (#1654)
- feat: PROMPTFOO_LIGHTWEIGHT_RESULTS envar (#1450)

### Documentation

- docs: red team intro (#1662)
- docs: update model references from gpt-3.5-turbo to gpt-4o-mini (#1655)

### Changed

- **Add OpenAI `o1` pricing** by [@typpo](https://github.com/typpo) in [#1649](https://github.com/promptfoo/promptfoo/pull/1649)
- **Add support for OpenAI `o1` max completion tokens** by [@mldangelo](https://github.com/mldangelo) in [#1650](https://github.com/promptfoo/promptfoo/pull/1650)
- **Share link issue when self-hosting** by [@typpo](https://github.com/typpo) in [#1647](https://github.com/promptfoo/promptfoo/pull/1647)
- **Fix OpenAI function tool callbacks handling** by [@mldangelo](https://github.com/mldangelo) in [#1648](https://github.com/promptfoo/promptfoo/pull/1648)
- **Fix broken anchor links** by [@mldangelo](https://github.com/mldangelo) in [#1645](https://github.com/promptfoo/promptfoo/pull/1645)
- **Add documentation for Echo provider** by [@mldangelo](https://github.com/mldangelo) in [#1646](https://github.com/promptfoo/promptfoo/pull/1646)
- ci: add push trigger to docker workflow (#1678)
- refactor(providers): centralize cost calculation logic (#1679)
- refactor: move evaluateOptions initialization to evalCommand (#1674)
- refactor(redteam): move redteam types to src/redteam/types (#1653)
- refactor(redteam): move redteam commands to src/redteam/commands (#1652)
- chore(providers): improve API URL formatting for Azure OpenAI provider (#1672)
- chore(providers): add openai assistant's token usage (#1661)
- chore(openai): improve support for structured outputs (#1656)
- chore: support file:// prefix for local file paths in `tests:` field in config (#1651)

## [0.87.0] - 2024-09-12

### Changed

- feat: remote strategy execution (#1592)
- fix: run db migrations first thing in cli (#1638)
- chore: add --remote to `eval` (#1639)
- chore: ability to record when feature is used (#1643)
- site: intro and image updates (#1636)

### Dependencies

- chore(deps-dev): bump @aws-sdk/client-bedrock-runtime from 3.649.0 to 3.650.0 (#1640)
- chore(deps): bump openai from 4.58.2 to 4.59.0 (#1641)

## [0.86.1] - 2024-09-11

### Changed

- feat: cross-session leak plugin (#1631)
- fix: quickswitcher (#1635)

## [0.86.0] - 2024-09-11

### Changed

- **feat**: Added MITRE Atlas plugin aliases by [@typpo](https://github.com/typpo) in [#1629](https://github.com/promptfoo/promptfoo/pull/1629)
- **chore**: Removed the NextAPI by [@sklein12](https://github.com/sklein12) in [#1599](https://github.com/promptfoo/promptfoo/pull/1599)
- **fix**: Improved rate limiting handling by [@sinedied](https://github.com/sinedied) in [#1633](https://github.com/promptfoo/promptfoo/pull/1633)
- **fix**: Ensured `name:value` pairs are unique, rather than just names, for tags by [@sklein12](https://github.com/sklein12) in [#1621](https://github.com/promptfoo/promptfoo/pull/1621)
- **chore**: Fixed paths for `ts-node` by [@sklein12](https://github.com/sklein12) in [#1628](https://github.com/promptfoo/promptfoo/pull/1628)
- **chore**: Standardized paths by [@sklein12](https://github.com/sklein12) in [#1627](https://github.com/promptfoo/promptfoo/pull/1627)

### Dependencies

- **chore(deps-dev)**: Bumped `@aws-sdk/client-bedrock-runtime` from 3.645.0 to 3.649.0 by [@dependabot](https://github.com/dependabot) in [#1632](https://github.com/promptfoo/promptfoo/pull/1632)
- **chore(deps)**: Bumped `@anthropic-ai/sdk` from 0.27.2 to 0.27.3 by [@dependabot](https://github.com/dependabot) in [#1625](https://github.com/promptfoo/promptfoo/pull/1625)
- **chore(deps)**: Bumped `openai` from 4.58.1 to 4.58.2 by [@dependabot](https://github.com/dependabot) in [#1624](https://github.com/promptfoo/promptfoo/pull/1624)

## [0.85.2] - 2024-09-10

### Changed

- feat: compliance status in redteam reports (#1619)
- fix: prompt parsing (#1620)

## [0.85.1] - 2024-09-09

### Changed

- feat: add support for markdown prompts (#1616)
- fix: Indirect Prompt Injection missing purpose and will only generate… (#1618)

### Dependencies

- chore(deps): bump openai from 4.58.0 to 4.58.1 (#1617)

## [0.85.0] - 2024-09-06

### Added

- **feat(mistral):** Update chat models and add embedding provider by @mldangelo in [#1614](https://github.com/promptfoo/promptfoo/pull/1614)
- **feat(templates):** Allow Nunjucks templating in grader context by @mldangelo in [#1606](https://github.com/promptfoo/promptfoo/pull/1606)
- **feat(redteam):** Add remote generation for multilingual strategy by @mldangelo in [#1603](https://github.com/promptfoo/promptfoo/pull/1603)
- **feat(redteam):** ASCII smuggling plugin by @typpo in [#1602](https://github.com/promptfoo/promptfoo/pull/1602)
- **feat(redteam):** More direct prompt injections by @typpo in [#1600](https://github.com/promptfoo/promptfoo/pull/1600)
- **feat(redteam):** Prompt injections for all test cases by @typpo in [commit 28605413](https://github.com/promptfoo/promptfoo/commit/28605413)

### Changed

- **refactor:** Improve project initialization and error handling by @mldangelo in [#1591](https://github.com/promptfoo/promptfoo/pull/1591)
- **chore:** Warn if API keys are not present when running `promptfoo init` by @cristiancavalli in [#1577](https://github.com/promptfoo/promptfoo/pull/1577)
- **chore:** Add info to contains-all and icontains-all error by @typpo in [#1596](https://github.com/promptfoo/promptfoo/pull/1596)
- **chore(redteam):** Export graders by @sklein12 in [#1593](https://github.com/promptfoo/promptfoo/pull/1593)
- **chore(redteam):** Export prompt generators by @sklein12 in [#1583](https://github.com/promptfoo/promptfoo/pull/1583)
- **docs:** Add information on loading scenarios from external files by @mldangelo in [commit ddcc6e59](https://github.com/promptfoo/promptfoo/commit/ddcc6e59)

### Fixed

- **fix(redteam):** Correct metric name for misinfo/pii/etc plugins by @typpo in [#1605](https://github.com/promptfoo/promptfoo/pull/1605)
- **fix(redteam):** Remove quotes and numbered results from generated prompts by @typpo in [#1601](https://github.com/promptfoo/promptfoo/pull/1601)
- **fix(redteam):** Move purpose to the right place in redteam template by @typpo in [commit 00b2ed1c](https://github.com/promptfoo/promptfoo/commit/00b2ed1c)

### Dependencies

- **chore(deps):** Bump openai from 4.57.3 to 4.58.0 by @dependabot in [#1608](https://github.com/promptfoo/promptfoo/pull/1608)
- **chore(deps):** Bump openai from 4.57.2 to 4.57.3 by @dependabot in [#1594](https://github.com/promptfoo/promptfoo/pull/1594)

### Documentation

- **docs(redteam):** Red team introduction by @typpo in [commit ba5fe14c](https://github.com/promptfoo/promptfoo/commit/ba5fe14c) and [commit 60624456](https://github.com/promptfoo/promptfoo/commit/60624456)
- **docs(redteam):** Minor redteam update by @typpo in [commit 7cad8da5](https://github.com/promptfoo/promptfoo/commit/7cad8da5)

### Tests

- **test(redteam):** Enhance nested quotes handling in parseGeneratedPrompts by @mldangelo in [commit 36f6464a](https://github.com/promptfoo/promptfoo/commit/36f6464a)

## [0.84.1] - 2024-09-04

### Changed

- fix: json parsing infinite loop (#1590)
- fix: add cache and timeout to remote grading (#1589)

## [0.84.0] - 2024-09-04

### Changed

- Support for remote `llm-rubric` (@typpo in #1585)
- Resolve foreign key constraint in `deleteAllEvals` (@mldangelo in #1581)
- Don't set OpenAI chat completion `seed=0` by default (@Sasja in #1580)
- Improve strategy JSON parsing (@typpo in #1587)
- Multilingual strategy now uses redteam provider (@typpo in #1586)
- Handle redteam remote generation error (@typpo)
- Redteam refusals are not failures for Vertex AI (@typpo)
- Reorganize redteam exports and add Strategies (@mldangelo in #1588)
- Update OpenAI config documentation (@mldangelo)
- Improve Azure environment variables and configuration documentation (@mldangelo)
- Bump dependencies and devDependencies (@mldangelo)
- Set `stream: false` in Ollama provider (@typpo, #1568)
- Bump openai from 4.57.0 to 4.57.1 (@dependabot in #1579)
- Regenerate JSON schema based on type change (@mldangelo)
- Synchronize EnvOverrides in types and validators (@mldangelo)

## [0.83.2] - 2024-09-03

### Added

- feat: add --remote to redteam generate (#1576)

## [0.83.1] - 2024-09-03

## [0.83.0] - 2024-09-03

### Changed

- feat: add onboarding flow for http endpoint (#1572)
- feat: remote generation on the cli (#1570)
- docs: update YAML syntax for prompts and providers arrays (#1574)

## [0.82.0] - 2024-09-02

### Added

- feat(redteam): add remote generation for purpose and entities by @mldangelo

### Changed

- feat: add `delay` option for redteam generate and refactor plugins by @typpo
- fix: validate all plugins before running any by @typpo
- fix: remove indirect prompt injection `config.systemPrompt` dependency by @typpo
- fix: show all strategies on report by @typpo
- fix: bfla grading by @typpo
- chore: simplify redteam types by @typpo
- chore: move redteam command locations by @typpo
- chore: defaults for redteam plugins/strategies by @typpo
- chore: clean up some redteam onboarding questions by @typpo
- chore: export redteam plugins by @typpo
- chore: rename envar by @typpo
- chore: add `PROMPTFOO_NO_REDTEAM_MODERATION` envar by @typpo
- chore(redteam): add progress bar to multilingual strategy by @mldangelo
- chore(redteam): export extraction functions by @mldangelo
- chore(docker): install peer dependencies during build by @mldangelo
- docs: update file paths to use file:// prefix by @mldangelo
- chore: clean up some redteam onboarding questions (#1569)
- chore: defaults for redteam plugins/strategies (#1521)

### Dependencies

- chore(deps-dev): bump @aws-sdk/client-bedrock-runtime from 3.637.0 to 3.642.0 by @dependabot
- chore(deps): bump replicate from 0.32.0 to 0.32.1 by @dependabot
- chore(deps): bump openai from 4.56.1 to 4.57.0 by @dependabot
- chore(deps): bump the github-actions group with 2 updates by @dependabot

## [0.81.5] - 2024-08-30

### Dependencies

- chore(deps): bump the github-actions group with 2 updates (#1566)
- chore(deps): bump replicate from 0.32.0 to 0.32.1 (#1559)
- chore(deps): bump openai from 4.56.1 to 4.57.0 (#1558)

### Fixed

- fix: remove indirect prompt injection `config.systemPrompt` dependency (#1562)
- fix: validate all plugins before running any (#1561)

### Added

- feat: add `delay` option for redteam generate and refactor plugins (#1564)
- feat(redteam): add remote generation for purpose and entities (#1555)

### Changed

- feat: global `env` var in templates (#1553)
- fix: harmful grader (#1554)
- chore: include createdAt in getStandaloneEvals (#1550)
- chore: write eval tags to database and add migration (#1551)
- style: enforce object shorthand rule (#1557)
- chore: move redteam command locations (#1565)
- chore: simplify redteam types (#1563)
- chore(deps-dev): bump @aws-sdk/client-bedrock-runtime from 3.637.0 to 3.642.0 (#1560)

## [0.81.4] - 2024-08-29

### Changed

- **fix:** redteam progress bar by @typpo in [#1548](https://github.com/promptfoo/promptfoo/pull/1548)
- **fix:** redteam grading should use defaultTest by @typpo in [#1549](https://github.com/promptfoo/promptfoo/pull/1549)
- **refactor:** move extractJsonObjects to json utility module by @mldangelo in [#1539](https://github.com/promptfoo/promptfoo/pull/1539)

### Fixed

- **fix(redteam):** fix modifier handling in PluginBase by @mldangelo in [#1538](https://github.com/promptfoo/promptfoo/pull/1538)
- **fix(testCases):** improve test case generation with retry logic by @mldangelo in [#1544](https://github.com/promptfoo/promptfoo/pull/1544)
- **fix(docker):** link peer dependencies in Docker build by @mldangelo in [#1545](https://github.com/promptfoo/promptfoo/pull/1545)
- **fix(devcontainer):** simplify and standardize development environment by @mldangelo in [#1547](https://github.com/promptfoo/promptfoo/pull/1547)

### Dependencies

- **chore(deps):** update dependencies by @mldangelo in [#1540](https://github.com/promptfoo/promptfoo/pull/1540)
- **chore(deps):** bump @anthropic-ai/sdk from 0.27.0 to 0.27.1 by @dependabot in [#1541](https://github.com/promptfoo/promptfoo/pull/1541)
- **chore(deps):** bump openai from 4.56.0 to 4.56.1 by @dependabot in [#1542](https://github.com/promptfoo/promptfoo/pull/1542)

## [0.81.3] - 2024-08-28

### Changed

- fix: use redteam provider in extractions (#1536)
- feat: Indirect prompt injection plugin (#1518)
- feat: add support for tags property in config (#1526)
- feat: ability to reference external files in plugin config (#1530)
- feat: custom redteam plugins (#1529)
- fix: remove failure messages from output (#1531)
- fix: reduce pii false positives (#1532)
- fix: Addtl Pii false positives (#1533)
- fix: RBAC plugin false positives (#1534)
- fix: redteam providers should be overriddeable (#1516)
- fix: dont use openai moderation if key not present (#1535)

### Fixed

- fix(redteam): update logic for json only response format in default provider (#1537)

## [0.81.2] - 2024-08-27

### Changed

- fix: use redteam provider in extractions (#1536)
- feat: Indirect prompt injection plugin (#1518)
- feat: add support for tags property in config (#1526)
- feat: ability to reference external files in plugin config (#1530)
- feat: custom redteam plugins (#1529)
- fix: remove failure messages from output (#1531)
- fix: reduce pii false positives (#1532)
- fix: Addtl Pii false positives (#1533)
- fix: RBAC plugin false positives (#1534)
- fix: redteam providers should be overriddeable (#1516)
- fix: dont use openai moderation if key not present (#1535)

## [0.81.1] - 2024-08-27

### Changed

- feat: Indirect prompt injection plugin (#1518)
- feat: add support for `tags` property in config (#1526)
- feat: ability to reference external files in plugin config (#1530)
- feat: custom redteam plugins (#1529)
- fix: remove failure messages from output (#1531)
- fix: reduce pii false positives (#1532)
- fix: Addtl Pii false positives (#1533)
- fix: RBAC plugin false positives (#1534)
- fix: redteam providers should be overriddeable (#1516)
- fix: dont use openai moderation if key not present (#1535)
- chore: Set jest command line setting for jest extension (#1527)

## [0.81.0] - 2024-08-26

### Added

- feat(report): performance by strategy (#1524)
- feat(ai21): Add AI21 Labs provider (#1514)
- feat(docker): add Python runtime to final image (#1519)
- feat(anthropic): add support for create message headers (prompt caching) (#1503)

### Changed

- feat: report view sidebar for previewing test failures (#1522)
- chore: add plugin/strategy descriptions (#1520)
- chore: add `promptfoo redteam plugins` command to list plugins (#1523)
- chore: clear cache status messages (#1517)

### Fixed

- fix(scriptCompletionProvider): handle UTF-8 encoding in script output (#1515)
- fix(config): support loading scenarios and tests from external files (#331)

### Dependencies

- chore(deps-dev): bump @aws-sdk/client-bedrock-runtime from 3.635.0 to 3.637.0 (#1513)

## [0.80.3] - 2024-08-22

### Changed

- **Add Support for Embeddings API (Cohere)**: Added support for the embeddings API. [#1502](https://github.com/promptfoo/promptfoo/pull/1502) by @typpo
- **Improve Download Menu**: Enhanced the web UI by improving the download menu, adding an option to download human eval test cases, and adding tests. [#1500](https://github.com/promptfoo/promptfoo/pull/1500) by @mldangelo
- **Python IPC Encoding**: Resolved an issue by ensuring that Python IPC uses UTF-8 encoding. [#1511](https://github.com/promptfoo/promptfoo/pull/1511) by @typpo
- **Dependencies**:
  - Bumped `@anthropic-ai/sdk` from `0.26.1` to `0.27.0`. [#1507](https://github.com/promptfoo/promptfoo/pull/1507) by @dependabot
  - Upgraded Docusaurus to version `3.5.2`. [#1512](https://github.com/promptfoo/promptfoo/pull/1512) by @mldangelo

## [0.80.2] - 2024-08-22

### Changed

- fix: remove prompt-extraction from base plugins (#1505)

## [0.80.1] - 2024-08-21

### Added

- feat(redteam): improve test generation and reporting (#1481)
- feat(eval)!: remove interactive providers option (#1487)

### Changed

- refactor(harmful): improve test generation and deduplication (#1480)
- fix: hosted load shared eval (#1482)
- fix: Generate correct url for hosted shared evals (#1484)
- feat: multilingual strategy (#1483)
- chore(eslint): add and configure eslint-plugin-unicorn (#1489)
- fix: include vars in python provider cache key (#1493)
- fix: Including prompt extraction broke redteam generation (#1494)
- fix: floating point comparisons in matchers (#1486)
- site: enterprise breakdown (#1495)
- fix: Prompt setup during redteam generation (#1496)
- fix: hardcoded injectVars in harmful plugin (#1498)
- site: enterprise blog post (#1497)

### Fixed

- fix(assertions): update error messages for context-relevance and context-faithfulness (#1485)

### Dependencies

- chore(deps-dev): bump @aws-sdk/client-bedrock-runtime from 3.632.0 to 3.635.0 (#1490)

## [0.80.0] - 2024-08-21

### Changed

- **Multilingual Strategy**: Added multilingual strategy by @typpo in [#1483](https://github.com/promptfoo/promptfoo/pull/1483)
- **Redteam**: Improved test generation and reporting by @mldangelo in [#1481](https://github.com/promptfoo/promptfoo/pull/1481)
- **Evaluation**: Removed interactive providers option by @mldangelo in [#1487](https://github.com/promptfoo/promptfoo/pull/1487)
- **Hosted Load**: Fixed hosted load shared eval by @sklein12 in [#1482](https://github.com/promptfoo/promptfoo/pull/1482)
- **Shared Evals**: Generated correct URL for hosted shared evals by @sklein12 in [#1484](https://github.com/promptfoo/promptfoo/pull/1484)
- **Assertions**: Updated error messages for context-relevance and context-faithfulness by @mldangelo in [#1485](https://github.com/promptfoo/promptfoo/pull/1485)
- **Python Provider**: Included vars in Python provider cache key by @typpo in [#1493](https://github.com/promptfoo/promptfoo/pull/1493)
- **Prompt Extraction**: Fixed prompt extraction during redteam generation by @sklein12 in [#1494](https://github.com/promptfoo/promptfoo/pull/1494)
- **Matchers**: Fixed floating point comparisons in matchers by @typpo in [#1486](https://github.com/promptfoo/promptfoo/pull/1486)
- **Redteam Generation**: Fixed prompt setup during redteam generation by @sklein12 in [#1496](https://github.com/promptfoo/promptfoo/pull/1496)
- **Harmful Tests**: Improved test generation and deduplication by @mldangelo in [#1480](https://github.com/promptfoo/promptfoo/pull/1480)
- **ESLint**: Added and configured eslint-plugin-unicorn by @mldangelo in [#1489](https://github.com/promptfoo/promptfoo/pull/1489)
- **Dependencies**: Bumped @aws-sdk/client-bedrock-runtime from 3.632.0 to 3.635.0 by @dependabot in [#1490](https://github.com/promptfoo/promptfoo/pull/1490)
- **Crescendo**: Crescendo now uses gpt-4o-mini instead of gpt-4o by @typpo
- **Environment Variables**: Added GROQ_API_KEY and alphabetized 3rd party environment variables by @mldangelo
- **Enterprise Breakdown**: Added enterprise breakdown by @typpo in [#1495](https://github.com/promptfoo/promptfoo/pull/1495)

## [0.79.0] - 2024-08-20

### Added

- feat(groq): integrate native Groq SDK and update documentation by @mldangelo in #1479
- feat(redteam): support multiple policies in redteam config by @mldangelo in #1470
- feat(redteam): handle graceful exit on Ctrl+C during initialization by @mldangelo

### Changed

- feat: Prompt Extraction Redteam Plugin by @sklein12 in #1471
- feat: nexe build artifacts by @typpo in #1472
- fix: expand supported config file extensions by @mldangelo in #1473
- fix: onboarding.ts should assume context.py by @typpo
- fix: typo in onboarding example by @typpo
- fix: reduce false positives in `policy` and `sql-injection` by @typpo
- docs: remove references to optional Supabase environment variables by @mldangelo in #1474
- docs: owasp llm top 10 updates by @typpo
- test: mock logger in util test suite by @mldangelo
- chore(workflow): change release trigger type from 'published' to 'created' in Docker workflow, remove pull request and push triggers by @mldangelo
- chore(webui): update plugin display names by @typpo
- chore: refine pass rate threshold logging by @mldangelo
- ci: upload artifact by @typpo

### Fixed

- fix(devcontainer): improve Docker setup for development environment by @mldangelo
- fix(devcontainer): update Dockerfile.dev for Node.js development by @mldangelo
- fix(webui): truncate floating point scores by @typpo

### Dependencies

- chore(deps): update dependencies by @mldangelo in #1478
- chore(deps): update dependencies including @swc/core, esbuild, @anthropic-ai/sdk, and openai by @mldangelo

### Tests

- test(config): run tests over example promptfoo configs by @mldangelo in #1475

## [0.78.3] - 2024-08-19

### Added

- feat(redteam): add base path to CLI state for redteam generate by @mldangelo in [#1464](https://github.com/promptfoo/promptfoo/pull/1464)
- feat(eval): add global pass rate threshold by @mldangelo in [#1443](https://github.com/promptfoo/promptfoo/pull/1443)

### Changed

- chore: check config.redteam instead of config.metadata.redteam by @mldangelo in [#1463](https://github.com/promptfoo/promptfoo/pull/1463)
- chore: Add vscode settings for prettier formatting by @sklein12 in [#1469](https://github.com/promptfoo/promptfoo/pull/1469)
- build: add defaults for supabase environment variables by @sklein12 in [#1468](https://github.com/promptfoo/promptfoo/pull/1468)
- fix: smarter caching in exec provider by @typpo in [#1467](https://github.com/promptfoo/promptfoo/pull/1467)
- docs: display consistent instructions for npx vs npm vs brew by @typpo in [#1465](https://github.com/promptfoo/promptfoo/pull/1465)

### Dependencies

- chore(deps): bump openai from 4.55.9 to 4.56.0 by @dependabot in [#1466](https://github.com/promptfoo/promptfoo/pull/1466)
- chore(deps): replace rouge with js-rouge by @QuarkNerd in [#1420](https://github.com/promptfoo/promptfoo/pull/1420)

## [0.78.2] - 2024-08-18

### Changed

- feat: multi-turn jailbreak (#1459)
- feat: plugin aliases for owasp, nist (#1410)
- refactor(redteam): aliase `generate redteam` to `redteam generate`. (#1461)
- chore: strongly typed envars (#1452)
- chore: further simplify redteam onboarding (#1462)
- docs: strategies (#1460)

## [0.78.1] - 2024-08-16

### Changed

- **feat:** Helicone integration by @maamalama in [#1434](https://github.com/promptfoo/promptfoo/pull/1434)
- **fix:** is-sql assertion `databaseType` not `database` by @typpo in [#1451](https://github.com/promptfoo/promptfoo/pull/1451)
- **chore:** Use temporary file for Python interprocess communication by @enkoder in [#1447](https://github.com/promptfoo/promptfoo/pull/1447)
- **chore:** Redteam onboarding updates by @typpo in [#1453](https://github.com/promptfoo/promptfoo/pull/1453)
- **site:** Add blog post by @typpo in [#1444](https://github.com/promptfoo/promptfoo/pull/1444)

### Fixed

- **fix(redteam):** Improve iterative tree-based red team attack provider by @mldangelo in [#1458](https://github.com/promptfoo/promptfoo/pull/1458)

### Dependencies

- **chore(deps):** Update various dependencies by @mldangelo in [#1442](https://github.com/promptfoo/promptfoo/pull/1442)
- **chore(deps):** Bump `@aws-sdk/client-bedrock-runtime` from 3.629.0 to 3.631.0 by @dependabot in [#1448](https://github.com/promptfoo/promptfoo/pull/1448)
- **chore(deps):** Bump `@aws-sdk/client-bedrock-runtime` from 3.631.0 to 3.632.0 by @dependabot in [#1455](https://github.com/promptfoo/promptfoo/pull/1455)
- **chore(deps):** Bump `@anthropic-ai/sdk` from 0.25.2 to 0.26.0 by @dependabot in [#1449](https://github.com/promptfoo/promptfoo/pull/1449)
- **chore(deps):** Bump `@anthropic-ai/sdk` from 0.26.0 to 0.26.1 by @dependabot in [#1456](https://github.com/promptfoo/promptfoo/pull/1456)
- **chore(deps):** Bump `openai` from 4.55.7 to 4.55.9 by @dependabot in [#1457](https://github.com/promptfoo/promptfoo/pull/1457)

## [0.78.0] - 2024-08-14

### Changed

- **Web UI**: Added ability to choose prompt/provider column in report view by @typpo in [#1426](https://github.com/promptfoo/promptfoo/pull/1426)
- **Eval**: Support loading scenarios and tests from external files by @mldangelo in [#1432](https://github.com/promptfoo/promptfoo/pull/1432)
- **Redteam**: Added language support for generated tests by @mldangelo in [#1433](https://github.com/promptfoo/promptfoo/pull/1433)
- **Transform**: Support custom function names in file transforms by @mldangelo in [#1435](https://github.com/promptfoo/promptfoo/pull/1435)
- **Extension Hook API**: Introduced extension hook API by @aantn in [#1249](https://github.com/promptfoo/promptfoo/pull/1249)
- **Report**: Hide unused plugins in report by @typpo in [#1425](https://github.com/promptfoo/promptfoo/pull/1425)
- **Memory**: Optimize memory usage in `listPreviousResults` by not loading all results into memory by @typpo in [#1439](https://github.com/promptfoo/promptfoo/pull/1439)
- **TypeScript**: Added TypeScript `promptfooconfig` example by @mldangelo in [#1427](https://github.com/promptfoo/promptfoo/pull/1427)
- **Tests**: Moved `evaluatorHelpers` tests to a separate file by @mldangelo in [#1437](https://github.com/promptfoo/promptfoo/pull/1437)
- **Dev**: Bumped `@aws-sdk/client-bedrock-runtime` from 3.624.0 to 3.629.0 by @dependabot in [#1428](https://github.com/promptfoo/promptfoo/pull/1428)
- **SDK**: Bumped `@anthropic-ai/sdk` from 0.25.1 to 0.25.2 by @dependabot in [#1429](https://github.com/promptfoo/promptfoo/pull/1429)
- **SDK**: Bumped `openai` from 4.55.4 to 4.55.7 by @dependabot in [#1436](https://github.com/promptfoo/promptfoo/pull/1436)

## [0.77.0] - 2024-08-12

### Added

- feat(assertions): add option to disable AJV strict mode (#1415)

### Changed

- feat: ssrf plugin (#1411)
- feat: `basic` strategy to represent raw payloads only (#1417)
- refactor: transform function (#1423)
- fix: suppress docker lint (#1412)
- fix: update eslint config and resolve unused variable warnings (#1413)
- fix: handle retries for harmful generations (#1422)
- docs: add plugin documentation (#1421)

### Fixed

- fix(redteam): plugins respect config-level numTest (#1409)

### Dependencies

- chore(deps): bump openai from 4.55.3 to 4.55.4 (#1418)

### Documentation

- docs(faq): expand and restructure FAQ content (#1416)

## [0.76.1] - 2024-08-11

## [0.76.0] - 2024-08-10

### Changed

- feat: add `delete eval latest` and `delete eval all` (#1383)
- feat: bfla and bofa plugins (#1406)
- feat: Support loading tools from multiple files (#1384)
- feat: `promptfoo eval --description` override (#1399)
- feat: add `default` strategy and remove `--add-strategies` (#1401)
- feat: assume unrecognized openai models are chat models (#1404)
- feat: excessive agency grader looks at tools (#1403)
- fix: dont check SSL certs (#1396)
- fix: reduce rbac and moderation false positives (#1400)
- fix: `redteam` property was not read in config (#1407)
- fix: Do not ignored derived metrics (#1381)
- fix: add indexes for sqlite (#1382)

### Fixed

- fix(types): allow boolean values in VarsSchema (#1386)

### Dependencies

- chore(deps-dev): bump @aws-sdk/client-bedrock-runtime from 3.623.0 to 3.624.0 (#1379)
- chore(deps): bump openai from 4.54.0 to 4.55.0 (#1387)
- chore(deps): bump openai from 4.55.0 to 4.55.1 (#1392)
- chore(deps): bump @anthropic-ai/sdk from 0.25.0 to 0.25.1 (#1397)
- chore(deps): bump openai from 4.55.1 to 4.55.3 (#1398)

## [0.75.2] - 2024-08-06

### Added

- feat: ability to attach configs to prompts (#1391)

### Changed

- fix: Update "Edit Comment" dialog background for the dark mode (#1374)
- fix: undefined var in hallucination template (#1375)
- fix: restore harmCategory var (#1380)

## [0.75.1] - 2024-08-05

### Changed

- fix: temporarily disable nunjucks strict mode by @typpo

### Dependencies

- chore(deps): update dependencies (#1373)

## [0.75.0] - 2024-08-05

### Added

- feat(webui): Download report as PDF by @typpo in #1348
- feat(redteam): Add custom policy plugin by @mldangelo in #1346
- feat(config): Add writePromptfooConfig function and orderKeys utility by @mldangelo in #1360
- feat(redteam): Add purpose and entities to defaultTest metadata by @mldangelo in #1359
- feat(webui): Show metadata in details dialog by @typpo in #1362
- feat(redteam): Add some simple requested strategies by @typpo in #1364

### Changed

- feat: Implement defaultTest metadata in tests and scenarios by @mldangelo in #1361
- feat!: Add `default` plugin collection and remove --add-plugins by @typpo in #1369
- fix: Moderation assert and iterative provider handle output objects by @typpo in #1353
- fix: Improve PII grader by @typpo in #1354
- fix: Improve RBAC grading by @typpo in #1347
- fix: Make graders set assertion value by @typpo in #1355
- fix: Allow falsy provider response outputs by @typpo in #1356
- fix: Improve entity extraction and enable for PII by @typpo in #1358
- fix: Do not dereference external tool files by @typpo in #1357
- fix: Google sheets output by @typpo in #1367
- docs: How to red team RAG applications by @typpo in #1368
- refactor(redteam): Consolidate graders and plugins by @mldangelo in #1370
- chore(redteam): Collect user consent for harmful generation by @typpo in #1365

### Dependencies

- chore(deps): Bump openai from 4.53.2 to 4.54.0 by @dependabot in #1349
- chore(deps-dev): Bump @aws-sdk/client-bedrock-runtime from 3.622.0 to 3.623.0 by @dependabot in #1372

## [0.74.0] - 2024-08-01

### Changed

- **feat**: Split types vs validators for prompts, providers, and redteam [#1325](https://github.com/promptfoo/promptfoo/pull/1325) by [@typpo](https://github.com/typpo)
- **feat**: Load provider `tools` and `functions` from external file [#1342](https://github.com/promptfoo/promptfoo/pull/1342) by [@typpo](https://github.com/typpo)
- **fix**: Show gray icon when there are no tests in report [#1335](https://github.com/promptfoo/promptfoo/pull/1335) by [@typpo](https://github.com/typpo)
- **fix**: numTests calculation for previous evals [#1336](https://github.com/promptfoo/promptfoo/pull/1336) by [@onyck](https://github.com/onyck)
- **fix**: Only show the number of tests actually run in the eval [#1338](https://github.com/promptfoo/promptfoo/pull/1338) by [@typpo](https://github.com/typpo)
- **fix**: better-sqlite3 in arm64 docker image [#1344](https://github.com/promptfoo/promptfoo/pull/1344) by [@cmrfrd](https://github.com/cmrfrd)
- **fix**: Correct positive example in DEFAULT_GRADING_PROMPT [#1337](https://github.com/promptfoo/promptfoo/pull/1337) by [@tbuckley](https://github.com/tbuckley)
- **chore**: Integrate red team evaluation into promptfoo init [#1334](https://github.com/promptfoo/promptfoo/pull/1334) by [@mldangelo](https://github.com/mldangelo)
- **chore**: Enforce consistent type imports [#1341](https://github.com/promptfoo/promptfoo/pull/1341) by [@mldangelo](https://github.com/mldangelo)
- **refactor(redteam)**: Update plugin architecture and improve error handling [#1343](https://github.com/promptfoo/promptfoo/pull/1343) by [@mldangelo](https://github.com/mldangelo)
- **docs**: Expand installation instructions in README and docs [#1345](https://github.com/promptfoo/promptfoo/pull/1345) by [@mldangelo](https://github.com/mldangelo)

### Dependencies

- **chore(deps)**: Bump @azure/identity from 4.4.0 to 4.4.1 [#1340](https://github.com/promptfoo/promptfoo/pull/1340) by [@dependabot](https://github.com/dependabot)
- **chore(deps)**: Bump the github-actions group with 3 updates [#1339](https://github.com/promptfoo/promptfoo/pull/1339) by [@dependabot](https://github.com/dependabot)

## [0.73.9] - 2024-07-30

### Dependencies

- chore(deps): update dev dependencies and minor package versions (#1331)
- chore(deps): bump @anthropic-ai/sdk from 0.24.3 to 0.25.0 (#1326)

### Fixed

- fix: chain provider and test transform (#1316)

### Added

- feat: handle rate limits in generic fetch path (#1324)

### Changed

- **Features:**
  - feat: handle rate limits in generic fetch path by @typpo in https://github.com/promptfoo/promptfoo/pull/1324
- **Fixes:**
  - fix: show default vars in table by @typpo in https://github.com/promptfoo/promptfoo/pull/1306
  - fix: chain provider and test transform by @fvdnabee in https://github.com/promptfoo/promptfoo/pull/1316
- **Refactors:**
  - refactor(redteam): extract entity and purpose logic, update imitation plugin by @mldangelo in https://github.com/promptfoo/promptfoo/pull/1301
- **Chores:**
  - chore(deps): bump openai from 4.53.1 to 4.53.2 by @dependabot in https://github.com/promptfoo/promptfoo/pull/1314
  - chore: set page titles by @typpo in https://github.com/promptfoo/promptfoo/pull/1315
  - chore: add devcontainer setup by @cmrfrd in https://github.com/promptfoo/promptfoo/pull/1317
  - chore(webui): persist column selection in evals view by @mldangelo in https://github.com/promptfoo/promptfoo/pull/1302
  - chore(redteam): allow multiple provider selection by @mldangelo in https://github.com/promptfoo/promptfoo/pull/1319
  - chore(deps): bump @anthropic-ai/sdk from 0.24.3 to 0.25.0 by @dependabot in https://github.com/promptfoo/promptfoo/pull/1326
  - chore(deps-dev): bump @aws-sdk/client-bedrock-runtime from 3.620.0 to 3.620.1 by @dependabot in https://github.com/promptfoo/promptfoo/pull/1327
  - chore(deps): update dev dependencies and minor package versions by @mldangelo in https://github.com/promptfoo/promptfoo/pull/1331
- **CI/CD:**
  - ci: add assets generation job and update json schema by @mldangelo in https://github.com/promptfoo/promptfoo/pull/1321
  - docs: add CITATION.cff file by @mldangelo in https://github.com/promptfoo/promptfoo/pull/1322
  - docs: update examples and docs to use gpt-4o and gpt-4o-mini models by @mldangelo in https://github.com/promptfoo/promptfoo/pull/1323
- chore(deps-dev): bump @aws-sdk/client-bedrock-runtime from 3.620.0 to 3.620.1 (#1327)

### Documentation

- **Documentation:**

## [0.73.8] - 2024-07-29

### Dependencies

- chore(deps): bump openai from 4.53.1 to 4.53.2 (#1314)

### Documentation

- docs: update examples and docs to use gpt-4o and gpt-4o-mini models (#1323)
- docs: add CITATION.cff file (#1322)

### Added

- feat(webui): tooltip with provider config on hover (#1312)

### Changed

- feat: Imitation redteam plugin (#1163)
- fix: report cached tokens from assertions (#1299)
- fix: trim model-graded-closedqa response (#1309)
- refactor(utils): move transform logic to separate file (#1310)
- chore(cli): add option to strip auth info from shared URLs (#1304)
- chore: set page titles (#1315)
- chore(webui): persist column selection in evals view (#1302)
- ci: add assets generation job and update json schema (#1321)
- refactor(redteam): extract entity and purpose logic, update imitation plugin (#1301)
- chore(redteam): allow multiple provider selection (#1319)
- chore: add devcontainer setup (#1317)

### Fixed

- fix(webui): make it easier to select text without toggling cell (#1295)
- fix(docker): add sqlite-dev to runtime dependencies (#1297)
- fix(redteam): update CompetitorsGrader rubric (#1298)
- fix(redteam): improve plugin and strategy selection UI (#1300)
- fix(redteam): decrease false positives in hallucination grader (#1305)
- fix(redteam): misc fixes in grading and calculations (#1313)
- fix: show default vars in table (#1306)

## [0.73.7] - 2024-07-26

### Changed

- **Standalone graders for redteam** by [@typpo](https://github.com/typpo) in [#1256](https://github.com/promptfoo/promptfoo/pull/1256)
- **Punycode deprecation warning on node 22** by [@typpo](https://github.com/typpo) in [#1287](https://github.com/promptfoo/promptfoo/pull/1287)
- **Improve iterative providers and update provider API interface to pass original prompt** by [@mldangelo](https://github.com/mldangelo) in [#1293](https://github.com/promptfoo/promptfoo/pull/1293)
- **Add issue templates** by [@typpo](https://github.com/typpo) in [#1288](https://github.com/promptfoo/promptfoo/pull/1288)
- **Support TS files for prompts providers and assertions** by [@benasher44](https://github.com/benasher44) in [#1286](https://github.com/promptfoo/promptfoo/pull/1286)
- **Update dependencies** by [@mldangelo](https://github.com/mldangelo) in [#1292](https://github.com/promptfoo/promptfoo/pull/1292)
- **Move circular dependency check to style-check job** by [@mldangelo](https://github.com/mldangelo) in [#1291](https://github.com/promptfoo/promptfoo/pull/1291)
- **Add examples for embedding and classification providers** by [@Luca-Hackl](https://github.com/Luca-Hackl) in [#1296](https://github.com/promptfoo/promptfoo/pull/1296)

## [0.73.6] - 2024-07-25

### Added

- feat(ci): add Docker image publishing to GitHub Container Registry (#1263)
- feat(webui): add yaml upload button (#1264)

### Changed

- docs: fix javascript configuration guide variable example (#1268)
- site(careers): update application instructions and preferences (#1270)
- chore(python): enhance documentation, tests, formatting, and CI (#1282)
- fix: treat .cjs and .mjs files as javascript vars (#1267)
- fix: add xml tags for better delineation in `llm-rubric`, reduce `harmful` plugin false positives (#1269)
- fix: improve handling of json objects in http provider (#1274)
- fix: support provider json filepath (#1279)
- chore(ci): implement multi-arch Docker image build and push (#1266)
- chore(docker): add multi-arch image description (#1271)
- chore(eslint): add new linter rules and improve code quality (#1277)
- chore: move types files (#1278)
- refactor(redteam): rename strategies and improve type safety (#1275)
- ci: re-enable Node 22.x in CI matrix (#1272)
- chore: support loading .{,m,c}ts promptfooconfig files (#1284)

### Dependencies

- chore(deps): update ajv-formats from 2.1.1 to 3.0.1 (#1276)
- chore(deps): update @swc/core to version 1.7.1 (#1285)

## [0.73.5] - 2024-07-24

### Added

- **feat(cli):** Add the ability to share a specific eval by [@typpo](https://github.com/promptfoo/promptfoo/pull/1250)
- **feat(webui):** Hide long metrics lists by [@typpo](https://github.com/promptfoo/promptfoo/pull/1262)
- feat(webui): hide long metrics lists (#1262)
- feat: ability to share a specific eval (#1250)

### Changed

- **fix:** Resolve node-fetch TypeScript errors by [@mldangelo](https://github.com/promptfoo/promptfoo/pull/1254)
- **fix:** Correct color error in local `checkNodeVersion` test by [@mldangelo](https://github.com/promptfoo/promptfoo/pull/1255)
- **fix:** Multiple Docker fixes by [@typpo](https://github.com/promptfoo/promptfoo/pull/1257)
- **fix:** Improve `--add-strategies` validation error messages by [@typpo](https://github.com/promptfoo/promptfoo/pull/1260)
- **chore:** Warn when a variable is named `assert` by [@typpo](https://github.com/promptfoo/promptfoo/pull/1259)
- **chore:** Update Llama examples and add support for chat-formatted prompts in Replicate by [@typpo](https://github.com/promptfoo/promptfoo/pull/1261)
- chore: update llama examples and add support for chat formatted prompts in Replicate (#1261)
- chore: warn when a var is named assert (#1259)

### Fixed

- **fix(redteam):** Allow arbitrary `injectVar` name for redteam providers by [@mldangelo](https://github.com/promptfoo/promptfoo/pull/1253)
- fix: make --add-strategies validation have useful error (#1260)
- fix: multiple docker fixes (#1257)
- fix: color error in local checkNodeVersion test (#1255)
- fix: resolve node-fetch typescript errors (#1254)
- fix(redteam): allow arbitrary injectVar name for redteam providers (#1253)

## [0.73.4] - 2024-07-24

### Changed

- **schema**: Update config schema for strategies by @mldangelo in [#1244](https://github.com/promptfoo/promptfoo/pull/1244)
- **defaultTest**: Fix scenario assert merging by @onyck in [#1251](https://github.com/promptfoo/promptfoo/pull/1251)
- **webui**: Handle port already in use error by @mldangelo in [#1246](https://github.com/promptfoo/promptfoo/pull/1246)
- **webui**: Update provider list in `ProviderSelector` and add tests by @mldangelo in [#1245](https://github.com/promptfoo/promptfoo/pull/1245)
- **site**: Add blog post by @typpo in [#1247](https://github.com/promptfoo/promptfoo/pull/1247)
- **site**: Improve navigation and consistency by @mldangelo in [#1248](https://github.com/promptfoo/promptfoo/pull/1248)
- **site**: Add careers page by @mldangelo in [#1222](https://github.com/promptfoo/promptfoo/pull/1222)
- **docs**: Full RAG example by @typpo in [#1228](https://github.com/promptfoo/promptfoo/pull/1228)

## [0.73.3] - 2024-07-23

### Changed

- **WebUI:** Make eval switcher more obvious by @typpo in [#1232](https://github.com/promptfoo/promptfoo/pull/1232)
- **Redteam:** Add iterative tree provider and strategy by @mldangelo in [#1238](https://github.com/promptfoo/promptfoo/pull/1238)
- Improve `CallApiFunctionSchema`/`ProviderFunction` type by @aloisklink in [#1235](https://github.com/promptfoo/promptfoo/pull/1235)
- **Redteam:** CLI nits, plugins, provider functionality, and documentation by @mldangelo in [#1231](https://github.com/promptfoo/promptfoo/pull/1231)
- **Redteam:** PII false positives by @typpo in [#1233](https://github.com/promptfoo/promptfoo/pull/1233)
- **Redteam:** `--add-strategies` flag didn't work by @typpo in [#1234](https://github.com/promptfoo/promptfoo/pull/1234)
- Cleanup logging and fix nextui TS error by @mldangelo in [#1243](https://github.com/promptfoo/promptfoo/pull/1243)
- **CI:** Add registry URL to npm publish workflow by @mldangelo in [#1241](https://github.com/promptfoo/promptfoo/pull/1241)
- Remove redundant chalk invocations by @mldangelo in [#1240](https://github.com/promptfoo/promptfoo/pull/1240)
- Update dependencies by @mldangelo in [#1242](https://github.com/promptfoo/promptfoo/pull/1242)
- Update some images by @typpo in [#1236](https://github.com/promptfoo/promptfoo/pull/1236)
- More image updates by @typpo in [#1237](https://github.com/promptfoo/promptfoo/pull/1237)
- Update capitalization of Promptfoo and fix site deprecation warning by @mldangelo in [#1239](https://github.com/promptfoo/promptfoo/pull/1239)

## [0.73.2] - 2024-07-23

### Changed

- fix: add support for anthropic bedrock tools (#1229)
- chore(redteam): add a warning for no openai key set (#1230)

## [0.73.1] - 2024-07-22

### Changed

- fix: dont try to parse yaml content on load (#1226)

## [0.73.0] - 2024-07-22

### Added

- feat(redteam): add 4 new basic plugins (#1201)
- feat(redteam): improve test generation logic and add batching by @mldangelo in
- feat(redteam): settings dialog (#1215)https://github.com/promptfoo/promptfoo/pull/1208
- feat(redteam): introduce redteam section for promptfooconfig.yaml (#1192)

### Changed

- fix: gpt-4o-mini price (#1218)
- chore(openai): update model list (#1219)
- test: improve type safety and resolve TypeScript errors (#1216)
- refactor: resolve circular dependencies and improve code organization (#1212)
- docs: fix broken links (#1211)
- site: image updates and bugfixes (#1217)
- site: improve human readability of validator errors (#1221)
- site: yaml/json config validator for promptfoo configs (#1207)

### Fixed

- fix(validator): fix errors in default example (#1220)
- fix(webui): misc fixes and improvements to webui visuals (#1213)
- fix(redteam): mismatched categories and better overall scoring (#1214)
- fix(gemini): improve error handling (#1193)

### Dependencies

- chore(deps): update multiple dependencies to latest minor and patch versions (#1210)

## [0.72.2] - 2024-07-19

### Documentation

- docs: add guide for comparing GPT-4o vs GPT-4o-mini (#1200)

### Added

- **feat(openai):** add GPT-4o-mini models by [@mldangelo](https://github.com/promptfoo/promptfoo/pull/1196)
- feat(redteam): improve test generation logic and add batching (#1208)

### Changed

- **feat:** add schema validation to `promptfooconfig.yaml` by [@mldangelo](https://github.com/promptfoo/promptfoo/pull/1185)
- **fix:** base path for custom filter resolution by [@onyck](https://github.com/promptfoo/promptfoo/pull/1198)
- **chore(redteam):** refactor PII categories and improve plugin handling by [@mldangelo](https://github.com/promptfoo/promptfoo/pull/1191)
- **build(deps-dev):** bump `@aws-sdk/client-bedrock-runtime` from 3.614.0 to 3.616.0 by [@dependabot](https://github.com/promptfoo/promptfoo/pull/1203)
- **docs:** add guide for comparing GPT-4o vs GPT-4o-mini by [@mldangelo](https://github.com/promptfoo/promptfoo/pull/1200)
- **site:** contact page by [@typpo](https://github.com/promptfoo/promptfoo/pull/1190)
- **site:** newsletter form by [@typpo](https://github.com/promptfoo/promptfoo/pull/1194)
- **site:** miscellaneous images and improvements by [@typpo](https://github.com/promptfoo/promptfoo/pull/1199)
- build(deps-dev): bump @aws-sdk/client-bedrock-runtime from 3.614.0 to 3.616.0 (#1203)
- site: misc images and improvements (#1199)

### Fixed

- **fix(webui):** eval ID not being properly set by [@typpo](https://github.com/promptfoo/promptfoo/pull/1195)
- **fix(Dockerfile):** install curl for healthcheck by [@orange-anjou](https://github.com/promptfoo/promptfoo/pull/1204)
- fix(Dockerfile): install curl for healthcheck (#1204)
- fix: base path for custom filter resolution (#1198)

### Tests

- **test(webui):** add unit tests for `InfoModal` component by [@mldangelo](https://github.com/promptfoo/promptfoo/pull/1187)

## [0.72.1] - 2024-07-18

### Tests

- test(webui): add unit tests for InfoModal component (#1187)

### Fixed

- fix(webui): eval id not being properly set (#1195)

### Added

- feat(openai): add gpt-4o-mini models (#1196)
- feat: add schema validation to promptfooconfig.yaml (#1185)

### Changed

- Fix: Consider model name when caching Bedrock responses by @fvdnabee in [#1181](https://github.com/promptfoo/promptfoo/pull/1181)
- Fix: Parsing of the model name tag in Ollama embeddings provider by @minamijoyo in [#1189](https://github.com/promptfoo/promptfoo/pull/1189)
- Refactor (redteam): Simplify CLI command structure and update provider options by @mldangelo in [#1174](https://github.com/promptfoo/promptfoo/pull/1174)
- Refactor (types): Convert interfaces to Zod schemas by @mldangelo in [#1178](https://github.com/promptfoo/promptfoo/pull/1178)
- Refactor (redteam): Improve type safety and simplify code structure by @mldangelo in [#1175](https://github.com/promptfoo/promptfoo/pull/1175)
- Chore (redteam): Another injection by @typpo in [#1173](https://github.com/promptfoo/promptfoo/pull/1173)
- Chore (deps): Upgrade inquirer to v10 by @mldangelo in [#1176](https://github.com/promptfoo/promptfoo/pull/1176)
- Chore (redteam): Update CLI for test case generation by @mldangelo in [#1177](https://github.com/promptfoo/promptfoo/pull/1177)
- Chore: Include hostname in share confirmation by @typpo in [#1183](https://github.com/promptfoo/promptfoo/pull/1183)
- Build (deps-dev): Bump @azure/identity from 4.3.0 to 4.4.0 by @dependabot in [#1180](https://github.com/promptfoo/promptfoo/pull/1180)
- chore(redteam): refactor PII categories and improve plugin handling (#1191)
- site: newsletter form (#1194)
- site: contact page (#1190)

## [0.72.0] - 2024-07-17

### Added

- feat(webui): add about component with helpful links (#1149)
- feat(webui): Ability to compare evals (#1148)

### Changed

- feat: manual input provider (#1168)
- chore(mistral): add codestral-mamba (#1170)
- chore: static imports for iterative providers (#1169)

### Fixed

- fix(webui): dark mode toggle (#1171)
- fix(redteam): set harmCategory label for harmful tests (#1172)

## [0.71.1] - 2024-07-15

### Added

- feat(redteam): specify the default number of test cases to generate per plugin (#1154)

### Changed

- feat: add image classification example and xml assertions (#1153)

### Fixed

- fix(redteam): fix dynamic import paths (#1162)

## [0.71.0] - 2024-07-15

### Changed

- **Eval picker for web UI** by [@typpo](https://github.com/typpo) in [#1143](https://github.com/promptfoo/promptfoo/pull/1143)
- **Update default model providers to Claude 3.5** by [@mldangelo](https://github.com/mldangelo) in [#1157](https://github.com/promptfoo/promptfoo/pull/1157)
- **Allow provider customization for dataset generation** by [@mldangelo](https://github.com/mldangelo) in [#1158](https://github.com/promptfoo/promptfoo/pull/1158)
- **Predict Redteam injectVars** by [@mldangelo](https://github.com/mldangelo) in [#1141](https://github.com/promptfoo/promptfoo/pull/1141)
- **Fix JSON prompt escaping in HTTP provider and add LM Studio example** by [@mldangelo](https://github.com/mldangelo) in [#1156](https://github.com/promptfoo/promptfoo/pull/1156)
- **Fix poor performing harmful test generation** by [@mldangelo](https://github.com/mldangelo) in [#1124](https://github.com/promptfoo/promptfoo/pull/1124)
- **Update overreliance grading prompt** by [@mldangelo](https://github.com/mldangelo) in [#1146](https://github.com/promptfoo/promptfoo/pull/1146)
- **Move multiple variables warning to before progress bar** by [@typpo](https://github.com/typpo) in [#1160](https://github.com/promptfoo/promptfoo/pull/1160)
- **Add contributing guide** by [@mldangelo](https://github.com/mldangelo) in [#1150](https://github.com/promptfoo/promptfoo/pull/1150)
- **Refactor and optimize injection and iterative methods** by [@mldangelo](https://github.com/mldangelo) in [#1138](https://github.com/promptfoo/promptfoo/pull/1138)
- **Update plugin base class to support multiple assertions** by [@mldangelo](https://github.com/mldangelo) in [#1139](https://github.com/promptfoo/promptfoo/pull/1139)
- **Structural refactor, abstract plugin and method actions** by [@mldangelo](https://github.com/mldangelo) in [#1140](https://github.com/promptfoo/promptfoo/pull/1140)
- **Move CLI commands into individual files** by [@mldangelo](https://github.com/mldangelo) in [#1155](https://github.com/promptfoo/promptfoo/pull/1155)
- **Update Jest linter rules** by [@mldangelo](https://github.com/mldangelo) in [#1161](https://github.com/promptfoo/promptfoo/pull/1161)
- **Bump openai from 4.52.4 to 4.52.5** by [@dependabot](https://github.com/dependabot) in [#1137](https://github.com/promptfoo/promptfoo/pull/1137)
- **Bump @aws-sdk/client-bedrock-runtime from 3.613.0 to 3.614.0** by [@dependabot](https://github.com/dependabot) in [#1136](https://github.com/promptfoo/promptfoo/pull/1136)
- **Bump openai from 4.52.5 to 4.52.7** by [@dependabot](https://github.com/dependabot) in [#1142](https://github.com/promptfoo/promptfoo/pull/1142)
- **Update documentation and MUI dependencies** by [@mldangelo](https://github.com/mldangelo) in [#1152](https://github.com/promptfoo/promptfoo/pull/1152)
- **Update Drizzle dependencies and configuration** by [@mldangelo](https://github.com/mldangelo) in [#1151](https://github.com/promptfoo/promptfoo/pull/1151)
- **Bump dependencies with patch and minor version updates** by [@mldangelo](https://github.com/mldangelo) in [#1159](https://github.com/promptfoo/promptfoo/pull/1159)

## [0.70.1] - 2024-07-11

### Changed

- **provider**: put provider in outer loop to reduce model swap by @typpo in [#1132](https://github.com/promptfoo/promptfoo/pull/1132)
- **evaluator**: ensure unique prompt handling with labeled and unlabeled providers by @mldangelo in [#1134](https://github.com/promptfoo/promptfoo/pull/1134)
- **eval**: validate --output file extension before running eval by @mldangelo in [#1135](https://github.com/promptfoo/promptfoo/pull/1135)
- **deps-dev**: bump @aws-sdk/client-bedrock-runtime from 3.609.0 to 3.613.0 by @dependabot in [#1126](https://github.com/promptfoo/promptfoo/pull/1126)
- fix pythonCompletion test by @mldangelo in [#1133](https://github.com/promptfoo/promptfoo/pull/1133)

## [0.70.0] - 2024-07-10

### Changed

- feat: Add `promptfoo redteam init` command (#1122)
- chore: refactor eval and generate commands out of main.ts (#1121)
- build(deps): bump openai from 4.52.3 to 4.52.4 (#1118)
- refactor(redteam): relocate harmful and pii plugins from legacy directory (#1123)
- refactor(redteam): Migrate harmful test generators to plugin-based architecture (#1116)

### Fixed

- fix(redteam): use final prompt in moderation instead of original (#1117)

## [0.69.2] - 2024-07-08

### Changed

- feat: add support for nested grading results (#1101)
- fix: issue that caused harmful prompts to not save (#1112)
- fix: resolve relative paths for prompts (#1110)
- ci: compress images in PRs (#1108)
- site: landing page updates (#1096)

## [0.69.1] - 2024-07-06

### Changed

- **feat**: Add Zod schema validation for providers in `promptfooconfig` by @mldangelo in [#1102](https://github.com/promptfoo/promptfoo/pull/1102)
- **fix**: Re-add provider context in prompt functions by @mldangelo in [#1106](https://github.com/promptfoo/promptfoo/pull/1106)
- **fix**: Add missing `gpt-4-turbo-2024-04-09` by @aloisklink in [#1100](https://github.com/promptfoo/promptfoo/pull/1100)
- **chore**: Update minor and patch versions of several packages by @mldangelo in [#1107](https://github.com/promptfoo/promptfoo/pull/1107)
- **chore**: Format Python code and add check job to GitHub Actions workflow by @mldangelo in [#1105](https://github.com/promptfoo/promptfoo/pull/1105)
- **chore**: Bump version to 0.69.1 by @mldangelo
- **docs**: Add example and configuration guide for using `llama.cpp` by @mldangelo in [#1104](https://github.com/promptfoo/promptfoo/pull/1104)
- **docs**: Add Vitest integration guide by @mldangelo in [#1103](https://github.com/promptfoo/promptfoo/pull/1103)

## [0.69.0] - 2024-07-05

### Added

- feat(redteam): `extra-jailbreak` plugin that applies jailbreak to all probes (#1085)
- feat(webui): show metrics as % in column header (#1087)
- feat: add support for PROMPTFOO_AUTHOR environment variable (#1099)

### Changed

- feat: `llm-rubric` uses tools API for model-grading anthropic evals (#1079)
- feat: `--filter-providers` eval option (#1089)
- feat: add `author` field to evals (#1045)
- fix: improper path resolution for file:// prefixes (#1094)
- chore(webui): small changes to styling (#1088)
- docs: guide on how to do sandboxed evals on generated code (#1097)
- build(deps): bump replicate from 0.30.2 to 0.31.0 (#1090)

### Fixed

- fix(webui): Ability to toggle visibility of description column (#1095)

## [0.68.3] - 2024-07-04

### Tests

- test: fix assertion result mock pollution (#1086)

### Fixed

- fix: browser error on eval page with derived metrics that results when a score is null (#1093)
- fix(prompts): treat non-existent files as prompt strings (#1084)
- fix: remove test mutation for classifer and select-best assertion types (#1083)

### Added

- feat(openai): support for attachments for openai assistants (#1080)

### Changed

- **Features:**
  - Added support for attachments in OpenAI assistants by [@typpo](https://github.com/promptfoo/promptfoo/pull/1080)
- **Fixes:**
  - Removed test mutation for classifier and select-best assertion types by [@typpo](https://github.com/promptfoo/promptfoo/pull/1083)
  - Treated non-existent files as prompt strings by [@typpo](https://github.com/promptfoo/promptfoo/pull/1084)
  - Fixed assertion result mock pollution by [@mldangelo](https://github.com/promptfoo/promptfoo/pull/1086)
- **Dependencies:**
  - Bumped `openai` from 4.52.2 to 4.52.3 by [@dependabot](https://github.com/promptfoo/promptfoo/pull/1073)
  - Bumped `@aws-sdk/client-bedrock-runtime` from 3.606.0 to 3.609.0 by [@dependabot](https://github.com/promptfoo/promptfoo/pull/1072)

## [0.68.2] - 2024-07-03

### Changed

- build(deps): bump openai from 4.52.2 to 4.52.3 (#1073)
- build(deps-dev): bump @aws-sdk/client-bedrock-runtime from 3.606.0 to 3.609.0 (#1072)

### Added

- feat(webui): add scenarios to test suite configuration in yaml editor (#1071)

## [0.68.1] - 2024-07-02

### Fixed

- fix: resolve issues with relative prompt paths (#1066)
- fix: handle replicate ids without version (#1059)

### Added

- feat: support calling specific function from python provider (#1053)

### Changed

- **feat:** Support calling specific function from Python provider by [@typpo](https://github.com/promptfoo/promptfoo/pull/1053)
- **fix:** Resolve issues with relative prompt paths by [@mldangelo](https://github.com/promptfoo/promptfoo/pull/1066)
- **fix:** Handle replicate IDs without version by [@typpo](https://github.com/promptfoo/promptfoo/pull/1059)
- **build(deps):** Bump `@anthropic-ai/sdk` from 0.24.2 to 0.24.3 by [@dependabot](https://github.com/promptfoo/promptfoo/pull/1062)
- build(deps): bump @anthropic-ai/sdk from 0.24.2 to 0.24.3 (#1062)

## [0.68.0] - 2024-07-01

### Documentation

- docs: dalle jailbreak blog post (#1052)

### Added

- feat(webui): Add support for markdown tables and other extras by @typpo in [#1042](https://github.com/promptfoo/promptfoo/pull/1042)

### Changed

- feat: support for image model redteaming by @typpo in [#1051](https://github.com/promptfoo/promptfoo/pull/1051)
- feat: prompt syntax for bedrock llama3 by @fvdnabee in [#1038](https://github.com/promptfoo/promptfoo/pull/1038)
- fix: http provider returns the correct response format by @typpo in [#1027](https://github.com/promptfoo/promptfoo/pull/1027)
- fix: handle when stdout columns are not set by @typpo in [#1029](https://github.com/promptfoo/promptfoo/pull/1029)
- fix: support additional models via AWS Bedrock and update documentation by @mldangelo in [#1034](https://github.com/promptfoo/promptfoo/pull/1034)
- fix: handle imported single test case by @typpo in [#1041](https://github.com/promptfoo/promptfoo/pull/1041)
- fix: dereference promptfoo test files by @fvdnabee in [#1035](https://github.com/promptfoo/promptfoo/pull/1035)
- chore: expose runAssertion and runAssertions to node package by @typpo in [#1026](https://github.com/promptfoo/promptfoo/pull/1026)
- chore: add Node.js version check to ensure compatibility by @mldangelo in [#1030](https://github.com/promptfoo/promptfoo/pull/1030)
- chore: enable '@typescript-eslint/no-use-before-define' linter rule by @mldangelo in [#1043](https://github.com/promptfoo/promptfoo/pull/1043)
- docs: fix broken documentation links by @mldangelo in [#1033](https://github.com/promptfoo/promptfoo/pull/1033)
- docs: update anthropic.md by @Codeshark-NET in [#1036](https://github.com/promptfoo/promptfoo/pull/1036)
- ci: add GitHub Action for automatic version tagging by @mldangelo in [#1046](https://github.com/promptfoo/promptfoo/pull/1046)
- ci: npm publish workflow by @typpo in [#1044](https://github.com/promptfoo/promptfoo/pull/1044)
- build(deps): bump openai from 4.52.1 to 4.52.2 by @dependabot in [#1057](https://github.com/promptfoo/promptfoo/pull/1057)
- build(deps): bump @anthropic-ai/sdk from 0.24.1 to 0.24.2 by @dependabot in [#1056](https://github.com/promptfoo/promptfoo/pull/1056)
- build(deps-dev): bump @aws-sdk/client-bedrock-runtime from 3.602.0 to 3.606.0 by @dependabot in [#1055](https://github.com/promptfoo/promptfoo/pull/1055)
- build(deps): bump docker/setup-buildx-action from 2 to 3 in the github-actions group by @dependabot in [#1054](https://github.com/promptfoo/promptfoo/pull/1054)

## [0.67.0] - 2024-06-27

### Added

- feat(bedrock): add proxy support for AWS SDK (#1021)
- feat(redteam): Expose modified prompt for iterative jailbreaks (#1024)
- feat: replicate image provider (#1049)

### Changed

- feat: add support for gemini embeddings via vertex (#1004)
- feat: normalize prompt input formats, introduce single responsibility handlers, improve test coverage, and fix minor bugs (#994)
- fix: more robust json extraction for llm-rubric (#1019)
- build(deps): bump openai from 4.52.0 to 4.52.1 (#1015)
- build(deps): bump @anthropic-ai/sdk from 0.24.0 to 0.24.1 (#1016)
- chore: sort imports (#1006)
- chore: switch to smaller googleapis dependency (#1009)
- chore: add config telemetry (#1005)
- docs: update GitHub urls to reflect promptfoo github org repository location (#1011)
- docs: fix incorrect yaml ref in guide (#1018)

## [0.66.0] - 2024-06-24

### Changed

- `config get/set` commands, ability for users to set their email by [@typpo](https://github.com/typpo) in [#971](https://github.com/promptfoo/promptfoo/pull/971)
- **webui**: Download as CSV by [@typpo](https://github.com/typpo) in [#1000](https://github.com/promptfoo/promptfoo/pull/1000)
- Add support for Gemini default grader if credentials are present by [@typpo](https://github.com/typpo) in [#998](https://github.com/promptfoo/promptfoo/pull/998)
- **redteam**: Allow arbitrary providers by [@mldangelo](https://github.com/mldangelo) in [#1002](https://github.com/promptfoo/promptfoo/pull/1002)
- Derived metrics by [@typpo](https://github.com/typpo) in [#985](https://github.com/promptfoo/promptfoo/pull/985)
- Python provider can import modules with same name as built-ins by [@typpo](https://github.com/typpo) in [#989](https://github.com/promptfoo/promptfoo/pull/989)
- Include error text in all cases by [@typpo](https://github.com/typpo) in [#990](https://github.com/promptfoo/promptfoo/pull/990)
- Ensure tests inside scenarios are filtered by filter patterns by [@mldangelo](https://github.com/mldangelo) in [#996](https://github.com/promptfoo/promptfoo/pull/996)
- Anthropic message API support for env vars by [@typpo](https://github.com/typpo) in [#997](https://github.com/promptfoo/promptfoo/pull/997)
- Add build documentation workflow and fix typos by [@mldangelo](https://github.com/mldangelo) in [#993](https://github.com/promptfoo/promptfoo/pull/993)
- Block network calls in tests by [@typpo](https://github.com/typpo) in [#972](https://github.com/promptfoo/promptfoo/pull/972)
- Export `AnthropicMessagesProvider` from providers by [@greysteil](https://github.com/greysteil) in [#975](https://github.com/promptfoo/promptfoo/pull/975)
- Add Claude 3.5 sonnet pricing by [@typpo](https://github.com/typpo) in [#976](https://github.com/promptfoo/promptfoo/pull/976)
- Pass `tool_choice` to Anthropic when set in config by [@greysteil](https://github.com/greysteil) in [#977](https://github.com/promptfoo/promptfoo/pull/977)
- Fixed according to Ollama API specifications by [@keishidev](https://github.com/keishidev) in [#981](https://github.com/promptfoo/promptfoo/pull/981)
- Add Dependabot config and update provider dependencies by [@mldangelo](https://github.com/mldangelo) in [#984](https://github.com/promptfoo/promptfoo/pull/984)
- Don't commit `.env` to Git by [@will-holley](https://github.com/will-holley) in [#991](https://github.com/promptfoo/promptfoo/pull/991)
- Update Docker base image to Node 20, improve self-hosting documentation, and add CI action for Docker build by [@mldangelo](https://github.com/mldangelo) in [#995](https://github.com/promptfoo/promptfoo/pull/995)
- Allow variable cells to scroll instead of exploding the table height by [@grrowl](https://github.com/grrowl) in [#973](https://github.com/promptfoo/promptfoo/pull/973)

## [0.65.2] - 2024-06-20

### Documentation

- docs: update claude vs gpt guide with claude 3.5 (#986)

### Added

- feat(redteam): make it easier to add non default plugins (#958)

### Changed

- feat: contains-sql assert (#964)
- fix: handle absolute paths for js providers (#966)
- fix: label not showing problem when using eval with config option (#928)
- fix: should return the whole message if the OpenAI return the content and the function call/tools at the same time. (#968)
- fix: label support for js prompts (#970)
- docs: Add CLI delete command to docs (#959)
- docs: text to sql validation guide (#962)

### Fixed

- fix(redteam): wire ui to plugins (#965)
- fix(redteam): reduce overreliance, excessive-agency false positive rates (#963)

## [0.65.1] - 2024-06-18

### Changed

- chore(docs): add shell syntax highlighting and fix typos (#953)
- chore(dependencies): update package dependencies (#952)
- Revert "feat(cli): add tests for CLI commands and fix version flag bug" (#967)

### Fixed

- fix: handle case where returned python result is null (#957)
- fix(webui): handle empty fail reasons and null componentResults (#956)

### Added

- feat(cli): add tests for CLI commands and fix version flag bug (#954)
- feat(eslint): integrate eslint-plugin-jest and configure rules (#951)
- feat: add eslint-plugin-unused-imports and remove unused imports (#949)
- feat: assertion type: is-sql (#926)

## [0.65.0] - 2024-06-17

### Added

- feat(webui): show pass/fail toggle (#938)
- feat(webui): carousel for multiple failure reasons (#939)
- feat(webui): clicking metric pills filters by nonzero only (#941)
- feat(redteam): political statements (#944)
- feat(redteam): indicate performance with moderation filter (#933)

### Changed

- feat: add hf to onboarding flow (#947)
- feat: add support for `promptfoo export latest` (#948)
- fix: serialize each item in `vars` when its type is a string (#823) (#943)
- chore(webui): split ResultsTable into separate files (#942)

### Fixed

- fix(redteam): more aggressive contract testing (#946)

### Dependencies

- chore(deps): update dependencies without breaking changes (#937)

## [0.64.0] - 2024-06-15

### Added

- feat(redteam): add unintended contracts test (#934)
- feat(anthropic): support tool use (#932)

### Changed

- feat: export `promptfoo.cache` to node package (#923)
- feat: add Voyage AI embeddings provider (#931)
- feat: Add more Portkey header provider options and create headers automatically (#909)
- fix: handle openai chat-style messages better in `moderation` assert (#930)
- ci: add next.js build caching (#908)
- chore(docs): update installation and GitHub Actions guides (#935)
- chore(dependencies): bump LLM providers in package.json (#936)

### Fixed

- fix(bedrock): support cohere embeddings (#924)

### Dependencies

- chore(deps): bump braces from 3.0.2 to 3.0.3 (#918)

## [0.63.2] - 2024-06-10

### Added

- feat: report view for redteam evals (#920)

### Fixed

- fix(bedrock): default value for configs (#917)
- fix: prevent assertions from being modified as they run (#929)

## [0.63.1] - 2024-06-10

### Fixed

- fix(vertex): correct handling of system instruction (#911)
- fix(bedrock): support for llama, cohere command and command-r, mistral (#915)

## [0.63.0] - 2024-06-09

### Added

- feat(bedrock): Add support for mistral, llama, cohere (#885)
- feat(ollama): add OLLAMA_API_KEY to support authentication (#883)
- feat(redteam): add test for competitor recommendations (#877)
- feat(webui): Show the number of passes and failures (#888)
- feat(webui): show manual grading record in test details view (#906)
- feat(webui): use indexeddb instead of localstorage (#905)

### Changed

- feat: ability to set test case metric from csv (#889)
- feat: interactive onboarding (#886)
- feat: support `threshold` param from csv (#903)
- feat: support array of values for `similar` assertion (#895)
- fix: Prompt variable reads unprocessed spaces on both sides (#887)
- fix: windows node 22 flake (#907)
- [fix: ci passing despite failing build (](https://github.com/promptfoo/promptfoo/commit/ce6090be5d70fbe71c6da0a5ec1a73253a9d8a0e)https://github.com/promptfoo/promptfoo/pull/876[)](https://github.com/promptfoo/promptfoo/commit/ce6090be5d70fbe71c6da0a5ec1a73253a9d8a0e)
- [fix: incorrect migrations path in docker build](https://github.com/promptfoo/promptfoo/commit/6a1eef4e4b006b32de9ce6e5e2d7c0bd3b9fa95a) https://github.com/promptfoo/promptfoo/issues/861
- chore(ci): add `workflow_dispatch` trigger (#897)
- chore: add more gemini models (#894)
- chore: introduce eslint (#904)
- chore: switch to SWC for faster Jest tests (#899)
- chore: update to prettier 3 (#901)
- [chore(openai): add tool_choice required type](https://github.com/promptfoo/promptfoo/commit/e97ce63221b0e06f7e03f46c466da36c5b713017)

### Fixed

- fix(vertex): support var templating in system instruction (#902)
- [fix(webui): display latency when available](https://github.com/promptfoo/promptfoo/commit/bb335efbe9e8d6b23526c837402787a1cbba9969)

### Dependencies

- chore(deps): update most dependencies to latest stable versions (#898)

## [0.62.1] - 2024-06-06

### Added

- feat(webui): Ability to suppress browser open on `promptfoo view` (#881)
- feat(anthropic): add support for base url (#850)
- feat(openai): Support function/tool callbacks (#830)
- feat(vertex/gemini): add support for toolConfig and systemInstruction (#841)
- feat(webui): Ability to filter to highlighted cells (#852)
- feat(webui): ability to click to filter metric (#849)
- feat(webui): add copy and highlight cell actions (#847)

### Changed

- fix: migrate database before writing results (#882)
- chore: upgrade default graders to gpt-4o (#848)
- ci: Introduce jest test coverage reports (#868)
- ci: add support for node 22, remove support for node 16 (#836)
- docs: Addresses minor typographical errors (#845)
- docs: Help description of default `--output` (#844)
- feat: Add Red Team PII Tests (#862)
- feat: Support custom gateway URLs in Portkey (#840)
- feat: add support for python embedding and classification providers (#864)
- feat: add support for titan premier on bedrock (#839)
- feat: pass evalId in results (#758)
- fix: Broken types (#854)
- fix: Fix broken progress callback in web ui (#860)
- fix: Fix formatting and add style check to CI (#872)
- fix: Fix type error eval page.tsx (#867)
- fix: Improve Error Handling for Python Assertions and Provider Exceptions (#863)
- fix: Pass evaluateOptions from web ui yaml (#859)
- fix: Render multiple result images with markdown, if markdown contains multiple images (#873)
- fix: The values of defaultTest and evaluateOptions are not set when editing the eval yaml file. (#834)
- fix: crash on db migration when cache is disabled on first run (#842)
- fix: csv and html outputs include both prompt and provider labels (#851)
- fix: docker build and prepublish script (#846)
- fix: show labels for custom provider (#875)
- chore: fix windows node 22 build issues by adding missing encoding dependency and updating webpack config (#900)
- chore: update Node.js version management and improve documentation (#896)
- Fix CI Passing Despite Failing Build (#866) (#876)

## [0.62.0] - 2024-06-05

### Fixed

- fix: Parameter evaluateOptions not passed correctly in jobs created using web (#870)

### Added

- feat(anthropic): add support for base url (#850)
- feat(openai): Support function/tool callbacks (#830)
- feat(vertex/gemini): add support for toolConfig and systemInstruction (#841)
- feat(webui): Ability to filter to highlighted cells (#852)
- feat(webui): ability to click to filter metric (#849)
- feat(webui): add copy and highlight cell actions (#847)

### Changed

- feat: Add Red Team PII Tests (#862)
- feat: Support custom gateway URLs in Portkey (#840)
- feat: add support for python embedding and classification providers (#864)
- feat: add support for titan premier on bedrock (#839)
- feat: pass evalId in results (#758)
- feat: upgrade default graders to gpt-4o (#848)
- fix: Broken types (#854)
- fix: Fix broken progress callback in web ui (#860)
- fix: Fix formatting and add style check to CI (#872)
- fix: Fix type error eval page.tsx (#867)
- fix: Improve Error Handling for Python Assertions and Provider Exceptions (#863)
- fix: Pass evaluateOptions from web ui yaml (#859)
- fix: Render multiple result images with markdown, if markdown contains multiple images (#873)
- fix: The values of defaultTest and evaluateOptions are not set when editing the eval yaml file. (#834)
- fix: crash on db migration when cache is disabled on first run (#842)
- fix: csv and html outputs include both prompt and provider labels (#851)
- fix: docker build and prepublish script (#846)
- fix: show labels for custom provider (#875)
- ci: Introduce jest test coverage reports (#868)
- ci: add support for node 22, remove support for node 16 (#836)
- docs: Addresses minor typographical errors (#845)
- docs: Help description of default `--output` (#844)

## [0.61.0] - 2024-05-30

### Changed

- feat: `moderation` assert type (#821)
- feat: general purpose http/https provider (#822)
- feat: add portkey provider (#819)
- feat: Add Cloudflare AI Provider (#817)
- fix: Remove duplicate logging line (#825)
- fix: The ‘defaultTest’ option has no effect during evaluation. (#829)
- fix: Improve Error Handling in Python Script Execution (#833)
- docs: How to red team LLMs (#828)
- chore(mistral): add codestral (#831)

## [0.60.0] - 2024-05-25

### Added

- feat(webui): Add image viewer (#816)

### Changed

- feat: redteam testset generation (#804)
- feat: support for deep equality check in equals assertion (#805)
- feat: Allow functions in renderVarsInObject (#813)
- feat: ability to reference previous llm outputs via storeOutputAs (#808)
- feat: support for prompt objects (#818)
- fix: huggingface api key handling (#809)
- docs: Restore ProviderResponse class name (#806)
- docs: Fix typo in local build command (#811)

## [0.59.1] - 2024-05-18

### Changed

- [fix: handle null result timestamp when writing to db.](https://github.com/promptfoo/promptfoo/commit/40e1ebfbfd512fea56761b4cbdfff0cd25d61ae1) https://github.com/promptfoo/promptfoo/issues/800

## [0.59.0] - 2024-05-18

### Added

- feat(webui): add --filter-description option to `promptfoo view` (#780)
- feat(bedrock): add support for embeddings models (#797)

### Changed

- fix: python prompts break when using whole file (#784)
- Langfuse need to compile variables (#779)
- chore(webui): display prompt and completion tokens (#794)
- chore: include full error response in openai errors (#791)
- chore: add logprobs to assertion context (#790)
- feat: support var interpolation in function calls (#792)
- chore: add timestamp to EvaluateSummary (#785)
- fix: render markdown in variables too (#796)

### Fixed

- fix(vertex): remove leftover dependency on apiKey (#798)

## [0.58.1] - 2024-05-14

### Changed

- fix: improve GradingResult validation (#772)
- [fix: update python ProviderResponse error message and docs.](https://github.com/promptfoo/promptfoo/commit/258013080809bc782afe3de51c9309230cb5cdb2) https://github.com/promptfoo/promptfoo/issues/769
- [chore(openai): add gpt-4o models (](https://github.com/promptfoo/promptfoo/commit/ff4655d31d3588972522bb162733cb61e460f36f)https://github.com/promptfoo/promptfoo/pull/776[)](https://github.com/promptfoo/promptfoo/commit/ff4655d31d3588972522bb162733cb61e460f36f)
- add gpt-4o models (#776)

### Fixed

- fix(langfuse): Check runtime type of `getPrompt`, stringify the result (#774)

## [0.58.0] - 2024-05-09

### Changed

- feat: assert-set (#765)
- feat: add comma-delimited string support for array-type assertion values (#755)
- fix: Resolve JS assertion paths relative to configuration file (#756)
- fix: not-equals assertion (#763)
- fix: upgrade rouge package and limit to strings (#764)

## [0.57.1] - 2024-05-02

### Changed

- fix: do not serialize js objects to non-js providers (#754)
- **[See 0.57.0 release notes](https://github.com/promptfoo/promptfoo/releases/tag/0.57.0)**

## [0.57.0] - 2024-05-01

### Changed

- feat: ability to override provider per test case (#725)
- feat: eval tests matching pattern (#735)
- feat: add `-n` limit arg for `promptfoo list` (#749)
- feat: `promptfoo import` and `promptfoo export` commands (#750)
- feat: add support for `--var name=value` cli option (#745)
- feat: promptfoo eval --filter-failing outputFile.json (#742)
- fix: eval --first-n arg (#734)
- chore: Update openai package to 3.48.5 (#739)
- chore: include logger and cache utils in javascript provider context (#748)
- chore: add `PROMPTFOO_FAILED_TEST_EXIT_CODE` envar (#751)
- docs: Document `python:` prefix when loading assertions in CSV (#731)
- docs: update README.md (#733)
- docs: Fixes to Python docs (#728)
- docs: Update to include --filter-\* cli args (#747)

## [0.56.0] - 2024-04-28

### Added

- feat(webui): improved comment dialog (#713)

### Changed

- feat: Intergration with Langfuse (#707)
- feat: Support IBM Research BAM provider (#711)
- fix: Make errors uncached in Python completion. (#706)
- fix: include python tracebacks in python errors (#724)
- fix: `getCache` should return a memory store when disk caching is disabled (#715)
- chore(webui): improve eval view performance (#719)
- chore(webui): always show provider in header (#721)
- chore: add support for OPENAI_BASE_URL envar (#717)

### Fixed

- fix(vertex/gemini): support nested generationConfig (#714)

## [0.55.0] - 2024-04-24

### Changed

- [Docs] Add llama3 example to ollama docs (#695)
- bugfix in answer-relevance (#697)
- feat: add support for provider `transform` property (#696)
- feat: add support for provider-specific delays (#699)
- feat: portkey.ai integration (#698)
- feat: `eval -n` arg for running the first n test cases (#700)
- feat: ability to write outputs to google sheet (#701)
- feat: first-class support for openrouter (#702)
- Fix concurrent cache request behaviour (#703)

## [0.54.1] - 2024-04-20

### Changed

- Add support for Mixtral 8x22B (#687)
- fix: google sheets async loading (#688)
- fix: trim spaces in csv assertions that can have file:// prefixes (#689)
- fix: apply thresholds to custom python asserts (#690)
- fix: include detail from external python assertion (#691)
- chore(webui): allow configuration of results per page (#694)
- fix: ability to override rubric prompt for all model-graded metrics (#692)

## [0.54.0] - 2024-04-18

### Changed

- feat: support for authenticated google sheets access (#686)
- fix: bugs in `Answer-relevance` calculation (#683)
- fix: Add tool calls to response from azure openai (#685)

## [0.53.0] - 2024-04-16

### Changed

- fix!: make `javascript` assert function call consistent with external js function call (#674)
- fix: node library supports prompt files (#668)
- feat: Enable post-hoc evaluations through defining and using output value in TestSuite (#671)
- feat: Allow local files to define providerOutput value for TestCase (#675)
- feat: detect suitable anthropic default provider (#677)
- feat: Ability to delete evals (#676)
- feat: ability to create derived metrics (#670)

## [0.52.0] - 2024-04-12

### Added

- feat(webui): add pagination (#649)

### Changed

- feat: support for inline yaml for is-json, contains-json in csv (#651)
- feat: run providers 1 at a time with --interactive-providers (#645)
- feat: --env-file arg (#615)
- fix: Do not fail with api error when azure datasource is used (#644)
- fix: allow loading of custom provider in windows (#518) (#652)
- fix: don't show telemetry message without telemtry (#658)
- fix: `E2BIG` error during the execution of Python asserts (#660)
- fix: support relative filepaths for non-code assert values (#664)

### Fixed

- fix(webui): handle invalid search regexes (#663)

## [0.51.0] - 2024-04-07

### Added

- feat(webui): store settings in localstorage (#617)
- feat(azureopenai): apiKeyEnvar support (#628)
- feat(webui): "progress" page that shows provider/prompt pairs (#631)

### Changed

- chore: improve json parsing errors (#620)
- feat: ability to override path to python binary (#619)
- Add documentation for openai vision (#637)
- Support claude vision and images (#639)
- fix: assertion files use relative path (#624)
- feat: add provider reference to prompt function (#633)
- feat: ability to import vars using glob (#641)
- feat!: return values directly in python assertions (#638)

### Fixed

- fix(webui): ability to save defaultTest and evaluateOptions in yaml editor (#629)

## [0.50.1] - 2024-04-02

### Changed

- fix: compiled esmodule interop (#613)
- fix: downgrade var resolution failure to warning (#614)
- fix: glob behavior on windows (#612)

## [0.50.0] - 2024-04-01

### Added

- feat(webui): download button (#482)
- feat(webui): toggle for showing full prompt in output cell (#603)

### Changed

- feat: support .mjs external imports (#601)
- feat: load .env from cli (#602)
- feat: ability to use js files as `transform` (#605)
- feat: ability to reference vars from other vars (#607)
- fix: handling for nonscript assertion files (#608)

### Fixed

- fix(selfhost): add support for prompts and datasets api endpoints (#600)
- fix(selfhost): Consolidate to `NEXT_PUBLIC_PROMPTFOO_REMOTE_BASE_URL` (#609)

## [0.49.3] - 2024-03-29

### Changed

- fix: bedrock model parsing (#593)
- [fix: make llm-rubric more resilient to bad json responses.](https://github.com/promptfoo/promptfoo/commit/93fd059a13454ed7a251a90a33306fb1f3c81895) https://github.com/promptfoo/promptfoo/issues/596
- feat: display progress bar for each parallel execution (#597)

## [0.49.2] - 2024-03-27

### Changed

- fix: support relative paths for custom providers (#589)
- fix: gemini generationConfig and safetySettings (#590)
- feat: cli watch for vars and providers (#591)

## [0.49.1] - 2024-03-25

### Changed

- fix: lazy import of azure peer dependency (#586)

## [0.49.0] - 2024-03-23

### Added

- feat(vertexai): use gcloud application default credentials (#580)

### Changed

- feat: Add support for huggingface token classification (#574)
- feat: Mistral provider support for URL and API key envar (#570)
- feat: run assertions in parallel (#575)
- feat: support for azure openai assistants (#577)
- feat: ability to set tags on standalone assertion llm outputs (#581)
- feat: add support for claude3 on bedrock (#582)
- fix: load file before running prompt function (#583)
- [fix: broken ansi colors on cli table](https://github.com/promptfoo/promptfoo/commit/bbb0157b09c0ffb5366d3cbd112438ca3d2d61c9)
- [fix: remove duplicate instruction output](https://github.com/promptfoo/promptfoo/commit/fb095617d36102f5b6256e9718e736378c0a5cea)
- chore: better error messages when expecting json but getting text (#576)

### Fixed

- fix(selfhost): handle sqlite db in docker image and build (#568)

### Dependencies

- chore(deps): bump webpack-dev-middleware from 5.3.3 to 5.3.4 in /site (#579)

## [0.48.0] - 2024-03-18

### Added

- feat(csv): add support for `__description` field (#556)

### Changed

- feat: migrate filesystem storage to sqlite db (#558)
  - **When you first run `eval` or `view` with 0.48.0, your saved evals will be migrated from `.json` files to a sqlite db. Please open an issue if you run into problems.**
  - Restoration: By default, the migration process runs on the promptfoo output directory `~/.promptfoo/output`. This directory is backed up at `~/.promptfoo/output-backup-*` and you can restore it and use a previous version by renaming that directory back to `output`
- feat: Add anthropic:messages and replicate:mistral as default providers to web ui (#562)
- feat: add label field to provider options (#563)
- docs: adjust configuration for python provider (#565)
- chore: db migration and cleanup (#564)

### Fixed

- fix(azureopenai): add support for `max_tokens` and `seed` (#561)

## [0.47.0] - 2024-03-14

### Changed

- feat: improve python inline asserts to not require printing (#542)
- feat: add tools and tool_choice config parameters to azure openai provider (#550)
- feat: Add support for Claude 3 Haiku (#552)
- fix: validate custom js function return values (#548)
- fix: dedupe prompts from combined configs (#554)

### Fixed

- fix(replicate): support non-array outputs (#547)

## [0.46.0] - 2024-03-08

### Added

- feat(self-host): run evals via web ui (#540)
- feat(self-host): Persist changes on self-deployed UI without sharing a new link (#538)
- feat(webui): ability to change eval name (#537)

### Changed

- feat: add support for calling specific functions for python prompt (#533)
- fix: openai tools and function checks handle plaintext responses (#541)

### Fixed

- fix(anthropic): wrap text if prompt supplied as json (#536)

## [0.45.2] - 2024-03-07

### Changed

- fix: python provider handles relative script paths correctly (#535)

## [0.45.1] - 2024-03-06

### Changed

- fix: json and yaml vars files (#531)

### Fixed

- fix(python): deserialize objects from json (#532)

## [0.45.0] - 2024-03-06

### Added

- feat(anthropic): Add Claude 3 support (#526)

### Changed

- feat: ability to load `vars` values at runtime (#496)
  // Example logic to return a value based on the varName
  if (varName === 'context') {
  return `Processed ${otherVars.input} for prompt: ${prompt}`;
  }
  return {
  output: 'default value',
  };
  // Handle potential errors
  // return { error: 'Error message' }
  # Example logic to dynamically generate variable content
  if var_name == 'context':
  return {
  'output': f"Context for {other_vars['input']} in prompt: {prompt}"
  }
  return {'output': 'default context'}
  # Handle potential errors
  # return { 'error': 'Error message' }

## [0.44.0] - 2024-03-04

### Added

- feat(mistral): Add new models, JSON mode, and update pricing (#500)

### Changed

- fix: Print incorrect response from factuality checker (#503)
- fix: Support missing open parenthesis (fixes #504) (#505)
- feat: include prompt in transform (#512)
- feat: Support csv and json files in the `tests` array (#520)

### Fixed

- fix(ollama): dont send invalid options for `OllamaChatProvider` (#506)
- fix(huggingface): do not pass through non-hf parameters (#519)

## [0.43.1] - 2024-02-25

### Changed

- fix: pass through PROMPTFOO\_\* variables from docker run (#498)
- docs: clean up python provider header

### Fixed

- fix(huggingface): support `apiKey` config param (#494)
- fix(bedrock): transform model output from cache. #474

### Documentation

- docs(huggingface): example of private huggingface inference endpoint (#497)

## [0.43.0] - 2024-02-23

### Added

- feat(webui): Display test suite description (#487)
- feat(webui): Add upload testcase csv to eval page (#484)

### Changed

- feat: pass `test` to assertion context (#485)
- fix: Change variable name to what the prompt template expects (#489)
- (docs): Replace references to deprecated postprocess option (#483)
- chore: update replicate library and add new common params (#491)

### Fixed

- fix(self-hosting): remove supabase dependency from webui eval view (#492)

## [0.42.0] - 2024-02-19

### Added

- feat(webview): toggle for prettifying json outputs (#472)
- feat(openai): support handling OpenAI Assistant functions tool calls (#473)

### Changed

- feat: add support for claude 2.1 on bedrock (#470)
- feat: support for overriding `select-best` provider (#478)
- feat: ability to disable var expansion (#476)
- fix: improve escaping for python prompt shell (#481)

## [0.41.0] - 2024-02-12

### Added

- feat(openai)!: Allow apiBaseUrl to override /v1 endpoint (#464)

### Changed

- feat: add support for async python providers (#465)
- fix: pass config to python provider (#460)
- chore: include progress output in debug logs (#461)
- docs: perplexity example (#463)

### Fixed

- fix(factuality): make factuality output case-insensitive (#468)
- fix: ensure that only valid ollama params are passed (#480)

## [0.40.0] - 2024-02-06

### Added

- feat(mistral): Add Mistral provider (#455)
- feat(openai): add support for `apiKeyEnvar` (#456)
- feat(azureopenai): add apiBaseUrl config (#459)

### Changed

- feat: cohere api support (#457)
- feat: ability to override select-best prompt. #289
- fix: support for gemini generationConfig and safetySettings (#454)

### Fixed

- fix(vertex/gemini): add support for llm-rubric and other OpenAI-formatted prompts (#450)

### Documentation

- documentation: update python.md typo in yaml (#446)

## [0.39.1] - 2024-02-02

### Changed

- fix: func => function in index.ts (#443)
- feat: add support for google ai studio gemini (#445)

## [0.39.0] - 2024-02-01

### Changed

- feat: Add DefaultGradingJsonProvider to improve `llm-rubric` reliability (#432)
- feat: add caching for exec and python providers (#435)
- feat: add `--watch` option to eval command (#439)
- feat: ability to transform output on per-assertion level (#437)
- feat: compare between multiple outputs with `select-best` (#438)
- fix: pass through cost to runAssertion
- fix: pass through cost to runAssertion

## [0.38.0] - 2024-01-29

### Added

- feat(openai): Jan 25 model updates (#416)
- feat(webui): eval deeplinks (#426)
- feat(huggingface): Support sentence similarity inference API (#425)

### Changed

- fix: Only open previous results when necessary (uses lots of memory) (#418)
- fix: html output (#430)
- feat: add a `python` provider that supports native python function calls (#419)
- feat: support for image models such as dall-e (#406)
- feat: support for `PROMPTFOO_PROMPT_SEPARATOR envar. #424

## [0.37.1] - 2024-01-26

### Changed

- fix: do not require token usage info on openai provider (#414)

## [0.37.0] - 2024-01-24

### Added

- feat(webui): add markdown support (#403)

### Changed

- feat: standalone share server (#408)
- feat: `PROMPTFOO_DISABLE_TEMPLATING` disables nunjucks templates (#405)

## [0.36.0] - 2024-01-18

### Added

- feat(webui): Ability to comment on outputs (#395)
- feat(azure): Add response_format support (#402)
- feat(azure): add support for `passthrough` and `apiVersion` (#399)

### Changed

- feat: add `promptfoo generate dataset` (#397)
- fix: typo (#401)

## [0.35.1] - 2024-01-12

### Added

- feat(bedrock): introduce amazon titan models as another option for Bedrock (#380)
- feat(openai): add support for `passthrough` request args (#388)
- feat(azure): add support for client id/secret auth (#389)
- feat(webui): label evals using `description` field (#391)

### Changed

- fix: proper support for multiple types of test providers (#386)
- feat: update CSV and HTML outputs with more details (#393)

## [0.35.0] - 2024-01-07

### Added

- feat(webview): add regex search (#378)

### Changed

- feat: support standalone assertions on CLI (#368)
- feat: add perplexity-score metric (#377)
- feat: add logprobs support for azure openai (#376)
- fix: use relative paths consistently and handle object formats (#375)
- [fix: restore **prefix and **suffix column handlers when loading test csv](https://github.com/promptfoo/promptfoo/commit/3a058684b3389693f4c5899f786fb090b04e3c93)

## [0.34.1] - 2024-01-02

### Added

- feat(openai): add support for overriding provider cost (1be1072)

### Fixed

- fix(webview): increase the request payload size limit (ef4c30f)

## [0.34.0] - 2024-01-02

### Changed

- feat: Support for evaluating cost of LLM inference (#358)
- feat: save manual edits to test outputs in webview (#362)
- feat: add `cost` assertion type (#367)
- fix: handle huggingface text generation returning dict (#357)
- fix: disable cache when using repeat (#361)
- fix: do not dereference tools and functions in config (#365)
- docs: optimize docs of openai tool usage (#355)

## [0.33.2] - 2023-12-23

### Changed

- fix: bad indentation for inline python sript (#353)
- [fix: truncate CLI table headers](https://github.com/promptfoo/promptfoo/commit/9aa9106cc9bc1660df40117d3c8f053f361fa09c)
- feat: add openai tool parameter (#350)
- feat: add `is-valid-openai-tools-call` assertion type (#354)

## [0.33.1] - 2023-12-18

### Changed

- [fix: pass env to providers when using CLI](https://github.com/promptfoo/promptfoo/commit/e8170a7f0e9d4033ef219169115f6474d978f1a7)
- [fix: correctly handle bedrock models containing :](https://github.com/promptfoo/promptfoo/commit/4469b693993934192fee2e84cc27c21e31267e5f)
- feat: add latency assertion type (#344)
- feat: add perplexity assertion type (#346)
- feat: add support for ollama chat API (#342)
- feat: retry when getting internal server error with PROMPTFOO_RETRY_5XX envar (#327)
- fix: properly escape arguments for external python assertions (#338)
- fix: use execFile/spawn for external processes (#343)
- [fix: handle null score in custom metrics](https://github.com/promptfoo/promptfoo/commit/514feed49e2f83f3e04d3e167e5833dc075e6c10)
- [fix: increment failure counter for script errors.](https://github.com/promptfoo/promptfoo/commit/61d1b068f26c63f3234dc49c9d5f5104b9cf1cda)

## [0.33.0] - 2023-12-17

### Changed

- feat: add latency assertion type (#344)
- feat: add perplexity assertion type (#346)
- feat: add support for ollama chat API (#342)
- feat: retry when getting internal server error with PROMPTFOO_RETRY_5XX envar (#327)
- fix: properly escape arguments for external python assertions (#338)
- fix: use execFile/spawn for external processes (#343)
- [fix: handle null score in custom metrics](https://github.com/promptfoo/promptfoo/commit/514feed49e2f83f3e04d3e167e5833dc075e6c10)
- [fix: increment failure counter for script errors.](https://github.com/promptfoo/promptfoo/commit/61d1b068f26c63f3234dc49c9d5f5104b9cf1cda)

## [0.32.0] - 2023-12-14

### Added

- feat(webview): Layout and styling improvements (#333)

### Changed

- feat: add support for Google Gemini model (#336)
- feat: add download yaml button in config modal. Related to #330 (#332)
- fix: set process exit code on failure

## [0.31.2] - 2023-12-11

### Added

- feat(webview): Show aggregated named metrics at top of column (#322)

### Changed

- fix: sharing option is degraded (#325)

## [0.31.1] - 2023-12-04

### Changed

- fix: issues when evaling multiple config files
- feat: support for web viewer running remotely (#321)

## [0.31.0] - 2023-12-02

### Added

- feat(openai): Adds support for function call validation (#316)

### Changed

- feat: add support for ajv formats (#314)
- feat: support prompt functions via nodejs interface (#315)
- fix: webview handling of truncated cell contents with html (#318)
- docs: Merge docs into main repo (#317)

## [0.30.2] - 2023-11-29

### Changed

- feat(cli): simplify onboarding and provide npx-specific instructions (f81bd88)

## [0.30.1] - 2023-11-29

### Changed

- feat: add bedrock in webui setup (#301)
- feat: add support for custom metrics (#305)
- feat: show table by default, even with --output (#306)
- fix: handle multiple configs that import multiple prompts (#304)
- fix: remove use of dangerouslySetInnerHTML in results table (#309)

### Fixed

- fix(openai): add support for overriding api key, host, baseurl, org in Assistants API (#311)

## [0.30.0] - 2023-11-29

### Changed

- feat: add bedrock in webui setup (#301)
- feat: add support for custom metrics (#305)
- feat: show table by default, even with --output (#306)
- fix: handle multiple configs that import multiple prompts (#304)
- fix: remove use of dangerouslySetInnerHTML in results table (#309)

## [0.29.0] - 2023-11-28

### Changed

- feat: Add support for external provider configs via file:// (#296)
- feat: Add support for HTTP proxies (#299)
- feat: claude-based models on amazon bedrock (#298)

## [0.28.2] - 2023-11-27

### Added

- feat(azureopenai): Warn when test provider should be overwritten with azure (#293)
- feat(webview): Display test descriptions if available (#294)
- feat(webview): Ability to set test scores manually (#295)

### Changed

- feat: add support for self-hosted huggingface text generation inference (#290)
- fix: prevent duplicate asserts with `defaultTest` (#287)
- fix: multiple configs handle external test and prompt files correctly (#291)

## [0.28.0] - 2023-11-19

### Changed

- feat: Add support for multiple "\_\_expected" columns (#284)
- feat: Support for OpenAI assistants API (#283)
- feat: Ability to combine multiple configs into a single eval (#285)

## [0.27.1] - 2023-11-14

### Added

- [feat(node-package): Add support for raw objects in prompts](https://github.com/promptfoo/promptfoo/commit/e6a5fe2fa7c05aabd2f52bd4fa143d957a7953dd)
- feat(openai): Add support for OpenAI `seed` param (#275)
- [feat(openai): Add support for OpenAI response_format](https://github.com/promptfoo/promptfoo/commit/12781f11f495bed21db1070e987f1b40a43b72e3)
- [feat(webview): Round score in details modal](https://github.com/promptfoo/promptfoo/commit/483c31d79486a75efc497508b9a42257935585cf)

### Changed

- fix: Set `vars._conversation` only if it is used in prompt (#282)
- feat: Add new RAG metrics (answer-relevance, context-recall, context-relevance, context-faithfulness) (#279)
- feat: throw error correctly when invalid api key is passed for OpenAI (#276)
- Bump langchain from 0.0.325 to 0.0.329 in /examples/langchain-python (#278)
- Provide the prompt in the context to external assertion scripts (#277)
- fix the following error : 'List should have at least 1 item after val… (#280)
- [chore: Add HuggingFace debug output](https://github.com/promptfoo/promptfoo/commit/2bae118e3fa7f8164fd78d29a3a30d187026bf13)

## [0.27.0] - 2023-11-14

### Added

- [feat(node-package): Add support for raw objects in prompts](https://github.com/promptfoo/promptfoo/commit/e6a5fe2fa7c05aabd2f52bd4fa143d957a7953dd)
- feat(openai): Add support for OpenAI `seed` param (#275)
- [feat(openai): Add support for OpenAI response_format](https://github.com/promptfoo/promptfoo/commit/12781f11f495bed21db1070e987f1b40a43b72e3)
- [feat(webview): Round score in details modal](https://github.com/promptfoo/promptfoo/commit/483c31d79486a75efc497508b9a42257935585cf)

### Changed

- feat: Add new RAG metrics (answer-relevance, context-recall, context-relevance, context-faithfulness) (#279)
- feat: throw error correctly when invalid api key is passed for OpenAI (#276)
- Bump langchain from 0.0.325 to 0.0.329 in /examples/langchain-python (#278)
- Provide the prompt in the context to external assertion scripts (#277)
- fix the following error : 'List should have at least 1 item after val… (#280)
- [chore: Add HuggingFace debug output](https://github.com/promptfoo/promptfoo/commit/2bae118e3fa7f8164fd78d29a3a30d187026bf13)

## [0.26.5] - 2023-11-10

### Changed

- feat: Support for Azure OpenAI Cognitive Search (#274)
- [feat: Add PROMPTFOO_PYTHON environment variable](https://github.com/promptfoo/promptfoo/commit/33ecca3dab9382f063e68529c047cfd3fbd959e5)

## [0.26.4] - 2023-11-09

### Fixed

- fix(providers): use Azure OpenAI extensions endpoint when dataSources is set (2e5f14d)

### Tests

- test(assertions): add tests for object outputs (9e0909c)

## [0.26.3] - 2023-11-08

### Added

- [feat(AzureOpenAI): Add support for deployment_id and dataSources](https://github.com/promptfoo/promptfoo/commit/3f6dee99b4ef860af1088c4ceda1a74726070f37)

### Changed

- [Stringify output display string if output is a JSON object](https://github.com/promptfoo/promptfoo/commit/e6eff1fb75e09bfd602c08edd89ec154e3e61bf9)
- [Add JSON schema dereferencing support for JSON configs](https://github.com/promptfoo/promptfoo/commit/c32f9b051a51ee6e1ee08738e0921b4e05a5c23d)
- Update chat completion endpoint in azureopenai.ts (#273)

### Fixed

- fix(openai): Improve handling for function call responses (#270)

## [0.26.2] - 2023-11-07

### Changed

- [Fix issue with named prompt function imports](https://github.com/promptfoo/promptfoo/commit/18a4d751af15b996310eceafc5a75e114ce1bf56)
- [Fix OpenAI finetuned model parsing](https://github.com/promptfoo/promptfoo/commit/b52de61c6e1fd0a9e67d2476a9f3f9153084ad61)
- [Add new OpenAI models](https://github.com/promptfoo/promptfoo/commit/d9432d3b5747516aea1a7e8a744167fbd10a69d2)
- Fix: Broken custom api host for OpenAI. (#261)
- Add `classifier` assert type (#263)
- Send provider options and test context to ScriptCompletion (exec) provider (#268)
- Support for loading JSON schema from external file (#266)

## [0.26.1] - 2023-11-01

### Changed

- Fix broken default config for OpenAI evals created in web app (#255)
- Fix prompt per provider (#253)
- Add support for custom config directory (#257)
- Add latency and token metrics per prompt (#258)
- Add caching support to Anthropic provider (#259)
- webview: Preserve formatting of LLM outputs
- Bump langchain from 0.0.317 to 0.0.325 in /examples/langchain-python (#254)

## [0.26.0] - 2023-10-28

### Changed

- cli: Add support for raw text prompts (#252)
- Ensure the directory for the output file is created if it does not exist

## [0.25.2] - 2023-10-26

### Changed

- allow Python in tests.csv (#237)
- Improve escaping in matchers (#242)
- Add support for nunjucks filters (#243)
- Fix issue where outputPath from the configuration file is not used when `-c` option is provided
- Add envar PROMPTFOO_DISABLE_CONVERSATION_VAR
- Resolve promises in external assert files

## [0.25.1] - 2023-10-19

### Changed

- Fix issue with loading google sheets directly. (#222)
- Add \_conversation variable for testing multiple-turn chat conversations (#224)
- Allow multiple output formats simultaneously with `outputPath` (#229)
- Fall back to default embedding model if provided model doesn't support embeddings
- Various fixes and improvements
- Bump langchain from 0.0.312 to 0.0.317 in /examples/langchain-python (#245)

## [0.25.0] - 2023-10-10

### Changed

- Add support for icontains-any and icontains-all (#210)
- Bump langchain from 0.0.279 to 0.0.308 in /examples/langchain-python (#213)
- Add support for .cjs file extensions (#214)
- Add Prompts and Datasets pages (#211)
- Add CLI commands for listing and showing evals, prompts, and datasets (#218)
- Add support for `config` object in webhook provider payload. (#217)
- Other misc changes and improvements
- Bump langchain from 0.0.308 to 0.0.312 in /examples/langchain-python (#219)

## [0.24.4] - 2023-10-01

### Changed

- Fix bug in custom function boolean return value score (#208)
- Fix ollama provider with `--no-cache` and improve error handling
- Add support for HuggingFace Inference API (text generation) (#205)
- Add `apiHost` config key to Azure provider

## [0.24.3] - 2023-09-28

### Changed

- Better LocalAI/Ollama embeddings traversal failure (#191)
- `OPENAI_API_HOST` to `OPENAI_API_BASE_URL` (#187)
- Ability to include files as assertion values (#180)
- Add hosted db for evals (#149)
- Webview details pane improvements (#196)
- Add support for ollama options (#199)
- Adding TXT and HTML to `--output` help/error message (#201)

## [0.24.2] - 2023-09-23

### Changed

- Specify repo in package.json (#174)
- Add support for parsing multiple json blobs in responses (#178)
- Updated node version update of Google Colab notebook example (#171)
- Fix arg escaping for external python prompts on Windows (#179)
- Better OpenAI embeddings traversal failure (#190)
- Adds embeddings providers for LocalAI and Oolama (#189)
- Add `noindex` to shared results
- Many other misc fixes and improvements

## [0.24.1] - 2023-09-21

### Changed

- Fix prompt errors caused by leading and trailing whitespace for var file imports
- Fix an issue with response parsing in LocalAI chat
- Fix issue preventing custom provider for similarity check (#152)
- Fix escaping in python asserts (#156)
- Fix README link to providers docs (#153)
- Allow object with function name as a value for function_call (#158)
- Add a -y/--yes option to `promptfoo view` command to skip confirmation (#166)
- Other misc fixes and improvements

## [0.24.0] - 2023-09-18

### Changed

- Support for custom functions as prompts (#147)
- Refactor parts of util into more descriptive files (#148)
- Misc fixes and improvements

## [0.23.1] - 2023-09-14

### Changed

- Improvements to custom grading (#140)
- Support for Google Vertex and PaLM chat APIs (#131)
- Add support for including files in defaultTest (#137)
- Add support for disabling cache in evaluate() options (#135)
- Add support for loading vars directly from file (#139)
- Include `provider` in `EvaluateResult`
- Other misc improvements and fixes

## [0.23.0] - 2023-09-14

### Changed

- Improvements to custom grading (#140)
- Support for Google Vertex and PaLM chat APIs (#131)
- Add support for including files in defaultTest (#137)
- Add support for disabling cache in evaluate() options (#135)
- Add support for loading vars directly from file (#139)
- Include `provider` in `EvaluateResult`
- Other misc improvements and fixes

## [0.22.1] - 2023-09-14

### Added

- feat(vars): add support for loading vars directly from file (#139)
- feat(config): add support for including files in defaultTest (#137)
- feat(config): add support for disabling cache in evaluate() options (#135)
- feat(providers): support for Google Vertex and PaLM chat APIs (#131)
- feat(api): include provider in EvaluateResult (#130)

### Changed

- chore(providers): improve PaLM recognized model detection (2317eac)

### Documentation

- docs(examples): add conversation history example (#136)
- docs(examples): update node-package example with context (#134)

## [0.22.0] - 2023-09-04

### Changed

- Add OpenAI factuality and closed-QA graders (#126). These new graders implement OpenAI's eval methodology.
- Auto-escape vars when prompt is a JSON object (#127).
- Improvements to custom providers - Pass context including `vars` to callApi and make `TestCase` generic for ease of typing
- Add `prompt` to Javascript, Python, and Webhook assertion context
- Fix llama.cpp usage of provider config overrides
- Fix ollama provider parsing for llama versions like llama:13b, llama:70b etc.
- Trim var strings in CLI table (prevents slowness during CLI table output)

## [0.21.4] - 2023-09-01

### Changed

- Add support for test case threshold value (#125)
- Add support for pass/fail threshold for javascript and python numeric return values

## [0.21.3] - 2023-09-01

### Changed

- Increase request backoff and add optional delay between API calls (#122)

## [0.21.2] - 2023-08-31

### Changed

- Fix symlink bug on Windows

## [0.21.1] - 2023-08-30

### Changed

- Consistent envars and configs across providers (#119)
- Add configuration for API keys in WebUI (#120)
- Add CodeLlama to WebUI
- Fix issue with numeric values in some assert types
- Add support for running specific prompts for specific providers using `{id, prompts, config}` format
- Add a feedback command

## [0.21.0] - 2023-08-28

### Changed

- Add webhook provider (#117)
- Add support for editing config in web view (#115)
- Standalone server with database with self-hosting support (#118)
- Add support for custom llm-rubric grading via `rubricPrompt` in Assertion objects
- Add support for `vars` in `rubricPrompt`, making it easier to pass expected values per test case
- Add a handful of new supported parameters to OpenAI, Azure, Anthropic, and Replicate providers
- Allow setting `config` on `provider` attached to Assertion or TestCase
- Add/improve support for custom providers in matchesSimilarity and matchesLlmRubric

## [0.20.1] - 2023-08-18

### Changed

- Fix issue when there's not enough data to display useful charts
- Add charts to web viewer (#112)
- Add support for multiline javascript asserts
- Add support for Levenshtein distance assert type (#111)

## [0.20.0] - 2023-08-18

### Changed

- Add charts to web viewer (#112)
- Add support for multiline javascript asserts
- Add support for Levenshtein distance assert type (#111)

## [0.19.3] - 2023-08-17

### Changed

- llm-rubric provider fixes (#110)
- New diff viewer for evals
- Web UI for running evals (#103)
- Add support for OpenAI organization (#106)
- function call azure fix (#95)
- Add support for JSON schema validation for is-json and contains-json (#108)
- Other misc fixes and API improvements

## [0.19.2] - 2023-08-15

### Changed

- function call azure fix (#95)
- Add support for JSON schema validation for is-json and contains-json (#108)
- New diff viewer for evals
- Web UI for running evals (#103)
- Add support for OpenAI organization (#106)
- Other misc fixes and API improvements

## [0.19.1] - 2023-08-14

### Changed

- Add support for OpenAI organization (#106)
- New diff viewer for evals
- Web UI for running evals (#103)
- Other misc fixes and API improvements

## [0.19.0] - 2023-08-14

### Changed

- New diff viewer for evals
- Web UI for running evals (#103)
- Other misc fixes and API improvements

## [0.18.4] - 2023-08-11

### Fixed

- fix(providers): resolve Ollama provider issue with empty line handling (c4d1e5f)

### Dependencies

- chore(deps): bump certifi from 2023.5.7 to 2023.7.22 in /examples/langchain-python (#104)

## [0.18.3] - 2023-08-08

### Added

- feat(providers): add Ollama provider (#102)

### Changed

- chore(webui): disable nunjucks autoescaping by default (#101)
- chore(webui): stop forcing manual line breaks in results view (76d18f5)

### Fixed

- fix(history): remove stale `latest` symlinks before regenerating eval output (a603eee)

## [0.18.2] - 2023-08-08

### Added

- feat(webui): display assertion summaries in the results viewer (#100)

### Changed

- feat(providers): allow testing identical models with different parameters (#83)

### Fixed

- fix(cli): repair `promptfoo share` regression (01df513)
- fix(config): handle provider map parsing when entries are strings (bdd1dea)
- fix(scoring): keep weighted averages accurate by running all test cases (7854424)

## [0.18.1] - 2023-08-06

### Added

- feat(providers): add llama.cpp server support (#94)

### Changed

- chore(providers): expose `LLAMA_BASE_URL` environment variable (f4b4c39)

### Fixed

- fix(history): repair symlink detection when writing latest results (e6aed7a)

## [0.18.0] - 2023-07-28

### Added

- feat(assertions): add `python` assertion type (#78)
- feat(api): support native function ApiProviders and assertions (#93)
- feat(evals): introduce Promptfoo scenarios for data-driven testing - allows datasets to be associated with specific tests, eliminating the need to copy tests for each dataset by @Skylertodd (#89)
- feat(cli): allow specifying `outputPath` when using the Node evaluate helper (#91)

### Changed

- chore(evals): rename default "theories" concept to "scenarios" (aca0821)

### Fixed

- fix(history): repair symlink handling when persisting latest results (81a4a26)
- fix(history): clean up stale eval history entries (253ae60)
- fix(cli): restore ANSI escape code rendering in console tables (497b698)

## [0.17.9] - 2023-07-24

### Added

- feat(evals): load test cases from file or directory paths (#88)

### Changed

- feat(metrics): record latency in eval results (#85)

### Fixed

- fix(windows): resolve path compatibility issues (8de6e12)

## [0.17.8] - 2023-07-22

### Added

- feat(evals): support post-processing hooks in test cases (#84)

### Changed

- feat(webui): show recent runs in the results viewer (#82)
- feat(providers): expose additional OpenAI parameters (#81)

### Fixed

- fix(evaluator): support empty test suites without crashing (31fb876)
- fix(network): ensure fetch timeouts bubble up correctly (9e4bf94)

## [0.17.7] - 2023-07-20

### Added

- feat(config): allow provider-specific prompts in test suites (#76)

### Changed

- chore(runtime): require Node.js 16 or newer (f7f85e3)
- chore(providers): reuse context configuration for Replicate provider (48819a7)

### Fixed

- fix(providers): handle missing provider prompt maps gracefully (7c6bb35)
- fix(grading): escape user input in grading prompts (4049b3f)

## [0.17.6] - 2023-07-20

### Added

- feat(cli): add `--repeat` support to evaluations (#71)
- feat(providers): add Azure YAML prompt support (#72)
- feat(providers): implement Replicate provider (#75)

### Changed

- chore(providers): refine Replicate provider behaviour (57fa43f)
- chore(cli): default `promptfoo share` prompt to Yes on enter (1a4c080)
- chore(webui): simplify dark mode and hide identical rows in history (c244403)

## [0.17.5] - 2023-07-14

### Added

- feat(assertions): add starts-with assertion type (#64)
- feat(providers): add Azure OpenAI provider (#66)

### Changed

- feat(providers): support YAML-formatted OpenAI prompts (#67)
- chore(cli): allow disabling sharing prompts (#69)
- chore(cli): require confirmation before running `promptfoo share` (f3de0e4)
- chore(env): add `PROMPTFOO_DISABLE_UPDATE` environment variable (60fee72)

### Fixed

- fix(config): read prompts relative to the config directory (ddc370c)

## [0.17.4] - 2023-07-13

### Added

- feat(assertions): add `contains-any` assertion support (#61)

### Changed

- chore(cli): handle npm outages without crashing (3177715)

### Fixed

- fix(cli): support terminals without `process.stdout.columns` (064dcb3)
- fix(cli): correct `promptfoo init` output to reference YAML (404be34)

### Documentation

- docs: add telemetry notice (#39)

## [0.17.3] - 2023-07-10

### Added

- feat(providers): add Anthropic provider (#58)

### Changed

- chore(onboarding): refresh init onboarding content (992c0b6)

### Fixed

- fix(cli): maintain table header ordering (1e3a711)
- fix(runtime): ensure compatibility with Node 14 (59e2bb1)

## [0.17.2] - 2023-07-07

### Changed

- feat(providers): improve support for running external scripts (#55)

## [0.17.1] - 2023-07-07

### Fixed

- fix(webui): restore output rendering in results view (5ce5598)

## [0.17.0] - 2023-07-06

### Added

- feat(models): add gpt-3.5-16k checkpoints (#51)
- feat(providers): add `script:` provider prefix for custom providers (bae14ec)
- feat(webui): view raw prompts in the web viewer (#54)
- feat(cli): add `cache clear` command (970ee67)

### Changed

- chore(providers): change default suggestion provider (cc11e59)
- chore(providers): ensure OpenAI chat completions fail on invalid JSON (c456c01)
- chore(assertions): allow numeric values for contains/icontains assertions (dc04329)

### Fixed

- fix(evals): avoid creating assertions from empty expected columns (d398866)

## [0.16.0] - 2023-06-28

### Added

- feat(cli): retry failed HTTP requests to reduce transient failures (#47)
- feat(templates): allow object vars inside nunjucks templates for richer prompts (#50)

### Documentation

- docs: refresh the Question reference page with updated guidance (#46)

## [0.15.0] - 2023-06-26

### Added

- feat(scoring): add continuous scoring support for evaluations (#44)
- feat(assertions): introduce assertion weights to fine-tune scoring (0688a64)

### Changed

- chore(prompt): rename grading prompt field from `content` to `output` (fa20a25)
- chore(webui): maintain backwards compatibility for row outputs in the viewer (b2fc084)

### Fixed

- fix(config): ensure `defaultTest` populates when configs load implicitly (44acb91)

## [0.14.2] - 2023-06-24

### Changed

- chore(assertions): switch the default grading provider to `gpt-4-0613` (0d26776)
- chore(cli): trim stray progress-bar newlines for cleaner output (8d624d6)

### Fixed

- fix(cli): update cached table output correctly when results change (8fe5f84)
- fix(cli): allow non-string result payloads during rendering (61d349e)

## [0.14.1] - 2023-06-19

### Fixed

- fix(config): only apply the config base path when a path override is provided (e67918b)

## [0.14.0] - 2023-06-18

### Added

- feat(cli)!: add shareable URLs and the `promptfoo share` command by @typpo (#42)
- feat(cli): add `--no-progress-bar` option to `promptfoo eval` (75adf8a)
- feat(cli): add `--no-table` flag for evaluation output (ecf79a4)
- feat(cli): add `--share` flag to automatically create shareable URLs (7987f6e)

### Changed

- chore(cli)!: resolve config-relative file references from the config directory, not working directory (dffb091)
- chore(api)!: restructure JSON/YAML output formats to include `results`, `config`, and `shareableUrl` properties (d1b7038)

### Fixed

- fix(cli): write the latest results before launching the viewer with `--view` (496f2fb)

## [0.13.1] - 2023-06-17

### Fixed

- fix(cli): ensure command arguments override config values (c425d3a)

## [0.13.0] - 2023-06-16

### Added

- feat(providers): support OpenAI functions and custom provider arguments by @typpo (#34)
- feat(cli): add JSONL prompt file support by @typpo (#40)
- feat(cli): export `generateTable()` for external tooling reuse by @tizmagik (#37)
- feat(openai): enable OpenAI ChatCompletion function calling (0f10cdd)

### Changed

- chore(openai): add official support for OpenAI `*-0613` models (4d5f827)
- chore(cli): allow optional configs when invoking the CLI (a9140d6)
- chore(cli): respect the `LOG_LEVEL` environment variable in the logger (1f1f05f)
- chore(cli): stabilize progress display when using var arrays (340da53)

### Fixed

- fix(build): fix HTML output generation in production builds (46a2233)

## [0.12.0] - 2023-06-12

### Added

- feat(share): publish evaluations with the `promptfoo share` workflow by @typpo (#33)
- feat(telemetry): add basic usage telemetry for insight gathering (7e7e3ea)
- feat(assertions): support CSV definitions for `rouge-n` and webhook assertions (7f8be15)

### Changed

- chore(build): resolve build output paths for the web client (#32)
- chore(cli): notify users when a newer promptfoo release is available by @typpo (#31)

## [0.11.0] - 2023-06-11

### Added

- feat(assertions): add contains, icontains, contains-some, contains-any, regex, webhook, and rouge-n assertion types (#30)
- feat(assertions): allow negating any assertion type with `not-` prefix (cc5fef1)
- feat(assertions): pass context objects with vars to custom functions (1e4df7e)
- feat(webui): add failure filtering and improved table layout (69189fe)
- feat(webui): add word-break toggle to results (9c1fd3b)
- feat(webui): highlight highest passing scores in matrix (6e2942f)

### Changed

- chore(cli): limit console table rows for readability (52a28c9)
- chore(cli): add more detailed custom function failure output (6fcc37a)

### Fixed

- fix(config): respect CLI write/cache options from config (5b456ec)
- fix(webui): improve dark mode colours and rating overflow (eb7bd54)
- fix(config): parse YAML references correctly in configs (62561b5)

## [0.10.0] - 2023-06-09

### Added

- feat(prompts): add support for named prompts by @typpo (#28)

### Changed

- chore(env)!: rename `OPENAI_MAX_TEMPERATURE` to `OPENAI_TEMPERATURE` (4830557)
- chore(config): read `.yml` files by default as configs (d5c179e)
- chore(build): add native ts-node compatibility by @MentalGear (#25)
- chore(openai): add chatml stopwords by default (561437f)
- chore(webui): adjust column ordering and styling (27977c5)

### Fixed

- fix(config): support `defaultTest` overrides in CLI (59c3cbb)
- fix(env): correctly parse `OPENAI_MAX_TOKENS` and `OPENAI_MAX_TEMPERATURE` by @abi (#29)
- fix(cli): improve JSON formatting error messages (5f59900)

## [0.9.0] - 2023-06-05

### Added

- feat(vars): add support for var arrays by @typpo (#21)

### Changed

- chore(core): set a default semantic similarity threshold (4ebea73)
- chore(cli): refresh `promptfoo init` output messaging (cdbf806)

### Fixed

- fix(cache): register cache manager types for TypeScript (1a82de7)
- fix(evals): handle string interpolation issues in prompts (6b8c175)

## [0.8.3] - 2023-05-31

### Fixed

- fix(cache): create cache directory on first use (423f375)
- fix(config): throw a clearer error for malformed default configs (0d759c4)

## [0.8.2] - 2023-05-30

### Fixed

- fix(cache): only persist cache entries on successful API responses (71c10a6)

## [0.8.1] - 2023-05-30

### Added

- feat(data): add Google Sheets loader support (df900c3)

### Fixed

- fix(cli): restore backward compatibility for `-t/--tests` flags (aad1822)

## [0.8.0] - 2023-05-30

### Added

- feat(api)!: simplify the API and support unified test suite definitions by @typpo (#14)

### Changed

- chore(api)!: move evaluation settings under `evaluateOptions` (`maxConcurrency`, `showProgressBar`, `generateSuggestions`) (#14)
- chore(api)!: move CLI flag defaults under `commandLineOptions` (`write`, `cache`, `verbose`, `view`) (#14)

## [0.7.0] - 2023-05-29

### Changed

- chore(cache): improve caching defaults and enable caching by default (#17)

## [0.6.0] - 2023-05-28

### Added

- feat(providers): add LocalAI support for open-source LLMs like Llama, Alpaca, Vicuna, GPT4All (6541bb2)
- feat(cli): add glob pattern support for prompts and tests (#13)
- feat(assertions): rename `eval:` to `fn:` for custom JavaScript assertions by @MentalGear (#11)
- feat(webui): add dark mode support (0a2bb49)
- feat(api): add exports for types and useful utility functions (57ac4bb)
- feat(tests): add Jest and Mocha integrations (00d9aa2)

### Changed

- chore(cli): improve error handling and word wrapping in CLI output (398f4b0)
- chore(cli): support non-ES module requires (c451362)

### Fixed

- fix(cli): move API key validation into OpenAI subclasses (c451362)
- fix(webui): correct HTML table rendering errors in the viewer (64c9161)
- fix(providers): improve handling of third-party API errors (398f4b0)

### Dependencies

- chore(deps): bump socket.io-parser from 4.2.2 to 4.2.3 in /src/web/client (#15)

## [0.5.1] - 2023-05-23

### Changed

- chore(cli): add glob support for prompt selection (#13)

### Fixed

- fix(cli): prevent crashes when `OPENAI_API_KEY` is not set (c451362)

## [0.5.0] - 2023-05-22

### Added

- feat(assertions): add semantic similarity grading (#7)

### Changed

- chore(cli): improve error handling and word wrapping in CLI output (398f4b0)

## [0.4.0] - 2023-05-13

### Added

- feat(webui): add web viewer for evaluation results (#5)

### Changed

- chore(openai): support `OPENAI_STOP` environment variable for stopwords (79d590e)
- chore(cli): increase the default request timeout (c73e055)

## [0.3.0] - 2023-05-07

### Added

- feat(grading): enable LLM automatic grading of outputs (#4)
- feat(webui): improve how test results are shown - PASS/FAIL is shown in matrix view rather than its own column (2c3f489)

### Changed

- chore(config): allow overriding `OPENAI_API_HOST` environment variable (e390678)
- chore(cli): add `REQUEST_TIMEOUT_MS` environment variable for API timeouts (644abf9)
- chore(webui): improve HTML table output readability (2384c69)

## [0.2.2] - 2023-05-04

### Added

- feat(cli): add `promptfoo --version` output (77e862b)

### Changed

- chore(cli): improve error messages when API calls fail (af2c8d3)

### Fixed

- fix(cli): correct `promptfoo init` output text (862d7a7)
- fix(evals): preserve table ordering when building concurrently (2e3ddfa)

## [0.2.0] - 2023-05-04

### Added

- feat(cli): add `promptfoo init` command (c6a3a59)
- feat(providers): improve custom provider loading and add example (4f6b6e2)<|MERGE_RESOLUTION|>--- conflicted
+++ resolved
@@ -6,15 +6,12 @@
 
 ## [Unreleased]
 
-<<<<<<< HEAD
 - feat(guardrails): add provider-agnostic guardrails with unified error handling and retry logic
 - feat(errors): unify EvalErrorInfo to a single source of truth; export canonical types from result.ts
 - docs(types): document new error taxonomy and guardrail integration
-=======
 ### Added
 
 - feat(providers): add Python provider persistence for 10-100x performance improvement with persistent worker pools (#5968)
->>>>>>> a982ddf5
 - feat(providers): add OpenAI Agents SDK integration with support for agents, tools, handoffs, and OTLP tracing (#6009)
 - feat(providers): add function calling/tool support for Ollama chat provider (#5977)
 - feat(providers): add support for Claude Haiku 4.5 (#5937)
