# Changelog

All notable changes to this project will be documented in this file.

The format is based on [Keep a Changelog](https://keepachangelog.com/en/1.1.0/).

## [Unreleased]

### Added

- feat(redteam): add pharmacy plugins (controlled substance compliance, dosage calculation, drug interaction) and insurance plugins (coverage discrimination, network misinformation, PHI disclosure) (#6064)
- feat(redteam): add goal-misalignment plugin for detecting Goodhart's Law vulnerabilities (#6045)
- feat(webui): add jailbreak:meta strategy configuration UI in red team setup with numIterations parameter (#6086)

### Changed

- chore(telemetry): defer PostHog identify() to first telemetry event to keep module initialization synchronous (#6094)
- refactor(redteam): Prevent early (evaluator-based) exits in Jailbreak, Crescendo, and Custom Strategies (#6047)
- chore(webui): expand language options to 486 ISO 639-2 languages with support for all 687 ISO codes (639-1, 639-2/T, 639-2/B) in red team run settings (#6069)
- chore(app): larger eval selector dialog (#6063)

### Fixed

<<<<<<< HEAD
- fix(evaluator): force uncached provider calls for repeat iterations (#6043)
=======
- fix(core): handle Nunjucks template variables in URL sanitization to prevent parsing errors when sharing evals; add unit tests covering sanitizer behavior for Nunjucks template URLs (#6089)
- fix(app): Fixes the metric is defined filter (#6082)
>>>>>>> 92792e08
- fix(webui): handle plugin generation when target URL is not set (#6055)
- fix(redteam): improve image strategy text wrapping to handle long lines and prevent overflow (#6066)
- fix(providers): fix Python worker ENOENT errors by ensuring error responses are written before completion signal, improving error messages with function suggestions and fuzzy matching, and removing premature function validation to support embeddings-only and classification-only providers (#6073)

### Tests

- test(providers): add Python worker regression tests for ENOENT prevention, helpful error messages with function name suggestions, and embeddings-only provider support without call_api function (#6073)

### Documentation

- docs(redteam): add comprehensive documentation for `jailbreak:meta` strategy including usage guide, comparison with other jailbreak strategies, and integration into strategy tables (#6088)
- docs(site): add remediation reports documentation (#6083)
- docs(site): add custom strategy to the strategies reference table (#6081)
- docs(site): pricing page updates (#6068)
- docs(site): clarify remote inference in Community edition (#6065)

### Dependencies

- chore(deps): bump the github-actions group with 4 updates (#6092)
- chore(deps): bump @aws-sdk/client-bedrock-runtime from 3.920.0 to 3.921.0 (#6075)
- chore(deps): bump @aws-sdk/client-bedrock-runtime from 3.919.0 to 3.920.0 (#6060)

## [0.119.1] - 2025-10-29

### Changed

- chore(redteam): categorize `jailbreak:meta` under agentic strategies and mark as remote-only for correct UI grouping and Cloud behavior (#6049)
- chore(redteam): improve support for custom policy metric names that should include strategy suffix (#6048)

### Fixed

- fix(providers): render environment variables in provider config at load time (#6007)
- fix(redteam): validate custom strategy strategyText requirement to prevent confusing errors during test execution (#6046)
- fix(init): include helpful error message and cleanup any directories created when example download fails (#6051)
- fix(providers): removing axios as a runtime dependency in google live provider (#6050)
- fix(csv): handle primitive values directly in red team CSV export to avoid double-quoting strings (#6040)
- fix(csv): fix column count mismatch in red team CSV export when rows have multiple outputs (#6040)
- fix(internals): propagate originalProvider context to all model-graded assertions (#5973)

### Dependencies

- chore(deps): bump better-sqlite3 from 11.10.0 to 12.4.1 for Node.js v24 support (#6052) by @cdolek-twilio
- chore(deps): update Biome version with force-include patterns (`!!`) for faster local linting/CI by @sklein12 (#6042)

## [0.119.0] - 2025-10-27

### Added

- feat(webui): filtering eval results by metric values w/ numeric operators (e.g. EQ, GT, LTE, etc.) (#6011)
- feat(providers): add Python provider persistence for 10-100x performance improvement with persistent worker pools (#5968)
- feat(providers): add OpenAI Agents SDK integration with support for agents, tools, handoffs, and OTLP tracing (#6009)
- feat(providers): add function calling/tool support for Ollama chat provider (#5977)
- feat(providers): add support for Claude Haiku 4.5 (#5937)
- feat(redteam): add `jailbreak:meta` strategy with intelligent meta-agent that builds dynamic attack taxonomy and learns from full attempt history (#6021)
- feat(redteam): add COPPA plugin (#5997)
- feat(redteam): add GDPR preset mappings for red team testing (#5986)
- feat(redteam): add modifiers support to iterative strategies (#5972)
- feat(redteam): add authoritative markup injection strategy (#5961)
- feat(redteam): add wordplay plugin (#5889)
- feat(redteam): add pluginId, strategyId, sessionId, and sessionIds to metadata columns in CSV export (#6016)
- feat(redteam): add subcategory filtering to BeaverTails plugin (a70372f)
- feat(redteam): Add Simba Red Team Agent Strategy (#5795)
- feat(webui): persist inline-defined custom policy names (#5990)
- feat(webui): show target response to generated red team plugin test case (#5869)
- feat(cli): log all errors in a log file and message to the console (#5992)
- feat(cli): add errors to eval progress bar (#5942)
- feat(cache): preserve and display latency measurements when provider responses are cached (#5978)

### Changed

- chore(internals): custom policy type def (#6037)
- chore(changelog): organize and improve Unreleased section with consistent scoping and formatting (#6024)
- refactor(redteam): migrate multilingual from per-strategy config to global language configuration; plugins now generate tests directly in target languages without post-generation translation (#5984)
- chore(cli): show telemetryDisabled/telemetryDebug in `promptfoo debug` output (#6015)
- chore(cli): improve error handling and error logging (#5930)
- chore(cli): revert "feat: Improved error handling in CLI and error logging" (#5939)
- chore(webui): add label column to prompts table (#6002)
- chore(webui): gray out strategies requiring remote generation when disabled (#5985)
- chore(webui): gray out remote plugins when remote generation is disabled (#5970)
- chore(webui): improve test transform modal editor (#5962)
- chore(webui): add readOnly prop to EvalOutputPromptDialog (#5952)
- refactor(webui): organize red team plugins page into tabs with separate components (#5865)
- chore(redteam): remove "LLM Risk Assessment" prefix (#6004)
- chore(redteam): add top-level redteam telemetry events (#5951)
- refactor(webui): reduce unnecessary API health requests (#5979)
- chore(api): export GUARDRAIL_BLOCKED_REASON constant for external use (#5956)
- chore(providers): add rendered request headers to http provider debug output (#5950)
- refactor(transforms): refactor transform code to avoid 'require' (#5943)
- refactor(transforms): refactor createRequest/ResponseTransform functions into separate module (#5925)
- chore(examples): consolidate Ollama examples into unified directory (#5977)
- chore(deps): move dependencies to optional instead of peer (#5948)
- chore(deps): move `natural` to optional dependency (#5946)
- chore(redteam): improve GOAT and Crescendo error logs with additional error details for easier debugging (#6036)

### Fixed

- fix(providers): revert eager template rendering that broke runtime variable substitution (5423f80)
- fix(providers): improve Python provider reliability with automatic python3/python detection, worker cleanup, request count tracking, and reduced logging noise (#6034)
- fix(providers): simulated-user and mischievous-user now respect assistant system prompts in multi-turn conversations (#6020)
- fix(providers): improve MCP tool schema transformation for OpenAI compatibility (#5965)
- fix(providers): sessionId now properly stored in metadata for providers that use server side generated sessionIds (#6016)
- fix(redteam): don't test session management if target is not stateful (#5989)
- fix(redteam): improve crescendo prompt example alignment with actual objective statements to increase accuracy (#5964)
- fix(redteam): fewer duplicate errors for invalid strategy and plugin ids (#5954)
- fix(fetch): use consistent units in retry counter log messages - now shows attempt count vs total attempts (#6017)
- fix(fetch): include error details in final error message when rate limited (#6019)
- fix(webui): pass extensions config when running eval from UI (#6006)
- fix(webui): in red team setup, reset config button hidden by version banner (#5896)
- fix(webui): sync selected plugins to global config in red team setup UI (#5991)
- fix(webui): HTTP test agent (#6033)
- fix(webui): reset red team strategy config dialog when switching strategies (#6035)

### Dependencies

- chore(deps): bump @aws-sdk/client-bedrock-runtime from 3.914.0 to 3.916.0 (#6008)
- chore(deps): bump @aws-sdk/client-bedrock-runtime from 3.913.0 to 3.914.0 (#5996)
- chore(deps): bump pypdf from 6.0.0 to 6.1.3 in /examples/rag-full (#5998)
- chore(deps): bump @aws-sdk/client-bedrock-runtime from 3.911.0 to 3.913.0 (#5975)
- chore(deps): bump @aws-sdk/client-bedrock-runtime from 3.910.0 to 3.911.0 (#5945)
- chore(deps): bump @anthropic-ai/sdk from 0.65.0 to 0.66.0 (#5944)

### Documentation

- docs(model-audit): improve accuracy and clarity of ModelAudit documentation (#6023)
- docs(contributing): add changelog and GitHub Actions enforcement (#6012)
- docs(redteam): add global language configuration section to red team configuration docs; remove multilingual strategy documentation (#5984)
- docs(providers): add OpenAI Agents provider documentation and example (#6009)
- docs(providers): update AWS Bedrock model access documentation (#5953)
- docs(providers): fix apiKey environment variable syntax across provider docs and examples (#6018)
- docs(providers): add echo provider examples for evaluating logged production outputs (#5941)
- docs(blog): add blog post on RLVR (Reinforcement Learning with Verifiable Rewards) (#5987)
- docs(site): configuring inference (#5983)
- docs(site): update about page (#5971)
- docs(site): add export formats (#5958)
- docs(site): September release notes (#5712)
- docs(site): add red-team claude guidelines (616844d)
- docs(site): remove duplicate links (5aea733)
- docs(examples): add example demonstrating conversation session id management using hooks (#5940)

### Tests

- test(server): add comprehensive unit tests for POST /providers/test route (#6031)
- test(providers): fix flaky latencyMs assertions in TrueFoundry provider tests (#6026)
- test(providers): add unit test verifying assistant system prompt inclusion for simulated-user provider (#6020)
- test(providers): add comprehensive tests for OpenAI Agents provider, loader, and tracing (#6009)
- test(redteam): update strategy and frontend tests for global language configuration migration (#5984)
- test(redteam): remove redteam constants mocks from unit tests (#6010)
- test(webui): add tests for evaluation UI components and hooks (#5981)

## [0.118.17] - 2025-10-15

### Changed

- chore: bump version to 0.118.17 (#5936)

### Fixed

- fix(evaluator): support `defaultTest.options.provider` for model-graded assertions (#5931)
- fix(webui): improve UI email validation handling when email is invalid; add better tests (#5932)
- fix(deps): move `claude-agent-sdk` to optionalDependencies (#5935)

### Dependencies

- chore(deps): bump `@aws-sdk/client-bedrock-runtime` from 3.908.0 to 3.910.0 (#5933)

## [0.118.16] - 2025-10-15

### Added

- feat(providers): add TrueFoundry LLM Gateway provider (#5839)
- feat(redteam): add test button for request and response transforms in red-team setup UI (#5482)

### Changed

- chore(providers): count errors in websocket responses as errors (#5915)
- chore(providers): update Alibaba model support (#5919)
- chore(redteam): validate emails after prompt for red team evaluations (#5912)
- chore(redteam): implement web UI email verification (#5928)
- chore(redteam): display estimated probes on red team review page (#5863)
- chore(webui): add flag to hide traces (#5924)
- chore(build): stop tracking TypeScript build cache file (#5914)
- chore(build): update dependencies to latest minor versions (#5916)
- chore(cli): remove duplicate 'Successfully logged in' message from auth login (#5907)
- chore(redteam): add max height and scroll to custom policies container (#5910)
- chore: bump version to 0.118.16 (#5920)
- docs: add docstrings to `feat/ruby-provider` (#5903)
- test: cover red team setup components and hooks in `src/app` (#5911)

### Fixed

- fix(providers): dynamically import `DefaultAzureCredential` from `@azure/identity` (#5921)
- fix(providers): improve debugging and address hanging in websocket provider (#5918)
- fix(http): parse stringified JSON body in provider config (#5927)
- fix(redteam): improve ASR calculation accuracy in redteam report (#5792)

### Documentation

- docs(site): fix typo (#5922)

## [0.118.15] - 2025-10-13

### Added

- feat(providers): add ruby provider (#5902)
- feat(providers): Claude Agent SDK provider support (#5509)
- feat(providers): Azure AI Foundry Assistants provider (#5181)
- feat(providers): add support for streaming websocket responses (#5890)
- feat(providers): snowflake cortex provider (#5882)

### Changed

- chore(providers): add support for new OpenAI models (GPT-5 Pro, gpt-audio-mini, gpt-realtime-mini) (#5876)
- chore(providers): rename azure ai foundry assistant to ai foundry agent (#5908)
- chore(providers): update params passed to azure ai foundry provider (#5906)
- chore(webui): group agentic strategies by turn compatibility in red team UI (#5861)
- chore(webui): sort red team plugins alphabetically by display name (#5862)
- chore(webui): improved color consistency and dark mode legibility on Red Team dashboard (#5829)
- chore(test): add snowflake provider tests and environment variables (#5883)
- chore(config): add conductor config (#5904)
- chore: bump version 0.118.15 (#5909)

### Fixed

- fix(app): disable red team scan Run Now button when Promptfoo Cloud is unavailable (#5891)
- fix(webui): fix infinite re-render when custom intents are specified (#5897)
- fix(redteam): clean up multilingual strategy logging and fix chunk numbering (#5878)
- fix(redteam): requested column in 'redteam generate' output incorporates fan out strategies (#5864)
- fix(core): resolve Windows path compatibility issues (#5841)
- fix(core): restore correct cache matching behavior for test results (#5879)

### Dependencies

- chore(deps): bump @aws-sdk/client-bedrock-runtime from 3.901.0 to 3.906.0 (#5877)
- chore(deps): bump @aws-sdk/client-bedrock-runtime from 3.906.0 to 3.907.0 (#5888)
- chore(deps): bump openai from 6.2.0 to 6.3.0 (#5887)
- chore(deps): update dependencies to latest safe minor/patch versions (#5900)

### Documentation

- docs(providers): add missing providers and troubleshooting pages to index (#5905)
- docs(guardrails): remove open source guardrails page (#5880)

## [0.118.14] - 2025-10-09

### Changed

- fix: there should always be a guardrails field passed out form openai chat provider (#5874)
- chore: bump version 0.118.14 (#5875)

## [0.118.13] - 2025-10-08

### Added

- feat(cli): Add connectivity tests to promptfoo validate (#5802)
- feat(guardrails): map content filter response to guardrails output (#5859)
- feat(webui): Download full results (#5674)

### Changed

- chore(core): change default log level to debug for network errors (#5860)
- chore(core): Don't log all request error messages (#5870)
- chore(linter): Enforce no unused function params (#5853)
- chore(providers): remove deprecated IBM BAM provider (#5843)
- refactor(webui): improve EvalOutputPromptDialog with grouped dependency injection (#5845)
- chore: bump version 0.118.13 (#5873)

### Fixed

- fix(webui): Don't prepend fail reasons to output text (#5872)
- fix(redteam): filter out placeholders before purpose generation (#5852)
- fix(tests): make auth login test tolerate colorized output (#5851)

### Dependencies

- chore(deps): bump @azure/identity from 4.12.0 to 4.13.0 (#5858)
- chore(deps): bump langchain-text-splitters from 0.3.5 to 1.0.0a1 in /examples/redteam-langchain in the pip group across 1 directory (#5855)

## [0.118.12] - 2025-10-08

### Added

- feat(providers): add Slack provider (#3469)

### Changed

- feat: postman import for http provider (#5778)
- feat: Bring request transform to parity with response transform (#5850)
- fix: import command (#5794)
- fix: implement remote generation environment variable controls (#5815)
- fix: resolve Windows path handling issues (#5827)
- fix: custom strategy UI (#5834)
- fix: eliminate Python validation race condition on Windows (#5837)
- fix: escape JSON special characters in raw HTTP request variables (#5842)
- fix: Show response headers in test target results (#5848)
- fix: double sharing red teams (#5854)
- chore: update DeepSeek provider to V3.2-Exp (#5787)
- chore: bump the github-actions group with 3 updates (#5789)
- chore: bump openai from 5.23.2 to 6.0.0 (#5790)
- chore: Revert "perf: Don't create new agent for every fetch (#5633)" (#5793)
- chore: add /index to directory imports for ESM compatibility (#5798)
- chore: bump @aws-sdk/client-bedrock-runtime from 3.899.0 to 3.901.0 (#5799)
- chore: bump openai from 6.0.0 to 6.0.1 (#5800)
- chore(telemetry): Add CI flag to identify call (#5801)
- chore: bump openai from 6.0.1 to 6.1.0 (#5806)
- chore: fix npm audit vulnerabilities (#5810)
- chore: Fix incorrect session parser help text (#5811)
- chore(internals): make `runAssertion` easier to read by moving const outside function scope (#5813)
- chore: update investor info and user count (#5816)
- chore(internals): Prevent `GradingResult.assertion` definition from being overridden in select red team grading cases (#5785)
- chore: show "why" in modelaudit ui (#5821)
- chore(site): migrate OG image generation to Satori (#5826)
- chore: remove outdated license notice (#5828)
- chore: show # github stars on site (#5831)
- chore(site): update Docusaurus to v3.9.1 and fix deprecated config (#5835)
- chore: bump openai from 6.1.0 to 6.2.0 (#5844)
- chore: invert default unblocking behavior (#5856)
- chore: bump version 0.118.12 (#5857)
- chore(site): Adds Travis to team page (#5786)
- docs: update readme.md (#5812)
- docs(contributing): add CLAUDE.md context files for Claude Code (#5819)
- docs(blog): safety benchmark blog post (#5781)
- docs(providers): update IBM WatsonX model list (#5838)
- docs(contributing): add warning against using commit --amend and force push (#5840)
- test: fix vitest timeout error in EvalOutputPromptDialog tests (#5820)
- test: fix flaky Python test failures on Windows (#5824)
- test: add mock cleanup to Python provider tests (#5825)
- refactor: Remove null from GradingResult.assertion type (#5818)

### Fixed

- fix(site): add metadata key to the provider response class (#5796)
- fix(webui): prevent empty state flash when loading large evals (#5797)
- fix(webui): Clicking "Show Charts" does not show charts (#5814)
- fix(webui): remove delimiter stripping logic from EvalOutputCell (#5817)
- fix(provider): merge config and prompt systemInstruction instead of throwing error in gemini (#5823)
- fix(assertions): allow is-refusal to detect refusals in provider error messages (#5830)
- fix(webui): improve usability of number inputs (#5804)
- test: Unit tests for fix(webui): improve usability of number inputs (#5836)

### Documentation

- docs(site): adding new hire bio (#5788)
- docs(site): fix formatting issue in about page (#5803)
- docs(site): add Dane to About page team section (#5833)

## [0.118.11] - 2025-09-30

### Added

- feat(providers): add support for Claude Sonnet 4.5 (#5764)
- feat(providers): add support for Gemini 2.5 Flash and Flash-Lite (#5737)
- feat(providers): add gpt-5-codex model support (#5733)
- feat(providers): add support for Qwen models in AWS Bedrock provider (#5718)
- feat(cli): add browser opening support for auth login command (#5722)
- feat(cli): add team switching functionality (#5750)
- feat(webui): add latency to eval export CSV (#5771)
- feat(cli): sanitize all log objects (#5773)
- feat(providers): add Anthropic web_fetch_20250910 and web_search_20250305 tool support (#5573)
- feat(providers): add CometAPI provider support with environment variable configuration and example usage (#5721)
- feat(providers): add Nscale provider support (#5690)
- feat(providers): add OpenAI gpt-realtime model with full audio support (#5426)
- feat(webui): add metadata `exists` operator to eval results filter (#5697)

### Changed

- chore(cli): improve installer-aware command generation utility for consistent CLI invocation (#5747)
- chore(core): sort metadata entries (#5751)
- chore(core): update error mapping (#5783)
- chore(providers): update Claude 4.5 Sonnet (#5763)
- chore(providers): update default Granite model to granite-3-3-8b-instruct (#5768)
- chore(redteam): remove on-topic call (#5774)
- chore(redteam): update red team init default to gpt-5 (#5756)
- chore: bump version 0.118.11 (#5784)
- chore: Add docstrings to `feat/add-latency-to-csv` (#5772)

### Fixed

- fix(core): ensure `-filter-failing` correctly filters failing tests when re-running an eval (#5770)
- fix(core): ensure Python and JavaScript providers have appropriate path prefix (#5765)
- fix(core): preserve glob patterns in vars context for test case expansion (#5701)
- fix(core): suppress verbose error logging for update check timeouts (#5745)
- fix(providers): improve OpenAI embedding provider error handling (#5742)
- fix(tests): resolve Windows test failures in Python tests (#5767)
- fix(webui): apply proper truncation initialization to variable cells (#5657)
- fix(webui): disable prompt editing in header row dialogs (#5746)
- fix(webui): handle login redirects (#5734)
- fix(webui): improve empty state UI and handle null eval data (#5780)

### Dependencies

- chore(deps): bump @anthropic-ai/sdk from 0.63.1 to 0.64.0 (#5758)
- chore(deps): bump @anthropic-ai/sdk from 0.64.0 to 0.65.0 (#5776)
- chore(deps): bump @aws-sdk/client-bedrock-runtime from 3.896.0 to 3.899.0 (#5777)
- chore(deps): bump openai from 5.23.0 to 5.23.1 (#5759)
- chore(deps): bump openai from 5.23.1 to 5.23.2 (#5775)

### Documentation

- docs(site): add new hire bio (#5769)
- docs(site): improve AWS Bedrock SSO authentication documentation (#5585)
- docs(site): refine and extend e2b sandbox evaluation guide with improved examples and fixes (#5753)
- docs(site): remove incorrect Python globals persistence tip (#5782)
- docs(site): strengthen git workflow warnings in CLAUDE.md (#5762)
- docs(site): write lethal trifecta blog (#5754)

### Tests

- test(webui): add tests for evaluation UI components (`src/app`) (#5766)

## [0.118.10] - 2025-09-26

### Changed

- feat: Revamp HTTP Provider setup (#5717)
- chore: introduce grading provider to RedteamProviderManager (#5741)
- chore(webui): UX improvements for displaying custom policies in Eval Results and Red Team Vulnerabilities Reports (#5562)
- chore: bump version 0.118.10 (#5749)

## [0.118.9] - 2025-09-25

### Changed

- feat: envoy ai gateway provider (#5731)
- feat: iso 42001 mappings (#5724)
- feat: Compress data when sharing an eval (#5738)
- fix: rename agentcore provider to bedrock agents provider (#5709)
- fix: increase timeout for version checks from 1s to 10s (#5715)
- fix: add missing backend support for filtering by highlights, plus tests (#5735)
- chore: improve parsing so in case a redteam provider doesn't take json obje… (#5700)
- chore: bump @aws-sdk/client-bedrock-runtime from 3.893.0 to 3.894.0 (#5706)
- chore: bump openai from 5.22.0 to 5.22.1 (#5707)
- chore: support multilingual provider set from server boot (#5703)
- chore: Add docstrings to `applying-column-format` (#5719)
- chore(webui): in eval creator disable `Run Eval` button if no prompts or test cases are available (#5558)
- chore: bump @aws-sdk/client-bedrock-runtime from 3.894.0 to 3.895.0 (#5727)
- chore: bump @anthropic-ai/sdk from 0.62.0 to 0.63.1 (#5728)
- chore: bump openai from 5.22.1 to 5.23.0 (#5729)
- chore: bump @aws-sdk/client-bedrock-runtime from 3.895.0 to 3.896.0 (#5732)
- chore: bump version 0.118.9 (#5740)

### Fixed

- fix(webui): prioritize JSON prettify over Markdown rendering when both enabled (#5705)
- fix(webui): Copying truncated text in eval results (#5711)
- fix(internals/redteam): decrease debug access grading false negatives (#5713)

## [0.118.8] - 2025-09-23

### Added

- feat(webui): populate metadata filter keys in results dropdown (#5584)

### Fixed

- fix: improve iterative judge parsing (#5691)
- fix(cli): prevent promptfoo CLI from hanging after commands complete (#5698)
- fix(dev): suppress noisy health check logs during local startup (#5667)
- fix(prompts): tune prompt set to reduce model refusals (#5689)

### Changed

- chore: bump version 0.118.8 (#5699)

### Documentation

- docs(site): publish August release notes (#5625)
- docs(site): document `linkedTargetId` usage for custom provider linking (#5684)

## [0.118.7] - 2025-09-22

### Added

- feat(webui): connect login page to promptfoo auth system (#5685)
- feat: ability to retry errors from cli (#5647)

### Changed

- chore(webui): add 404 page (#5687)
- refactor(webui): Vulnerability Report Table Improvements (#5638)
- chore: bump version 0.118.7 (#5695)
- chore: bump openai from 5.21.0 to 5.22.0 (#5694)
- chore: bump @aws-sdk/client-bedrock-runtime from 3.891.0 to 3.893.0 (#5693)

## [0.118.6] - 2025-09-18

### Tests

- test: network isolation for tests (#5673)

### Dependencies

- chore(deps): upgrade Vite to v7 and fix browser compatibility issues (#5681)

### Documentation

- docs(site): clarify webhook issue meaning (#5679)
- docs(examples): add HTTP provider streaming example (#5648)
- docs(blog): add autonomy and agency in AI article (#5512)

### Added

- feat(redteam): support threshold in custom plugin configuration (#5644)
- feat: upgrade Material UI from v6 to v7 (#5669)
- feat(redteam): Adds support for `metric` field on custom plugins (#5656)
- feat: migrate from MUI Grid to Grid2 across all components (#5578)
- feat: report filters (#5634)
- feat: Add string array support for context-based assertions (#5631)

### Changed

- chore: Exclude node modules and build/dist from biome (#5641)
- chore: improvements to framework compliance cards (#5642)
- chore: improve design of eval download dialog (#5622)
- chore: bump @aws-sdk/client-bedrock-runtime from 3.888.0 to 3.890.0 (#5636)
- chore: bump @aws-sdk/client-bedrock-runtime from 3.890.0 to 3.891.0 (#5649)
- chore: bump openai from 5.20.3 to 5.21.0 (#5651)
- chore: update redteam small model to gpt-4.1-mini-2025-04-14 (#5645)
- chore: reduce coloration on Report View Test Suites table (#5643)
- chore: bump version 0.118.6 (#5655)
- chore(webui): minor style tweaks to datagrid pages for consistency (#5686)
- chore: persistent header on report view (#5678)
- chore(webui): fix z-index on version update banner (#5677)
- refactor(webui): Reports table UX Improvements (#5637)
- ci: revert temporarily disable redteam multi-lingual strategy in integration tests (#5658)
- ci: temporarily disable redteam multi-lingual strategy in integration tests (#5639)
- refactor(redteam): remove dead code and optimize page meta handling (#5672)
- chore: remove accidentally committed site/package-lock.json (#5688)
- chore: Allow overwriting the logger (#5663)
- chore: Update names in workflow (#5659)
- chore: update dependencies to latest compatible versions (#5627)
- chore(internals): Improves support for defining LLM-Rubric assertion threshold in CSV test cases (#5389)

### Fixed

- fix(webui): Filtering eval results on severity (#5632)
- fix(tests): correct TypeScript errors in test files (#5683)
- fix(webui): unify page layout styles (#5682)
- fix: trace visualization circular dependency (#5676)
- fix(webui): re-enable sharing button by default (#5675)
- fix: apply prettier formatting to blog post (#5670)
- fix: Remove global fetch patch (#5665)
- fix(webui): Include description column, if defined, in CSV export of eval results (#5654)
- fix(redteam): add robust fallbacks, partial retries, dedupe, safer logs to multilingual strategy (#5652)
- fix: handle dynamic imports without eval (#5630)
- fix: Catch exception when no vertex projectId is found (#5640)
- fix: spacing on report view (#5646)
- fix: plugin counts flickering (#5635)

## [0.118.5] - 2025-09-16

### Tests

- test: Unit tests for feat: upload csv for custom policies (#5629)
- test: Unit tests for chore: organize EvalOutputPromptDialog and change it to a drawer (#5628)

### Added

- feat(webui): organize `EvalOutputPromptDialog` and convert it to a drawer, (#5619)
- feat(webui): add keyboard navigation to the web UI results table, (#5591)
- feat(webui): enable bulk deletion of eval results, (#5438)
- feat(providers): add `azure:responses` provider alias for Azure Responses API, (#5293)
- feat(providers): support application inference profiles in Bedrock, (#5617)
- feat(redteam): add "layer" strategy for combining multiple strategies, (#5606)
- feat(redteam): set severity on reusable custom policies, (#5539)
- feat(redteam): display unencrypted attacks in the web UI results table, (#5565)
- feat(redteam): enable test generation for custom policies in the plugins view, (#5587)
- feat(redteam): allow uploading CSVs for custom policies, (#5618)
- feat(cli): add ability to pause and resume evals, (#5570)

### Changed

- chore(examples): update model IDs to GPT-5 and latest models, (#5593)
- chore(providers): remove Lambda Labs provider due to API deprecation, (#5599)
- chore(providers): update Cloudflare AI models and remove deprecated ones, (#5590)
- chore(redteam): add MCP plugin preset, (#5557)
- chore(redteam): add UI indicators and documentation for HuggingFace gated datasets in redteam web UI, (#5545)
- chore(internals): improve error logging on redteam test generation failures, (#5458)
- chore(internals): reduce log level of global fetch logs, (#5588)
- chore(server): add context to health check logging during startup, (#5568)
- chore(webui): hide trace timeline section when no traces are available, (#5582)
- chore(webui): improve delete confirmation dialog styling, (#5610)
- chore(webui): remove `React.FC` type annotations for React 19 compatibility, (#5572)
- ci: increase test timeout from 8 to 10 minutes, (#5586)
- ci: temporarily disable macOS Node 24.x tests due to flaky failures, (#5579)
- refactor: move `src/util/file.node.ts` path utilities, (#5596)
- refactor: standardize all directory import paths for ESM compatibility, (#5603)
- refactor: standardize directory import paths for ESM compatibility, (#5605)
- refactor: standardize import paths for ESM preparation, (#5600)
- refactor: standardize TypeScript import paths for ESM compatibility, (#5597)
- test: CoverBot: add tests for UI interaction utilities and components (`src/app`), (#5611)
- chore: update `act` import for React 19 compatibility, (#5574)
- chore(dependencies): bump `@aws-sdk/client-bedrock-runtime` from 3.886.0 to 3.887.0, (#5580)
- chore(dependencies): bump `@aws-sdk/client-bedrock-runtime` from 3.887.0 to 3.888.0, (#5602)
- chore(dependencies): bump `axios` from 1.11.0 to 1.12.0 in npm_and_yarn group across one directory, (#5569)
- chore(dependencies): bump `openai` from 5.20.1 to 5.20.2, (#5601)
- chore(dependencies): bump `openai` from 5.20.2 to 5.20.3, (#5624)
- chore(dependencies): bump version to 0.118.5, (#5626)

### Fixed

- fix(assertions): handle `threshold=0` correctly across all assertion types, (#5581)
- fix(cli): prevent accidental escaping of Python path override, (#5589)
- fix(cli): fix table display for `promptfoo list`, (#5616)
- fix(cli): temporarily disable SIGINT handler, (#5620)
- fix(internal): strip authentication headers in HTTP provider metadata, (#5577)
- fix(redteam): ensure custom policies skip the basic refusal check, (#5614)
- fix(server): hide non-critical `hasModelAuditBeenShared` error logging, (#5607)
- fix(webui): always show failure reasons in the results view when available, (#5608)
- fix(webui): improve filter component styling and layout, (#5604)
- fix(webui): prevent phantom strategy filter options for non-redteam evaluations, (#5575)
- fix(webui): fix undulating CSS header animation, (#5571)

### Documentation

- docs(site): clarify llm-rubric pass/score/threshold semantics, (#5623)
- docs(site): add August 2025 release highlights (#5518)

## [0.118.4] - 2025-09-12

### Added

- feat(cli): Add CI-friendly progress reporting for long-running evaluations (#5144)
- feat(cli): Auto-share if connected to the cloud (#5475)
- feat(cli): Log all requests and persist debug logs (#5504)
- feat(internals): Reuse FilterMode type across backend (#5542)
- feat(providers): Add AWS Bedrock AgentCore provider (#5267)
- feat(providers): Extend configuration options for Ollama provider to support thinking (#5212)
- feat(providers): OpenAI real-time custom ws URLs (#5528)
- feat(redteam): Add VLGuard plugin for multi-modal red teaming (#5243)
- feat(redteam): More financial plugins (#5419)
- feat(redteam): Risk scoring (#5191)
- feat(redteam): Special token injection plugin (#5489)
- feat(webui): Add passes-only filter to results view (#5430)

### Changed

- chore(internals): Add probes and token metrics to eval event (#5538)
- chore(internals): Add support for reusable custom policies (#5290)
- chore(internals): Remove node-fetch (#5503)
- chore(internals): Send auth info to cloud (#3744)
- chore(modelaudit): Add support for modelaudit v0.2.5 CLI arguments (#5500)
- chore(onboarding): Add Azure preset (#5537)
- chore(onboarding): Make provider menu single-select (#5536)
- chore(providers): Make OpenAI max retries configurable (#5541)
- chore(providers): Update OpenAI pricing and add missing models (#5495)
- chore(redteam): Consolidate accordion UIs on review page (#5508)
- chore(redteam): Improve user persona question in config (#5559)
- chore(redteam): Minor improvements to red team setup flow (#5523)
- chore(redteam): Retire Pandamonium redteam strategy (#5122)
- chore(redteam): Unify all date formats across tables (#5561)
- chore(redteam): Update plugin prompts to reduce rejection (#5560)
- chore(redteam): Use sharp to modify unsafeBench image formats (#5304)
- perf(webui): Optimize history endpoint to eliminate N+1 queries (#5333)
- refactor(modelaudit): Move modelAuditCliParser.ts to correct directory (#5511)
- refactor(internals): Gracefully handle remote generation disabled in plugins that require it (#5413)
- revert(redteam): Remove red team limits functionality (#5527)

### Fixed

- fix(redteam): Allow users to delete values from numeric inputs and then type (#5530)
- fix(redteam): Deduplicate assertions in DoNotAnswer and XSTest (#5513)
- fix(internals): Eliminate flaky Unicode test timeouts on Windows CI (#5485)
- fix(config): Handle function references in external file loading (#5548)
- fix(providers): Fix MCP tool calls returning [object Object] in Azure Chat provider (#5423)
- fix(config): Preserve Python assertion file references in YAML tests (issue #5519) (#5550)
- fix(providers): Proxy HTTP provider generate request through server (#5486)
- fix(internals): Resolve SIGSEGV crash in evaluator tests on macOS Node 24 (#5525)
- fix(webui): Revert migration from MUI Grid to Grid2 across all components (#5510)
- fix(cli): Use fetch with proxy to get server version (#5490)
- fix(internals): Read evaluateOptions from config file properly (#5375)
- fix(onboarding): Don't throw error when user refuses permission to write (#5535)
- fix(provider): Prioritize explicit projectId config over google-auth-library (#5492)
- fix(providers): Handle system-only prompt in Gemini (#5502)
- fix(providers): Update outdated Azure OpenAI Provider data sources (#5411)
- fix(redteam): Add missing finance graders (#5564)
- fix(redteam): Add missing plugins to webui (#5546)
- fix(redteam): Handle empty string responses in multi-turn strategies (#5549)
- fix(redteam): Prevent JSON blob injection in Crescendo chat templates (#5532)
- fix(webui): Text truncation initialization on eval page (#5483)

### Dependencies

- chore(deps): Bump @anthropic-ai/sdk from 0.61.0 to 0.62.0 (#5551)
- chore(deps): Bump @aws-sdk/client-bedrock-runtime from 3.879.0 to 3.882.0 (#5480)
- chore(deps): Bump @aws-sdk/client-bedrock-runtime from 3.882.0 to 3.883.0 (#5506)
- chore(deps): Bump @aws-sdk/client-bedrock-runtime from 3.883.0 to 3.886.0 (#5553)
- chore(deps): Bump @azure/identity from 4.11.2 to 4.12.0 (#5533)
- chore(deps): Bump langchain-community from 0.3.14 to 0.3.27 in /examples/redteam-langchain in the pip group across 1 directory (#5481)
- chore(deps): Bump langchain-community from 0.3.3 to 0.3.27 in /examples/langchain-python in the pip group across 1 directory (#5484)
- chore(deps): Bump openai from 5.19.1 to 5.20.0 (#5526)
- chore(deps): Bump openai from 5.20.0 to 5.20.1 (#5552)
- chore(deps): Bump version to 0.118.4 (#5567)
- chore(deps): Bump vite from 6.3.5 to 6.3.6 in the npm_and_yarn group across 1 directory (#5531)

### Documentation

- docs(e2b-example): Add e2b-code-eval example (promptfoo + e2b sandbox) (#5477)
- docs(examples): Add Google ADK integration example (#5520)
- docs(examples): Add YAML schema directives to example configs (#5476)
- docs(redteam): Add missing plugins to sidebar and improve bias docs (#5498)
- docs(site): Add Alan DeLong to the team section on the About page (#5507)
- docs(site): Add comprehensive multilingual evaluation support (#5505)
- docs(site): Add SKIP_OG_GENERATION environment variable for faster docs builds (#5521)
- docs(site): Clarify file extension requirements for custom providers (#5478)
- docs(site): Clarify JFrog ML vs JFrog Artifactory distinction (#5543)
- docs(site): Complete parameters page migration (#5494)
- docs(site): Redteam limits documentation (#5516)
- docs(site): Update Lily bio (#5515)
- docs(site): Updates to agent guide (#5499)
- docs(site): Latency assertion description (#5479)

### Tests

- test(webui): CoverBot: Added tests for frontend UI components and discovery utility (`src/app`) (#5514)

## [0.118.3] - 2025-09-04

### Added

- feat: migrate MUI Grid to Grid2 across all components (#5435)
- feat: Add open source red team limits (#5230)

### Changed

- Add AWS Bedrock support for OpenAI GPT OSS models (#5444)
- Add Amazon Bedrock API key authentication support (#5468)
- Ability to filter evals view by severity (#5443)
- Check cloud permissions for target before running red team (#5400)
- Make vars and context available for request transform (#5461)
- Add Vertex AI responseSchema file loading support (#5414)
- Close menus when mouse leaves (#5456)
- Default sharing to false (#5473)
- Handle empty function arguments in OpenAI Responses API tool callbacks (#5454)
- Improve Windows Python detection and add sys.executable support (#5467)
- Prioritize tool calls over content in openrouter provider (#5417)
- Support commandLineOptions.envPath in config files (#5415)
- Support setting HELICONE_API_KEY for Cloud Gateway (#5465)
- Token tracking (#5239)
- Add "results" menu, link to red team reports view (#5459)
- Bump version 0.118.3 (#5474)
- Include provider response metadata on test case transform (#5316)
- Refactor Crescendo maxTurns property (#4528)
- Remove accidental server directory (#5471)
- Replace direct process.env calls with environment helpers (#5472)
- Reorganize misplaced test files from src/ to test/ directory (#5470)
- Fix enterprise email (#5463)
- Bump openai from 5.18.1 to 5.19.1 (#5466)
- Add Tusk test runner workflow for src Jest unit tests (#5469)

## [0.118.2] - 2025-09-03

### Added

- feat(providers): Add support for Meta Llama API provider (#5432)
- feat(providers): Support TLS certs in http provider (#5452)
- feat(providers): add support for xAI Grok Code Fast models (#5425)

### Changed

- fix: Update util.ts to reflect correct Anthropic Haiku 3.5 pricing (#5436)
- chore: drop Node.js 18 support (#5428)
- chore(http): improve PFX debug logging + tests (#5445)
- chore(webui): Show footer on custom metrics dialog (#5424)
- chore: silence dotenv commercial logging messages (#5453)
- chore: remove example (#5420)
- test: CoverBot: Added tests for analytics tracking and red team reporting components (`src/app`) (#5441)
- test: optimize Python Unicode test suite for CI reliability (#5449)
- chore: bump the github-actions group with 3 updates (#5440)
- chore: update dependencies (non-breaking) (#5448)
- chore: update dependencies to latest minor/patch versions (#5433)
- chore: bump version 0.118.2 (#5457)

### Fixed

- fix(sharing): Share when it's enabled via the Config or the CLI command (#5404)
- fix(grader): reduce grader false positives (#5431)

### Documentation

- docs(site): add more guardrails assertion doc (#5434)
- docs(site): add multi-lingual RAG evaluation guidance (#5447)
- docs(site): optimize OG image generation performance (#5451)
- docs(site): update blog post (#5422)

## [0.118.1] - 2025-08-29

### Added

- feat(redteam): Add AI auto-fill for HTTP target configuration in redteam target setup ui (#5391)
- feat(redteam): Handle uploaded signatureAuth in target setup ui (#5405)

### Changed

- chore(site): integrate pylon chat into site (#5407)
- chore: bump version 0.118.1 (#5418)

### Fixed

- fix(providers): Handle Qwen tool call responses in openrouter provider (#5416)

### Documentation

- docs(site): avoid logging full image/base64; use boolean presence only (#5408)

## [0.118.0] - 2025-08-28

### Added

- feat(providers): add support for database-stored certificates in HTTP provider for promptfoo cloud (#5401)

### Changed

- fix: stop progress bar to show a clearer share error message (#5399)
- chore(internals)!: send provider-transformed output directly to test context transforms (#5376)
  **Breaking:** `contextTransform` now receives the provider transform directly.
- chore(providers): sanitize sensitive credentials in HTTP provider debug logs (#5387)
- chore: warn when tests and red-team configuration are both present during generation (#5398)
- chore(release): bump version to 0.118.0 (#5402)
- test: add tests for CoverBot store management and red-team reporting components (`src/app`) (#5372)

### Documentation

- docs(site): update model-graded metrics (#5285)
- docs(site): remove references to "parallel" introduced by #5376 (#5403)

## [0.117.11] - 2025-08-27

### Added

- feat(redteam): add -t/--target option to redteam generate command (#5338)

### Changed

- feat: MCP Agent example to red team with tool call results (#5379)
- feat: medical offlabel use (#5342)
- feat: modelaudit ability to remove recent paths (#5330)
- fix: Address design nits in redteam setup UI (#5264)
- fix: allow custom ApiProvider instances in defaultTest configuration (#5381)
- fix: mcp eval example (#5390)
- fix: Prioritize tool calls over thinking for openrouter reasoning models (#5395)
- fix: use `model` role for gemini ai studio models (#5386)
- chore: Adjust padding in plugins page (#5396)
- chore: bump version 0.117.11 (#5397)
- chore(CI): enable and refactor Docker build for caching (#5374)
- chore: remove promptfoo/package-lock.json (#5380)
- chore: visual formatting for modelaudit flat list (#5331)
- refactor(webui): Clicking "show more" on eval results metric pills renders dialog (#5337)
- docs: expose sidebar on pages that aren't in the sidebar (#5377)
- docs: model audit ci/cd (#5335)
- docs: remove orphaned star animation gif (#5383)
- docs: update site user count to 150,000+ across site constants and pages (#5394)
- chore: bump @aws-sdk/client-bedrock-runtime from 3.873.0 to 3.876.0 (#5392)
- chore: bump openai from 5.15.0 to 5.16.0 (#5388)

### Documentation

- docs(site): fix context transform examples to use context.vars.prompt (#5393)

## [0.117.10] - 2025-08-25

### Changed

- feat: improve HuggingFace dataset fetching performance and reliability (#5346)
- feat: add Google AI Studio default providers (#5361)
- feat: share model audit scans to cloud (#5336)
- feat: add google vertex credentials in config (#5179)
- fix: safe raw HTTP templating via Nunjucks raw-wrap + CRLF normalization (#5358)
- fix: improve JSON export error handling for large datasets (#5344)
- fix: replace raw-request editor with auto-growing textarea to prevent layout overflow (#5369)
- chore: better error messages for browser (#5226)
- chore: improve strategy presets (#5357)
- chore: set onboarding defaults to gpt 5 (#5360)
- chore: update dependencies to latest minor versions (#5363)
- chore: log posthog errors to debug (#5359)
- chore: sync dependencies (#5367)
- test: clean up skipped tests and add FunctionCallbackHandler coverage (#5366)
- chore: bump version 0.117.10 (#5373)
- docs: add critical git workflow guidelines to CLAUDE.md (#5362)
- docs: add SARIF output format documentation for ModelAudit (#5364)

### Fixed

- fix(CI): refactor docker build (#5353)
- fix(internals): defaultTest.provider doesn't override (#5348)

## [0.117.9] - 2025-08-22

### Added

- feat(ollama): support for `think` and passthrough parameters (#5341)
- feat: Persist model audit scans (#5308)
- feat: add support for Claude Opus 4.1 (#5183)
- feat: support file:// in http provider `body` (#5321)

### Fixed

- fix(ui): prevent header dropdown collapse on hover (#5355)
- fix(webui): Apply metric filters to eval results via url search params (#5332)
- fix: loaders on all pages (#5339)
- fix(internals): Pass `vars.output` and `vars.rubric` to LLM rubric grading call (#5315)
- fix: resolve TypeScript errors in test files (7992892)
- fix: validation for no target label set (#5318)

### Changed

- chore(webui): add navigation in redteam report from severity table to vulnerabilities table filtered by severity (#5320)
- chore: dropdown menu design consistency (#5328)
- chore: fix build (#5326)
- chore: recursively resolve file:// references in json and yaml prompts (#5215)
- chore(modelAudit): defer auth to modelaudit via environment variable (#5296)
- chore: more share debug info on error (#5266)
- chore: add stack trace to redteam error in web runner (#5319)
- chore: copy for Review page (e957b5c)
- chore: explain why things are disabled on the targets page (#5312)

### Dependencies

- chore: bump @aws-sdk/client-bedrock-runtime from 3.864.0 to 3.872.0 (#5323)
- chore: bump openai from 5.13.1 to 5.15.0 (#5345)
- chore(deps): run npm audit fix dependencies (#5343)
- chore: bump openai from 5.12.2 to 5.13.1 (#5314)

### Documentation

- docs(site): add truncation marker to top-5-open-source-ai-red-teaming-tools-2025 blog post (#5351)
- docs: add writing for promptfoo guidelines to sidebar (#5277)
- docs(site): describe llm-rubric default grading providers (#5350)
- docs: og image updates (#5324)
- docs: red team data flow (#5325)
- docs: modelaudit updates (#5322)
- docs(site): Add GitHub Actions caching optimization tip (#5301)

### Tests

- test: Unit tests for fix: loaders on all pages (#5347)

## [0.117.8] - 2025-08-20

### Tests

- test: Unit tests for fix: loaders on all pages (#5347)

### Fixed

- fix(ui): prevent header dropdown collapse on hover (#5355)
- fix: audit fix dependencies (#5343)
- fix: loaders on all pages (#5339)
- fix(webui): Apply metric filters to eval results via url search params (#5332)
- fix: validation for no target label set (#5318)
- fix(internals): Pass `vars.output` and `vars.rubric` to LLM rubric grading call (#5315)

### Documentation

- docs(site): describe llm-rubric default grading providers (#5350)
- docs: red team data flow (#5325)
- docs: og image updates (#5324)
- docs: modelaudit updates (#5322)
- docs(site): Add GitHub Actions caching optimization tip (#5301)
- docs(site): correct author attribution (#5297)
- docs: add writing for promptfoo guidelines to sidebar (#5277)
- docs(site): add truncation marker to top-5-open-source-ai-red-teaming-tools-2025 blog post (#5351)
- docs(site): update security quiz questions and answers for prompt injection blog (#5302)

### Added

- feat(redteam): make unblock call optional for multi-turn strategies (#5292)
- feat(ollama): support for `think` and passthrough parameters (#5341)
- feat: support file:// in http provider `body` (#5321)
- feat: Persist model audit scans (#5308)
- feat: add support for Claude Opus 4.1 (#5183)

### Changed

- fix: add lru-cache dependency (#5309)
- chore: many plugins and strategies selected warning (#5306)
- chore: add max max concurrency to generate (#5305)
- chore: bump version 0.117.8 (#5311)
- ci: add depcheck (#5310)
- chore: fix build (#5326)
- chore(webui): add navigation in redteam report from severity table to vulnerabilities table filtered by severity (#5320)
- chore: explain why things are disabled on the targets page (#5312)
- chore: bump version 0.117.9 (#5356)
- chore: bump openai from 5.13.1 to 5.15.0 (#5345)
- chore: dropdown menu design consistency (#5328)
- chore: bump @aws-sdk/client-bedrock-runtime from 3.864.0 to 3.872.0 (#5323)
- chore: add stack trace to redteam error in web runner (#5319)
- chore: bump openai from 5.12.2 to 5.13.1 (#5314)
- chore(modelAudit): defer auth to modelaudit via environment variable (#5296)
- chore: more share debug info on error (#5266)
- chore: recursively resolve file:// references in json and yaml prompts (#5215)

## [0.117.7] - 2025-08-19

### Added

- feat(site): add hero image for red teaming tools blog post (#5291)
- feat(webui): Demarcate redteam results (#5255)

### Changed

- feat: Add unverifiable claims red team plugin (#5190)
- fix: lower sharing chunk size (#5270)
- chore(webui): Rename "Redteam" to "Red Team" in evals datagrid (#5288)
- chore: bump version 0.117.7 (#5299)
- test: CoverBot: Added test coverage for History page component (`src/app`) (#5289)
- docs: add open source ai red teaming tools post (#5259)
- docs: add red team github action info (#5294)

### Fixed

- fix(webui/reports): Don't exclude failure cases from stats (#5298)
- fix(internals): Gracefully handle object responses during target purpose discovery (#5236)
- fix(site): fix YAML front matter parsing error in jailbreaking blog post (#5287)
- fix(webui): Improved handling of long loglines (#5227)

### Documentation

- docs(site): add AI Safety vs AI Security blog post with interactive quiz (#5268)
- docs(site): add blog post about prompt injection vs jailbreaking differences (#5282)
- docs(site): document transform and contextTransform for model-graded assertions (#5258)
- docs(site): improve context assertion documentation (#5249)

## [0.117.6] - 2025-08-18

### Changed

- feat: Add Agent provider types in red team setup (#5244)
- feat: add update check for modelaudit package (#5278)
- feat: add update notification banner to web UI (#5279)
- feat: edit and replay requests in details dialog (#5242)
- feat: Surface run options and probes on red team review page (#5272)
- fix: composite indices and query optimization (#5275)
- fix: exclude errors from report (#5271)
- fix: Fix json-output example (#5213)
- fix: handle json schema for openrouter provider (#5284)
- fix: handle thinking tokens for openrouter (#5263)
- fix: OpenAI Responses API function callbacks and Azure implementation (#5176)
- fix: throw error instead of failing when trace data is unavailable (#5192)
- perf(webui): Reduces eval results load-time when filters are applied via search param (#5234)
- chore: add bias to foundation plugins list (#5280)
- chore: Add .serena to .gitignore (#5225)
- chore: bump version 0.117.6 (#5273)
- chore: fix model id name (#5232)
- chore: improve generated constants handling to prevent accidental commits (#5148)
- chore: remove file (#5229)
- chore: show final prompt in table view for attacks that mutate prompts (#5269)
- chore: simplify eval progress bar (#5238)
- chore: update dark mode styles, formatting, etc (#5251)
- chore(webui): Don't show loading animations while streaming eval results (#5201)
- chore(webui/eval results): Sticky header sticks to the top of the viewport (#5208)
- test: CoverBot: Added tests for red team reporting components (`src/app`) (#5228)
- docs: Add AWS Bedrock Guardrails image testing documentation (#5253)
- docs: add july release notes (#5133)
- docs: hide events banner (#5217)
- docs: separate malicious code plugin documentation (#5222)
- chore: bump @anthropic-ai/sdk from 0.58.0 to 0.59.0 (#5218)
- chore: bump @anthropic-ai/sdk from 0.59.0 to 0.60.0 (#5257)
- chore: bump @aws-sdk/client-bedrock-runtime from 3.862.0 to 3.863.0 (#5211)
- chore: bump @aws-sdk/client-bedrock-runtime from 3.863.0 to 3.864.0 (#5221)
- chore: bump openai from 5.12.0 to 5.12.1 (#5210)
- chore: bump openai from 5.12.1 to 5.12.2 (#5219)
- chore: bump pypdf from 5.7.0 to 6.0.0 in /examples/rag-full in the pip group across 1 directory (#5252)
- chore: bump the npm_and_yarn group with 2 updates (#5276)

### Fixed

- fix(provider): Remove maxTokens for gpt-5 calls (#5224)
- fix(providers): Validate that OpenAI response reasoning outputs have summary items (#5235)
- fix(site): suppress noisy font loading warnings in OG image plugin (#5254)

### Documentation

- docs(site): add cross-links between multimodal strategy documentation (#5241)
- docs(site): add missing meta descriptions and optimize existing ones for SEO (#5247)
- docs(site): enhance OG image generation with full metadata support (#5246)
- docs(site): remove unused markdown-page.md (#5245)

## [0.117.5] - 2025-08-08

### Added

- feat(assertions): add conversational relevancy metric (#2130)
- feat(export): add metadata to exported evaluation files (#4886)
- feat(providers): add support for Docker Model Runner provider (#5081)
- feat(webui): add plugin and strategy filters for red team results (#5086)

### Changed

- feat: add GPT-5 support (#5205)
- feat: add collapsible header to ResultsView (#5159)
- feat: add contains-html and is-html assertions (#5161)
- feat: add Google Imagen image generation support (#5104)
- feat: add max-score assertion for objective output selection (#5067)
- feat: add selected state to provider type picker (#5152)
- feat: add unified page wrapper around each red team setup step (#5136)
- feat: apply plugin modifiers for crescendo (#5032)
- feat: help text to nudge towards better red teams (#5153)
- feat: improve red team plugin selection UI with test generation (#5125)
- feat: respect prompt config override in all providers (#5189)
- feat: update red team provider selection UI (#5078)
- fix: adjust padding on docs sidebar to prevent overlap (#5099)
- fix: fix XML crash (#5194)
- fix: list reasoning tokens on the left side of token breakdown tooltip (#5113)
- fix: map critical severity to error in ModelAudit scanner output (#5098)
- fix: prevent double stateful target question in strategies page (#4988)
- fix: prevent Unicode corruption in Python providers (#5108)
- fix: remove problematic caching from ModelAudit installation check (#5120)
- fix: replace broken Ashby iframe with link to careers page (#5088)
- fix: reset provider type correctly and handle Go providers (#5154)
- fix: share debugging (#5131)
- chore: add link to documentation in plugin sample modal (#5193)
- chore: add missing image back to home page (#5196)
- chore: fix width on application details page (#5139)
- chore: improve RAG metrics with detailed metadata and fix context relevance scoring (#5164)
- chore: memoize context value in PostHog provider (#5089)
- chore: remove accidentally committed PR description file (#5175)
- chore: rename scan templates to attack profiles (#5165)
- chore: support verbosity and reasoning parameters for GPT-5 (#5207)
- chore: update dependencies to latest minor and patch versions (#5109)
- chore: update dependencies to latest minor and patch versions (#5173)
- chore: update Replicate provider (#5085)
- chore(providers): improve Google API key error handling and test reliability (#5147)
- chore(webui): add intelligent scroll-timeline polyfill loading (#5130)
- chore: bump @anthropic-ai/sdk from 0.57.0 to 0.58.0 (#5186)
- chore: bump @aws-sdk/client-bedrock-runtime from 3.848.0 to 3.855.0 (#5096)
- chore: bump @aws-sdk/client-bedrock-runtime from 3.855.0 to 3.856.0 (#5107)
- chore: bump @aws-sdk/client-bedrock-runtime from 3.856.0 to 3.857.0 (#5126)
- chore: bump @aws-sdk/client-bedrock-runtime from 3.857.0 to 3.858.0 (#5145)
- chore: bump @aws-sdk/client-bedrock-runtime from 3.858.0 to 3.859.0 (#5167)
- chore: bump @aws-sdk/client-bedrock-runtime from 3.859.0 to 3.861.0 (#5188)
- chore: bump @aws-sdk/client-bedrock-runtime from 3.861.0 to 3.862.0 (#5198)
- chore: bump @azure/identity from 4.10.2 to 4.11.0 (#5180)
- chore: bump @azure/identity from 4.11.0 to 4.11.1 (#5185)
- chore: bump openai from 5.10.2 to 5.11.0 (#5127)
- chore: bump openai from 5.11.0 to 5.12.0 (#5187)
- chore: bump version to 0.117.5 (#5206)
- chore(webui/evals): filter by categorical plugins (#5118)
- docs: add bert-score example (#5091)
- docs: add dynamic OG image generation for social media previews (#5157)
- docs: add red teaming best practices (#5155)
- docs: clarify contains-any/contains-all CSV format (#5150)
- docs: fix company name (#5143)
- docs: fix images (#5197)
- docs: fix multi-turn strategy documentation (#5156)
- docs: guide for evaluating LangGraph agents with Promptfoo (#4926)
- docs: include font for meta image (#5158)
- docs: make MCP image taller (#5199)
- docs: update Ollama documentation with latest models and defaultTest guidance (#5084)
- perf: make database migrations non-blocking and fix error handling (#5105)
- style: extract helper function for deduplicating strategy IDs (#5138)
- test: add tests for fix width on application details page (#5140)
- test: add tests for red team compliance reporting utilities in src/app (#5170)
- test: fix flaky Python Unicode tests (#5128)
- test: fix modelGradedClosedQa test segmentation fault on macOS/Node 24 (#5163)
- test: increase test coverage for unified page wrapper around each red team setup step (#5142)

### Fixed

- fix(internals): force CommonJS mode for db:migrate in Node 24 (#5123)
- fix(openrouter): handle Gemini thinking tokens correctly (#5116)
- fix(providers): correct WebP image detection in Google provider (#5171)
- fix(webui): deduplicate strategy IDs (#5132)
- fix(webui): fix custom policy validation timing issue (#5141)
- fix(webui): refresh eval list when navigating back after editing eval name (#5090)
- fix(webui/evals): prevent applying the same plugin/strategy multiple times (#5114)
- fix(webui/evals): show highlights after search results (#5137)

### Documentation

- docs(site): add comprehensive command line options documentation (#5135)
- docs(site): add Lily Liu to team page (#5177)
- docs(site): add Series A post (#5097)
- docs(site): rename will.jpg to will.jpeg for consistency (#5178)

## [0.117.4] - 2025-07-29

### Changed

- fix: progress bars incrementing beyond their maximum values (#5049)
- docs: clarifiy derivedMetrics documentation (#5068)
- chore: refactor token tracking utilities, track all tokens (#4897)
- fix: resolve Jest test failures and open handles (#5052)
- fix: skip validation for defaultTest to allow partial test case properties (#4732)
- chore: add new fields to eval_ran telemetry (#4638)
- chore(redteam): improve redteam plugin error messaging (#4330)
- feat: add support for OpenAI deep research models (#4661)
- feat: add mcp server (#4595)
- feat: add support for connecting to existing Chrome browser sessions (#5069)
- docs: update defcon posting (#5070)
- docs: update defcon posting (#5071)
- fix: Nested config field for custom target json (#5076)
- docs: switch to likert preview image (#5083)
- test: CoverBot: Added tests for model audit and prompt management UI components (`src/app`) (#5087)
- fix: handle multi-line prompts in parseGeneratedPrompts for testGenerationInstructions (#5093)
- chore: bump version 0.117.4 (#5094)

### Fixed

- fix(providers): Preserve text formatting when no images present for Google provider (#5058)
- fix(simba): fix simba host (#5092)

### Documentation

- docs(site): add AI red teaming for first-timers blog post (#5017)
- docs(blog): defcon and blackhat info (#5050)

## [0.117.3] - 2025-07-25

### Added

- feat(eval-creator): add YAML file upload support for test cases (#5054)

### Changed

- fix: improve x.ai provider error handling for 502 errors (#5051)
- fix: Infinite re-render on redteam review page (#5061)
- fix: sessionid(s) in extension hooks (#5053)
- fix: Bias Plugins should send config in remote generation (#5064)
- chore(redteam): regenerate sessionId for each iteration in single-turn strategies (#4835)
- chore: Change mcp log from error to debug (#5060)
- chore: Improve telemetry (#5062)
- chore: Add simba command (#5063)
- chore(webui): improve redteam setup UI with progressive disclosure for advanced options (#5028)
- refactor: remove redundant dotenv from Vite app (#4983)
- chore: bump version 0.117.3 (#5066)
- test: CoverBot: Added tests for eval-creator components and feature flag hook (`src/app`) (#5013)
- docs: fix cli command and remove gratuitous hover (#5056)
- docs: update user count from 100,000 to 125,000 (#5046)
- docs: updates to political bias post (#5057)
- docs: improve crewai eval example (#5035)
- docs: update GitHub Actions to v4 across documentation and examples (#5008)
- docs: add style check guidance to CLAUDE.md (#5065)

### Fixed

- fix(webui): Eval results pass rate chart rendering incorrect percentages (#5048)
- fix(webui): Eval results histogram improvements (#5059)
- fix(google): handle multiple candidates in gemini response (#5020)

### Documentation

- docs(blog): grok-4 political bias post (#4953)

## [0.117.2] - 2025-07-24

### Added

- feat(webui): First-class support for zooming eval results table by @will-holley in #4966
- feat(webui): Apply metrics filter when clicking on a metric pill rendered in eval results cell by @will-holley in #4991

### Changed

- feat: Grading and test generation improvements for BFLA, BOLA and RBAC by @sklein12 in #4982
- feat: New Sample Target by @sklein12 in #4979
- feat: HTTP Target test button improvements by @faizanminhas in #5007
- feat: Add metadata filtering to eval results by @will-holley in #5014
- fix: add goal related rubric when grade crescendo turns to increase grading accuracy by @MrFlounder in #4980
- fix: update HTTP config generator endpoint to use v1 API by @mldangelo in #4989
- fix: View logs button on redteam report by @sklein12 in #5009
- fix: undo unintended changes to http config editor by @faizanminhas in #5012
- fix: Autofocus on Redteam configuration description field by @sklein12 in #5019
- fix: remove filter icon by @sklein12 in #5021
- fix: Ollama token usage by @SamPatt in #5022
- chore: revert eval view ui improvements by @mldangelo in #4969
- chore(webui): Improvements to pagination "go to" functionality by @will-holley in #4976
- chore(webui): Eval results sticky header improvements by @will-holley in #4978
- chore: update custom strategy prompt by @MrFlounder in #4994
- chore(cli): add support for 'help' argument to display command help by @mldangelo in #4823
- chore(examples): remove redteam-agent example by @mldangelo in #5001
- chore(providers): add GEMINI_API_KEY environment variable support by @mldangelo in #5004
- chore(webui): Migrate from JS to CSS for eval results scroll effects by @will-holley in #4995
- chore(webui): Eval result pagination UX improvements by @will-holley in #4993
- chore: Sort imports and turn on rule against unused imports by @faizanminhas in #5010
- chore: Make default target stateful by @faizanminhas in #4992
- chore: add medical plugins collection by @MrFlounder in #5006
- chore: Improve grading accuracy with Goal-Aware Grading for iterative/iterative tree by @MrFlounder in #4996
- chore: Add additionalRubric and storedGraderResult to GOAT and Custom providers by @MrFlounder in #5015
- chore: prevent testGenerationInstructions from being serialized if not present by @faizanminhas in #5029
- chore: Add lint rule to ensure key in jsx by @faizanminhas in #5034
- chore(webui): Eval Results UI Tweaks by @will-holley in #5023
- chore: skip goal extraction for datasets by @MrFlounder in #5036
- chore(providers): add GitHub Models provider by @mldangelo in #4998
- chore: bump version 0.117.2 by @MrFlounder in #5045
- ci: increase build job timeout from 4 to 5 minutes by @mldangelo in #5043
- test: refactor share.test.ts to prevent flaky timeouts by @mldangelo in #5037
- test: remove share.test.ts file by @mldangelo in #5044
- docs: remove label from featured blog post by @typpo in #5011
- chore: bump @aws-sdk/client-bedrock-runtime from 3.846.0 to 3.848.0 by @dependabot in #4985
- chore: bump the npm_and_yarn group with 2 updates by @dependabot in #4984
- chore: bump @anthropic-ai/sdk from 0.56.0 to 0.57.0 by @dependabot in #5016
- chore: bump openai from 5.10.1 to 5.10.2 by @dependabot in #5024
- chore: bump the npm_and_yarn group with 2 updates by @dependabot in #5026
- chore: bump axios from 1.10.0 to 1.11.0 in the npm_and_yarn group by @dependabot in #5031

### Fixed

- fix(redteam): find plugin assertion in strategy providers by @MrFlounder in #4981
- fix(site): dark mode style on redteam setup ui by @mldangelo in #5000
- fix(test): improve share test isolation to prevent CI timeouts by @mldangelo in #5038

### Documentation

- docs(providers): update OpenAI Assistants example by @aloisklink in #4987
- docs(redteam): improve custom strategy documentation by @mldangelo in #4990
- docs(blog): correct author attribution in DeepSeek censorship post by @mldangelo in #5002
- docs(openai): remove gpt-4.5-preview references after API deprecation by @mldangelo in #5005
- docs(site): vegas contact redirect by @typpo in #5033
- docs(browser): improve browser provider documentation and examples by @mldangelo in #5030
- docs(providers): remove deprecated claude-3-sonnet-20240229 model references by @mldangelo in #5018
- docs(site): add hipaa badge by @typpo in #5039
- docs(site): add documentation for using text and embedding providers with Azure by @mldangelo in #5027
- docs(blog): fix missing blog posts by removing even-number enforcement by @mldangelo in #5042

## [0.117.1] - 2025-07-17

### Changed

- fix: move inquirer dependencies to production dependencies (#4973)
- fix: grading in crescendo (#4960)
- fix: composite strategy test generation (#4971)
- chore: bump version 0.117.1 (#4974)
- docs: remove tags from blog card (#4970)

### Documentation

- docs(blog): add system cards security analysis with vulnerability testing (#4937)

## [0.117.0] - 2025-07-17

### Added

- feat(http): support JKS and PFX Certificates in HTTP providers (#4865)
- feat(langfuse): add Langfuse prompt label support with improved parsing (#4847)
- feat(prompts): preserve function names when using glob patterns (#4927)
- feat(providers): add grok-4 support (#4855)
- feat(providers): image understanding for Google providers (#4767)
- feat(azure): add system prompt support for azure provider (#4869)
- feat(cli): xml output (#4912)

### Changed

- chore(knip): integrate knip for unused code detection and clean up codebase (#4464)
- chore(linting): migrate from ESLint + Prettier to Biome (#4903)
- chore(assertions): additional checking on llm-rubric response (#4954)
- chore(assertions): include reason in model-graded-closedqa pass reason (#4931)
- chore(build): resolve build warnings and optimize bundle size (#4895)
- chore(csv): improve \_\_metadata warning message and test coverage (#4842)
- chore(providers): improve guardrails handling in Azure providers (#4788)
- chore(redteam): add domain-specific risks section and reduce verbose descriptions (#4879)
- chore(release): bump version 0.117.0 (#4963)
- chore(server): check if server is already running before starting (#4896)
- chore(server): log correct eval ID instead of description in WebSocket updates (#4910)
- chore(telemetry): add telemetry logging when tracing is enabled (#4925)
- chore(types): typings needed for enterprise (#4955)
- chore(vscode): use Biome as default formatter of TS files in vscode (#4920)
- chore(webui): conditionally render metrics selector (#4936)
- chore(webui): display context values in eval results (#4856)
- chore(webui): improves eval results table spacing (#4965)
- chore(webui): revert eval view ui improvements (#4967)
- chore(webui/eval): allow filtering results by >1 metrics simultaneously (disabled by default) (#4870)
- refactor(eval-config): modernize eval-creator state management (#4908)
- refactor(webui): improve metrics ui (#4938)
- refactor(webui/eval results): pagination improvements (#4914)

### Fixed

- fix(cli): --filter-failing not working with custom providers (#4911)
- fix(google-sheets): replace hardcoded range with dynamic approach (#4822)
- fix(internal): fixes filtering by metric keys which contain dots (#4964)
- fix(providers): add thinking token tracking for Google Gemini models (#4944)
- fix(providers): esm provider loading (#4915)
- fix(providers): implement callEmbeddingApi for LiteLLM embedding provider (#4952)
- fix(redteam): prevent redteam run from hanging when using an mcp client (#4924)
- fix(redteam): respect PROMPTFOO_DISABLE_REDTEAM_REMOTE_GENERATION for cloud users (#4839)
- fix(redteam): set pluginId on eval results (#4928)
- fix(redteam): test target in http provider setup with non-200 status codes (#4932)
- fix(webui): eval results table horizontal scrolling (#4826)
- fix(webui): fix hard-coded light mode colors in model audit interface (#4907)
- fix(webui): handle null table.body in DownloadMenu disabled prop (#4913)
- fix(webui): resolve pagination scrolling and layout issues in ResultsTable (#4943)
- fix(webui): scrolling when `tbody` is outside of viewport (#4948)

### Dependencies

- chore(deps): add overrides to fix build issues (#4957)
- chore(deps): bump @aws-sdk/client-bedrock-runtime from 3.842.0 to 3.844.0 (#4850)
- chore(deps): bump aiohttp from 3.11.11 to 3.12.14 in /examples/redteam-langchain in the pip group across 1 directory (#4922)
- chore(deps): bump openai from 5.8.3 to 5.9.0 (#4863)
- chore(deps): bump openai from 5.9.2 to 5.10.1 (#4961)
- chore(deps): move knip to dev dependencies (#4958)
- chore(deps): npm audit fix (#4962)
- chore(deps): test removing knip to resolve installation errors (#4956)
- chore(deps): update all example dependencies to latest versions (#4900)
- chore(deps): update dependencies to latest minor/patch versions (#4899)
- chore(deps): update non-breaking dependencies (#4935)
- chore(deps): update Jest to version 30 (#4939)

### Documentation

- docs(analytics): add google tag manager (#4904)
- docs(api): improves `contextTransform` documentation (#4854)
- docs(assertions): add missing deterministic assertions (#4891)
- docs(azure): improve Azure provider documentation (#4836)
- docs(blog): add blog image generation script (#4945)
- docs(blog): add truncation markers to articles without them (#4934)
- docs(blog): add truncation markers to blog posts (#4906)
- docs(blog): mcp proxy blog (#4860)
- docs(blog): revise article tags (#4949)
- docs(blog): soc2 type ii and iso 27001 blog (#4880)
- docs(comparison): pyrit comparison (#4679)
- docs(config): clarify PROMPTFOO_EVAL_TIMEOUT_MS and PROMPTFOO_MAX_EVAL_TIME_MS descriptions (#4947)
- docs(enterprise): adaptive guardrails enterprise (#4951)
- docs(events): blackhat landing page (#4862)
- docs(events): defcon landing page (#4864)
- docs(events): events banner (#4867)
- docs(examples): add mischievous-user strategy to redteam multi-turn examples (#4837)
- docs(gemini): update experimental Gemini model IDs to stable versions (#4894)
- docs(google): add examples for gemini URL context and code execution tools (#4923)
- docs(guide): guide for evaluating CrewAI agents with Promptfoo (#4861)
- docs(images): standardize CrewAI image filenames to kebab-case (#4941)
- docs(integration): add n8n integration (#4917)
- docs(litellm): fix example with modern model IDs and proper embedding config (#4885)
- docs(mcp): add mcp testing guide (#4846)
- docs(mcp): add mcp to sidebar (#4852)
- docs(metrics): add similar to model graded metrics table (#4830)
- docs(providers): update available databricks models (#4887)
- docs(providers): update provider index with missing providers and latest 2025 model IDs (#4888)
- docs(release): add monthly release notes (#4358)
- docs(resources): add arsenal link (#4878)
- docs(security): add soc2 badge (#4877)
- docs(site): add OWASP top 10 tldr blog post (#4853)
- docs(site): expand June 2025 release notes with detailed feature documentation (#4881)
- docs(site): improve Google AI and Vertex authentication documentation (#4892)
- docs(site): improve NLP metric explanations and add SEO metadata (#4890)
- docs(site): update python documentation for basePath config option (#4819)
- docs(ui): better mobile wrap on homepage tabs (#4884)
- docs(ui): colors (#4875)
- docs(ui): contrast fixes (#4901)
- docs(ui): fix button clickability issue on hero sections (#4905)
- docs(ui): remove bouncing down arrow in mobile (#4882)
- docs(ui): remove text shadow (#4898)

### Tests

- test(core): coverBot: added tests for core UI components and user context hooks (`src/app`) (#4929)
- test(EnterpriseBanner): add unit tests for EnterpriseBanner component (#4919)
- test(redteam): add unit test for src/redteam/remoteGeneration.ts (#4834)
- test(server): fix flaky server share tests (#4942)
- test(server): fix flaky server tests (#4968)
- test(server): mock database in server tests (#4959)
- test(tusk): update Tusk test runner workflow - coverage script (#4921)

## [0.116.7] - 2025-07-09

### Tests

- test: add unit test for src/commands/export.ts (#4889)
- test: add unit test for src/commands/upgrade.ts (#4874)
- test: add unit test for src/main.ts (#4873)
- test: add unit test for src/models/eval.ts (#4868)
- test: add unit test for src/assertions/contextRecall.ts (#4859)
- test: add unit test for src/assertions/contextFaithfulness.ts (#4858)
- test: add unit test for src/assertions/contextRelevance.ts (#4857)
- test: add unit test for src/util/xlsx.ts (#4843)
- test: add unit test for src/commands/eval.ts (#4824)

### Changed

- fix: Always do remote generation if logged into cloud (#4832)
- chore(providers/sagemaker): Improves error handling in SageMakerCompletionProvider (#4808)
- chore(providers/sagemaker): Improves validation of user-provided config (#4809)
- chore: update graderExamplesString (#4821)
- chore: bump version 0.116.7 (#4833)

## [0.116.6] - 2025-07-09

### Changed

- fix: Failing test (#4829)
- chore: bump version 0.116.6 (#4831)

## [0.116.5] - 2025-07-09

### Changed

- feat: add support for loading defaultTest from external files (#4720)
- feat: add embedding support to LiteLLM provider (#4804)
- feat: add mischievous user strategy (#4107)
- fix: add glob pattern support for loading scenario files (#4761)
- fix: improve model-audit installation check dark mode display (#4816)
- fix: pass env vars to MCP server (#4827)
- chore: better remote grading logs (#4820)
- chore: bump openai from 5.8.2 to 5.8.3 (#4817)
- chore: bump version 0.116.5 (#4828)
- chore: capitalize 'Red Team' in navigation menu for consistency (#4799)
- chore: remove redundant 'Done.' message from evaluation output (#4810)
- chore: remove python script result data type debug log (#4807)
- chore: update website with MCP Proxy (#4812)
- docs: add Azure OpenAI vision example (#4806)
- docs: add looper guide (#4814)
- docs: add SonarQube integration (#4815)
- test: add unit test for src/assertions/guardrails.ts (#4765)
- test: add unit test for src/redteam/commands/generate.ts (#4789)
- test: add unit test for src/redteam/constants/strategies.ts (#4800)
- test: add unit test for src/redteam/plugins/pii.ts (#4780)
- test: add unit test for src/types/providers.ts (#4766)
- test: add unit test for src/validators/redteam.ts (#4803)

## [0.116.4] - 2025-07-08

### Tests

- test: add unit test for src/redteam/types.ts (#4795)

### Added

- feat(redteam): add support for custom multi-turn strategy by @MrFlounder in #4783
- feat(redteam): expose generate function in redteam namespace by @mldangelo in #4793

### Changed

- chore: bump version 0.116.4 by @MrFlounder in #4805
- chore: rename strategy name from playbook to custom by @MrFlounder in #4798
- refactor: inline MEMORY_POISONING_PLUGIN_ID constant by @mldangelo in #4794
- docs: add doc for custom strategy by @MrFlounder in #4802
- docs: modular configuration management by @typpo in #4763
- refactor: move MULTI_MODAL_STRATEGIES constant (#4801)

## [0.116.3] - 2025-07-07

### Added

- feat(providers): add MCP provider (#4768)
- feat(providers): add new AIMLAPI provider (#4721)
- feat(assertions): add contextTransform support for RAG evaluation (#4467)
- feat(assertions): add finish reason as assertion option (#3879)
- feat(assertions): trace assertions (#4750)
- feat(tracing): add traces to JavaScript, Python asserts (#4745)

### Changed

- chore(schema): remove duplicate 'bias' entry in config-schema.json (#4773)
- chore(telemetry): add PostHog client to app (#4726)
- chore(redteam): add reason field to give clear/customized guardrails triggering reason (#4764)
- chore(providers): expose MCP plugin in UI (#4762)
- chore(providers): AWS SageMaker AI provider cleanup (#4667)
- chore(providers): update AIML integration (#4751)
- chore(redteam): improve organization of redteam strategies in setup UI (#4738)
- chore(telemetry): identify to PostHog whether user is also cloud user (#4782)
- chore: expose doRedteamRun in package exports (#4758)
- docs: add Gemini Live API audio (#4729)
- docs: ModelAudit vs ModelScan (#4769)
- docs: multiple MCP server connections (#4755)
- docs: update ModelAudit documentation with new features and fixes (#4699)
- test: add integrity check for generated-constants.ts (#4753)
- test: fix flaky Google Live test and improve test speed (#4774)
- test: fix mock pollution in testCaseReader (#4775)
- test: isolate mocks so tests can run in any order with --randomize (#4744)

### Fixed

- fix(telemetry): prevent PostHog initialization when telemetry is disabled (#4772)
- fix(redteam): fix modifiers application order in PII plugins (#4779)

### Dependencies

- chore(deps): bump @anthropic-ai/sdk from 0.55.1 to 0.56.0 (#4756)
- chore(deps): bump @aws-sdk/client-bedrock-runtime from 3.840.0 to 3.842.0 (#4747)
- chore(deps): bump @azure/identity from 4.10.1 to 4.10.2 (#4748)
- chore(deps): bump version 0.116.3 (#4792)
- chore(deps): update pbkdf2 to 3.1.3 (#4777)
- chore(deps): upgrade glob from v10 to v11 (#4776)

## [0.116.2] - 2025-07-02

### Changed

- fix: unblock postbuild for ci by @MrFlounder in #4742
- chore: bump version 0.116.2 by @MrFlounder in #4743

## [0.116.1] - 2025-07-02

### Added

- feat(cli): support pdb tracing in 3rd party Python scripts by @will-holley in #4723

### Changed

- fix: http body parsing when it comes from yaml string by @MrFlounder in #4728
- fix: remove accidentally committed redteam.yaml file by @mldangelo in #4733
- fix: fix the case when http body has not escaped charactors by @MrFlounder in #4739
- fix: update package-lock.json by @mldangelo in #4719
- test: fix SIGSEGV caused by better-sqlite3 in test environment by @mldangelo in #4737
- chore: Add unblocking detection to GOAT strategy by @MrFlounder in #4532
- chore: add preset for guardrails eval by @MrFlounder in #4640
- chore: Improve telemetry delivery by @sklein12 in #4655
- chore: reset generated constants after build by @mldangelo in #4731
- chore: update onboarding model defaults by @typpo in #4708
- chore(webui): improve styling of EvalsDataGrid by @mldangelo in #4736
- ci(workflows): gracefully handle missing PostHog secret in forks by @ggiiaa in #4725
- test: refactor assertion tests by @mldangelo in #4718
- chore: bump version 0.116.1 by @MrFlounder in #4741
- docs: add system prompt hardening blog post by @ladyofcode in #4630
- chore: bump @anthropic-ai/sdk from 0.55.0 to 0.55.1 by @dependabot in #4710
- chore: bump @aws-sdk/client-bedrock-runtime from 3.839.0 to 3.840.0 by @dependabot in #4709

### Fixed

- fix(webui): replace window.location.href with React Router navigation by @mldangelo in #4717

### Documentation

- docs(site): add guide on humanity's last exam by @mldangelo in #4694
- docs(site): clarify self-hosting workflow for eval sharing by @mldangelo in #4730
- docs(site): fix relative link in HLE benchmark guide by @mldangelo in #4711

## [0.116.0] - 2025-07-01

### Tests

- test: add unit test for src/redteam/providers/advNoise.ts (#4716)
- test: add unit test for src/redteam/strategies/advNoise.ts (#4715)
- test: add unit test for src/redteam/strategies/index.ts (#4714)
- test: add unit test for src/redteam/constants/strategies.ts (#4713)
- test: add unit test for src/providers/openai/image.ts (#4706)
- test: add unit test for src/providers/openai/util.ts (#4705)
- test: add unit test for src/providers/openai/completion.ts (#4703)

### Added

- feat(redteam): add financial plugins (#4416)
- feat(redteam): add bias plugins (#4382)
- feat(providers): add Helicone AI Gateway provider (#4662)

### Changed

- chore: enable WAL mode for SQLite (#4104)
- chore(providers): add thread ID function call for OpenAI and Azure assistants (#2263)
- chore(app): improve target test error handling (#4652)
- chore(cli): add missing CLI options to scan-model command for feature parity (#4670)
- chore(providers): convert Cloudflare AI to use OpenAI-compatible endpoints (#4683)
- chore(providers): log flagged output for Azure chat models (#4636)
- chore(redteam): add centralized REDTEAM_DEFAULTS and maxConcurrency support (#4656)
- chore(webui): add checkbox to clear all variables (#666)
- chore(webui): add defaultTest variables to red team setup UI (#4671)
- chore(webui): remove unused components (#4695)
- chore(webui): set page titles on every page (#4668)
- chore(telemetry): add pass/fail/errors to eval_run event (#4639)
- chore(telemetry): improve page view deduplication (#4651)
- test: add unit test for src/server/routes/providers.ts (#4658)
- test: verify that plugins are synced between code and documentation (#4681)

### Fixed

- fix(app): use client-generated session IDs when testing targets (#4653)
- fix(matchers): track token usage for successful API calls (#4677)
- fix(providers): handle content filter errors in Azure Assistant API (#4674)
- fix(providers): fix SageMaker Llama inference configuration serialization (#4637)
- fix(redteam): respect maxConcurrency from Web UI (#4605)
- fix(simulated-user): pass context variables to custom providers (#4654)
- fix(telemetry): add telemetry for red teams (#4641)
- fix(webui): handle undefined outputs in DownloadMenu (#4693)
- fix(webui): prevent pass/fail badge from disappearing when toggling highlight (#4700)
- fix(webui): support derived metrics in eval configuration uploaded via Web UI (#4647)
- fix(webui): use backendCounts first before counting metrics on page (#4659)
- fix(sharing): fix file outputs when sharing (#4698)

### Dependencies

- chore(deps): bump @anthropic-ai/sdk from 0.54.0 to 0.55.0 (#4628)
- chore(deps): bump openai from 5.7.0 to 5.8.1 (#4664)
- chore(deps): bump version to 0.116.0 (#4707)
- chore(deps): update minor and patch dependencies (#4686)

### Documentation

- docs(site): add async Python note (#4680)
- docs(site): add Garak comparison (#4660)
- docs(site): update Garak post (#4672)
- docs(site): add ModelAudit HuggingFace scanner (#4645)
- docs(redteam): add missing docs to sidebar (#4690)
- docs(redteam): remove duplicate ToxicChat plugin (#4689)
- docs(redteam): update Target Purpose documentation (#4523)
- docs(site): add FAQ section for offline environment usage (#4650)
- docs(site): add HuggingFace datasets integration documentation (#4691)
- docs(site): add truncation marker to Garak blog post (#4666)
- docs(site): clarify self-hosting replica limitations (#4669)
- docs(site): remove copy for LLM button (#4665)
- docs(site): remove unnecessary configuration review text from getting started guide (#4597)
- docs(site): reorganize configuration documentation structure (#4692)
- docs(site): use relative URLs for internal links and fix broken references (#4688)
- docs(site): correct typos in red team agent blog post (#4634)

## [0.115.4] - 2025-06-25

### Tests

- test: add unit test for src/providers/browser.ts (#4687)
- test: add unit test for src/migrate.ts (#4685)
- test: add unit test for src/commands/debug.ts (#4684)
- test: add unit test for src/esm.ts (#4682)
- test: add unit test for src/constants.ts (#4657)
- test: add comprehensive test coverage for SageMaker provider (#4646)
- test: add unit test for src/providers/shared.ts (#4643)
- test: add unit test for src/redteam/constants/plugins.ts (#4642)
- test: add unit test for src/assertions/counterfactual.ts (#4629)

### Changed

- feat: opentelemetry tracing support (#4600)
- chore: bump version 0.115.4 (#4635)
- chore: remove invariant (#4633)
- chore: update Tusk test runner workflow (#4627)\*
- docs: prevent copy button from overlapping screenshot overlay (#4632)

## [0.115.3] - 2025-06-24

### Tests

- test: add unit test for src/models/eval.ts (#4624)

### Changed

- fix: empty vars array on eval results [#4621](https://github.com/promptfoo/promptfoo/pull/4621) by @sklein12
- fix: save sessionId for multi-turn strategies [#4625](https://github.com/promptfoo/promptfoo/pull/4625) by @sklein12
- chore: PROMPTFOO_DISABLE_TEMPLATE_ENV_VARS controls process.env access, not `env:` access [#4620](https://github.com/promptfoo/promptfoo/pull/4620) by @mldangelo
- chore: bump version to 0.115.3 [#4626](https://github.com/promptfoo/promptfoo/pull/4626) by @sklein12

### Fixed

- fix(webui): handle null scores in ResultsCharts component [#4610](https://github.com/promptfoo/promptfoo/pull/4610) by @mldangelo
- fix(redteam): skip goal extraction when remote generation is disabled [#4623](https://github.com/promptfoo/promptfoo/pull/4623) by @mldangelo
- fix(test): hyperbolic provider tests failing due to env variable pollution [#4619](https://github.com/promptfoo/promptfoo/pull/4619) by @mldangelo
- fix(cli): remove context schema validation from extension hooks [#4622](https://github.com/promptfoo/promptfoo/pull/4622) by @will-holley

## [0.115.2] - 2025-06-24

### Added

- feat(cli): add assertion generation (#4559)
- feat(providers): add support for hyperbolic image and audio providers (#4260)

### Changed

- chore(redteam): add cross-session leak strategy exclusions (#4516)
- chore(cli): display key metrics (success, failures, pass rate) at the bottom of output (#4580)
- chore: remove unused import (#4530)
- chore(webui): show provider breakdown only for multiple providers (#4599)
- chore(redteam): update Target Purpose Discovery (#4480)
- chore(ci): update CodeRabbit config to be less aggressive (#4586)
- chore(providers): update Gemini models to include latest 2.5 Pro Preview and Flash models (#4499)
- chore(providers): update tau-simulated-user docs and example (#4468)
- chore(webui): use CSS to create PDF-optimized report and browser to save as PDF (#4535)
- chore(app): remove discovered purpose from report view (#4541)
- chore(cli): add cache busting for select provider API calls (#4508)
- chore(cli): improve concurrency log statements (#4606)
- chore(eval): add first-class support for `beforeAll` and `beforeEach` extension hooks mutation of context (#4197)
- chore(providers): document support for loading system instructions from files (#4582)
- chore(providers): enhance OpenAI provider with legacy models and new parameters (#4502)
- chore(redteam): add continueAfterSuccess option to multi-turn strategies (#4570)
- chore(webui): improve purpose form (#4603)
- chore(redteam): add JSON file support to intent plugin with enhanced UI (#4574)
- chore(redteam): add unblock multiturn (#4498)
- chore(ci): clean up CodeRabbit configuration and minimize automated comments (#4573)
- build: update Tusk vitest reporter (#4602)
- chore: bump version to 0.115.2 (#4617)
- docs: add audit logging documentation for enterprise features (#4482)
- docs: add feedback page and update CLI link (#4591)
- docs: add ISO badge (#4534)
- docs: improve contact form (#4531)
- docs: update ModelAudit documentation (#4585)
- docs: clarify no OpenAI key required for Claude redteam (#4524)
- docs: add red team Gemini documentation (#4542)
- docs: add trust center documentation (#4539)
- docs: update contact form (#4529)
- test: add unit test for src/commands/delete.ts (#4572)
- test: add unit test for src/commands/modelScan.ts (#4526)
- test: add unit test for src/commands/show.ts (#4571)
- test: add unit test for src/providers/azure/completion.ts (#4510)
- test: add unit test for src/providers/ollama.ts (#4509)
- test: add unit test for src/providers/ollama.ts (#4512)
- test: add unit test for src/providers/openai/completion.ts (#4511)
- test: add unit test for src/python/pythonUtils.ts (#4486)
- test: improve mock setup and teardown for --randomize (#4569)

### Fixed

- fix(openrouter): unpack passthrough at the root level (#4592)
- fix(webui): escape HTML special characters in output reports (#4555)
- fix(webui): sort EvalsDataGrid by creation date (#4594)
- fix(cli): include cached results in grand total (#4581)
- fix(webui): improve base64 matching (#4609)
- fix(modelaudit): use modelaudit binary (#4525)
- fix(webui): make Citations font consistent with other headers (#4598)
- fix(redteam): respect maxTurns from dev doc in crescendo (#4527)
- fix(webui): prevent Welcome component from rendering while loading eval data (#4604)
- fix(cli): prevent RangeError in progress bar variable display (#4475)
- fix(server): resolve Express.js NotFoundError when serving app (#4601)

### Dependencies

- chore(deps): bump @aws-sdk/client-bedrock-runtime from 3.830.0 to 3.835.0 (#4614)
- chore(deps): bump openai from 5.5.0 to 5.5.1 (#4537)
- chore(deps): bump openai from 5.5.1 to 5.6.0 (#4596)
- chore(deps): bump openai from 5.6.0 to 5.7.0 (#4615)
- chore(deps): bump urllib3 from 1.26.19 to 2.5.0 in /examples/docker-code-generation-sandbox (#4556)
- chore(deps): bump urllib3 from 2.3.0 to 2.5.0 in /examples/redteam-langchain (#4557)

### Documentation

- docs(blog): add authors to blog posts and update authors.yml (#4564)
- docs(blog): add descriptions and keywords to blog posts (#4565)
- docs(examples): add pydantic-ai example with structured output evaluation (#4575)
- docs(examples): consolidate Google Vertex Tools examples (#4587)
- docs(examples): consolidate Python assertion examples into unified folder (#4588)
- docs(examples): consolidate translation examples (#4590)
- docs(site): document new features in ModelAudit (#4593)
- docs(site): document new features in modelaudit (#4593)
- docs(site): fix author reference on 2025-summer-new-redteam-agent blog post (#4563)
- docs(site): Update ModelAudit scanners documentation with comprehensive scanner coverage (#4562)

## [0.115.1] - 2025-06-17

### Tests

- test: add unit test for src/redteam/sharedFrontend.ts (#4608)
- test: add unit test for src/redteam/types.ts (#4607)
- test: add unit test for src/redteam/providers/simulatedUser.ts (#4584)
- test: add unit test for src/redteam/strategies/index.ts (#4583)
- test: add unit test for src/providers/hyperbolic/chat.ts (#4578)
- test: add unit test for src/providers/hyperbolic/image.ts (#4577)
- test: add unit test for src/providers/hyperbolic/audio.ts (#4576)
- test: add unit test for src/redteam/strategies/counterfactual.ts (#4548)
- test: add unit test for src/redteam/strategies/index.ts (#4547)
- test: add unit test for src/redteam/constants/strategies.ts (#4545)
- test: add unit test for src/telemetry.ts (#4543)

### Changed

- fix: Windows Python path validation race condition (#4485)
- fix: View results as evaluation runs (#4459)
- chore: refactor modifiers and apply to all plugins (#4454)
- chore(cli): update plugin severity overrides API endpoint (#4460)
- chore(webui): fix text length reset value to use reasonable default (#4469)
- chore(webui): remove unused hook files (#4470)
- chore: remove unused token usage utilities (#4471)
- chore: convert console.logs to logger (#4479)
- chore: improve tusk workflow (#4461)
- chore: bump version to 0.115.1 (#4520)
- docs: add log file location section to troubleshooting guide (#4473)
- docs: capitalize Promptfoo (#4515)
- docs: update red-teaming agent blog post title (#4497)
- docs: improve installation and getting-started pages with tabbed interface and SEO metadata (#4395)
- docs: improve Python provider documentation (#4484)
- docs: add ModelAudit binary formats documentation (#4500)
- docs: update ModelAudit documentation (#4514)
- docs: add ModelAudit weighted distribution scanner documentation (#4501)
- docs: add ModelAudit ZIP feature documentation (#4491)
- docs: separate pages for prompts, test cases, and outputs (#4505)
- docs: update model reference in guide.md (#4513)
- docs: fix typo in blog post (#4496)
- docs: update title on blog post (#4495)
- test: add unit test for src/util/cloud.ts (#4462)
- test: add unit test for src/util/convertEvalResultsToTable.ts (#4457)

### Dependencies

- chore(deps): bump @aws-sdk/client-bedrock-runtime from 3.828.0 to 3.830.0 (#4519)
- chore(deps): bump @azure/identity from 4.10.0 to 4.10.1 (#4477)
- chore(deps): bump openai from 5.3.0 to 5.5.0 (#4518)
- chore(deps): update zod to 3.25.63 and zod-validation-error to 3.5.0 (#4463)

### Documentation

- docs(blog): add new redteam agent documentation (#4494)
- docs(examples): fix custom-grader-csv README inconsistencies (#4474)
- docs(site): add llms.txt mentions and documentation standards (#4481)
- docs(site): add robots.txt (#4488)

## [0.115.0] - 2025-06-12

### Added

- feat(providers): Google live audio output ([#4280](https://github.com/promptfoo/promptfoo/pull/4280)) by **@adelmuursepp**
- feat(webui): static model-scanning UI ([#4368](https://github.com/promptfoo/promptfoo/pull/4368)) by **@typpo**
- feat(tests): configuration support for test generators ([#4301](https://github.com/promptfoo/promptfoo/pull/4301)) by **@mldangelo**
- feat(cli): per-provider token-usage statistics ([#4044](https://github.com/promptfoo/promptfoo/pull/4044)) by **@mldangelo**
- feat(providers): optional token-estimation for HTTP provider ([#4439](https://github.com/promptfoo/promptfoo/pull/4439)) by **@mldangelo**
- feat(redteam): enable HTTP-token estimation by default in red-team mode ([#4449](https://github.com/promptfoo/promptfoo/pull/4449)) by **@mldangelo**
- feat(redteam): cloud-based plugin-severity overrides ([#4348](https://github.com/promptfoo/promptfoo/pull/4348)) by **@will-holley**
- feat(providers): custom-header support for Azure API ([#4409](https://github.com/promptfoo/promptfoo/pull/4409)) by **@yurchik11**
- feat(core): maximum evaluation-time limit via `PROMPTFOO_MAX_EVAL_TIME_MS` ([#4322](https://github.com/promptfoo/promptfoo/pull/4322)) by **@mldangelo**
- feat(redteam): Aegis red-team dataset ([#4119](https://github.com/promptfoo/promptfoo/pull/4119)) by **@mldangelo**
- feat(providers): Mistral Magistral reasoning models ([#4435](https://github.com/promptfoo/promptfoo/pull/4435)) by **@mldangelo**
- feat(core): WebSocket header support ([#4456](https://github.com/promptfoo/promptfoo/pull/4456)) by **@typpo**

### Changed

- refactor(redteam): consolidate constants ([#4372](https://github.com/promptfoo/promptfoo/pull/4372)) by **@mldangelo**
- chore(ci): set CodeRabbit review settings ([#4413](https://github.com/promptfoo/promptfoo/pull/4413)) by **@sklein12**
- chore(core): coding-rules for error messages ([#4401](https://github.com/promptfoo/promptfoo/pull/4401)) by **@sklein12**
- chore(core): improve `RangeError` diagnostics ([#4431](https://github.com/promptfoo/promptfoo/pull/4431)) by **@mldangelo**
- chore(core): prefer remote-purpose generation ([#4444](https://github.com/promptfoo/promptfoo/pull/4444)) by **@typpo**
- chore(core): remove unused types & deprecated functions ([#4450](https://github.com/promptfoo/promptfoo/pull/4450)) by **@mldangelo**
- chore(cursor): local-dev guidance for coding agents ([#4403](https://github.com/promptfoo/promptfoo/pull/4403)) by **@mldangelo**
- chore(docs): add README for missing examples ([#4404](https://github.com/promptfoo/promptfoo/pull/4404)) by **@mldangelo**
- chore(providers): initial o3-pro support ([#4397](https://github.com/promptfoo/promptfoo/pull/4397)) by **@mldangelo**
- chore(providers): o3-pro improvements ([#4396](https://github.com/promptfoo/promptfoo/pull/4396)) by **@mldangelo**
- chore(redteam): delimit user-inputs in purpose discovery ([#4405](https://github.com/promptfoo/promptfoo/pull/4405)) by **@typpo**
- chore(redteam): turn off discovery by default ([#4393](https://github.com/promptfoo/promptfoo/pull/4393)) by **@sklein12**
- chore(release): bump version → 0.115.0 ([#4451](https://github.com/promptfoo/promptfoo/pull/4451)) by **@mldangelo**
- chore(ui): improve `EvalOutputPromptDialog` styling ([#4364](https://github.com/promptfoo/promptfoo/pull/4364)) by **@typpo**
- chore(webui): remove extra OpenAI targets ([#4447](https://github.com/promptfoo/promptfoo/pull/4447)) by **@mldangelo**
- chore(webui): add token-estimation UI ([#4448](https://github.com/promptfoo/promptfoo/pull/4448)) by **@mldangelo**
- chore(docs): fix link to careers page (#4506)
- chore: bump @anthropic-ai/sdk from 0.53.0 to 0.54.0 (#4441)

### Fixed

- fix(eval): gracefully handle `RangeError` & truncate oversized output ([#4424](https://github.com/promptfoo/promptfoo/pull/4424)) by **@Sly1029**
- fix(providers): add timeout to `ProxyAgent` ([#4369](https://github.com/promptfoo/promptfoo/pull/4369)) by **@AegisAurora**
- fix(config): persist Goat configuration ([#4370](https://github.com/promptfoo/promptfoo/pull/4370)) by **@sklein12**
- fix(parser): lenient JSON parsing for MathPrompt ([#4361](https://github.com/promptfoo/promptfoo/pull/4361)) by **@typpo**
- fix(redteam): standardize plugin parameter to `prompt` ([#4425](https://github.com/promptfoo/promptfoo/pull/4425)) by **@mldangelo**
- fix(assertions): support `snake_case` fields in Python assertions ([#4398](https://github.com/promptfoo/promptfoo/pull/4398)) by **@mldangelo**
- fix(redteam): handle purpose without prompts ([#4445](https://github.com/promptfoo/promptfoo/pull/4445)) by **@typpo**
- fix(webui): stream test-cases to viewer ([#4440](https://github.com/promptfoo/promptfoo/pull/4440)) by **@mldangelo**
- fix(redteam): connect `MisinformationDisinformationGrader` ([#4452](https://github.com/promptfoo/promptfoo/pull/4452)) by **@mldangelo**

### Dependencies

- chore(deps): bump `@aws-sdk/client-bedrock-runtime` → 3.826.0 ([#4366](https://github.com/promptfoo/promptfoo/pull/4366)) by **@dependabot**
- chore(deps): bump `@aws-sdk/client-bedrock-runtime` → 3.828.0 ([#4442](https://github.com/promptfoo/promptfoo/pull/4442)) by **@dependabot**
- chore(deps): bump `brace-expansion` → 1.1.12 ([#4423](https://github.com/promptfoo/promptfoo/pull/4423)) by **@dependabot**
- chore(deps): bump `openai` → 5.3.0 ([#4407](https://github.com/promptfoo/promptfoo/pull/4407)) by **@dependabot**
- chore(deps): bump pip group dependencies ([#4379](https://github.com/promptfoo/promptfoo/pull/4379)) by **@dependabot**
- chore(deps): minor + patch bumps across workspaces ([#4377](https://github.com/promptfoo/promptfoo/pull/4377)) by **@mldangelo**
- chore(deps): upgrade Express → 5.1.0 ([#4378](https://github.com/promptfoo/promptfoo/pull/4378)) by **@mldangelo**

### Documentation

- docs(blog): GPT red-team post ([#4363](https://github.com/promptfoo/promptfoo/pull/4363)) by **@typpo**
- docs(blog): Claude red-team post ([#4365](https://github.com/promptfoo/promptfoo/pull/4365)) by **@typpo**
- docs(guides): clarify completion-variable for factuality ([#4385](https://github.com/promptfoo/promptfoo/pull/4385)) by **@mldangelo**
- docs(blog): fix broken image link in GPT post ([#4391](https://github.com/promptfoo/promptfoo/pull/4391)) by **@mldangelo**
- docs(blog): update Claude-4 post date ([#4392](https://github.com/promptfoo/promptfoo/pull/4392)) by **@mldangelo**
- docs(site): move discovery docs under _Tools_ ([#4408](https://github.com/promptfoo/promptfoo/pull/4408)) by **@typpo**
- docs(guides): GPT-4.1 vs GPT-4o MMLU comparison ([#4399](https://github.com/promptfoo/promptfoo/pull/4399)) by **@mldangelo**
- docs(blog): 100 k-users milestone post ([#4402](https://github.com/promptfoo/promptfoo/pull/4402)) by **@mldangelo**
- docs(redteam): configuration precedence section ([#4412](https://github.com/promptfoo/promptfoo/pull/4412)) by **@typpo**
- docs(policies): PromptBlock format for custom policies ([#4327](https://github.com/promptfoo/promptfoo/pull/4327)) by **@mldangelo**
- docs(site): improve copy-button positioning ([#4414](https://github.com/promptfoo/promptfoo/pull/4414)) by **@mldangelo**
- docs(workflow): GH-CLI rule improvements ([#4415](https://github.com/promptfoo/promptfoo/pull/4415)) by **@mldangelo**
- docs(blog): overflow in MCP blog post ([#4367](https://github.com/promptfoo/promptfoo/pull/4367)) by **@AISimplyExplained**
- docs(redteam): remove duplicate memory-poisoning entry ([#4388](https://github.com/promptfoo/promptfoo/pull/4388)) by **@mldangelo**

### Tests

- test(redteam): unique risk-category IDs ([#4390](https://github.com/promptfoo/promptfoo/pull/4390)) by **@mldangelo**
- test(pricing): add missing o3 pricing information ([#4400](https://github.com/promptfoo/promptfoo/pull/4400)) by **@mldangelo**
- test(providers): Azure embedding ([#4411](https://github.com/promptfoo/promptfoo/pull/4411)) & completion ([#4410](https://github.com/promptfoo/promptfoo/pull/4410)) by **@gru-agent**
- test(redteam): graders unit tests ([#4433](https://github.com/promptfoo/promptfoo/pull/4433), [#4455](https://github.com/promptfoo/promptfoo/pull/4455)) by **@gru-agent**
- test(redteam): Aegis plugin unit tests ([#4434](https://github.com/promptfoo/promptfoo/pull/4434)) by **@gru-agent**
- test(redteam): memory-poisoning plugin tests ([#4453](https://github.com/promptfoo/promptfoo/pull/4453)) by **@gru-agent**
- test: add unit test for src/util/tokenUsage.ts (#4472)
- test: add unit test for src/redteam/extraction/purpose.ts (#4446)
- test: add unit test for src/providers/defaults.ts (#4438)
- test: add unit test for src/providers/mistral.ts (#4437)
- test: add unit test for src/database/index.ts (#4436)
- test: add unit test for src/redteam/plugins/medical/medicalIncorrectKnowledge.ts (#4430)
- test: add unit test for src/redteam/plugins/medical/medicalSycophancy.ts (#4429)
- test: add unit test for src/redteam/plugins/medical/medicalAnchoringBias.ts (#4428)
- test: add unit test for src/redteam/plugins/medical/medicalPrioritizationError.ts (#4427)
- test: add unit test for src/redteam/plugins/medical/medicalHallucination.ts (#4426)
- test: add unit test for src/redteam/plugins/financial/financialComplianceViolation.ts (#4422)
- test: add unit test for src/redteam/plugins/financial/financialDataLeakage.ts (#4421)
- test: add unit test for src/redteam/plugins/financial/financialCalculationError.ts (#4420)
- test: add unit test for src/redteam/plugins/financial/financialSycophancy.ts (#4419)
- test: add unit test for src/redteam/plugins/financial/financialHallucination.ts (#4418)
- test: add unit test for src/redteam/graders.ts (#4417)

## [0.114.7] - 2025-06-06

### Tests

- test: add unit test for src/assertions/python.ts (#4406)
- test: add unit test for src/redteam/plugins/agentic/memoryPoisoning.ts (#4389)
- test: add unit test for src/redteam/plugins/harmful/graders.ts (#4384)
- test: add unit test for src/redteam/graders.ts (#4383)
- test: add unit test for src/server/server.ts (#4380)
- test: add unit test for src/redteam/constants/metadata.ts (#4376)
- test: add unit test for src/redteam/constants/plugins.ts (#4375)
- test: add unit test for src/redteam/constants/frameworks.ts (#4374)
- test: add unit test for src/redteam/constants/strategies.ts (#4373)
- test: add unit test for src/redteam/providers/goat.ts (#4371)

### Changed

- Revert "chore(redteam): add target option to generate command (#4215)" (#4359)
- chore: bump version 0.114.7 (#4360)

## [0.114.6] - 2025-06-06

### Added

- feat(redteam): add medical plugins for testing medical anchoring bias (#4196)

### Changed

- chore(redteam): add target option to generate command (#4215)
- chore(redteam): update OpenAI model options in redteam setup (#4344)
- chore(webui): update OpenAI model options with GPT-4.1 series and o4-mini models in eval-creator (#4350)
- docs: update getting-started example (#4346)
- test: clean up teardown and setup to remove side effects from tests (#4351)

### Fixed

- fix(redteam): include plugin and strategy IDs in report CSV output (#4347)
- fix(webui): reset defaultTest configuration on setup page (#4345)

### Dependencies

- chore(deps): bump @aws-sdk/client-bedrock-runtime from 3.823.0 to 3.825.0 (#4355)
- chore(deps): bump openai from 5.1.0 to 5.1.1 (#4354)
- chore(deps): bump version to 0.114.6 (#4357)

## [0.114.5] - 2025-06-05

### Changed

- chore(redteam): update custom policy template and generatedPrompts parser (#4324)
- chore(redteam): add severity levels to redteam plugin objects (#4310)
- chore(redteam): store original text for encoding strategies (#4248)
- chore(redteam): add emoji encoding strategy (#4263)
- chore(cli): terminal cleanup on Ctrl+C (#4313)
- chore(providers): improve logging when inheriting from OpenAiChatCompletionProvider (#4320)
- chore(tusk): fix tusk test runner workflow configuration (#4328)
- chore(tusk): add Tusk test runner workflow for even more unit tests (#4326)
- test: add unit test for src/redteam/providers/agentic/memoryPoisoning.ts (#4319)
- test: improve test setup and teardown for better isolation (#4331)

### Fixed

- fix(redteam): exclude memory poisoning plugin from strategies (#4317)
- fix(redteam): agent discovered info dark mode (#4312)
- fix(eval): handle undefined maxConcurrency with proper fallbacks (#4314)

### Dependencies

- chore(deps): bump @anthropic-ai/sdk from 0.52.0 to 0.53.0 (#4333)
- chore(deps): bump version 0.114.5 (#4332)

### Documentation

- docs(site): add Tabs Fakier as Founding Developer Advocate to team page (#4315)

### Tests

- test(webui): add telemetry hook tests (#4329)
- test: add unit test for src/redteam/plugins/eu-ai-act/deepfakeDisclosure.ts (#4342)
- test: add unit test for src/redteam/plugins/eu-ai-act/biometricEmotion.ts (#4341)
- test: add unit test for src/redteam/plugins/eu-ai-act/datasetShift.ts (#4340)
- test: add unit test for src/redteam/plugins/eu-ai-act/lawenforcementBiometricId.ts (#4339)
- test: add unit test for src/redteam/plugins/eu-ai-act/lawenforcementPredictivePolicing.ts (#4338)
- test: add unit test for src/redteam/plugins/eu-ai-act/biometricInference.ts (#4337)
- test: add unit test for src/redteam/plugins/eu-ai-act/explainability.ts (#4336)
- test: add unit test for src/redteam/plugins/eu-ai-act/identityAiDisclosure.ts (#4335)
- test: add unit test for src/redteam/plugins/policy.ts (#4325)
- test: add unit test for src/envars.ts (#4323)

## [0.114.4] - 2025-06-04

### Changed

- chore(templating): add PROMPTFOO_DISABLE_OBJECT_STRINGIFY environment variable for object template handling (#4297)
- chore(cli): improve token usage presentation (#4294)
- chore(providers): add base URL override for Google provider (#4255)
- chore(providers): add custom headers support for Google Gemini (#4308)
- chore(redteam): add tool-discovery:multi-turn alias to tool-discovery (#4302)
- chore(redteam): remove empty values from discovery result (#4295)
- chore(redteam): improve shell injection attack generation (#4304)
- chore(redteam): update goal extraction logic (#4285)
- chore(webui): add highlight count to eval view (#4249)
- docs: update GPT-4o to GPT-4.1 references (#4296)
- docs: refresh getting started models section (#4290)
- docs: standardize file references to use file:// scheme (#4291)
- docs: add descriptions to example configs (#4283)

### Fixed

- fix(webui): restore dark mode cell highlighting without breaking status pill visibility (#4300)
- fix(redteam): set plugin severity (#4303)
- fix(redteam): remove empty values from discovery result (#4295)
- fix: improve logging when inheriting from OpenAiChatCompletionProvider (#4110)

### Dependencies

- chore(deps): bump @aws-sdk/client-bedrock-runtime from 3.821.0 to 3.823.0 (#4306)
- chore(deps): bump openai from 5.0.1 to 5.0.2 (#4292)
- chore(deps): bump openai from 5.0.2 to 5.1.0 (#4307)
- chore(deps): bump tar-fs from 2.1.2 to 2.1.3 in npm_and_yarn group (#4293)
- chore(deps): bump version to 0.114.4 (#4309)

### Documentation

- docs(examples): update model references from gpt-4o-mini to gpt-4.1-mini (#4289)

### Tests

- test(redteam): add unit test for discover command (#4298)
- test: add unit test for src/redteam/strategies/mathPrompt.ts (#4316)
- test: add unit test for src/validators/redteam.ts (#4311)
- test: add unit test for src/redteam/plugins/shellInjection.ts (#4305)

## [0.114.3] - 2025-06-02

### Tests

- test: add unit test for src/envars.ts (#4299)

### Added

- **feat(redteam):** Update application definition flow to collect better info

### Changed

- **feat:** Display audio file variables in result table
  [#3864](https://github.com/promptfoo/promptfoo/pull/3864) by @faizanminhas
  [#4244](https://github.com/promptfoo/promptfoo/pull/4244) by @faizanminhas
- **fix:** Resolve model-graded assertion providers from providerMap
  [#4273](https://github.com/promptfoo/promptfoo/pull/4273) by @mldangelo
- **fix:** File content not being loaded when referenced with `file://` prefix in vars
  [#3793](https://github.com/promptfoo/promptfoo/pull/3793) by @adityabharadwaj198
- **fix:** Use array as type for vars
  [#4281](https://github.com/promptfoo/promptfoo/pull/4281) by @sklein12
- **test:** Add unit test for `src/globalConfig/accounts.ts`
  [#4259](https://github.com/promptfoo/promptfoo/pull/4259) by @gru-agent
- **test:** Add unit test for `src/util/config/manage.ts`
  [#4258](https://github.com/promptfoo/promptfoo/pull/4258) by @gru-agent
- **test:** Add vitest coverage for frontend pages
  [#4274](https://github.com/promptfoo/promptfoo/pull/4274) by @mldangelo
- **test:** Add unit test for `renderVarsInObject` formatting
  [#4254](https://github.com/promptfoo/promptfoo/pull/4254) by @mldangelo
- **test:** Add unit test for `src/redteam/plugins/base.ts`
  [#4233](https://github.com/promptfoo/promptfoo/pull/4233) by @gru-agent
- **test:** Add unit test for `src/redteam/providers/crescendo/index.ts`
  [#4211](https://github.com/promptfoo/promptfoo/pull/4211)
  [#4214](https://github.com/promptfoo/promptfoo/pull/4214) by @gru-agent
- **test:** Add unit test for `src/redteam/providers/crescendo/prompts.ts`
  [#4213](https://github.com/promptfoo/promptfoo/pull/4213) by @gru-agent
- **docs:** Add job board
  [#4264](https://github.com/promptfoo/promptfoo/pull/4264) by @typpo
- **docs:** Add custom policy to sidebar
  [#4272](https://github.com/promptfoo/promptfoo/pull/4272) by @typpo
- **docs:** Add native build guidance to troubleshooting section
  [#4253](https://github.com/promptfoo/promptfoo/pull/4253) by @mldangelo
- **docs:** Add anchor links to press page section headings
  [#4265](https://github.com/promptfoo/promptfoo/pull/4265) by @mldangelo
- **docs:** Add JSON schema to example
  [#4276](https://github.com/promptfoo/promptfoo/pull/4276) by @ladyofcode
- **docs:** Add schema header to example configs
  [#4277](https://github.com/promptfoo/promptfoo/pull/4277) by @mldangelo
- **docs:** Unify formatting across site
  [#4270](https://github.com/promptfoo/promptfoo/pull/4270) by @mldangelo
- **chore:** Fix open handles in readline tests preventing graceful Jest exit
  [#4242](https://github.com/promptfoo/promptfoo/pull/4242) by @mldangelo
- **chore:** Add external file loading support for `response_format` in OpenAI API
  [#4240](https://github.com/promptfoo/promptfoo/pull/4240) by @mldangelo
- **chore:** Always have unique redteam file when running live
  [#4237](https://github.com/promptfoo/promptfoo/pull/4237) by @sklein12
- **chore:** Add metadata to generated `redteam.yaml`
  [#4257](https://github.com/promptfoo/promptfoo/pull/4257) by @typpo
- **chore:** Bump `openai` from 4.103.0 to 5.0.1
  [#4250](https://github.com/promptfoo/promptfoo/pull/4250) by @dependabot
- **chore:** Redteam → red team
  [#4268](https://github.com/promptfoo/promptfoo/pull/4268) by @typpo
- **chore:** Improve dark mode highlight styling for eval cell views
  [#4269](https://github.com/promptfoo/promptfoo/pull/4269) by @mldangelo
- **chore:** Update dependencies to latest minor/patch versions
  [#4271](https://github.com/promptfoo/promptfoo/pull/4271) by @mldangelo
- **chore:** Clarify wording
  [#4278](https://github.com/promptfoo/promptfoo/pull/4278) by @typpo
- **chore:** Format estimated probes
  [#4279](https://github.com/promptfoo/promptfoo/pull/4279) by @typpo
- **chore:** Update grader for malicious code
  [#4286](https://github.com/promptfoo/promptfoo/pull/4286) by @MrFlounder
- **chore:** Add back example config to red team create flow
  [#4282](https://github.com/promptfoo/promptfoo/pull/4282) by @faizanminhas
- **chore:** Bump version 0.114.3
  [#4287](https://github.com/promptfoo/promptfoo/pull/4287) by @sklein12
- **chore(webui):** Hide diff filter option on /eval when single column
  [#4246](https://github.com/promptfoo/promptfoo/pull/4246) by @mldangelo
- **chore(webui):** Allow toggling highlight on eval outputs
  [#4252](https://github.com/promptfoo/promptfoo/pull/4252) by @mldangelo

## [0.114.2] - 2025-05-29

### Tests

- test: add unit test for src/redteam/strategies/index.ts (#4267)
- test: add unit test for src/redteam/constants.ts (#4266)
- test: add unit test for src/redteam/types.ts (#4245)
- test: add unit test for src/redteam/util.ts (#4234)
- test: add unit test for src/validators/redteam.ts (#4227)
- test: add unit test for src/redteam/plugins/bola.ts (#4226)
- test: add unit test for src/redteam/plugins/bfla.ts (#4225)
- test: add unit test for src/redteam/providers/goat.ts (#4223)
- test: add unit test for src/util/readline.ts (#4220)

### Added

- feat(redteam): Off-Topic Plugin (#4168)
- feat(redteam): Set a goal for attacks (#4217)

### Changed

- fix: fix border radius on purpose example (#4229)
- fix: resolve env variables in renderVarsInObject (issue #4143) (#4231)
- fix: Check if body is good json before sending warning (#4239)
- chore: bump version 0.114.2 (#4241)
- chore(redteam): handle null goal (#4232)

### Documentation

- docs(site): clarify deepseek model aliases and fix configuration examples (#4236)

## [0.114.1] - 2025-05-29

### Added

- feat(redteam): Target Discovery Agent (#4203)
- feat(providers): add OpenAI MCP (Model Context Protocol) support to Responses API (#4180)

### Changed

- fix: Relax private key validation (#4216)
- fix: Undefined values on red team application purpose page (#4202)
- chore: Add purpose to crescendo prompt (#4212)
- chore: Add purpose with goat generation (#4222)
- chore: Always include raw output from http provider, status code and status text (#4206)
- chore: centralize readline utilities to fix Jest open handle issues (#4219)
- chore: move http data to metadata (#4209)
- chore(redteam): tight up some graders (#4210)
- chore(redteam): tight up some graders (#4224)
- chore: bump version 0.114.1 (#4228)

## [0.114.0] - 2025-05-28

### Added

- feat(providers): Add xAI image provider (#4130)
- feat(cli): add validate command (#4134)
- feat(redteam): add camelCase strategy (#4146)

### Changed

- feat: add typed row interfaces for eval queries (#4186)
- feat: add goal/intent extraction (#4178)
- fix: isolate proxy vars in bedrock tests (#4181)
- fix: when there’s too many intents result won’t render error (#4175)
- fix: need to send auth request to api path (#4199)
- fix: Gemini MCP integration - can not parse $schema field (#4200)
- chore(redteam): add harmful plugin preset to redteam setup ui (#4132)
- chore(redteam): add label strategy-less plugins in redteam setup ui (#4131)
- chore(redteam): improve style of redteam purpose field in webui (#4124)
- chore(providers): add xai live search support (#4123)
- chore(providers): add Claude 4 support to anthropic, bedrock, and vertex providers (#4129)
- chore: bump @aws-sdk/client-bedrock-runtime from 3.816.0 to 3.817.0 (#4164)
- chore(providers): update fal provider (#4182)
- chore: remove redundant test comments (#4183)
- chore: add typed interface for MCP tool schemas (#4187)
- chore(redteam): add ToxicChat dataset as redteam plugin (#4121)
- chore(webui): add max concurrency as an option for run in browser (#4147)
- chore(app/evals): Adds Agent Discovered Information to Redteam Report (#4198)
- chore: bump version 0.114.0 (#4201)
- docs: fix DOM nesting warning and sort plugins array (#4174)
- docs: iterative jailbreak diagram (#4191)

### Fixed

- fix(prompts): splitting when PROMPTFOO_PROMPT_SEPARATOR is contained within a string with text files (#4142)
- fix(docs): Fix issue with docs links not scrolling to the top (#4195)

### Documentation

- docs(site): minimal copy page button + sanitize text (#4156)
- docs(site): scroll to top when using (#4162)
- docs(site): document missing redteam plugins (#4169)
- docs(site): restore scroll-to-top behavior on page navigation (#4176)

## [0.113.4] - 2025-05-26

### Tests

- test: add unit test for src/commands/canary.ts (#4193)
- test: add unit test for src/canary/index.ts (#4192)
- test: add unit test for src/assertions/sql.ts (#4185)
- test: re-enable sql assertion edge cases (#4184)
- test: add unit test for src/redteam/plugins/intent.ts (#4179)
- test: add unit test for src/redteam/graders.ts (#4173)
- test: add unit test for src/providers/xai/chat.ts (#4172)
- test: add unit test for src/redteam/plugins/offTopic.ts (#4171)
- test: add unit test for src/providers/xai/image.ts (#4170)
- test: add unit test for src/redteam/graders.ts (#4166)
- test: add unit test for src/providers/xai.ts (#4163)
- test: add unit test for src/redteam/constants.ts (#4161)

### Changed

- feat: Server-side pagination, filtering and search for eval results table (#4054)
- feat: add score to pass/fail in CSV and add json download (#4153)
- fix: Run red team from UI without email (#4158)
- chore: bump version 0.113.4 (#4160)
- refactor: unify React import style (#4177)
- refactor: organize xai providers into dedicated folder (#4167)
- refactor: organize bedrock providers into dedicated folder (#4165)

### Fixed

- fix(webui): defaultTest shown in webui YAML editor (#4152)

### Documentation

- docs(site): reduce sidebar padding (#4154)

## [0.113.3] - 2025-05-24

### Changed

- fix: zod error when state.answer has object (#4136)
- fix: use current working directory for redteam file if loading from cloud (#4145)
- fix: Throw error on un-supported command - redteam run with a cloud target but no config (#4144)
- fix: bias:gender plugin generation (#4126)
- chore: bump openai from 4.100.0 to 4.103.0 (#4140)
- chore: bump @aws-sdk/client-bedrock-runtime from 3.812.0 to 3.816.0 (#4137)
- chore: bump @anthropic-ai/sdk from 0.51.0 to 0.52.0 (#4138)
- chore(telemetry): add isRedteam property to telemetry events (#4149)
- build: increase build job timeout from 3 to 4 minutes (#4150)
- chore: bump version 0.113.3 (#4151)

## [0.113.2] - 2025-05-22

### Changed

- fix: intent grader crescendo (#4113)
- chore: revert telemtry changes (#4122)
- chore: bump version 0.113.2 (#4128)
- chore(cli/redteam/discover): Small improvements (#4117)

### Dependencies

- chore(deps): update peer dependencies to latest versions (#4125)

## [0.113.1] - 2025-05-21

### Tests

- test: add unit test for src/redteam/plugins/intent.ts (#4114)

### Changed

- chore(redteam): Target discovery agent by @sklein12 in [#4084](https://github.com/promptfoo/promptfoo/pull/4084)
- chore(redteam): Add log by @MrFlounder in [#4108](https://github.com/promptfoo/promptfoo/pull/4108)
- chore(redteam): Update purpose example by @MrFlounder in [#4109](https://github.com/promptfoo/promptfoo/pull/4109)
- chore(providers): Support templated URLs in HTTP by @mldangelo in [#4103](https://github.com/promptfoo/promptfoo/pull/4103)
- chore(redteam): Update default REDTEAM_MODEL from 'openai:chat:gpt-4o' to 'openai:chat:gpt-4.1-2025-04-14' by @mldangelo in [#4100](https://github.com/promptfoo/promptfoo/pull/4100)
- chore(telemetry): Add isRunningInCi flag to telemetry events by @mldangelo in [#4115](https://github.com/promptfoo/promptfoo/pull/4115)
- chore: Bump version 0.113.1 by @mldangelo in [#4116](https://github.com/promptfoo/promptfoo/pull/4116)
- docs: Add enterprise disclaimer to self-hosting by @mldangelo in [#4102](https://github.com/promptfoo/promptfoo/pull/4102)

### Fixed

- fix(redteam): Skip plugins when validation fails by @faizanminhas in [#4101](https://github.com/promptfoo/promptfoo/pull/4101)

### Dependencies

- chore(deps): Update Smithy dependencies to latest version by @mldangelo in [#4105](https://github.com/promptfoo/promptfoo/pull/4105)

## [0.113.0] - 2025-05-20

### Tests

- test: add unit test for src/assertions/llmRubric.ts (#4096)
- test: add unit test for src/telemetry.ts (#4094)

## [0.112.9] - 2025-05-20

### Fixed

- fix: target purpose not making it into redteam config (#4097)

### Changed

- chore: Remove deprecated sharing setups (#4082)
- chore: add vision grading example (#4090)

## [0.112.8] - 2025-05-20

### Changed

- feat: multilingual combinations (#4048)
- feat: add copy as markdown button to doc pages (#4039)
- fix: telemetry key (#4093)
- chore: bump @anthropic-ai/sdk from 0.50.4 to 0.51.0 (#4030)
- chore: add headers support for url remote mcp servers (#4018)
- chore(providers): Adds support for openai codex-mini-latest (#4041)
- chore(redteam): improve multilingual strategy performance and reliability (#4055)
- chore(providers): update default openai models for openai:chat alias (#4066)
- chore: Update prompt suffix help text (#4058)
- chore(docs): update model IDs in documentation to reflect latest naming convention (#4046)
- chore(redteam): introduce strategy collection for other-encodings (#4075)
- chore(webui): display currently selected eval in eval dialogue (#4079)
- chore: Improve memory usage when sharing results (#4050)
- chore(docs): Handle index.md files for copy page (#4081)
- chore: update Google Sheets fetch to use proxy helper (#4087)
- chore: simplify crypto usage in sagemaker provider (#4089)
- chore: bump version 0.112.8 (#4095)
- docs: add curl example for medical agent (#4049)
- docs: update CLI docs (#4063)
- docs: standardize code block titles (#4067)
- test: add unit test for src/redteam/commands/discover.ts (#4034)
- test: add unit test for src/redteam/commands/generate.ts (#4036)
- test: add unit test for src/providers/ai21.ts (#4056)
- test: add unit test for src/commands/eval.ts (#4062)
- test: add unit test for src/evaluatorHelpers.ts (#4037)

### Fixed

- fix(providers): AI21 response validation (#4052)
- fix(redteam): respect cliState.webUI in multilingual progressbar (#4047)
- fix(redteam): fix test count calculation for multiple strategies (#4065)
- fix(redteam): replace other-encodings with individual morse and piglatin strategies (#4064)
- fix(webui): evaluateOptions removal in YAML editor (#4059)
- fix(redteam): fix open handle in video test (#4069)
- fix(hooks): add missing results to afterAll hook context (#4071)

### Dependencies

- chore(deps): update dependencies (#4073)

### Documentation

- docs(examples): add uniform init commands to all example READMEs (#4068)

## [0.112.7] - 2025-05-15

### Tests

- test: add unit test for src/redteam/constants.ts (#4076)
- test: add unit test for src/redteam/strategies/multilingual.ts (#4060)
- test: add unit test for src/redteam/index.ts (#4057)
- test: add unit test for src/providers/openai/util.ts (#4042)
- test: add unit test for src/redteam/providers/offTopic.ts (#4028)
- test: add unit test for src/redteam/plugins/offTopic.ts (#4027)
- test: add unit test for src/redteam/constants.ts (#4026)
- test: add unit test for src/redteam/constants.ts (#4019)

### Added

- feat(redteam): add MCP plugin (#3989)
- feat(redteam): Target Purpose Discovery (#3907)

### Changed

- fix: stringify objects in matcher templates (#3896)
- fix: Azure auth headers get set to null in subclass (#4015)
- fix: move custom policies into the correct accordion (#4017)
- fix: update return type for task extract-goat-failure (#4021)
- chore: adjust framework compliance column width (#4005)
- chore: bump @aws-sdk/client-bedrock-runtime from 3.808.0 to 3.810.0 (#4012)
- chore: bump @azure/identity from 4.9.1 to 4.10.0 (#4013)
- chore: bump version 0.112.7 (#4023)
- chore: exclude response from crescendo if privacy setting is enabled (#4009)
- chore: remove accidentally committed example prompt (#4008)
- chore: update GOAT implementation (#4011)
- chore: update multilingual description (#4016)
- chore(cli): improve color of Red Team test generation table headers (#4004)
- chore(redteam): add link to view all logs at top of report (#4007)
- chore(redteam): add feature flag for purpose discovery agent (#4040)
- chore(cli/redteam/discover): Sets default turn count to 5 (#4035)

### Fixed

- fix(redteam): remove duplicate Datasets section in Plugins component (#4022)
- fix(cli): Discovery bugs (#4032)
- fix: dont bomb redteam if discovery fails (#4029)

### Documentation

- docs(blog): Agent2Agent Protocol (#3981)
- docs(examples): add OpenAI Agents SDK example (#4006)
- docs(usage): update sharing instructions with API key details (#4010)

## [0.112.6] - 2025-05-14

### Added

- feat(redteam): add EU AI Act mappings (#4000)
- feat(redteam): add gender bias plugin (#3886)
- feat(eval): add evaluation duration display (#3996)

### Changed

- fix: autowrap prompts with partial nunjucks tags (#3999)
- chore(providers): improve Perplexity API integration (#3990)
- build: add Node.js 24 support (#3941)
- chore(redteam): set plugin config type (#3982)
- chore(providers): add EU Claude 3.7 Sonnet model to Bedrock (#3998)
- chore(redteam): update iterative tree (#3987)
- chore: bump version to 0.112.6 (#4003)
- refactor: clean up providers for redteam generate (#3954)
- docs: add basic enterprise architecture diagram (#3988)
- test: add unit test for src/redteam/types.ts (#3983)

### Fixed

- fix(python): resolve paths relative to promptfooconfig when not cloud config (#4001)

### Dependencies

- chore(deps): update dependencies (#3985)

### Documentation

- docs(ci): add Azure pipelines (#3986)
- docs(ci): add Bitbucket and Travis CI (#3997)
- docs(examples): add medical agent example (#3993)
- docs(blog): add truncation marker to MCP blog post (#3984)

## [0.112.5] - 2025-05-12

### Tests

- test: add unit test for src/redteam/constants.ts (#3995)
- test: add unit test for src/redteam/plugins/mcp.ts (#3994)

### Added

- chore(cli): revert "feat(cli): adds global `--verbose` option" (#3945)

### Changed

- chore(cli): add global env-file option to all commands recursively (#3969)
- chore(cli): add global verbose option to all commands recursively (#3950)
- chore(cli): better error handling and logging for remote generation (#3965)
- chore(cli): better error handling for remote generation (#3956)
- revert: "chore: better error handling for remote generation" (#3964)
- chore(cli): better response parsing errors (#3955)
- chore(providers): add support for Amazon Nova Premier model (#3951)
- chore(redteam): improvement, include purpose in iterative attacker prompt (#3948)
- chore(redteam): minor changes to category descriptions and ordering (#3960)
- chore(redteam): order attack methods by decreasing ASR (#3959)
- chore(redteam): red teamer two words (#3976)
- chore(logger): replace console.error with logger.error in MCPClient (#3944)
- chore(providers): add google ai studio embedding provider and improve docs (#3686)
- chore: lint with type info (#3932)
- docs: how to create inline assertions for package users (#3974)
- docs: improve Docusaurus documentation instructions (#3977)
- docs: instructions on how to run the documentation (#3973)
- docs: update CLAUDE.md with additional commands and project conventions (#3972)
- docs: update user count from 75,000 to 80,000 (#3940)
- test: add unit test for src/redteam/plugins/pii.ts (#3947)

### Fixed

- fix(config): resolve relative paths in combineConfigs (#3942)
- fix(evaluator): correctly count named scores based on contributing assertions (#3968)
- fix(fetch): no proxy values should take priority in fetch (#3962)
- fix(providers): combine prompt config with provider config for bedrock (#3970)
- fix(providers): ensure correct addition for bedrock token counts (#3762)
- fix(redteam): crescendo formatting (#3952)
- fix(redteam): pii grader false positives (#3946)
- fix(redteam): shell injection false positives (#3957)
- fix(redteam): add strategy pills and output details to passed tests (#3961)

### Dependencies

- chore(deps): bump version 0.112.5 (#3980)
- chore(deps): sync dependencies (#3971)
- chore(deps): update dependencies (#3943)

### Documentation

- docs(google-vertex): fix duplicate readme (#3979)
- docs(openai): update structured output external schema file example (#3967)

## [0.112.4] - 2025-05-08

### Tests

- test: add unit test for src/redteam/constants.ts (#3963)
- test: add unit test for src/commands/view.ts (#3928)
- test: add unit test for src/redteam/commands/setup.ts (#3923)
- test: add unit test for src/constants.ts (#3922)
- test: add unit test for src/redteam/commands/report.ts (#3921)
- test: add unit test for src/redteam/types.ts (#3912)

### Added

- feat(assertions): add PI scorer (#3799)
- feat(redteam): add video strategy (#3820)
- feat(evals): optionally time out eval steps (#3765)

### Changed

- fix: foreign key error in better-sqlite3 and adapt new transaction API (#3937)
- chore(cli): add global `--verbose` option (#3931)
- chore(redteam): implement agentic plugin UI (#3880)
- chore(providers): improve error message in http provider transform (#3910)
- chore(cloud): improve error messages on cloud requests (#3934)
- chore: bump version 0.112.4 (#3939)
- chore(telemetry): implement minor telemetry changes (#3895)
- chore(telemetry): remove assertion-used event (#3894)
- chore(assertions): add throw error option for LLM Rubric if provider doesn't return a result or errors out (#3909)
- chore(cli): allow sharing urls with auth credentials (#3903)
- revert: "chore(cli): allow sharing urls with auth credentials" (#3918)
- refactor: improve self hosting environment variable handling (#3920)
- test: add unit test for src/models/eval.ts (#3904)
- test: add unit test for src/python/pythonUtils.ts (#3915)
- test: add unit test for src/redteam/constants.ts (#3881)
- test: fix huggingface dataset tests to mock environment variables (#3936)

### Fixed

- fix(redteam): filter null values in harmful completion provider output (#3908)
- fix(python): increase timeout for python path validation (#3914)
- fix(cli): read `.env` file prior to calling env var getters (#3892)

### Dependencies

- chore(deps): bump @anthropic-ai/sdk from 0.40.1 to 0.41.0 (#3930)
- chore(deps): bump @aws-sdk/client-bedrock-runtime from 3.799.0 to 3.803.0 (#3898)
- chore(deps): bump @aws-sdk/client-bedrock-runtime from 3.803.0 to 3.804.0 (#3913)
- chore(deps): bump openai from 4.96.2 to 4.97.0 (#3890)

### Documentation

- docs(http-provider): add documentation about returning object for custom parser (#3897)
- docs(http-provider): fix missing return statement in HTTP provider example (#3925)
- docs(blog): fix scroll to top when linking into blog post (#3889)
- docs(assertions): improve PI scorer documentation (#3924)
- docs(redteam): add memory poisoning plugin documentation (#3867)
- docs(usage): add information about HTTP Basic Authentication (#3919)
- docs(site): fix landing page content jumping on step switch (#3891)
- docs(blog): add mcp blog (#3893)

## [0.112.3] - 2025-05-02

### Tests

- test: add unit test for src/util/convertEvalResultsToTable.ts (#3876)
- test: add unit test for src/models/evalResult.ts (#3875)
- test: add unit test for src/types/index.ts (#3874)

### Changed

- Red team: Added memory poisoning plugin ([#3785](https://github.com/promptfoo/promptfoo/pull/3785)) @will-holley
- CLI: Improved progress bar visualization with thread grouping ([#3768](https://github.com/promptfoo/promptfoo/pull/3768)) @AISimplyExplained
- Improved red team strategy documentation ([#3870](https://github.com/promptfoo/promptfoo/pull/3870)) @mldangelo
- Bumped version to 0.112.2 ([#3872](https://github.com/promptfoo/promptfoo/pull/3872)) @sklein12
- Bumped version to 0.112.3 ([#3877](https://github.com/promptfoo/promptfoo/pull/3877)) @sklein12
- Implemented plumbing and prompt enabling customers to use cloud attacker and unified configurations ([#3852](https://github.com/promptfoo/promptfoo/pull/3852)) @MrFlounder
- Optimized Meteor tests for improved performance ([#3869](https://github.com/promptfoo/promptfoo/pull/3869)) @mldangelo
- Optimized Nova Sonic tests for improved performance ([#3868](https://github.com/promptfoo/promptfoo/pull/3868)) @mldangelo
- Retrieve unified config with provider from cloud ([#3865](https://github.com/promptfoo/promptfoo/pull/3865)) @sklein12
- Dataset plugins now clearly marked in setup UI ([#3859](https://github.com/promptfoo/promptfoo/pull/3859)) @mldangelo
- Moved maybeLoadFromExternalFile to file.ts ([#3851](https://github.com/promptfoo/promptfoo/pull/3851)) @benbuzz790

## [0.112.2] - 2025-05-01

### Tests

- test: add unit test for src/redteam/constants.ts (#3860)

### Added

- **feat(providers):** support Google Search grounding [#3800](https://github.com/promptfoo/promptfoo/pull/3800)
- **feat(providers):** mcp support for all models that support function calling [#3832](https://github.com/promptfoo/promptfoo/pull/3832)
- **feat(providers):** Add support for Amazon nova-sonic [#3713](https://github.com/promptfoo/promptfoo/pull/3713)

### Changed

- **fix:** allow escaping of `{{ }}` placeholders in prompts [#3858](https://github.com/promptfoo/promptfoo/pull/3858)
- **fix:** Trim CSV assertion values [#3863](https://github.com/promptfoo/promptfoo/pull/3863)
- **chore(providers):** add llama4 support for bedrock [#3850](https://github.com/promptfoo/promptfoo/pull/3850)
- **chore:** make custom metrics more obviously clickable [#3682](https://github.com/promptfoo/promptfoo/pull/3682)
- **refactor:** colocate fetching evalID [#3715](https://github.com/promptfoo/promptfoo/pull/3715)
- **chore:** Respect Max text length for variable cells in results table [#3862](https://github.com/promptfoo/promptfoo/pull/3862)
- **docs:** updates to grading documentation [#3848](https://github.com/promptfoo/promptfoo/pull/3848)
- **docs:** add false positives [#3857](https://github.com/promptfoo/promptfoo/pull/3857)
- **chore(workflows):** update permissions in GitHub workflows [#3849](https://github.com/promptfoo/promptfoo/pull/3849)
- **chore:** bump `openai` from 4.96.0 to 4.96.2 [#3853](https://github.com/promptfoo/promptfoo/pull/3853)
- **chore:** bump `vite` from 6.2.6 to 6.2.7 [#3856](https://github.com/promptfoo/promptfoo/pull/3856)
- **chore:** bump `@aws-sdk/client-bedrock-runtime` from 3.798.0 to 3.799.0 [#3854](https://github.com/promptfoo/promptfoo/pull/3854)
- **chore:** bump `@aws-sdk/client-bedrock-runtime` from 3.797.0 to 3.798.0 [#3843](https://github.com/promptfoo/promptfoo/pull/3843)
- **chore:** bump `@anthropic-ai/sdk` from 0.40.0 to 0.40.1 [#3842](https://github.com/promptfoo/promptfoo/pull/3842)
- **chore:** bump `formidable` from 3.5.2 to 3.5.4 [#3845](https://github.com/promptfoo/promptfoo/pull/3845)

### Fixed

- **fix(sharing):** sharing to self-hosted [#3839](https://github.com/promptfoo/promptfoo/pull/3839)
- **fix(webui):** align settings icon to top right in strategy cards [#2938](https://github.com/promptfoo/promptfoo/pull/2938)

### Documentation

- **docs(site):** improve pricing page [#3790](https://github.com/promptfoo/promptfoo/pull/3790)

## [0.112.1] - 2025-04-29

### Tests

- test: add unit test for src/share.ts (#3840)

### Changed

- chore: set telemetry key (#3838)
- chore: improve chunking (#3846)
- chore: bump version 0.112.1 (#3847)

## [0.112.0] - 2025-04-29

### Added

- feat(env): allow every env variable to be overridden within the env block in a promptfoo config (#3786)
- feat(redteam): homoglyph strategy (#3811)
- feat(redteam): add more encodings (#3815)
- feat(providers): add cerebras provider (#3814)

### Changed

- feat: persist search in url (#3717)
- feat: METEOR score (#3776)
- feat: enable custom response parser to optionally return provider response (#3824)
- fix: update dependencies to address npm audit issues (#3791)
- fix: accordion positioning in plugins view (#3807)
- fix: results api returns elements ordered by date (#3826)
- chore: write static plugin severity to metadata (#3783)
- chore: respect redteam commandLineOptions from config (#3782)
- chore: update telemetry endpoint (#3751)
- chore: add cloud log in link (#3787)
- chore: bump h11 from 0.14.0 to 0.16.0 in /examples/python-provider in the pip group across 1 directory (#3794)
- chore: bump openai from 4.95.1 to 4.96.0 (#3792)
- chore: bump h11 from 0.14.0 to 0.16.0 in /examples/redteam-langchain in the pip group across 1 directory (#3796)
- chore: add target option to cli redteam run (#3795)
- chore: bump @aws-sdk/client-bedrock-runtime from 3.787.0 to 3.796.0 (#3802)
- refactor: remove if string check (#3801) (Refactor categorized as chore)
- chore: add info banner for community red teams (#3809)
- chore(examples): remove moderation assertions from foundation model redteam (#3804)
- refactor: remove unused datasetGenerationProvider in favor of synthesizeProvider (#3818) (Refactor categorized as chore)
- chore: resolve relative provider paths from cloud configs (#3805)
- chore: bump @aws-sdk/client-bedrock-runtime from 3.796.0 to 3.797.0 (#3829)
- chore: bump @anthropic-ai/sdk from 0.39.0 to 0.40.0 (#3828)
- chore: bump version 0.112.0 (#3844)
- docs: donotanswer example (#3780)
- docs: "red team" two words (#3798)
- docs: add self-hosting caveats (#3808)
- docs: add CLAUDE.md (#3810)
- test: add unit test for src/redteam/plugins/xstest.ts (#3779)
- test: add unit test for src/models/eval.ts (#3827)

### Fixed

- fix(provider): OpenAI Realtime history issue (#3719)
- fix(matchers): score results correctly with trailing newlines. (#3823)
- fix(webui): overlapping text results pill on narrow screens (#3831)
- fix(build): add missing strategy entries for build (#3836)

### Dependencies

- chore(deps): update react-router-dom to v7.5.2 (#3803)
- chore(deps): move 'natural' to peer dependency (#3813)

### Documentation

- docs(plugins): `harmful:bias` => `bias` name correction (#3731)
- docs(vertex): put setup and config at the top (#3830)
- docs(site): add redirect from /docs to /docs/intro (#3837)

## [0.111.1] - 2025-04-22

### Tests

- test: add unit test for src/providers/mcp/client.ts (#3835)
- test: add unit test for src/providers/mcp/transform.ts (#3834)
- test: add unit test for src/redteam/strategies/simpleVideo.ts (#3822)
- test: add unit test for src/redteam/strategies/index.ts (#3821)
- test: add unit test for src/providers/cerebras.ts (#3819)
- test: add unit test for src/redteam/strategies/otherEncodings.ts (#3817)
- test: add unit test for src/redteam/strategies/index.ts (#3816)
- test: add unit test for src/redteam/strategies/homoglyph.ts (#3812)
- test: add unit test for src/util/file.ts (#3806)
- test: add unit test for src/envars.ts (#3788)

### Changed

- chore(release): bump version to 0.111.1 (#3778)
- chore(ui): capitalize "UI" in text (#3773)

### Fixed

- fix(redteam): correct the URL format in XSTest plugin (#3777)

### Dependencies

- chore(deps): bump @azure/identity from 4.9.0 to 4.9.1 (#3775)

### Documentation

- docs(about): add Ben Shipley to team section (#3758)

## [0.111.0] - 2025-04-21

### Tests

- test: add unit test for src/providers/defaults.ts (#3757)

### Added

- feat(grading): update OpenAI grading model to GPT-4.1 (#3741)
- feat(assertions): modify LLM Rubric rubricPrompt rendering to support arbitrary objects (#3746)
- feat(redteam): add donotanswer plugin (#3754)
- feat(redteam): add xstest plugin (#3771)
- feat(webui): add anchor link to specific row and show on top (#1582)

### Changed

- chore!(redteam): default to outputting generated Redteam config in same dir as input config (#3721)
- chore(providers): add support for gemini-2.5-flash (#3747)
- chore: use ajv with formats everywhere (#3716)
- chore(cli): improve readline handling and tests (#3763)
- chore(eval): add warning for redteam config without test cases (#3740)
- chore(providers): increase max output tokens for `google:gemini-2.5-pro-exp-03-25` to 2048 in Gemini example (#3753)
- chore(redteam): add canGenerateRemote property to redteam plugins (#3761)
- chore(webui): improve Eval Quick Selector (cmd+k) (#3742)
- chore: bump version to 0.111.0 (#3772)
- docs: update homepage (#3733)
- test: add unit test for src/redteam/plugins/donotanswer.ts (#3755)

### Dependencies

- chore(deps): bump @azure/identity from 4.8.0 to 4.9.0 (#3737)
- chore(deps): bump openai from 4.94.0 to 4.95.0 (#3736)
- chore(deps): bump openai from 4.95.0 to 4.95.1 (#3766)

### Documentation

- docs(redteam): add donotanswer to sidebar and plugins list (#3767)
- docs(redteam): add isRemote to all harmful plugins (#3769)
- docs(providers): update model IDs to latest versions (#3770)
- docs(about): add Asmi Gulati to team section (#3760)
- docs(about): add Matthew Bou to team section (#3759)

## [0.110.1] - 2025-04-17

### Added

- feat(openai): add support for GPT-4.1 model by [@mldangelo](https://github.com/promptfoo/promptfoo/pull/3698)
- feat(openai): add support for o4-mini reasoning model by [@mldangelo](https://github.com/promptfoo/promptfoo/pull/3727)
- feat(openai): add support for o4-mini reasoning model (#3727)

### Changed

- feat: Change pass rate to ASR and add export in report by [@sklein12](https://github.com/promptfoo/promptfoo/pull/3694)
- fix: Update prompt extraction to work in more scenarios without providing a prompt by [@sklein12](https://github.com/promptfoo/promptfoo/pull/3697)
- fix: google is valid function call allow property_ordering field in tool schema by [@abrayne](https://github.com/promptfoo/promptfoo/pull/3704)
- fix: settings positioning in strategies view by [@typpo](https://github.com/promptfoo/promptfoo/pull/3723)
- fix: stricter test for null or undefined in transform response by [@typpo](https://github.com/promptfoo/promptfoo/pull/3730)
- chore(dependencies): update dependencies to latest versions by [@mldangelo](https://github.com/promptfoo/promptfoo/pull/3693)
- chore: rename owasp plugin presets by [@typpo](https://github.com/promptfoo/promptfoo/pull/3695)
- chore: expand frameworks section by [@typpo](https://github.com/promptfoo/promptfoo/pull/3700)
- chore(self-hosting): update self-hosting instructions by [@mldangelo](https://github.com/promptfoo/promptfoo/pull/3701)
- chore: bump openai from 4.93.0 to 4.94.0 by [@dependabot](https://github.com/promptfoo/promptfoo/pull/3702)
- chore(cli): When sharing, show auth-gate prior to re-share confirmation by [@will-holley](https://github.com/promptfoo/promptfoo/pull/3706)
- chore: email verification analytics by [@sklein12](https://github.com/promptfoo/promptfoo/pull/3708)
- chore(cli): improves robustness of hasEvalBeenShared util by [@will-holley](https://github.com/promptfoo/promptfoo/pull/3709)
- chore: easily remove plugins/strats from review page by [@typpo](https://github.com/promptfoo/promptfoo/pull/3711)
- chore: bump the npm_and_yarn group with 2 updates by [@dependabot](https://github.com/promptfoo/promptfoo/pull/3714)
- chore(cli): Health check API before running Redteam by [@will-holley](https://github.com/promptfoo/promptfoo/pull/3718)
- chore: make strategies configurable where applicable by [@typpo](https://github.com/promptfoo/promptfoo/pull/3722)
- chore: remove moderation assertions from foundation model redteam example by [@mldangelo](https://github.com/promptfoo/promptfoo/pull/3725)
- chore(cli): Improve description of Redteam run command by [@will-holley](https://github.com/promptfoo/promptfoo/pull/3720)
- chore: better parsing by [@MrFlounder](https://github.com/promptfoo/promptfoo/pull/3732)
- docs: add owasp selection image by [@typpo](https://github.com/promptfoo/promptfoo/pull/3696)
- docs: best-of-n documentation fixes by [@typpo](https://github.com/promptfoo/promptfoo/pull/3712)
- perf(webui): Reduce memory usage of eval results by [@will-holley](https://github.com/promptfoo/promptfoo/pull/3678)
- refactor: update export syntax for functions by [@mldangelo](https://github.com/promptfoo/promptfoo/pull/3734)
- test: add unit test for src/providers/google/util.ts by [@gru-agent](https://github.com/promptfoo/promptfoo/pull/3705)
- test: add unit test for src/redteam/commands/poison.ts by [@gru-agent](https://github.com/promptfoo/promptfoo/pull/3728)
- chore: bump version 0.110.1 (#3739)
- refactor: update export syntax for functions (#3734)

### Fixed

- fix(providers): output json rather than string from google live provider by [@abrayne](https://github.com/promptfoo/promptfoo/pull/3703)
- fix(cli): Use correct url for sharing validation by [@will-holley](https://github.com/promptfoo/promptfoo/pull/3710)
- fix(cli/redteam/poison): Write docs to the output dir by [@will-holley](https://github.com/promptfoo/promptfoo/pull/3726)
- fix(evaluator): handle prompt rendering errors gracefully by [@mldangelo](https://github.com/promptfoo/promptfoo/pull/3729)
- fix: stricter test for null or undefined in transform response (#3730)
- fix(evaluator): handle prompt rendering errors gracefully (#3729)

### Documentation

- docs(sharing): add troubleshooting section for upload issues by [@mldangelo](https://github.com/promptfoo/promptfoo/pull/3699)

## [0.110.0] - 2025-04-14

### Tests

- test: add unit test for src/redteam/commands/poison.ts (#3728)
- test: add unit test for src/providers/google/util.ts (#3705)
- test: add unit test for src/app/src/pages/eval/components/TableSettings/hooks/useSettingsState.ts (#3679)

### Added

- feat(assertions): add GLEU metric (#3674)
- feat(providers): add Grok-3 support (#3663)
- feat(providers): add support for AWS Bedrock Knowledge Base (#3576)
- feat(openai): add support for GPT-4.1 model (#3698)
- feat: Change pass rate to ASR and add export (#3694)

### Changed

- fix: correct formatting issues (#3688)
- chore(webui): add X to report drawer (#3680)
- chore(share): improve error message on sharing (#3654)
- chore(redteam): implement reset button for strategies (#3684)
- chore(report): make eval output text expansion clearer (#3681)
- chore(report): make it clearer that plugins on the report can be clicked (#3683)
- chore(webui): change model to target in report view (#3646)
- chore(strategies): update Large preset strategies (#3675)
- chore(docker): update base images to Node.js 22 (#3666)
- chore(redteam): make audio strategy remote-only (#3618)
- chore(redteam): remove stale check for buildDate when fetching a config from cloud (#3658)
- docs: improve styles on nav buttons (#3637)
- docs: update user count to 75,000+ (#3662)
- refactor: change multimodal live to live (#3657)
- refactor(util): consolidate tool loading and rendering (#3642)
- test: add unit test for src/commands/auth.ts (#3652)
- chore: easily remove plugins/strats from review page (#3711)
- perf(webui): Reduce memory usage of eval results (#3678)
- chore: bump version 0.110.0 (#3692)
- chore: better parsing (#3732)
- chore: remove moderation assertions from foundation model redteam example (#3725)
- chore: make strategies configurable where applicable (#3722)
- chore(cli): Improve description of Redteam run command (#3720)
- chore(cli): Health check API before running Redteam (#3718)
- chore: bump the npm_and_yarn group with 2 updates (#3714)
- chore(cli): improves robustness of hasEvalBeenShared util (#3709)
- chore: email verification analytics (#3708)
- chore(cli): When sharing, show auth-gate prior to re-share confirmation (#3706)
- chore: bump openai from 4.93.0 to 4.94.0 (#3702)
- chore: expand frameworks section (#3700)
- chore: rename owasp plugin presets (#3695)
- chore(dependencies): update dependencies to latest versions (#3693)

### Fixed

- fix(auth): remove deprecated login flow (#3650)
- fix(evals): implement sharing idempotence (#3653)
- fix(huggingface): disable var expansion for huggingface datasets to prevent array field expansion (#3687)
- fix(logger): resolve `[Object object]` empty string error (#3638)
- fix(providers): address scenario where type refers to function field rather than schema type (#3647)
- fix(providers): handle transformRequest for Raw HTTP (#3665)
- fix(providers): resolve Google Vertex AI output format (#3660)
- fix(providers): support gemini system_instruction prompt format (#3672)
- fix(share): add backward compatibility for '-y' flag (#3640)
- fix(share): ensure promptfoo share respects sharing config from promptfooconfig.yaml (#3668)
- fix(testCaseReader): make JSON test file parsing preserve test case structure (#3651)
- fix(webui): fix eval comparison mode filter (#3671)
- fix(cli/redteam/poison): Write docs to the output dir (#3726)
- fix: settings positioning in strategies view (#3723)
- fix(cli): Use correct url for sharing validation (#3710)
- fix: google is valid function call allow property_ordering field in tool schema (#3704)
- fix(providers): output json rather than string from google live provider (#3703)
- fix: Update prompt extraction to work in more scenarios without providing a prompt (#3697)

### Dependencies

- chore(deps): bump @aws-sdk/client-bedrock-runtime from 3.784.0 to 3.785.0 (#3644)
- chore(deps): bump @aws-sdk/client-bedrock-runtime from 3.785.0 to 3.787.0 (#3670)
- chore(deps): bump openai from 4.92.1 to 4.93.0 (#3643)
- chore(deps): bump vite from 6.2.5 to 6.2.6 in the npm_and_yarn group (#3677)

### Documentation

- docs(nav): add lm security db to nav (#3690)
- docs(blog): add interactive blog on invisible Unicode threats (#3621)
- docs: best-of-n documentation fixes (#3712)
- docs(self-hosting): update self-hosting instructions (#3701)
- docs(sharing): add troubleshooting section for upload issues (#3699)
- docs: add owasp selection image (#3696)

## [0.109.1] - 2025-04-08

### Added

- feat: Eval sharing idempotence (#3608)

### Changed

- chore(schema): make extensions field nullable (#3611)
- chore(webui): add multi-turn tool discovery to UI (#3622)
- chore(scripts): ensure GitHub CLI is installed in preversion (#3614)
- refactor(share): improve formatting of cloud sharing instructions (#3628)
- refactor(tests): consolidate and reorganize test files (#3616)
- chore: bump version 0.109.1 (#3634)
- chore: bump version 0.109.0 (#3613)

### Fixed

- fix(assertions): handle both string and object outputs from llm-rubric providers (#3624)
- fix(assertions): fix google is-valid-function-call (#3625)
- fix(eval): handle providers array with file references to multiple providers (#3617)

### Dependencies

- chore(deps): bump @aws-sdk/client-bedrock-runtime from 3.782.0 to 3.784.0 (#3619)
- chore(deps): bump openai from 4.91.1 to 4.92.1 (#3620)
- chore(deps): update dependencies to resolve vulnerabilities (#3631)

### Documentation

- docs(contributing): add guidance on adding a new assertion (#3610)
- docs(enterprise): add enterprise documentation (#3596)
- docs(moderation): update moderation documentation for LlamaGuard 3 (#3630)
- docs(providers): clarify AWS Bedrock credential resolution order (#3633)
- docs(providers): improve Lambda Labs documentation (#3615)

### Tests

- test(providers): add unit test for src/providers/google/util.ts (#3626)
- test: add unit test for src/commands/share.ts (#3641)
- test: add unit test for src/app/src/pages/eval/components/store.ts (#3635)
- test: add unit test for src/types/index.ts (#3612)

## [0.109.0] - 2025-04-08

### Added

- feat(eval): track assertion tokens in token usage (#3551)
- feat(plugins): add CCA plugin with documentation and grader (#3590)
- feat(providers): add Google valid function call support (#3605)
- feat(providers): add Lambda Labs integration (#3601)
- feat(webui): add pass rate column (#3580)

### Changed

- chore(api): prefix API routes with /api/v1/ (#3587)
- chore(evals): remove print option from evals data grid (#3595)
- chore(webui): update provider selector in create eval page (#3597)

### Fixed

- fix(dataset): resolve issue when generating a dataset without a `providers` key in configuration (#3603)
- fix(server): prevent server crash when unknown model is selected (#3593)

### Dependencies

- chore(deps): bump vite from 6.2.4 to 6.2.5 in the npm_and_yarn group (#3594)
- chore(deps): bump @aws-sdk/client-bedrock-runtime from 3.779.0 to 3.782.0 (#3592)

### Documentation

- docs(plugins): add llms.txt plugin and convert config to TypeScript (#3600)
- docs(plugins): remove duplicate plugins in list (#3599)
- docs(providers): add Llama 4 model details (#3598)
- docs(self-hosting): clarify configuration and sharing options (#3591)

## [0.108.0] - 2025-04-03

### Tests

- test: add unit test for src/providers/lambdalabs.ts (#3602)

### Added

- feat(sharing): migrate sharing to promptfoo.app (#3572)
- feat(providers): add Google AI Studio tool use (#3564)
- feat(providers): add promptfoo model endpoint (#3534)
- feat(providers): implement Google Live mock stateful API (#3500)
- feat(redteam): add multi-turn tool discovery plugin (#3448)
- feat(dataset-generation): output generated datasets as CSV (#3573)

### Changed

- chore(redteam): add OWASP red team mappings (#3581)
- chore(webui): link URLs in metadata (#3569)
- chore(webui): use datagrids for Prompts, Datasets, and History (#3556)
- chore(build): split test and build jobs for faster CI workflow (#3586)
- chore: 0.108.0 (#3589)
- docs: add link to API reference (#3583)
- docs: add screenshot (#3582)
- docs: update docs around Google tools and rename multimodal live (#3578)
- refactor: rename vertexUtil to util and Google provider to AIS provider (#3567)
- test: add unit test for src/commands/generate/dataset.ts (#3575)

### Fixed

- fix(providers): make AIStudio & Live handle system prompts as thoroughly as vertex (#3588)
- fix(providers): enable Google to load tools from vars (#3579)
- fix(csv): update CSV docs and trim whitespace for keys in CSV test files (#3571)

### Dependencies

- chore(deps): bump @aws-sdk/client-bedrock-runtime from 3.778.0 to 3.779.0 (#3563)
- chore(deps): bump openai from 4.90.0 to 4.91.0 (#3562)
- chore(deps): bump openai from 4.91.0 to 4.91.1 (#3577)
- chore(deps): update jspdf and dompurify dependencies (#3585)
- chore(deps): update to vite 6 (#3584)

### Documentation

- docs(azure): add guidance on configuring DeepSeek models (#3559)

## [0.107.7] - 2025-04-01

### Added

- feat(evals): add evals index page (#3554)
- feat(guardrails): implement adaptive prompting guardrails (#3536)
- feat(prompts): add support for loading prompts from CSV files (#3542)
- feat(providers): load arbitrary files in nested configs in python provider (#3540)
- feat(redteam): add UnsafeBench plugin for testing unsafe image handling (#3422)

### Changed

- chore: fix type of Prompt to use omit (#3526)
- chore: hide navbar during report PDF generation (#3558)
- chore(dependencies): update package dependencies to latest versions (#3544)
- docs: add openapi reference page (#3550)
- docs: add foundation model guide (#3531)
- docs: rename guide (#3546)
- docs: update multi modal guide (#3547)
- refactor: improve google types (#3549)
- refactor: unify google apis (#3548)
- test: add unit test for src/python/pythonUtils.ts (#3508)
- chore: bump @aws-sdk/client-bedrock-runtime from 3.775.0 to 3.777.0 (#3521)
- chore: bump @aws-sdk/client-bedrock-runtime from 3.777.0 to 3.778.0 (#3541)
- chore: bump openai from 4.89.1 to 4.90.0 (#3520)
- chore: bump version 0.107.7 (#3560)
- chore: bump vite from 5.4.15 to 5.4.16 in the npm_and_yarn group (#3555)
- Revert "docs(azure): add guidance on configuring DeepSeek models" (#3561)

### Fixed

- fix(assertions): include reason in python score threshold message (#3528)
- fix(assertions): log all reasons in g-eval (#3522)
- fix(datasets): add support for jsonl test cases (#3533)
- fix(http): template strings directly in url (#3525)
- fix(providers): add logging and fix custom python provider caching (#3507)
- fix(redteam): correct tool count (#3557)
- fix(webui): handle : characters better in metadata search (#3530)

### Documentation

- docs(azure-example): update assistant prompts and test cases (#3529)
- docs(red-team): add metadata to foundation models guide (#3532)
- docs(sagemaker): improve documentation (#3539)
- docs(troubleshooting): add guidance for better-sqlite version mismatch (#3537)

## [0.107.6] - 2025-03-28

### Tests

- test: add unit test for src/models/eval.ts (#3553)
- test: add unit test for src/prompts/processors/csv.ts (#3543)
- test: add unit test for src/providers/promptfooModel.ts (#3535)

### Added

- feat(providers): add support for Amazon SageMaker (#3413)

### Changed

- feat: litellm provider (#3517)
- fix: handle circular provider references (#3511)
- chore: bump openai from 4.89.0 to 4.89.1 (#3509)
- chore(blog): improve pagination and post grid UI (#3504)
- chore: add support for `apiKeyRequired` in openai provider (#3513)
- chore: bump version 0.107.6 (#3519)
- docs: owasp red teaming guide (#3101)

### Fixed

- fix(providers): support token counting for every major type of bedrock model (#3506)
- fix(env): add override option to dotenv.config for --env-file support (#3502)

## [0.107.5] - 2025-03-26

### Tests

- test: add unit test for src/providers/openai/index.ts (#3514)
- test: add unit test for src/models/evalResult.ts (#3512)

### Added

- feat(csv): add CSV metadata column support with array values (#2709)

### Changed

- chore: add filepaths to debug output (#3464)
- chore: remove generate test cases button from UI (#3475)
- chore(content): update user statistics (#3460)
- chore(providers): add support and docs for gemini 2.5 pro to Google Chat Provider (#3485)
- chore(providers): support refusal and JSON schemas in openai responses api (#3456)
- chore(providers): update openai model costs and add missing models (#3454)
- chore(redteam): add a PlinyGrader to more accurately grade Pliny results (#3478)
- chore: bump @aws-sdk/client-bedrock-runtime from 3.758.0 to 3.772.0 (#3452)
- chore: bump @aws-sdk/client-bedrock-runtime from 3.772.0 to 3.774.0 (#3482)
- chore: bump @aws-sdk/client-bedrock-runtime from 3.774.0 to 3.775.0 (#3498)
- chore: bump openai from 4.88.0 to 4.89.0 (#3451)
- chore: bump version 0.107.5 (#3505)
- chore: bump vite from 5.4.14 to 5.4.15 in the npm_and_yarn group (#3483)
- docs: ensure consistent redteam flag usage in guides (#3477)
- docs: reduce size of profile pic (#3484)
- test: add unit test for src/app/src/pages/redteam/setup/components/strategies/utils.ts (#3495)
- test: add unit test for src/providers/openai/util.ts (#3455)

### Fixed

- fix(togetherai): ensure max_tokens is respected in configuration (#3468)
- fix(providers): handle malformed response in a21 (#3465)
- fix(csv): newlines in CSVs (#3459)
- fix(providers): simulated user bugs (#3463)
- fix(assertions): replace logical OR with nullish coalescing for thresholds (#3486)
- fix(redteam): filter out template variables in entity extraction (#3476)
- fix(redteam): type of ALL_STRATEGIES to be as const (#3494)

### Dependencies

- chore(deps): update dependencies to latest versions (#3453)

### Documentation

- docs(contributing): enhance contributing guide with additional details and formatting (#3457)
- docs(examples): improve instructions for running 4o vs. 4o mini example (#3474)
- docs(multilingual): improve multilingual strategy documentation (#3487)
- docs(readme): improve README formatting and add new sections (#3461)
- docs(security): add security policy (#3470)
- docs(site): add Faizan to team page (#3473)
- docs(site): add will to team page (#3472)

## [0.107.4] - 2025-03-20

### Tests

- test: add unit test for src/assertions/similar.ts (#3490)
- test: add unit test for src/assertions/rouge.ts (#3489)
- test: add unit test for src/assertions/levenshtein.ts (#3488)
- test: add unit test for src/redteam/graders.ts (#3479)
- test: add unit test for src/logger.ts (#3467)
- test: add unit test for src/redteam/providers/toolDiscoveryMulti.ts (#3450)
- test: add unit test for src/redteam/graders.ts (#3449)
- test: add unit test for src/providers/openai/util.ts (#3441)

### Added

- feat(providers): Added support for OpenAI Responses API (#3440)

### Changed

- chore(dependencies): Bumped OpenAI from 4.87.4 to 4.88.0 (#3436)
- chore(webui): Included error message in toast (#3437)
- chore(providers): Added o1-pro (#3438)
- chore(scripts): Specified repository for postversion PR creation (#3432)
- test: Added unit test for src/evaluatorHelpers.ts (#3430)
- chore: bump version 0.107.4 (#3447)

### Fixed

- fix(Dockerfile): Created .promptfoo directory in Dockerfile and removed initContainer (#3435)
- fix(providers): Fixed caching behavior for Azure assistants (#3443)
- fix(providers): Resolved Go provider CallApi redeclaration issue (#3414)
- fix(redteam): Added missing constants for RAG poisoning plugin (#3375)

### Documentation

- docs(blog): Added misinformation blog post (#3433)
- docs(examples): Added redteam-azure-assistant example (#3446)
- docs(redteam): Added guidance on purpose for image redteams (#3444)
- docs(redteam): Created guides section under red teaming (#3445)
- docs(site): Added responsible disclosure policy (#3434)

## [0.107.3] - 2025-03-19

### Tests

- test: add unit test for src/providers/azure/util.ts (#3427)
- test: add unit test for src/providers/azure/warnings.ts (#3426)

### Changed

- chore(providers): improve Azure Assistant integration (#3424)
- chore(providers): add Google multimodal live function callbacks (#3421)
- refactor(providers): split Azure provider into multiple files and update model pricing (#3425)
- docs: add multi-modal redteam example (#3416)
- chore: bump version 0.107.3 (#3431)

### Dependencies

- chore(deps): bump openai from 4.87.3 to 4.87.4 (#3428)

## [0.107.2] - 2025-03-17

### Tests

- test: add unit test for src/redteam/graders.ts (#3423)
- test: add unit test for src/providers/golangCompletion.ts (#3415)

### Added

- feat(assertions): update factuality grading prompt to improve compatibility across many different providers (#3408)
- feat(providers): add support for OpenAI Realtime API (#3383)
- feat(providers): update default Anthropic providers to latest version (#3388)

### Changed

- chore(cli): set PROMPTFOO_INSECURE_SSL to true by default (#3397)
- chore(webui): add success filter mode (#3387)
- chore(webui): add more copying options in EvalOutputPromptDialog (#3379)
- chore(onboarding): update presets (#3411)
- chore(auth): improve login text formatting (#3389)
- chore(init): add fallback to 'main' branch for example fetching (#3417)
- chore(prompts): remove unused prompts from grading.ts (#3407)
- chore(redteam): update entity extraction prompt (#3405)
- refactor(providers): split Anthropic provider into modular components (#3406)
- chore: bump version 0.107.2 (#3419)
- revert: "fix(workflow): temporarily disable redteam-custom-enterprise-server job" (#3418)

### Fixed

- fix(providers): update Bedrock output method signature (#3409)
- fix(redteam): correct strategyId for jailbreak (#3399)

### Dependencies

- chore(deps): update dependencies to latest stable versions (#3385)

### Documentation

- docs(blog): add data poisoning article (#2566)
- docs(examples): update Amazon Bedrock provider documentation (#3401)
- docs(guides): add documentation on testing guardrails (#3403)
- docs(guides): add more content on agent and RAG testing (#3412)
- docs(providers): update AWS Bedrock documentation with Nova details (#3395)
- docs(redteam): remove duplicate plugin entry (#3393)
- docs(redteam): update examples (#3394)
- docs(style): introduce a cursor rule for documentation and do some cleanup (#3404)

## [0.107.1] - 2025-03-14

### Tests

- test: add unit test for src/redteam/strategies/iterative.ts (#3400)

### Fixed

- fix(workflow): temporarily disable redteam-custom-enterprise-server job (#3410)

### Changed

- chore: more copying options in EvalOutputPromptDialog (#3379)
- chore: add filter mode (#3387)
- chore(providers): update default Anthropic providers to latest version (#3388)
- chore(auth): improve login text formatting (#3389)
- chore: PROMPTFOO_INSECURE_SSL true by default (#3397)
- chore: bump version 0.107.1 (#3398)
- docs: update redteam examples (#3394)

### Dependencies

- chore(deps): update dependencies to latest stable versions (#3385)

### Documentation

- docs(redteam): remove duplicate plugin entry (#3393)

## [0.107.0] - 2025-03-13

### Tests

- test: add unit test for src/globalConfig/cloud.ts (#3391)
- test: add unit test for src/providers/openai/util.ts (#3384)
- test: add unit test for src/redteam/graders.ts (#3382)

### Added

- feat(cli): Add model-scan command (#3323)
- feat(webui): Add metadata filtering in ResultsTable (#3368)
- feat(providers): Add multi-modal live sequential function calls (#3345)
- feat(server): Load dotenv file when starting server (#3321)
- feat(redteam): Add audio strategy (#3347)
- feat(redteam): Add convert to image strategy (#3342)
- feat(webui): Add download failed tests dialog (#3327)

### Changed

- chore(providers): Add Bedrock support for DeepSeek (#3363)
- chore(docs): Add Cursor AI rules for development workflow (#3326)
- chore(webui): Sync custom policies UI changes from promptfoo-cloud (#3257)
- chore(redteam): Make image jailbreak strategy runnable (#3361)
- chore(redteam): Add missing audio and image descriptions (#3372)
- chore(webui): Improve keyboard shortcut order in DownloadMenu (#3330)
- chore(error): Improve malformed target response error message (#3341)
- chore(prompts): Support j2 files (#3338)
- chore(providers): Add missing Bedrock models (#3362)
- chore(providers): Improve support for Azure reasoning models and update documentation (#3332)
- chore(providers): Integrate DeepSeek reasoning context into output (#3285)
- chore(providers): Support entire ProviderResponse output (#3343)
- chore(providers): Support multi-segment prompts in google:live provider (#3373)
- chore(redteam): Add fallback to harmful grader for specific ID patterns (#3366)
- chore(redteam): Add pluginId to plugin metadata (#3367)
- chore(redteam): Add strategyId metadata to test cases (#3365)
- chore(release): Bump version to 0.107.0 (#3378)
- chore(webui): Clean up YAML from download menu (#3328)
- chore(webui): Improve styling of table settings modal (#3329)
- chore(webui): Improve YAML editor component (#3325)
- chore(webui): Sort display metrics alphabetically in eval output cells (#3364)
- refactor(redteam): Remove harmCategory from harmful plugin vars (#3371)

### Fixed

- fix(evaluator): Merge test case metadata with provider response metadata (#3344)
- fix(redteam): Include assertion in remote grading result (#3349)
- fix(providers): Fix environment variable substitution in HTTP provider headers (#3335)
- fix(redteam): Update moderation flag default and adjust test case metadata (#3377)
- fix(share): Correct URL display when self-hosting (#3312)
- fix(webui): Fix missing plugins in report view (#3356)

### Dependencies

- chore(deps): Bump @azure/identity from 4.7.0 to 4.8.0 (#3352)
- chore(deps): Bump @babel/runtime from 7.26.7 to 7.26.10 in the npm_and_yarn group (#3348)
- chore(deps): Bump openai from 4.86.2 to 4.87.3 (#3353)
- chore(deps): Bump the npm_and_yarn group with 3 updates (#3336)
- chore(deps): Run `npm audit fix` (#3359)

### Documentation

- docs(blog): Add sensitive information disclosure post (#3350)
- docs(examples): Add foundation model redteam example (#3333)
- docs(scanner): Add model scanner documentation (#3322)

## [0.106.3] - 2025-03-07

### Added

- feat(redteam): Advanced redteam configurations from cloud provider (#3303)
- feat(redteam): Advanced redteam configurations from cloud provider (#3303)

### Changed

- chore: Bump version 0.106.3 (#3320)
- chore(providers): Add EU Nova models to Bedrock (#3318)
- chore: bump version 0.106.2 (#3317)

### Fixed

- fix(webui): Setting custom target ID (#3319)
- fix(providers): amazon nova outputs

### Documentation

- docs(self-hosting): Add a note about PROMPTFOO_CONFIG_DIR (#3315)

## [0.106.2] - 2025-03-07

### Changed

- chore(providers): add claude 3.7 thinking support in bedrock (#3313)
- chore(providers): add `showThinking` option to anthropic and bedrock (#3316)
- chore: Update cloud provider prefix (#3311)

## [0.106.1] - 2025-03-06

### Tests

- test: add unit test for src/providers/azure/moderation.ts (#3298)
- test: add unit test for src/providers/defaults.ts (#3297)
- test: add unit test for src/providers/defaults.ts (#3294)

### Added

- feat(providers): Google Multimodal Live provider by @abrayne in #3270
- feat(providers): add support for gpt-4o-audio-preview by @mldangelo in #3302
- feat(cloud): Fetch provider from cloud by @sklein12 in #3299
- feat(moderation): add Azure Content Safety API moderation by @MrFlounder in #3292

### Changed

- chore: bump version 0.106.1 by @MrFlounder in #3310
- chore(build): add pnpm support by @mldangelo in #3307
- chore(config): add fallback for eval without configuration by @mldangelo in #3279
- chore(config): enhance error message formatting by @mldangelo in #3306
- chore(dep): bump @anthropic-ai/sdk from 0.38.0 to 0.39.0 by @dependabot in #3269
- chore(dep): bump openai from 4.86.1 to 4.86.2 by @dependabot in #3305
- chore(providers): enable templating of Google API credentials by @mldangelo in #3283
- chore(providers): support for xai region by @typpo in #3281
- chore(scripts): remove unused and undocumented install script by @mldangelo in #3308
- chore(webui): set proper MIME types for JavaScript files by @mldangelo in #3271
- docs: more bedrock multimodal docs by @typpo in #3268
- docs: show remote status for plugins by @typpo in #3272
- docs: update azure moderation doc by @MrFlounder in #3309
- docs: improve JavaScript provider documentation by @mldangelo in #3301
- test: add unit test for src/globalConfig/accounts.ts by @gru-agent in #3254
- test: add unit test for src/providers/vertexUtil.ts by @gru-agent in #3278
- test: add unit test for src/util/cloud.ts by @gru-agent in #3300
- test: add unit test for src/providers/golangCompletion.ts by @gru-agent in #3276

### Fixed

- fix(providers): remove duplicate CallApi in golang completion by @MrFlounder in #3275
- fix(providers): support @smithy/node-http-handler ^4.0.0 by @aloisklink in #3288
- fix(config): env vars in promptfooconfig.yaml files are strings by @mldangelo in #3273
- fix(eval): honor evaluateOptions when config file is in a different directory by @mldangelo in #3287
- fix(providers): catch Vertex finish_reason errors correctly by @kieranmilan in #3277

## [0.106.0] - 2025-03-03

### Tests

- test: add unit test for src/providers/google.ts (#3284)
- test: add unit test for src/types/index.ts (#3274)

### Changed

- feat: base64 loader for images (#3262)
- feat: allow prompt functions to return config (#3239)
- fix: infinite rerender in provider editor (#3242)
- chore(providers): refactor OpenAI image provider to remove OpenAI Node SDK dependency (#3245)
- chore(providers): replace OpenAI moderation provider SDK with fetch (#3248)
- chore: Add Foundational Model Reports links to Resources menu and footer (#3250)
- chore: inference limit warning (#3253)
- chore: Fix an error in Google SpreadSheet(Authenticated) with a header without a value (#3255)
- chore: bump version 0.106.0 (#3267)
- test: add unit test for src/providers/openai/util.ts (#3241)

### Dependencies

- chore(deps): update dependencies to latest versions (#3247)

### Documentation

- docs(press): add new podcast to press page (#3252)

## [0.105.1] - 2025-02-28

### Added

- feat(providers): add support for execution of function/tool callbacks in Vertex provider (@abrayne) [#3215](https://github.com/promptfoo/promptfoo/pull/3215)

### Changed

- chore(cli): refactor share command (@mldangelo) [#3234](https://github.com/promptfoo/promptfoo/pull/3234)
- chore(providers): add support for GPT-4.5 OpenAI model (@mldangelo) [#3240](https://github.com/promptfoo/promptfoo/pull/3240)
- chore(providers): lazy load replicate provider (@typpo) [#3220](https://github.com/promptfoo/promptfoo/pull/3220)
- chore(providers): support inject vars in query params for raw requests for http provider (@sklein12) [#3233](https://github.com/promptfoo/promptfoo/pull/3233)
- chore(redteam): map RBAC-tagIds when pulling redteam configs from the cloud (@sklein12) [#3229](https://github.com/promptfoo/promptfoo/pull/3229)
- chore(webui): add reusable error boundary component (@mldangelo) [#3224](https://github.com/promptfoo/promptfoo/pull/3224)
- chore(webui): fix progress to history redirects (@mldangelo) [#3217](https://github.com/promptfoo/promptfoo/pull/3217)
- chore(webui): make datasets optional in history and prompts components (@mldangelo) [#3235](https://github.com/promptfoo/promptfoo/pull/3235)
- revert: "chore: Map RBAC-tagIds when pulling redteam configs from the cloud" (@sklein12) [#3231](https://github.com/promptfoo/promptfoo/pull/3231)
- docs: update Claude vs GPT comparison (@AISimplyExplained) [#3216](https://github.com/promptfoo/promptfoo/pull/3216)
- test: add unit test for src/app/src/pages/history/History.tsx (@gru-agent) [#3197](https://github.com/promptfoo/promptfoo/pull/3197)
- test: add unit test for src/providers/vertexUtil.ts (@gru-agent) [#3208](https://github.com/promptfoo/promptfoo/pull/3208)
- test: add unit test for src/server/server.ts (@gru-agent) [#3198](https://github.com/promptfoo/promptfoo/pull/3198)

### Dependencies

- chore(deps): bump @aws-sdk/client-bedrock-runtime from 3.751.0 to 3.755.0 (@dependabot) [#3213](https://github.com/promptfoo/promptfoo/pull/3213)
- chore(deps): bump version 0.105.1 (@mldangelo) [#3244](https://github.com/promptfoo/promptfoo/pull/3244)

### Documentation

- docs(command-line): update documentation with new commands and options (@mldangelo) [#3223](https://github.com/promptfoo/promptfoo/pull/3223)
- docs(vertex): enhance and update Vertex AI documentation (@mldangelo) [#3107](https://github.com/promptfoo/promptfoo/pull/3107)

### Tests

- test(history): remove obsolete History component tests (@mldangelo) [#3218](https://github.com/promptfoo/promptfoo/pull/3218)

## [0.105.0] - 2025-02-25

### Added

- feat(assertions): add custom assertion scoring functions (#3142)
- feat(providers): add Claude 3.7 (#3200)
- feat(providers): add Databricks provider (#3124)
- feat(providers): add support for multiple providers in single config file (#3156)
- feat(webui): add HTTPS option for raw request in redteam setup (#3149)

### Changed

- chore!(providers): remove direct provider exports in favor of loadApiProvider (#3183)
- chore(build): enable SWC for ts-node for faster dev server (#3126)
- chore(eval): add eval-id to --filter-failing and --filter-errors-only eval flags (#3174)
- chore(logging): replace console.error with logger.error (#3175)
- chore(providers): add support for Anthropic Claude 3.7 Sonnet model (#3202)
- chore(providers): add support for Claude on Vertex (#3209)
- chore(providers): update Claude 3.7 Sonnet configurations (#3199)
- chore(redteam): refactor HarmBench plugin (#3176)
- chore(release): bump version to 0.105.0 (#3210)
- chore(webui): add pagination to eval selector (#3189)
- chore(webui): add pagination to reports index frontend (#3190)
- chore(webui): add toggle for application vs model testing (#3194)
- chore(webui): enhance dataset dialog and table UI (#3154)
- chore(webui): improve external systems section styling (#3195)
- chore(webui): improve prompts page view (#3135)
- chore(webui): modernize UI components (#3150)
- chore(webui): refactor data loading in progress view for reusability (#3136)
- chore(webui): return detailed error messages from fetch (#3145)
- chore(webui): sync UI improvements from cloud (#3164)
- chore(webui): update outdated onboarding models (#3130)
- refactor(env): centralize environment variable schema (#3105)
- refactor(providers): extract provider registry to dedicated module (#3127)
- refactor(utils): separate database utilities from general utilities (#3184)
- refactor(webui): rename progress to history (#3196)

### Fixed

- fix(cli): fix list command for datasets (#3163)
- fix(cli): resolve issue where script.py:myFunc fails fs stat check with PROMPTFOO_STRICT_FILES=true (#3133)
- fix(env): ensure environment variables are properly merged and rendered in Nunjucks (#3134)
- fix(providers): update Go toolchain version to valid syntax (#3170)
- fix(providers): add JSON stringify for debug output in `http` provider (#3131)
- fix(providers): correct Gemini/OpenAI format conversion (#3206)
- fix(providers): handle OpenRouter empty content (#3205)
- fix(providers): properly classify API errors with ResultFailureReason.ERROR (#3141)
- fix(providers): remove content length header in HTTP provider (#3147)
- fix(site): resolve mobile responsiveness issues (#3201)
- fix(webui): improve dark mode colors (#3187)
- fix(webui): resolve share modal infinite loop (#3171)

### Dependencies

- chore(deps): bump @aws-sdk/client-bedrock-runtime from 3.744.0 to 3.749.0 (#3121)
- chore(deps): bump @aws-sdk/client-bedrock-runtime from 3.749.0 to 3.750.0 (#3128)
- chore(deps): bump @aws-sdk/client-bedrock-runtime from 3.750.0 to 3.751.0 (#3159)
- chore(deps): bump @azure/identity from 4.6.0 to 4.7.0 (#3160)
- chore(deps): bump openai from 4.85.0 to 4.85.1 (#3120)
- chore(deps): bump openai from 4.85.1 to 4.85.2 (#3161)
- chore(deps): bump openai from 4.85.2 to 4.85.3 (#3173)
- chore(deps): bump openai from 4.85.3 to 4.85.4 (#3192)
- chore(deps): update dependencies to latest versions (#3193)

### Documentation

- docs(vertex): add gemini-2.0-flash-001 fixes #3167 (#3168)
- docs(metrics): improve derived metrics documentation (#3157)
- docs(configuration): enhance CSV documentation with custom assertion example (#3158)
- docs(press): update press page with new content and resources (#3103)

### Tests

- test(routes): add unit test for src/server/routes/redteam.ts (#3181)

## [0.104.4] - 2025-02-17

### Added

- feat(redteam): add reasoning denial of service plugin (#3109)
- feat(providers): add support for tools in Vertex provider (#3077)

### Changed

- chore(providers): update replicate default moderation provider (#3097)
- chore(redteam): update grader prompt (#3092)
- chore(testCases): improve error message clarity in testCaseReader, clean up tests (#3108)
- chore(testCases): improve JSON field support in CSV test cases (#3102)
- chore(webui): add extension hooks support to red team configuration (#3067)
- chore(webui): display suggestion note (#3116)
- chore(webui): refine suggestion behavior (#3112)

### Fixed

- fix(providers): support nested directory structures in Go provider (#3118)

### Dependencies

- chore(deps): bump openai from 4.84.0 to 4.85.0 (#3095)
- chore(deps): bump version to 0.104.4 (#3119)

### Documentation

- docs(blog): add agent security blog post (#3072)
- docs(google-sheets): improve documentation clarity (#3104)
- docs: adds deprecation notice for PaLM models (#3172)

### Tests

- test(providers): add unit test for src/providers/openai/image.ts (#3086)
- test(redteam): add unit test for src/redteam/plugins/overreliance.ts (#3093)
- test(core): add unit test for src/table.ts (#3084)
- test: add unit test for src/types/index.ts (#3177)
- test: add unit test for src/types/index.ts (#3144)
- test: add unit test for src/assertions/assertionsResult.ts (#3143)

## [0.104.3] - 2025-02-14

### Tests

- test: add unit test for src/providers/replicate.ts (#3098)

### Changed

- chore(release): bump version to 0.104.3 (#3091)
- refactor(prompts): consolidate prompt processing logic (#3081)
- refactor(utils): move utils to util (#3083)

### Fixed

- fix(testCaseReader): correctly process file:// URLs for YAML files (#3082)

## [0.104.2] - 2025-02-13

### Tests

- test: add unit test for src/validators/redteam.ts (#3074)

### Changed

- chore(providers): add extra_body support for Anthropic API (#3079)
- chore(webui): add pagination and show more/less controls to intent sections (#2955)
- chore(auth): sync email between config and login commands (#3062)
- chore: remove debug log (#3071)
- chore(testCases): add HuggingFace Hub token support for datasets (#3063)
- docs: document `NO_PROXY` environment variable (#3070)

### Fixed

- fix(providers): Anthropic API error handling for 413s (#3078)
- fix(redteam): correct foundation plugin collection expansion (#3073)

### Dependencies

- chore(deps): bump openai from 4.83.0 to 4.84.0 (#3075)
- chore(deps): bump version to 0.104.2 (#3080)

## [0.104.1] - 2025-02-11

### Documentation

- docs: improve getting started guide (#3065)

### Added

- feat(test-cases): add support for loading dynamic test cases from Python and JavaScript/TypeScript files (#2993)
- feat(assertions): add `threshold` support for `llm-rubric` (#2999)
- feat(package): add guardrails in node package (#3034)

### Changed

- chore(assertions): improve parsing of llm-rubric outputs (#3021)
- chore(assertions): make JSON parsing less strict for matchers (#3002)
- chore(assertions): parse string scores in llm rubric outputs (#3037)
- chore(build): resolve CodeQL invalid Go toolchain version warning (#3022)
- chore(ci): remove unused nexe build workflow (#3014)
- chore(config): enhance email validation with zod schema (#3011)
- chore(config): handle empty config files gracefully (#3027)
- chore(download): include comment in download data (#3052)
- chore(eval): add redteamFinalPrompt to download menu (#3035)
- chore(harmful): refine grader logic for specific categories (#3054)
- chore(hooks): improve handling of absolute paths in hook/code import (#3060)
- chore(providers): add bedrock llama3.3 support (#3031)
- chore(providers): add fireworks provider (#3001)
- chore(providers): allow Alibaba API base URL override (#3040)
- chore(providers): correct golang behavior for prompts with quotes (#3026)
- chore(providers): expose `deleteFromCache` to evict cache keys after fetch by providers (#3009)
- chore(providers): handle edge case in openai chat completion provider (#3033)
- chore(providers): validate dynamic method call (#3023)
- chore(redteam): add --no-progress-bar support for redteam generate and run (#3043)
- chore(redteam): add support for job progress in RunEvalOptions (#3042)
- chore(redteam): enhance refusal detection (#3015)
- chore(redteam): improve progress plumbing changes (#3053)
- chore(redteam): purge signature auth from redteam config if disabled (#2995)
- chore(redteam): support progress callback in redteam run (#3049)
- chore(release): bump version 0.104.1 (#3061)
- chore(webui): add clear search buttons to search fields (#3048)
- chore(webui): color pass rates on a gradient (#2997)
- chore(webui): ensure extensions are serialized from config in getUnifiedConfig (#3050)
- chore(webui): ensure thumbs remain active after selection (#3059)
- chore(webui): improve column selector tooltip placement (#3005)
- chore(webui): move dropdown chevron to correct position (#3007)
- chore(webui): reorganize provider configurations (#3028)
- refactor(test): split test case loading from synthesis (#3004)
- docs: fix PromptFoo vs. Promptfoo capitalization (#3013)
- docs: update assert function context docs and examples (#3008)

### Fixed

- fix(providers): escape single quotes in golang provider (#3025)

### Dependencies

- chore(deps): bump @aws-sdk/client-bedrock-runtime from 3.741.0 to 3.743.0 (#3020)
- chore(deps): bump @aws-sdk/client-bedrock-runtime from 3.743.0 to 3.744.0 (#3038)
- chore(deps): bump esbuild from 0.24.2 to 0.25.0 (#3056)
- chore(deps): bump openai from 4.82.0 to 4.83.0 (#3019)
- chore(deps): bump vitest from 2.1.8 to 2.1.9 (#3018)
- chore(deps): update dependencies (#3032)
- chore(deps): update dependencies to latest versions (#3024)
- chore(deps): update vitest to resolve CVE issues (#3016)

### Tests

- test(unit): add test for src/redteam/sharedFrontend.ts (#3051)
- test: add unit test for src/integrations/huggingfaceDatasets.ts (#3064)

## [0.104.0] - 2025-02-06

### Tests

- test: add unit test for src/redteam/util.ts (#3017)

### Added

- feat(openai): Updated default grading provider to gpt-4o-2024-11-20 (#2987)
- feat(assertions): Added `.js` file support for `rubricPrompt` in `llm-rubric` assertion (#2972)
- feat(redteam): Added pandamonium strategy (#2920)
- feat(redteam): Added retry strategy for regression testing (#2924)
- feat(redteam): Added support for base64-encoded key strings in webui in addition to file paths and file upload (#2983)

### Changed

- chore(redteam): Improved RBAC grader (#2976)
- chore(redteam): Improved BOLA grader (#2982)
- chore(site): Added HTTP endpoint config generator link (#2957)
- chore(webui): Synced test target configuration key file UI with cloud (#2959)
- chore(docs): Changed Docusaurus default port (#2964)
- chore(redteam): Added foundation model plugin collection (#2967)
- chore(redteam): Cleaned up key validation code (#2992)
- chore(redteam): Sorted constants (#2988)
- chore(redteam): Sorted strategy list (#2989)
- chore(redteam): UI - Added new strategy presents and client-side session IDs (#2968)
- chore(share): Added confirmation step before generating public share link (#2921)
- chore(providers): Restructured OpenAI provider into modular files (#2953)
- chore: Fixed build due to duplicate import and cyclic dependency (#2969)
- chore(docusaurus): Added ability to override port via environment variable (#2986)
- test: Added unit test for src/assertions/utils.ts (#2974)
- test: Added unit test for src/redteam/plugins/rbac.ts (#2977)

### Fixed

- fix(redteam): Improved Crescendo strategy on refusals (#2979)
- fix(redteam): Added support for target delay in redteam setup UI (#2991)
- fix(redteam): Stringified guardrail headers (#2981)
- fix(redteam): Fixed harmbench plugin dataset pull location (#2963)

### Dependencies

- chore(deps): Bumped @aws-sdk/client-bedrock-runtime from 3.738.0 to 3.741.0 (#2973)
- chore(deps): Bumped version to 0.104.0 (#2994)
- chore(deps): Bumped vitest from 1.6.0 to 1.6.1 in /examples/jest-integration (#2978)

### Documentation

- docs(blog): DeepSeek tweaks (#2970)
- docs(blog): DeepSeek redteam (#2966)
- docs(cloud): Added service accounts (#2984)
- docs(guide): Added guide for doing evals with harmbench (#2943)
- docs(press): Added dedicated press page (#2990)
- docs(python): Updated Python provider docs to add guardrails usage example (#2962)

## [0.103.19] - 2025-02-02

### Tests

- test: add unit test for src/redteam/strategies/hex.ts (#2951)

### Added

- feat(redteam): Add a plugin to run redteams against the HarmBench dataset (#2896)
- feat(redteam): add hex strategy (#2950)

### Changed

- chore(providers): add o3 mini as an option to OpenAI provider (#2940)
- chore(providers): migrate Groq to use OpenAI provider - add groq reasoning example (#2952)
- chore(providers): update openai api version to support o3 models (#2942)
- chore(redteam): reduce false positives in politics plugin (#2935)
- chore(docs): re-add plugin documentation to the example (#2939)
- chore(examples): Example of a very simple barebones eval with Harmbench (#2873)
- chore: Reduced watched files for nodemon (#2949)
- chore(redteam): use shared penalized phrase function in `iterativeTree (#2946)
- chore: bump version 0.103.19 (#2954)

### Dependencies

- chore(deps): bump various dependencies (#2941)

## [0.103.18] - 2025-01-31

### Tests

- test: add unit test for src/redteam/constants.ts (#2928)
- test: add unit test for src/redteam/strategies/retry.ts (#2927)

### Added

- feat(providers): add Alibaba Model Studio provider (#2908)

### Changed

- fix: added tsx back to dependencies (#2923)
- fix: full rubricPrompt support for json/yaml filetypes (#2931)
- chore(grader): improve false positive detection for religion grader (#2909)
- chore(redteam): upgrade replicate moderation api to Llama Guard 3 (#2904)
- chore(webui): add preset collections for redteam plugins (#2853)
- chore: Move callEval outside of the function so we can re-use it (#2897)
- chore: Save test case from EvalResult (#2902)
- chore: bump @aws-sdk/client-bedrock-runtime from 3.734.0 to 3.738.0 (#2906)
- chore: bump openai from 4.80.1 to 4.81.0 (#2905)
- chore: bump version 0.103.18 (#2932)
- chore: improvements to refusal detection (#2903)
- test: configure default globalConfig mock and logger mock (#2915)

### Fixed

- fix(generation): handle cases where vars is not an array (#2916)
- fix(providers): handle function expressions in transform response (#2917)
- fix(webui): improve dark mode syntax highlighting in HTTP request editor (#2911)
- fix(webui): improve spacing between Back and Next buttons (#2912)
- fix(webui): update Next button styling to support dark mode (#2898)
- fix: broken docs build (#2937)

### Documentation

- docs(examples): update and clean up DeepSeek R1 example README (#2918)

## [0.103.17] - 2025-01-30

### Added

- feat(launcher): Add launcher page and Cloudflare deploy action (#2599)
- feat(providers): Add JFrog ML provider (#2872)

### Changed

- chore(build): Move dependencies to devDependencies (#2876)
- chore(redteam): Update grader SpecializedAdviceGrader (#2895)
- chore(redteam): Update graders: imitation, overreliance (#2882)
- chore(redteam): Update graders: politics and RBAC (#2878)
- chore(redteam): Update SQL injection and shell injection graders (#2870)
- chore(redteam): Remove RedTeamProvider response (#2899)
- chore(build): Bump version to 0.103.17 (#2900)
- docs: Fix broken transformVars example (#2887)
- test: Add unit test for src/providers/bedrockUtil.ts (#2879)
- test: Add unit test for src/redteam/plugins/shellInjection.ts (#2871)

### Fixed

- fix(assertions): Add valueFromScript support to contains, equals, and startsWith assertions (#2890)
- fix(golang-provider): Support internal package imports by preserving module structure (#2888)

### Dependencies

- chore(deps): Move tsx to dev dependencies (#2884)
- chore(deps): Update Drizzle dependencies (#2877)

### Documentation

- docs(providers): Fix syntax and formatting in examples (#2875)

## [0.103.16] - 2025-01-28

### Added

- feat(eval): Support reasoning effort and usage tokens (#2817)
- feat(providers): Add support for anthropic citations (#2854)
- feat(redteam): Add RAG Full Document Exfiltration plugin (#2820)
- feat(tests): Add support for loading tests from JSONL files (#2842)

### Changed

- chore(eval): Support reasoning field (#2867)
- chore(providers): Add common provider types for redteam providers (#2856)
- chore(providers): Update google provider with better support for latest gemini models (#2838)
- chore(redteam): Add redteam run analytics (#2852)
- chore(package): Bump version 0.103.16 (#2869)
- chore(package): Ensure correct branch name when incrementing package version (#2851)
- chore(package): Exclude test files from npm package (#2862)
- chore(package): Simplify files field in package.json (#2868)
- chore(dev): Upgrade development versions of Node.js to v22 and Python to 3.13 (#2340)

### Fixed

- fix(openrouter): Pass through `passthrough` (#2863)
- fix(redteam): Run strategies on intents (#2866)
- fix(sharing): Combine sharing configuration from multiple promptfooconfigs (#2855)

### Dependencies

- chore(deps): Remove unused dependencies (#2861)
- chore(deps): Update patch and minor dependency versions (#2860)

### Documentation

- docs(deepseek): Deepseek censorship article (#2864)
- docs(simulated-user): Improve simulated user example (#2865)

### Tests

- test(redteam): Add unit test for src/redteam/plugins/beavertails.ts (#2844)
- test(redteam): Add unit test for src/redteam/plugins/contracts.ts (#2845)
- test: add unit test for src/providers.ts (#2874)
- test: add unit test for src/redteam/providers/iterative.ts (#2858)
- test: add unit test for src/types/index.ts (#2857)

## [0.103.15] - 2025-01-28

### Changed

- chore(providers): Add Hyperbolic alias (#2826)
- chore(providers): Add Perplexity alias (#2836)
- chore(providers): Add Cloudera alias (#2823)
- chore(providers): Make Adaline a peer dependency (#2833)
- chore(providers): Support chatgpt-4o-latest alias in OpenAI provider (#2841)
- chore(providers): Handle empty content due to Azure content filter (#2822)
- chore(assertions): Add not-is-refusal assertion (#2840)
- chore(redteam): Add stack trace to generate/run errors (#2831)
- chore(redteam): Reduce science fiction jailbreaks (#2830)
- chore(redteam): Switch from stateless to stateful (#2839)
- docs: Update contributing guide and fix docs build break (#2849)
- docs: Add terms of service (#2821)
- docs: Clean up LocalAI title (#2824)
- docs: Minor updates to provider documentation sidebar order (#2827)
- docs: Update contributing guide with helpful links and update new release documentation (#2843)
- docs: Update documentation with new models and features (#2837)
- test: Add unit test for src/providers/portkey.ts (#2825)
- test: Add unit test for src/redteam/plugins/asciiSmuggling.ts (#2846)

### Dependencies

- chore(deps): Bump OpenAI from 4.80.0 to 4.80.1 (#2835)
- chore(deps): Bump version to 0.103.15 (#2850)

## [0.103.14] - 2025-01-24

### Added

- feat(redteam): add InsultsGrader for insult detection (#2814)

### Changed

- feat: ability to export to burp (#2807)
- feat: pull and set sessionIds in the request and response body (#2784)
- fix: use controlled accordion for signature auth (#2789)
- chore: bump @anthropic-ai/sdk from 0.33.1 to 0.35.0 (#2790)
- chore: bump openai from 4.79.1 to 4.79.4 (#2791)
- chore: improve specialized advice grader (#2793)
- chore: unsafe practices grader (#2796)
- chore: more harmful graders (#2797)
- chore: sort by priority strategies in report view (#2809)
- chore: add graders for drugs, illegal activities, cybercrime, radicalization (#2810)
- chore: burp docs, improvements, and ui (#2818)
- chore: bump @aws-sdk/client-bedrock-runtime from 3.731.1 to 3.734.0 (#2815)
- chore: add keyfile upload (#2787)
- test: add unit test for src/assertions/contextRelevance.ts (#2804)
- test: add unit test for src/assertions/geval.ts (#2803)
- test: add unit test for src/fetch.ts (#2781)
- test: add unit test for src/assertions/contextFaithfulness.ts (#2798)
- test: add unit test for src/assertions/answerRelevance.ts (#2799)
- test: add unit test for src/assertions/contextRecall.ts (#2800)
- test: add unit test for src/assertions/modelGradedClosedQa.ts (#2801)
- refactor(fetch): remove unnecessary debug log (#2806)

### Fixed

- fix(azure): handle 400 response for content filter errors (#2812)
- fix(ui): ensure that a default value of the signature data field is populated into the redteam config (#2788)
- fix(docs): random grammar fix for model-graded metrics (#2794)

### Dependencies

- chore(deps): update LLM provider dependencies (#2795)

### Documentation

- docs(config): add status page link to footer (#2811)

### Tests

- test(openai): move OpenAI provider tests to dedicated file (#2802)
- test: add unit test for src/providers/adaline.gateway.ts (#2834)

## [0.103.13] - 2025-01-21

### Tests

- test: add unit test for src/types/providers.ts (#2766)
- test: add unit test for src/redteam/plugins/competitors.ts (#2764)

### Added

- feat(redteam): Add guardrail option to redteam ui & update transform response (#2688)
- feat: Share chunked results (#2632)

### Changed

- feat: http provider auth signature support (#2755)
- chore: improve http signature setup (#2779)
- chore(fetch): sanitize sensitive data in debug logs (#2778)
- chore(redteam): enhance logging and test count formatting (#2775)

### Fixed

- fix(fetch): correct TLS options for proxy settings (#2783)

### Dependencies

- chore(deps): bump vite from 5.4.11 to 5.4.12 in the npm_and_yarn group (#2777)
- chore(deps): bump vite from 5.4.9 to 5.4.14 in /examples/jest-integration in the npm_and_yarn group across 1 directory (#2776)

## [0.103.12] - 2025-01-21

### Changed

- chore(providers): Add DeepSeek provider alias (#2768)
- chore(types): Remove unused 'getSessionId' field from ApiProvider (#2765)
- chore(redteam): Add copyright violations grader (#2770)
- chore(redteam): Show plugin in strategy stats prompt/response examples (#2758)
- chore(redteam): Improve competitors grader (#2761)
- chore(lint): Resolve trailing whitespace issues in YAML file (#2767)
- test: Add unit test for src/providers/bam.ts (#2748)
- test: Add unit test for src/redteam/graders.ts (#2762)
- test: Add unit test for src/redteam/plugins/harmful/graders.ts (#2763)
- test: Add unit test for src/redteam/plugins/harmful/graders.ts (#2771)
- test: Add unit test for src/redteam/providers/crescendo/index.ts (#2749)
- test: Add mocks to reduce CI flakes and logs (#2774)

### Fixed

- fix(providers): Add support for tool_resources in OpenAI assistants (#2772)
- fix(providers): Do not set top_p, presence_penalty, or frequency_penalty by default in OpenAI providers (#2753)
- fix(providers): Handle serialization bug in defaultTest for provider overrides with self references (Groq) (#2760)
- fix(webui): Add error boundary to React Markdown component (#2756)
- fix(redteam): Add missing strategy tags (#2769)
- fix(redteam): Empty response is not a failure for red team (#2754)
- fix(redteam): Self-harm, graphic, sexual content, competitors false positives (#2759)

### Dependencies

- chore(deps): Bump @aws-sdk/client-bedrock-runtime from 3.730.0 to 3.731.1 (#2750)
- chore(deps): Bump openai from 4.78.1 to 4.79.1 (#2751)

## [0.103.11] - 2025-01-20

### Changed

- chore: update vars type definition in Test Case to support nested objects (#2738)
- chore(providers): add config.o1 flag for Azure o1 model support (#2710)
- chore(assertions): handle OpenAI tool call with content (#2741)
- chore(fetch): use undici to set global proxy dispatcher (#2737)
- chore(providers): update Groq documentation with latest models (#2733)
- chore(logger): expose additional logger methods (#2731)
- refactor: remove dynamic import for OpenAiChatCompletionProvider (#2739)
- refactor: remove async imports for third-party integrations (#2746)
- refactor: remove dynamic import for fetchWithProxy (#2742)
- build: create `dist/` using TypeScript's `"module": "Node16"` setting (#2686)
- revert: "build: create `dist/` using TypeScript's `"module": "Node16"` setting (#2686)" (#2747)
- docs: LangChain example (#2735)
- docs: resolve duplicate route warning on docs/providers (#2676)
- docs: update app details (#2734)
- test: add unit test for src/logger.ts (#2732)
- test: Add unit test for src/providers/openai.ts (#2700)
- test: Add unit test for src/providers/websocket.ts (#2658)
- test: Add unit test for src/redteam/strategies/crescendo.ts (#2679)
- test: Add unit test for src/redteam/strategies/gcg.ts (#2680)
- test: Add unit test for src/redteam/strategies/index.ts (#2682)
- test: Add unit test for src/util/exportToFile/index.ts (#2666)

### Fixed

- fix(webui): ensure nested variables are rendered correctly (#2736)
- fix(assertions): support JavaScript files in CSV assertions file:// protocol (#2723)
- fix(redteam): don't blow up when translation fails (#2740)

### Dependencies

- chore(deps): bump @aws-sdk/client-bedrock-runtime from 3.726.1 to 3.730.0 (#2727)
- chore(deps): bump @azure/identity from 4.5.0 to 4.6.0 (#2728)
- chore(deps): update Docusaurus version (#2730)

### Documentation

- docs(faq): enhance documentation on proxies and SSL certificates (#2725)

## [0.103.10] - 2025-01-16

### Tests

- test: Add unit test for src/redteam/sharedFrontend.ts (#2690)

### Added

- feat(moderation): Add guardrail checks and logging for moderation (#2624)
- feat(redteam): Add support for built-in guardrails (#2654)

### Changed

- fix: Don't throw in HTTP provider on non-2xx (#2689)
- fix: Eval description in `promptfoo list evals` (#2668)
- fix: Handle HTTP errors better (#2687)
- fix: Make back/next icons consistent (#2707)
- fix: Resolve defaultTest and test providers when called via Node (#2664)
- fix: WebUI should automatically refresh with new evals (#2672)
- chore: Add email to remote inference requests (#2647)
- chore: Add envar for max harmful tests per request (#2714)
- chore: Bump @aws-sdk/client-bedrock-runtime from 3.726.0 to 3.726.1 (#2641)
- chore: Bump groq-sdk from 0.11.0 to 0.12.0 (#2642)
- chore: Bump openai from 4.78.0 to 4.78.1 (#2643)
- chore: Check email status (#2651)
- chore: Organize advanced configurations UI (#2713)
- chore: Standardize ellipsize function across codebase (#2698)
- chore: Update unaligned timeout (#2696)
- chore(assertion): Update doc (#2705)
- chore(ci): Add shell format check to CI workflow (#2669)
- chore(cli): Update show command to default to most recent eval (#2718)
- chore(config): Clean up and comment unused configurations (#2646)
- chore(providers): Add error handling for request transforms in HTTP provider (#2697)
- chore(providers): Add validateStatus option to HTTP provider (#2691)
- chore(providers): Change default validateStatus to accept all HTTP status codes (#2712)
- chore(redteam): Add more abort checkpoints for redteam runs (#2717)
- chore(redteam): Enhance debug logging in iterative provider (#2695)
- chore(redteam): Improve HTTP transform configuration placeholders (#2702)
- chore(webui): Add configurable validateStatus to redteam HTTP target setup (#2706)
- docs: Add redirect for troubleshooting link (#2653)
- docs: Updated plugin table and harmful page (#2560)
- test: Add unit test for src/assertions/guardrail.ts (#2656)
- test: Add unit test for src/providers/promptfoo.ts (#2662)
- test: Add unit test for src/providers/simulatedUser.ts (#2670)
- test: Add unit test for src/providers/webhook.ts (#2661)
- test: Add unit test for src/redteam/plugins/indirectPromptInjection.ts (#2663)
- test: Add unit test for src/redteam/strategies/bestOfN.ts (#2677)
- test: Add unit test for src/redteam/strategies/likert.ts (#2681)
- test: Add unit test for src/utils/text.ts (#2701)
- test: Fix flaky test (#2715)
- test: Make share test more robust (#2716)
- test: Support randomizing test execution order (#2556)
- chore(providers): automate watsonx provider to fetch model costs dynamically (#2703)
- Revert "test: Add unit test for src/redteam/sharedFrontend.ts" (#2721)

### Fixed

- fix(ci): Resolve redteam integration test failure by setting author (#2667)
- fix(logging): Enforce single-argument type for logger methods (#2719)
- fix(providers): Lazy load @azure/identity (#2708)
- fix(redteam): Adjust divergent repetition plugin prompt formatting (#2639)
- fix(ui): Don't select a stateful/stateless setting if discrepancy exists between configured providers (#2650)
- fix(ui): Fix stateful/stateless setting for providers (#2649)
- fix(webui): Ensure user's selection of system statefulness is correctly persisted in config and UI (#2645)

### Documentation

- docs(links): Update Discord links to new invite (#2675)
- docs(strategy-table): Enhance grouping and ordering logic (#2640)

## [0.103.9] - 2025-01-13

### Tests

- test: Add unit test for src/providers.ts (#2671)
- test: Add unit test for src/globalConfig/accounts.ts (#2652)

### Added

- feat(tests): Import tests from JS/TS (#2635)
- feat(redteam): Add GCG strategy (#2637)
- feat(redteam): Add Likert-based jailbreak strategy (#2614)

### Changed

- chore(redteam): Catch errors during iterative attacks and continue (#2631)
- chore(redteam): GCG number config (#2638)
- chore(redteam): Wrap iterative providers in try/catch (#2630)
- chore(webui): Don't actually truncate vars because they are scrollable (#2636)

### Fixed

- fix(webui): Revert 49bdcba - restore TruncatedText for var display (#2634)

## [0.103.8] - 2025-01-11

### Changed

- fix: Running redteam from cloud (#2627)
- fix: redteam strategies (#2629)
- chore: show # plugins and strats selected (#2628)o/pull/2626

## [0.103.7] - 2025-01-10

### Changed

- chore(redteam): record iterative history in metadata (#2625)
- chore(redteam): integrate grader into goat for ASR improvement (#2612)
- chore(cli): make db migrations quieter (#2621)
- chore(providers): update Azure API version for Azure provider (#2611)
- chore: Revert "chore(redteam): expose redteam run command and auto-share remote results" (#2613)
- docs: owasp illustrations (#2615)
- docs: plugin and strategy graphics (#2610)
- chore(site): add bio and photo of new team member (#2626)

### Fixed

- fix(webui): add default background for image lightbox (#2616)
- fix(openrouter): pass through openrouter-specific options (#2620)

### Dependencies

- chore(deps): bump @aws-sdk/client-bedrock-runtime from 3.723.0 to 3.726.0 (#2618)
- chore(deps): bump groq-sdk from 0.10.0 to 0.11.0 (#2619)
- chore(deps): bump openai from 4.77.4 to 4.78.0 (#2617)

### Documentation

- docs(site): add vedant to the about page (#2622)
- docs(site): update grid breakpoints for better spacing of team members on about page (#2623)

## [0.103.6] - 2025-01-09

### Changed

- chore(examples): add image saving hook for DALL-E outputs in redteam-dalle (#2607)
- chore(redteam): expose redteam run command and auto-share remote results (#2609)
- chore(redteam): store attack prompt instead of rendered prompt in metadata (#2602)
- chore(workflows): add actionlint GitHub Action for workflow validation (#2604)
- chore(ci): updated yanked dependency and ruff format (#2608)

### Fixed

- fix(docker): correct string concatenation for BUILD_DATE in GitHub Actions (#2603)
- fix(providers): convert anthropic bedrock lone system messages to user messages for compatibility with model graded metrics (#2606)

### Documentation

- docs(caching): expand documentation on caching mechanisms (#2605)

## [0.103.5] - 2025-01-09

### Added

- feat(fetch): Add support for custom SSL certificates (#2591)

### Changed

- chore(assertions): Improve Python assertion configuration passing (#2583)
- chore(debug): Enhance logging for null/undefined template variables (#2588)
- chore(providers): Allow ability to set custom default embedding provider (#2587)
- chore(providers): Improve error handling in HTTP provider (#2593)
- chore(redteam): Add grader to crescendo to increase ASR (#2594)
- chore(webui): Add plugin category on the recently used cards (#2600)
- chore(webui): Highlight selected strats just like plugins (#2601)
- chore(webui): Replace initial prompt with last redteam prompt when it exists (#2598)
- chore(webui): Response parser -> response transform (#2584)

### Fixed

- fix(cli): filterMode `failures` should omit `errors` (#2590)
- fix(providers): Handle bad HTTP status code (#2589)
- fix(redteam): ascii-smuggling is a plugin, not a strategy (#2585)
- fix(redteam): Use OS-agnostic temp file (#2586)

### Dependencies

- chore(deps): Update dependencies to latest versions (#2597)

### Documentation

- docs(license): Update year and clarify licensing terms (#2596)
- docs(providers): Update overview table with new entries (#2592)

## [0.103.4] - 2025-01-08

### Added

- feat(cli): add --filter-errors-only parameter to `eval` (#2539)
- feat(providers): f5 provider placeholder (#2563)
- feat(assertions): add support for specifying function names in external assertions (#2548)

### Changed

- chore(providers): add support for the WATSONX_AI_AUTH_TYPE env (#2547)
- chore(providers): add debug logs to llama provider (#2569)
- chore(redteam): add debug to cyberseceval (#2549)
- chore(redteam): add english language cyberseceval (#2561)
- chore(redteam): adjust parameters for iterativeTree strategy (#2535)
- chore(redteam): improve dialog content for load example configuration (#2574)
- chore(redteam): improve grader in jailbreak:tree strategy (#2565)
- chore(redteam): improve iterative provider with test case grader (#2552)
- chore(redteam): improve tree node selection. Add metadata (#2538)
- chore(redteam): reduce iterative image provider refusals (#2578)
- chore(tests): improve misc test setup and teardown (#2579)
- chore(webui): enhance metadata expand/collapse handling (#2550)
- chore(webui): Add type for provider test response (#2567)
- chore(assertions): minor change to python assert example and revert provider to gpt4 mini (#2564)
- chore(webui): ensure provider overrides are displayed correctly (#2546)
- docs: improve dark mode styles on security page (#2562)
- docs: jailbreak blog post (#2575)
- docs: missing plugins (#2558)
- docs: updates to llm vulnerability types page (#2527)
- docs: updating typo for g-eval pages (#2568)
- docs: only show frameworks in compliance section (#2559)
- chore(docs): improve dark mode on redteam configuration (#2553)
- chore(docs): sort plugins by pluginId (#2536)

### Fixed

- fix(assertions): ensure that Python assertions can reference the config as per the example given (#2551)

### Dependencies

- chore(deps): update dependencies to latest minor and patch versions (#2533)
- chore(deps): bump @aws-sdk/client-bedrock-runtime from 3.716.0 to 3.721.0 (#2532)
- chore(deps): bump @aws-sdk/client-bedrock-runtime from 3.721.0 to 3.723.0 (#2554)
- chore(deps): bump openai from 4.77.0 to 4.77.3 (#2544)
- chore(deps): update lock file to resolve dependency issues (#2545)
- chore(deps): update lock file to resolve yanked dependency (#2581)

### Documentation

- docs(blog): improve the usage instructions for jailbreak dalle post (#2576)
- docs(llm-vulnerability-scanner): improve dark mode styles (#2577)
- docs(styles): improve dark mode styles for index page (#2580)
- docs(troubleshooting): adjust sidebar order and update example version (#2557)

## [0.103.3] - 2025-01-03

### Added

- feat(redteam): add system prompt override plugin (#2524)

### Changed

- feat: cyberseceval plugin (#2523)
- chore(vertex): ability to override api version (#2529)
- chore: add more debug info to API health check (#2531)
- chore: switch cloud `run` to use --config param (#2520)
- docs: update owasp top 10 page (#2515)
- docs: misc improvements (#2525)

### Fixed

- fix(gemini): support gemini thinking model (#2526)
- fix(docs): correct broken link in blog post (#2522)
- fix(docs): conditionally enable gtag only in production (#2530)

### Documentation

- docs(blog): unbounded consumption (#2521)
- docs(redteam): update configuration.md (#2543)

## [0.103.2] - 2024-12-31

### Changed

- feat: run redteam from cloud config (#2503)
- feat: divergent repetition plugin (#2517)
- docs: guardrails ui (#2518)
- feat: granular envars for memory control (#2509)
- fix: use `default` when importing cjs module (#2506)
- docs: readme overhaul (#2502)
- chore(redteam): make numIterations configurable for iterative strategy (#2511)
- chore(webui): enhance styling and responsiveness for StrategyStats component (#2485)
- chore(providers): make number of retry attempts configurable for HTTP provider (#2512)
- chore(providers): add configurable retry attempts for AWS Bedrock. Improve error handling (#2514)
- chore(redteam): handle empty and refusal responses (#2516)
- docs: divergent repetition to plugins table (#2519)

### Fixed

- fix(moderation): handle empty output to avoid false positives (#2508)
- fix(fetch): correct retries logic to ensure at least one attempt (#2513)

## [0.103.1] - 2024-12-24

### Changed

- fix: send config purpose when running in web ui (#2504)
- fix: include `sharing` in generated redteam config (#2505)
- docs: g-eval docs (#2501)

## [0.103.0] - 2024-12-23

### Added

- feat(eval): Add sheet identifier to Google Sheets URL for saving eval results (#2348)
- feat(eval): Add support for Hugging Face datasets (#2497)
- feat(redteam): Ability to set the number of test cases per plugin (#2480)
- feat(redteam): Beavertails plugin (#2500)
- feat(redteam): Best-of-n jailbreak (#2495)
- feat(redteam): Dedicated custom input section (#2493)
- feat(redteam): Harmful:cybercrime:malicious-code (#2481)
- feat(redteam): Recently used plugins (#2488)
- feat(redteam): Support `intent` sequences (#2487)

### Changed

- chore(redteam): Add "View Probes" button (#2492)
- chore(redteam): Enhance metadata tracking for iterative provider (#2482)
- chore(redteam): Improve scoring in iterative providers (#2486)
- chore(redteam): Record stateless telemetry (#2477)
- chore(examples): Revert redteam-ollama example to previous version (#2499)
- docs: Cyberseceval (#2494)
- docs: Plugins overview (#2448)
- docs: Strategy overview (#2449)

### Fixed

- fix(redteam): Ability to set custom target (#2483)
- fix(redteam): Apply delay to redteam providers (#2498)
- fix(redteam): Scroll to top when changing tabs (#2484)
- fix(redteam): State management for raw HTTP requests (#2491)

### Dependencies

- chore(deps): Bump @aws-sdk/client-bedrock-runtime from 3.714.0 to 3.716.0 (#2479)

### Documentation

- docs(providers): Add new providers to documentation (#2496)

## [0.102.4] - 2024-12-20

### Changed

- feat: add G-Eval assertion (#2436)
- feat: ability to set delay from webui (#2474)
- fix: resolve circular reference issue in groq provider (#2475)
- chore: placeholder for ied (#2478)

### Fixed

- fix(provider): ensure system prompt is formatted correctly for amazon nova models (#2476)

### Documentation

- docs(red-team): update default strategy documentation (#2473)

## [0.102.3] - 2024-12-19

### Changed

- feat: pliny plugin (#2469)
- feat: meth plugin (#2470)

### Fixed

- fix(redteam): resolve prompt rendering issue in goat provider (#2472)

### Dependencies

- chore(deps): update dependencies to latest versions (#2442)

## [0.102.2] - 2024-12-19

### Added

- feat(eval): Add metadata filtering to `promptfoo eval` (#2460)
- feat(redteam): Implement `basic` strategy to skip strategy-less tests (#2461)
- feat(redteam): Show messages for multi-turn providers (#2454)
- feat(webui): Add search bar for reports (#2458)

### Changed

- chore(providers): Add new OpenAI O1 model versions (#2450)
- chore(ci): Handle fork PRs without secrets correctly (#2443)
- chore(ci): Update Node.js 22.x matrix configuration (#2444)
- chore(ci): Move workflow assets to .github/assets (#2445)
- chore(redteam): Update target handling for model-based strategies (#2466)
- docs: Update RAG red team details (#2459)

### Fixed

- fix(providers): Fix O1 model detection (#2455)
- fix(redteam): Handle invalid message from GOAT (#2462)
- fix(redteam): Handle null target model responses in GOAT and improve safeJsonStringify (#2465)
- fix(redteam): Improve logging and message handling in Crescendo and GOAT providers (#2467)
- fix(redteam): Properly write target response to iterative (#2447)
- fix(redteam): Skip iterative turn on refusal (#2464)

### Dependencies

- chore(deps): Bump @anthropic-ai/sdk from 0.32.1 to 0.33.1 (#2451)
- chore(deps): Bump @aws-sdk/client-bedrock-runtime from 3.712.0 to 3.714.0 (#2446)
- chore(deps): Bump openai from 4.76.3 to 4.77.0 (#2452)

## [0.102.1] - 2024-12-17

### Added

- feat(redteam): ability to upload intents from csv (#2424)
- feat(redteam): switch to rag example (#2432)

### Changed

- chore(cli): address punycode deprecation warning for Node.js 22 (#2440)
- chore(redteam): format extraction prompts as chat messages (#2429)
- chore(redteam): integration tests (#2413)
- chore(redteam): move plugin collections out of plugin type (#2435)
- chore(redteam): raise timeout on unaligned provider to 60s (#2434)
- chore(redteam): update owasp mappings (#2316)
- chore(redteam): update plugin and strategy display names and descriptions (#2387)
- chore(redteam): minor styling improvements to TestTargetConfiguration (#2430)
- chore(redteam): remove horizontal scroll from redteam setup tabs (#2420)

### Fixed

- fix(redteam): add support for entity merging in config (#2433)
- fix(redteam): combine strategy configs for chained strategies (#2415)
- fix(redteam): don't fall back if entity and purpose extraction fails (#2428)
- fix(redteam): integration test (#2431)
- fix(redteam): make cross-session-leak not default (#2427)
- fix(redteam): remove duplicate `intent` plugin (#2426)
- fix(redteam): dark mode in test targets ui (#2425)
- fix(redteam): resolve invalid DOM nesting of ul elements in Strategies component (#2421)
- fix(evaluator): handle circular references during error logging (#2441)

### Dependencies

- chore(deps): bump @aws-sdk/client-bedrock-runtime from 3.709.0 to 3.712.0 (#2418)
- chore(deps): bump groq-sdk from 0.9.0 to 0.9.1 (#2416)
- chore(deps): bump openai from 4.76.2 to 4.76.3 (#2417)

## [0.102.0] - 2024-12-16

### Added

- feat(redteam): add api healthcheck to redteam generate (#2398)

### Changed

- feat: add raw HTTP request support to Targets UI (#2407)
- feat: add HTTP provider configuration generator (#2409)
- feat: generate http config button (#2411)
- feat: run redteam in web ui (#2025)
- fix: exit codes and tests (#2414)
- docs: add docs for model-graded metrics (#2406)

## [0.101.2] - 2024-12-14

### Added

- feat(webui): implement cloud API health check functionality (#2397)
- feat(webui): redteam attack flow chart (#2389)
- feat(webui): strategy stats drawer (#2388)
- feat(webui): Filter Results view by errors (#2394)

### Changed

- revert: refactor(evaluator): enhance variable resolution and prompt rendering (#2386)
- chore(docker): add version info to docker build (#2401)
- chore(docs): Update README.md (#2391)

### Fixed

- fix(redteam): improve error message for plugin validation (#2395)
- fix(redteam): improve redteam strategy validation with detailed error messages (#2396)
- fix(webui): hide "show failures" checkbox on 1-column evals (#2393)

### Dependencies

- chore(deps): bump openai from 4.76.1 to 4.76.2 (#2390)

## [0.101.1] - 2024-12-13

### Added

- feat(eval): Separate errors from assert failures (#2214)
- feat(eval): Support more than one multi-turn conversation in the same eval with conversationId metadata field (#2360)
- feat: chunk results during share to handle large evals (#2381)

### Changed

- fix: use safeJsonStringify (#2385)
- chore(evaluator): Enhance variable resolution and prompt rendering (#2380)
- chore(ci): Remove outdated package-lock.json after enabling workspaces in package.json (#2377)
- chore(examples): Add Ollama red team example from blog post (#2374)
- Revert "feat: chunk results during share to handle large evals" (#2399)

### Fixed

- fix(cli): Fix punycode deprecation warning (#2384)
- fix(cli): Re-enable validation warning for invalid dereferenced configs (#2373)
- fix(prompts): Restore behavior that delays YAML parsing until after variable substitution (#2383)
- fix(redteam): Support file:// protocol for custom plugins (#2376)
- fix(webui): Use injectVar in redteam report view (#2366)

### Documentation

- docs(configuration): Add documentation for shared variables in tests (#2379)

## [0.101.0] - 2024-12-12

### Added

- feat(eval): Separate errors from assert failures (#2214)
- feat(eval): Support more than one multi-turn conversation in the same eval with conversationId metadata field (#2360)

### Changed

- chore(evaluator): Enhance variable resolution and prompt rendering (#2380)
- chore(ci): Remove outdated package-lock.json after enabling workspaces in package.json (#2377)
- chore(examples): Add Ollama red team example from blog post (#2374)

### Fixed

- fix(cli): Fix punycode deprecation warning (#2384)
- fix(cli): Re-enable validation warning for invalid dereferenced configs (#2373)
- fix(prompts): Restore behavior that delays YAML parsing until after variable substitution (#2383)
- fix(redteam): Support file:// protocol for custom plugins (#2376)
- fix(webui): Use injectVar in redteam report view (#2366)

### Documentation

- docs(configuration): Add documentation for shared variables in tests (#2379)

## [0.100.6] - 2024-12-11

### Changed

- chore: clean up invariant references (#2367)
- chore: invariant (#2363)
- chore(examples): add YAML schema and descriptions to config files (#2358)
- chore(providers): add debugs and make provider invariants more detailed (#2365)
- chore(redteam): add better error logging for multilingual (#2347)
- chore(redteam): add getRemoteGenerationUrl mocks to redteam tests (#2349)
- chore(redteam): Better error messaging for composite jailbreaks (#2372)
- chore(redteam): fix composite jailbreak docs (#2370)
- chore(redteam): respect --delay with redteam providers (#2369)
- chore(webui): add "save YAML" option to Save Config dialog (#2356)
- chore(webui): enhance redteam preset cards layout and styling (#2353)

### Fixed

- fix(providers): add regional model support to Bedrock (#2354)
- fix(webui): redteam setup UI should support request body objects (#2355)
- fix(providers): use Replicate moderation provider when OpenAI key not present (#2346)

### Dependencies

- chore(deps): bump @aws-sdk/client-bedrock-runtime from 3.706.0 to 3.709.0 (#2362)
- chore(deps): bump openai from 4.76.0 to 4.76.1 (#2361)
- chore(deps): update dependencies (#2350)

### Documentation

- docs(blog): new post on the EU AI Act (#2357)
- docs(redteam): Update documentation to suggest a detailed purpose (#2345)
- docs(troubleshooting): replace auto-generated index with custom overview (#2352)

## [0.100.5] - 2024-12-09

### Changed

- feat: Show current redteam and save state by @sklein12 in [#2336](https://github.com/promptfoo/promptfoo/pull/2336)
- fix: Our task API responds with a JSON object by @sklein12 in [#2337](https://github.com/promptfoo/promptfoo/pull/2337)
- fix: Attempt to fix metrics after share to self-hosted by @GICodeWarrior in [#2338](https://github.com/promptfoo/promptfoo/pull/2338)
- fix: Merge `defaultTest.vars` before applying `transformVars` by @mldangelo in [#2339](https://github.com/promptfoo/promptfoo/pull/2339)
- fix: Catch errors on purpose extraction and continue by @sklein12 in [#2344](https://github.com/promptfoo/promptfoo/pull/2344)
- chore: Allow overriding default and redteam providers globally by @sklein12 in [#2333](https://github.com/promptfoo/promptfoo/pull/2333)
- chore(providers): Align `transformRequest` with `transformResponse` behavior by @mldangelo in [#2334](https://github.com/promptfoo/promptfoo/pull/2334)
- chore: Update Node.js to v20.18.1 by @mldangelo in [#2342](https://github.com/promptfoo/promptfoo/pull/2342)
- chore: Add support for multiple Google Sheets in `promptfooconfig` by @mldangelo in [#2343](https://github.com/promptfoo/promptfoo/pull/2343)

## [0.100.4] - 2024-12-08

### Changed

- feat: "try example" in target configuration (#2335)
- chore(webui): add a reset config button (#2328)
- chore(redteam): add comments and schema to generated yaml (#2329)
- chore(webui): add select all/none for all plugins (#2326)
- chore: automate CITATION.cff version bump. Sort npm scripts (#2320)
- docs: Fix docs to reflect non-root docker user (#2324)

### Fixed

- fix(cli): recommend npx if necessary (#2325)
- fix(providers): use prompt config for structured outputs in azure (#2331)
- fix(redteam): Use cloud api for remote harmful generation (#2323)
- fix(webui): redteam bug where purpose was using old state (#2330)
- fix(webui): redteam config persist between refreshes (#2327)

### Dependencies

- chore(deps): bump openai from 4.75.0 to 4.76.0 (#2321)

## [0.100.3] - 2024-12-06

### Changed

- chore(providers): improve JSON schema support for openai azure (#2318)

### Dependencies

- chore(deps): bump the npm_and_yarn group with 2 updates (#2317)

### Documentation

- docs(aws-bedrock): add Nova model documentation and update examples (#2319)
- docs(multilingual): add language code references (#2311)

## [0.100.2] - 2024-12-06

### Added

- feat: multiline editor for http request body (#2314) by @typpo

### Fixed

- fix(redteam): Do not fail crescendo if the provider sends the wrong response (#2315) by @sklein12
- fix: remove log line (c539341)

## [0.100.1] - 2024-12-05

### Added

- feat(redteam): Multilingual generates test cases across all strats (#2313) by @sklein12

### Fixed

- fix(redteam): preserve assertion types in multilingual strategy (#2312) by @mldangelo

### Changed

- chore(redteam): Improve purpose output (779a8d4)
- chore: re-reorder target setup page (7dd11ae)
- chore: copy (158d841)
- ci: increase Docker workflow timeout to 60 minutes (414db79)

### Dependencies

- chore(deps): update multiple package dependencies (#2308) by @mldangelo

### Documentation

- docs: fix multilingual (e78e77d)

## [0.100.0] - 2024-12-05

### Added

- feat(providers): Add Amazon Nova models to Bedrock provider (#2300)
- feat(providers): Support TypeScript custom providers (#2285)
- feat(providers): Add transformRequest to HTTP provider. Rename responseParser to transformResponse (#2228)
- feat(cli): Add configurable CSV delimiter support (#2294)
- feat(redteam): Load `intents` plugin from file (#2283)
- feat(webui): Ability to configure strategies in redteam setup (#2304)
- feat(webui): Ability to upload YAML file to setup view (#2297)
- feat(webui): Column selector (#2288)

### Changed

- chore(webui): Add YAML preview and strategies to redteamReview page (#2305)
- chore(prompts): TypeScript for prompt functions (#2287)
- chore(webui): Display # selected plugins in accordion text (#2298)
- chore(redteam): Remote generation if logged into cloud (#2286)
- chore(cli): Write `promptfoo-errors.log` on error (#2303)
- chore(cli): Improve error message when attempting to share incomplete eval (#2301)
- chore(redteam): Fix stateless warning (#2282)
- chore(redteam): Plugin page UX (#2299)
- chore(webui): Display average cost alongside total (#2274)
- chore(webui): Remove prompt from redteam setup purpose page (#2295)
- docs: Guide on LangChain PromptTemplates (#2235)

### Fixed

- fix(redteam): Do not store config hash if redteam generation failed (#2296)
- fix(webui): Minor bugs in redteam config UI (#2278)
- fix(cli): Replace process.exitCode with process.exit calls in share command (#2307)

### Dependencies

- chore(deps): Bump @aws-sdk/client-bedrock-runtime from 3.699.0 to 3.704.0 (#2279)
- chore(deps): Bump @aws-sdk/client-bedrock-runtime from 3.704.0 to 3.705.0 (#2290)
- chore(deps): Bump groq-sdk from 0.8.0 to 0.9.0 (#2291)
- chore(deps): Bump openai from 4.73.1 to 4.74.0 (#2280)
- chore(deps): Bump openai from 4.74.0 to 4.75.0 (#2289)

### Documentation

- docs(examples): Add redteam chatbot example (#2306)

## [0.99.1] - 2024-12-02

### Changed

- chore(docs): update --config YAML file references to match actual behavior (#2170)
- chore(providers): add \*-latest models for Anthropic (#2262)
- chore(providers): remove optional chaining in goat provider (#2253)
- chore(redteam): ability to override severity (#2260)
- chore(redteam): improve hijacking grader (#2251)
- chore(redteam): improve overreliance grader (#2246)
- chore(redteam): improve politics grader (#2258)
- chore(redteam): move harmful specialized advice plugin to unaligned provider (#2239)
- chore(redteam): move misinformation plugin from aligned to unaligned provider (#2232)
- chore(redteam): shell injection grader improvement (25%) (#2277)
- chore(redteam): update policy grader (#2244)
- chore(site): improve architecture diagram dark mode (#2254)
- chore(site): move careers link (#2242)
- chore(tests): remove console.error debug statement (#2275)
- chore(types): add Zod schema for assertion types (#2276)
- chore(webui): ability to set image min/max height (#2268)
- chore(webui): add metric column in assertions table (#2238)
- chore(webui): add pointer cursor to report view (#2272)
- chore(webui): add support for custom targets to redteam setup (#2215)
- chore(webui): combine assertion context to eval output comment dialog (#2240)
- chore(webui): improve back and next buttons for purpose/targets pages (#2269)
- chore(webui): minor improvements to redteam setup strategy and plugin selection (#2247)
- chore(webui): only show action buttons for the currently hovered cell, rather than both cells for that row (#2270)
- chore(webui): preserve whitespace in TableCommentDialog (#2237)
- chore(webui): prevent dialog from popping up repeatedly when component rerenders (#2273)
- chore(webui): remove local dashboard (#2261)
- chore(webui): select all/none in redteam setup plugins view (#2241)
- docs: GitLab integration (#2234)

### Fixed

- fix(cli): improve debugging for fetchWithRetries (#2233)
- fix(cli): refuse to share incomplete evals (#2259)
- fix(webui): support sorting on pass/fail count & raw score (#2271)
- fix(redteam): stringify non-string target provider responses in goat (#2252)

### Dependencies

- chore(deps): bump openai from 4.73.0 to 4.73.1 (#2243)
- chore(deps): sync dependency versions with promptfoo cloud (#2256)
- chore(deps): update dependencies (#2257)
- chore(deps): update lock file for yanked dependency (#2250)

## [0.99.0] - 2024-11-25

### Added

- feat(cli): `promptfoo debug` command (#2220)
- feat(eval): Read variables from PDF (#2218)
- feat(providers): Add `sequence` provider (#2217)
- feat(redteam): Citation strategy (#2223)
- feat(redteam): Composite jailbreak strategy (#2227)
- feat(redteam): Ability to limit strategies to specific plugins (#2222)

### Changed

- chore(redteam): Attempt to reuse existing server for redteam init (#2210)
- chore(redteam): Naive GOAT error handling (#2213)
- chore(redteam): Improve competitors plugin and grading (#2208)

### Fixed

- fix(eval): CSV BOM parsing (#2230)
- fix(redteam): Add missing entities field to redteam schema (#2226)
- fix(redteam): Ensure numTests is properly inherited in config for all plugin types (#2229)
- fix(redteam): Strip prompt asterisks (#2212)
- fix(redteam): Validate plugins before starting (#2219)

### Dependencies

- chore(deps): Bump @aws-sdk/client-bedrock-runtime from 3.696.0 to 3.699.0 (#2231)

### Documentation

- docs(redteam): Ollama redteam blog (#2221)
- docs(redteam): Add troubleshooting documentation (#2211)

## [0.98.0] - 2024-11-22

### Added

- feat(providers): Maintain session-id in HTTP provider (#2101)
- feat(redteam): Add custom strategy (#2166)
- feat(webui): Add CSV download to report view (#2168)
- feat(webui): Add image preview lightbox for base64 image strings (#2194)

### Changed

- chore(providers): Add GPT-4-0-2024-11-20 to supported models (#2203)
- chore(providers): Add support for UUID in transformVars (#2204)
- chore(cli): Display help for invalid args (#2196)
- chore(redteam): Add `promptfoo redteam setup` (#2172)
- chore(redteam): Init now opens web setup UI (#2191)
- chore(redteam): Update purpose UI to capture better information (#2180)
- chore(redteam): Instrument redteam setup (#2193)
- chore(redteam): Remove OpenAI key requirement in onboarding (#2187)
- chore(redteam): Remove overreliance from default (#2201)
- chore(redteam): Remove redundant harmful plugin when all subcategories are selected (#2206)
- chore(redteam): Reorganize plugins in setup (#2173)
- chore(redteam): Session parsing in UI (#2192)
- chore(redteam): Update docs for multi-turn strategies (#2182)
- chore(redteam): Update redteam init instructions (#2190)
- chore(redteam): Wrap more system purpose tags (#2202)
- chore(redteam): Wrap purposes in <Purpose> tags (#2175)

### Fixed

- fix(prompts): Parse YAML files into JSON before Nunjucks template render (#2205)
- fix(providers): Handle more response parser failures in HTTP provider (#2200)
- fix(redteam): Attempt to fix undefined redteam testcase bug (#2186)
- fix(redteam): Debug access plugin grader improvement (#2178)
- fix(redteam): Handle missing prompts in indirect prompt injection setup (#2199)
- fix(redteam): Pass isRedteam from eval database model (#2171)
- fix(webui): Handle division by zero cases in CustomMetrics component (#2195)

### Dependencies

- chore(deps): Bump @aws-sdk/client-bedrock-runtime from 3.693.0 to 3.696.0 (#2176)
- chore(deps): Update dependencies - resolve lock file issue (#2179)
- chore(deps): Update dependencies (#2169)

### Documentation

- docs(examples): Add F-score example (#2198)
- docs(examples): Modernize image classification example (#2197)
- docs(site): Add red team Hugging Face model guide (#2181)
- docs(site): Use `https` id with `url` config (#2189)

## [0.97.0] - 2024-11-18

### Added

- feat(azure): adding AzureCliCredential as a fallback authentication option (#2149)

### Changed

- feat: report shows % framework compliance as progress bar (#2160)
- feat: support for grader fewshot examples (#2162)
- feat: add support for bedrock guardrails (#2163)
- fix: crescendo feedback (#2145)
- fix: handle null test cases in strategy generation (#2146)
- refactor(redteam): extract parseGeneratedPrompts from redteam base class (#2155)
- refactor(redteam): modularize and simplify harmful plugin (#2154)
- chore: bump @aws-sdk/client-bedrock-runtime from 3.691.0 to 3.693.0 (#2147)
- chore: bump @eslint/plugin-kit from 0.2.0 to 0.2.3 in the npm_and_yarn group (#2151)
- chore: track token usage for redteam providers (#2150)
- chore(providers): misc harmful completion provider enhancements (#2153)
- chore: display strategy used in report view (#2156)
- chore: open result details in report view (#2159)
- chore: add # requests to token usage (#2158)
- chore: set redteamFinalPrompt in goat provider (#2161)
- chore(redteam): refactor harmful plugin into aligned and unaligned modules (#2164)
- chore(redteam): refactor unaligned inference API response handling (#2167)

### Fixed

- fix(share): update eval author to logged-in user when sharing (#2165)

## [0.96.2] - 2024-11-14

### Added

- feat(redteam): redteam fewshot overrides (#2138)
- feat(cli): make README.md file during onboarding init flow optional (#2054)

### Changed

- feat: helm chart for self hosted (#2003)

### Fixed

- fix(cli): remove validation warning on yaml files (#2137)
- fix(providers): handle system messages correctly for bedrock Claude models (#2141)
- fix(redteam): Config for all strategies (#2126)
- fix(webui): potential divide by 0s (#2135)
- fix(webui): restore token usage display (#2143)

### Dependencies

- chore(deps): clean up plugin action params (#2139)
- chore(deps): bump @aws-sdk/client-bedrock-runtime from 3.687.0 to 3.691.0 (#2140)
- chore(deps): update dependencies (#2133)

## [0.96.1] - 2024-11-12

### Added

- feat(ui): Respect max text length in Markdown cells (#2109)

### Changed

- chore(assertions): split assertions into separate modules (#2116)\* chore(blog): update API endpoint to canonical domain by @mldangelo in https://github.com/promptfoo/promptfoo/pull/2119
- chore(cli): add promptfoo version header to all requests (#2121)
- chore(redteam): allow goat to be used stateless or not (#2102)
- chore(redteam): Break out Prompt Metrics Types (#2120)
- chore(redteam): re-organize report categories (#2127)
- chore(docs): Fix AWS default region to match documentation (#2117)

### Fixed

- fix(cli): validate config after dereferencing (#2129)
- fix(providers): handle system messages correctly in anthropic parseMessages (#2128)

### Dependencies

- chore(deps): bump groq-sdk from 0.7.0 to 0.8.0 (#2131)
- chore(deps): update multiple dependencies (#2118)

## [0.96.0] - 2024-11-10

### Added

- feat(redteam): intent plugin (#2072)
- feat(redteam): rag poisoning plugin (#2078)
- feat(cli): --filter-sample on eval to randomly sample (#2115)
- feat(providers): azure default provider (#2107)
- feat(assertions): BLEU score (#2081)

### Changed

- chore(assertions): refactor JSON assertions (#2098)
- chore(assertions): split assertions into separate files (#2089)
- chore(cli): add --ids-only to list commands (#2076)
- chore(cli): lazily init csv assertion regex (#2111)
- chore(cli): validate json, yaml, js configs on load (#2114)
- chore(lint): format lint (#2082)
- chore(providers): add envar support for azure auth (#2106)
- chore(providers): add support for Claude 3.5 Haiku model (#2066)
- chore(providers): add support for external response_format in azure openai (#2092)
- chore(providers): azureopenai -> azure (#2113)
- chore(providers): Support AWS sessionToken and profile for authentication (#2085)
- chore(redteam): improve rbac grader (#2067)
- chore(redteam): pass context and options to target in iterativeTree provider (#2093)
- chore(redteam): Use purpose in graders (#2077)
- chore(webui): prevent unnecessary state resets in plugin configuration in redteam ui (#2071)
- chore: add yaml config validation tests (#2070)
- chore(docs): goat-blog demo component usability improvements (#2095)
- docs: use "provider" key in python prompt function (#2103)
- docs: add GOAT blog post (#2068)
- chore(blog): update API endpoint to canonical domain (#2119)

### Fixed

- fix(cli): keep eval id on `import` (#2112)
- fix(providers): portkey provider and headers (#2088)
- fix(redteam): provide target context (#2090)
- fix(providers): ensure consistent message parsing for Anthropic Claude Vision (#2069)
- fix(redteam): make remote generation URL dynamic to support dotenv loading (#2086)

### Dependencies

- chore(deps): bump @anthropic-ai/sdk from 0.31.0 to 0.32.0 (#2074)
- chore(deps): bump @anthropic-ai/sdk from 0.32.0 to 0.32.1 (#2083)
- chore(deps): bump @aws-sdk/client-bedrock-runtime from 3.686.0 to 3.687.0 (#2104)
- chore(deps): bump openai from 4.70.2 to 4.71.0 (#2073)
- chore(deps): bump openai from 4.71.0 to 4.71.1 (#2087)

## [0.95.0] - 2024-11-04

### Added

- **feat(redteam):** goat (#2006)
- **feat(webui):** add support for file providers in eval creation view via file upload by @mldangelo in https://github.com/promptfoo/promptfoo/pull/2055
- feat(webui): add support for file providers in eval creation view via file upload (#2055)

### Changed

- **feat:** save and load configs (#2044)
- **feat:** index page for report view (#2048)
- **fix:** competitors grader (#2042)
- **fix:** llm rubric markup (#2043)
- **fix:** OOM on large evals (#2049)
- **chore:** migrate rag-full example to langchain 0.3.0 (#2041)
- **chore:** add some loaders to webui pages (#2050)
- **chore(providers):** add bedrock regional inference profile IDs (#2058)
- **chore(webui):** optimize custom policy handling (#2061)
- **chore:** bump @anthropic-ai/sdk from 0.30.1 to 0.31.0 (#2062)
- **chore:** bump openai from 4.69.0 to 4.70.2 (#2063)

### Fixed

- **fix(webui):** preserve target label when switching target types (#2060)

### Dependencies

- **chore(deps):** bump langchain from 0.2.10 to 0.3.0 in /examples/rag-full (#2040)
- **chore(deps):** bump openai from 4.68.4 to 4.69.0 (#2045)
- **chore(deps):** update patch and minor dependencies (#2064)

## [0.94.6] - 2024-10-30

### Added

- feat(webui): make table header sticky (#2001)

### Changed

- feat: `promptfoo auth whoami` (#2034)
- fix: minor redteam run fixes (#2033)
- fix: report issue counts (#2037)
- fix: Integration backlink to portkey docs (#2039)
- chore: add provider to assertion function context (#2036)
- chore: add `--verbose` to redteam run (#2032)
- chore(deps-dev): bump @aws-sdk/client-bedrock-runtime from 3.679.0 to 3.682.0 (#2038)

### Dependencies

- chore(deps): bump elliptic from 6.5.7 to 6.6.0 in /src/app (#2031)
- chore(deps): bump langchain from 0.1.14 to 0.3.0 in /examples/langchain-python (#2035)

## [0.94.5] - 2024-10-28

### Changed

- fix: bump version on fetch cache key (#2029)
- fix: support browser back/forward in redteam setup (#2022)
- chore: improve ui for plugin configs (#2024)
- chore(webui): improve redteam plugin configuration UI (#2028)
- chore: Add Missing Statuses to Risk Categories (#2030)

### Fixed

- fix(ci): add disk space cleanup steps to prevent runner failures (#2018)
- fix(redteam): auto-extract injectVar from prompt template in redteam image provider (#2021)
- fix(providers): adjust bedrock anthropic default temperature (#2027)
- fix(webui): hide redteam setup dialog after seen (#2023)

### Documentation

- docs(provider): fix dalle-3 provider name (#2020)

## [0.94.4] - 2024-10-27

### Added

- **Feature:** Add simulated user provider ([#2014](https://github.com/promptfoo/promptfoo/pull/2014) by [@typpo](https://github.com/typpo))

### Changed

- **Fix:** Handle basic auth credentials in fetch requests ([#2013](https://github.com/promptfoo/promptfoo/pull/2013) by [@mldangelo](https://github.com/mldangelo))
- **Chore:** Add configuration option to disable template environment variables ([#2017](https://github.com/promptfoo/promptfoo/pull/2017) by [@mldangelo](https://github.com/mldangelo))
- **Chore (Redteam):** Improve onboarding CLI plugin configuration handling ([#2015](https://github.com/promptfoo/promptfoo/pull/2015) by [@mldangelo](https://github.com/mldangelo))

## [0.94.3] - 2024-10-26

### Changed

- feat: package import support improvements (#1995)
- feat: add adaline gateway provider (#1980)
- fix: template creation for `promptfoo init` and `promptfoo redteam init`
- chore(providers): merge prompt and provider config in azure (#2011)

## [0.94.2] - 2024-10-25

### Added

- feat(browser): `optional` arg on `click` commands (#1997)

### Changed

- feat: add browser support in redteam setup (#1998)
- fix: test case descriptions (#2000)
- fix: Http Provider parser (#1994)
- chore: save user consent when logged in via webui (#1999)
- chore: Constants are lower case (#2007)
- style(eslint): add sort-keys rule and sort type constituents (#2008)
- chore(redteam): alphabetize and normalize ordering of constants (#2002)
- revert: style(eslint): add sort-keys rule and sort type constituents (#2009)

## [0.94.1] - 2024-10-24

### Added

- **feat(schema):** Add YAML schema validation to config files by [@mldangelo](https://github.com/mldangelo) in [#1990](https://github.com/promptfoo/promptfoo/pull/1990)

### Changed

- **chore:** Don't run Docker as root by [@typpo](https://github.com/typpo) in [#1884](https://github.com/promptfoo/promptfoo/pull/1884)
- **chore(webui):** Move Snackbar out of component for reuse by [@sklein12](https://github.com/sklein12) in [#1989](https://github.com/promptfoo/promptfoo/pull/1989)
- **chore(redteam):** Send version to remote endpoint by [@typpo](https://github.com/typpo) in [#1982](https://github.com/promptfoo/promptfoo/pull/1982)
- **refactor(tests):** Reorganize test files into subdirectories by [@mldangelo](https://github.com/mldangelo) in [#1984](https://github.com/promptfoo/promptfoo/pull/1984)
- site: additional landing page (#1996)

### Fixed

- **fix(providers):** Better OpenAI rate limit handling by [@typpo](https://github.com/typpo) in [#1981](https://github.com/promptfoo/promptfoo/pull/1981)
- **fix(providers):** Refusals are not failures by [@typpo](https://github.com/typpo) in [#1991](https://github.com/promptfoo/promptfoo/pull/1991)
- **fix(redteam):** Better error handling in strategies by [@typpo](https://github.com/typpo) in [#1983](https://github.com/promptfoo/promptfoo/pull/1983)
- **fix(redteam):** Better error on remote plugins when remote is disabled by [@typpo](https://github.com/typpo) in [#1979](https://github.com/promptfoo/promptfoo/pull/1979)
- fix: prompt validation (#1993)

### Dependencies

- **chore(deps):** Bump @aws-sdk/client-bedrock-runtime from 3.677.0 to 3.678.0 by [@dependabot](https://github.com/dependabot) in [#1987](https://github.com/promptfoo/promptfoo/pull/1987)
- **chore(deps):** Bump @anthropic-ai/sdk from 0.30.0 to 0.30.1 by [@dependabot](https://github.com/dependabot) in [#1986](https://github.com/promptfoo/promptfoo/pull/1986)
- **chore(deps):** Bump OpenAI from 4.68.2 to 4.68.4 by [@dependabot](https://github.com/dependabot) in [#1985](https://github.com/promptfoo/promptfoo/pull/1985)

## [0.94.0] - 2024-10-23

### Added

- feat(providers): add support for `github` provider (#1927)
- feat(providers): add support for xAI (Grok) provider (#1967)
- feat(providers): Update HTTP Provider to support any type of request (#1920)
- feat(prompts): add context to python and javascript prompts (#1974)
- feat(webui): add ability to update eval author (#1951)
- feat(webui): add login page (#1964)
- feat(webui): add support for displaying base64-encoded images (#1937)
- feat(cli): allow referencing specific gsheet (#1942)
- feat(redteam): show passes and fails in report drawer (#1972)

### Changed

- chore(cli): disable database logging by default (#1953)
- chore(cli): move db migrations up (#1975)
- chore(cli): replace node-fetch with native fetch API (#1968)
- chore(cli): warn on unsupported test format (#1945)
- chore(providers): support AWS credentials in config file for bedrock provider (#1936)
- chore(providers): support response_format in prompt config in openai provider (#1966)
- chore(providers): update Claude 3.5 model version (#1973)
- chore(providers): update implementation of togetherAI provider (#1934)
- chore(redteam): Add redteam descriptions and display names (#1962)
- chore(redteam): Better typing for the new constants (#1965)
- chore(redteam): fix typing issue, don't return in route (#1933)
- chore(redteam): move all redteam constants to one spot (#1952)
- chore(redteam): remove providers from db (#1955)
- chore(redteam): update providers to id by id or label (#1924)
- chore(redteam): Use Provider Label as Unique ID for redteam targets (#1938)
- chore(webui): add user email management endpoints (#1949)
- chore(webui): create dedicated eval router (#1948)
- chore(webui): expose redteam init ui in navigation dropdown menu (#1926)
- chore(webui): improve max text length slider (#1939)
- chore(webui): optimize Material-UI imports for better tree-shaking (#1928)
- chore(webui): optionally record anonymous telemetry (#1940)
- chore(webui): resolve fast refresh warning by separating useToast hook (#1941)
- refactor(assertions): move utility functions to separate file (#1944)
- chore: add citation generation script and update CITATION.cff (#1914)

### Fixed

- fix(cli): add metadata to EvaluateResult model (#1978)
- fix(cli): check for python3 alias (#1971)
- fix(cli): cli properly watches all types of configs (#1929)
- fix(cli): resolve deep copy issue when using grader cli arg (#1943)
- fix(eval): set author from getUserEmail when creating Eval (#1950)
- fix(providers): improve Gemini format coercion and add tests (#1925)
- fix(providers): maybeCoerceToGeminiFormat in palm provider - parse system_instruction (#1947)

### Dependencies

- chore(deps): bump aiohttp from 3.9.5 to 3.10.2 in /examples/rag-full (#1959)
- chore(deps): bump certifi from 2023.11.17 to 2024.7.4 in /examples/python-provider (#1958)
- chore(deps): bump idna from 3.6 to 3.7 in /examples/python-provider (#1957)
- chore(deps): bump rollup from 4.21.3 to 4.24.0 in /src/app (#1961)
- chore(deps): bump starlette from 0.37.2 to 0.40.0 in /examples/rag-full (#1956)
- chore(deps): bump vite from 5.3.3 to 5.4.9 in /examples/jest-integration (#1960)
- chore(deps): migrate drizzle (#1922)
- chore(deps): update dependencies (#1913)

### Documentation

- docs(blog): adding fuzzing post (#1921)

## [0.93.3] - 2024-10-17

### Added

- **feat(assertions):** Support array of files in assertion values by [@danpe](https://github.com/promptfoo/promptfoo/pull/1897)
- **feat(redteam):** Math-prompt strategy by [@AISimplyExplained](https://github.com/promptfoo/promptfoo/pull/1907)
- feat(redteam): math-prompt strategy (#1907)
- feat: add watsonx bearer token auth and display model cost (#1904)
- feat: support array of files in assertion values (#1897)

### Changed

- **chore(providers):** Add WatsonX bearer token auth and display model cost by [@gprem09](https://github.com/promptfoo/promptfoo/pull/1904)
- **chore(redteam):** Rename math-prompt strategy and update docs by [@mldangelo](https://github.com/promptfoo/promptfoo/pull/1912)
- **chore(webui):** Redesign navigation and dark mode components by [@mldangelo](https://github.com/promptfoo/promptfoo/pull/1903)
- **chore(ci):** Correct GitHub Actions syntax for secret access by [@mldangelo](https://github.com/promptfoo/promptfoo/pull/1911)
- **chore(ci):** Fix Docker build by [@sklein12](https://github.com/promptfoo/promptfoo/pull/1910)
- **chore(ci):** Test eval share for hosted container by [@sklein12](https://github.com/promptfoo/promptfoo/pull/1908)
- **chore(ci):** Test sharing to cloud by [@sklein12](https://github.com/promptfoo/promptfoo/pull/1909)
- chore: fix docker build (#1910)
- chore(redteam): rename math-prompt strategy and update docs (#1912)
- chore: Test sharing to cloud (#1909)
- chore: Test eval share for hosted container (#1908)

### Fixed

- **fix(webui):** Navigating directly to an eval by [@sklein12](https://github.com/promptfoo/promptfoo/pull/1905)
- fix(providers): lazy load watsonx dependencies (#1977)
- fix(ci): correct GitHub Actions syntax for secret access (#1911)
- fix: Navigating directly to an eval (#1905)

### Documentation

- **docs(redteam):** Add documentation for Custom and PII plugins by [@mldangelo](https://github.com/promptfoo/promptfoo/pull/1892)

## [0.93.2] - 2024-10-16

### Fixed

- fix: sharing to hosted (#1902)
- fix: update cloud share URL path from 'results' to 'eval' (#1901)
- fix: gemini chat formatting (#1900)

### Documentation

- docs(redteam): add documentation for Custom and PII plugins (#1892)

### Changed

- **fix:** update cloud share URL path from 'results' to 'eval' by [@mldangelo](https://github.com/promptfoo/promptfoo/pull/1901)
- **fix:** gemini chat formatting by [@typpo](https://github.com/promptfoo/promptfoo/pull/1900)
- **fix:** sharing to hosted by [@sklein12](https://github.com/promptfoo/promptfoo/pull/1902)
- **chore:** add `--filter-targets` to `redteam run` by [@typpo](https://github.com/promptfoo/promptfoo/pull/1893)
- **chore:** warn users about unknown arguments after 'eval' command by [@mldangelo](https://github.com/promptfoo/promptfoo/pull/1898)
- chore(webui): redesign navigation and dark mode components (#1903)
- chore(cli): warn users about unknown arguments after 'eval' command (#1898)
- chore: add `--filter-targets` to `redteam run` (#1893)

### Dependencies

- **chore(deps):** bump `@anthropic-ai/sdk` from 0.29.0 to 0.29.1 by [@dependabot](https://github.com/promptfoo/promptfoo/pull/1894)
- chore(deps): bump @anthropic-ai/sdk from 0.29.0 to 0.29.1 (#1894)

## [0.93.1] - 2024-10-15

### Fixed

- fix: Delete all evals broken (#1891)

### Added

- feat: Redteam http target tester (#1883)

### Changed

- **feat:** Crisp chat on certain pages by [@typpo](https://github.com/promptfoo/promptfoo/pull/1880)
- **feat:** Redteam HTTP target tester by [@sklein12](https://github.com/promptfoo/promptfoo/pull/1883)
- **fix:** Do not use default config when config is explicitly set by [@typpo](https://github.com/promptfoo/promptfoo/pull/1878)
- **fix:** Delete all evals broken by [@sklein12](https://github.com/promptfoo/promptfoo/pull/1891)
- **docs:** Add RAG architecture blog post by [@vsauter](https://github.com/promptfoo/promptfoo/pull/1886)
- **refactor(webui):** Move dashboard to redteam directory by [@mldangelo](https://github.com/promptfoo/promptfoo/pull/1890)
- refactor(webui): move dashboard to redteam directory (#1890)

## [0.93.0] - 2024-10-14

### Documentation

- docs: add rag architecture blog post (#1886)

### Added

- feat(cli): add example download functionality to init command (#1875)
- feat(redteam): introduce experimental redteam setup ui (#1872)
- feat(providers): watsonx provider (#1869)
- feat(providers): node package provider (#1855)
- feat: crisp chat on certain pages (#1880)

### Changed

- chore(webui): show tools in report view (#1871)

### Fixed

- fix(cli): only set redteam on combined configs when necessary (#1879)
- fix(cli): disable remote grading with rubric prompt override (#1877)
- fix(webui): rendering evals (#1881)
- fix: do not use default config when config is explicitly set (#1878)

## [0.92.3] - 2024-10-12

### Changed

- fix: request correct structure in prompt (#1851)
- fix: Only persist custom API url in local storage if it's set through the UI (#1854)
- fix: equality failure message (#1868)
- fix: don't always persist providers (#1870)
- feat: env variable to host pf at a different url path then base (#1853)
- chore(redteam): improve custom plugin definition and validation (#1860)
- chore: move skip logic to generate (#1834)
- chore: add `--filter-targets` alias (#1863)
- chore: Cloud sharing with new format (#1840)

### Fixed

- fix(webui): resolve undefined version display in InfoModal (#1856)

### Dependencies

- chore(deps-dev): bump @aws-sdk/client-bedrock-runtime from 3.667.0 to 3.668.0 (#1857)
- chore(deps-dev): bump @aws-sdk/client-bedrock-runtime from 3.668.0 to 3.669.0 (#1865)

## [0.92.2] - 2024-10-09

### Changed

- **ci(tests)**: Separate unit and integration tests in CI pipeline by [@mldangelo](https://github.com/mldangelo) in [#1849](https://github.com/promptfoo/promptfoo/pull/1849)
  - Bump `@aws-sdk/client-bedrock-runtime` from 3.666.0 to 3.667.0 by [@dependabot](https://github.com/dependabot) in [#1845](https://github.com/promptfoo/promptfoo/pull/1845)
  - Bump `@anthropic-ai/sdk` from 0.28.0 to 0.29.0 by [@dependabot](https://github.com/dependabot) in [#1846](https://github.com/promptfoo/promptfoo/pull/1846)
  - Bump `openai` from 4.67.2 to 4.67.3 by [@dependabot](https://github.com/dependabot) in [#1844](https://github.com/promptfoo/promptfoo/pull/1844)

### Fixed

- **fix(providers)**: Dynamically import FAL-AI serverless client by [@mldangelo](https://github.com/mldangelo) in [#1850](https://github.com/promptfoo/promptfoo/pull/1850)

### Dependencies

- **chore(deps)**:

## [0.92.1] - 2024-10-08

### Added

- **feat(providers):** Add support for an optional `responseSchema` file to Google Gemini by [@aud](https://github.com/promptfoo/promptfoo/pull/1839)
- feat(providers): Add support for an optional `responseSchema` file to google gemini (#1839)

### Changed

- **fix:** count could be off if there was a test that wasn't recorded by [@sklein12](https://github.com/promptfoo/promptfoo/pull/1841)
- **fix:** support relative paths by [@sklein12](https://github.com/promptfoo/promptfoo/pull/1842)
- **fix:** Prompt ordering on tables by [@sklein12](https://github.com/promptfoo/promptfoo/pull/1843)
- **chore:** delete empty file by [@sklein12](https://github.com/promptfoo/promptfoo/pull/1829)
- **chore:** rename tables by [@sklein12](https://github.com/promptfoo/promptfoo/pull/1831)
- chore(deps-dev): bump @aws-sdk/client-bedrock-runtime from 3.665.0 to 3.666.0 (#1836)

### Fixed

- **fix(provider):** fal prompt config overrides by [@drochetti](https://github.com/promptfoo/promptfoo/pull/1835)
- fix: Prompt ordering on tables (#1843)
- fix: support relative paths (#1842)
- fix: count could be off if there was a test that wasn't recorded (#1841)

### Dependencies

- **chore(deps):** bump openai from 4.67.1 to 4.67.2 by [@dependabot](https://github.com/promptfoo/promptfoo/pull/1837)
- **chore(deps-dev):** bump @aws-sdk/client-bedrock-runtime from 3.665.0 to 3.666.0 by [@dependabot](https://github.com/promptfoo/promptfoo/pull/1836)
- chore(deps): bump openai from 4.67.1 to 4.67.2 (#1837)

### Documentation

- **docs(contributing):** expand guide for adding new providers by [@mldangelo](https://github.com/promptfoo/promptfoo/pull/1833)

## [0.92.0] - 2024-10-07

### Fixed

- fix(provider): fal prompt config overrides (#1835)

### Documentation

- docs(contributing): expand guide for adding new providers (#1833)

### Changed

- Normalize eval results in db (#1776)
- foundation model blog post (#1823)
- site: custom blog index page (#1824)
- chore(build): allow-composite-ts (#1825)
- chore(cli): improve validation for extension hooks (#1827)
- chore: rename tables (#1831)
- chore: delete empty file (#1829)

## [0.91.3] - 2024-10-04

### Added

- feat(redteam): add religion plugin (#1822)
- feat(provider-fal): allow prompt config overrides (#1815)
- feat: remove in memory table (#1820)

## [0.91.2] - 2024-10-04

### Added

- feat(cli): Add input validation to eval command (@mldangelo #1810)
- feat(cli): Add real-time logging for Python script execution (@mldangelo #1818)
- feat(providers): Add support for setting cookies in `browser` provider (@typpo #1809)

### Changed

- chore(ci): Move integration tests to separate job in GitHub Actions workflow (@mldangelo #1821)
- chore(providers): Add support for file-based response parser for HTTP provider (@mldangelo #1808)
- chore(providers): Improve error message for browser provider missing imports (67c5fed2 @typpo)
- chore(redteam): Update to specific GPT-4 model (0be9c87f @mldangelo)
- chore(site): Update intro cal.com link (ff36972e @typpo)
- chore(webui): Remove 'use client' directives from React components (bc6f4214 @mldangelo)
- docs: Add Streamlit application in browser documentation (855e80f4 @typpo)
- docs: Escape tag in documentation (9c3ae83b @typpo)
- docs: Remove responseparser from quickstart (fe17b837 @typpo)
- docs: Remove responseParser from redteam template (feda3c60 @typpo)
- docs: Update test case reference documentation (d7c7a507 @mldangelo)
- docs: Update to use `redteam run` and `redteam report` (@typpo #1814)

### Fixed

- fix(redteam): Resolve cross-session templating issues (@typpo #1811)
- fix(webui): Ensure weight is not 0 (@sklein12 #1817)

### Dependencies

- chore(deps-dev): Bump @aws-sdk/client-bedrock-runtime from 3.658.1 to 3.662.0 (@dependabot #1805)
- chore(deps-dev): Bump @aws-sdk/client-bedrock-runtime from 3.663.0 to 3.664.0 (@dependabot #1819)
- chore(deps): Bump openai from 4.66.1 to 4.67.0 (@dependabot #1804)
- chore(deps): Bump replicate from 0.34.0 to 0.34.1 (@dependabot #1806)
- chore(deps): Update dependencies (ec37ca4e @mldangelo)

## [0.91.1] - 2024-10-01

### Changed

- feat: prompts as python classmethods (#1799)

### Fixed

- fix(redteam): read redteam config during redteam eval command (#1803)

### Documentation

- docs(custom-api): update documentation and improve typing (#1802)

## [0.91.0] - 2024-10-01

### Added

- feat(cli): ask for email on public share by @typpo in #1798
- feat(cli): support input transforms by @MrFlounder in #1704
- feat(redteam): add `redteam run` command by @typpo in #1791
- feat(webui): new Chart type on the eval page of web UI by @YingjiaLiu99 in #1147

### Changed

- fix: calc the same prompt id everywhere by @sklein12 in #1795
- docs: add troubleshooting section for timeouts by @mldangelo
- docs: fix indentation by @typpo
- docs: provider index by @mldangelo in #1792
- docs: update ts-config example README with tsx loader options by @mldangelo
- site: misc redteam guide clarifications by @typpo
- chore(cli): reorganize command structure and add program name by @mldangelo
- chore(cli): simplify node version check by @mldangelo in #1794
- chore(openai): use omni moderation by default by @typpo in #1797
- chore(providers): add support for special chars in browser provider by @typpo in #1790
- chore(providers): render provider label using Nunjucks by @mldangelo in #1789
- chore(providers): warn on unknown provider types by @mldangelo in #1787
- chore(redteam): include package version in redteam run hash by @typpo in 6d2d0c65
- chore(redteam): rename and export base classes by @mldangelo in #1801
- chore(redteam): serverside generation for indirect-prompt-injection by @mldangelo
- chore(redteam): update adversarial generation to specific gpt-4o model by @typpo in 1f397f62
- chore(cli): reorganize command structure and add program name by @mldangelo in 66781927

### Fixed

- fix(build): remove ts-config path aliases until compilation works correctly by @sklein12 in #1796
- fix(cli): don't ask for email when sharing in ci or without tty by @typpo
- fix(package): use provider prompt map when running via Node package by @vsauter in #1788
- fix(redteam): don't include entities if list is empty by @typpo
- fix(redteam): OWASP aliases by @typpo in #1765

### Dependencies

- chore(deps): bump openai from 4.65.0 to 4.66.1 by @dependabot in #1800
- chore(deps): update dependencies by @mldangelo

## [0.90.3] - 2024-09-27

### Changed

- fix: browser provider ignores cert errors by @ianw_github in 9fcc9f5974d919291456292e187fba1b1bacb3e2

## [0.90.2] - 2024-09-27

### Changed

- **feat:** Add fal.ai provider by [@drochetti](https://github.com/drochetti) in [#1778](https://github.com/promptfoo/promptfoo/pull/1778)
- **feat:** Add install script for pre-built binary installation by [@mldangelo](https://github.com/mldangelo) in [#1755](https://github.com/promptfoo/promptfoo/pull/1755)
- **fix:** Improve JSON parser handling for multiple braces by [@typpo](https://github.com/typpo) in [#1766](https://github.com/promptfoo/promptfoo/pull/1766)
- **refactor(eval):** Reorganize and improve eval command options by [@mldangelo](https://github.com/mldangelo) in [#1762](https://github.com/promptfoo/promptfoo/pull/1762)
- **chore(bedrock):** Improve support for LLAMA3.1 and LLAMA3.2 model configurations by [@mldangelo](https://github.com/mldangelo) in [#1777](https://github.com/promptfoo/promptfoo/pull/1777)
- **chore(config):** Simplify config loading by [@mldangelo](https://github.com/mldangelo) in [#1779](https://github.com/promptfoo/promptfoo/pull/1779)
- **chore(redteam):** Move select plugins for server-side generation by [@mldangelo](https://github.com/mldangelo) in [#1783](https://github.com/promptfoo/promptfoo/pull/1783)
- **ci(nexe-build):** Add ARM64 support for nexe builds by [@mldangelo](https://github.com/mldangelo) in [#1780](https://github.com/promptfoo/promptfoo/pull/1780)
- **ci(nexe-build):** Update runner selection for macOS and add Windows file extension by [@mldangelo](https://github.com/mldangelo) in [#1784](https://github.com/promptfoo/promptfoo/pull/1784)

### Fixed

- **fix(providers):** Correct data types for `responseParser` in HTTP provider by [@typpo](https://github.com/typpo) in [#1764](https://github.com/promptfoo/promptfoo/pull/1764)

### Dependencies

- **chore(deps-dev):** Bump `@aws-sdk/client-bedrock-runtime` from 3.658.0 to 3.658.1 by [@dependabot](https://github.com/dependabot) in [#1769](https://github.com/promptfoo/promptfoo/pull/1769)
- **chore(deps):** Bump `replicate` from 0.33.0 to 0.34.0 by [@dependabot](https://github.com/dependabot) in [#1767](https://github.com/promptfoo/promptfoo/pull/1767)
- **chore(deps):** Bump `openai` from 4.63.0 to 4.64.0 by [@dependabot](https://github.com/dependabot) in [#1768](https://github.com/promptfoo/promptfoo/pull/1768)

## [0.90.1] - 2024-09-26

### Changed

- **chore(providers):** Updated Bedrock integration to support Llama 3.2 models. [#1763](https://github.com/promptfoo/promptfoo/pull/1763) by [@aristsakpinis93](https://github.com/aristsakpinis93)
- **chore:** Added support for config objects in JavaScript and Python assertions. [#1729](https://github.com/promptfoo/promptfoo/pull/1729) by [@vedantr](https://github.com/vedantr)
- **fix:** Improved prompts handling per provider. [#1757](https://github.com/promptfoo/promptfoo/pull/1757) by [@typpo](https://github.com/typpo)
- **fix:** Updated `--no-interactive` description and added it to the documentation. [#1761](https://github.com/promptfoo/promptfoo/pull/1761) by [@kentyman23](https://github.com/kentyman23)
- site: adding blog post for Prompt Airlines (#1774)

### Dependencies

- **chore(deps-dev):** Bumped `@aws-sdk/client-bedrock-runtime` from 3.654.0 to 3.658.0. [#1758](https://github.com/promptfoo/promptfoo/pull/1758) by [@dependabot](https://github.com/dependabot)

## [0.90.0] - 2024-09-24

### Changed

- cli: Added 'pf' as an alias for the 'promptfoo' command (@mldangelo, #1745)
- providers(bedrock): Added support for AI21 Jamba Models and Meta Llama 3.1 Models (@mldangelo, #1753)
- providers(python): Added support for file:// syntax for Python providers (@mldangelo, #1748)
- providers(http): Added support for raw requests (@typpo, #1749)
- cli: implement cloud Login functionality for private sharing (@sklein12, #1719)
- cli(redteam): aliased 'eval' in redteam namespace and prioritized redteam.yaml over promptfooconfig.yaml (@typpo, #1664)
- providers(http): Added templating support for provider URLs (@mldangelo, #1747)
- cli: read config files from directory paths (@andretran, #1721)
- Added PROMPTFOO_EXPERIMENTAL environment variable (@typpo)
- Simplified redteam consent process (@typpo)
- Improved input handling for login prompts (@mldangelo)
- Updated dependencies (@mldangelo)
- webui: fix route to edit eval description(@sklein12, #1754)
- cli: prevent logging of empty output paths (@mldangelo)
- Added raw HTTP request example (@typpo)
- Updated documentation to prefer prebuilt versions (@sklein12, #1752)
- Triggered release step in nexe build for tagged branches (@mldangelo)
- Updated release token in GitHub Actions workflow (@mldangelo)
- Added continue-on-error to nexe-build job (@mldangelo)

## [0.89.4] - 2024-09-23

### Added

- feat(webui): display suggestions (#1739)

### Changed

- feat: headless browser provider (#1736)
- feat: suggestions (#1723)
- feat: improvements to http and websocket providers (#1732)
- fix: empty state for webui (#1727)
- chore: add costs for OpenAI model "gpt-4o-2024-08-06" (#1728)
- fix: catch errors when creating share url (#1726)https://github.com/promptfoo/promptfoo/pull/1725
- fix: add missing outputPath (#1734)
- fix: output path when PROMPTFOO_LIGHTWEIGHT_RESULTS is set (#1737)
- chore: Move share action to server (#1743)
- docs: Update documentation for Tree-based Jailbreaks Strategy by @vingiarrusso in

### Fixed

- fix(prompts): add handling for function prompt (#1724)

## [0.89.3] - 2024-09-20

### Changed

- **Bug Fixes:**
  - Improved sanitization of generations ([#1713](https://github.com/promptfoo/promptfoo/pull/1713) by [@typpo](https://github.com/typpo))
  - Reverted config changes to resolve prompt file bug ([#1722](https://github.com/promptfoo/promptfoo/pull/1722) by [@mldangelo](https://github.com/mldangelo))
- **Docs**
  - Added more information to the enterprise page ([#1714](https://github.com/promptfoo/promptfoo/pull/1714) by [@typpo](https://github.com/typpo))
  - Updated the about page ([#1715](https://github.com/promptfoo/promptfoo/pull/1715) by [@typpo](https://github.com/typpo))
  - Minor landing page updates ([#1718](https://github.com/promptfoo/promptfoo/pull/1718) by [@typpo](https://github.com/typpo))
- Update documentation for Tree-based Jailbreaks Strategy (#1725)

## [0.89.2] - 2024-09-18

### Changed

- **Dependencies**: Updated project dependencies (@mldangelo)
- **Website**: Added truncate functionality to the site (@typpo)
- Fixed Node cache dependency issue (@typpo)
- Improved nexe build workflow artifact handling in CI pipeline (@mldangelo)
- Bumped version to 0.89.2 (@typpo)
-

## [0.89.1] - 2024-09-18

### Added

- **feat(provider/openai)**: support loading `response_format` from a file by [@albertlieyingadrian](https://github.com/albertlieyingadrian) in [#1711](https://github.com/promptfoo/promptfoo/pull/1711)
- **feat(matchers)**: add external file loader for LLM rubric by [@albertlieyingadrian](https://github.com/albertlieyingadrian) in [#1698](https://github.com/promptfoo/promptfoo/pull/1698)

### Changed

- **feat**: Redteam dashboard by [@typpo](https://github.com/typpo) in [#1709](https://github.com/promptfoo/promptfoo/pull/1709)
- **feat**: add WebSocket provider by [@typpo](https://github.com/typpo) in [#1712](https://github.com/promptfoo/promptfoo/pull/1712)
- **docs**: GPT vs O1 guide by [@typpo](https://github.com/typpo) in [#1703](https://github.com/promptfoo/promptfoo/pull/1703)

### Dependencies

- **chore(deps)**: bump `openai` from `4.61.1` to `4.62.0` by [@dependabot](https://github.com/dependabot) in [#1706](https://github.com/promptfoo/promptfoo/pull/1706)
- **chore(deps)**: bump `@azure/openai-assistants` from `1.0.0-beta.5` to `1.0.0-beta.6` by [@dependabot](https://github.com/dependabot) in [#1707](https://github.com/promptfoo/promptfoo/pull/1707)

## [0.89.0] - 2024-09-17

### Added

- feat(util): add nunjucks template support for file path (#1688) by @albertlieyingadrian
- feat(redteam): top level targets, plugins, strategies (#1689) by @typpo

### Changed

- feat: Migrate NextUI to a React App (#1637) by @sklein12
- feat: add golang provider (#1693) by @typpo
- feat: make config `prompts` optional (#1694) by @typpo
- chore(redteam): plumb scores per plugin and strategy (#1684) by @typpo
- chore(redteam): redteam init indent plugins and strategies by @typpo
- chore(redteam): redteam onboarding updates (#1695) by @typpo
- chore(redteam): update some framework mappings by @typpo
- refactor(csv): improve assertion parsing and add warning for single underscore usage (#1692) by @mldangelo
- docs: improve Python provider example with stub LLM function by @mldangelo

### Fixed

- fix(python): change PythonShell mode to binary to fix unicode encoding issues (#1671) by @mldangelo
- fix(python): check --version for executable path validation (#1690) by @mldangelo
- fix(providers): Mistral Error Reporting (#1691) by @GICodeWarrior

### Dependencies

- chore(deps): bump openai from 4.61.0 to 4.61.1 (#1696) by @dependabot
- chore(deps): remove nexe dev dependency by @mldangelo
- chore(deps): update eslint and related packages by @mldangelo

## [0.88.0] - 2024-09-16

### Dependencies

- chore(deps): bump replicate from 0.32.1 to 0.33.0 (#1682)

### Added

- feat(webui): display custom namedScores (#1669)

### Changed

- **Added** `--env-path` as an alias for the `--env-file` option in CLI (@mldangelo)
- **Introduced** `PROMPTFOO_LIGHTWEIGHT_RESULTS` environment variable to optimize result storage (@typpo)
- **Added** `validatePythonPath` function and improved error handling for Python scripts (@mldangelo)
- **Displayed** custom named scores in the Web UI (@khp)
- **Improved** support for structured outputs in the OpenAI provider (@mldangelo)
- **Added** OpenAI Assistant's token usage statistics (@albertlieyingadrian)
- **Added** pricing information for Azure OpenAI models (@mldangelo)
- **Improved** API URL formatting for Azure OpenAI provider (@mldangelo)
- **Fixed** prompt normalization when reading configurations (@mldangelo)
- **Resolved** Docker image issues by adding Python, ensuring the `next` output directory exists, and disabling telemetry (@mldangelo)
- **Improved** message parsing for the Anthropic provider (@mldangelo)
- **Fixed** error in loading externally defined OpenAI function calls (@mldangelo)
- **Corrected** latency assertion error for zero milliseconds latency (@albertlieyingadrian)
- **Added** a new Red Team introduction and case studies to the documentation (@typpo)
- **Updated** model references and default LLM models in the documentation (@mldangelo)
- **Fixed** typos and broken image links in the documentation (@mldangelo, @typpo)
- **Refactored** Red Team commands and types to improve code organization (@mldangelo)
- **Moved** `evaluateOptions` initialization to `evalCommand` (@mldangelo)
- **Centralized** cost calculation logic in providers (@mldangelo)
- ci: improve nexe build workflow and caching (#1683)
- chore(providers): add pricing information for Azure OpenAI models (#1681)

### Tests

- **Added** support for `file://` prefix for local file paths in the `tests:` field in configuration (@mldangelo)

## [0.87.1] - 2024-09-12

### Fixed

- fix(docker): add Python to Docker image and verify in CI (#1677)
- fix(assertions): fix latencyMs comparison with undefined to allow 0 ms latency (#1668)
- fix(providers): improve parseMessages function for anthropic (#1666)
- fix(dockerfile): ensure next out directory exists and disable next telemetry (#1665)
- fix: normalize prompts when reading configs (#1659)

### Added

- feat(python): add validatePythonPath function and improve error handling (#1670)
- feat(cli): accept '--env-path' as an alias for '--env-file' option (#1654)
- feat: PROMPTFOO_LIGHTWEIGHT_RESULTS envar (#1450)

### Documentation

- docs: red team intro (#1662)
- docs: update model references from gpt-3.5-turbo to gpt-4o-mini (#1655)

### Changed

- **Add OpenAI `o1` pricing** by [@typpo](https://github.com/typpo) in [#1649](https://github.com/promptfoo/promptfoo/pull/1649)
- **Add support for OpenAI `o1` max completion tokens** by [@mldangelo](https://github.com/mldangelo) in [#1650](https://github.com/promptfoo/promptfoo/pull/1650)
- **Share link issue when self-hosting** by [@typpo](https://github.com/typpo) in [#1647](https://github.com/promptfoo/promptfoo/pull/1647)
- **Fix OpenAI function tool callbacks handling** by [@mldangelo](https://github.com/mldangelo) in [#1648](https://github.com/promptfoo/promptfoo/pull/1648)
- **Fix broken anchor links** by [@mldangelo](https://github.com/mldangelo) in [#1645](https://github.com/promptfoo/promptfoo/pull/1645)
- **Add documentation for Echo provider** by [@mldangelo](https://github.com/mldangelo) in [#1646](https://github.com/promptfoo/promptfoo/pull/1646)
- ci: add push trigger to docker workflow (#1678)
- refactor(providers): centralize cost calculation logic (#1679)
- refactor: move evaluateOptions initialization to evalCommand (#1674)
- refactor(redteam): move redteam types to src/redteam/types (#1653)
- refactor(redteam): move redteam commands to src/redteam/commands (#1652)
- chore(providers): improve API URL formatting for Azure OpenAI provider (#1672)
- chore(providers): add openai assistant's token usage (#1661)
- chore(openai): improve support for structured outputs (#1656)
- chore: support file:// prefix for local file paths in `tests:` field in config (#1651)

## [0.87.0] - 2024-09-12

### Changed

- feat: remote strategy execution (#1592)
- fix: run db migrations first thing in cli (#1638)
- chore: add --remote to `eval` (#1639)
- chore: ability to record when feature is used (#1643)
- site: intro and image updates (#1636)

### Dependencies

- chore(deps-dev): bump @aws-sdk/client-bedrock-runtime from 3.649.0 to 3.650.0 (#1640)
- chore(deps): bump openai from 4.58.2 to 4.59.0 (#1641)

## [0.86.1] - 2024-09-11

### Changed

- feat: cross-session leak plugin (#1631)
- fix: quickswitcher (#1635)

## [0.86.0] - 2024-09-11

### Changed

- **feat**: Added MITRE Atlas plugin aliases by [@typpo](https://github.com/typpo) in [#1629](https://github.com/promptfoo/promptfoo/pull/1629)
- **chore**: Removed the NextAPI by [@sklein12](https://github.com/sklein12) in [#1599](https://github.com/promptfoo/promptfoo/pull/1599)
- **fix**: Improved rate limiting handling by [@sinedied](https://github.com/sinedied) in [#1633](https://github.com/promptfoo/promptfoo/pull/1633)
- **fix**: Ensured `name:value` pairs are unique, rather than just names, for tags by [@sklein12](https://github.com/sklein12) in [#1621](https://github.com/promptfoo/promptfoo/pull/1621)
- **chore**: Fixed paths for `ts-node` by [@sklein12](https://github.com/sklein12) in [#1628](https://github.com/promptfoo/promptfoo/pull/1628)
- **chore**: Standardized paths by [@sklein12](https://github.com/sklein12) in [#1627](https://github.com/promptfoo/promptfoo/pull/1627)

### Dependencies

- **chore(deps-dev)**: Bumped `@aws-sdk/client-bedrock-runtime` from 3.645.0 to 3.649.0 by [@dependabot](https://github.com/dependabot) in [#1632](https://github.com/promptfoo/promptfoo/pull/1632)
- **chore(deps)**: Bumped `@anthropic-ai/sdk` from 0.27.2 to 0.27.3 by [@dependabot](https://github.com/dependabot) in [#1625](https://github.com/promptfoo/promptfoo/pull/1625)
- **chore(deps)**: Bumped `openai` from 4.58.1 to 4.58.2 by [@dependabot](https://github.com/dependabot) in [#1624](https://github.com/promptfoo/promptfoo/pull/1624)

## [0.85.2] - 2024-09-10

### Changed

- feat: compliance status in redteam reports (#1619)
- fix: prompt parsing (#1620)

## [0.85.1] - 2024-09-09

### Changed

- feat: add support for markdown prompts (#1616)
- fix: Indirect Prompt Injection missing purpose and will only generate… (#1618)

### Dependencies

- chore(deps): bump openai from 4.58.0 to 4.58.1 (#1617)

## [0.85.0] - 2024-09-06

### Added

- **feat(mistral):** Update chat models and add embedding provider by @mldangelo in [#1614](https://github.com/promptfoo/promptfoo/pull/1614)
- **feat(templates):** Allow Nunjucks templating in grader context by @mldangelo in [#1606](https://github.com/promptfoo/promptfoo/pull/1606)
- **feat(redteam):** Add remote generation for multilingual strategy by @mldangelo in [#1603](https://github.com/promptfoo/promptfoo/pull/1603)
- **feat(redteam):** ASCII smuggling plugin by @typpo in [#1602](https://github.com/promptfoo/promptfoo/pull/1602)
- **feat(redteam):** More direct prompt injections by @typpo in [#1600](https://github.com/promptfoo/promptfoo/pull/1600)
- **feat(redteam):** Prompt injections for all test cases by @typpo in [commit 28605413](https://github.com/promptfoo/promptfoo/commit/28605413)

### Changed

- **refactor:** Improve project initialization and error handling by @mldangelo in [#1591](https://github.com/promptfoo/promptfoo/pull/1591)
- **chore:** Warn if API keys are not present when running `promptfoo init` by @cristiancavalli in [#1577](https://github.com/promptfoo/promptfoo/pull/1577)
- **chore:** Add info to contains-all and icontains-all error by @typpo in [#1596](https://github.com/promptfoo/promptfoo/pull/1596)
- **chore(redteam):** Export graders by @sklein12 in [#1593](https://github.com/promptfoo/promptfoo/pull/1593)
- **chore(redteam):** Export prompt generators by @sklein12 in [#1583](https://github.com/promptfoo/promptfoo/pull/1583)
- **docs:** Add information on loading scenarios from external files by @mldangelo in [commit ddcc6e59](https://github.com/promptfoo/promptfoo/commit/ddcc6e59)

### Fixed

- **fix(redteam):** Correct metric name for misinfo/pii/etc plugins by @typpo in [#1605](https://github.com/promptfoo/promptfoo/pull/1605)
- **fix(redteam):** Remove quotes and numbered results from generated prompts by @typpo in [#1601](https://github.com/promptfoo/promptfoo/pull/1601)
- **fix(redteam):** Move purpose to the right place in redteam template by @typpo in [commit 00b2ed1c](https://github.com/promptfoo/promptfoo/commit/00b2ed1c)

### Dependencies

- **chore(deps):** Bump openai from 4.57.3 to 4.58.0 by @dependabot in [#1608](https://github.com/promptfoo/promptfoo/pull/1608)
- **chore(deps):** Bump openai from 4.57.2 to 4.57.3 by @dependabot in [#1594](https://github.com/promptfoo/promptfoo/pull/1594)

### Documentation

- **docs(redteam):** Red team introduction by @typpo in [commit ba5fe14c](https://github.com/promptfoo/promptfoo/commit/ba5fe14c) and [commit 60624456](https://github.com/promptfoo/promptfoo/commit/60624456)
- **docs(redteam):** Minor redteam update by @typpo in [commit 7cad8da5](https://github.com/promptfoo/promptfoo/commit/7cad8da5)

### Tests

- **test(redteam):** Enhance nested quotes handling in parseGeneratedPrompts by @mldangelo in [commit 36f6464a](https://github.com/promptfoo/promptfoo/commit/36f6464a)

## [0.84.1] - 2024-09-04

### Changed

- fix: json parsing infinite loop (#1590)
- fix: add cache and timeout to remote grading (#1589)

## [0.84.0] - 2024-09-04

### Changed

- Support for remote `llm-rubric` (@typpo in #1585)
- Resolve foreign key constraint in `deleteAllEvals` (@mldangelo in #1581)
- Don't set OpenAI chat completion `seed=0` by default (@Sasja in #1580)
- Improve strategy JSON parsing (@typpo in #1587)
- Multilingual strategy now uses redteam provider (@typpo in #1586)
- Handle redteam remote generation error (@typpo)
- Redteam refusals are not failures for Vertex AI (@typpo)
- Reorganize redteam exports and add Strategies (@mldangelo in #1588)
- Update OpenAI config documentation (@mldangelo)
- Improve Azure environment variables and configuration documentation (@mldangelo)
- Bump dependencies and devDependencies (@mldangelo)
- Set `stream: false` in Ollama provider (@typpo, #1568)
- Bump openai from 4.57.0 to 4.57.1 (@dependabot in #1579)
- Regenerate JSON schema based on type change (@mldangelo)
- Synchronize EnvOverrides in types and validators (@mldangelo)

## [0.83.2] - 2024-09-03

### Added

- feat: add --remote to redteam generate (#1576)

## [0.83.1] - 2024-09-03

## [0.83.0] - 2024-09-03

### Changed

- feat: add onboarding flow for http endpoint (#1572)
- feat: remote generation on the cli (#1570)
- docs: update YAML syntax for prompts and providers arrays (#1574)

## [0.82.0] - 2024-09-02

### Added

- feat(redteam): add remote generation for purpose and entities by @mldangelo

### Changed

- feat: add `delay` option for redteam generate and refactor plugins by @typpo
- fix: validate all plugins before running any by @typpo
- fix: remove indirect prompt injection `config.systemPrompt` dependency by @typpo
- fix: show all strategies on report by @typpo
- fix: bfla grading by @typpo
- chore: simplify redteam types by @typpo
- chore: move redteam command locations by @typpo
- chore: defaults for redteam plugins/strategies by @typpo
- chore: clean up some redteam onboarding questions by @typpo
- chore: export redteam plugins by @typpo
- chore: rename envar by @typpo
- chore: add `PROMPTFOO_NO_REDTEAM_MODERATION` envar by @typpo
- chore(redteam): add progress bar to multilingual strategy by @mldangelo
- chore(redteam): export extraction functions by @mldangelo
- chore(docker): install peer dependencies during build by @mldangelo
- docs: update file paths to use file:// prefix by @mldangelo
- chore: clean up some redteam onboarding questions (#1569)
- chore: defaults for redteam plugins/strategies (#1521)

### Dependencies

- chore(deps-dev): bump @aws-sdk/client-bedrock-runtime from 3.637.0 to 3.642.0 by @dependabot
- chore(deps): bump replicate from 0.32.0 to 0.32.1 by @dependabot
- chore(deps): bump openai from 4.56.1 to 4.57.0 by @dependabot
- chore(deps): bump the github-actions group with 2 updates by @dependabot

## [0.81.5] - 2024-08-30

### Dependencies

- chore(deps): bump the github-actions group with 2 updates (#1566)
- chore(deps): bump replicate from 0.32.0 to 0.32.1 (#1559)
- chore(deps): bump openai from 4.56.1 to 4.57.0 (#1558)

### Fixed

- fix: remove indirect prompt injection `config.systemPrompt` dependency (#1562)
- fix: validate all plugins before running any (#1561)

### Added

- feat: add `delay` option for redteam generate and refactor plugins (#1564)
- feat(redteam): add remote generation for purpose and entities (#1555)

### Changed

- feat: global `env` var in templates (#1553)
- fix: harmful grader (#1554)
- chore: include createdAt in getStandaloneEvals (#1550)
- chore: write eval tags to database and add migration (#1551)
- style: enforce object shorthand rule (#1557)
- chore: move redteam command locations (#1565)
- chore: simplify redteam types (#1563)
- chore(deps-dev): bump @aws-sdk/client-bedrock-runtime from 3.637.0 to 3.642.0 (#1560)

## [0.81.4] - 2024-08-29

### Changed

- **fix:** redteam progress bar by @typpo in [#1548](https://github.com/promptfoo/promptfoo/pull/1548)
- **fix:** redteam grading should use defaultTest by @typpo in [#1549](https://github.com/promptfoo/promptfoo/pull/1549)
- **refactor:** move extractJsonObjects to json utility module by @mldangelo in [#1539](https://github.com/promptfoo/promptfoo/pull/1539)

### Fixed

- **fix(redteam):** fix modifier handling in PluginBase by @mldangelo in [#1538](https://github.com/promptfoo/promptfoo/pull/1538)
- **fix(testCases):** improve test case generation with retry logic by @mldangelo in [#1544](https://github.com/promptfoo/promptfoo/pull/1544)
- **fix(docker):** link peer dependencies in Docker build by @mldangelo in [#1545](https://github.com/promptfoo/promptfoo/pull/1545)
- **fix(devcontainer):** simplify and standardize development environment by @mldangelo in [#1547](https://github.com/promptfoo/promptfoo/pull/1547)

### Dependencies

- **chore(deps):** update dependencies by @mldangelo in [#1540](https://github.com/promptfoo/promptfoo/pull/1540)
- **chore(deps):** bump @anthropic-ai/sdk from 0.27.0 to 0.27.1 by @dependabot in [#1541](https://github.com/promptfoo/promptfoo/pull/1541)
- **chore(deps):** bump openai from 4.56.0 to 4.56.1 by @dependabot in [#1542](https://github.com/promptfoo/promptfoo/pull/1542)

## [0.81.3] - 2024-08-28

### Changed

- fix: use redteam provider in extractions (#1536)
- feat: Indirect prompt injection plugin (#1518)
- feat: add support for tags property in config (#1526)
- feat: ability to reference external files in plugin config (#1530)
- feat: custom redteam plugins (#1529)
- fix: remove failure messages from output (#1531)
- fix: reduce pii false positives (#1532)
- fix: Addtl Pii false positives (#1533)
- fix: RBAC plugin false positives (#1534)
- fix: redteam providers should be overriddeable (#1516)
- fix: dont use openai moderation if key not present (#1535)

### Fixed

- fix(redteam): update logic for json only response format in default provider (#1537)

## [0.81.2] - 2024-08-27

### Changed

- fix: use redteam provider in extractions (#1536)
- feat: Indirect prompt injection plugin (#1518)
- feat: add support for tags property in config (#1526)
- feat: ability to reference external files in plugin config (#1530)
- feat: custom redteam plugins (#1529)
- fix: remove failure messages from output (#1531)
- fix: reduce pii false positives (#1532)
- fix: Addtl Pii false positives (#1533)
- fix: RBAC plugin false positives (#1534)
- fix: redteam providers should be overriddeable (#1516)
- fix: dont use openai moderation if key not present (#1535)

## [0.81.1] - 2024-08-27

### Changed

- feat: Indirect prompt injection plugin (#1518)
- feat: add support for `tags` property in config (#1526)
- feat: ability to reference external files in plugin config (#1530)
- feat: custom redteam plugins (#1529)
- fix: remove failure messages from output (#1531)
- fix: reduce pii false positives (#1532)
- fix: Addtl Pii false positives (#1533)
- fix: RBAC plugin false positives (#1534)
- fix: redteam providers should be overriddeable (#1516)
- fix: dont use openai moderation if key not present (#1535)
- chore: Set jest command line setting for jest extension (#1527)

## [0.81.0] - 2024-08-26

### Added

- feat(report): performance by strategy (#1524)
- feat(ai21): Add AI21 Labs provider (#1514)
- feat(docker): add Python runtime to final image (#1519)
- feat(anthropic): add support for create message headers (prompt caching) (#1503)

### Changed

- feat: report view sidebar for previewing test failures (#1522)
- chore: add plugin/strategy descriptions (#1520)
- chore: add `promptfoo redteam plugins` command to list plugins (#1523)
- chore: clear cache status messages (#1517)

### Fixed

- fix(scriptCompletionProvider): handle UTF-8 encoding in script output (#1515)
- fix(config): support loading scenarios and tests from external files (#331)

### Dependencies

- chore(deps-dev): bump @aws-sdk/client-bedrock-runtime from 3.635.0 to 3.637.0 (#1513)

## [0.80.3] - 2024-08-22

### Changed

- **Add Support for Embeddings API (Cohere)**: Added support for the embeddings API. [#1502](https://github.com/promptfoo/promptfoo/pull/1502) by @typpo
- **Improve Download Menu**: Enhanced the web UI by improving the download menu, adding an option to download human eval test cases, and adding tests. [#1500](https://github.com/promptfoo/promptfoo/pull/1500) by @mldangelo
- **Python IPC Encoding**: Resolved an issue by ensuring that Python IPC uses UTF-8 encoding. [#1511](https://github.com/promptfoo/promptfoo/pull/1511) by @typpo
- **Dependencies**:
  - Bumped `@anthropic-ai/sdk` from `0.26.1` to `0.27.0`. [#1507](https://github.com/promptfoo/promptfoo/pull/1507) by @dependabot
  - Upgraded Docusaurus to version `3.5.2`. [#1512](https://github.com/promptfoo/promptfoo/pull/1512) by @mldangelo

## [0.80.2] - 2024-08-22

### Changed

- fix: remove prompt-extraction from base plugins (#1505)

## [0.80.1] - 2024-08-21

### Added

- feat(redteam): improve test generation and reporting (#1481)
- feat(eval)!: remove interactive providers option (#1487)

### Changed

- refactor(harmful): improve test generation and deduplication (#1480)
- fix: hosted load shared eval (#1482)
- fix: Generate correct url for hosted shared evals (#1484)
- feat: multilingual strategy (#1483)
- chore(eslint): add and configure eslint-plugin-unicorn (#1489)
- fix: include vars in python provider cache key (#1493)
- fix: Including prompt extraction broke redteam generation (#1494)
- fix: floating point comparisons in matchers (#1486)
- site: enterprise breakdown (#1495)
- fix: Prompt setup during redteam generation (#1496)
- fix: hardcoded injectVars in harmful plugin (#1498)
- site: enterprise blog post (#1497)

### Fixed

- fix(assertions): update error messages for context-relevance and context-faithfulness (#1485)

### Dependencies

- chore(deps-dev): bump @aws-sdk/client-bedrock-runtime from 3.632.0 to 3.635.0 (#1490)

## [0.80.0] - 2024-08-21

### Changed

- **Multilingual Strategy**: Added multilingual strategy by @typpo in [#1483](https://github.com/promptfoo/promptfoo/pull/1483)
- **Redteam**: Improved test generation and reporting by @mldangelo in [#1481](https://github.com/promptfoo/promptfoo/pull/1481)
- **Evaluation**: Removed interactive providers option by @mldangelo in [#1487](https://github.com/promptfoo/promptfoo/pull/1487)
- **Hosted Load**: Fixed hosted load shared eval by @sklein12 in [#1482](https://github.com/promptfoo/promptfoo/pull/1482)
- **Shared Evals**: Generated correct URL for hosted shared evals by @sklein12 in [#1484](https://github.com/promptfoo/promptfoo/pull/1484)
- **Assertions**: Updated error messages for context-relevance and context-faithfulness by @mldangelo in [#1485](https://github.com/promptfoo/promptfoo/pull/1485)
- **Python Provider**: Included vars in Python provider cache key by @typpo in [#1493](https://github.com/promptfoo/promptfoo/pull/1493)
- **Prompt Extraction**: Fixed prompt extraction during redteam generation by @sklein12 in [#1494](https://github.com/promptfoo/promptfoo/pull/1494)
- **Matchers**: Fixed floating point comparisons in matchers by @typpo in [#1486](https://github.com/promptfoo/promptfoo/pull/1486)
- **Redteam Generation**: Fixed prompt setup during redteam generation by @sklein12 in [#1496](https://github.com/promptfoo/promptfoo/pull/1496)
- **Harmful Tests**: Improved test generation and deduplication by @mldangelo in [#1480](https://github.com/promptfoo/promptfoo/pull/1480)
- **ESLint**: Added and configured eslint-plugin-unicorn by @mldangelo in [#1489](https://github.com/promptfoo/promptfoo/pull/1489)
- **Dependencies**: Bumped @aws-sdk/client-bedrock-runtime from 3.632.0 to 3.635.0 by @dependabot in [#1490](https://github.com/promptfoo/promptfoo/pull/1490)
- **Crescendo**: Crescendo now uses gpt-4o-mini instead of gpt-4o by @typpo
- **Environment Variables**: Added GROQ_API_KEY and alphabetized 3rd party environment variables by @mldangelo
- **Enterprise Breakdown**: Added enterprise breakdown by @typpo in [#1495](https://github.com/promptfoo/promptfoo/pull/1495)

## [0.79.0] - 2024-08-20

### Added

- feat(groq): integrate native Groq SDK and update documentation by @mldangelo in #1479
- feat(redteam): support multiple policies in redteam config by @mldangelo in #1470
- feat(redteam): handle graceful exit on Ctrl+C during initialization by @mldangelo

### Changed

- feat: Prompt Extraction Redteam Plugin by @sklein12 in #1471
- feat: nexe build artifacts by @typpo in #1472
- fix: expand supported config file extensions by @mldangelo in #1473
- fix: onboarding.ts should assume context.py by @typpo
- fix: typo in onboarding example by @typpo
- fix: reduce false positives in `policy` and `sql-injection` by @typpo
- docs: remove references to optional Supabase environment variables by @mldangelo in #1474
- docs: owasp llm top 10 updates by @typpo
- test: mock logger in util test suite by @mldangelo
- chore(workflow): change release trigger type from 'published' to 'created' in Docker workflow, remove pull request and push triggers by @mldangelo
- chore(webui): update plugin display names by @typpo
- chore: refine pass rate threshold logging by @mldangelo
- ci: upload artifact by @typpo

### Fixed

- fix(devcontainer): improve Docker setup for development environment by @mldangelo
- fix(devcontainer): update Dockerfile.dev for Node.js development by @mldangelo
- fix(webui): truncate floating point scores by @typpo

### Dependencies

- chore(deps): update dependencies by @mldangelo in #1478
- chore(deps): update dependencies including @swc/core, esbuild, @anthropic-ai/sdk, and openai by @mldangelo

### Tests

- test(config): run tests over example promptfoo configs by @mldangelo in #1475

## [0.78.3] - 2024-08-19

### Added

- feat(redteam): add base path to CLI state for redteam generate by @mldangelo in [#1464](https://github.com/promptfoo/promptfoo/pull/1464)
- feat(eval): add global pass rate threshold by @mldangelo in [#1443](https://github.com/promptfoo/promptfoo/pull/1443)

### Changed

- chore: check config.redteam instead of config.metadata.redteam by @mldangelo in [#1463](https://github.com/promptfoo/promptfoo/pull/1463)
- chore: Add vscode settings for prettier formatting by @sklein12 in [#1469](https://github.com/promptfoo/promptfoo/pull/1469)
- build: add defaults for supabase environment variables by @sklein12 in [#1468](https://github.com/promptfoo/promptfoo/pull/1468)
- fix: smarter caching in exec provider by @typpo in [#1467](https://github.com/promptfoo/promptfoo/pull/1467)
- docs: display consistent instructions for npx vs npm vs brew by @typpo in [#1465](https://github.com/promptfoo/promptfoo/pull/1465)

### Dependencies

- chore(deps): bump openai from 4.55.9 to 4.56.0 by @dependabot in [#1466](https://github.com/promptfoo/promptfoo/pull/1466)
- chore(deps): replace rouge with js-rouge by @QuarkNerd in [#1420](https://github.com/promptfoo/promptfoo/pull/1420)

## [0.78.2] - 2024-08-18

### Changed

- feat: multi-turn jailbreak (#1459)
- feat: plugin aliases for owasp, nist (#1410)
- refactor(redteam): aliase `generate redteam` to `redteam generate`. (#1461)
- chore: strongly typed envars (#1452)
- chore: further simplify redteam onboarding (#1462)
- docs: strategies (#1460)

## [0.78.1] - 2024-08-16

### Changed

- **feat:** Helicone integration by @maamalama in [#1434](https://github.com/promptfoo/promptfoo/pull/1434)
- **fix:** is-sql assertion `databaseType` not `database` by @typpo in [#1451](https://github.com/promptfoo/promptfoo/pull/1451)
- **chore:** Use temporary file for Python interprocess communication by @enkoder in [#1447](https://github.com/promptfoo/promptfoo/pull/1447)
- **chore:** Redteam onboarding updates by @typpo in [#1453](https://github.com/promptfoo/promptfoo/pull/1453)
- **site:** Add blog post by @typpo in [#1444](https://github.com/promptfoo/promptfoo/pull/1444)

### Fixed

- **fix(redteam):** Improve iterative tree-based red team attack provider by @mldangelo in [#1458](https://github.com/promptfoo/promptfoo/pull/1458)

### Dependencies

- **chore(deps):** Update various dependencies by @mldangelo in [#1442](https://github.com/promptfoo/promptfoo/pull/1442)
- **chore(deps):** Bump `@aws-sdk/client-bedrock-runtime` from 3.629.0 to 3.631.0 by @dependabot in [#1448](https://github.com/promptfoo/promptfoo/pull/1448)
- **chore(deps):** Bump `@aws-sdk/client-bedrock-runtime` from 3.631.0 to 3.632.0 by @dependabot in [#1455](https://github.com/promptfoo/promptfoo/pull/1455)
- **chore(deps):** Bump `@anthropic-ai/sdk` from 0.25.2 to 0.26.0 by @dependabot in [#1449](https://github.com/promptfoo/promptfoo/pull/1449)
- **chore(deps):** Bump `@anthropic-ai/sdk` from 0.26.0 to 0.26.1 by @dependabot in [#1456](https://github.com/promptfoo/promptfoo/pull/1456)
- **chore(deps):** Bump `openai` from 4.55.7 to 4.55.9 by @dependabot in [#1457](https://github.com/promptfoo/promptfoo/pull/1457)

## [0.78.0] - 2024-08-14

### Changed

- **Web UI**: Added ability to choose prompt/provider column in report view by @typpo in [#1426](https://github.com/promptfoo/promptfoo/pull/1426)
- **Eval**: Support loading scenarios and tests from external files by @mldangelo in [#1432](https://github.com/promptfoo/promptfoo/pull/1432)
- **Redteam**: Added language support for generated tests by @mldangelo in [#1433](https://github.com/promptfoo/promptfoo/pull/1433)
- **Transform**: Support custom function names in file transforms by @mldangelo in [#1435](https://github.com/promptfoo/promptfoo/pull/1435)
- **Extension Hook API**: Introduced extension hook API by @aantn in [#1249](https://github.com/promptfoo/promptfoo/pull/1249)
- **Report**: Hide unused plugins in report by @typpo in [#1425](https://github.com/promptfoo/promptfoo/pull/1425)
- **Memory**: Optimize memory usage in `listPreviousResults` by not loading all results into memory by @typpo in [#1439](https://github.com/promptfoo/promptfoo/pull/1439)
- **TypeScript**: Added TypeScript `promptfooconfig` example by @mldangelo in [#1427](https://github.com/promptfoo/promptfoo/pull/1427)
- **Tests**: Moved `evaluatorHelpers` tests to a separate file by @mldangelo in [#1437](https://github.com/promptfoo/promptfoo/pull/1437)
- **Dev**: Bumped `@aws-sdk/client-bedrock-runtime` from 3.624.0 to 3.629.0 by @dependabot in [#1428](https://github.com/promptfoo/promptfoo/pull/1428)
- **SDK**: Bumped `@anthropic-ai/sdk` from 0.25.1 to 0.25.2 by @dependabot in [#1429](https://github.com/promptfoo/promptfoo/pull/1429)
- **SDK**: Bumped `openai` from 4.55.4 to 4.55.7 by @dependabot in [#1436](https://github.com/promptfoo/promptfoo/pull/1436)

## [0.77.0] - 2024-08-12

### Added

- feat(assertions): add option to disable AJV strict mode (#1415)

### Changed

- feat: ssrf plugin (#1411)
- feat: `basic` strategy to represent raw payloads only (#1417)
- refactor: transform function (#1423)
- fix: suppress docker lint (#1412)
- fix: update eslint config and resolve unused variable warnings (#1413)
- fix: handle retries for harmful generations (#1422)
- docs: add plugin documentation (#1421)

### Fixed

- fix(redteam): plugins respect config-level numTest (#1409)

### Dependencies

- chore(deps): bump openai from 4.55.3 to 4.55.4 (#1418)

### Documentation

- docs(faq): expand and restructure FAQ content (#1416)

## [0.76.1] - 2024-08-11

## [0.76.0] - 2024-08-10

### Changed

- feat: add `delete eval latest` and `delete eval all` (#1383)
- feat: bfla and bofa plugins (#1406)
- feat: Support loading tools from multiple files (#1384)
- feat: `promptfoo eval --description` override (#1399)
- feat: add `default` strategy and remove `--add-strategies` (#1401)
- feat: assume unrecognized openai models are chat models (#1404)
- feat: excessive agency grader looks at tools (#1403)
- fix: dont check SSL certs (#1396)
- fix: reduce rbac and moderation false positives (#1400)
- fix: `redteam` property was not read in config (#1407)
- fix: Do not ignored derived metrics (#1381)
- fix: add indexes for sqlite (#1382)

### Fixed

- fix(types): allow boolean values in VarsSchema (#1386)

### Dependencies

- chore(deps-dev): bump @aws-sdk/client-bedrock-runtime from 3.623.0 to 3.624.0 (#1379)
- chore(deps): bump openai from 4.54.0 to 4.55.0 (#1387)
- chore(deps): bump openai from 4.55.0 to 4.55.1 (#1392)
- chore(deps): bump @anthropic-ai/sdk from 0.25.0 to 0.25.1 (#1397)
- chore(deps): bump openai from 4.55.1 to 4.55.3 (#1398)

## [0.75.2] - 2024-08-06

### Added

- feat: ability to attach configs to prompts (#1391)

### Changed

- fix: Update "Edit Comment" dialog background for the dark mode (#1374)
- fix: undefined var in hallucination template (#1375)
- fix: restore harmCategory var (#1380)

## [0.75.1] - 2024-08-05

### Changed

- fix: temporarily disable nunjucks strict mode by @typpo

### Dependencies

- chore(deps): update dependencies (#1373)

## [0.75.0] - 2024-08-05

### Added

- feat(webui): Download report as PDF by @typpo in #1348
- feat(redteam): Add custom policy plugin by @mldangelo in #1346
- feat(config): Add writePromptfooConfig function and orderKeys utility by @mldangelo in #1360
- feat(redteam): Add purpose and entities to defaultTest metadata by @mldangelo in #1359
- feat(webui): Show metadata in details dialog by @typpo in #1362
- feat(redteam): Add some simple requested strategies by @typpo in #1364

### Changed

- feat: Implement defaultTest metadata in tests and scenarios by @mldangelo in #1361
- feat!: Add `default` plugin collection and remove --add-plugins by @typpo in #1369
- fix: Moderation assert and iterative provider handle output objects by @typpo in #1353
- fix: Improve PII grader by @typpo in #1354
- fix: Improve RBAC grading by @typpo in #1347
- fix: Make graders set assertion value by @typpo in #1355
- fix: Allow falsy provider response outputs by @typpo in #1356
- fix: Improve entity extraction and enable for PII by @typpo in #1358
- fix: Do not dereference external tool files by @typpo in #1357
- fix: Google sheets output by @typpo in #1367
- docs: How to red team RAG applications by @typpo in #1368
- refactor(redteam): Consolidate graders and plugins by @mldangelo in #1370
- chore(redteam): Collect user consent for harmful generation by @typpo in #1365

### Dependencies

- chore(deps): Bump openai from 4.53.2 to 4.54.0 by @dependabot in #1349
- chore(deps-dev): Bump @aws-sdk/client-bedrock-runtime from 3.622.0 to 3.623.0 by @dependabot in #1372

## [0.74.0] - 2024-08-01

### Changed

- **feat**: Split types vs validators for prompts, providers, and redteam [#1325](https://github.com/promptfoo/promptfoo/pull/1325) by [@typpo](https://github.com/typpo)
- **feat**: Load provider `tools` and `functions` from external file [#1342](https://github.com/promptfoo/promptfoo/pull/1342) by [@typpo](https://github.com/typpo)
- **fix**: Show gray icon when there are no tests in report [#1335](https://github.com/promptfoo/promptfoo/pull/1335) by [@typpo](https://github.com/typpo)
- **fix**: numTests calculation for previous evals [#1336](https://github.com/promptfoo/promptfoo/pull/1336) by [@onyck](https://github.com/onyck)
- **fix**: Only show the number of tests actually run in the eval [#1338](https://github.com/promptfoo/promptfoo/pull/1338) by [@typpo](https://github.com/typpo)
- **fix**: better-sqlite3 in arm64 docker image [#1344](https://github.com/promptfoo/promptfoo/pull/1344) by [@cmrfrd](https://github.com/cmrfrd)
- **fix**: Correct positive example in DEFAULT_GRADING_PROMPT [#1337](https://github.com/promptfoo/promptfoo/pull/1337) by [@tbuckley](https://github.com/tbuckley)
- **chore**: Integrate red team evaluation into promptfoo init [#1334](https://github.com/promptfoo/promptfoo/pull/1334) by [@mldangelo](https://github.com/mldangelo)
- **chore**: Enforce consistent type imports [#1341](https://github.com/promptfoo/promptfoo/pull/1341) by [@mldangelo](https://github.com/mldangelo)
- **refactor(redteam)**: Update plugin architecture and improve error handling [#1343](https://github.com/promptfoo/promptfoo/pull/1343) by [@mldangelo](https://github.com/mldangelo)
- **docs**: Expand installation instructions in README and docs [#1345](https://github.com/promptfoo/promptfoo/pull/1345) by [@mldangelo](https://github.com/mldangelo)

### Dependencies

- **chore(deps)**: Bump @azure/identity from 4.4.0 to 4.4.1 [#1340](https://github.com/promptfoo/promptfoo/pull/1340) by [@dependabot](https://github.com/dependabot)
- **chore(deps)**: Bump the github-actions group with 3 updates [#1339](https://github.com/promptfoo/promptfoo/pull/1339) by [@dependabot](https://github.com/dependabot)

## [0.73.9] - 2024-07-30

### Dependencies

- chore(deps): update dev dependencies and minor package versions (#1331)
- chore(deps): bump @anthropic-ai/sdk from 0.24.3 to 0.25.0 (#1326)

### Fixed

- fix: chain provider and test transform (#1316)

### Added

- feat: handle rate limits in generic fetch path (#1324)

### Changed

- **Features:**
  - feat: handle rate limits in generic fetch path by @typpo in https://github.com/promptfoo/promptfoo/pull/1324
- **Fixes:**
  - fix: show default vars in table by @typpo in https://github.com/promptfoo/promptfoo/pull/1306
  - fix: chain provider and test transform by @fvdnabee in https://github.com/promptfoo/promptfoo/pull/1316
- **Refactors:**
  - refactor(redteam): extract entity and purpose logic, update imitation plugin by @mldangelo in https://github.com/promptfoo/promptfoo/pull/1301
- **Chores:**
  - chore(deps): bump openai from 4.53.1 to 4.53.2 by @dependabot in https://github.com/promptfoo/promptfoo/pull/1314
  - chore: set page titles by @typpo in https://github.com/promptfoo/promptfoo/pull/1315
  - chore: add devcontainer setup by @cmrfrd in https://github.com/promptfoo/promptfoo/pull/1317
  - chore(webui): persist column selection in evals view by @mldangelo in https://github.com/promptfoo/promptfoo/pull/1302
  - chore(redteam): allow multiple provider selection by @mldangelo in https://github.com/promptfoo/promptfoo/pull/1319
  - chore(deps): bump @anthropic-ai/sdk from 0.24.3 to 0.25.0 by @dependabot in https://github.com/promptfoo/promptfoo/pull/1326
  - chore(deps-dev): bump @aws-sdk/client-bedrock-runtime from 3.620.0 to 3.620.1 by @dependabot in https://github.com/promptfoo/promptfoo/pull/1327
  - chore(deps): update dev dependencies and minor package versions by @mldangelo in https://github.com/promptfoo/promptfoo/pull/1331
- **CI/CD:**
  - ci: add assets generation job and update json schema by @mldangelo in https://github.com/promptfoo/promptfoo/pull/1321
  - docs: add CITATION.cff file by @mldangelo in https://github.com/promptfoo/promptfoo/pull/1322
  - docs: update examples and docs to use gpt-4o and gpt-4o-mini models by @mldangelo in https://github.com/promptfoo/promptfoo/pull/1323
- chore(deps-dev): bump @aws-sdk/client-bedrock-runtime from 3.620.0 to 3.620.1 (#1327)

### Documentation

- **Documentation:**

## [0.73.8] - 2024-07-29

### Dependencies

- chore(deps): bump openai from 4.53.1 to 4.53.2 (#1314)

### Documentation

- docs: update examples and docs to use gpt-4o and gpt-4o-mini models (#1323)
- docs: add CITATION.cff file (#1322)

### Added

- feat(webui): tooltip with provider config on hover (#1312)

### Changed

- feat: Imitation redteam plugin (#1163)
- fix: report cached tokens from assertions (#1299)
- fix: trim model-graded-closedqa response (#1309)
- refactor(utils): move transform logic to separate file (#1310)
- chore(cli): add option to strip auth info from shared URLs (#1304)
- chore: set page titles (#1315)
- chore(webui): persist column selection in evals view (#1302)
- ci: add assets generation job and update json schema (#1321)
- refactor(redteam): extract entity and purpose logic, update imitation plugin (#1301)
- chore(redteam): allow multiple provider selection (#1319)
- chore: add devcontainer setup (#1317)

### Fixed

- fix(webui): make it easier to select text without toggling cell (#1295)
- fix(docker): add sqlite-dev to runtime dependencies (#1297)
- fix(redteam): update CompetitorsGrader rubric (#1298)
- fix(redteam): improve plugin and strategy selection UI (#1300)
- fix(redteam): decrease false positives in hallucination grader (#1305)
- fix(redteam): misc fixes in grading and calculations (#1313)
- fix: show default vars in table (#1306)

## [0.73.7] - 2024-07-26

### Changed

- **Standalone graders for redteam** by [@typpo](https://github.com/typpo) in [#1256](https://github.com/promptfoo/promptfoo/pull/1256)
- **Punycode deprecation warning on node 22** by [@typpo](https://github.com/typpo) in [#1287](https://github.com/promptfoo/promptfoo/pull/1287)
- **Improve iterative providers and update provider API interface to pass original prompt** by [@mldangelo](https://github.com/mldangelo) in [#1293](https://github.com/promptfoo/promptfoo/pull/1293)
- **Add issue templates** by [@typpo](https://github.com/typpo) in [#1288](https://github.com/promptfoo/promptfoo/pull/1288)
- **Support TS files for prompts providers and assertions** by [@benasher44](https://github.com/benasher44) in [#1286](https://github.com/promptfoo/promptfoo/pull/1286)
- **Update dependencies** by [@mldangelo](https://github.com/mldangelo) in [#1292](https://github.com/promptfoo/promptfoo/pull/1292)
- **Move circular dependency check to style-check job** by [@mldangelo](https://github.com/mldangelo) in [#1291](https://github.com/promptfoo/promptfoo/pull/1291)
- **Add examples for embedding and classification providers** by [@Luca-Hackl](https://github.com/Luca-Hackl) in [#1296](https://github.com/promptfoo/promptfoo/pull/1296)

## [0.73.6] - 2024-07-25

### Added

- feat(ci): add Docker image publishing to GitHub Container Registry (#1263)
- feat(webui): add yaml upload button (#1264)

### Changed

- docs: fix javascript configuration guide variable example (#1268)
- site(careers): update application instructions and preferences (#1270)
- chore(python): enhance documentation, tests, formatting, and CI (#1282)
- fix: treat .cjs and .mjs files as javascript vars (#1267)
- fix: add xml tags for better delineation in `llm-rubric`, reduce `harmful` plugin false positives (#1269)
- fix: improve handling of json objects in http provider (#1274)
- fix: support provider json filepath (#1279)
- chore(ci): implement multi-arch Docker image build and push (#1266)
- chore(docker): add multi-arch image description (#1271)
- chore(eslint): add new linter rules and improve code quality (#1277)
- chore: move types files (#1278)
- refactor(redteam): rename strategies and improve type safety (#1275)
- ci: re-enable Node 22.x in CI matrix (#1272)
- chore: support loading .{,m,c}ts promptfooconfig files (#1284)

### Dependencies

- chore(deps): update ajv-formats from 2.1.1 to 3.0.1 (#1276)
- chore(deps): update @swc/core to version 1.7.1 (#1285)

## [0.73.5] - 2024-07-24

### Added

- **feat(cli):** Add the ability to share a specific eval by [@typpo](https://github.com/promptfoo/promptfoo/pull/1250)
- **feat(webui):** Hide long metrics lists by [@typpo](https://github.com/promptfoo/promptfoo/pull/1262)
- feat(webui): hide long metrics lists (#1262)
- feat: ability to share a specific eval (#1250)

### Changed

- **fix:** Resolve node-fetch TypeScript errors by [@mldangelo](https://github.com/promptfoo/promptfoo/pull/1254)
- **fix:** Correct color error in local `checkNodeVersion` test by [@mldangelo](https://github.com/promptfoo/promptfoo/pull/1255)
- **fix:** Multiple Docker fixes by [@typpo](https://github.com/promptfoo/promptfoo/pull/1257)
- **fix:** Improve `--add-strategies` validation error messages by [@typpo](https://github.com/promptfoo/promptfoo/pull/1260)
- **chore:** Warn when a variable is named `assert` by [@typpo](https://github.com/promptfoo/promptfoo/pull/1259)
- **chore:** Update Llama examples and add support for chat-formatted prompts in Replicate by [@typpo](https://github.com/promptfoo/promptfoo/pull/1261)
- chore: update llama examples and add support for chat formatted prompts in Replicate (#1261)
- chore: warn when a var is named assert (#1259)

### Fixed

- **fix(redteam):** Allow arbitrary `injectVar` name for redteam providers by [@mldangelo](https://github.com/promptfoo/promptfoo/pull/1253)
- fix: make --add-strategies validation have useful error (#1260)
- fix: multiple docker fixes (#1257)
- fix: color error in local checkNodeVersion test (#1255)
- fix: resolve node-fetch typescript errors (#1254)
- fix(redteam): allow arbitrary injectVar name for redteam providers (#1253)

## [0.73.4] - 2024-07-24

### Changed

- **schema**: Update config schema for strategies by @mldangelo in [#1244](https://github.com/promptfoo/promptfoo/pull/1244)
- **defaultTest**: Fix scenario assert merging by @onyck in [#1251](https://github.com/promptfoo/promptfoo/pull/1251)
- **webui**: Handle port already in use error by @mldangelo in [#1246](https://github.com/promptfoo/promptfoo/pull/1246)
- **webui**: Update provider list in `ProviderSelector` and add tests by @mldangelo in [#1245](https://github.com/promptfoo/promptfoo/pull/1245)
- **site**: Add blog post by @typpo in [#1247](https://github.com/promptfoo/promptfoo/pull/1247)
- **site**: Improve navigation and consistency by @mldangelo in [#1248](https://github.com/promptfoo/promptfoo/pull/1248)
- **site**: Add careers page by @mldangelo in [#1222](https://github.com/promptfoo/promptfoo/pull/1222)
- **docs**: Full RAG example by @typpo in [#1228](https://github.com/promptfoo/promptfoo/pull/1228)

## [0.73.3] - 2024-07-23

### Changed

- **WebUI:** Make eval switcher more obvious by @typpo in [#1232](https://github.com/promptfoo/promptfoo/pull/1232)
- **Redteam:** Add iterative tree provider and strategy by @mldangelo in [#1238](https://github.com/promptfoo/promptfoo/pull/1238)
- Improve `CallApiFunctionSchema`/`ProviderFunction` type by @aloisklink in [#1235](https://github.com/promptfoo/promptfoo/pull/1235)
- **Redteam:** CLI nits, plugins, provider functionality, and documentation by @mldangelo in [#1231](https://github.com/promptfoo/promptfoo/pull/1231)
- **Redteam:** PII false positives by @typpo in [#1233](https://github.com/promptfoo/promptfoo/pull/1233)
- **Redteam:** `--add-strategies` flag didn't work by @typpo in [#1234](https://github.com/promptfoo/promptfoo/pull/1234)
- Cleanup logging and fix nextui TS error by @mldangelo in [#1243](https://github.com/promptfoo/promptfoo/pull/1243)
- **CI:** Add registry URL to npm publish workflow by @mldangelo in [#1241](https://github.com/promptfoo/promptfoo/pull/1241)
- Remove redundant chalk invocations by @mldangelo in [#1240](https://github.com/promptfoo/promptfoo/pull/1240)
- Update dependencies by @mldangelo in [#1242](https://github.com/promptfoo/promptfoo/pull/1242)
- Update some images by @typpo in [#1236](https://github.com/promptfoo/promptfoo/pull/1236)
- More image updates by @typpo in [#1237](https://github.com/promptfoo/promptfoo/pull/1237)
- Update capitalization of Promptfoo and fix site deprecation warning by @mldangelo in [#1239](https://github.com/promptfoo/promptfoo/pull/1239)

## [0.73.2] - 2024-07-23

### Changed

- fix: add support for anthropic bedrock tools (#1229)
- chore(redteam): add a warning for no openai key set (#1230)

## [0.73.1] - 2024-07-22

### Changed

- fix: dont try to parse yaml content on load (#1226)

## [0.73.0] - 2024-07-22

### Added

- feat(redteam): add 4 new basic plugins (#1201)
- feat(redteam): improve test generation logic and add batching by @mldangelo in
- feat(redteam): settings dialog (#1215)https://github.com/promptfoo/promptfoo/pull/1208
- feat(redteam): introduce redteam section for promptfooconfig.yaml (#1192)

### Changed

- fix: gpt-4o-mini price (#1218)
- chore(openai): update model list (#1219)
- test: improve type safety and resolve TypeScript errors (#1216)
- refactor: resolve circular dependencies and improve code organization (#1212)
- docs: fix broken links (#1211)
- site: image updates and bugfixes (#1217)
- site: improve human readability of validator errors (#1221)
- site: yaml/json config validator for promptfoo configs (#1207)

### Fixed

- fix(validator): fix errors in default example (#1220)
- fix(webui): misc fixes and improvements to webui visuals (#1213)
- fix(redteam): mismatched categories and better overall scoring (#1214)
- fix(gemini): improve error handling (#1193)

### Dependencies

- chore(deps): update multiple dependencies to latest minor and patch versions (#1210)

## [0.72.2] - 2024-07-19

### Documentation

- docs: add guide for comparing GPT-4o vs GPT-4o-mini (#1200)

### Added

- **feat(openai):** add GPT-4o-mini models by [@mldangelo](https://github.com/promptfoo/promptfoo/pull/1196)
- feat(redteam): improve test generation logic and add batching (#1208)

### Changed

- **feat:** add schema validation to `promptfooconfig.yaml` by [@mldangelo](https://github.com/promptfoo/promptfoo/pull/1185)
- **fix:** base path for custom filter resolution by [@onyck](https://github.com/promptfoo/promptfoo/pull/1198)
- **chore(redteam):** refactor PII categories and improve plugin handling by [@mldangelo](https://github.com/promptfoo/promptfoo/pull/1191)
- **build(deps-dev):** bump `@aws-sdk/client-bedrock-runtime` from 3.614.0 to 3.616.0 by [@dependabot](https://github.com/promptfoo/promptfoo/pull/1203)
- **docs:** add guide for comparing GPT-4o vs GPT-4o-mini by [@mldangelo](https://github.com/promptfoo/promptfoo/pull/1200)
- **site:** contact page by [@typpo](https://github.com/promptfoo/promptfoo/pull/1190)
- **site:** newsletter form by [@typpo](https://github.com/promptfoo/promptfoo/pull/1194)
- **site:** miscellaneous images and improvements by [@typpo](https://github.com/promptfoo/promptfoo/pull/1199)
- build(deps-dev): bump @aws-sdk/client-bedrock-runtime from 3.614.0 to 3.616.0 (#1203)
- site: misc images and improvements (#1199)

### Fixed

- **fix(webui):** eval ID not being properly set by [@typpo](https://github.com/promptfoo/promptfoo/pull/1195)
- **fix(Dockerfile):** install curl for healthcheck by [@orange-anjou](https://github.com/promptfoo/promptfoo/pull/1204)
- fix(Dockerfile): install curl for healthcheck (#1204)
- fix: base path for custom filter resolution (#1198)

### Tests

- **test(webui):** add unit tests for `InfoModal` component by [@mldangelo](https://github.com/promptfoo/promptfoo/pull/1187)

## [0.72.1] - 2024-07-18

### Tests

- test(webui): add unit tests for InfoModal component (#1187)

### Fixed

- fix(webui): eval id not being properly set (#1195)

### Added

- feat(openai): add gpt-4o-mini models (#1196)
- feat: add schema validation to promptfooconfig.yaml (#1185)

### Changed

- Fix: Consider model name when caching Bedrock responses by @fvdnabee in [#1181](https://github.com/promptfoo/promptfoo/pull/1181)
- Fix: Parsing of the model name tag in Ollama embeddings provider by @minamijoyo in [#1189](https://github.com/promptfoo/promptfoo/pull/1189)
- Refactor (redteam): Simplify CLI command structure and update provider options by @mldangelo in [#1174](https://github.com/promptfoo/promptfoo/pull/1174)
- Refactor (types): Convert interfaces to Zod schemas by @mldangelo in [#1178](https://github.com/promptfoo/promptfoo/pull/1178)
- Refactor (redteam): Improve type safety and simplify code structure by @mldangelo in [#1175](https://github.com/promptfoo/promptfoo/pull/1175)
- Chore (redteam): Another injection by @typpo in [#1173](https://github.com/promptfoo/promptfoo/pull/1173)
- Chore (deps): Upgrade inquirer to v10 by @mldangelo in [#1176](https://github.com/promptfoo/promptfoo/pull/1176)
- Chore (redteam): Update CLI for test case generation by @mldangelo in [#1177](https://github.com/promptfoo/promptfoo/pull/1177)
- Chore: Include hostname in share confirmation by @typpo in [#1183](https://github.com/promptfoo/promptfoo/pull/1183)
- Build (deps-dev): Bump @azure/identity from 4.3.0 to 4.4.0 by @dependabot in [#1180](https://github.com/promptfoo/promptfoo/pull/1180)
- chore(redteam): refactor PII categories and improve plugin handling (#1191)
- site: newsletter form (#1194)
- site: contact page (#1190)

## [0.72.0] - 2024-07-17

### Added

- feat(webui): add about component with helpful links (#1149)
- feat(webui): Ability to compare evals (#1148)

### Changed

- feat: manual input provider (#1168)
- chore(mistral): add codestral-mamba (#1170)
- chore: static imports for iterative providers (#1169)

### Fixed

- fix(webui): dark mode toggle (#1171)
- fix(redteam): set harmCategory label for harmful tests (#1172)

## [0.71.1] - 2024-07-15

### Added

- feat(redteam): specify the default number of test cases to generate per plugin (#1154)

### Changed

- feat: add image classification example and xml assertions (#1153)

### Fixed

- fix(redteam): fix dynamic import paths (#1162)

## [0.71.0] - 2024-07-15

### Changed

- **Eval picker for web UI** by [@typpo](https://github.com/typpo) in [#1143](https://github.com/promptfoo/promptfoo/pull/1143)
- **Update default model providers to Claude 3.5** by [@mldangelo](https://github.com/mldangelo) in [#1157](https://github.com/promptfoo/promptfoo/pull/1157)
- **Allow provider customization for dataset generation** by [@mldangelo](https://github.com/mldangelo) in [#1158](https://github.com/promptfoo/promptfoo/pull/1158)
- **Predict Redteam injectVars** by [@mldangelo](https://github.com/mldangelo) in [#1141](https://github.com/promptfoo/promptfoo/pull/1141)
- **Fix JSON prompt escaping in HTTP provider and add LM Studio example** by [@mldangelo](https://github.com/mldangelo) in [#1156](https://github.com/promptfoo/promptfoo/pull/1156)
- **Fix poor performing harmful test generation** by [@mldangelo](https://github.com/mldangelo) in [#1124](https://github.com/promptfoo/promptfoo/pull/1124)
- **Update overreliance grading prompt** by [@mldangelo](https://github.com/mldangelo) in [#1146](https://github.com/promptfoo/promptfoo/pull/1146)
- **Move multiple variables warning to before progress bar** by [@typpo](https://github.com/typpo) in [#1160](https://github.com/promptfoo/promptfoo/pull/1160)
- **Add contributing guide** by [@mldangelo](https://github.com/mldangelo) in [#1150](https://github.com/promptfoo/promptfoo/pull/1150)
- **Refactor and optimize injection and iterative methods** by [@mldangelo](https://github.com/mldangelo) in [#1138](https://github.com/promptfoo/promptfoo/pull/1138)
- **Update plugin base class to support multiple assertions** by [@mldangelo](https://github.com/mldangelo) in [#1139](https://github.com/promptfoo/promptfoo/pull/1139)
- **Structural refactor, abstract plugin and method actions** by [@mldangelo](https://github.com/mldangelo) in [#1140](https://github.com/promptfoo/promptfoo/pull/1140)
- **Move CLI commands into individual files** by [@mldangelo](https://github.com/mldangelo) in [#1155](https://github.com/promptfoo/promptfoo/pull/1155)
- **Update Jest linter rules** by [@mldangelo](https://github.com/mldangelo) in [#1161](https://github.com/promptfoo/promptfoo/pull/1161)
- **Bump openai from 4.52.4 to 4.52.5** by [@dependabot](https://github.com/dependabot) in [#1137](https://github.com/promptfoo/promptfoo/pull/1137)
- **Bump @aws-sdk/client-bedrock-runtime from 3.613.0 to 3.614.0** by [@dependabot](https://github.com/dependabot) in [#1136](https://github.com/promptfoo/promptfoo/pull/1136)
- **Bump openai from 4.52.5 to 4.52.7** by [@dependabot](https://github.com/dependabot) in [#1142](https://github.com/promptfoo/promptfoo/pull/1142)
- **Update documentation and MUI dependencies** by [@mldangelo](https://github.com/mldangelo) in [#1152](https://github.com/promptfoo/promptfoo/pull/1152)
- **Update Drizzle dependencies and configuration** by [@mldangelo](https://github.com/mldangelo) in [#1151](https://github.com/promptfoo/promptfoo/pull/1151)
- **Bump dependencies with patch and minor version updates** by [@mldangelo](https://github.com/mldangelo) in [#1159](https://github.com/promptfoo/promptfoo/pull/1159)

## [0.70.1] - 2024-07-11

### Changed

- **provider**: put provider in outer loop to reduce model swap by @typpo in [#1132](https://github.com/promptfoo/promptfoo/pull/1132)
- **evaluator**: ensure unique prompt handling with labeled and unlabeled providers by @mldangelo in [#1134](https://github.com/promptfoo/promptfoo/pull/1134)
- **eval**: validate --output file extension before running eval by @mldangelo in [#1135](https://github.com/promptfoo/promptfoo/pull/1135)
- **deps-dev**: bump @aws-sdk/client-bedrock-runtime from 3.609.0 to 3.613.0 by @dependabot in [#1126](https://github.com/promptfoo/promptfoo/pull/1126)
- fix pythonCompletion test by @mldangelo in [#1133](https://github.com/promptfoo/promptfoo/pull/1133)

## [0.70.0] - 2024-07-10

### Changed

- feat: Add `promptfoo redteam init` command (#1122)
- chore: refactor eval and generate commands out of main.ts (#1121)
- build(deps): bump openai from 4.52.3 to 4.52.4 (#1118)
- refactor(redteam): relocate harmful and pii plugins from legacy directory (#1123)
- refactor(redteam): Migrate harmful test generators to plugin-based architecture (#1116)

### Fixed

- fix(redteam): use final prompt in moderation instead of original (#1117)

## [0.69.2] - 2024-07-08

### Changed

- feat: add support for nested grading results (#1101)
- fix: issue that caused harmful prompts to not save (#1112)
- fix: resolve relative paths for prompts (#1110)
- ci: compress images in PRs (#1108)
- site: landing page updates (#1096)

## [0.69.1] - 2024-07-06

### Changed

- **feat**: Add Zod schema validation for providers in `promptfooconfig` by @mldangelo in [#1102](https://github.com/promptfoo/promptfoo/pull/1102)
- **fix**: Re-add provider context in prompt functions by @mldangelo in [#1106](https://github.com/promptfoo/promptfoo/pull/1106)
- **fix**: Add missing `gpt-4-turbo-2024-04-09` by @aloisklink in [#1100](https://github.com/promptfoo/promptfoo/pull/1100)
- **chore**: Update minor and patch versions of several packages by @mldangelo in [#1107](https://github.com/promptfoo/promptfoo/pull/1107)
- **chore**: Format Python code and add check job to GitHub Actions workflow by @mldangelo in [#1105](https://github.com/promptfoo/promptfoo/pull/1105)
- **chore**: Bump version to 0.69.1 by @mldangelo
- **docs**: Add example and configuration guide for using `llama.cpp` by @mldangelo in [#1104](https://github.com/promptfoo/promptfoo/pull/1104)
- **docs**: Add Vitest integration guide by @mldangelo in [#1103](https://github.com/promptfoo/promptfoo/pull/1103)

## [0.69.0] - 2024-07-05

### Added

- feat(redteam): `extra-jailbreak` plugin that applies jailbreak to all probes (#1085)
- feat(webui): show metrics as % in column header (#1087)
- feat: add support for PROMPTFOO_AUTHOR environment variable (#1099)

### Changed

- feat: `llm-rubric` uses tools API for model-grading anthropic evals (#1079)
- feat: `--filter-providers` eval option (#1089)
- feat: add `author` field to evals (#1045)
- fix: improper path resolution for file:// prefixes (#1094)
- chore(webui): small changes to styling (#1088)
- docs: guide on how to do sandboxed evals on generated code (#1097)
- build(deps): bump replicate from 0.30.2 to 0.31.0 (#1090)

### Fixed

- fix(webui): Ability to toggle visibility of description column (#1095)

## [0.68.3] - 2024-07-04

### Tests

- test: fix assertion result mock pollution (#1086)

### Fixed

- fix: browser error on eval page with derived metrics that results when a score is null (#1093)
- fix(prompts): treat non-existent files as prompt strings (#1084)
- fix: remove test mutation for classifer and select-best assertion types (#1083)

### Added

- feat(openai): support for attachments for openai assistants (#1080)

### Changed

- **Features:**
  - Added support for attachments in OpenAI assistants by [@typpo](https://github.com/promptfoo/promptfoo/pull/1080)
- **Fixes:**
  - Removed test mutation for classifier and select-best assertion types by [@typpo](https://github.com/promptfoo/promptfoo/pull/1083)
  - Treated non-existent files as prompt strings by [@typpo](https://github.com/promptfoo/promptfoo/pull/1084)
  - Fixed assertion result mock pollution by [@mldangelo](https://github.com/promptfoo/promptfoo/pull/1086)
- **Dependencies:**
  - Bumped `openai` from 4.52.2 to 4.52.3 by [@dependabot](https://github.com/promptfoo/promptfoo/pull/1073)
  - Bumped `@aws-sdk/client-bedrock-runtime` from 3.606.0 to 3.609.0 by [@dependabot](https://github.com/promptfoo/promptfoo/pull/1072)

## [0.68.2] - 2024-07-03

### Changed

- build(deps): bump openai from 4.52.2 to 4.52.3 (#1073)
- build(deps-dev): bump @aws-sdk/client-bedrock-runtime from 3.606.0 to 3.609.0 (#1072)

### Added

- feat(webui): add scenarios to test suite configuration in yaml editor (#1071)

## [0.68.1] - 2024-07-02

### Fixed

- fix: resolve issues with relative prompt paths (#1066)
- fix: handle replicate ids without version (#1059)

### Added

- feat: support calling specific function from python provider (#1053)

### Changed

- **feat:** Support calling specific function from Python provider by [@typpo](https://github.com/promptfoo/promptfoo/pull/1053)
- **fix:** Resolve issues with relative prompt paths by [@mldangelo](https://github.com/promptfoo/promptfoo/pull/1066)
- **fix:** Handle replicate IDs without version by [@typpo](https://github.com/promptfoo/promptfoo/pull/1059)
- **build(deps):** Bump `@anthropic-ai/sdk` from 0.24.2 to 0.24.3 by [@dependabot](https://github.com/promptfoo/promptfoo/pull/1062)
- build(deps): bump @anthropic-ai/sdk from 0.24.2 to 0.24.3 (#1062)

## [0.68.0] - 2024-07-01

### Documentation

- docs: dalle jailbreak blog post (#1052)

### Added

- feat(webui): Add support for markdown tables and other extras by @typpo in [#1042](https://github.com/promptfoo/promptfoo/pull/1042)

### Changed

- feat: support for image model redteaming by @typpo in [#1051](https://github.com/promptfoo/promptfoo/pull/1051)
- feat: prompt syntax for bedrock llama3 by @fvdnabee in [#1038](https://github.com/promptfoo/promptfoo/pull/1038)
- fix: http provider returns the correct response format by @typpo in [#1027](https://github.com/promptfoo/promptfoo/pull/1027)
- fix: handle when stdout columns are not set by @typpo in [#1029](https://github.com/promptfoo/promptfoo/pull/1029)
- fix: support additional models via AWS Bedrock and update documentation by @mldangelo in [#1034](https://github.com/promptfoo/promptfoo/pull/1034)
- fix: handle imported single test case by @typpo in [#1041](https://github.com/promptfoo/promptfoo/pull/1041)
- fix: dereference promptfoo test files by @fvdnabee in [#1035](https://github.com/promptfoo/promptfoo/pull/1035)
- chore: expose runAssertion and runAssertions to node package by @typpo in [#1026](https://github.com/promptfoo/promptfoo/pull/1026)
- chore: add Node.js version check to ensure compatibility by @mldangelo in [#1030](https://github.com/promptfoo/promptfoo/pull/1030)
- chore: enable '@typescript-eslint/no-use-before-define' linter rule by @mldangelo in [#1043](https://github.com/promptfoo/promptfoo/pull/1043)
- docs: fix broken documentation links by @mldangelo in [#1033](https://github.com/promptfoo/promptfoo/pull/1033)
- docs: update anthropic.md by @Codeshark-NET in [#1036](https://github.com/promptfoo/promptfoo/pull/1036)
- ci: add GitHub Action for automatic version tagging by @mldangelo in [#1046](https://github.com/promptfoo/promptfoo/pull/1046)
- ci: npm publish workflow by @typpo in [#1044](https://github.com/promptfoo/promptfoo/pull/1044)
- build(deps): bump openai from 4.52.1 to 4.52.2 by @dependabot in [#1057](https://github.com/promptfoo/promptfoo/pull/1057)
- build(deps): bump @anthropic-ai/sdk from 0.24.1 to 0.24.2 by @dependabot in [#1056](https://github.com/promptfoo/promptfoo/pull/1056)
- build(deps-dev): bump @aws-sdk/client-bedrock-runtime from 3.602.0 to 3.606.0 by @dependabot in [#1055](https://github.com/promptfoo/promptfoo/pull/1055)
- build(deps): bump docker/setup-buildx-action from 2 to 3 in the github-actions group by @dependabot in [#1054](https://github.com/promptfoo/promptfoo/pull/1054)

## [0.67.0] - 2024-06-27

### Added

- feat(bedrock): add proxy support for AWS SDK (#1021)
- feat(redteam): Expose modified prompt for iterative jailbreaks (#1024)
- feat: replicate image provider (#1049)

### Changed

- feat: add support for gemini embeddings via vertex (#1004)
- feat: normalize prompt input formats, introduce single responsibility handlers, improve test coverage, and fix minor bugs (#994)
- fix: more robust json extraction for llm-rubric (#1019)
- build(deps): bump openai from 4.52.0 to 4.52.1 (#1015)
- build(deps): bump @anthropic-ai/sdk from 0.24.0 to 0.24.1 (#1016)
- chore: sort imports (#1006)
- chore: switch to smaller googleapis dependency (#1009)
- chore: add config telemetry (#1005)
- docs: update GitHub urls to reflect promptfoo github org repository location (#1011)
- docs: fix incorrect yaml ref in guide (#1018)

## [0.66.0] - 2024-06-24

### Changed

- `config get/set` commands, ability for users to set their email by [@typpo](https://github.com/typpo) in [#971](https://github.com/promptfoo/promptfoo/pull/971)
- **webui**: Download as CSV by [@typpo](https://github.com/typpo) in [#1000](https://github.com/promptfoo/promptfoo/pull/1000)
- Add support for Gemini default grader if credentials are present by [@typpo](https://github.com/typpo) in [#998](https://github.com/promptfoo/promptfoo/pull/998)
- **redteam**: Allow arbitrary providers by [@mldangelo](https://github.com/mldangelo) in [#1002](https://github.com/promptfoo/promptfoo/pull/1002)
- Derived metrics by [@typpo](https://github.com/typpo) in [#985](https://github.com/promptfoo/promptfoo/pull/985)
- Python provider can import modules with same name as built-ins by [@typpo](https://github.com/typpo) in [#989](https://github.com/promptfoo/promptfoo/pull/989)
- Include error text in all cases by [@typpo](https://github.com/typpo) in [#990](https://github.com/promptfoo/promptfoo/pull/990)
- Ensure tests inside scenarios are filtered by filter patterns by [@mldangelo](https://github.com/mldangelo) in [#996](https://github.com/promptfoo/promptfoo/pull/996)
- Anthropic message API support for env vars by [@typpo](https://github.com/typpo) in [#997](https://github.com/promptfoo/promptfoo/pull/997)
- Add build documentation workflow and fix typos by [@mldangelo](https://github.com/mldangelo) in [#993](https://github.com/promptfoo/promptfoo/pull/993)
- Block network calls in tests by [@typpo](https://github.com/typpo) in [#972](https://github.com/promptfoo/promptfoo/pull/972)
- Export `AnthropicMessagesProvider` from providers by [@greysteil](https://github.com/greysteil) in [#975](https://github.com/promptfoo/promptfoo/pull/975)
- Add Claude 3.5 sonnet pricing by [@typpo](https://github.com/typpo) in [#976](https://github.com/promptfoo/promptfoo/pull/976)
- Pass `tool_choice` to Anthropic when set in config by [@greysteil](https://github.com/greysteil) in [#977](https://github.com/promptfoo/promptfoo/pull/977)
- Fixed according to Ollama API specifications by [@keishidev](https://github.com/keishidev) in [#981](https://github.com/promptfoo/promptfoo/pull/981)
- Add Dependabot config and update provider dependencies by [@mldangelo](https://github.com/mldangelo) in [#984](https://github.com/promptfoo/promptfoo/pull/984)
- Don't commit `.env` to Git by [@will-holley](https://github.com/will-holley) in [#991](https://github.com/promptfoo/promptfoo/pull/991)
- Update Docker base image to Node 20, improve self-hosting documentation, and add CI action for Docker build by [@mldangelo](https://github.com/mldangelo) in [#995](https://github.com/promptfoo/promptfoo/pull/995)
- Allow variable cells to scroll instead of exploding the table height by [@grrowl](https://github.com/grrowl) in [#973](https://github.com/promptfoo/promptfoo/pull/973)

## [0.65.2] - 2024-06-20

### Documentation

- docs: update claude vs gpt guide with claude 3.5 (#986)

### Added

- feat(redteam): make it easier to add non default plugins (#958)

### Changed

- feat: contains-sql assert (#964)
- fix: handle absolute paths for js providers (#966)
- fix: label not showing problem when using eval with config option (#928)
- fix: should return the whole message if the OpenAI return the content and the function call/tools at the same time. (#968)
- fix: label support for js prompts (#970)
- docs: Add CLI delete command to docs (#959)
- docs: text to sql validation guide (#962)

### Fixed

- fix(redteam): wire ui to plugins (#965)
- fix(redteam): reduce overreliance, excessive-agency false positive rates (#963)

## [0.65.1] - 2024-06-18

### Changed

- chore(docs): add shell syntax highlighting and fix typos (#953)
- chore(dependencies): update package dependencies (#952)
- Revert "feat(cli): add tests for CLI commands and fix version flag bug" (#967)

### Fixed

- fix: handle case where returned python result is null (#957)
- fix(webui): handle empty fail reasons and null componentResults (#956)

### Added

- feat(cli): add tests for CLI commands and fix version flag bug (#954)
- feat(eslint): integrate eslint-plugin-jest and configure rules (#951)
- feat: add eslint-plugin-unused-imports and remove unused imports (#949)
- feat: assertion type: is-sql (#926)

## [0.65.0] - 2024-06-17

### Added

- feat(webui): show pass/fail toggle (#938)
- feat(webui): carousel for multiple failure reasons (#939)
- feat(webui): clicking metric pills filters by nonzero only (#941)
- feat(redteam): political statements (#944)
- feat(redteam): indicate performance with moderation filter (#933)

### Changed

- feat: add hf to onboarding flow (#947)
- feat: add support for `promptfoo export latest` (#948)
- fix: serialize each item in `vars` when its type is a string (#823) (#943)
- chore(webui): split ResultsTable into separate files (#942)

### Fixed

- fix(redteam): more aggressive contract testing (#946)

### Dependencies

- chore(deps): update dependencies without breaking changes (#937)

## [0.64.0] - 2024-06-15

### Added

- feat(redteam): add unintended contracts test (#934)
- feat(anthropic): support tool use (#932)

### Changed

- feat: export `promptfoo.cache` to node package (#923)
- feat: add Voyage AI embeddings provider (#931)
- feat: Add more Portkey header provider options and create headers automatically (#909)
- fix: handle openai chat-style messages better in `moderation` assert (#930)
- ci: add next.js build caching (#908)
- chore(docs): update installation and GitHub Actions guides (#935)
- chore(dependencies): bump LLM providers in package.json (#936)

### Fixed

- fix(bedrock): support cohere embeddings (#924)

### Dependencies

- chore(deps): bump braces from 3.0.2 to 3.0.3 (#918)

## [0.63.2] - 2024-06-10

### Added

- feat: report view for redteam evals (#920)

### Fixed

- fix(bedrock): default value for configs (#917)
- fix: prevent assertions from being modified as they run (#929)

## [0.63.1] - 2024-06-10

### Fixed

- fix(vertex): correct handling of system instruction (#911)
- fix(bedrock): support for llama, cohere command and command-r, mistral (#915)

## [0.63.0] - 2024-06-09

### Added

- feat(bedrock): Add support for mistral, llama, cohere (#885)
- feat(ollama): add OLLAMA_API_KEY to support authentication (#883)
- feat(redteam): add test for competitor recommendations (#877)
- feat(webui): Show the number of passes and failures (#888)
- feat(webui): show manual grading record in test details view (#906)
- feat(webui): use indexeddb instead of localstorage (#905)

### Changed

- feat: ability to set test case metric from csv (#889)
- feat: interactive onboarding (#886)
- feat: support `threshold` param from csv (#903)
- feat: support array of values for `similar` assertion (#895)
- fix: Prompt variable reads unprocessed spaces on both sides (#887)
- fix: windows node 22 flake (#907)
- [fix: ci passing despite failing build (](https://github.com/promptfoo/promptfoo/commit/ce6090be5d70fbe71c6da0a5ec1a73253a9d8a0e)https://github.com/promptfoo/promptfoo/pull/876[)](https://github.com/promptfoo/promptfoo/commit/ce6090be5d70fbe71c6da0a5ec1a73253a9d8a0e)
- [fix: incorrect migrations path in docker build](https://github.com/promptfoo/promptfoo/commit/6a1eef4e4b006b32de9ce6e5e2d7c0bd3b9fa95a) https://github.com/promptfoo/promptfoo/issues/861
- chore(ci): add `workflow_dispatch` trigger (#897)
- chore: add more gemini models (#894)
- chore: introduce eslint (#904)
- chore: switch to SWC for faster Jest tests (#899)
- chore: update to prettier 3 (#901)
- [chore(openai): add tool_choice required type](https://github.com/promptfoo/promptfoo/commit/e97ce63221b0e06f7e03f46c466da36c5b713017)

### Fixed

- fix(vertex): support var templating in system instruction (#902)
- [fix(webui): display latency when available](https://github.com/promptfoo/promptfoo/commit/bb335efbe9e8d6b23526c837402787a1cbba9969)

### Dependencies

- chore(deps): update most dependencies to latest stable versions (#898)

## [0.62.1] - 2024-06-06

### Added

- feat(webui): Ability to suppress browser open on `promptfoo view` (#881)
- feat(anthropic): add support for base url (#850)
- feat(openai): Support function/tool callbacks (#830)
- feat(vertex/gemini): add support for toolConfig and systemInstruction (#841)
- feat(webui): Ability to filter to highlighted cells (#852)
- feat(webui): ability to click to filter metric (#849)
- feat(webui): add copy and highlight cell actions (#847)

### Changed

- fix: migrate database before writing results (#882)
- chore: upgrade default graders to gpt-4o (#848)
- ci: Introduce jest test coverage reports (#868)
- ci: add support for node 22, remove support for node 16 (#836)
- docs: Addresses minor typographical errors (#845)
- docs: Help description of default `--output` (#844)
- feat: Add Red Team PII Tests (#862)
- feat: Support custom gateway URLs in Portkey (#840)
- feat: add support for python embedding and classification providers (#864)
- feat: add support for titan premier on bedrock (#839)
- feat: pass evalId in results (#758)
- fix: Broken types (#854)
- fix: Fix broken progress callback in web ui (#860)
- fix: Fix formatting and add style check to CI (#872)
- fix: Fix type error eval page.tsx (#867)
- fix: Improve Error Handling for Python Assertions and Provider Exceptions (#863)
- fix: Pass evaluateOptions from web ui yaml (#859)
- fix: Render multiple result images with markdown, if markdown contains multiple images (#873)
- fix: The values of defaultTest and evaluateOptions are not set when editing the eval yaml file. (#834)
- fix: crash on db migration when cache is disabled on first run (#842)
- fix: csv and html outputs include both prompt and provider labels (#851)
- fix: docker build and prepublish script (#846)
- fix: show labels for custom provider (#875)
- chore: fix windows node 22 build issues by adding missing encoding dependency and updating webpack config (#900)
- chore: update Node.js version management and improve documentation (#896)
- Fix CI Passing Despite Failing Build (#866) (#876)

## [0.62.0] - 2024-06-05

### Fixed

- fix: Parameter evaluateOptions not passed correctly in jobs created using web (#870)

### Added

- feat(anthropic): add support for base url (#850)
- feat(openai): Support function/tool callbacks (#830)
- feat(vertex/gemini): add support for toolConfig and systemInstruction (#841)
- feat(webui): Ability to filter to highlighted cells (#852)
- feat(webui): ability to click to filter metric (#849)
- feat(webui): add copy and highlight cell actions (#847)

### Changed

- feat: Add Red Team PII Tests (#862)
- feat: Support custom gateway URLs in Portkey (#840)
- feat: add support for python embedding and classification providers (#864)
- feat: add support for titan premier on bedrock (#839)
- feat: pass evalId in results (#758)
- feat: upgrade default graders to gpt-4o (#848)
- fix: Broken types (#854)
- fix: Fix broken progress callback in web ui (#860)
- fix: Fix formatting and add style check to CI (#872)
- fix: Fix type error eval page.tsx (#867)
- fix: Improve Error Handling for Python Assertions and Provider Exceptions (#863)
- fix: Pass evaluateOptions from web ui yaml (#859)
- fix: Render multiple result images with markdown, if markdown contains multiple images (#873)
- fix: The values of defaultTest and evaluateOptions are not set when editing the eval yaml file. (#834)
- fix: crash on db migration when cache is disabled on first run (#842)
- fix: csv and html outputs include both prompt and provider labels (#851)
- fix: docker build and prepublish script (#846)
- fix: show labels for custom provider (#875)
- ci: Introduce jest test coverage reports (#868)
- ci: add support for node 22, remove support for node 16 (#836)
- docs: Addresses minor typographical errors (#845)
- docs: Help description of default `--output` (#844)

## [0.61.0] - 2024-05-30

### Changed

- feat: `moderation` assert type (#821)
- feat: general purpose http/https provider (#822)
- feat: add portkey provider (#819)
- feat: Add Cloudflare AI Provider (#817)
- fix: Remove duplicate logging line (#825)
- fix: The ‘defaultTest’ option has no effect during evaluation. (#829)
- fix: Improve Error Handling in Python Script Execution (#833)
- docs: How to red team LLMs (#828)
- chore(mistral): add codestral (#831)

## [0.60.0] - 2024-05-25

### Added

- feat(webui): Add image viewer (#816)

### Changed

- feat: redteam testset generation (#804)
- feat: support for deep equality check in equals assertion (#805)
- feat: Allow functions in renderVarsInObject (#813)
- feat: ability to reference previous llm outputs via storeOutputAs (#808)
- feat: support for prompt objects (#818)
- fix: huggingface api key handling (#809)
- docs: Restore ProviderResponse class name (#806)
- docs: Fix typo in local build command (#811)

## [0.59.1] - 2024-05-18

### Changed

- [fix: handle null result timestamp when writing to db.](https://github.com/promptfoo/promptfoo/commit/40e1ebfbfd512fea56761b4cbdfff0cd25d61ae1) https://github.com/promptfoo/promptfoo/issues/800

## [0.59.0] - 2024-05-18

### Added

- feat(webui): add --filter-description option to `promptfoo view` (#780)
- feat(bedrock): add support for embeddings models (#797)

### Changed

- fix: python prompts break when using whole file (#784)
- Langfuse need to compile variables (#779)
- chore(webui): display prompt and completion tokens (#794)
- chore: include full error response in openai errors (#791)
- chore: add logprobs to assertion context (#790)
- feat: support var interpolation in function calls (#792)
- chore: add timestamp to EvaluateSummary (#785)
- fix: render markdown in variables too (#796)

### Fixed

- fix(vertex): remove leftover dependency on apiKey (#798)

## [0.58.1] - 2024-05-14

### Changed

- fix: improve GradingResult validation (#772)
- [fix: update python ProviderResponse error message and docs.](https://github.com/promptfoo/promptfoo/commit/258013080809bc782afe3de51c9309230cb5cdb2) https://github.com/promptfoo/promptfoo/issues/769
- [chore(openai): add gpt-4o models (](https://github.com/promptfoo/promptfoo/commit/ff4655d31d3588972522bb162733cb61e460f36f)https://github.com/promptfoo/promptfoo/pull/776[)](https://github.com/promptfoo/promptfoo/commit/ff4655d31d3588972522bb162733cb61e460f36f)
- add gpt-4o models (#776)

### Fixed

- fix(langfuse): Check runtime type of `getPrompt`, stringify the result (#774)

## [0.58.0] - 2024-05-09

### Changed

- feat: assert-set (#765)
- feat: add comma-delimited string support for array-type assertion values (#755)
- fix: Resolve JS assertion paths relative to configuration file (#756)
- fix: not-equals assertion (#763)
- fix: upgrade rouge package and limit to strings (#764)

## [0.57.1] - 2024-05-02

### Changed

- fix: do not serialize js objects to non-js providers (#754)
- **[See 0.57.0 release notes](https://github.com/promptfoo/promptfoo/releases/tag/0.57.0)**

## [0.57.0] - 2024-05-01

### Changed

- feat: ability to override provider per test case (#725)
- feat: eval tests matching pattern (#735)
- feat: add `-n` limit arg for `promptfoo list` (#749)
- feat: `promptfoo import` and `promptfoo export` commands (#750)
- feat: add support for `--var name=value` cli option (#745)
- feat: promptfoo eval --filter-failing outputFile.json (#742)
- fix: eval --first-n arg (#734)
- chore: Update openai package to 3.48.5 (#739)
- chore: include logger and cache utils in javascript provider context (#748)
- chore: add `PROMPTFOO_FAILED_TEST_EXIT_CODE` envar (#751)
- docs: Document `python:` prefix when loading assertions in CSV (#731)
- docs: update README.md (#733)
- docs: Fixes to Python docs (#728)
- docs: Update to include --filter-\* cli args (#747)

## [0.56.0] - 2024-04-28

### Added

- feat(webui): improved comment dialog (#713)

### Changed

- feat: Intergration with Langfuse (#707)
- feat: Support IBM Research BAM provider (#711)
- fix: Make errors uncached in Python completion. (#706)
- fix: include python tracebacks in python errors (#724)
- fix: `getCache` should return a memory store when disk caching is disabled (#715)
- chore(webui): improve eval view performance (#719)
- chore(webui): always show provider in header (#721)
- chore: add support for OPENAI_BASE_URL envar (#717)

### Fixed

- fix(vertex/gemini): support nested generationConfig (#714)

## [0.55.0] - 2024-04-24

### Changed

- [Docs] Add llama3 example to ollama docs (#695)
- bugfix in answer-relevance (#697)
- feat: add support for provider `transform` property (#696)
- feat: add support for provider-specific delays (#699)
- feat: portkey.ai integration (#698)
- feat: `eval -n` arg for running the first n test cases (#700)
- feat: ability to write outputs to google sheet (#701)
- feat: first-class support for openrouter (#702)
- Fix concurrent cache request behaviour (#703)

## [0.54.1] - 2024-04-20

### Changed

- Add support for Mixtral 8x22B (#687)
- fix: google sheets async loading (#688)
- fix: trim spaces in csv assertions that can have file:// prefixes (#689)
- fix: apply thresholds to custom python asserts (#690)
- fix: include detail from external python assertion (#691)
- chore(webui): allow configuration of results per page (#694)
- fix: ability to override rubric prompt for all model-graded metrics (#692)

## [0.54.0] - 2024-04-18

### Changed

- feat: support for authenticated google sheets access (#686)
- fix: bugs in `Answer-relevance` calculation (#683)
- fix: Add tool calls to response from azure openai (#685)

## [0.53.0] - 2024-04-16

### Changed

- fix!: make `javascript` assert function call consistent with external js function call (#674)
- fix: node library supports prompt files (#668)
- feat: Enable post-hoc evaluations through defining and using output value in TestSuite (#671)
- feat: Allow local files to define providerOutput value for TestCase (#675)
- feat: detect suitable anthropic default provider (#677)
- feat: Ability to delete evals (#676)
- feat: ability to create derived metrics (#670)

## [0.52.0] - 2024-04-12

### Added

- feat(webui): add pagination (#649)

### Changed

- feat: support for inline yaml for is-json, contains-json in csv (#651)
- feat: run providers 1 at a time with --interactive-providers (#645)
- feat: --env-file arg (#615)
- fix: Do not fail with api error when azure datasource is used (#644)
- fix: allow loading of custom provider in windows (#518) (#652)
- fix: don't show telemetry message without telemtry (#658)
- fix: `E2BIG` error during the execution of Python asserts (#660)
- fix: support relative filepaths for non-code assert values (#664)

### Fixed

- fix(webui): handle invalid search regexes (#663)

## [0.51.0] - 2024-04-07

### Added

- feat(webui): store settings in localstorage (#617)
- feat(azureopenai): apiKeyEnvar support (#628)
- feat(webui): "progress" page that shows provider/prompt pairs (#631)

### Changed

- chore: improve json parsing errors (#620)
- feat: ability to override path to python binary (#619)
- Add documentation for openai vision (#637)
- Support claude vision and images (#639)
- fix: assertion files use relative path (#624)
- feat: add provider reference to prompt function (#633)
- feat: ability to import vars using glob (#641)
- feat!: return values directly in python assertions (#638)

### Fixed

- fix(webui): ability to save defaultTest and evaluateOptions in yaml editor (#629)

## [0.50.1] - 2024-04-02

### Changed

- fix: compiled esmodule interop (#613)
- fix: downgrade var resolution failure to warning (#614)
- fix: glob behavior on windows (#612)

## [0.50.0] - 2024-04-01

### Added

- feat(webui): download button (#482)
- feat(webui): toggle for showing full prompt in output cell (#603)

### Changed

- feat: support .mjs external imports (#601)
- feat: load .env from cli (#602)
- feat: ability to use js files as `transform` (#605)
- feat: ability to reference vars from other vars (#607)
- fix: handling for nonscript assertion files (#608)

### Fixed

- fix(selfhost): add support for prompts and datasets api endpoints (#600)
- fix(selfhost): Consolidate to `NEXT_PUBLIC_PROMPTFOO_REMOTE_BASE_URL` (#609)

## [0.49.3] - 2024-03-29

### Changed

- fix: bedrock model parsing (#593)
- [fix: make llm-rubric more resilient to bad json responses.](https://github.com/promptfoo/promptfoo/commit/93fd059a13454ed7a251a90a33306fb1f3c81895) https://github.com/promptfoo/promptfoo/issues/596
- feat: display progress bar for each parallel execution (#597)

## [0.49.2] - 2024-03-27

### Changed

- fix: support relative paths for custom providers (#589)
- fix: gemini generationConfig and safetySettings (#590)
- feat: cli watch for vars and providers (#591)

## [0.49.1] - 2024-03-25

### Changed

- fix: lazy import of azure peer dependency (#586)

## [0.49.0] - 2024-03-23

### Added

- feat(vertexai): use gcloud application default credentials (#580)

### Changed

- feat: Add support for huggingface token classification (#574)
- feat: Mistral provider support for URL and API key envar (#570)
- feat: run assertions in parallel (#575)
- feat: support for azure openai assistants (#577)
- feat: ability to set tags on standalone assertion llm outputs (#581)
- feat: add support for claude3 on bedrock (#582)
- fix: load file before running prompt function (#583)
- [fix: broken ansi colors on cli table](https://github.com/promptfoo/promptfoo/commit/bbb0157b09c0ffb5366d3cbd112438ca3d2d61c9)
- [fix: remove duplicate instruction output](https://github.com/promptfoo/promptfoo/commit/fb095617d36102f5b6256e9718e736378c0a5cea)
- chore: better error messages when expecting json but getting text (#576)

### Fixed

- fix(selfhost): handle sqlite db in docker image and build (#568)

### Dependencies

- chore(deps): bump webpack-dev-middleware from 5.3.3 to 5.3.4 in /site (#579)

## [0.48.0] - 2024-03-18

### Added

- feat(csv): add support for `__description` field (#556)

### Changed

- feat: migrate filesystem storage to sqlite db (#558)
  - **When you first run `eval` or `view` with 0.48.0, your saved evals will be migrated from `.json` files to a sqlite db. Please open an issue if you run into problems.**
  - Restoration: By default, the migration process runs on the promptfoo output directory `~/.promptfoo/output`. This directory is backed up at `~/.promptfoo/output-backup-*` and you can restore it and use a previous version by renaming that directory back to `output`
- feat: Add anthropic:messages and replicate:mistral as default providers to web ui (#562)
- feat: add label field to provider options (#563)
- docs: adjust configuration for python provider (#565)
- chore: db migration and cleanup (#564)

### Fixed

- fix(azureopenai): add support for `max_tokens` and `seed` (#561)

## [0.47.0] - 2024-03-14

### Changed

- feat: improve python inline asserts to not require printing (#542)
- feat: add tools and tool_choice config parameters to azure openai provider (#550)
- feat: Add support for Claude 3 Haiku (#552)
- fix: validate custom js function return values (#548)
- fix: dedupe prompts from combined configs (#554)

### Fixed

- fix(replicate): support non-array outputs (#547)

## [0.46.0] - 2024-03-08

### Added

- feat(self-host): run evals via web ui (#540)
- feat(self-host): Persist changes on self-deployed UI without sharing a new link (#538)
- feat(webui): ability to change eval name (#537)

### Changed

- feat: add support for calling specific functions for python prompt (#533)
- fix: openai tools and function checks handle plaintext responses (#541)

### Fixed

- fix(anthropic): wrap text if prompt supplied as json (#536)

## [0.45.2] - 2024-03-07

### Changed

- fix: python provider handles relative script paths correctly (#535)

## [0.45.1] - 2024-03-06

### Changed

- fix: json and yaml vars files (#531)

### Fixed

- fix(python): deserialize objects from json (#532)

## [0.45.0] - 2024-03-06

### Added

- feat(anthropic): Add Claude 3 support (#526)

### Changed

- feat: ability to load `vars` values at runtime (#496)
  // Example logic to return a value based on the varName
  if (varName === 'context') {
  return `Processed ${otherVars.input} for prompt: ${prompt}`;
  }
  return {
  output: 'default value',
  };
  // Handle potential errors
  // return { error: 'Error message' }
  # Example logic to dynamically generate variable content
  if var_name == 'context':
  return {
  'output': f"Context for {other_vars['input']} in prompt: {prompt}"
  }
  return {'output': 'default context'}
  # Handle potential errors
  # return { 'error': 'Error message' }

## [0.44.0] - 2024-03-04

### Added

- feat(mistral): Add new models, JSON mode, and update pricing (#500)

### Changed

- fix: Print incorrect response from factuality checker (#503)
- fix: Support missing open parenthesis (fixes #504) (#505)
- feat: include prompt in transform (#512)
- feat: Support csv and json files in the `tests` array (#520)

### Fixed

- fix(ollama): dont send invalid options for `OllamaChatProvider` (#506)
- fix(huggingface): do not pass through non-hf parameters (#519)

## [0.43.1] - 2024-02-25

### Changed

- fix: pass through PROMPTFOO\_\* variables from docker run (#498)
- docs: clean up python provider header

### Fixed

- fix(huggingface): support `apiKey` config param (#494)
- fix(bedrock): transform model output from cache. #474

### Documentation

- docs(huggingface): example of private huggingface inference endpoint (#497)

## [0.43.0] - 2024-02-23

### Added

- feat(webui): Display test suite description (#487)
- feat(webui): Add upload testcase csv to eval page (#484)

### Changed

- feat: pass `test` to assertion context (#485)
- fix: Change variable name to what the prompt template expects (#489)
- (docs): Replace references to deprecated postprocess option (#483)
- chore: update replicate library and add new common params (#491)

### Fixed

- fix(self-hosting): remove supabase dependency from webui eval view (#492)

## [0.42.0] - 2024-02-19

### Added

- feat(webview): toggle for prettifying json outputs (#472)
- feat(openai): support handling OpenAI Assistant functions tool calls (#473)

### Changed

- feat: add support for claude 2.1 on bedrock (#470)
- feat: support for overriding `select-best` provider (#478)
- feat: ability to disable var expansion (#476)
- fix: improve escaping for python prompt shell (#481)

## [0.41.0] - 2024-02-12

### Added

- feat(openai)!: Allow apiBaseUrl to override /v1 endpoint (#464)

### Changed

- feat: add support for async python providers (#465)
- fix: pass config to python provider (#460)
- chore: include progress output in debug logs (#461)
- docs: perplexity example (#463)

### Fixed

- fix(factuality): make factuality output case-insensitive (#468)
- fix: ensure that only valid ollama params are passed (#480)

## [0.40.0] - 2024-02-06

### Added

- feat(mistral): Add Mistral provider (#455)
- feat(openai): add support for `apiKeyEnvar` (#456)
- feat(azureopenai): add apiBaseUrl config (#459)

### Changed

- feat: cohere api support (#457)
- feat: ability to override select-best prompt. #289
- fix: support for gemini generationConfig and safetySettings (#454)

### Fixed

- fix(vertex/gemini): add support for llm-rubric and other OpenAI-formatted prompts (#450)

### Documentation

- documentation: update python.md typo in yaml (#446)

## [0.39.1] - 2024-02-02

### Changed

- fix: func => function in index.ts (#443)
- feat: add support for google ai studio gemini (#445)

## [0.39.0] - 2024-02-01

### Changed

- feat: Add DefaultGradingJsonProvider to improve `llm-rubric` reliability (#432)
- feat: add caching for exec and python providers (#435)
- feat: add `--watch` option to eval command (#439)
- feat: ability to transform output on per-assertion level (#437)
- feat: compare between multiple outputs with `select-best` (#438)
- fix: pass through cost to runAssertion
- fix: pass through cost to runAssertion

## [0.38.0] - 2024-01-29

### Added

- feat(openai): Jan 25 model updates (#416)
- feat(webui): eval deeplinks (#426)
- feat(huggingface): Support sentence similarity inference API (#425)

### Changed

- fix: Only open previous results when necessary (uses lots of memory) (#418)
- fix: html output (#430)
- feat: add a `python` provider that supports native python function calls (#419)
- feat: support for image models such as dall-e (#406)
- feat: support for `PROMPTFOO_PROMPT_SEPARATOR envar. #424

## [0.37.1] - 2024-01-26

### Changed

- fix: do not require token usage info on openai provider (#414)

## [0.37.0] - 2024-01-24

### Added

- feat(webui): add markdown support (#403)

### Changed

- feat: standalone share server (#408)
- feat: `PROMPTFOO_DISABLE_TEMPLATING` disables nunjucks templates (#405)

## [0.36.0] - 2024-01-18

### Added

- feat(webui): Ability to comment on outputs (#395)
- feat(azure): Add response_format support (#402)
- feat(azure): add support for `passthrough` and `apiVersion` (#399)

### Changed

- feat: add `promptfoo generate dataset` (#397)
- fix: typo (#401)

## [0.35.1] - 2024-01-12

### Added

- feat(bedrock): introduce amazon titan models as another option for Bedrock (#380)
- feat(openai): add support for `passthrough` request args (#388)
- feat(azure): add support for client id/secret auth (#389)
- feat(webui): label evals using `description` field (#391)

### Changed

- fix: proper support for multiple types of test providers (#386)
- feat: update CSV and HTML outputs with more details (#393)

## [0.35.0] - 2024-01-07

### Added

- feat(webview): add regex search (#378)

### Changed

- feat: support standalone assertions on CLI (#368)
- feat: add perplexity-score metric (#377)
- feat: add logprobs support for azure openai (#376)
- fix: use relative paths consistently and handle object formats (#375)
- [fix: restore **prefix and **suffix column handlers when loading test csv](https://github.com/promptfoo/promptfoo/commit/3a058684b3389693f4c5899f786fb090b04e3c93)

## [0.34.1] - 2024-01-02

### Added

- feat(openai): add support for overriding provider cost (1be1072)

### Fixed

- fix(webview): increase the request payload size limit (ef4c30f)

## [0.34.0] - 2024-01-02

### Changed

- feat: Support for evaluating cost of LLM inference (#358)
- feat: save manual edits to test outputs in webview (#362)
- feat: add `cost` assertion type (#367)
- fix: handle huggingface text generation returning dict (#357)
- fix: disable cache when using repeat (#361)
- fix: do not dereference tools and functions in config (#365)
- docs: optimize docs of openai tool usage (#355)

## [0.33.2] - 2023-12-23

### Changed

- fix: bad indentation for inline python sript (#353)
- [fix: truncate CLI table headers](https://github.com/promptfoo/promptfoo/commit/9aa9106cc9bc1660df40117d3c8f053f361fa09c)
- feat: add openai tool parameter (#350)
- feat: add `is-valid-openai-tools-call` assertion type (#354)

## [0.33.1] - 2023-12-18

### Changed

- [fix: pass env to providers when using CLI](https://github.com/promptfoo/promptfoo/commit/e8170a7f0e9d4033ef219169115f6474d978f1a7)
- [fix: correctly handle bedrock models containing :](https://github.com/promptfoo/promptfoo/commit/4469b693993934192fee2e84cc27c21e31267e5f)
- feat: add latency assertion type (#344)
- feat: add perplexity assertion type (#346)
- feat: add support for ollama chat API (#342)
- feat: retry when getting internal server error with PROMPTFOO_RETRY_5XX envar (#327)
- fix: properly escape arguments for external python assertions (#338)
- fix: use execFile/spawn for external processes (#343)
- [fix: handle null score in custom metrics](https://github.com/promptfoo/promptfoo/commit/514feed49e2f83f3e04d3e167e5833dc075e6c10)
- [fix: increment failure counter for script errors.](https://github.com/promptfoo/promptfoo/commit/61d1b068f26c63f3234dc49c9d5f5104b9cf1cda)

## [0.33.0] - 2023-12-17

### Changed

- feat: add latency assertion type (#344)
- feat: add perplexity assertion type (#346)
- feat: add support for ollama chat API (#342)
- feat: retry when getting internal server error with PROMPTFOO_RETRY_5XX envar (#327)
- fix: properly escape arguments for external python assertions (#338)
- fix: use execFile/spawn for external processes (#343)
- [fix: handle null score in custom metrics](https://github.com/promptfoo/promptfoo/commit/514feed49e2f83f3e04d3e167e5833dc075e6c10)
- [fix: increment failure counter for script errors.](https://github.com/promptfoo/promptfoo/commit/61d1b068f26c63f3234dc49c9d5f5104b9cf1cda)

## [0.32.0] - 2023-12-14

### Added

- feat(webview): Layout and styling improvements (#333)

### Changed

- feat: add support for Google Gemini model (#336)
- feat: add download yaml button in config modal. Related to #330 (#332)
- fix: set process exit code on failure

## [0.31.2] - 2023-12-11

### Added

- feat(webview): Show aggregated named metrics at top of column (#322)

### Changed

- fix: sharing option is degraded (#325)

## [0.31.1] - 2023-12-04

### Changed

- fix: issues when evaling multiple config files
- feat: support for web viewer running remotely (#321)

## [0.31.0] - 2023-12-02

### Added

- feat(openai): Adds support for function call validation (#316)

### Changed

- feat: add support for ajv formats (#314)
- feat: support prompt functions via nodejs interface (#315)
- fix: webview handling of truncated cell contents with html (#318)
- docs: Merge docs into main repo (#317)

## [0.30.2] - 2023-11-29

### Changed

- feat(cli): simplify onboarding and provide npx-specific instructions (f81bd88)

## [0.30.1] - 2023-11-29

### Changed

- feat: add bedrock in webui setup (#301)
- feat: add support for custom metrics (#305)
- feat: show table by default, even with --output (#306)
- fix: handle multiple configs that import multiple prompts (#304)
- fix: remove use of dangerouslySetInnerHTML in results table (#309)

### Fixed

- fix(openai): add support for overriding api key, host, baseurl, org in Assistants API (#311)

## [0.30.0] - 2023-11-29

### Changed

- feat: add bedrock in webui setup (#301)
- feat: add support for custom metrics (#305)
- feat: show table by default, even with --output (#306)
- fix: handle multiple configs that import multiple prompts (#304)
- fix: remove use of dangerouslySetInnerHTML in results table (#309)

## [0.29.0] - 2023-11-28

### Changed

- feat: Add support for external provider configs via file:// (#296)
- feat: Add support for HTTP proxies (#299)
- feat: claude-based models on amazon bedrock (#298)

## [0.28.2] - 2023-11-27

### Added

- feat(azureopenai): Warn when test provider should be overwritten with azure (#293)
- feat(webview): Display test descriptions if available (#294)
- feat(webview): Ability to set test scores manually (#295)

### Changed

- feat: add support for self-hosted huggingface text generation inference (#290)
- fix: prevent duplicate asserts with `defaultTest` (#287)
- fix: multiple configs handle external test and prompt files correctly (#291)

## [0.28.0] - 2023-11-19

### Changed

- feat: Add support for multiple "\_\_expected" columns (#284)
- feat: Support for OpenAI assistants API (#283)
- feat: Ability to combine multiple configs into a single eval (#285)

## [0.27.1] - 2023-11-14

### Added

- [feat(node-package): Add support for raw objects in prompts](https://github.com/promptfoo/promptfoo/commit/e6a5fe2fa7c05aabd2f52bd4fa143d957a7953dd)
- feat(openai): Add support for OpenAI `seed` param (#275)
- [feat(openai): Add support for OpenAI response_format](https://github.com/promptfoo/promptfoo/commit/12781f11f495bed21db1070e987f1b40a43b72e3)
- [feat(webview): Round score in details modal](https://github.com/promptfoo/promptfoo/commit/483c31d79486a75efc497508b9a42257935585cf)

### Changed

- fix: Set `vars._conversation` only if it is used in prompt (#282)
- feat: Add new RAG metrics (answer-relevance, context-recall, context-relevance, context-faithfulness) (#279)
- feat: throw error correctly when invalid api key is passed for OpenAI (#276)
- Bump langchain from 0.0.325 to 0.0.329 in /examples/langchain-python (#278)
- Provide the prompt in the context to external assertion scripts (#277)
- fix the following error : 'List should have at least 1 item after val… (#280)
- [chore: Add HuggingFace debug output](https://github.com/promptfoo/promptfoo/commit/2bae118e3fa7f8164fd78d29a3a30d187026bf13)

## [0.27.0] - 2023-11-14

### Added

- [feat(node-package): Add support for raw objects in prompts](https://github.com/promptfoo/promptfoo/commit/e6a5fe2fa7c05aabd2f52bd4fa143d957a7953dd)
- feat(openai): Add support for OpenAI `seed` param (#275)
- [feat(openai): Add support for OpenAI response_format](https://github.com/promptfoo/promptfoo/commit/12781f11f495bed21db1070e987f1b40a43b72e3)
- [feat(webview): Round score in details modal](https://github.com/promptfoo/promptfoo/commit/483c31d79486a75efc497508b9a42257935585cf)

### Changed

- feat: Add new RAG metrics (answer-relevance, context-recall, context-relevance, context-faithfulness) (#279)
- feat: throw error correctly when invalid api key is passed for OpenAI (#276)
- Bump langchain from 0.0.325 to 0.0.329 in /examples/langchain-python (#278)
- Provide the prompt in the context to external assertion scripts (#277)
- fix the following error : 'List should have at least 1 item after val… (#280)
- [chore: Add HuggingFace debug output](https://github.com/promptfoo/promptfoo/commit/2bae118e3fa7f8164fd78d29a3a30d187026bf13)

## [0.26.5] - 2023-11-10

### Changed

- feat: Support for Azure OpenAI Cognitive Search (#274)
- [feat: Add PROMPTFOO_PYTHON environment variable](https://github.com/promptfoo/promptfoo/commit/33ecca3dab9382f063e68529c047cfd3fbd959e5)

## [0.26.4] - 2023-11-09

### Fixed

- fix(providers): use Azure OpenAI extensions endpoint when dataSources is set (2e5f14d)

### Tests

- test(assertions): add tests for object outputs (9e0909c)

## [0.26.3] - 2023-11-08

### Added

- [feat(AzureOpenAI): Add support for deployment_id and dataSources](https://github.com/promptfoo/promptfoo/commit/3f6dee99b4ef860af1088c4ceda1a74726070f37)

### Changed

- [Stringify output display string if output is a JSON object](https://github.com/promptfoo/promptfoo/commit/e6eff1fb75e09bfd602c08edd89ec154e3e61bf9)
- [Add JSON schema dereferencing support for JSON configs](https://github.com/promptfoo/promptfoo/commit/c32f9b051a51ee6e1ee08738e0921b4e05a5c23d)
- Update chat completion endpoint in azureopenai.ts (#273)

### Fixed

- fix(openai): Improve handling for function call responses (#270)

## [0.26.2] - 2023-11-07

### Changed

- [Fix issue with named prompt function imports](https://github.com/promptfoo/promptfoo/commit/18a4d751af15b996310eceafc5a75e114ce1bf56)
- [Fix OpenAI finetuned model parsing](https://github.com/promptfoo/promptfoo/commit/b52de61c6e1fd0a9e67d2476a9f3f9153084ad61)
- [Add new OpenAI models](https://github.com/promptfoo/promptfoo/commit/d9432d3b5747516aea1a7e8a744167fbd10a69d2)
- Fix: Broken custom api host for OpenAI. (#261)
- Add `classifier` assert type (#263)
- Send provider options and test context to ScriptCompletion (exec) provider (#268)
- Support for loading JSON schema from external file (#266)

## [0.26.1] - 2023-11-01

### Changed

- Fix broken default config for OpenAI evals created in web app (#255)
- Fix prompt per provider (#253)
- Add support for custom config directory (#257)
- Add latency and token metrics per prompt (#258)
- Add caching support to Anthropic provider (#259)
- webview: Preserve formatting of LLM outputs
- Bump langchain from 0.0.317 to 0.0.325 in /examples/langchain-python (#254)

## [0.26.0] - 2023-10-28

### Changed

- cli: Add support for raw text prompts (#252)
- Ensure the directory for the output file is created if it does not exist

## [0.25.2] - 2023-10-26

### Changed

- allow Python in tests.csv (#237)
- Improve escaping in matchers (#242)
- Add support for nunjucks filters (#243)
- Fix issue where outputPath from the configuration file is not used when `-c` option is provided
- Add envar PROMPTFOO_DISABLE_CONVERSATION_VAR
- Resolve promises in external assert files

## [0.25.1] - 2023-10-19

### Changed

- Fix issue with loading google sheets directly. (#222)
- Add \_conversation variable for testing multiple-turn chat conversations (#224)
- Allow multiple output formats simultaneously with `outputPath` (#229)
- Fall back to default embedding model if provided model doesn't support embeddings
- Various fixes and improvements
- Bump langchain from 0.0.312 to 0.0.317 in /examples/langchain-python (#245)

## [0.25.0] - 2023-10-10

### Changed

- Add support for icontains-any and icontains-all (#210)
- Bump langchain from 0.0.279 to 0.0.308 in /examples/langchain-python (#213)
- Add support for .cjs file extensions (#214)
- Add Prompts and Datasets pages (#211)
- Add CLI commands for listing and showing evals, prompts, and datasets (#218)
- Add support for `config` object in webhook provider payload. (#217)
- Other misc changes and improvements
- Bump langchain from 0.0.308 to 0.0.312 in /examples/langchain-python (#219)

## [0.24.4] - 2023-10-01

### Changed

- Fix bug in custom function boolean return value score (#208)
- Fix ollama provider with `--no-cache` and improve error handling
- Add support for HuggingFace Inference API (text generation) (#205)
- Add `apiHost` config key to Azure provider

## [0.24.3] - 2023-09-28

### Changed

- Better LocalAI/Ollama embeddings traversal failure (#191)
- `OPENAI_API_HOST` to `OPENAI_API_BASE_URL` (#187)
- Ability to include files as assertion values (#180)
- Add hosted db for evals (#149)
- Webview details pane improvements (#196)
- Add support for ollama options (#199)
- Adding TXT and HTML to `--output` help/error message (#201)

## [0.24.2] - 2023-09-23

### Changed

- Specify repo in package.json (#174)
- Add support for parsing multiple json blobs in responses (#178)
- Updated node version update of Google Colab notebook example (#171)
- Fix arg escaping for external python prompts on Windows (#179)
- Better OpenAI embeddings traversal failure (#190)
- Adds embeddings providers for LocalAI and Oolama (#189)
- Add `noindex` to shared results
- Many other misc fixes and improvements

## [0.24.1] - 2023-09-21

### Changed

- Fix prompt errors caused by leading and trailing whitespace for var file imports
- Fix an issue with response parsing in LocalAI chat
- Fix issue preventing custom provider for similarity check (#152)
- Fix escaping in python asserts (#156)
- Fix README link to providers docs (#153)
- Allow object with function name as a value for function_call (#158)
- Add a -y/--yes option to `promptfoo view` command to skip confirmation (#166)
- Other misc fixes and improvements

## [0.24.0] - 2023-09-18

### Changed

- Support for custom functions as prompts (#147)
- Refactor parts of util into more descriptive files (#148)
- Misc fixes and improvements

## [0.23.1] - 2023-09-14

### Changed

- Improvements to custom grading (#140)
- Support for Google Vertex and PaLM chat APIs (#131)
- Add support for including files in defaultTest (#137)
- Add support for disabling cache in evaluate() options (#135)
- Add support for loading vars directly from file (#139)
- Include `provider` in `EvaluateResult`
- Other misc improvements and fixes

## [0.23.0] - 2023-09-14

### Changed

- Improvements to custom grading (#140)
- Support for Google Vertex and PaLM chat APIs (#131)
- Add support for including files in defaultTest (#137)
- Add support for disabling cache in evaluate() options (#135)
- Add support for loading vars directly from file (#139)
- Include `provider` in `EvaluateResult`
- Other misc improvements and fixes

## [0.22.1] - 2023-09-14

### Added

- feat(vars): add support for loading vars directly from file (#139)
- feat(config): add support for including files in defaultTest (#137)
- feat(config): add support for disabling cache in evaluate() options (#135)
- feat(providers): support for Google Vertex and PaLM chat APIs (#131)
- feat(api): include provider in EvaluateResult (#130)

### Changed

- chore(providers): improve PaLM recognized model detection (2317eac)

### Documentation

- docs(examples): add conversation history example (#136)
- docs(examples): update node-package example with context (#134)

## [0.22.0] - 2023-09-04

### Changed

- Add OpenAI factuality and closed-QA graders (#126). These new graders implement OpenAI's eval methodology.
- Auto-escape vars when prompt is a JSON object (#127).
- Improvements to custom providers - Pass context including `vars` to callApi and make `TestCase` generic for ease of typing
- Add `prompt` to Javascript, Python, and Webhook assertion context
- Fix llama.cpp usage of provider config overrides
- Fix ollama provider parsing for llama versions like llama:13b, llama:70b etc.
- Trim var strings in CLI table (prevents slowness during CLI table output)

## [0.21.4] - 2023-09-01

### Changed

- Add support for test case threshold value (#125)
- Add support for pass/fail threshold for javascript and python numeric return values

## [0.21.3] - 2023-09-01

### Changed

- Increase request backoff and add optional delay between API calls (#122)

## [0.21.2] - 2023-08-31

### Changed

- Fix symlink bug on Windows

## [0.21.1] - 2023-08-30

### Changed

- Consistent envars and configs across providers (#119)
- Add configuration for API keys in WebUI (#120)
- Add CodeLlama to WebUI
- Fix issue with numeric values in some assert types
- Add support for running specific prompts for specific providers using `{id, prompts, config}` format
- Add a feedback command

## [0.21.0] - 2023-08-28

### Changed

- Add webhook provider (#117)
- Add support for editing config in web view (#115)
- Standalone server with database with self-hosting support (#118)
- Add support for custom llm-rubric grading via `rubricPrompt` in Assertion objects
- Add support for `vars` in `rubricPrompt`, making it easier to pass expected values per test case
- Add a handful of new supported parameters to OpenAI, Azure, Anthropic, and Replicate providers
- Allow setting `config` on `provider` attached to Assertion or TestCase
- Add/improve support for custom providers in matchesSimilarity and matchesLlmRubric

## [0.20.1] - 2023-08-18

### Changed

- Fix issue when there's not enough data to display useful charts
- Add charts to web viewer (#112)
- Add support for multiline javascript asserts
- Add support for Levenshtein distance assert type (#111)

## [0.20.0] - 2023-08-18

### Changed

- Add charts to web viewer (#112)
- Add support for multiline javascript asserts
- Add support for Levenshtein distance assert type (#111)

## [0.19.3] - 2023-08-17

### Changed

- llm-rubric provider fixes (#110)
- New diff viewer for evals
- Web UI for running evals (#103)
- Add support for OpenAI organization (#106)
- function call azure fix (#95)
- Add support for JSON schema validation for is-json and contains-json (#108)
- Other misc fixes and API improvements

## [0.19.2] - 2023-08-15

### Changed

- function call azure fix (#95)
- Add support for JSON schema validation for is-json and contains-json (#108)
- New diff viewer for evals
- Web UI for running evals (#103)
- Add support for OpenAI organization (#106)
- Other misc fixes and API improvements

## [0.19.1] - 2023-08-14

### Changed

- Add support for OpenAI organization (#106)
- New diff viewer for evals
- Web UI for running evals (#103)
- Other misc fixes and API improvements

## [0.19.0] - 2023-08-14

### Changed

- New diff viewer for evals
- Web UI for running evals (#103)
- Other misc fixes and API improvements

## [0.18.4] - 2023-08-11

### Fixed

- fix(providers): resolve Ollama provider issue with empty line handling (c4d1e5f)

### Dependencies

- chore(deps): bump certifi from 2023.5.7 to 2023.7.22 in /examples/langchain-python (#104)

## [0.18.3] - 2023-08-08

### Added

- feat(providers): add Ollama provider (#102)

### Changed

- chore(webui): disable nunjucks autoescaping by default (#101)
- chore(webui): stop forcing manual line breaks in results view (76d18f5)

### Fixed

- fix(history): remove stale `latest` symlinks before regenerating eval output (a603eee)

## [0.18.2] - 2023-08-08

### Added

- feat(webui): display assertion summaries in the results viewer (#100)

### Changed

- feat(providers): allow testing identical models with different parameters (#83)

### Fixed

- fix(cli): repair `promptfoo share` regression (01df513)
- fix(config): handle provider map parsing when entries are strings (bdd1dea)
- fix(scoring): keep weighted averages accurate by running all test cases (7854424)

## [0.18.1] - 2023-08-06

### Added

- feat(providers): add llama.cpp server support (#94)

### Changed

- chore(providers): expose `LLAMA_BASE_URL` environment variable (f4b4c39)

### Fixed

- fix(history): repair symlink detection when writing latest results (e6aed7a)

## [0.18.0] - 2023-07-28

### Added

- feat(assertions): add `python` assertion type (#78)
- feat(api): support native function ApiProviders and assertions (#93)
- feat(evals): introduce Promptfoo scenarios for data-driven testing - allows datasets to be associated with specific tests, eliminating the need to copy tests for each dataset by @Skylertodd (#89)
- feat(cli): allow specifying `outputPath` when using the Node evaluate helper (#91)

### Changed

- chore(evals): rename default "theories" concept to "scenarios" (aca0821)

### Fixed

- fix(history): repair symlink handling when persisting latest results (81a4a26)
- fix(history): clean up stale eval history entries (253ae60)
- fix(cli): restore ANSI escape code rendering in console tables (497b698)

## [0.17.9] - 2023-07-24

### Added

- feat(evals): load test cases from file or directory paths (#88)

### Changed

- feat(metrics): record latency in eval results (#85)

### Fixed

- fix(windows): resolve path compatibility issues (8de6e12)

## [0.17.8] - 2023-07-22

### Added

- feat(evals): support post-processing hooks in test cases (#84)

### Changed

- feat(webui): show recent runs in the results viewer (#82)
- feat(providers): expose additional OpenAI parameters (#81)

### Fixed

- fix(evaluator): support empty test suites without crashing (31fb876)
- fix(network): ensure fetch timeouts bubble up correctly (9e4bf94)

## [0.17.7] - 2023-07-20

### Added

- feat(config): allow provider-specific prompts in test suites (#76)

### Changed

- chore(runtime): require Node.js 16 or newer (f7f85e3)
- chore(providers): reuse context configuration for Replicate provider (48819a7)

### Fixed

- fix(providers): handle missing provider prompt maps gracefully (7c6bb35)
- fix(grading): escape user input in grading prompts (4049b3f)

## [0.17.6] - 2023-07-20

### Added

- feat(cli): add `--repeat` support to evaluations (#71)
- feat(providers): add Azure YAML prompt support (#72)
- feat(providers): implement Replicate provider (#75)

### Changed

- chore(providers): refine Replicate provider behaviour (57fa43f)
- chore(cli): default `promptfoo share` prompt to Yes on enter (1a4c080)
- chore(webui): simplify dark mode and hide identical rows in history (c244403)

## [0.17.5] - 2023-07-14

### Added

- feat(assertions): add starts-with assertion type (#64)
- feat(providers): add Azure OpenAI provider (#66)

### Changed

- feat(providers): support YAML-formatted OpenAI prompts (#67)
- chore(cli): allow disabling sharing prompts (#69)
- chore(cli): require confirmation before running `promptfoo share` (f3de0e4)
- chore(env): add `PROMPTFOO_DISABLE_UPDATE` environment variable (60fee72)

### Fixed

- fix(config): read prompts relative to the config directory (ddc370c)

## [0.17.4] - 2023-07-13

### Added

- feat(assertions): add `contains-any` assertion support (#61)

### Changed

- chore(cli): handle npm outages without crashing (3177715)

### Fixed

- fix(cli): support terminals without `process.stdout.columns` (064dcb3)
- fix(cli): correct `promptfoo init` output to reference YAML (404be34)

### Documentation

- docs: add telemetry notice (#39)

## [0.17.3] - 2023-07-10

### Added

- feat(providers): add Anthropic provider (#58)

### Changed

- chore(onboarding): refresh init onboarding content (992c0b6)

### Fixed

- fix(cli): maintain table header ordering (1e3a711)
- fix(runtime): ensure compatibility with Node 14 (59e2bb1)

## [0.17.2] - 2023-07-07

### Changed

- feat(providers): improve support for running external scripts (#55)

## [0.17.1] - 2023-07-07

### Fixed

- fix(webui): restore output rendering in results view (5ce5598)

## [0.17.0] - 2023-07-06

### Added

- feat(models): add gpt-3.5-16k checkpoints (#51)
- feat(providers): add `script:` provider prefix for custom providers (bae14ec)
- feat(webui): view raw prompts in the web viewer (#54)
- feat(cli): add `cache clear` command (970ee67)

### Changed

- chore(providers): change default suggestion provider (cc11e59)
- chore(providers): ensure OpenAI chat completions fail on invalid JSON (c456c01)
- chore(assertions): allow numeric values for contains/icontains assertions (dc04329)

### Fixed

- fix(evals): avoid creating assertions from empty expected columns (d398866)

## [0.16.0] - 2023-06-28

### Added

- feat(cli): retry failed HTTP requests to reduce transient failures (#47)
- feat(templates): allow object vars inside nunjucks templates for richer prompts (#50)

### Documentation

- docs: refresh the Question reference page with updated guidance (#46)

## [0.15.0] - 2023-06-26

### Added

- feat(scoring): add continuous scoring support for evaluations (#44)
- feat(assertions): introduce assertion weights to fine-tune scoring (0688a64)

### Changed

- chore(prompt): rename grading prompt field from `content` to `output` (fa20a25)
- chore(webui): maintain backwards compatibility for row outputs in the viewer (b2fc084)

### Fixed

- fix(config): ensure `defaultTest` populates when configs load implicitly (44acb91)

## [0.14.2] - 2023-06-24

### Changed

- chore(assertions): switch the default grading provider to `gpt-4-0613` (0d26776)
- chore(cli): trim stray progress-bar newlines for cleaner output (8d624d6)

### Fixed

- fix(cli): update cached table output correctly when results change (8fe5f84)
- fix(cli): allow non-string result payloads during rendering (61d349e)

## [0.14.1] - 2023-06-19

### Fixed

- fix(config): only apply the config base path when a path override is provided (e67918b)

## [0.14.0] - 2023-06-18

### Added

- feat(cli)!: add shareable URLs and the `promptfoo share` command by @typpo (#42)
- feat(cli): add `--no-progress-bar` option to `promptfoo eval` (75adf8a)
- feat(cli): add `--no-table` flag for evaluation output (ecf79a4)
- feat(cli): add `--share` flag to automatically create shareable URLs (7987f6e)

### Changed

- chore(cli)!: resolve config-relative file references from the config directory, not working directory (dffb091)
- chore(api)!: restructure JSON/YAML output formats to include `results`, `config`, and `shareableUrl` properties (d1b7038)

### Fixed

- fix(cli): write the latest results before launching the viewer with `--view` (496f2fb)

## [0.13.1] - 2023-06-17

### Fixed

- fix(cli): ensure command arguments override config values (c425d3a)

## [0.13.0] - 2023-06-16

### Added

- feat(providers): support OpenAI functions and custom provider arguments by @typpo (#34)
- feat(cli): add JSONL prompt file support by @typpo (#40)
- feat(cli): export `generateTable()` for external tooling reuse by @tizmagik (#37)
- feat(openai): enable OpenAI ChatCompletion function calling (0f10cdd)

### Changed

- chore(openai): add official support for OpenAI `*-0613` models (4d5f827)
- chore(cli): allow optional configs when invoking the CLI (a9140d6)
- chore(cli): respect the `LOG_LEVEL` environment variable in the logger (1f1f05f)
- chore(cli): stabilize progress display when using var arrays (340da53)

### Fixed

- fix(build): fix HTML output generation in production builds (46a2233)

## [0.12.0] - 2023-06-12

### Added

- feat(share): publish evaluations with the `promptfoo share` workflow by @typpo (#33)
- feat(telemetry): add basic usage telemetry for insight gathering (7e7e3ea)
- feat(assertions): support CSV definitions for `rouge-n` and webhook assertions (7f8be15)

### Changed

- chore(build): resolve build output paths for the web client (#32)
- chore(cli): notify users when a newer promptfoo release is available by @typpo (#31)

## [0.11.0] - 2023-06-11

### Added

- feat(assertions): add contains, icontains, contains-some, contains-any, regex, webhook, and rouge-n assertion types (#30)
- feat(assertions): allow negating any assertion type with `not-` prefix (cc5fef1)
- feat(assertions): pass context objects with vars to custom functions (1e4df7e)
- feat(webui): add failure filtering and improved table layout (69189fe)
- feat(webui): add word-break toggle to results (9c1fd3b)
- feat(webui): highlight highest passing scores in matrix (6e2942f)

### Changed

- chore(cli): limit console table rows for readability (52a28c9)
- chore(cli): add more detailed custom function failure output (6fcc37a)

### Fixed

- fix(config): respect CLI write/cache options from config (5b456ec)
- fix(webui): improve dark mode colours and rating overflow (eb7bd54)
- fix(config): parse YAML references correctly in configs (62561b5)

## [0.10.0] - 2023-06-09

### Added

- feat(prompts): add support for named prompts by @typpo (#28)

### Changed

- chore(env)!: rename `OPENAI_MAX_TEMPERATURE` to `OPENAI_TEMPERATURE` (4830557)
- chore(config): read `.yml` files by default as configs (d5c179e)
- chore(build): add native ts-node compatibility by @MentalGear (#25)
- chore(openai): add chatml stopwords by default (561437f)
- chore(webui): adjust column ordering and styling (27977c5)

### Fixed

- fix(config): support `defaultTest` overrides in CLI (59c3cbb)
- fix(env): correctly parse `OPENAI_MAX_TOKENS` and `OPENAI_MAX_TEMPERATURE` by @abi (#29)
- fix(cli): improve JSON formatting error messages (5f59900)

## [0.9.0] - 2023-06-05

### Added

- feat(vars): add support for var arrays by @typpo (#21)

### Changed

- chore(core): set a default semantic similarity threshold (4ebea73)
- chore(cli): refresh `promptfoo init` output messaging (cdbf806)

### Fixed

- fix(cache): register cache manager types for TypeScript (1a82de7)
- fix(evals): handle string interpolation issues in prompts (6b8c175)

## [0.8.3] - 2023-05-31

### Fixed

- fix(cache): create cache directory on first use (423f375)
- fix(config): throw a clearer error for malformed default configs (0d759c4)

## [0.8.2] - 2023-05-30

### Fixed

- fix(cache): only persist cache entries on successful API responses (71c10a6)

## [0.8.1] - 2023-05-30

### Added

- feat(data): add Google Sheets loader support (df900c3)

### Fixed

- fix(cli): restore backward compatibility for `-t/--tests` flags (aad1822)

## [0.8.0] - 2023-05-30

### Added

- feat(api)!: simplify the API and support unified test suite definitions by @typpo (#14)

### Changed

- chore(api)!: move evaluation settings under `evaluateOptions` (`maxConcurrency`, `showProgressBar`, `generateSuggestions`) (#14)
- chore(api)!: move CLI flag defaults under `commandLineOptions` (`write`, `cache`, `verbose`, `view`) (#14)

## [0.7.0] - 2023-05-29

### Changed

- chore(cache): improve caching defaults and enable caching by default (#17)

## [0.6.0] - 2023-05-28

### Added

- feat(providers): add LocalAI support for open-source LLMs like Llama, Alpaca, Vicuna, GPT4All (6541bb2)
- feat(cli): add glob pattern support for prompts and tests (#13)
- feat(assertions): rename `eval:` to `fn:` for custom JavaScript assertions by @MentalGear (#11)
- feat(webui): add dark mode support (0a2bb49)
- feat(api): add exports for types and useful utility functions (57ac4bb)
- feat(tests): add Jest and Mocha integrations (00d9aa2)

### Changed

- chore(cli): improve error handling and word wrapping in CLI output (398f4b0)
- chore(cli): support non-ES module requires (c451362)

### Fixed

- fix(cli): move API key validation into OpenAI subclasses (c451362)
- fix(webui): correct HTML table rendering errors in the viewer (64c9161)
- fix(providers): improve handling of third-party API errors (398f4b0)

### Dependencies

- chore(deps): bump socket.io-parser from 4.2.2 to 4.2.3 in /src/web/client (#15)

## [0.5.1] - 2023-05-23

### Changed

- chore(cli): add glob support for prompt selection (#13)

### Fixed

- fix(cli): prevent crashes when `OPENAI_API_KEY` is not set (c451362)

## [0.5.0] - 2023-05-22

### Added

- feat(assertions): add semantic similarity grading (#7)

### Changed

- chore(cli): improve error handling and word wrapping in CLI output (398f4b0)

## [0.4.0] - 2023-05-13

### Added

- feat(webui): add web viewer for evaluation results (#5)

### Changed

- chore(openai): support `OPENAI_STOP` environment variable for stopwords (79d590e)
- chore(cli): increase the default request timeout (c73e055)

## [0.3.0] - 2023-05-07

### Added

- feat(grading): enable LLM automatic grading of outputs (#4)
- feat(webui): improve how test results are shown - PASS/FAIL is shown in matrix view rather than its own column (2c3f489)

### Changed

- chore(config): allow overriding `OPENAI_API_HOST` environment variable (e390678)
- chore(cli): add `REQUEST_TIMEOUT_MS` environment variable for API timeouts (644abf9)
- chore(webui): improve HTML table output readability (2384c69)

## [0.2.2] - 2023-05-04

### Added

- feat(cli): add `promptfoo --version` output (77e862b)

### Changed

- chore(cli): improve error messages when API calls fail (af2c8d3)

### Fixed

- fix(cli): correct `promptfoo init` output text (862d7a7)
- fix(evals): preserve table ordering when building concurrently (2e3ddfa)

## [0.2.0] - 2023-05-04

### Added

- feat(cli): add `promptfoo init` command (c6a3a59)
- feat(providers): improve custom provider loading and add example (4f6b6e2)<|MERGE_RESOLUTION|>--- conflicted
+++ resolved
@@ -21,14 +21,11 @@
 
 ### Fixed
 
-<<<<<<< HEAD
-- fix(evaluator): force uncached provider calls for repeat iterations (#6043)
-=======
 - fix(core): handle Nunjucks template variables in URL sanitization to prevent parsing errors when sharing evals; add unit tests covering sanitizer behavior for Nunjucks template URLs (#6089)
 - fix(app): Fixes the metric is defined filter (#6082)
->>>>>>> 92792e08
 - fix(webui): handle plugin generation when target URL is not set (#6055)
 - fix(redteam): improve image strategy text wrapping to handle long lines and prevent overflow (#6066)
+- fix(evaluator): force uncached provider calls for repeat iterations (#6043)
 - fix(providers): fix Python worker ENOENT errors by ensuring error responses are written before completion signal, improving error messages with function suggestions and fuzzy matching, and removing premature function validation to support embeddings-only and classification-only providers (#6073)
 
 ### Tests
