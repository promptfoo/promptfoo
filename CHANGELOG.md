--- conflicted
+++ resolved
@@ -6,14 +6,15 @@
 
 ## [Unreleased]
 
-### Changed
-
-<<<<<<< HEAD
-- feat(util): add support for loading tool definitions from Python/JavaScript files - providers now support dynamic tool generation using `file://tools.py:get_tools` and `file://tools.js:get_tools` syntax, enabling runtime tool definitions based on environment, config, or external APIs
+### Added
+
+- feat(util): add support for loading tool definitions from Python/JavaScript files - providers now support dynamic tool generation using `file://tools.py:get_tools` and `file://tools.js:get_tools` syntax, enabling runtime tool definitions based on environment, config, or external APIs (#6272)
 - feat(webui): add custom policy generation to red team setup (#6181)
 - feat(webui): add strategy test generation to red team setup (#6005)
 - feat(webui): add visibility button for PFX passphrase field in red team target configuration (#6258)
-=======
+
+### Changed
+
 - feat(providers): add Anthropic structured outputs support with JSON schema outputs via `output_format` parameter and strict tool use via `strict: true` in tool definitions - ensures schema-compliant responses with automatic beta header handling, external file loading, variable rendering, and JSON parsing for Claude Sonnet 4.5 and Claude Opus 4.1 (#6226)
 - feat(cli): add automatic changelog update on version bump with comprehensive error handling (#6252)
 - feat(ci): add JavaScript-based changelog validator replacing bash script for PR number and Unreleased section enforcement (#6252)
@@ -22,6 +23,7 @@
 
 ### Fixed
 
+- fix(util): add recursive array processing for tool loading - arrays of file:// tool references now processed correctly with Promise.all() and auto-flattening (#6272)
 - fix(providers): maintain backwards compatibility for annotations in raw provider responses (#6267)
 - fix(cli): restore commandLineOptions support for generateSuggestions, table, and write options (#6190)
 - fix(cli): enable auto-sharing when cloud is enabled by not defaulting config.sharing to false - when sharing is unset in config, it now correctly falls through to cloud auto-share behavior instead of defaulting to disabled (#6190)
@@ -42,7 +44,6 @@
 - test(scripts): add 59 tests for changelog automation scripts covering validation and version update functionality (#6252)
 
 ## [0.119.11] - 2025-11-23
->>>>>>> f3db2d94
 
 ### Changed
 
