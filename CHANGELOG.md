--- conflicted
+++ resolved
@@ -25,11 +25,8 @@
 
 ### Documentation
 
-<<<<<<< HEAD
 - docs(redteam): add comprehensive documentation for `graderGuidance` plugin configuration option including usage examples, priority explanations, and integration with `graderExamples` (#6128)
-=======
 - docs(site): re-add adaptive guardrails documentation covering enterprise feature for generating target-specific security policies from red team findings, including architecture, API integration, use cases, troubleshooting, and comparison to AWS Bedrock/Azure AI Content Safety (#5955)
->>>>>>> d7428f24
 - docs(guides): add comprehensive Portkey integration guide covering prompt management, multi-model testing across 1600+ providers, red-teaming workflows, and production deployment strategies by @ladyofcode (#5730)
 - docs(providers): comprehensive Alibaba Cloud documentation update with 100+ models including Qwen3 flagship variants, qwen-long (10M context), all DeepSeek/QwQ reasoning models, complete vision/multimodal lineup, audio/speech models, coding/math specializations, open-source Qwen3 series, and third-party models (Kimi); reorganized with Commercial/Open-source sections; fixes configuration to use `apiBaseUrl` and adds Beijing region endpoint (#6118)
 
