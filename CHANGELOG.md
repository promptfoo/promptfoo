--- conflicted
+++ resolved
@@ -12,11 +12,8 @@
 
 ### Changed
 
-<<<<<<< HEAD
-- refactor(redteam): Prevent early (evaluator-based) exits in Iterative, Crescendo, and Custom Strategies (#6047)
-=======
+- refactor(redteam): Prevent early (evaluator-based) exits in Jailbreak, Crescendo, and Custom Strategies (#6047)
 - chore(webui): expand language options to 486 ISO 639-2 languages with support for all 687 ISO codes (639-1, 639-2/T, 639-2/B) in red team run settings
->>>>>>> f5a2f77b
 
 ## [0.119.1] - 2025-10-29
 
