--- conflicted
+++ resolved
@@ -71,13 +71,9 @@
 
 ### Fixed
 
-- fix(webui): fix Basic strategy checkbox behavior in red team setup — unchecking Basic now correctly adds `enabled: false` instead of removing the strategy, matching documented behavior at [Basic strategy docs](https://www.promptfoo.dev/docs/red-team/strategies/basic/)
-<<<<<<< HEAD
+- fix(providers): fix LiteLLM provider API key authentication — reverts to inline authentication check to properly handle providers with `apiKeyRequired: false` and fixes Authorization header to be omitted (instead of sending "Bearer undefined") when no API key is set, resolving "API key is not set" error when using LITELLM_API_KEY environment variable (#6322)
 - fix(code-scan): exit with code 0 when no files to scan instead of failing - handles cases where no files are changed, all files are filtered by denylist/size/binary detection, or no patches are found (#6316)
-=======
-- fix(providers): fix LiteLLM provider API key authentication — reverts to inline authentication check to properly handle providers with `apiKeyRequired: false` and fixes Authorization header to be omitted (instead of sending "Bearer undefined") when no API key is set, resolving "API key is not set" error when using LITELLM_API_KEY environment variable (#6322)
 - fix(webui): fix Basic strategy checkbox behavior in red team setup — unchecking Basic now correctly adds `enabled: false` instead of removing the strategy, matching documented behavior at [Basic strategy docs](https://www.promptfoo.dev/docs/red-team/strategies/basic/) (#6313)
->>>>>>> 01b56203
 - fix(code-scan): prevent "start line must precede end line" GitHub API error by ensuring start_line is only set when it differs from line - fixes single-line comment highlighting in PR reviews (#6314)
 - fix(app): Test generation tooltips remain visible after dialog is rendered (#6309)
 - fix(auth): allow CI environments to authenticate with Promptfoo Cloud using API keys — unblocks `jailbreak:meta` strategy in GitHub Actions by recognizing API key auth regardless of CI status (#6273)
