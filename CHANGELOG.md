# Changelog

All notable changes to this project will be documented in this file.

The format is based on [Keep a Changelog](https://keepachangelog.com/en/1.1.0/).

## [Unreleased]

### Added

- feat(redteam): add pharmacy plugins for controlled substance compliance, dosage calculation, and drug interaction detection (#6064)
- feat(redteam): add insurance plugins for coverage discrimination, network misinformation, and PHI disclosure (#6064)
- feat(redteam): add goal-misalignment plugin for detecting Goodhart's Law vulnerabilities (#6045)
- feat(webui): add jailbreak:meta strategy configuration UI in red team setup with numIterations parameter (#XXXX)
- docs(redteam): add dedicated documentation page for meta-agent jailbreaks strategy (#XXXX)

### Changed

- refactor(redteam): Prevent early (evaluator-based) exits in Jailbreak, Crescendo, and Custom Strategies (#6047)
- chore(webui): expand language options to 486 ISO 639-2 languages with support for all 687 ISO codes (639-1, 639-2/T, 639-2/B) in red team run settings

### Fixed

<<<<<<< HEAD
- fix(providers): selective env var rendering in provider config with full Nunjucks filter support (preserves runtime variables for per-test customization) (#6091)
=======
- fix(webui): handle plugin generation when target URL is not set (#6055)
>>>>>>> 80c4cc1d
- fix(redteam): improve image strategy text wrapping to handle long lines and prevent overflow (#6066)
- fix(evaluator): force uncached provider calls for repeat iterations (#6043)

## [0.119.1] - 2025-10-29

### Changed

- chore(redteam): categorize `jailbreak:meta` under agentic strategies and mark as remote-only for correct UI grouping and Cloud behavior (#6049)
- chore(redteam): improve support for custom policy metric names that should include strategy suffix (#6048)

### Fixed

- fix(providers): render environment variables in provider config at load time (#6007)
- fix(redteam): validate custom strategy strategyText requirement to prevent confusing errors during test execution (#6046)
- fix(init): include helpful error message and cleanup any directories created when example download fails (#6051)
- fix(providers): removing axios as a runtime dependency in google live provider (#6050)
- fix(csv): handle primitive values directly in red team CSV export to avoid double-quoting strings (#6040)
- fix(csv): fix column count mismatch in red team CSV export when rows have multiple outputs (#6040)
- fix(internals): propagate originalProvider context to all model-graded assertions (#5973)

### Dependencies

- chore(deps): bump better-sqlite3 from 11.10.0 to 12.4.1 for Node.js v24 support (#6052) by @cdolek-twilio
- chore(deps): update Biome version with force-include patterns (`!!`) for faster local linting/CI by @sklein12 (#6042)

## [0.119.0] - 2025-10-27

### Added

- feat(webui): filtering eval results by metric values w/ numeric operators (e.g. EQ, GT, LTE, etc.) (#6011)
- feat(providers): add Python provider persistence for 10-100x performance improvement with persistent worker pools (#5968)
- feat(providers): add OpenAI Agents SDK integration with support for agents, tools, handoffs, and OTLP tracing (#6009)
- feat(providers): add function calling/tool support for Ollama chat provider (#5977)
- feat(providers): add support for Claude Haiku 4.5 (#5937)
- feat(redteam): add `jailbreak:meta` strategy with intelligent meta-agent that builds dynamic attack taxonomy and learns from full attempt history (#6021)
- feat(redteam): add COPPA plugin (#5997)
- feat(redteam): add GDPR preset mappings for red team testing (#5986)
- feat(redteam): add modifiers support to iterative strategies (#5972)
- feat(redteam): add authoritative markup injection strategy (#5961)
- feat(redteam): add wordplay plugin (#5889)
- feat(redteam): add pluginId, strategyId, sessionId, and sessionIds to metadata columns in CSV export (#6016)
- feat(redteam): add subcategory filtering to BeaverTails plugin (a70372f)
- feat(redteam): Add Simba Red Team Agent Strategy (#5795)
- feat(webui): persist inline-defined custom policy names (#5990)
- feat(webui): show target response to generated red team plugin test case (#5869)
- feat(cli): log all errors in a log file and message to the console (#5992)
- feat(cli): add errors to eval progress bar (#5942)
- feat(cache): preserve and display latency measurements when provider responses are cached (#5978)

### Changed

- chore(internals): custom policy type def (#6037)
- chore(changelog): organize and improve Unreleased section with consistent scoping and formatting (#6024)
- refactor(redteam): migrate multilingual from per-strategy config to global language configuration; plugins now generate tests directly in target languages without post-generation translation (#5984)
- chore(cli): show telemetryDisabled/telemetryDebug in `promptfoo debug` output (#6015)
- chore(cli): improve error handling and error logging (#5930)
- chore(cli): revert "feat: Improved error handling in CLI and error logging" (#5939)
- chore(webui): add label column to prompts table (#6002)
- chore(webui): gray out strategies requiring remote generation when disabled (#5985)
- chore(webui): gray out remote plugins when remote generation is disabled (#5970)
- chore(webui): improve test transform modal editor (#5962)
- chore(webui): add readOnly prop to EvalOutputPromptDialog (#5952)
- refactor(webui): organize red team plugins page into tabs with separate components (#5865)
- chore(redteam): remove "LLM Risk Assessment" prefix (#6004)
- chore(redteam): add top-level redteam telemetry events (#5951)
- refactor(webui): reduce unnecessary API health requests (#5979)
- chore(api): export GUARDRAIL_BLOCKED_REASON constant for external use (#5956)
- chore(providers): add rendered request headers to http provider debug output (#5950)
- refactor(transforms): refactor transform code to avoid 'require' (#5943)
- refactor(transforms): refactor createRequest/ResponseTransform functions into separate module (#5925)
- chore(examples): consolidate Ollama examples into unified directory (#5977)
- chore(deps): move dependencies to optional instead of peer (#5948)
- chore(deps): move `natural` to optional dependency (#5946)
- chore(redteam): improve GOAT and Crescendo error logs with additional error details for easier debugging (#6036)

### Fixed

- fix(providers): revert eager template rendering that broke runtime variable substitution (5423f80)
- fix(providers): support environment variables in provider config while preserving runtime variable templates
- fix(providers): improve Python provider reliability with automatic python3/python detection, worker cleanup, request count tracking, and reduced logging noise (#6034)
- fix(providers): simulated-user and mischievous-user now respect assistant system prompts in multi-turn conversations (#6020)
- fix(providers): improve MCP tool schema transformation for OpenAI compatibility (#5965)
- fix(providers): sessionId now properly stored in metadata for providers that use server side generated sessionIds (#6016)
- fix(redteam): don't test session management if target is not stateful (#5989)
- fix(redteam): improve crescendo prompt example alignment with actual objective statements to increase accuracy (#5964)
- fix(redteam): fewer duplicate errors for invalid strategy and plugin ids (#5954)
- fix(fetch): use consistent units in retry counter log messages - now shows attempt count vs total attempts (#6017)
- fix(fetch): include error details in final error message when rate limited (#6019)
- fix(webui): pass extensions config when running eval from UI (#6006)
- fix(webui): in red team setup, reset config button hidden by version banner (#5896)
- fix(webui): sync selected plugins to global config in red team setup UI (#5991)
- fix(webui): HTTP test agent (#6033)
- fix(webui): reset red team strategy config dialog when switching strategies (#6035)

### Dependencies

- chore(deps): bump @aws-sdk/client-bedrock-runtime from 3.914.0 to 3.916.0 (#6008)
- chore(deps): bump @aws-sdk/client-bedrock-runtime from 3.913.0 to 3.914.0 (#5996)
- chore(deps): bump pypdf from 6.0.0 to 6.1.3 in /examples/rag-full (#5998)
- chore(deps): bump @aws-sdk/client-bedrock-runtime from 3.911.0 to 3.913.0 (#5975)
- chore(deps): bump @aws-sdk/client-bedrock-runtime from 3.910.0 to 3.911.0 (#5945)
- chore(deps): bump @anthropic-ai/sdk from 0.65.0 to 0.66.0 (#5944)

### Documentation

- docs(model-audit): improve accuracy and clarity of ModelAudit documentation (#6023)
- docs(contributing): add changelog and GitHub Actions enforcement (#6012)
- docs(redteam): add global language configuration section to red team configuration docs; remove multilingual strategy documentation (#5984)
- docs(providers): add OpenAI Agents provider documentation and example (#6009)
- docs(providers): update AWS Bedrock model access documentation (#5953)
- docs(providers): fix apiKey environment variable syntax across provider docs and examples (#6018)
- docs(providers): add echo provider examples for evaluating logged production outputs (#5941)
- docs(blog): add blog post on RLVR (Reinforcement Learning with Verifiable Rewards) (#5987)
- docs(site): configuring inference (#5983)
- docs(site): update about page (#5971)
- docs(site): add export formats (#5958)
- docs(site): September release notes (#5712)
- docs(site): add red-team claude guidelines (616844d)
- docs(site): remove duplicate links (5aea733)
- docs(examples): add example demonstrating conversation session id management using hooks (#5940)

### Tests

- test(server): add comprehensive unit tests for POST /providers/test route (#6031)
- test(providers): fix flaky latencyMs assertions in TrueFoundry provider tests (#6026)
- test(providers): add unit test verifying assistant system prompt inclusion for simulated-user provider (#6020)
- test(providers): add comprehensive tests for OpenAI Agents provider, loader, and tracing (#6009)
- test(redteam): update strategy and frontend tests for global language configuration migration (#5984)
- test(redteam): remove redteam constants mocks from unit tests (#6010)
- test(webui): add tests for evaluation UI components and hooks (#5981)

## [0.118.17] - 2025-10-15

### Changed

- chore: bump version to 0.118.17 (#5936)

### Fixed

- fix(evaluator): support `defaultTest.options.provider` for model-graded assertions (#5931)
- fix(webui): improve UI email validation handling when email is invalid; add better tests (#5932)
- fix(deps): move `claude-agent-sdk` to optionalDependencies (#5935)

### Dependencies

- chore(deps): bump `@aws-sdk/client-bedrock-runtime` from 3.908.0 to 3.910.0 (#5933)

## [0.118.16] - 2025-10-15

### Added

- feat(providers): add TrueFoundry LLM Gateway provider (#5839)
- feat(redteam): add test button for request and response transforms in red-team setup UI (#5482)

### Changed

- chore(providers): count errors in websocket responses as errors (#5915)
- chore(providers): update Alibaba model support (#5919)
- chore(redteam): validate emails after prompt for red team evaluations (#5912)
- chore(redteam): implement web UI email verification (#5928)
- chore(redteam): display estimated probes on red team review page (#5863)
- chore(webui): add flag to hide traces (#5924)
- chore(build): stop tracking TypeScript build cache file (#5914)
- chore(build): update dependencies to latest minor versions (#5916)
- chore(cli): remove duplicate 'Successfully logged in' message from auth login (#5907)
- chore(redteam): add max height and scroll to custom policies container (#5910)
- chore: bump version to 0.118.16 (#5920)
- docs: add docstrings to `feat/ruby-provider` (#5903)
- test: cover red team setup components and hooks in `src/app` (#5911)

### Fixed

- fix(providers): dynamically import `DefaultAzureCredential` from `@azure/identity` (#5921)
- fix(providers): improve debugging and address hanging in websocket provider (#5918)
- fix(http): parse stringified JSON body in provider config (#5927)
- fix(redteam): improve ASR calculation accuracy in redteam report (#5792)

### Documentation

- docs(site): fix typo (#5922)

## [0.118.15] - 2025-10-13

### Added

- feat(providers): add ruby provider (#5902)
- feat(providers): Claude Agent SDK provider support (#5509)
- feat(providers): Azure AI Foundry Assistants provider (#5181)
- feat(providers): add support for streaming websocket responses (#5890)
- feat(providers): snowflake cortex provider (#5882)

### Changed

- chore(providers): add support for new OpenAI models (GPT-5 Pro, gpt-audio-mini, gpt-realtime-mini) (#5876)
- chore(providers): rename azure ai foundry assistant to ai foundry agent (#5908)
- chore(providers): update params passed to azure ai foundry provider (#5906)
- chore(webui): group agentic strategies by turn compatibility in red team UI (#5861)
- chore(webui): sort red team plugins alphabetically by display name (#5862)
- chore(webui): improved color consistency and dark mode legibility on Red Team dashboard (#5829)
- chore(test): add snowflake provider tests and environment variables (#5883)
- chore(config): add conductor config (#5904)
- chore: bump version 0.118.15 (#5909)

### Fixed

- fix(app): disable red team scan Run Now button when Promptfoo Cloud is unavailable (#5891)
- fix(webui): fix infinite re-render when custom intents are specified (#5897)
- fix(redteam): clean up multilingual strategy logging and fix chunk numbering (#5878)
- fix(redteam): requested column in 'redteam generate' output incorporates fan out strategies (#5864)
- fix(core): resolve Windows path compatibility issues (#5841)
- fix(core): restore correct cache matching behavior for test results (#5879)

### Dependencies

- chore(deps): bump @aws-sdk/client-bedrock-runtime from 3.901.0 to 3.906.0 (#5877)
- chore(deps): bump @aws-sdk/client-bedrock-runtime from 3.906.0 to 3.907.0 (#5888)
- chore(deps): bump openai from 6.2.0 to 6.3.0 (#5887)
- chore(deps): update dependencies to latest safe minor/patch versions (#5900)

### Documentation

- docs(providers): add missing providers and troubleshooting pages to index (#5905)
- docs(guardrails): remove open source guardrails page (#5880)

## [0.118.14] - 2025-10-09

### Changed

- fix: there should always be a guardrails field passed out form openai chat provider (#5874)
- chore: bump version 0.118.14 (#5875)

## [0.118.13] - 2025-10-08

### Added

- feat(cli): Add connectivity tests to promptfoo validate (#5802)
- feat(guardrails): map content filter response to guardrails output (#5859)
- feat(webui): Download full results (#5674)

### Changed

- chore(core): change default log level to debug for network errors (#5860)
- chore(core): Don't log all request error messages (#5870)
- chore(linter): Enforce no unused function params (#5853)
- chore(providers): remove deprecated IBM BAM provider (#5843)
- refactor(webui): improve EvalOutputPromptDialog with grouped dependency injection (#5845)
- chore: bump version 0.118.13 (#5873)

### Fixed

- fix(webui): Don't prepend fail reasons to output text (#5872)
- fix(redteam): filter out placeholders before purpose generation (#5852)
- fix(tests): make auth login test tolerate colorized output (#5851)

### Dependencies

- chore(deps): bump @azure/identity from 4.12.0 to 4.13.0 (#5858)
- chore(deps): bump langchain-text-splitters from 0.3.5 to 1.0.0a1 in /examples/redteam-langchain in the pip group across 1 directory (#5855)

## [0.118.12] - 2025-10-08

### Added

- feat(providers): add Slack provider (#3469)

### Changed

- feat: postman import for http provider (#5778)
- feat: Bring request transform to parity with response transform (#5850)
- fix: import command (#5794)
- fix: implement remote generation environment variable controls (#5815)
- fix: resolve Windows path handling issues (#5827)
- fix: custom strategy UI (#5834)
- fix: eliminate Python validation race condition on Windows (#5837)
- fix: escape JSON special characters in raw HTTP request variables (#5842)
- fix: Show response headers in test target results (#5848)
- fix: double sharing red teams (#5854)
- chore: update DeepSeek provider to V3.2-Exp (#5787)
- chore: bump the github-actions group with 3 updates (#5789)
- chore: bump openai from 5.23.2 to 6.0.0 (#5790)
- chore: Revert "perf: Don't create new agent for every fetch (#5633)" (#5793)
- chore: add /index to directory imports for ESM compatibility (#5798)
- chore: bump @aws-sdk/client-bedrock-runtime from 3.899.0 to 3.901.0 (#5799)
- chore: bump openai from 6.0.0 to 6.0.1 (#5800)
- chore(telemetry): Add CI flag to identify call (#5801)
- chore: bump openai from 6.0.1 to 6.1.0 (#5806)
- chore: fix npm audit vulnerabilities (#5810)
- chore: Fix incorrect session parser help text (#5811)
- chore(internals): make `runAssertion` easier to read by moving const outside function scope (#5813)
- chore: update investor info and user count (#5816)
- chore(internals): Prevent `GradingResult.assertion` definition from being overridden in select red team grading cases (#5785)
- chore: show "why" in modelaudit ui (#5821)
- chore(site): migrate OG image generation to Satori (#5826)
- chore: remove outdated license notice (#5828)
- chore: show # github stars on site (#5831)
- chore(site): update Docusaurus to v3.9.1 and fix deprecated config (#5835)
- chore: bump openai from 6.1.0 to 6.2.0 (#5844)
- chore: invert default unblocking behavior (#5856)
- chore: bump version 0.118.12 (#5857)
- chore(site): Adds Travis to team page (#5786)
- docs: update readme.md (#5812)
- docs(contributing): add CLAUDE.md context files for Claude Code (#5819)
- docs(blog): safety benchmark blog post (#5781)
- docs(providers): update IBM WatsonX model list (#5838)
- docs(contributing): add warning against using commit --amend and force push (#5840)
- test: fix vitest timeout error in EvalOutputPromptDialog tests (#5820)
- test: fix flaky Python test failures on Windows (#5824)
- test: add mock cleanup to Python provider tests (#5825)
- refactor: Remove null from GradingResult.assertion type (#5818)

### Fixed

- fix(site): add metadata key to the provider response class (#5796)
- fix(webui): prevent empty state flash when loading large evals (#5797)
- fix(webui): Clicking "Show Charts" does not show charts (#5814)
- fix(webui): remove delimiter stripping logic from EvalOutputCell (#5817)
- fix(provider): merge config and prompt systemInstruction instead of throwing error in gemini (#5823)
- fix(assertions): allow is-refusal to detect refusals in provider error messages (#5830)
- fix(webui): improve usability of number inputs (#5804)
- test: Unit tests for fix(webui): improve usability of number inputs (#5836)

### Documentation

- docs(site): adding new hire bio (#5788)
- docs(site): fix formatting issue in about page (#5803)
- docs(site): add Dane to About page team section (#5833)

## [0.118.11] - 2025-09-30

### Added

- feat(providers): add support for Claude Sonnet 4.5 (#5764)
- feat(providers): add support for Gemini 2.5 Flash and Flash-Lite (#5737)
- feat(providers): add gpt-5-codex model support (#5733)
- feat(providers): add support for Qwen models in AWS Bedrock provider (#5718)
- feat(cli): add browser opening support for auth login command (#5722)
- feat(cli): add team switching functionality (#5750)
- feat(webui): add latency to eval export CSV (#5771)
- feat(cli): sanitize all log objects (#5773)
- feat(providers): add Anthropic web_fetch_20250910 and web_search_20250305 tool support (#5573)
- feat(providers): add CometAPI provider support with environment variable configuration and example usage (#5721)
- feat(providers): add Nscale provider support (#5690)
- feat(providers): add OpenAI gpt-realtime model with full audio support (#5426)
- feat(webui): add metadata `exists` operator to eval results filter (#5697)

### Changed

- chore(cli): improve installer-aware command generation utility for consistent CLI invocation (#5747)
- chore(core): sort metadata entries (#5751)
- chore(core): update error mapping (#5783)
- chore(providers): update Claude 4.5 Sonnet (#5763)
- chore(providers): update default Granite model to granite-3-3-8b-instruct (#5768)
- chore(redteam): remove on-topic call (#5774)
- chore(redteam): update red team init default to gpt-5 (#5756)
- chore: bump version 0.118.11 (#5784)
- chore: Add docstrings to `feat/add-latency-to-csv` (#5772)

### Fixed

- fix(core): ensure `-filter-failing` correctly filters failing tests when re-running an eval (#5770)
- fix(core): ensure Python and JavaScript providers have appropriate path prefix (#5765)
- fix(core): preserve glob patterns in vars context for test case expansion (#5701)
- fix(core): suppress verbose error logging for update check timeouts (#5745)
- fix(providers): improve OpenAI embedding provider error handling (#5742)
- fix(tests): resolve Windows test failures in Python tests (#5767)
- fix(webui): apply proper truncation initialization to variable cells (#5657)
- fix(webui): disable prompt editing in header row dialogs (#5746)
- fix(webui): handle login redirects (#5734)
- fix(webui): improve empty state UI and handle null eval data (#5780)

### Dependencies

- chore(deps): bump @anthropic-ai/sdk from 0.63.1 to 0.64.0 (#5758)
- chore(deps): bump @anthropic-ai/sdk from 0.64.0 to 0.65.0 (#5776)
- chore(deps): bump @aws-sdk/client-bedrock-runtime from 3.896.0 to 3.899.0 (#5777)
- chore(deps): bump openai from 5.23.0 to 5.23.1 (#5759)
- chore(deps): bump openai from 5.23.1 to 5.23.2 (#5775)

### Documentation

- docs(site): add new hire bio (#5769)
- docs(site): improve AWS Bedrock SSO authentication documentation (#5585)
- docs(site): refine and extend e2b sandbox evaluation guide with improved examples and fixes (#5753)
- docs(site): remove incorrect Python globals persistence tip (#5782)
- docs(site): strengthen git workflow warnings in CLAUDE.md (#5762)
- docs(site): write lethal trifecta blog (#5754)

### Tests

- test(webui): add tests for evaluation UI components (`src/app`) (#5766)

## [0.118.10] - 2025-09-26

### Changed

- feat: Revamp HTTP Provider setup (#5717)
- chore: introduce grading provider to RedteamProviderManager (#5741)
- chore(webui): UX improvements for displaying custom policies in Eval Results and Red Team Vulnerabilities Reports (#5562)
- chore: bump version 0.118.10 (#5749)

## [0.118.9] - 2025-09-25

### Changed

- feat: envoy ai gateway provider (#5731)
- feat: iso 42001 mappings (#5724)
- feat: Compress data when sharing an eval (#5738)
- fix: rename agentcore provider to bedrock agents provider (#5709)
- fix: increase timeout for version checks from 1s to 10s (#5715)
- fix: add missing backend support for filtering by highlights, plus tests (#5735)
- chore: improve parsing so in case a redteam provider doesn't take json obje… (#5700)
- chore: bump @aws-sdk/client-bedrock-runtime from 3.893.0 to 3.894.0 (#5706)
- chore: bump openai from 5.22.0 to 5.22.1 (#5707)
- chore: support multilingual provider set from server boot (#5703)
- chore: Add docstrings to `applying-column-format` (#5719)
- chore(webui): in eval creator disable `Run Eval` button if no prompts or test cases are available (#5558)
- chore: bump @aws-sdk/client-bedrock-runtime from 3.894.0 to 3.895.0 (#5727)
- chore: bump @anthropic-ai/sdk from 0.62.0 to 0.63.1 (#5728)
- chore: bump openai from 5.22.1 to 5.23.0 (#5729)
- chore: bump @aws-sdk/client-bedrock-runtime from 3.895.0 to 3.896.0 (#5732)
- chore: bump version 0.118.9 (#5740)

### Fixed

- fix(webui): prioritize JSON prettify over Markdown rendering when both enabled (#5705)
- fix(webui): Copying truncated text in eval results (#5711)
- fix(internals/redteam): decrease debug access grading false negatives (#5713)

## [0.118.8] - 2025-09-23

### Added

- feat(webui): populate metadata filter keys in results dropdown (#5584)

### Fixed

- fix: improve iterative judge parsing (#5691)
- fix(cli): prevent promptfoo CLI from hanging after commands complete (#5698)
- fix(dev): suppress noisy health check logs during local startup (#5667)
- fix(prompts): tune prompt set to reduce model refusals (#5689)

### Changed

- chore: bump version 0.118.8 (#5699)

### Documentation

- docs(site): publish August release notes (#5625)
- docs(site): document `linkedTargetId` usage for custom provider linking (#5684)

## [0.118.7] - 2025-09-22

### Added

- feat(webui): connect login page to promptfoo auth system (#5685)
- feat: ability to retry errors from cli (#5647)

### Changed

- chore(webui): add 404 page (#5687)
- refactor(webui): Vulnerability Report Table Improvements (#5638)
- chore: bump version 0.118.7 (#5695)
- chore: bump openai from 5.21.0 to 5.22.0 (#5694)
- chore: bump @aws-sdk/client-bedrock-runtime from 3.891.0 to 3.893.0 (#5693)

## [0.118.6] - 2025-09-18

### Tests

- test: network isolation for tests (#5673)

### Dependencies

- chore(deps): upgrade Vite to v7 and fix browser compatibility issues (#5681)

### Documentation

- docs(site): clarify webhook issue meaning (#5679)
- docs(examples): add HTTP provider streaming example (#5648)
- docs(blog): add autonomy and agency in AI article (#5512)

### Added

- feat(redteam): support threshold in custom plugin configuration (#5644)
- feat: upgrade Material UI from v6 to v7 (#5669)
- feat(redteam): Adds support for `metric` field on custom plugins (#5656)
- feat: migrate from MUI Grid to Grid2 across all components (#5578)
- feat: report filters (#5634)
- feat: Add string array support for context-based assertions (#5631)

### Changed

- chore: Exclude node modules and build/dist from biome (#5641)
- chore: improvements to framework compliance cards (#5642)
- chore: improve design of eval download dialog (#5622)
- chore: bump @aws-sdk/client-bedrock-runtime from 3.888.0 to 3.890.0 (#5636)
- chore: bump @aws-sdk/client-bedrock-runtime from 3.890.0 to 3.891.0 (#5649)
- chore: bump openai from 5.20.3 to 5.21.0 (#5651)
- chore: update redteam small model to gpt-4.1-mini-2025-04-14 (#5645)
- chore: reduce coloration on Report View Test Suites table (#5643)
- chore: bump version 0.118.6 (#5655)
- chore(webui): minor style tweaks to datagrid pages for consistency (#5686)
- chore: persistent header on report view (#5678)
- chore(webui): fix z-index on version update banner (#5677)
- refactor(webui): Reports table UX Improvements (#5637)
- ci: revert temporarily disable redteam multi-lingual strategy in integration tests (#5658)
- ci: temporarily disable redteam multi-lingual strategy in integration tests (#5639)
- refactor(redteam): remove dead code and optimize page meta handling (#5672)
- chore: remove accidentally committed site/package-lock.json (#5688)
- chore: Allow overwriting the logger (#5663)
- chore: Update names in workflow (#5659)
- chore: update dependencies to latest compatible versions (#5627)
- chore(internals): Improves support for defining LLM-Rubric assertion threshold in CSV test cases (#5389)

### Fixed

- fix(webui): Filtering eval results on severity (#5632)
- fix(tests): correct TypeScript errors in test files (#5683)
- fix(webui): unify page layout styles (#5682)
- fix: trace visualization circular dependency (#5676)
- fix(webui): re-enable sharing button by default (#5675)
- fix: apply prettier formatting to blog post (#5670)
- fix: Remove global fetch patch (#5665)
- fix(webui): Include description column, if defined, in CSV export of eval results (#5654)
- fix(redteam): add robust fallbacks, partial retries, dedupe, safer logs to multilingual strategy (#5652)
- fix: handle dynamic imports without eval (#5630)
- fix: Catch exception when no vertex projectId is found (#5640)
- fix: spacing on report view (#5646)
- fix: plugin counts flickering (#5635)

## [0.118.5] - 2025-09-16

### Tests

- test: Unit tests for feat: upload csv for custom policies (#5629)
- test: Unit tests for chore: organize EvalOutputPromptDialog and change it to a drawer (#5628)

### Added

- feat(webui): organize `EvalOutputPromptDialog` and convert it to a drawer, (#5619)
- feat(webui): add keyboard navigation to the web UI results table, (#5591)
- feat(webui): enable bulk deletion of eval results, (#5438)
- feat(providers): add `azure:responses` provider alias for Azure Responses API, (#5293)
- feat(providers): support application inference profiles in Bedrock, (#5617)
- feat(redteam): add "layer" strategy for combining multiple strategies, (#5606)
- feat(redteam): set severity on reusable custom policies, (#5539)
- feat(redteam): display unencrypted attacks in the web UI results table, (#5565)
- feat(redteam): enable test generation for custom policies in the plugins view, (#5587)
- feat(redteam): allow uploading CSVs for custom policies, (#5618)
- feat(cli): add ability to pause and resume evals, (#5570)

### Changed

- chore(examples): update model IDs to GPT-5 and latest models, (#5593)
- chore(providers): remove Lambda Labs provider due to API deprecation, (#5599)
- chore(providers): update Cloudflare AI models and remove deprecated ones, (#5590)
- chore(redteam): add MCP plugin preset, (#5557)
- chore(redteam): add UI indicators and documentation for HuggingFace gated datasets in redteam web UI, (#5545)
- chore(internals): improve error logging on redteam test generation failures, (#5458)
- chore(internals): reduce log level of global fetch logs, (#5588)
- chore(server): add context to health check logging during startup, (#5568)
- chore(webui): hide trace timeline section when no traces are available, (#5582)
- chore(webui): improve delete confirmation dialog styling, (#5610)
- chore(webui): remove `React.FC` type annotations for React 19 compatibility, (#5572)
- ci: increase test timeout from 8 to 10 minutes, (#5586)
- ci: temporarily disable macOS Node 24.x tests due to flaky failures, (#5579)
- refactor: move `src/util/file.node.ts` path utilities, (#5596)
- refactor: standardize all directory import paths for ESM compatibility, (#5603)
- refactor: standardize directory import paths for ESM compatibility, (#5605)
- refactor: standardize import paths for ESM preparation, (#5600)
- refactor: standardize TypeScript import paths for ESM compatibility, (#5597)
- test: CoverBot: add tests for UI interaction utilities and components (`src/app`), (#5611)
- chore: update `act` import for React 19 compatibility, (#5574)
- chore(dependencies): bump `@aws-sdk/client-bedrock-runtime` from 3.886.0 to 3.887.0, (#5580)
- chore(dependencies): bump `@aws-sdk/client-bedrock-runtime` from 3.887.0 to 3.888.0, (#5602)
- chore(dependencies): bump `axios` from 1.11.0 to 1.12.0 in npm_and_yarn group across one directory, (#5569)
- chore(dependencies): bump `openai` from 5.20.1 to 5.20.2, (#5601)
- chore(dependencies): bump `openai` from 5.20.2 to 5.20.3, (#5624)
- chore(dependencies): bump version to 0.118.5, (#5626)

### Fixed

- fix(assertions): handle `threshold=0` correctly across all assertion types, (#5581)
- fix(cli): prevent accidental escaping of Python path override, (#5589)
- fix(cli): fix table display for `promptfoo list`, (#5616)
- fix(cli): temporarily disable SIGINT handler, (#5620)
- fix(internal): strip authentication headers in HTTP provider metadata, (#5577)
- fix(redteam): ensure custom policies skip the basic refusal check, (#5614)
- fix(server): hide non-critical `hasModelAuditBeenShared` error logging, (#5607)
- fix(webui): always show failure reasons in the results view when available, (#5608)
- fix(webui): improve filter component styling and layout, (#5604)
- fix(webui): prevent phantom strategy filter options for non-redteam evaluations, (#5575)
- fix(webui): fix undulating CSS header animation, (#5571)

### Documentation

- docs(site): clarify llm-rubric pass/score/threshold semantics, (#5623)
- docs(site): add August 2025 release highlights (#5518)

## [0.118.4] - 2025-09-12

### Added

- feat(cli): Add CI-friendly progress reporting for long-running evaluations (#5144)
- feat(cli): Auto-share if connected to the cloud (#5475)
- feat(cli): Log all requests and persist debug logs (#5504)
- feat(internals): Reuse FilterMode type across backend (#5542)
- feat(providers): Add AWS Bedrock AgentCore provider (#5267)
- feat(providers): Extend configuration options for Ollama provider to support thinking (#5212)
- feat(providers): OpenAI real-time custom ws URLs (#5528)
- feat(redteam): Add VLGuard plugin for multi-modal red teaming (#5243)
- feat(redteam): More financial plugins (#5419)
- feat(redteam): Risk scoring (#5191)
- feat(redteam): Special token injection plugin (#5489)
- feat(webui): Add passes-only filter to results view (#5430)

### Changed

- chore(internals): Add probes and token metrics to eval event (#5538)
- chore(internals): Add support for reusable custom policies (#5290)
- chore(internals): Remove node-fetch (#5503)
- chore(internals): Send auth info to cloud (#3744)
- chore(modelaudit): Add support for modelaudit v0.2.5 CLI arguments (#5500)
- chore(onboarding): Add Azure preset (#5537)
- chore(onboarding): Make provider menu single-select (#5536)
- chore(providers): Make OpenAI max retries configurable (#5541)
- chore(providers): Update OpenAI pricing and add missing models (#5495)
- chore(redteam): Consolidate accordion UIs on review page (#5508)
- chore(redteam): Improve user persona question in config (#5559)
- chore(redteam): Minor improvements to red team setup flow (#5523)
- chore(redteam): Retire Pandamonium redteam strategy (#5122)
- chore(redteam): Unify all date formats across tables (#5561)
- chore(redteam): Update plugin prompts to reduce rejection (#5560)
- chore(redteam): Use sharp to modify unsafeBench image formats (#5304)
- perf(webui): Optimize history endpoint to eliminate N+1 queries (#5333)
- refactor(modelaudit): Move modelAuditCliParser.ts to correct directory (#5511)
- refactor(internals): Gracefully handle remote generation disabled in plugins that require it (#5413)
- revert(redteam): Remove red team limits functionality (#5527)

### Fixed

- fix(redteam): Allow users to delete values from numeric inputs and then type (#5530)
- fix(redteam): Deduplicate assertions in DoNotAnswer and XSTest (#5513)
- fix(internals): Eliminate flaky Unicode test timeouts on Windows CI (#5485)
- fix(config): Handle function references in external file loading (#5548)
- fix(providers): Fix MCP tool calls returning [object Object] in Azure Chat provider (#5423)
- fix(config): Preserve Python assertion file references in YAML tests (issue #5519) (#5550)
- fix(providers): Proxy HTTP provider generate request through server (#5486)
- fix(internals): Resolve SIGSEGV crash in evaluator tests on macOS Node 24 (#5525)
- fix(webui): Revert migration from MUI Grid to Grid2 across all components (#5510)
- fix(cli): Use fetch with proxy to get server version (#5490)
- fix(internals): Read evaluateOptions from config file properly (#5375)
- fix(onboarding): Don't throw error when user refuses permission to write (#5535)
- fix(provider): Prioritize explicit projectId config over google-auth-library (#5492)
- fix(providers): Handle system-only prompt in Gemini (#5502)
- fix(providers): Update outdated Azure OpenAI Provider data sources (#5411)
- fix(redteam): Add missing finance graders (#5564)
- fix(redteam): Add missing plugins to webui (#5546)
- fix(redteam): Handle empty string responses in multi-turn strategies (#5549)
- fix(redteam): Prevent JSON blob injection in Crescendo chat templates (#5532)
- fix(webui): Text truncation initialization on eval page (#5483)

### Dependencies

- chore(deps): Bump @anthropic-ai/sdk from 0.61.0 to 0.62.0 (#5551)
- chore(deps): Bump @aws-sdk/client-bedrock-runtime from 3.879.0 to 3.882.0 (#5480)
- chore(deps): Bump @aws-sdk/client-bedrock-runtime from 3.882.0 to 3.883.0 (#5506)
- chore(deps): Bump @aws-sdk/client-bedrock-runtime from 3.883.0 to 3.886.0 (#5553)
- chore(deps): Bump @azure/identity from 4.11.2 to 4.12.0 (#5533)
- chore(deps): Bump langchain-community from 0.3.14 to 0.3.27 in /examples/redteam-langchain in the pip group across 1 directory (#5481)
- chore(deps): Bump langchain-community from 0.3.3 to 0.3.27 in /examples/langchain-python in the pip group across 1 directory (#5484)
- chore(deps): Bump openai from 5.19.1 to 5.20.0 (#5526)
- chore(deps): Bump openai from 5.20.0 to 5.20.1 (#5552)
- chore(deps): Bump version to 0.118.4 (#5567)
- chore(deps): Bump vite from 6.3.5 to 6.3.6 in the npm_and_yarn group across 1 directory (#5531)

### Documentation

- docs(e2b-example): Add e2b-code-eval example (promptfoo + e2b sandbox) (#5477)
- docs(examples): Add Google ADK integration example (#5520)
- docs(examples): Add YAML schema directives to example configs (#5476)
- docs(redteam): Add missing plugins to sidebar and improve bias docs (#5498)
- docs(site): Add Alan DeLong to the team section on the About page (#5507)
- docs(site): Add comprehensive multilingual evaluation support (#5505)
- docs(site): Add SKIP_OG_GENERATION environment variable for faster docs builds (#5521)
- docs(site): Clarify file extension requirements for custom providers (#5478)
- docs(site): Clarify JFrog ML vs JFrog Artifactory distinction (#5543)
- docs(site): Complete parameters page migration (#5494)
- docs(site): Redteam limits documentation (#5516)
- docs(site): Update Lily bio (#5515)
- docs(site): Updates to agent guide (#5499)
- docs(site): Latency assertion description (#5479)

### Tests

- test(webui): CoverBot: Added tests for frontend UI components and discovery utility (`src/app`) (#5514)

## [0.118.3] - 2025-09-04

### Added

- feat: migrate MUI Grid to Grid2 across all components (#5435)
- feat: Add open source red team limits (#5230)

### Changed

- Add AWS Bedrock support for OpenAI GPT OSS models (#5444)
- Add Amazon Bedrock API key authentication support (#5468)
- Ability to filter evals view by severity (#5443)
- Check cloud permissions for target before running red team (#5400)
- Make vars and context available for request transform (#5461)
- Add Vertex AI responseSchema file loading support (#5414)
- Close menus when mouse leaves (#5456)
- Default sharing to false (#5473)
- Handle empty function arguments in OpenAI Responses API tool callbacks (#5454)
- Improve Windows Python detection and add sys.executable support (#5467)
- Prioritize tool calls over content in openrouter provider (#5417)
- Support commandLineOptions.envPath in config files (#5415)
- Support setting HELICONE_API_KEY for Cloud Gateway (#5465)
- Token tracking (#5239)
- Add "results" menu, link to red team reports view (#5459)
- Bump version 0.118.3 (#5474)
- Include provider response metadata on test case transform (#5316)
- Refactor Crescendo maxTurns property (#4528)
- Remove accidental server directory (#5471)
- Replace direct process.env calls with environment helpers (#5472)
- Reorganize misplaced test files from src/ to test/ directory (#5470)
- Fix enterprise email (#5463)
- Bump openai from 5.18.1 to 5.19.1 (#5466)
- Add Tusk test runner workflow for src Jest unit tests (#5469)

## [0.118.2] - 2025-09-03

### Added

- feat(providers): Add support for Meta Llama API provider (#5432)
- feat(providers): Support TLS certs in http provider (#5452)
- feat(providers): add support for xAI Grok Code Fast models (#5425)

### Changed

- fix: Update util.ts to reflect correct Anthropic Haiku 3.5 pricing (#5436)
- chore: drop Node.js 18 support (#5428)
- chore(http): improve PFX debug logging + tests (#5445)
- chore(webui): Show footer on custom metrics dialog (#5424)
- chore: silence dotenv commercial logging messages (#5453)
- chore: remove example (#5420)
- test: CoverBot: Added tests for analytics tracking and red team reporting components (`src/app`) (#5441)
- test: optimize Python Unicode test suite for CI reliability (#5449)
- chore: bump the github-actions group with 3 updates (#5440)
- chore: update dependencies (non-breaking) (#5448)
- chore: update dependencies to latest minor/patch versions (#5433)
- chore: bump version 0.118.2 (#5457)

### Fixed

- fix(sharing): Share when it's enabled via the Config or the CLI command (#5404)
- fix(grader): reduce grader false positives (#5431)

### Documentation

- docs(site): add more guardrails assertion doc (#5434)
- docs(site): add multi-lingual RAG evaluation guidance (#5447)
- docs(site): optimize OG image generation performance (#5451)
- docs(site): update blog post (#5422)

## [0.118.1] - 2025-08-29

### Added

- feat(redteam): Add AI auto-fill for HTTP target configuration in redteam target setup ui (#5391)
- feat(redteam): Handle uploaded signatureAuth in target setup ui (#5405)

### Changed

- chore(site): integrate pylon chat into site (#5407)
- chore: bump version 0.118.1 (#5418)

### Fixed

- fix(providers): Handle Qwen tool call responses in openrouter provider (#5416)

### Documentation

- docs(site): avoid logging full image/base64; use boolean presence only (#5408)

## [0.118.0] - 2025-08-28

### Added

- feat(providers): add support for database-stored certificates in HTTP provider for promptfoo cloud (#5401)

### Changed

- fix: stop progress bar to show a clearer share error message (#5399)
- chore(internals)!: send provider-transformed output directly to test context transforms (#5376)
  **Breaking:** `contextTransform` now receives the provider transform directly.
- chore(providers): sanitize sensitive credentials in HTTP provider debug logs (#5387)
- chore: warn when tests and red-team configuration are both present during generation (#5398)
- chore(release): bump version to 0.118.0 (#5402)
- test: add tests for CoverBot store management and red-team reporting components (`src/app`) (#5372)

### Documentation

- docs(site): update model-graded metrics (#5285)
- docs(site): remove references to "parallel" introduced by #5376 (#5403)

## [0.117.11] - 2025-08-27

### Added

- feat(redteam): add -t/--target option to redteam generate command (#5338)

### Changed

- feat: MCP Agent example to red team with tool call results (#5379)
- feat: medical offlabel use (#5342)
- feat: modelaudit ability to remove recent paths (#5330)
- fix: Address design nits in redteam setup UI (#5264)
- fix: allow custom ApiProvider instances in defaultTest configuration (#5381)
- fix: mcp eval example (#5390)
- fix: Prioritize tool calls over thinking for openrouter reasoning models (#5395)
- fix: use `model` role for gemini ai studio models (#5386)
- chore: Adjust padding in plugins page (#5396)
- chore: bump version 0.117.11 (#5397)
- chore(CI): enable and refactor Docker build for caching (#5374)
- chore: remove promptfoo/package-lock.json (#5380)
- chore: visual formatting for modelaudit flat list (#5331)
- refactor(webui): Clicking "show more" on eval results metric pills renders dialog (#5337)
- docs: expose sidebar on pages that aren't in the sidebar (#5377)
- docs: model audit ci/cd (#5335)
- docs: remove orphaned star animation gif (#5383)
- docs: update site user count to 150,000+ across site constants and pages (#5394)
- chore: bump @aws-sdk/client-bedrock-runtime from 3.873.0 to 3.876.0 (#5392)
- chore: bump openai from 5.15.0 to 5.16.0 (#5388)

### Documentation

- docs(site): fix context transform examples to use context.vars.prompt (#5393)

## [0.117.10] - 2025-08-25

### Changed

- feat: improve HuggingFace dataset fetching performance and reliability (#5346)
- feat: add Google AI Studio default providers (#5361)
- feat: share model audit scans to cloud (#5336)
- feat: add google vertex credentials in config (#5179)
- fix: safe raw HTTP templating via Nunjucks raw-wrap + CRLF normalization (#5358)
- fix: improve JSON export error handling for large datasets (#5344)
- fix: replace raw-request editor with auto-growing textarea to prevent layout overflow (#5369)
- chore: better error messages for browser (#5226)
- chore: improve strategy presets (#5357)
- chore: set onboarding defaults to gpt 5 (#5360)
- chore: update dependencies to latest minor versions (#5363)
- chore: log posthog errors to debug (#5359)
- chore: sync dependencies (#5367)
- test: clean up skipped tests and add FunctionCallbackHandler coverage (#5366)
- chore: bump version 0.117.10 (#5373)
- docs: add critical git workflow guidelines to CLAUDE.md (#5362)
- docs: add SARIF output format documentation for ModelAudit (#5364)

### Fixed

- fix(CI): refactor docker build (#5353)
- fix(internals): defaultTest.provider doesn't override (#5348)

## [0.117.9] - 2025-08-22

### Added

- feat(ollama): support for `think` and passthrough parameters (#5341)
- feat: Persist model audit scans (#5308)
- feat: add support for Claude Opus 4.1 (#5183)
- feat: support file:// in http provider `body` (#5321)

### Fixed

- fix(ui): prevent header dropdown collapse on hover (#5355)
- fix(webui): Apply metric filters to eval results via url search params (#5332)
- fix: loaders on all pages (#5339)
- fix(internals): Pass `vars.output` and `vars.rubric` to LLM rubric grading call (#5315)
- fix: resolve TypeScript errors in test files (7992892)
- fix: validation for no target label set (#5318)

### Changed

- chore(webui): add navigation in redteam report from severity table to vulnerabilities table filtered by severity (#5320)
- chore: dropdown menu design consistency (#5328)
- chore: fix build (#5326)
- chore: recursively resolve file:// references in json and yaml prompts (#5215)
- chore(modelAudit): defer auth to modelaudit via environment variable (#5296)
- chore: more share debug info on error (#5266)
- chore: add stack trace to redteam error in web runner (#5319)
- chore: copy for Review page (e957b5c)
- chore: explain why things are disabled on the targets page (#5312)

### Dependencies

- chore: bump @aws-sdk/client-bedrock-runtime from 3.864.0 to 3.872.0 (#5323)
- chore: bump openai from 5.13.1 to 5.15.0 (#5345)
- chore(deps): run npm audit fix dependencies (#5343)
- chore: bump openai from 5.12.2 to 5.13.1 (#5314)

### Documentation

- docs(site): add truncation marker to top-5-open-source-ai-red-teaming-tools-2025 blog post (#5351)
- docs: add writing for promptfoo guidelines to sidebar (#5277)
- docs(site): describe llm-rubric default grading providers (#5350)
- docs: og image updates (#5324)
- docs: red team data flow (#5325)
- docs: modelaudit updates (#5322)
- docs(site): Add GitHub Actions caching optimization tip (#5301)

### Tests

- test: Unit tests for fix: loaders on all pages (#5347)

## [0.117.8] - 2025-08-20

### Tests

- test: Unit tests for fix: loaders on all pages (#5347)

### Fixed

- fix(ui): prevent header dropdown collapse on hover (#5355)
- fix: audit fix dependencies (#5343)
- fix: loaders on all pages (#5339)
- fix(webui): Apply metric filters to eval results via url search params (#5332)
- fix: validation for no target label set (#5318)
- fix(internals): Pass `vars.output` and `vars.rubric` to LLM rubric grading call (#5315)

### Documentation

- docs(site): describe llm-rubric default grading providers (#5350)
- docs: red team data flow (#5325)
- docs: og image updates (#5324)
- docs: modelaudit updates (#5322)
- docs(site): Add GitHub Actions caching optimization tip (#5301)
- docs(site): correct author attribution (#5297)
- docs: add writing for promptfoo guidelines to sidebar (#5277)
- docs(site): add truncation marker to top-5-open-source-ai-red-teaming-tools-2025 blog post (#5351)
- docs(site): update security quiz questions and answers for prompt injection blog (#5302)

### Added

- feat(redteam): make unblock call optional for multi-turn strategies (#5292)
- feat(ollama): support for `think` and passthrough parameters (#5341)
- feat: support file:// in http provider `body` (#5321)
- feat: Persist model audit scans (#5308)
- feat: add support for Claude Opus 4.1 (#5183)

### Changed

- fix: add lru-cache dependency (#5309)
- chore: many plugins and strategies selected warning (#5306)
- chore: add max max concurrency to generate (#5305)
- chore: bump version 0.117.8 (#5311)
- ci: add depcheck (#5310)
- chore: fix build (#5326)
- chore(webui): add navigation in redteam report from severity table to vulnerabilities table filtered by severity (#5320)
- chore: explain why things are disabled on the targets page (#5312)
- chore: bump version 0.117.9 (#5356)
- chore: bump openai from 5.13.1 to 5.15.0 (#5345)
- chore: dropdown menu design consistency (#5328)
- chore: bump @aws-sdk/client-bedrock-runtime from 3.864.0 to 3.872.0 (#5323)
- chore: add stack trace to redteam error in web runner (#5319)
- chore: bump openai from 5.12.2 to 5.13.1 (#5314)
- chore(modelAudit): defer auth to modelaudit via environment variable (#5296)
- chore: more share debug info on error (#5266)
- chore: recursively resolve file:// references in json and yaml prompts (#5215)

## [0.117.7] - 2025-08-19

### Added

- feat(site): add hero image for red teaming tools blog post (#5291)
- feat(webui): Demarcate redteam results (#5255)

### Changed

- feat: Add unverifiable claims red team plugin (#5190)
- fix: lower sharing chunk size (#5270)
- chore(webui): Rename "Redteam" to "Red Team" in evals datagrid (#5288)
- chore: bump version 0.117.7 (#5299)
- test: CoverBot: Added test coverage for History page component (`src/app`) (#5289)
- docs: add open source ai red teaming tools post (#5259)
- docs: add red team github action info (#5294)

### Fixed

- fix(webui/reports): Don't exclude failure cases from stats (#5298)
- fix(internals): Gracefully handle object responses during target purpose discovery (#5236)
- fix(site): fix YAML front matter parsing error in jailbreaking blog post (#5287)
- fix(webui): Improved handling of long loglines (#5227)

### Documentation

- docs(site): add AI Safety vs AI Security blog post with interactive quiz (#5268)
- docs(site): add blog post about prompt injection vs jailbreaking differences (#5282)
- docs(site): document transform and contextTransform for model-graded assertions (#5258)
- docs(site): improve context assertion documentation (#5249)

## [0.117.6] - 2025-08-18

### Changed

- feat: Add Agent provider types in red team setup (#5244)
- feat: add update check for modelaudit package (#5278)
- feat: add update notification banner to web UI (#5279)
- feat: edit and replay requests in details dialog (#5242)
- feat: Surface run options and probes on red team review page (#5272)
- fix: composite indices and query optimization (#5275)
- fix: exclude errors from report (#5271)
- fix: Fix json-output example (#5213)
- fix: handle json schema for openrouter provider (#5284)
- fix: handle thinking tokens for openrouter (#5263)
- fix: OpenAI Responses API function callbacks and Azure implementation (#5176)
- fix: throw error instead of failing when trace data is unavailable (#5192)
- perf(webui): Reduces eval results load-time when filters are applied via search param (#5234)
- chore: add bias to foundation plugins list (#5280)
- chore: Add .serena to .gitignore (#5225)
- chore: bump version 0.117.6 (#5273)
- chore: fix model id name (#5232)
- chore: improve generated constants handling to prevent accidental commits (#5148)
- chore: remove file (#5229)
- chore: show final prompt in table view for attacks that mutate prompts (#5269)
- chore: simplify eval progress bar (#5238)
- chore: update dark mode styles, formatting, etc (#5251)
- chore(webui): Don't show loading animations while streaming eval results (#5201)
- chore(webui/eval results): Sticky header sticks to the top of the viewport (#5208)
- test: CoverBot: Added tests for red team reporting components (`src/app`) (#5228)
- docs: Add AWS Bedrock Guardrails image testing documentation (#5253)
- docs: add july release notes (#5133)
- docs: hide events banner (#5217)
- docs: separate malicious code plugin documentation (#5222)
- chore: bump @anthropic-ai/sdk from 0.58.0 to 0.59.0 (#5218)
- chore: bump @anthropic-ai/sdk from 0.59.0 to 0.60.0 (#5257)
- chore: bump @aws-sdk/client-bedrock-runtime from 3.862.0 to 3.863.0 (#5211)
- chore: bump @aws-sdk/client-bedrock-runtime from 3.863.0 to 3.864.0 (#5221)
- chore: bump openai from 5.12.0 to 5.12.1 (#5210)
- chore: bump openai from 5.12.1 to 5.12.2 (#5219)
- chore: bump pypdf from 5.7.0 to 6.0.0 in /examples/rag-full in the pip group across 1 directory (#5252)
- chore: bump the npm_and_yarn group with 2 updates (#5276)

### Fixed

- fix(provider): Remove maxTokens for gpt-5 calls (#5224)
- fix(providers): Validate that OpenAI response reasoning outputs have summary items (#5235)
- fix(site): suppress noisy font loading warnings in OG image plugin (#5254)

### Documentation

- docs(site): add cross-links between multimodal strategy documentation (#5241)
- docs(site): add missing meta descriptions and optimize existing ones for SEO (#5247)
- docs(site): enhance OG image generation with full metadata support (#5246)
- docs(site): remove unused markdown-page.md (#5245)

## [0.117.5] - 2025-08-08

### Added

- feat(assertions): add conversational relevancy metric (#2130)
- feat(export): add metadata to exported evaluation files (#4886)
- feat(providers): add support for Docker Model Runner provider (#5081)
- feat(webui): add plugin and strategy filters for red team results (#5086)

### Changed

- feat: add GPT-5 support (#5205)
- feat: add collapsible header to ResultsView (#5159)
- feat: add contains-html and is-html assertions (#5161)
- feat: add Google Imagen image generation support (#5104)
- feat: add max-score assertion for objective output selection (#5067)
- feat: add selected state to provider type picker (#5152)
- feat: add unified page wrapper around each red team setup step (#5136)
- feat: apply plugin modifiers for crescendo (#5032)
- feat: help text to nudge towards better red teams (#5153)
- feat: improve red team plugin selection UI with test generation (#5125)
- feat: respect prompt config override in all providers (#5189)
- feat: update red team provider selection UI (#5078)
- fix: adjust padding on docs sidebar to prevent overlap (#5099)
- fix: fix XML crash (#5194)
- fix: list reasoning tokens on the left side of token breakdown tooltip (#5113)
- fix: map critical severity to error in ModelAudit scanner output (#5098)
- fix: prevent double stateful target question in strategies page (#4988)
- fix: prevent Unicode corruption in Python providers (#5108)
- fix: remove problematic caching from ModelAudit installation check (#5120)
- fix: replace broken Ashby iframe with link to careers page (#5088)
- fix: reset provider type correctly and handle Go providers (#5154)
- fix: share debugging (#5131)
- chore: add link to documentation in plugin sample modal (#5193)
- chore: add missing image back to home page (#5196)
- chore: fix width on application details page (#5139)
- chore: improve RAG metrics with detailed metadata and fix context relevance scoring (#5164)
- chore: memoize context value in PostHog provider (#5089)
- chore: remove accidentally committed PR description file (#5175)
- chore: rename scan templates to attack profiles (#5165)
- chore: support verbosity and reasoning parameters for GPT-5 (#5207)
- chore: update dependencies to latest minor and patch versions (#5109)
- chore: update dependencies to latest minor and patch versions (#5173)
- chore: update Replicate provider (#5085)
- chore(providers): improve Google API key error handling and test reliability (#5147)
- chore(webui): add intelligent scroll-timeline polyfill loading (#5130)
- chore: bump @anthropic-ai/sdk from 0.57.0 to 0.58.0 (#5186)
- chore: bump @aws-sdk/client-bedrock-runtime from 3.848.0 to 3.855.0 (#5096)
- chore: bump @aws-sdk/client-bedrock-runtime from 3.855.0 to 3.856.0 (#5107)
- chore: bump @aws-sdk/client-bedrock-runtime from 3.856.0 to 3.857.0 (#5126)
- chore: bump @aws-sdk/client-bedrock-runtime from 3.857.0 to 3.858.0 (#5145)
- chore: bump @aws-sdk/client-bedrock-runtime from 3.858.0 to 3.859.0 (#5167)
- chore: bump @aws-sdk/client-bedrock-runtime from 3.859.0 to 3.861.0 (#5188)
- chore: bump @aws-sdk/client-bedrock-runtime from 3.861.0 to 3.862.0 (#5198)
- chore: bump @azure/identity from 4.10.2 to 4.11.0 (#5180)
- chore: bump @azure/identity from 4.11.0 to 4.11.1 (#5185)
- chore: bump openai from 5.10.2 to 5.11.0 (#5127)
- chore: bump openai from 5.11.0 to 5.12.0 (#5187)
- chore: bump version to 0.117.5 (#5206)
- chore(webui/evals): filter by categorical plugins (#5118)
- docs: add bert-score example (#5091)
- docs: add dynamic OG image generation for social media previews (#5157)
- docs: add red teaming best practices (#5155)
- docs: clarify contains-any/contains-all CSV format (#5150)
- docs: fix company name (#5143)
- docs: fix images (#5197)
- docs: fix multi-turn strategy documentation (#5156)
- docs: guide for evaluating LangGraph agents with Promptfoo (#4926)
- docs: include font for meta image (#5158)
- docs: make MCP image taller (#5199)
- docs: update Ollama documentation with latest models and defaultTest guidance (#5084)
- perf: make database migrations non-blocking and fix error handling (#5105)
- style: extract helper function for deduplicating strategy IDs (#5138)
- test: add tests for fix width on application details page (#5140)
- test: add tests for red team compliance reporting utilities in src/app (#5170)
- test: fix flaky Python Unicode tests (#5128)
- test: fix modelGradedClosedQa test segmentation fault on macOS/Node 24 (#5163)
- test: increase test coverage for unified page wrapper around each red team setup step (#5142)

### Fixed

- fix(internals): force CommonJS mode for db:migrate in Node 24 (#5123)
- fix(openrouter): handle Gemini thinking tokens correctly (#5116)
- fix(providers): correct WebP image detection in Google provider (#5171)
- fix(webui): deduplicate strategy IDs (#5132)
- fix(webui): fix custom policy validation timing issue (#5141)
- fix(webui): refresh eval list when navigating back after editing eval name (#5090)
- fix(webui/evals): prevent applying the same plugin/strategy multiple times (#5114)
- fix(webui/evals): show highlights after search results (#5137)

### Documentation

- docs(site): add comprehensive command line options documentation (#5135)
- docs(site): add Lily Liu to team page (#5177)
- docs(site): add Series A post (#5097)
- docs(site): rename will.jpg to will.jpeg for consistency (#5178)

## [0.117.4] - 2025-07-29

### Changed

- fix: progress bars incrementing beyond their maximum values (#5049)
- docs: clarifiy derivedMetrics documentation (#5068)
- chore: refactor token tracking utilities, track all tokens (#4897)
- fix: resolve Jest test failures and open handles (#5052)
- fix: skip validation for defaultTest to allow partial test case properties (#4732)
- chore: add new fields to eval_ran telemetry (#4638)
- chore(redteam): improve redteam plugin error messaging (#4330)
- feat: add support for OpenAI deep research models (#4661)
- feat: add mcp server (#4595)
- feat: add support for connecting to existing Chrome browser sessions (#5069)
- docs: update defcon posting (#5070)
- docs: update defcon posting (#5071)
- fix: Nested config field for custom target json (#5076)
- docs: switch to likert preview image (#5083)
- test: CoverBot: Added tests for model audit and prompt management UI components (`src/app`) (#5087)
- fix: handle multi-line prompts in parseGeneratedPrompts for testGenerationInstructions (#5093)
- chore: bump version 0.117.4 (#5094)

### Fixed

- fix(providers): Preserve text formatting when no images present for Google provider (#5058)
- fix(simba): fix simba host (#5092)

### Documentation

- docs(site): add AI red teaming for first-timers blog post (#5017)
- docs(blog): defcon and blackhat info (#5050)

## [0.117.3] - 2025-07-25

### Added

- feat(eval-creator): add YAML file upload support for test cases (#5054)

### Changed

- fix: improve x.ai provider error handling for 502 errors (#5051)
- fix: Infinite re-render on redteam review page (#5061)
- fix: sessionid(s) in extension hooks (#5053)
- fix: Bias Plugins should send config in remote generation (#5064)
- chore(redteam): regenerate sessionId for each iteration in single-turn strategies (#4835)
- chore: Change mcp log from error to debug (#5060)
- chore: Improve telemetry (#5062)
- chore: Add simba command (#5063)
- chore(webui): improve redteam setup UI with progressive disclosure for advanced options (#5028)
- refactor: remove redundant dotenv from Vite app (#4983)
- chore: bump version 0.117.3 (#5066)
- test: CoverBot: Added tests for eval-creator components and feature flag hook (`src/app`) (#5013)
- docs: fix cli command and remove gratuitous hover (#5056)
- docs: update user count from 100,000 to 125,000 (#5046)
- docs: updates to political bias post (#5057)
- docs: improve crewai eval example (#5035)
- docs: update GitHub Actions to v4 across documentation and examples (#5008)
- docs: add style check guidance to CLAUDE.md (#5065)

### Fixed

- fix(webui): Eval results pass rate chart rendering incorrect percentages (#5048)
- fix(webui): Eval results histogram improvements (#5059)
- fix(google): handle multiple candidates in gemini response (#5020)

### Documentation

- docs(blog): grok-4 political bias post (#4953)

## [0.117.2] - 2025-07-24

### Added

- feat(webui): First-class support for zooming eval results table by @will-holley in #4966
- feat(webui): Apply metrics filter when clicking on a metric pill rendered in eval results cell by @will-holley in #4991

### Changed

- feat: Grading and test generation improvements for BFLA, BOLA and RBAC by @sklein12 in #4982
- feat: New Sample Target by @sklein12 in #4979
- feat: HTTP Target test button improvements by @faizanminhas in #5007
- feat: Add metadata filtering to eval results by @will-holley in #5014
- fix: add goal related rubric when grade crescendo turns to increase grading accuracy by @MrFlounder in #4980
- fix: update HTTP config generator endpoint to use v1 API by @mldangelo in #4989
- fix: View logs button on redteam report by @sklein12 in #5009
- fix: undo unintended changes to http config editor by @faizanminhas in #5012
- fix: Autofocus on Redteam configuration description field by @sklein12 in #5019
- fix: remove filter icon by @sklein12 in #5021
- fix: Ollama token usage by @SamPatt in #5022
- chore: revert eval view ui improvements by @mldangelo in #4969
- chore(webui): Improvements to pagination "go to" functionality by @will-holley in #4976
- chore(webui): Eval results sticky header improvements by @will-holley in #4978
- chore: update custom strategy prompt by @MrFlounder in #4994
- chore(cli): add support for 'help' argument to display command help by @mldangelo in #4823
- chore(examples): remove redteam-agent example by @mldangelo in #5001
- chore(providers): add GEMINI_API_KEY environment variable support by @mldangelo in #5004
- chore(webui): Migrate from JS to CSS for eval results scroll effects by @will-holley in #4995
- chore(webui): Eval result pagination UX improvements by @will-holley in #4993
- chore: Sort imports and turn on rule against unused imports by @faizanminhas in #5010
- chore: Make default target stateful by @faizanminhas in #4992
- chore: add medical plugins collection by @MrFlounder in #5006
- chore: Improve grading accuracy with Goal-Aware Grading for iterative/iterative tree by @MrFlounder in #4996
- chore: Add additionalRubric and storedGraderResult to GOAT and Custom providers by @MrFlounder in #5015
- chore: prevent testGenerationInstructions from being serialized if not present by @faizanminhas in #5029
- chore: Add lint rule to ensure key in jsx by @faizanminhas in #5034
- chore(webui): Eval Results UI Tweaks by @will-holley in #5023
- chore: skip goal extraction for datasets by @MrFlounder in #5036
- chore(providers): add GitHub Models provider by @mldangelo in #4998
- chore: bump version 0.117.2 by @MrFlounder in #5045
- ci: increase build job timeout from 4 to 5 minutes by @mldangelo in #5043
- test: refactor share.test.ts to prevent flaky timeouts by @mldangelo in #5037
- test: remove share.test.ts file by @mldangelo in #5044
- docs: remove label from featured blog post by @typpo in #5011
- chore: bump @aws-sdk/client-bedrock-runtime from 3.846.0 to 3.848.0 by @dependabot in #4985
- chore: bump the npm_and_yarn group with 2 updates by @dependabot in #4984
- chore: bump @anthropic-ai/sdk from 0.56.0 to 0.57.0 by @dependabot in #5016
- chore: bump openai from 5.10.1 to 5.10.2 by @dependabot in #5024
- chore: bump the npm_and_yarn group with 2 updates by @dependabot in #5026
- chore: bump axios from 1.10.0 to 1.11.0 in the npm_and_yarn group by @dependabot in #5031

### Fixed

- fix(redteam): find plugin assertion in strategy providers by @MrFlounder in #4981
- fix(site): dark mode style on redteam setup ui by @mldangelo in #5000
- fix(test): improve share test isolation to prevent CI timeouts by @mldangelo in #5038

### Documentation

- docs(providers): update OpenAI Assistants example by @aloisklink in #4987
- docs(redteam): improve custom strategy documentation by @mldangelo in #4990
- docs(blog): correct author attribution in DeepSeek censorship post by @mldangelo in #5002
- docs(openai): remove gpt-4.5-preview references after API deprecation by @mldangelo in #5005
- docs(site): vegas contact redirect by @typpo in #5033
- docs(browser): improve browser provider documentation and examples by @mldangelo in #5030
- docs(providers): remove deprecated claude-3-sonnet-20240229 model references by @mldangelo in #5018
- docs(site): add hipaa badge by @typpo in #5039
- docs(site): add documentation for using text and embedding providers with Azure by @mldangelo in #5027
- docs(blog): fix missing blog posts by removing even-number enforcement by @mldangelo in #5042

## [0.117.1] - 2025-07-17

### Changed

- fix: move inquirer dependencies to production dependencies (#4973)
- fix: grading in crescendo (#4960)
- fix: composite strategy test generation (#4971)
- chore: bump version 0.117.1 (#4974)
- docs: remove tags from blog card (#4970)

### Documentation

- docs(blog): add system cards security analysis with vulnerability testing (#4937)

## [0.117.0] - 2025-07-17

### Added

- feat(http): support JKS and PFX Certificates in HTTP providers (#4865)
- feat(langfuse): add Langfuse prompt label support with improved parsing (#4847)
- feat(prompts): preserve function names when using glob patterns (#4927)
- feat(providers): add grok-4 support (#4855)
- feat(providers): image understanding for Google providers (#4767)
- feat(azure): add system prompt support for azure provider (#4869)
- feat(cli): xml output (#4912)

### Changed

- chore(knip): integrate knip for unused code detection and clean up codebase (#4464)
- chore(linting): migrate from ESLint + Prettier to Biome (#4903)
- chore(assertions): additional checking on llm-rubric response (#4954)
- chore(assertions): include reason in model-graded-closedqa pass reason (#4931)
- chore(build): resolve build warnings and optimize bundle size (#4895)
- chore(csv): improve \_\_metadata warning message and test coverage (#4842)
- chore(providers): improve guardrails handling in Azure providers (#4788)
- chore(redteam): add domain-specific risks section and reduce verbose descriptions (#4879)
- chore(release): bump version 0.117.0 (#4963)
- chore(server): check if server is already running before starting (#4896)
- chore(server): log correct eval ID instead of description in WebSocket updates (#4910)
- chore(telemetry): add telemetry logging when tracing is enabled (#4925)
- chore(types): typings needed for enterprise (#4955)
- chore(vscode): use Biome as default formatter of TS files in vscode (#4920)
- chore(webui): conditionally render metrics selector (#4936)
- chore(webui): display context values in eval results (#4856)
- chore(webui): improves eval results table spacing (#4965)
- chore(webui): revert eval view ui improvements (#4967)
- chore(webui/eval): allow filtering results by >1 metrics simultaneously (disabled by default) (#4870)
- refactor(eval-config): modernize eval-creator state management (#4908)
- refactor(webui): improve metrics ui (#4938)
- refactor(webui/eval results): pagination improvements (#4914)

### Fixed

- fix(cli): --filter-failing not working with custom providers (#4911)
- fix(google-sheets): replace hardcoded range with dynamic approach (#4822)
- fix(internal): fixes filtering by metric keys which contain dots (#4964)
- fix(providers): add thinking token tracking for Google Gemini models (#4944)
- fix(providers): esm provider loading (#4915)
- fix(providers): implement callEmbeddingApi for LiteLLM embedding provider (#4952)
- fix(redteam): prevent redteam run from hanging when using an mcp client (#4924)
- fix(redteam): respect PROMPTFOO_DISABLE_REDTEAM_REMOTE_GENERATION for cloud users (#4839)
- fix(redteam): set pluginId on eval results (#4928)
- fix(redteam): test target in http provider setup with non-200 status codes (#4932)
- fix(webui): eval results table horizontal scrolling (#4826)
- fix(webui): fix hard-coded light mode colors in model audit interface (#4907)
- fix(webui): handle null table.body in DownloadMenu disabled prop (#4913)
- fix(webui): resolve pagination scrolling and layout issues in ResultsTable (#4943)
- fix(webui): scrolling when `tbody` is outside of viewport (#4948)

### Dependencies

- chore(deps): add overrides to fix build issues (#4957)
- chore(deps): bump @aws-sdk/client-bedrock-runtime from 3.842.0 to 3.844.0 (#4850)
- chore(deps): bump aiohttp from 3.11.11 to 3.12.14 in /examples/redteam-langchain in the pip group across 1 directory (#4922)
- chore(deps): bump openai from 5.8.3 to 5.9.0 (#4863)
- chore(deps): bump openai from 5.9.2 to 5.10.1 (#4961)
- chore(deps): move knip to dev dependencies (#4958)
- chore(deps): npm audit fix (#4962)
- chore(deps): test removing knip to resolve installation errors (#4956)
- chore(deps): update all example dependencies to latest versions (#4900)
- chore(deps): update dependencies to latest minor/patch versions (#4899)
- chore(deps): update non-breaking dependencies (#4935)
- chore(deps): update Jest to version 30 (#4939)

### Documentation

- docs(analytics): add google tag manager (#4904)
- docs(api): improves `contextTransform` documentation (#4854)
- docs(assertions): add missing deterministic assertions (#4891)
- docs(azure): improve Azure provider documentation (#4836)
- docs(blog): add blog image generation script (#4945)
- docs(blog): add truncation markers to articles without them (#4934)
- docs(blog): add truncation markers to blog posts (#4906)
- docs(blog): mcp proxy blog (#4860)
- docs(blog): revise article tags (#4949)
- docs(blog): soc2 type ii and iso 27001 blog (#4880)
- docs(comparison): pyrit comparison (#4679)
- docs(config): clarify PROMPTFOO_EVAL_TIMEOUT_MS and PROMPTFOO_MAX_EVAL_TIME_MS descriptions (#4947)
- docs(enterprise): adaptive guardrails enterprise (#4951)
- docs(events): blackhat landing page (#4862)
- docs(events): defcon landing page (#4864)
- docs(events): events banner (#4867)
- docs(examples): add mischievous-user strategy to redteam multi-turn examples (#4837)
- docs(gemini): update experimental Gemini model IDs to stable versions (#4894)
- docs(google): add examples for gemini URL context and code execution tools (#4923)
- docs(guide): guide for evaluating CrewAI agents with Promptfoo (#4861)
- docs(images): standardize CrewAI image filenames to kebab-case (#4941)
- docs(integration): add n8n integration (#4917)
- docs(litellm): fix example with modern model IDs and proper embedding config (#4885)
- docs(mcp): add mcp testing guide (#4846)
- docs(mcp): add mcp to sidebar (#4852)
- docs(metrics): add similar to model graded metrics table (#4830)
- docs(providers): update available databricks models (#4887)
- docs(providers): update provider index with missing providers and latest 2025 model IDs (#4888)
- docs(release): add monthly release notes (#4358)
- docs(resources): add arsenal link (#4878)
- docs(security): add soc2 badge (#4877)
- docs(site): add OWASP top 10 tldr blog post (#4853)
- docs(site): expand June 2025 release notes with detailed feature documentation (#4881)
- docs(site): improve Google AI and Vertex authentication documentation (#4892)
- docs(site): improve NLP metric explanations and add SEO metadata (#4890)
- docs(site): update python documentation for basePath config option (#4819)
- docs(ui): better mobile wrap on homepage tabs (#4884)
- docs(ui): colors (#4875)
- docs(ui): contrast fixes (#4901)
- docs(ui): fix button clickability issue on hero sections (#4905)
- docs(ui): remove bouncing down arrow in mobile (#4882)
- docs(ui): remove text shadow (#4898)

### Tests

- test(core): coverBot: added tests for core UI components and user context hooks (`src/app`) (#4929)
- test(EnterpriseBanner): add unit tests for EnterpriseBanner component (#4919)
- test(redteam): add unit test for src/redteam/remoteGeneration.ts (#4834)
- test(server): fix flaky server share tests (#4942)
- test(server): fix flaky server tests (#4968)
- test(server): mock database in server tests (#4959)
- test(tusk): update Tusk test runner workflow - coverage script (#4921)

## [0.116.7] - 2025-07-09

### Tests

- test: add unit test for src/commands/export.ts (#4889)
- test: add unit test for src/commands/upgrade.ts (#4874)
- test: add unit test for src/main.ts (#4873)
- test: add unit test for src/models/eval.ts (#4868)
- test: add unit test for src/assertions/contextRecall.ts (#4859)
- test: add unit test for src/assertions/contextFaithfulness.ts (#4858)
- test: add unit test for src/assertions/contextRelevance.ts (#4857)
- test: add unit test for src/util/xlsx.ts (#4843)
- test: add unit test for src/commands/eval.ts (#4824)

### Changed

- fix: Always do remote generation if logged into cloud (#4832)
- chore(providers/sagemaker): Improves error handling in SageMakerCompletionProvider (#4808)
- chore(providers/sagemaker): Improves validation of user-provided config (#4809)
- chore: update graderExamplesString (#4821)
- chore: bump version 0.116.7 (#4833)

## [0.116.6] - 2025-07-09

### Changed

- fix: Failing test (#4829)
- chore: bump version 0.116.6 (#4831)

## [0.116.5] - 2025-07-09

### Changed

- feat: add support for loading defaultTest from external files (#4720)
- feat: add embedding support to LiteLLM provider (#4804)
- feat: add mischievous user strategy (#4107)
- fix: add glob pattern support for loading scenario files (#4761)
- fix: improve model-audit installation check dark mode display (#4816)
- fix: pass env vars to MCP server (#4827)
- chore: better remote grading logs (#4820)
- chore: bump openai from 5.8.2 to 5.8.3 (#4817)
- chore: bump version 0.116.5 (#4828)
- chore: capitalize 'Red Team' in navigation menu for consistency (#4799)
- chore: remove redundant 'Done.' message from evaluation output (#4810)
- chore: remove python script result data type debug log (#4807)
- chore: update website with MCP Proxy (#4812)
- docs: add Azure OpenAI vision example (#4806)
- docs: add looper guide (#4814)
- docs: add SonarQube integration (#4815)
- test: add unit test for src/assertions/guardrails.ts (#4765)
- test: add unit test for src/redteam/commands/generate.ts (#4789)
- test: add unit test for src/redteam/constants/strategies.ts (#4800)
- test: add unit test for src/redteam/plugins/pii.ts (#4780)
- test: add unit test for src/types/providers.ts (#4766)
- test: add unit test for src/validators/redteam.ts (#4803)

## [0.116.4] - 2025-07-08

### Tests

- test: add unit test for src/redteam/types.ts (#4795)

### Added

- feat(redteam): add support for custom multi-turn strategy by @MrFlounder in #4783
- feat(redteam): expose generate function in redteam namespace by @mldangelo in #4793

### Changed

- chore: bump version 0.116.4 by @MrFlounder in #4805
- chore: rename strategy name from playbook to custom by @MrFlounder in #4798
- refactor: inline MEMORY_POISONING_PLUGIN_ID constant by @mldangelo in #4794
- docs: add doc for custom strategy by @MrFlounder in #4802
- docs: modular configuration management by @typpo in #4763
- refactor: move MULTI_MODAL_STRATEGIES constant (#4801)

## [0.116.3] - 2025-07-07

### Added

- feat(providers): add MCP provider (#4768)
- feat(providers): add new AIMLAPI provider (#4721)
- feat(assertions): add contextTransform support for RAG evaluation (#4467)
- feat(assertions): add finish reason as assertion option (#3879)
- feat(assertions): trace assertions (#4750)
- feat(tracing): add traces to JavaScript, Python asserts (#4745)

### Changed

- chore(schema): remove duplicate 'bias' entry in config-schema.json (#4773)
- chore(telemetry): add PostHog client to app (#4726)
- chore(redteam): add reason field to give clear/customized guardrails triggering reason (#4764)
- chore(providers): expose MCP plugin in UI (#4762)
- chore(providers): AWS SageMaker AI provider cleanup (#4667)
- chore(providers): update AIML integration (#4751)
- chore(redteam): improve organization of redteam strategies in setup UI (#4738)
- chore(telemetry): identify to PostHog whether user is also cloud user (#4782)
- chore: expose doRedteamRun in package exports (#4758)
- docs: add Gemini Live API audio (#4729)
- docs: ModelAudit vs ModelScan (#4769)
- docs: multiple MCP server connections (#4755)
- docs: update ModelAudit documentation with new features and fixes (#4699)
- test: add integrity check for generated-constants.ts (#4753)
- test: fix flaky Google Live test and improve test speed (#4774)
- test: fix mock pollution in testCaseReader (#4775)
- test: isolate mocks so tests can run in any order with --randomize (#4744)

### Fixed

- fix(telemetry): prevent PostHog initialization when telemetry is disabled (#4772)
- fix(redteam): fix modifiers application order in PII plugins (#4779)

### Dependencies

- chore(deps): bump @anthropic-ai/sdk from 0.55.1 to 0.56.0 (#4756)
- chore(deps): bump @aws-sdk/client-bedrock-runtime from 3.840.0 to 3.842.0 (#4747)
- chore(deps): bump @azure/identity from 4.10.1 to 4.10.2 (#4748)
- chore(deps): bump version 0.116.3 (#4792)
- chore(deps): update pbkdf2 to 3.1.3 (#4777)
- chore(deps): upgrade glob from v10 to v11 (#4776)

## [0.116.2] - 2025-07-02

### Changed

- fix: unblock postbuild for ci by @MrFlounder in #4742
- chore: bump version 0.116.2 by @MrFlounder in #4743

## [0.116.1] - 2025-07-02

### Added

- feat(cli): support pdb tracing in 3rd party Python scripts by @will-holley in #4723

### Changed

- fix: http body parsing when it comes from yaml string by @MrFlounder in #4728
- fix: remove accidentally committed redteam.yaml file by @mldangelo in #4733
- fix: fix the case when http body has not escaped charactors by @MrFlounder in #4739
- fix: update package-lock.json by @mldangelo in #4719
- test: fix SIGSEGV caused by better-sqlite3 in test environment by @mldangelo in #4737
- chore: Add unblocking detection to GOAT strategy by @MrFlounder in #4532
- chore: add preset for guardrails eval by @MrFlounder in #4640
- chore: Improve telemetry delivery by @sklein12 in #4655
- chore: reset generated constants after build by @mldangelo in #4731
- chore: update onboarding model defaults by @typpo in #4708
- chore(webui): improve styling of EvalsDataGrid by @mldangelo in #4736
- ci(workflows): gracefully handle missing PostHog secret in forks by @ggiiaa in #4725
- test: refactor assertion tests by @mldangelo in #4718
- chore: bump version 0.116.1 by @MrFlounder in #4741
- docs: add system prompt hardening blog post by @ladyofcode in #4630
- chore: bump @anthropic-ai/sdk from 0.55.0 to 0.55.1 by @dependabot in #4710
- chore: bump @aws-sdk/client-bedrock-runtime from 3.839.0 to 3.840.0 by @dependabot in #4709

### Fixed

- fix(webui): replace window.location.href with React Router navigation by @mldangelo in #4717

### Documentation

- docs(site): add guide on humanity's last exam by @mldangelo in #4694
- docs(site): clarify self-hosting workflow for eval sharing by @mldangelo in #4730
- docs(site): fix relative link in HLE benchmark guide by @mldangelo in #4711

## [0.116.0] - 2025-07-01

### Tests

- test: add unit test for src/redteam/providers/advNoise.ts (#4716)
- test: add unit test for src/redteam/strategies/advNoise.ts (#4715)
- test: add unit test for src/redteam/strategies/index.ts (#4714)
- test: add unit test for src/redteam/constants/strategies.ts (#4713)
- test: add unit test for src/providers/openai/image.ts (#4706)
- test: add unit test for src/providers/openai/util.ts (#4705)
- test: add unit test for src/providers/openai/completion.ts (#4703)

### Added

- feat(redteam): add financial plugins (#4416)
- feat(redteam): add bias plugins (#4382)
- feat(providers): add Helicone AI Gateway provider (#4662)

### Changed

- chore: enable WAL mode for SQLite (#4104)
- chore(providers): add thread ID function call for OpenAI and Azure assistants (#2263)
- chore(app): improve target test error handling (#4652)
- chore(cli): add missing CLI options to scan-model command for feature parity (#4670)
- chore(providers): convert Cloudflare AI to use OpenAI-compatible endpoints (#4683)
- chore(providers): log flagged output for Azure chat models (#4636)
- chore(redteam): add centralized REDTEAM_DEFAULTS and maxConcurrency support (#4656)
- chore(webui): add checkbox to clear all variables (#666)
- chore(webui): add defaultTest variables to red team setup UI (#4671)
- chore(webui): remove unused components (#4695)
- chore(webui): set page titles on every page (#4668)
- chore(telemetry): add pass/fail/errors to eval_run event (#4639)
- chore(telemetry): improve page view deduplication (#4651)
- test: add unit test for src/server/routes/providers.ts (#4658)
- test: verify that plugins are synced between code and documentation (#4681)

### Fixed

- fix(app): use client-generated session IDs when testing targets (#4653)
- fix(matchers): track token usage for successful API calls (#4677)
- fix(providers): handle content filter errors in Azure Assistant API (#4674)
- fix(providers): fix SageMaker Llama inference configuration serialization (#4637)
- fix(redteam): respect maxConcurrency from Web UI (#4605)
- fix(simulated-user): pass context variables to custom providers (#4654)
- fix(telemetry): add telemetry for red teams (#4641)
- fix(webui): handle undefined outputs in DownloadMenu (#4693)
- fix(webui): prevent pass/fail badge from disappearing when toggling highlight (#4700)
- fix(webui): support derived metrics in eval configuration uploaded via Web UI (#4647)
- fix(webui): use backendCounts first before counting metrics on page (#4659)
- fix(sharing): fix file outputs when sharing (#4698)

### Dependencies

- chore(deps): bump @anthropic-ai/sdk from 0.54.0 to 0.55.0 (#4628)
- chore(deps): bump openai from 5.7.0 to 5.8.1 (#4664)
- chore(deps): bump version to 0.116.0 (#4707)
- chore(deps): update minor and patch dependencies (#4686)

### Documentation

- docs(site): add async Python note (#4680)
- docs(site): add Garak comparison (#4660)
- docs(site): update Garak post (#4672)
- docs(site): add ModelAudit HuggingFace scanner (#4645)
- docs(redteam): add missing docs to sidebar (#4690)
- docs(redteam): remove duplicate ToxicChat plugin (#4689)
- docs(redteam): update Target Purpose documentation (#4523)
- docs(site): add FAQ section for offline environment usage (#4650)
- docs(site): add HuggingFace datasets integration documentation (#4691)
- docs(site): add truncation marker to Garak blog post (#4666)
- docs(site): clarify self-hosting replica limitations (#4669)
- docs(site): remove copy for LLM button (#4665)
- docs(site): remove unnecessary configuration review text from getting started guide (#4597)
- docs(site): reorganize configuration documentation structure (#4692)
- docs(site): use relative URLs for internal links and fix broken references (#4688)
- docs(site): correct typos in red team agent blog post (#4634)

## [0.115.4] - 2025-06-25

### Tests

- test: add unit test for src/providers/browser.ts (#4687)
- test: add unit test for src/migrate.ts (#4685)
- test: add unit test for src/commands/debug.ts (#4684)
- test: add unit test for src/esm.ts (#4682)
- test: add unit test for src/constants.ts (#4657)
- test: add comprehensive test coverage for SageMaker provider (#4646)
- test: add unit test for src/providers/shared.ts (#4643)
- test: add unit test for src/redteam/constants/plugins.ts (#4642)
- test: add unit test for src/assertions/counterfactual.ts (#4629)

### Changed

- feat: opentelemetry tracing support (#4600)
- chore: bump version 0.115.4 (#4635)
- chore: remove invariant (#4633)
- chore: update Tusk test runner workflow (#4627)\*
- docs: prevent copy button from overlapping screenshot overlay (#4632)

## [0.115.3] - 2025-06-24

### Tests

- test: add unit test for src/models/eval.ts (#4624)

### Changed

- fix: empty vars array on eval results [#4621](https://github.com/promptfoo/promptfoo/pull/4621) by @sklein12
- fix: save sessionId for multi-turn strategies [#4625](https://github.com/promptfoo/promptfoo/pull/4625) by @sklein12
- chore: PROMPTFOO_DISABLE_TEMPLATE_ENV_VARS controls process.env access, not `env:` access [#4620](https://github.com/promptfoo/promptfoo/pull/4620) by @mldangelo
- chore: bump version to 0.115.3 [#4626](https://github.com/promptfoo/promptfoo/pull/4626) by @sklein12

### Fixed

- fix(webui): handle null scores in ResultsCharts component [#4610](https://github.com/promptfoo/promptfoo/pull/4610) by @mldangelo
- fix(redteam): skip goal extraction when remote generation is disabled [#4623](https://github.com/promptfoo/promptfoo/pull/4623) by @mldangelo
- fix(test): hyperbolic provider tests failing due to env variable pollution [#4619](https://github.com/promptfoo/promptfoo/pull/4619) by @mldangelo
- fix(cli): remove context schema validation from extension hooks [#4622](https://github.com/promptfoo/promptfoo/pull/4622) by @will-holley

## [0.115.2] - 2025-06-24

### Added

- feat(cli): add assertion generation (#4559)
- feat(providers): add support for hyperbolic image and audio providers (#4260)

### Changed

- chore(redteam): add cross-session leak strategy exclusions (#4516)
- chore(cli): display key metrics (success, failures, pass rate) at the bottom of output (#4580)
- chore: remove unused import (#4530)
- chore(webui): show provider breakdown only for multiple providers (#4599)
- chore(redteam): update Target Purpose Discovery (#4480)
- chore(ci): update CodeRabbit config to be less aggressive (#4586)
- chore(providers): update Gemini models to include latest 2.5 Pro Preview and Flash models (#4499)
- chore(providers): update tau-simulated-user docs and example (#4468)
- chore(webui): use CSS to create PDF-optimized report and browser to save as PDF (#4535)
- chore(app): remove discovered purpose from report view (#4541)
- chore(cli): add cache busting for select provider API calls (#4508)
- chore(cli): improve concurrency log statements (#4606)
- chore(eval): add first-class support for `beforeAll` and `beforeEach` extension hooks mutation of context (#4197)
- chore(providers): document support for loading system instructions from files (#4582)
- chore(providers): enhance OpenAI provider with legacy models and new parameters (#4502)
- chore(redteam): add continueAfterSuccess option to multi-turn strategies (#4570)
- chore(webui): improve purpose form (#4603)
- chore(redteam): add JSON file support to intent plugin with enhanced UI (#4574)
- chore(redteam): add unblock multiturn (#4498)
- chore(ci): clean up CodeRabbit configuration and minimize automated comments (#4573)
- build: update Tusk vitest reporter (#4602)
- chore: bump version to 0.115.2 (#4617)
- docs: add audit logging documentation for enterprise features (#4482)
- docs: add feedback page and update CLI link (#4591)
- docs: add ISO badge (#4534)
- docs: improve contact form (#4531)
- docs: update ModelAudit documentation (#4585)
- docs: clarify no OpenAI key required for Claude redteam (#4524)
- docs: add red team Gemini documentation (#4542)
- docs: add trust center documentation (#4539)
- docs: update contact form (#4529)
- test: add unit test for src/commands/delete.ts (#4572)
- test: add unit test for src/commands/modelScan.ts (#4526)
- test: add unit test for src/commands/show.ts (#4571)
- test: add unit test for src/providers/azure/completion.ts (#4510)
- test: add unit test for src/providers/ollama.ts (#4509)
- test: add unit test for src/providers/ollama.ts (#4512)
- test: add unit test for src/providers/openai/completion.ts (#4511)
- test: add unit test for src/python/pythonUtils.ts (#4486)
- test: improve mock setup and teardown for --randomize (#4569)

### Fixed

- fix(openrouter): unpack passthrough at the root level (#4592)
- fix(webui): escape HTML special characters in output reports (#4555)
- fix(webui): sort EvalsDataGrid by creation date (#4594)
- fix(cli): include cached results in grand total (#4581)
- fix(webui): improve base64 matching (#4609)
- fix(modelaudit): use modelaudit binary (#4525)
- fix(webui): make Citations font consistent with other headers (#4598)
- fix(redteam): respect maxTurns from dev doc in crescendo (#4527)
- fix(webui): prevent Welcome component from rendering while loading eval data (#4604)
- fix(cli): prevent RangeError in progress bar variable display (#4475)
- fix(server): resolve Express.js NotFoundError when serving app (#4601)

### Dependencies

- chore(deps): bump @aws-sdk/client-bedrock-runtime from 3.830.0 to 3.835.0 (#4614)
- chore(deps): bump openai from 5.5.0 to 5.5.1 (#4537)
- chore(deps): bump openai from 5.5.1 to 5.6.0 (#4596)
- chore(deps): bump openai from 5.6.0 to 5.7.0 (#4615)
- chore(deps): bump urllib3 from 1.26.19 to 2.5.0 in /examples/docker-code-generation-sandbox (#4556)
- chore(deps): bump urllib3 from 2.3.0 to 2.5.0 in /examples/redteam-langchain (#4557)

### Documentation

- docs(blog): add authors to blog posts and update authors.yml (#4564)
- docs(blog): add descriptions and keywords to blog posts (#4565)
- docs(examples): add pydantic-ai example with structured output evaluation (#4575)
- docs(examples): consolidate Google Vertex Tools examples (#4587)
- docs(examples): consolidate Python assertion examples into unified folder (#4588)
- docs(examples): consolidate translation examples (#4590)
- docs(site): document new features in ModelAudit (#4593)
- docs(site): document new features in modelaudit (#4593)
- docs(site): fix author reference on 2025-summer-new-redteam-agent blog post (#4563)
- docs(site): Update ModelAudit scanners documentation with comprehensive scanner coverage (#4562)

## [0.115.1] - 2025-06-17

### Tests

- test: add unit test for src/redteam/sharedFrontend.ts (#4608)
- test: add unit test for src/redteam/types.ts (#4607)
- test: add unit test for src/redteam/providers/simulatedUser.ts (#4584)
- test: add unit test for src/redteam/strategies/index.ts (#4583)
- test: add unit test for src/providers/hyperbolic/chat.ts (#4578)
- test: add unit test for src/providers/hyperbolic/image.ts (#4577)
- test: add unit test for src/providers/hyperbolic/audio.ts (#4576)
- test: add unit test for src/redteam/strategies/counterfactual.ts (#4548)
- test: add unit test for src/redteam/strategies/index.ts (#4547)
- test: add unit test for src/redteam/constants/strategies.ts (#4545)
- test: add unit test for src/telemetry.ts (#4543)

### Changed

- fix: Windows Python path validation race condition (#4485)
- fix: View results as evaluation runs (#4459)
- chore: refactor modifiers and apply to all plugins (#4454)
- chore(cli): update plugin severity overrides API endpoint (#4460)
- chore(webui): fix text length reset value to use reasonable default (#4469)
- chore(webui): remove unused hook files (#4470)
- chore: remove unused token usage utilities (#4471)
- chore: convert console.logs to logger (#4479)
- chore: improve tusk workflow (#4461)
- chore: bump version to 0.115.1 (#4520)
- docs: add log file location section to troubleshooting guide (#4473)
- docs: capitalize Promptfoo (#4515)
- docs: update red-teaming agent blog post title (#4497)
- docs: improve installation and getting-started pages with tabbed interface and SEO metadata (#4395)
- docs: improve Python provider documentation (#4484)
- docs: add ModelAudit binary formats documentation (#4500)
- docs: update ModelAudit documentation (#4514)
- docs: add ModelAudit weighted distribution scanner documentation (#4501)
- docs: add ModelAudit ZIP feature documentation (#4491)
- docs: separate pages for prompts, test cases, and outputs (#4505)
- docs: update model reference in guide.md (#4513)
- docs: fix typo in blog post (#4496)
- docs: update title on blog post (#4495)
- test: add unit test for src/util/cloud.ts (#4462)
- test: add unit test for src/util/convertEvalResultsToTable.ts (#4457)

### Dependencies

- chore(deps): bump @aws-sdk/client-bedrock-runtime from 3.828.0 to 3.830.0 (#4519)
- chore(deps): bump @azure/identity from 4.10.0 to 4.10.1 (#4477)
- chore(deps): bump openai from 5.3.0 to 5.5.0 (#4518)
- chore(deps): update zod to 3.25.63 and zod-validation-error to 3.5.0 (#4463)

### Documentation

- docs(blog): add new redteam agent documentation (#4494)
- docs(examples): fix custom-grader-csv README inconsistencies (#4474)
- docs(site): add llms.txt mentions and documentation standards (#4481)
- docs(site): add robots.txt (#4488)

## [0.115.0] - 2025-06-12

### Added

- feat(providers): Google live audio output ([#4280](https://github.com/promptfoo/promptfoo/pull/4280)) by **@adelmuursepp**
- feat(webui): static model-scanning UI ([#4368](https://github.com/promptfoo/promptfoo/pull/4368)) by **@typpo**
- feat(tests): configuration support for test generators ([#4301](https://github.com/promptfoo/promptfoo/pull/4301)) by **@mldangelo**
- feat(cli): per-provider token-usage statistics ([#4044](https://github.com/promptfoo/promptfoo/pull/4044)) by **@mldangelo**
- feat(providers): optional token-estimation for HTTP provider ([#4439](https://github.com/promptfoo/promptfoo/pull/4439)) by **@mldangelo**
- feat(redteam): enable HTTP-token estimation by default in red-team mode ([#4449](https://github.com/promptfoo/promptfoo/pull/4449)) by **@mldangelo**
- feat(redteam): cloud-based plugin-severity overrides ([#4348](https://github.com/promptfoo/promptfoo/pull/4348)) by **@will-holley**
- feat(providers): custom-header support for Azure API ([#4409](https://github.com/promptfoo/promptfoo/pull/4409)) by **@yurchik11**
- feat(core): maximum evaluation-time limit via `PROMPTFOO_MAX_EVAL_TIME_MS` ([#4322](https://github.com/promptfoo/promptfoo/pull/4322)) by **@mldangelo**
- feat(redteam): Aegis red-team dataset ([#4119](https://github.com/promptfoo/promptfoo/pull/4119)) by **@mldangelo**
- feat(providers): Mistral Magistral reasoning models ([#4435](https://github.com/promptfoo/promptfoo/pull/4435)) by **@mldangelo**
- feat(core): WebSocket header support ([#4456](https://github.com/promptfoo/promptfoo/pull/4456)) by **@typpo**

### Changed

- refactor(redteam): consolidate constants ([#4372](https://github.com/promptfoo/promptfoo/pull/4372)) by **@mldangelo**
- chore(ci): set CodeRabbit review settings ([#4413](https://github.com/promptfoo/promptfoo/pull/4413)) by **@sklein12**
- chore(core): coding-rules for error messages ([#4401](https://github.com/promptfoo/promptfoo/pull/4401)) by **@sklein12**
- chore(core): improve `RangeError` diagnostics ([#4431](https://github.com/promptfoo/promptfoo/pull/4431)) by **@mldangelo**
- chore(core): prefer remote-purpose generation ([#4444](https://github.com/promptfoo/promptfoo/pull/4444)) by **@typpo**
- chore(core): remove unused types & deprecated functions ([#4450](https://github.com/promptfoo/promptfoo/pull/4450)) by **@mldangelo**
- chore(cursor): local-dev guidance for coding agents ([#4403](https://github.com/promptfoo/promptfoo/pull/4403)) by **@mldangelo**
- chore(docs): add README for missing examples ([#4404](https://github.com/promptfoo/promptfoo/pull/4404)) by **@mldangelo**
- chore(providers): initial o3-pro support ([#4397](https://github.com/promptfoo/promptfoo/pull/4397)) by **@mldangelo**
- chore(providers): o3-pro improvements ([#4396](https://github.com/promptfoo/promptfoo/pull/4396)) by **@mldangelo**
- chore(redteam): delimit user-inputs in purpose discovery ([#4405](https://github.com/promptfoo/promptfoo/pull/4405)) by **@typpo**
- chore(redteam): turn off discovery by default ([#4393](https://github.com/promptfoo/promptfoo/pull/4393)) by **@sklein12**
- chore(release): bump version → 0.115.0 ([#4451](https://github.com/promptfoo/promptfoo/pull/4451)) by **@mldangelo**
- chore(ui): improve `EvalOutputPromptDialog` styling ([#4364](https://github.com/promptfoo/promptfoo/pull/4364)) by **@typpo**
- chore(webui): remove extra OpenAI targets ([#4447](https://github.com/promptfoo/promptfoo/pull/4447)) by **@mldangelo**
- chore(webui): add token-estimation UI ([#4448](https://github.com/promptfoo/promptfoo/pull/4448)) by **@mldangelo**
- chore(docs): fix link to careers page (#4506)
- chore: bump @anthropic-ai/sdk from 0.53.0 to 0.54.0 (#4441)

### Fixed

- fix(eval): gracefully handle `RangeError` & truncate oversized output ([#4424](https://github.com/promptfoo/promptfoo/pull/4424)) by **@Sly1029**
- fix(providers): add timeout to `ProxyAgent` ([#4369](https://github.com/promptfoo/promptfoo/pull/4369)) by **@AegisAurora**
- fix(config): persist Goat configuration ([#4370](https://github.com/promptfoo/promptfoo/pull/4370)) by **@sklein12**
- fix(parser): lenient JSON parsing for MathPrompt ([#4361](https://github.com/promptfoo/promptfoo/pull/4361)) by **@typpo**
- fix(redteam): standardize plugin parameter to `prompt` ([#4425](https://github.com/promptfoo/promptfoo/pull/4425)) by **@mldangelo**
- fix(assertions): support `snake_case` fields in Python assertions ([#4398](https://github.com/promptfoo/promptfoo/pull/4398)) by **@mldangelo**
- fix(redteam): handle purpose without prompts ([#4445](https://github.com/promptfoo/promptfoo/pull/4445)) by **@typpo**
- fix(webui): stream test-cases to viewer ([#4440](https://github.com/promptfoo/promptfoo/pull/4440)) by **@mldangelo**
- fix(redteam): connect `MisinformationDisinformationGrader` ([#4452](https://github.com/promptfoo/promptfoo/pull/4452)) by **@mldangelo**

### Dependencies

- chore(deps): bump `@aws-sdk/client-bedrock-runtime` → 3.826.0 ([#4366](https://github.com/promptfoo/promptfoo/pull/4366)) by **@dependabot**
- chore(deps): bump `@aws-sdk/client-bedrock-runtime` → 3.828.0 ([#4442](https://github.com/promptfoo/promptfoo/pull/4442)) by **@dependabot**
- chore(deps): bump `brace-expansion` → 1.1.12 ([#4423](https://github.com/promptfoo/promptfoo/pull/4423)) by **@dependabot**
- chore(deps): bump `openai` → 5.3.0 ([#4407](https://github.com/promptfoo/promptfoo/pull/4407)) by **@dependabot**
- chore(deps): bump pip group dependencies ([#4379](https://github.com/promptfoo/promptfoo/pull/4379)) by **@dependabot**
- chore(deps): minor + patch bumps across workspaces ([#4377](https://github.com/promptfoo/promptfoo/pull/4377)) by **@mldangelo**
- chore(deps): upgrade Express → 5.1.0 ([#4378](https://github.com/promptfoo/promptfoo/pull/4378)) by **@mldangelo**

### Documentation

- docs(blog): GPT red-team post ([#4363](https://github.com/promptfoo/promptfoo/pull/4363)) by **@typpo**
- docs(blog): Claude red-team post ([#4365](https://github.com/promptfoo/promptfoo/pull/4365)) by **@typpo**
- docs(guides): clarify completion-variable for factuality ([#4385](https://github.com/promptfoo/promptfoo/pull/4385)) by **@mldangelo**
- docs(blog): fix broken image link in GPT post ([#4391](https://github.com/promptfoo/promptfoo/pull/4391)) by **@mldangelo**
- docs(blog): update Claude-4 post date ([#4392](https://github.com/promptfoo/promptfoo/pull/4392)) by **@mldangelo**
- docs(site): move discovery docs under _Tools_ ([#4408](https://github.com/promptfoo/promptfoo/pull/4408)) by **@typpo**
- docs(guides): GPT-4.1 vs GPT-4o MMLU comparison ([#4399](https://github.com/promptfoo/promptfoo/pull/4399)) by **@mldangelo**
- docs(blog): 100 k-users milestone post ([#4402](https://github.com/promptfoo/promptfoo/pull/4402)) by **@mldangelo**
- docs(redteam): configuration precedence section ([#4412](https://github.com/promptfoo/promptfoo/pull/4412)) by **@typpo**
- docs(policies): PromptBlock format for custom policies ([#4327](https://github.com/promptfoo/promptfoo/pull/4327)) by **@mldangelo**
- docs(site): improve copy-button positioning ([#4414](https://github.com/promptfoo/promptfoo/pull/4414)) by **@mldangelo**
- docs(workflow): GH-CLI rule improvements ([#4415](https://github.com/promptfoo/promptfoo/pull/4415)) by **@mldangelo**
- docs(blog): overflow in MCP blog post ([#4367](https://github.com/promptfoo/promptfoo/pull/4367)) by **@AISimplyExplained**
- docs(redteam): remove duplicate memory-poisoning entry ([#4388](https://github.com/promptfoo/promptfoo/pull/4388)) by **@mldangelo**

### Tests

- test(redteam): unique risk-category IDs ([#4390](https://github.com/promptfoo/promptfoo/pull/4390)) by **@mldangelo**
- test(pricing): add missing o3 pricing information ([#4400](https://github.com/promptfoo/promptfoo/pull/4400)) by **@mldangelo**
- test(providers): Azure embedding ([#4411](https://github.com/promptfoo/promptfoo/pull/4411)) & completion ([#4410](https://github.com/promptfoo/promptfoo/pull/4410)) by **@gru-agent**
- test(redteam): graders unit tests ([#4433](https://github.com/promptfoo/promptfoo/pull/4433), [#4455](https://github.com/promptfoo/promptfoo/pull/4455)) by **@gru-agent**
- test(redteam): Aegis plugin unit tests ([#4434](https://github.com/promptfoo/promptfoo/pull/4434)) by **@gru-agent**
- test(redteam): memory-poisoning plugin tests ([#4453](https://github.com/promptfoo/promptfoo/pull/4453)) by **@gru-agent**
- test: add unit test for src/util/tokenUsage.ts (#4472)
- test: add unit test for src/redteam/extraction/purpose.ts (#4446)
- test: add unit test for src/providers/defaults.ts (#4438)
- test: add unit test for src/providers/mistral.ts (#4437)
- test: add unit test for src/database/index.ts (#4436)
- test: add unit test for src/redteam/plugins/medical/medicalIncorrectKnowledge.ts (#4430)
- test: add unit test for src/redteam/plugins/medical/medicalSycophancy.ts (#4429)
- test: add unit test for src/redteam/plugins/medical/medicalAnchoringBias.ts (#4428)
- test: add unit test for src/redteam/plugins/medical/medicalPrioritizationError.ts (#4427)
- test: add unit test for src/redteam/plugins/medical/medicalHallucination.ts (#4426)
- test: add unit test for src/redteam/plugins/financial/financialComplianceViolation.ts (#4422)
- test: add unit test for src/redteam/plugins/financial/financialDataLeakage.ts (#4421)
- test: add unit test for src/redteam/plugins/financial/financialCalculationError.ts (#4420)
- test: add unit test for src/redteam/plugins/financial/financialSycophancy.ts (#4419)
- test: add unit test for src/redteam/plugins/financial/financialHallucination.ts (#4418)
- test: add unit test for src/redteam/graders.ts (#4417)

## [0.114.7] - 2025-06-06

### Tests

- test: add unit test for src/assertions/python.ts (#4406)
- test: add unit test for src/redteam/plugins/agentic/memoryPoisoning.ts (#4389)
- test: add unit test for src/redteam/plugins/harmful/graders.ts (#4384)
- test: add unit test for src/redteam/graders.ts (#4383)
- test: add unit test for src/server/server.ts (#4380)
- test: add unit test for src/redteam/constants/metadata.ts (#4376)
- test: add unit test for src/redteam/constants/plugins.ts (#4375)
- test: add unit test for src/redteam/constants/frameworks.ts (#4374)
- test: add unit test for src/redteam/constants/strategies.ts (#4373)
- test: add unit test for src/redteam/providers/goat.ts (#4371)

### Changed

- Revert "chore(redteam): add target option to generate command (#4215)" (#4359)
- chore: bump version 0.114.7 (#4360)

## [0.114.6] - 2025-06-06

### Added

- feat(redteam): add medical plugins for testing medical anchoring bias (#4196)

### Changed

- chore(redteam): add target option to generate command (#4215)
- chore(redteam): update OpenAI model options in redteam setup (#4344)
- chore(webui): update OpenAI model options with GPT-4.1 series and o4-mini models in eval-creator (#4350)
- docs: update getting-started example (#4346)
- test: clean up teardown and setup to remove side effects from tests (#4351)

### Fixed

- fix(redteam): include plugin and strategy IDs in report CSV output (#4347)
- fix(webui): reset defaultTest configuration on setup page (#4345)

### Dependencies

- chore(deps): bump @aws-sdk/client-bedrock-runtime from 3.823.0 to 3.825.0 (#4355)
- chore(deps): bump openai from 5.1.0 to 5.1.1 (#4354)
- chore(deps): bump version to 0.114.6 (#4357)

## [0.114.5] - 2025-06-05

### Changed

- chore(redteam): update custom policy template and generatedPrompts parser (#4324)
- chore(redteam): add severity levels to redteam plugin objects (#4310)
- chore(redteam): store original text for encoding strategies (#4248)
- chore(redteam): add emoji encoding strategy (#4263)
- chore(cli): terminal cleanup on Ctrl+C (#4313)
- chore(providers): improve logging when inheriting from OpenAiChatCompletionProvider (#4320)
- chore(tusk): fix tusk test runner workflow configuration (#4328)
- chore(tusk): add Tusk test runner workflow for even more unit tests (#4326)
- test: add unit test for src/redteam/providers/agentic/memoryPoisoning.ts (#4319)
- test: improve test setup and teardown for better isolation (#4331)

### Fixed

- fix(redteam): exclude memory poisoning plugin from strategies (#4317)
- fix(redteam): agent discovered info dark mode (#4312)
- fix(eval): handle undefined maxConcurrency with proper fallbacks (#4314)

### Dependencies

- chore(deps): bump @anthropic-ai/sdk from 0.52.0 to 0.53.0 (#4333)
- chore(deps): bump version 0.114.5 (#4332)

### Documentation

- docs(site): add Tabs Fakier as Founding Developer Advocate to team page (#4315)

### Tests

- test(webui): add telemetry hook tests (#4329)
- test: add unit test for src/redteam/plugins/eu-ai-act/deepfakeDisclosure.ts (#4342)
- test: add unit test for src/redteam/plugins/eu-ai-act/biometricEmotion.ts (#4341)
- test: add unit test for src/redteam/plugins/eu-ai-act/datasetShift.ts (#4340)
- test: add unit test for src/redteam/plugins/eu-ai-act/lawenforcementBiometricId.ts (#4339)
- test: add unit test for src/redteam/plugins/eu-ai-act/lawenforcementPredictivePolicing.ts (#4338)
- test: add unit test for src/redteam/plugins/eu-ai-act/biometricInference.ts (#4337)
- test: add unit test for src/redteam/plugins/eu-ai-act/explainability.ts (#4336)
- test: add unit test for src/redteam/plugins/eu-ai-act/identityAiDisclosure.ts (#4335)
- test: add unit test for src/redteam/plugins/policy.ts (#4325)
- test: add unit test for src/envars.ts (#4323)

## [0.114.4] - 2025-06-04

### Changed

- chore(templating): add PROMPTFOO_DISABLE_OBJECT_STRINGIFY environment variable for object template handling (#4297)
- chore(cli): improve token usage presentation (#4294)
- chore(providers): add base URL override for Google provider (#4255)
- chore(providers): add custom headers support for Google Gemini (#4308)
- chore(redteam): add tool-discovery:multi-turn alias to tool-discovery (#4302)
- chore(redteam): remove empty values from discovery result (#4295)
- chore(redteam): improve shell injection attack generation (#4304)
- chore(redteam): update goal extraction logic (#4285)
- chore(webui): add highlight count to eval view (#4249)
- docs: update GPT-4o to GPT-4.1 references (#4296)
- docs: refresh getting started models section (#4290)
- docs: standardize file references to use file:// scheme (#4291)
- docs: add descriptions to example configs (#4283)

### Fixed

- fix(webui): restore dark mode cell highlighting without breaking status pill visibility (#4300)
- fix(redteam): set plugin severity (#4303)
- fix(redteam): remove empty values from discovery result (#4295)
- fix: improve logging when inheriting from OpenAiChatCompletionProvider (#4110)

### Dependencies

- chore(deps): bump @aws-sdk/client-bedrock-runtime from 3.821.0 to 3.823.0 (#4306)
- chore(deps): bump openai from 5.0.1 to 5.0.2 (#4292)
- chore(deps): bump openai from 5.0.2 to 5.1.0 (#4307)
- chore(deps): bump tar-fs from 2.1.2 to 2.1.3 in npm_and_yarn group (#4293)
- chore(deps): bump version to 0.114.4 (#4309)

### Documentation

- docs(examples): update model references from gpt-4o-mini to gpt-4.1-mini (#4289)

### Tests

- test(redteam): add unit test for discover command (#4298)
- test: add unit test for src/redteam/strategies/mathPrompt.ts (#4316)
- test: add unit test for src/validators/redteam.ts (#4311)
- test: add unit test for src/redteam/plugins/shellInjection.ts (#4305)

## [0.114.3] - 2025-06-02

### Tests

- test: add unit test for src/envars.ts (#4299)

### Added

- **feat(redteam):** Update application definition flow to collect better info

### Changed

- **feat:** Display audio file variables in result table
  [#3864](https://github.com/promptfoo/promptfoo/pull/3864) by @faizanminhas
  [#4244](https://github.com/promptfoo/promptfoo/pull/4244) by @faizanminhas
- **fix:** Resolve model-graded assertion providers from providerMap
  [#4273](https://github.com/promptfoo/promptfoo/pull/4273) by @mldangelo
- **fix:** File content not being loaded when referenced with `file://` prefix in vars
  [#3793](https://github.com/promptfoo/promptfoo/pull/3793) by @adityabharadwaj198
- **fix:** Use array as type for vars
  [#4281](https://github.com/promptfoo/promptfoo/pull/4281) by @sklein12
- **test:** Add unit test for `src/globalConfig/accounts.ts`
  [#4259](https://github.com/promptfoo/promptfoo/pull/4259) by @gru-agent
- **test:** Add unit test for `src/util/config/manage.ts`
  [#4258](https://github.com/promptfoo/promptfoo/pull/4258) by @gru-agent
- **test:** Add vitest coverage for frontend pages
  [#4274](https://github.com/promptfoo/promptfoo/pull/4274) by @mldangelo
- **test:** Add unit test for `renderVarsInObject` formatting
  [#4254](https://github.com/promptfoo/promptfoo/pull/4254) by @mldangelo
- **test:** Add unit test for `src/redteam/plugins/base.ts`
  [#4233](https://github.com/promptfoo/promptfoo/pull/4233) by @gru-agent
- **test:** Add unit test for `src/redteam/providers/crescendo/index.ts`
  [#4211](https://github.com/promptfoo/promptfoo/pull/4211)
  [#4214](https://github.com/promptfoo/promptfoo/pull/4214) by @gru-agent
- **test:** Add unit test for `src/redteam/providers/crescendo/prompts.ts`
  [#4213](https://github.com/promptfoo/promptfoo/pull/4213) by @gru-agent
- **docs:** Add job board
  [#4264](https://github.com/promptfoo/promptfoo/pull/4264) by @typpo
- **docs:** Add custom policy to sidebar
  [#4272](https://github.com/promptfoo/promptfoo/pull/4272) by @typpo
- **docs:** Add native build guidance to troubleshooting section
  [#4253](https://github.com/promptfoo/promptfoo/pull/4253) by @mldangelo
- **docs:** Add anchor links to press page section headings
  [#4265](https://github.com/promptfoo/promptfoo/pull/4265) by @mldangelo
- **docs:** Add JSON schema to example
  [#4276](https://github.com/promptfoo/promptfoo/pull/4276) by @ladyofcode
- **docs:** Add schema header to example configs
  [#4277](https://github.com/promptfoo/promptfoo/pull/4277) by @mldangelo
- **docs:** Unify formatting across site
  [#4270](https://github.com/promptfoo/promptfoo/pull/4270) by @mldangelo
- **chore:** Fix open handles in readline tests preventing graceful Jest exit
  [#4242](https://github.com/promptfoo/promptfoo/pull/4242) by @mldangelo
- **chore:** Add external file loading support for `response_format` in OpenAI API
  [#4240](https://github.com/promptfoo/promptfoo/pull/4240) by @mldangelo
- **chore:** Always have unique redteam file when running live
  [#4237](https://github.com/promptfoo/promptfoo/pull/4237) by @sklein12
- **chore:** Add metadata to generated `redteam.yaml`
  [#4257](https://github.com/promptfoo/promptfoo/pull/4257) by @typpo
- **chore:** Bump `openai` from 4.103.0 to 5.0.1
  [#4250](https://github.com/promptfoo/promptfoo/pull/4250) by @dependabot
- **chore:** Redteam → red team
  [#4268](https://github.com/promptfoo/promptfoo/pull/4268) by @typpo
- **chore:** Improve dark mode highlight styling for eval cell views
  [#4269](https://github.com/promptfoo/promptfoo/pull/4269) by @mldangelo
- **chore:** Update dependencies to latest minor/patch versions
  [#4271](https://github.com/promptfoo/promptfoo/pull/4271) by @mldangelo
- **chore:** Clarify wording
  [#4278](https://github.com/promptfoo/promptfoo/pull/4278) by @typpo
- **chore:** Format estimated probes
  [#4279](https://github.com/promptfoo/promptfoo/pull/4279) by @typpo
- **chore:** Update grader for malicious code
  [#4286](https://github.com/promptfoo/promptfoo/pull/4286) by @MrFlounder
- **chore:** Add back example config to red team create flow
  [#4282](https://github.com/promptfoo/promptfoo/pull/4282) by @faizanminhas
- **chore:** Bump version 0.114.3
  [#4287](https://github.com/promptfoo/promptfoo/pull/4287) by @sklein12
- **chore(webui):** Hide diff filter option on /eval when single column
  [#4246](https://github.com/promptfoo/promptfoo/pull/4246) by @mldangelo
- **chore(webui):** Allow toggling highlight on eval outputs
  [#4252](https://github.com/promptfoo/promptfoo/pull/4252) by @mldangelo

## [0.114.2] - 2025-05-29

### Tests

- test: add unit test for src/redteam/strategies/index.ts (#4267)
- test: add unit test for src/redteam/constants.ts (#4266)
- test: add unit test for src/redteam/types.ts (#4245)
- test: add unit test for src/redteam/util.ts (#4234)
- test: add unit test for src/validators/redteam.ts (#4227)
- test: add unit test for src/redteam/plugins/bola.ts (#4226)
- test: add unit test for src/redteam/plugins/bfla.ts (#4225)
- test: add unit test for src/redteam/providers/goat.ts (#4223)
- test: add unit test for src/util/readline.ts (#4220)

### Added

- feat(redteam): Off-Topic Plugin (#4168)
- feat(redteam): Set a goal for attacks (#4217)

### Changed

- fix: fix border radius on purpose example (#4229)
- fix: resolve env variables in renderVarsInObject (issue #4143) (#4231)
- fix: Check if body is good json before sending warning (#4239)
- chore: bump version 0.114.2 (#4241)
- chore(redteam): handle null goal (#4232)

### Documentation

- docs(site): clarify deepseek model aliases and fix configuration examples (#4236)

## [0.114.1] - 2025-05-29

### Added

- feat(redteam): Target Discovery Agent (#4203)
- feat(providers): add OpenAI MCP (Model Context Protocol) support to Responses API (#4180)

### Changed

- fix: Relax private key validation (#4216)
- fix: Undefined values on red team application purpose page (#4202)
- chore: Add purpose to crescendo prompt (#4212)
- chore: Add purpose with goat generation (#4222)
- chore: Always include raw output from http provider, status code and status text (#4206)
- chore: centralize readline utilities to fix Jest open handle issues (#4219)
- chore: move http data to metadata (#4209)
- chore(redteam): tight up some graders (#4210)
- chore(redteam): tight up some graders (#4224)
- chore: bump version 0.114.1 (#4228)

## [0.114.0] - 2025-05-28

### Added

- feat(providers): Add xAI image provider (#4130)
- feat(cli): add validate command (#4134)
- feat(redteam): add camelCase strategy (#4146)

### Changed

- feat: add typed row interfaces for eval queries (#4186)
- feat: add goal/intent extraction (#4178)
- fix: isolate proxy vars in bedrock tests (#4181)
- fix: when there’s too many intents result won’t render error (#4175)
- fix: need to send auth request to api path (#4199)
- fix: Gemini MCP integration - can not parse $schema field (#4200)
- chore(redteam): add harmful plugin preset to redteam setup ui (#4132)
- chore(redteam): add label strategy-less plugins in redteam setup ui (#4131)
- chore(redteam): improve style of redteam purpose field in webui (#4124)
- chore(providers): add xai live search support (#4123)
- chore(providers): add Claude 4 support to anthropic, bedrock, and vertex providers (#4129)
- chore: bump @aws-sdk/client-bedrock-runtime from 3.816.0 to 3.817.0 (#4164)
- chore(providers): update fal provider (#4182)
- chore: remove redundant test comments (#4183)
- chore: add typed interface for MCP tool schemas (#4187)
- chore(redteam): add ToxicChat dataset as redteam plugin (#4121)
- chore(webui): add max concurrency as an option for run in browser (#4147)
- chore(app/evals): Adds Agent Discovered Information to Redteam Report (#4198)
- chore: bump version 0.114.0 (#4201)
- docs: fix DOM nesting warning and sort plugins array (#4174)
- docs: iterative jailbreak diagram (#4191)

### Fixed

- fix(prompts): splitting when PROMPTFOO_PROMPT_SEPARATOR is contained within a string with text files (#4142)
- fix(docs): Fix issue with docs links not scrolling to the top (#4195)

### Documentation

- docs(site): minimal copy page button + sanitize text (#4156)
- docs(site): scroll to top when using (#4162)
- docs(site): document missing redteam plugins (#4169)
- docs(site): restore scroll-to-top behavior on page navigation (#4176)

## [0.113.4] - 2025-05-26

### Tests

- test: add unit test for src/commands/canary.ts (#4193)
- test: add unit test for src/canary/index.ts (#4192)
- test: add unit test for src/assertions/sql.ts (#4185)
- test: re-enable sql assertion edge cases (#4184)
- test: add unit test for src/redteam/plugins/intent.ts (#4179)
- test: add unit test for src/redteam/graders.ts (#4173)
- test: add unit test for src/providers/xai/chat.ts (#4172)
- test: add unit test for src/redteam/plugins/offTopic.ts (#4171)
- test: add unit test for src/providers/xai/image.ts (#4170)
- test: add unit test for src/redteam/graders.ts (#4166)
- test: add unit test for src/providers/xai.ts (#4163)
- test: add unit test for src/redteam/constants.ts (#4161)

### Changed

- feat: Server-side pagination, filtering and search for eval results table (#4054)
- feat: add score to pass/fail in CSV and add json download (#4153)
- fix: Run red team from UI without email (#4158)
- chore: bump version 0.113.4 (#4160)
- refactor: unify React import style (#4177)
- refactor: organize xai providers into dedicated folder (#4167)
- refactor: organize bedrock providers into dedicated folder (#4165)

### Fixed

- fix(webui): defaultTest shown in webui YAML editor (#4152)

### Documentation

- docs(site): reduce sidebar padding (#4154)

## [0.113.3] - 2025-05-24

### Changed

- fix: zod error when state.answer has object (#4136)
- fix: use current working directory for redteam file if loading from cloud (#4145)
- fix: Throw error on un-supported command - redteam run with a cloud target but no config (#4144)
- fix: bias:gender plugin generation (#4126)
- chore: bump openai from 4.100.0 to 4.103.0 (#4140)
- chore: bump @aws-sdk/client-bedrock-runtime from 3.812.0 to 3.816.0 (#4137)
- chore: bump @anthropic-ai/sdk from 0.51.0 to 0.52.0 (#4138)
- chore(telemetry): add isRedteam property to telemetry events (#4149)
- build: increase build job timeout from 3 to 4 minutes (#4150)
- chore: bump version 0.113.3 (#4151)

## [0.113.2] - 2025-05-22

### Changed

- fix: intent grader crescendo (#4113)
- chore: revert telemtry changes (#4122)
- chore: bump version 0.113.2 (#4128)
- chore(cli/redteam/discover): Small improvements (#4117)

### Dependencies

- chore(deps): update peer dependencies to latest versions (#4125)

## [0.113.1] - 2025-05-21

### Tests

- test: add unit test for src/redteam/plugins/intent.ts (#4114)

### Changed

- chore(redteam): Target discovery agent by @sklein12 in [#4084](https://github.com/promptfoo/promptfoo/pull/4084)
- chore(redteam): Add log by @MrFlounder in [#4108](https://github.com/promptfoo/promptfoo/pull/4108)
- chore(redteam): Update purpose example by @MrFlounder in [#4109](https://github.com/promptfoo/promptfoo/pull/4109)
- chore(providers): Support templated URLs in HTTP by @mldangelo in [#4103](https://github.com/promptfoo/promptfoo/pull/4103)
- chore(redteam): Update default REDTEAM_MODEL from 'openai:chat:gpt-4o' to 'openai:chat:gpt-4.1-2025-04-14' by @mldangelo in [#4100](https://github.com/promptfoo/promptfoo/pull/4100)
- chore(telemetry): Add isRunningInCi flag to telemetry events by @mldangelo in [#4115](https://github.com/promptfoo/promptfoo/pull/4115)
- chore: Bump version 0.113.1 by @mldangelo in [#4116](https://github.com/promptfoo/promptfoo/pull/4116)
- docs: Add enterprise disclaimer to self-hosting by @mldangelo in [#4102](https://github.com/promptfoo/promptfoo/pull/4102)

### Fixed

- fix(redteam): Skip plugins when validation fails by @faizanminhas in [#4101](https://github.com/promptfoo/promptfoo/pull/4101)

### Dependencies

- chore(deps): Update Smithy dependencies to latest version by @mldangelo in [#4105](https://github.com/promptfoo/promptfoo/pull/4105)

## [0.113.0] - 2025-05-20

### Tests

- test: add unit test for src/assertions/llmRubric.ts (#4096)
- test: add unit test for src/telemetry.ts (#4094)

## [0.112.9] - 2025-05-20

### Fixed

- fix: target purpose not making it into redteam config (#4097)

### Changed

- chore: Remove deprecated sharing setups (#4082)
- chore: add vision grading example (#4090)

## [0.112.8] - 2025-05-20

### Changed

- feat: multilingual combinations (#4048)
- feat: add copy as markdown button to doc pages (#4039)
- fix: telemetry key (#4093)
- chore: bump @anthropic-ai/sdk from 0.50.4 to 0.51.0 (#4030)
- chore: add headers support for url remote mcp servers (#4018)
- chore(providers): Adds support for openai codex-mini-latest (#4041)
- chore(redteam): improve multilingual strategy performance and reliability (#4055)
- chore(providers): update default openai models for openai:chat alias (#4066)
- chore: Update prompt suffix help text (#4058)
- chore(docs): update model IDs in documentation to reflect latest naming convention (#4046)
- chore(redteam): introduce strategy collection for other-encodings (#4075)
- chore(webui): display currently selected eval in eval dialogue (#4079)
- chore: Improve memory usage when sharing results (#4050)
- chore(docs): Handle index.md files for copy page (#4081)
- chore: update Google Sheets fetch to use proxy helper (#4087)
- chore: simplify crypto usage in sagemaker provider (#4089)
- chore: bump version 0.112.8 (#4095)
- docs: add curl example for medical agent (#4049)
- docs: update CLI docs (#4063)
- docs: standardize code block titles (#4067)
- test: add unit test for src/redteam/commands/discover.ts (#4034)
- test: add unit test for src/redteam/commands/generate.ts (#4036)
- test: add unit test for src/providers/ai21.ts (#4056)
- test: add unit test for src/commands/eval.ts (#4062)
- test: add unit test for src/evaluatorHelpers.ts (#4037)

### Fixed

- fix(providers): AI21 response validation (#4052)
- fix(redteam): respect cliState.webUI in multilingual progressbar (#4047)
- fix(redteam): fix test count calculation for multiple strategies (#4065)
- fix(redteam): replace other-encodings with individual morse and piglatin strategies (#4064)
- fix(webui): evaluateOptions removal in YAML editor (#4059)
- fix(redteam): fix open handle in video test (#4069)
- fix(hooks): add missing results to afterAll hook context (#4071)

### Dependencies

- chore(deps): update dependencies (#4073)

### Documentation

- docs(examples): add uniform init commands to all example READMEs (#4068)

## [0.112.7] - 2025-05-15

### Tests

- test: add unit test for src/redteam/constants.ts (#4076)
- test: add unit test for src/redteam/strategies/multilingual.ts (#4060)
- test: add unit test for src/redteam/index.ts (#4057)
- test: add unit test for src/providers/openai/util.ts (#4042)
- test: add unit test for src/redteam/providers/offTopic.ts (#4028)
- test: add unit test for src/redteam/plugins/offTopic.ts (#4027)
- test: add unit test for src/redteam/constants.ts (#4026)
- test: add unit test for src/redteam/constants.ts (#4019)

### Added

- feat(redteam): add MCP plugin (#3989)
- feat(redteam): Target Purpose Discovery (#3907)

### Changed

- fix: stringify objects in matcher templates (#3896)
- fix: Azure auth headers get set to null in subclass (#4015)
- fix: move custom policies into the correct accordion (#4017)
- fix: update return type for task extract-goat-failure (#4021)
- chore: adjust framework compliance column width (#4005)
- chore: bump @aws-sdk/client-bedrock-runtime from 3.808.0 to 3.810.0 (#4012)
- chore: bump @azure/identity from 4.9.1 to 4.10.0 (#4013)
- chore: bump version 0.112.7 (#4023)
- chore: exclude response from crescendo if privacy setting is enabled (#4009)
- chore: remove accidentally committed example prompt (#4008)
- chore: update GOAT implementation (#4011)
- chore: update multilingual description (#4016)
- chore(cli): improve color of Red Team test generation table headers (#4004)
- chore(redteam): add link to view all logs at top of report (#4007)
- chore(redteam): add feature flag for purpose discovery agent (#4040)
- chore(cli/redteam/discover): Sets default turn count to 5 (#4035)

### Fixed

- fix(redteam): remove duplicate Datasets section in Plugins component (#4022)
- fix(cli): Discovery bugs (#4032)
- fix: dont bomb redteam if discovery fails (#4029)

### Documentation

- docs(blog): Agent2Agent Protocol (#3981)
- docs(examples): add OpenAI Agents SDK example (#4006)
- docs(usage): update sharing instructions with API key details (#4010)

## [0.112.6] - 2025-05-14

### Added

- feat(redteam): add EU AI Act mappings (#4000)
- feat(redteam): add gender bias plugin (#3886)
- feat(eval): add evaluation duration display (#3996)

### Changed

- fix: autowrap prompts with partial nunjucks tags (#3999)
- chore(providers): improve Perplexity API integration (#3990)
- build: add Node.js 24 support (#3941)
- chore(redteam): set plugin config type (#3982)
- chore(providers): add EU Claude 3.7 Sonnet model to Bedrock (#3998)
- chore(redteam): update iterative tree (#3987)
- chore: bump version to 0.112.6 (#4003)
- refactor: clean up providers for redteam generate (#3954)
- docs: add basic enterprise architecture diagram (#3988)
- test: add unit test for src/redteam/types.ts (#3983)

### Fixed

- fix(python): resolve paths relative to promptfooconfig when not cloud config (#4001)

### Dependencies

- chore(deps): update dependencies (#3985)

### Documentation

- docs(ci): add Azure pipelines (#3986)
- docs(ci): add Bitbucket and Travis CI (#3997)
- docs(examples): add medical agent example (#3993)
- docs(blog): add truncation marker to MCP blog post (#3984)

## [0.112.5] - 2025-05-12

### Tests

- test: add unit test for src/redteam/constants.ts (#3995)
- test: add unit test for src/redteam/plugins/mcp.ts (#3994)

### Added

- chore(cli): revert "feat(cli): adds global `--verbose` option" (#3945)

### Changed

- chore(cli): add global env-file option to all commands recursively (#3969)
- chore(cli): add global verbose option to all commands recursively (#3950)
- chore(cli): better error handling and logging for remote generation (#3965)
- chore(cli): better error handling for remote generation (#3956)
- revert: "chore: better error handling for remote generation" (#3964)
- chore(cli): better response parsing errors (#3955)
- chore(providers): add support for Amazon Nova Premier model (#3951)
- chore(redteam): improvement, include purpose in iterative attacker prompt (#3948)
- chore(redteam): minor changes to category descriptions and ordering (#3960)
- chore(redteam): order attack methods by decreasing ASR (#3959)
- chore(redteam): red teamer two words (#3976)
- chore(logger): replace console.error with logger.error in MCPClient (#3944)
- chore(providers): add google ai studio embedding provider and improve docs (#3686)
- chore: lint with type info (#3932)
- docs: how to create inline assertions for package users (#3974)
- docs: improve Docusaurus documentation instructions (#3977)
- docs: instructions on how to run the documentation (#3973)
- docs: update CLAUDE.md with additional commands and project conventions (#3972)
- docs: update user count from 75,000 to 80,000 (#3940)
- test: add unit test for src/redteam/plugins/pii.ts (#3947)

### Fixed

- fix(config): resolve relative paths in combineConfigs (#3942)
- fix(evaluator): correctly count named scores based on contributing assertions (#3968)
- fix(fetch): no proxy values should take priority in fetch (#3962)
- fix(providers): combine prompt config with provider config for bedrock (#3970)
- fix(providers): ensure correct addition for bedrock token counts (#3762)
- fix(redteam): crescendo formatting (#3952)
- fix(redteam): pii grader false positives (#3946)
- fix(redteam): shell injection false positives (#3957)
- fix(redteam): add strategy pills and output details to passed tests (#3961)

### Dependencies

- chore(deps): bump version 0.112.5 (#3980)
- chore(deps): sync dependencies (#3971)
- chore(deps): update dependencies (#3943)

### Documentation

- docs(google-vertex): fix duplicate readme (#3979)
- docs(openai): update structured output external schema file example (#3967)

## [0.112.4] - 2025-05-08

### Tests

- test: add unit test for src/redteam/constants.ts (#3963)
- test: add unit test for src/commands/view.ts (#3928)
- test: add unit test for src/redteam/commands/setup.ts (#3923)
- test: add unit test for src/constants.ts (#3922)
- test: add unit test for src/redteam/commands/report.ts (#3921)
- test: add unit test for src/redteam/types.ts (#3912)

### Added

- feat(assertions): add PI scorer (#3799)
- feat(redteam): add video strategy (#3820)
- feat(evals): optionally time out eval steps (#3765)

### Changed

- fix: foreign key error in better-sqlite3 and adapt new transaction API (#3937)
- chore(cli): add global `--verbose` option (#3931)
- chore(redteam): implement agentic plugin UI (#3880)
- chore(providers): improve error message in http provider transform (#3910)
- chore(cloud): improve error messages on cloud requests (#3934)
- chore: bump version 0.112.4 (#3939)
- chore(telemetry): implement minor telemetry changes (#3895)
- chore(telemetry): remove assertion-used event (#3894)
- chore(assertions): add throw error option for LLM Rubric if provider doesn't return a result or errors out (#3909)
- chore(cli): allow sharing urls with auth credentials (#3903)
- revert: "chore(cli): allow sharing urls with auth credentials" (#3918)
- refactor: improve self hosting environment variable handling (#3920)
- test: add unit test for src/models/eval.ts (#3904)
- test: add unit test for src/python/pythonUtils.ts (#3915)
- test: add unit test for src/redteam/constants.ts (#3881)
- test: fix huggingface dataset tests to mock environment variables (#3936)

### Fixed

- fix(redteam): filter null values in harmful completion provider output (#3908)
- fix(python): increase timeout for python path validation (#3914)
- fix(cli): read `.env` file prior to calling env var getters (#3892)

### Dependencies

- chore(deps): bump @anthropic-ai/sdk from 0.40.1 to 0.41.0 (#3930)
- chore(deps): bump @aws-sdk/client-bedrock-runtime from 3.799.0 to 3.803.0 (#3898)
- chore(deps): bump @aws-sdk/client-bedrock-runtime from 3.803.0 to 3.804.0 (#3913)
- chore(deps): bump openai from 4.96.2 to 4.97.0 (#3890)

### Documentation

- docs(http-provider): add documentation about returning object for custom parser (#3897)
- docs(http-provider): fix missing return statement in HTTP provider example (#3925)
- docs(blog): fix scroll to top when linking into blog post (#3889)
- docs(assertions): improve PI scorer documentation (#3924)
- docs(redteam): add memory poisoning plugin documentation (#3867)
- docs(usage): add information about HTTP Basic Authentication (#3919)
- docs(site): fix landing page content jumping on step switch (#3891)
- docs(blog): add mcp blog (#3893)

## [0.112.3] - 2025-05-02

### Tests

- test: add unit test for src/util/convertEvalResultsToTable.ts (#3876)
- test: add unit test for src/models/evalResult.ts (#3875)
- test: add unit test for src/types/index.ts (#3874)

### Changed

- Red team: Added memory poisoning plugin ([#3785](https://github.com/promptfoo/promptfoo/pull/3785)) @will-holley
- CLI: Improved progress bar visualization with thread grouping ([#3768](https://github.com/promptfoo/promptfoo/pull/3768)) @AISimplyExplained
- Improved red team strategy documentation ([#3870](https://github.com/promptfoo/promptfoo/pull/3870)) @mldangelo
- Bumped version to 0.112.2 ([#3872](https://github.com/promptfoo/promptfoo/pull/3872)) @sklein12
- Bumped version to 0.112.3 ([#3877](https://github.com/promptfoo/promptfoo/pull/3877)) @sklein12
- Implemented plumbing and prompt enabling customers to use cloud attacker and unified configurations ([#3852](https://github.com/promptfoo/promptfoo/pull/3852)) @MrFlounder
- Optimized Meteor tests for improved performance ([#3869](https://github.com/promptfoo/promptfoo/pull/3869)) @mldangelo
- Optimized Nova Sonic tests for improved performance ([#3868](https://github.com/promptfoo/promptfoo/pull/3868)) @mldangelo
- Retrieve unified config with provider from cloud ([#3865](https://github.com/promptfoo/promptfoo/pull/3865)) @sklein12
- Dataset plugins now clearly marked in setup UI ([#3859](https://github.com/promptfoo/promptfoo/pull/3859)) @mldangelo
- Moved maybeLoadFromExternalFile to file.ts ([#3851](https://github.com/promptfoo/promptfoo/pull/3851)) @benbuzz790

## [0.112.2] - 2025-05-01

### Tests

- test: add unit test for src/redteam/constants.ts (#3860)

### Added

- **feat(providers):** support Google Search grounding [#3800](https://github.com/promptfoo/promptfoo/pull/3800)
- **feat(providers):** mcp support for all models that support function calling [#3832](https://github.com/promptfoo/promptfoo/pull/3832)
- **feat(providers):** Add support for Amazon nova-sonic [#3713](https://github.com/promptfoo/promptfoo/pull/3713)

### Changed

- **fix:** allow escaping of `{{ }}` placeholders in prompts [#3858](https://github.com/promptfoo/promptfoo/pull/3858)
- **fix:** Trim CSV assertion values [#3863](https://github.com/promptfoo/promptfoo/pull/3863)
- **chore(providers):** add llama4 support for bedrock [#3850](https://github.com/promptfoo/promptfoo/pull/3850)
- **chore:** make custom metrics more obviously clickable [#3682](https://github.com/promptfoo/promptfoo/pull/3682)
- **refactor:** colocate fetching evalID [#3715](https://github.com/promptfoo/promptfoo/pull/3715)
- **chore:** Respect Max text length for variable cells in results table [#3862](https://github.com/promptfoo/promptfoo/pull/3862)
- **docs:** updates to grading documentation [#3848](https://github.com/promptfoo/promptfoo/pull/3848)
- **docs:** add false positives [#3857](https://github.com/promptfoo/promptfoo/pull/3857)
- **chore(workflows):** update permissions in GitHub workflows [#3849](https://github.com/promptfoo/promptfoo/pull/3849)
- **chore:** bump `openai` from 4.96.0 to 4.96.2 [#3853](https://github.com/promptfoo/promptfoo/pull/3853)
- **chore:** bump `vite` from 6.2.6 to 6.2.7 [#3856](https://github.com/promptfoo/promptfoo/pull/3856)
- **chore:** bump `@aws-sdk/client-bedrock-runtime` from 3.798.0 to 3.799.0 [#3854](https://github.com/promptfoo/promptfoo/pull/3854)
- **chore:** bump `@aws-sdk/client-bedrock-runtime` from 3.797.0 to 3.798.0 [#3843](https://github.com/promptfoo/promptfoo/pull/3843)
- **chore:** bump `@anthropic-ai/sdk` from 0.40.0 to 0.40.1 [#3842](https://github.com/promptfoo/promptfoo/pull/3842)
- **chore:** bump `formidable` from 3.5.2 to 3.5.4 [#3845](https://github.com/promptfoo/promptfoo/pull/3845)

### Fixed

- **fix(sharing):** sharing to self-hosted [#3839](https://github.com/promptfoo/promptfoo/pull/3839)
- **fix(webui):** align settings icon to top right in strategy cards [#2938](https://github.com/promptfoo/promptfoo/pull/2938)

### Documentation

- **docs(site):** improve pricing page [#3790](https://github.com/promptfoo/promptfoo/pull/3790)

## [0.112.1] - 2025-04-29

### Tests

- test: add unit test for src/share.ts (#3840)

### Changed

- chore: set telemetry key (#3838)
- chore: improve chunking (#3846)
- chore: bump version 0.112.1 (#3847)

## [0.112.0] - 2025-04-29

### Added

- feat(env): allow every env variable to be overridden within the env block in a promptfoo config (#3786)
- feat(redteam): homoglyph strategy (#3811)
- feat(redteam): add more encodings (#3815)
- feat(providers): add cerebras provider (#3814)

### Changed

- feat: persist search in url (#3717)
- feat: METEOR score (#3776)
- feat: enable custom response parser to optionally return provider response (#3824)
- fix: update dependencies to address npm audit issues (#3791)
- fix: accordion positioning in plugins view (#3807)
- fix: results api returns elements ordered by date (#3826)
- chore: write static plugin severity to metadata (#3783)
- chore: respect redteam commandLineOptions from config (#3782)
- chore: update telemetry endpoint (#3751)
- chore: add cloud log in link (#3787)
- chore: bump h11 from 0.14.0 to 0.16.0 in /examples/python-provider in the pip group across 1 directory (#3794)
- chore: bump openai from 4.95.1 to 4.96.0 (#3792)
- chore: bump h11 from 0.14.0 to 0.16.0 in /examples/redteam-langchain in the pip group across 1 directory (#3796)
- chore: add target option to cli redteam run (#3795)
- chore: bump @aws-sdk/client-bedrock-runtime from 3.787.0 to 3.796.0 (#3802)
- refactor: remove if string check (#3801) (Refactor categorized as chore)
- chore: add info banner for community red teams (#3809)
- chore(examples): remove moderation assertions from foundation model redteam (#3804)
- refactor: remove unused datasetGenerationProvider in favor of synthesizeProvider (#3818) (Refactor categorized as chore)
- chore: resolve relative provider paths from cloud configs (#3805)
- chore: bump @aws-sdk/client-bedrock-runtime from 3.796.0 to 3.797.0 (#3829)
- chore: bump @anthropic-ai/sdk from 0.39.0 to 0.40.0 (#3828)
- chore: bump version 0.112.0 (#3844)
- docs: donotanswer example (#3780)
- docs: "red team" two words (#3798)
- docs: add self-hosting caveats (#3808)
- docs: add CLAUDE.md (#3810)
- test: add unit test for src/redteam/plugins/xstest.ts (#3779)
- test: add unit test for src/models/eval.ts (#3827)

### Fixed

- fix(provider): OpenAI Realtime history issue (#3719)
- fix(matchers): score results correctly with trailing newlines. (#3823)
- fix(webui): overlapping text results pill on narrow screens (#3831)
- fix(build): add missing strategy entries for build (#3836)

### Dependencies

- chore(deps): update react-router-dom to v7.5.2 (#3803)
- chore(deps): move 'natural' to peer dependency (#3813)

### Documentation

- docs(plugins): `harmful:bias` => `bias` name correction (#3731)
- docs(vertex): put setup and config at the top (#3830)
- docs(site): add redirect from /docs to /docs/intro (#3837)

## [0.111.1] - 2025-04-22

### Tests

- test: add unit test for src/providers/mcp/client.ts (#3835)
- test: add unit test for src/providers/mcp/transform.ts (#3834)
- test: add unit test for src/redteam/strategies/simpleVideo.ts (#3822)
- test: add unit test for src/redteam/strategies/index.ts (#3821)
- test: add unit test for src/providers/cerebras.ts (#3819)
- test: add unit test for src/redteam/strategies/otherEncodings.ts (#3817)
- test: add unit test for src/redteam/strategies/index.ts (#3816)
- test: add unit test for src/redteam/strategies/homoglyph.ts (#3812)
- test: add unit test for src/util/file.ts (#3806)
- test: add unit test for src/envars.ts (#3788)

### Changed

- chore(release): bump version to 0.111.1 (#3778)
- chore(ui): capitalize "UI" in text (#3773)

### Fixed

- fix(redteam): correct the URL format in XSTest plugin (#3777)

### Dependencies

- chore(deps): bump @azure/identity from 4.9.0 to 4.9.1 (#3775)

### Documentation

- docs(about): add Ben Shipley to team section (#3758)

## [0.111.0] - 2025-04-21

### Tests

- test: add unit test for src/providers/defaults.ts (#3757)

### Added

- feat(grading): update OpenAI grading model to GPT-4.1 (#3741)
- feat(assertions): modify LLM Rubric rubricPrompt rendering to support arbitrary objects (#3746)
- feat(redteam): add donotanswer plugin (#3754)
- feat(redteam): add xstest plugin (#3771)
- feat(webui): add anchor link to specific row and show on top (#1582)

### Changed

- chore!(redteam): default to outputting generated Redteam config in same dir as input config (#3721)
- chore(providers): add support for gemini-2.5-flash (#3747)
- chore: use ajv with formats everywhere (#3716)
- chore(cli): improve readline handling and tests (#3763)
- chore(eval): add warning for redteam config without test cases (#3740)
- chore(providers): increase max output tokens for `google:gemini-2.5-pro-exp-03-25` to 2048 in Gemini example (#3753)
- chore(redteam): add canGenerateRemote property to redteam plugins (#3761)
- chore(webui): improve Eval Quick Selector (cmd+k) (#3742)
- chore: bump version to 0.111.0 (#3772)
- docs: update homepage (#3733)
- test: add unit test for src/redteam/plugins/donotanswer.ts (#3755)

### Dependencies

- chore(deps): bump @azure/identity from 4.8.0 to 4.9.0 (#3737)
- chore(deps): bump openai from 4.94.0 to 4.95.0 (#3736)
- chore(deps): bump openai from 4.95.0 to 4.95.1 (#3766)

### Documentation

- docs(redteam): add donotanswer to sidebar and plugins list (#3767)
- docs(redteam): add isRemote to all harmful plugins (#3769)
- docs(providers): update model IDs to latest versions (#3770)
- docs(about): add Asmi Gulati to team section (#3760)
- docs(about): add Matthew Bou to team section (#3759)

## [0.110.1] - 2025-04-17

### Added

- feat(openai): add support for GPT-4.1 model by [@mldangelo](https://github.com/promptfoo/promptfoo/pull/3698)
- feat(openai): add support for o4-mini reasoning model by [@mldangelo](https://github.com/promptfoo/promptfoo/pull/3727)
- feat(openai): add support for o4-mini reasoning model (#3727)

### Changed

- feat: Change pass rate to ASR and add export in report by [@sklein12](https://github.com/promptfoo/promptfoo/pull/3694)
- fix: Update prompt extraction to work in more scenarios without providing a prompt by [@sklein12](https://github.com/promptfoo/promptfoo/pull/3697)
- fix: google is valid function call allow property_ordering field in tool schema by [@abrayne](https://github.com/promptfoo/promptfoo/pull/3704)
- fix: settings positioning in strategies view by [@typpo](https://github.com/promptfoo/promptfoo/pull/3723)
- fix: stricter test for null or undefined in transform response by [@typpo](https://github.com/promptfoo/promptfoo/pull/3730)
- chore(dependencies): update dependencies to latest versions by [@mldangelo](https://github.com/promptfoo/promptfoo/pull/3693)
- chore: rename owasp plugin presets by [@typpo](https://github.com/promptfoo/promptfoo/pull/3695)
- chore: expand frameworks section by [@typpo](https://github.com/promptfoo/promptfoo/pull/3700)
- chore(self-hosting): update self-hosting instructions by [@mldangelo](https://github.com/promptfoo/promptfoo/pull/3701)
- chore: bump openai from 4.93.0 to 4.94.0 by [@dependabot](https://github.com/promptfoo/promptfoo/pull/3702)
- chore(cli): When sharing, show auth-gate prior to re-share confirmation by [@will-holley](https://github.com/promptfoo/promptfoo/pull/3706)
- chore: email verification analytics by [@sklein12](https://github.com/promptfoo/promptfoo/pull/3708)
- chore(cli): improves robustness of hasEvalBeenShared util by [@will-holley](https://github.com/promptfoo/promptfoo/pull/3709)
- chore: easily remove plugins/strats from review page by [@typpo](https://github.com/promptfoo/promptfoo/pull/3711)
- chore: bump the npm_and_yarn group with 2 updates by [@dependabot](https://github.com/promptfoo/promptfoo/pull/3714)
- chore(cli): Health check API before running Redteam by [@will-holley](https://github.com/promptfoo/promptfoo/pull/3718)
- chore: make strategies configurable where applicable by [@typpo](https://github.com/promptfoo/promptfoo/pull/3722)
- chore: remove moderation assertions from foundation model redteam example by [@mldangelo](https://github.com/promptfoo/promptfoo/pull/3725)
- chore(cli): Improve description of Redteam run command by [@will-holley](https://github.com/promptfoo/promptfoo/pull/3720)
- chore: better parsing by [@MrFlounder](https://github.com/promptfoo/promptfoo/pull/3732)
- docs: add owasp selection image by [@typpo](https://github.com/promptfoo/promptfoo/pull/3696)
- docs: best-of-n documentation fixes by [@typpo](https://github.com/promptfoo/promptfoo/pull/3712)
- perf(webui): Reduce memory usage of eval results by [@will-holley](https://github.com/promptfoo/promptfoo/pull/3678)
- refactor: update export syntax for functions by [@mldangelo](https://github.com/promptfoo/promptfoo/pull/3734)
- test: add unit test for src/providers/google/util.ts by [@gru-agent](https://github.com/promptfoo/promptfoo/pull/3705)
- test: add unit test for src/redteam/commands/poison.ts by [@gru-agent](https://github.com/promptfoo/promptfoo/pull/3728)
- chore: bump version 0.110.1 (#3739)
- refactor: update export syntax for functions (#3734)

### Fixed

- fix(providers): output json rather than string from google live provider by [@abrayne](https://github.com/promptfoo/promptfoo/pull/3703)
- fix(cli): Use correct url for sharing validation by [@will-holley](https://github.com/promptfoo/promptfoo/pull/3710)
- fix(cli/redteam/poison): Write docs to the output dir by [@will-holley](https://github.com/promptfoo/promptfoo/pull/3726)
- fix(evaluator): handle prompt rendering errors gracefully by [@mldangelo](https://github.com/promptfoo/promptfoo/pull/3729)
- fix: stricter test for null or undefined in transform response (#3730)
- fix(evaluator): handle prompt rendering errors gracefully (#3729)

### Documentation

- docs(sharing): add troubleshooting section for upload issues by [@mldangelo](https://github.com/promptfoo/promptfoo/pull/3699)

## [0.110.0] - 2025-04-14

### Tests

- test: add unit test for src/redteam/commands/poison.ts (#3728)
- test: add unit test for src/providers/google/util.ts (#3705)
- test: add unit test for src/app/src/pages/eval/components/TableSettings/hooks/useSettingsState.ts (#3679)

### Added

- feat(assertions): add GLEU metric (#3674)
- feat(providers): add Grok-3 support (#3663)
- feat(providers): add support for AWS Bedrock Knowledge Base (#3576)
- feat(openai): add support for GPT-4.1 model (#3698)
- feat: Change pass rate to ASR and add export (#3694)

### Changed

- fix: correct formatting issues (#3688)
- chore(webui): add X to report drawer (#3680)
- chore(share): improve error message on sharing (#3654)
- chore(redteam): implement reset button for strategies (#3684)
- chore(report): make eval output text expansion clearer (#3681)
- chore(report): make it clearer that plugins on the report can be clicked (#3683)
- chore(webui): change model to target in report view (#3646)
- chore(strategies): update Large preset strategies (#3675)
- chore(docker): update base images to Node.js 22 (#3666)
- chore(redteam): make audio strategy remote-only (#3618)
- chore(redteam): remove stale check for buildDate when fetching a config from cloud (#3658)
- docs: improve styles on nav buttons (#3637)
- docs: update user count to 75,000+ (#3662)
- refactor: change multimodal live to live (#3657)
- refactor(util): consolidate tool loading and rendering (#3642)
- test: add unit test for src/commands/auth.ts (#3652)
- chore: easily remove plugins/strats from review page (#3711)
- perf(webui): Reduce memory usage of eval results (#3678)
- chore: bump version 0.110.0 (#3692)
- chore: better parsing (#3732)
- chore: remove moderation assertions from foundation model redteam example (#3725)
- chore: make strategies configurable where applicable (#3722)
- chore(cli): Improve description of Redteam run command (#3720)
- chore(cli): Health check API before running Redteam (#3718)
- chore: bump the npm_and_yarn group with 2 updates (#3714)
- chore(cli): improves robustness of hasEvalBeenShared util (#3709)
- chore: email verification analytics (#3708)
- chore(cli): When sharing, show auth-gate prior to re-share confirmation (#3706)
- chore: bump openai from 4.93.0 to 4.94.0 (#3702)
- chore: expand frameworks section (#3700)
- chore: rename owasp plugin presets (#3695)
- chore(dependencies): update dependencies to latest versions (#3693)

### Fixed

- fix(auth): remove deprecated login flow (#3650)
- fix(evals): implement sharing idempotence (#3653)
- fix(huggingface): disable var expansion for huggingface datasets to prevent array field expansion (#3687)
- fix(logger): resolve `[Object object]` empty string error (#3638)
- fix(providers): address scenario where type refers to function field rather than schema type (#3647)
- fix(providers): handle transformRequest for Raw HTTP (#3665)
- fix(providers): resolve Google Vertex AI output format (#3660)
- fix(providers): support gemini system_instruction prompt format (#3672)
- fix(share): add backward compatibility for '-y' flag (#3640)
- fix(share): ensure promptfoo share respects sharing config from promptfooconfig.yaml (#3668)
- fix(testCaseReader): make JSON test file parsing preserve test case structure (#3651)
- fix(webui): fix eval comparison mode filter (#3671)
- fix(cli/redteam/poison): Write docs to the output dir (#3726)
- fix: settings positioning in strategies view (#3723)
- fix(cli): Use correct url for sharing validation (#3710)
- fix: google is valid function call allow property_ordering field in tool schema (#3704)
- fix(providers): output json rather than string from google live provider (#3703)
- fix: Update prompt extraction to work in more scenarios without providing a prompt (#3697)

### Dependencies

- chore(deps): bump @aws-sdk/client-bedrock-runtime from 3.784.0 to 3.785.0 (#3644)
- chore(deps): bump @aws-sdk/client-bedrock-runtime from 3.785.0 to 3.787.0 (#3670)
- chore(deps): bump openai from 4.92.1 to 4.93.0 (#3643)
- chore(deps): bump vite from 6.2.5 to 6.2.6 in the npm_and_yarn group (#3677)

### Documentation

- docs(nav): add lm security db to nav (#3690)
- docs(blog): add interactive blog on invisible Unicode threats (#3621)
- docs: best-of-n documentation fixes (#3712)
- docs(self-hosting): update self-hosting instructions (#3701)
- docs(sharing): add troubleshooting section for upload issues (#3699)
- docs: add owasp selection image (#3696)

## [0.109.1] - 2025-04-08

### Added

- feat: Eval sharing idempotence (#3608)

### Changed

- chore(schema): make extensions field nullable (#3611)
- chore(webui): add multi-turn tool discovery to UI (#3622)
- chore(scripts): ensure GitHub CLI is installed in preversion (#3614)
- refactor(share): improve formatting of cloud sharing instructions (#3628)
- refactor(tests): consolidate and reorganize test files (#3616)
- chore: bump version 0.109.1 (#3634)
- chore: bump version 0.109.0 (#3613)

### Fixed

- fix(assertions): handle both string and object outputs from llm-rubric providers (#3624)
- fix(assertions): fix google is-valid-function-call (#3625)
- fix(eval): handle providers array with file references to multiple providers (#3617)

### Dependencies

- chore(deps): bump @aws-sdk/client-bedrock-runtime from 3.782.0 to 3.784.0 (#3619)
- chore(deps): bump openai from 4.91.1 to 4.92.1 (#3620)
- chore(deps): update dependencies to resolve vulnerabilities (#3631)

### Documentation

- docs(contributing): add guidance on adding a new assertion (#3610)
- docs(enterprise): add enterprise documentation (#3596)
- docs(moderation): update moderation documentation for LlamaGuard 3 (#3630)
- docs(providers): clarify AWS Bedrock credential resolution order (#3633)
- docs(providers): improve Lambda Labs documentation (#3615)

### Tests

- test(providers): add unit test for src/providers/google/util.ts (#3626)
- test: add unit test for src/commands/share.ts (#3641)
- test: add unit test for src/app/src/pages/eval/components/store.ts (#3635)
- test: add unit test for src/types/index.ts (#3612)

## [0.109.0] - 2025-04-08

### Added

- feat(eval): track assertion tokens in token usage (#3551)
- feat(plugins): add CCA plugin with documentation and grader (#3590)
- feat(providers): add Google valid function call support (#3605)
- feat(providers): add Lambda Labs integration (#3601)
- feat(webui): add pass rate column (#3580)

### Changed

- chore(api): prefix API routes with /api/v1/ (#3587)
- chore(evals): remove print option from evals data grid (#3595)
- chore(webui): update provider selector in create eval page (#3597)

### Fixed

- fix(dataset): resolve issue when generating a dataset without a `providers` key in configuration (#3603)
- fix(server): prevent server crash when unknown model is selected (#3593)

### Dependencies

- chore(deps): bump vite from 6.2.4 to 6.2.5 in the npm_and_yarn group (#3594)
- chore(deps): bump @aws-sdk/client-bedrock-runtime from 3.779.0 to 3.782.0 (#3592)

### Documentation

- docs(plugins): add llms.txt plugin and convert config to TypeScript (#3600)
- docs(plugins): remove duplicate plugins in list (#3599)
- docs(providers): add Llama 4 model details (#3598)
- docs(self-hosting): clarify configuration and sharing options (#3591)

## [0.108.0] - 2025-04-03

### Tests

- test: add unit test for src/providers/lambdalabs.ts (#3602)

### Added

- feat(sharing): migrate sharing to promptfoo.app (#3572)
- feat(providers): add Google AI Studio tool use (#3564)
- feat(providers): add promptfoo model endpoint (#3534)
- feat(providers): implement Google Live mock stateful API (#3500)
- feat(redteam): add multi-turn tool discovery plugin (#3448)
- feat(dataset-generation): output generated datasets as CSV (#3573)

### Changed

- chore(redteam): add OWASP red team mappings (#3581)
- chore(webui): link URLs in metadata (#3569)
- chore(webui): use datagrids for Prompts, Datasets, and History (#3556)
- chore(build): split test and build jobs for faster CI workflow (#3586)
- chore: 0.108.0 (#3589)
- docs: add link to API reference (#3583)
- docs: add screenshot (#3582)
- docs: update docs around Google tools and rename multimodal live (#3578)
- refactor: rename vertexUtil to util and Google provider to AIS provider (#3567)
- test: add unit test for src/commands/generate/dataset.ts (#3575)

### Fixed

- fix(providers): make AIStudio & Live handle system prompts as thoroughly as vertex (#3588)
- fix(providers): enable Google to load tools from vars (#3579)
- fix(csv): update CSV docs and trim whitespace for keys in CSV test files (#3571)

### Dependencies

- chore(deps): bump @aws-sdk/client-bedrock-runtime from 3.778.0 to 3.779.0 (#3563)
- chore(deps): bump openai from 4.90.0 to 4.91.0 (#3562)
- chore(deps): bump openai from 4.91.0 to 4.91.1 (#3577)
- chore(deps): update jspdf and dompurify dependencies (#3585)
- chore(deps): update to vite 6 (#3584)

### Documentation

- docs(azure): add guidance on configuring DeepSeek models (#3559)

## [0.107.7] - 2025-04-01

### Added

- feat(evals): add evals index page (#3554)
- feat(guardrails): implement adaptive prompting guardrails (#3536)
- feat(prompts): add support for loading prompts from CSV files (#3542)
- feat(providers): load arbitrary files in nested configs in python provider (#3540)
- feat(redteam): add UnsafeBench plugin for testing unsafe image handling (#3422)

### Changed

- chore: fix type of Prompt to use omit (#3526)
- chore: hide navbar during report PDF generation (#3558)
- chore(dependencies): update package dependencies to latest versions (#3544)
- docs: add openapi reference page (#3550)
- docs: add foundation model guide (#3531)
- docs: rename guide (#3546)
- docs: update multi modal guide (#3547)
- refactor: improve google types (#3549)
- refactor: unify google apis (#3548)
- test: add unit test for src/python/pythonUtils.ts (#3508)
- chore: bump @aws-sdk/client-bedrock-runtime from 3.775.0 to 3.777.0 (#3521)
- chore: bump @aws-sdk/client-bedrock-runtime from 3.777.0 to 3.778.0 (#3541)
- chore: bump openai from 4.89.1 to 4.90.0 (#3520)
- chore: bump version 0.107.7 (#3560)
- chore: bump vite from 5.4.15 to 5.4.16 in the npm_and_yarn group (#3555)
- Revert "docs(azure): add guidance on configuring DeepSeek models" (#3561)

### Fixed

- fix(assertions): include reason in python score threshold message (#3528)
- fix(assertions): log all reasons in g-eval (#3522)
- fix(datasets): add support for jsonl test cases (#3533)
- fix(http): template strings directly in url (#3525)
- fix(providers): add logging and fix custom python provider caching (#3507)
- fix(redteam): correct tool count (#3557)
- fix(webui): handle : characters better in metadata search (#3530)

### Documentation

- docs(azure-example): update assistant prompts and test cases (#3529)
- docs(red-team): add metadata to foundation models guide (#3532)
- docs(sagemaker): improve documentation (#3539)
- docs(troubleshooting): add guidance for better-sqlite version mismatch (#3537)

## [0.107.6] - 2025-03-28

### Tests

- test: add unit test for src/models/eval.ts (#3553)
- test: add unit test for src/prompts/processors/csv.ts (#3543)
- test: add unit test for src/providers/promptfooModel.ts (#3535)

### Added

- feat(providers): add support for Amazon SageMaker (#3413)

### Changed

- feat: litellm provider (#3517)
- fix: handle circular provider references (#3511)
- chore: bump openai from 4.89.0 to 4.89.1 (#3509)
- chore(blog): improve pagination and post grid UI (#3504)
- chore: add support for `apiKeyRequired` in openai provider (#3513)
- chore: bump version 0.107.6 (#3519)
- docs: owasp red teaming guide (#3101)

### Fixed

- fix(providers): support token counting for every major type of bedrock model (#3506)
- fix(env): add override option to dotenv.config for --env-file support (#3502)

## [0.107.5] - 2025-03-26

### Tests

- test: add unit test for src/providers/openai/index.ts (#3514)
- test: add unit test for src/models/evalResult.ts (#3512)

### Added

- feat(csv): add CSV metadata column support with array values (#2709)

### Changed

- chore: add filepaths to debug output (#3464)
- chore: remove generate test cases button from UI (#3475)
- chore(content): update user statistics (#3460)
- chore(providers): add support and docs for gemini 2.5 pro to Google Chat Provider (#3485)
- chore(providers): support refusal and JSON schemas in openai responses api (#3456)
- chore(providers): update openai model costs and add missing models (#3454)
- chore(redteam): add a PlinyGrader to more accurately grade Pliny results (#3478)
- chore: bump @aws-sdk/client-bedrock-runtime from 3.758.0 to 3.772.0 (#3452)
- chore: bump @aws-sdk/client-bedrock-runtime from 3.772.0 to 3.774.0 (#3482)
- chore: bump @aws-sdk/client-bedrock-runtime from 3.774.0 to 3.775.0 (#3498)
- chore: bump openai from 4.88.0 to 4.89.0 (#3451)
- chore: bump version 0.107.5 (#3505)
- chore: bump vite from 5.4.14 to 5.4.15 in the npm_and_yarn group (#3483)
- docs: ensure consistent redteam flag usage in guides (#3477)
- docs: reduce size of profile pic (#3484)
- test: add unit test for src/app/src/pages/redteam/setup/components/strategies/utils.ts (#3495)
- test: add unit test for src/providers/openai/util.ts (#3455)

### Fixed

- fix(togetherai): ensure max_tokens is respected in configuration (#3468)
- fix(providers): handle malformed response in a21 (#3465)
- fix(csv): newlines in CSVs (#3459)
- fix(providers): simulated user bugs (#3463)
- fix(assertions): replace logical OR with nullish coalescing for thresholds (#3486)
- fix(redteam): filter out template variables in entity extraction (#3476)
- fix(redteam): type of ALL_STRATEGIES to be as const (#3494)

### Dependencies

- chore(deps): update dependencies to latest versions (#3453)

### Documentation

- docs(contributing): enhance contributing guide with additional details and formatting (#3457)
- docs(examples): improve instructions for running 4o vs. 4o mini example (#3474)
- docs(multilingual): improve multilingual strategy documentation (#3487)
- docs(readme): improve README formatting and add new sections (#3461)
- docs(security): add security policy (#3470)
- docs(site): add Faizan to team page (#3473)
- docs(site): add will to team page (#3472)

## [0.107.4] - 2025-03-20

### Tests

- test: add unit test for src/assertions/similar.ts (#3490)
- test: add unit test for src/assertions/rouge.ts (#3489)
- test: add unit test for src/assertions/levenshtein.ts (#3488)
- test: add unit test for src/redteam/graders.ts (#3479)
- test: add unit test for src/logger.ts (#3467)
- test: add unit test for src/redteam/providers/toolDiscoveryMulti.ts (#3450)
- test: add unit test for src/redteam/graders.ts (#3449)
- test: add unit test for src/providers/openai/util.ts (#3441)

### Added

- feat(providers): Added support for OpenAI Responses API (#3440)

### Changed

- chore(dependencies): Bumped OpenAI from 4.87.4 to 4.88.0 (#3436)
- chore(webui): Included error message in toast (#3437)
- chore(providers): Added o1-pro (#3438)
- chore(scripts): Specified repository for postversion PR creation (#3432)
- test: Added unit test for src/evaluatorHelpers.ts (#3430)
- chore: bump version 0.107.4 (#3447)

### Fixed

- fix(Dockerfile): Created .promptfoo directory in Dockerfile and removed initContainer (#3435)
- fix(providers): Fixed caching behavior for Azure assistants (#3443)
- fix(providers): Resolved Go provider CallApi redeclaration issue (#3414)
- fix(redteam): Added missing constants for RAG poisoning plugin (#3375)

### Documentation

- docs(blog): Added misinformation blog post (#3433)
- docs(examples): Added redteam-azure-assistant example (#3446)
- docs(redteam): Added guidance on purpose for image redteams (#3444)
- docs(redteam): Created guides section under red teaming (#3445)
- docs(site): Added responsible disclosure policy (#3434)

## [0.107.3] - 2025-03-19

### Tests

- test: add unit test for src/providers/azure/util.ts (#3427)
- test: add unit test for src/providers/azure/warnings.ts (#3426)

### Changed

- chore(providers): improve Azure Assistant integration (#3424)
- chore(providers): add Google multimodal live function callbacks (#3421)
- refactor(providers): split Azure provider into multiple files and update model pricing (#3425)
- docs: add multi-modal redteam example (#3416)
- chore: bump version 0.107.3 (#3431)

### Dependencies

- chore(deps): bump openai from 4.87.3 to 4.87.4 (#3428)

## [0.107.2] - 2025-03-17

### Tests

- test: add unit test for src/redteam/graders.ts (#3423)
- test: add unit test for src/providers/golangCompletion.ts (#3415)

### Added

- feat(assertions): update factuality grading prompt to improve compatibility across many different providers (#3408)
- feat(providers): add support for OpenAI Realtime API (#3383)
- feat(providers): update default Anthropic providers to latest version (#3388)

### Changed

- chore(cli): set PROMPTFOO_INSECURE_SSL to true by default (#3397)
- chore(webui): add success filter mode (#3387)
- chore(webui): add more copying options in EvalOutputPromptDialog (#3379)
- chore(onboarding): update presets (#3411)
- chore(auth): improve login text formatting (#3389)
- chore(init): add fallback to 'main' branch for example fetching (#3417)
- chore(prompts): remove unused prompts from grading.ts (#3407)
- chore(redteam): update entity extraction prompt (#3405)
- refactor(providers): split Anthropic provider into modular components (#3406)
- chore: bump version 0.107.2 (#3419)
- revert: "fix(workflow): temporarily disable redteam-custom-enterprise-server job" (#3418)

### Fixed

- fix(providers): update Bedrock output method signature (#3409)
- fix(redteam): correct strategyId for jailbreak (#3399)

### Dependencies

- chore(deps): update dependencies to latest stable versions (#3385)

### Documentation

- docs(blog): add data poisoning article (#2566)
- docs(examples): update Amazon Bedrock provider documentation (#3401)
- docs(guides): add documentation on testing guardrails (#3403)
- docs(guides): add more content on agent and RAG testing (#3412)
- docs(providers): update AWS Bedrock documentation with Nova details (#3395)
- docs(redteam): remove duplicate plugin entry (#3393)
- docs(redteam): update examples (#3394)
- docs(style): introduce a cursor rule for documentation and do some cleanup (#3404)

## [0.107.1] - 2025-03-14

### Tests

- test: add unit test for src/redteam/strategies/iterative.ts (#3400)

### Fixed

- fix(workflow): temporarily disable redteam-custom-enterprise-server job (#3410)

### Changed

- chore: more copying options in EvalOutputPromptDialog (#3379)
- chore: add filter mode (#3387)
- chore(providers): update default Anthropic providers to latest version (#3388)
- chore(auth): improve login text formatting (#3389)
- chore: PROMPTFOO_INSECURE_SSL true by default (#3397)
- chore: bump version 0.107.1 (#3398)
- docs: update redteam examples (#3394)

### Dependencies

- chore(deps): update dependencies to latest stable versions (#3385)

### Documentation

- docs(redteam): remove duplicate plugin entry (#3393)

## [0.107.0] - 2025-03-13

### Tests

- test: add unit test for src/globalConfig/cloud.ts (#3391)
- test: add unit test for src/providers/openai/util.ts (#3384)
- test: add unit test for src/redteam/graders.ts (#3382)

### Added

- feat(cli): Add model-scan command (#3323)
- feat(webui): Add metadata filtering in ResultsTable (#3368)
- feat(providers): Add multi-modal live sequential function calls (#3345)
- feat(server): Load dotenv file when starting server (#3321)
- feat(redteam): Add audio strategy (#3347)
- feat(redteam): Add convert to image strategy (#3342)
- feat(webui): Add download failed tests dialog (#3327)

### Changed

- chore(providers): Add Bedrock support for DeepSeek (#3363)
- chore(docs): Add Cursor AI rules for development workflow (#3326)
- chore(webui): Sync custom policies UI changes from promptfoo-cloud (#3257)
- chore(redteam): Make image jailbreak strategy runnable (#3361)
- chore(redteam): Add missing audio and image descriptions (#3372)
- chore(webui): Improve keyboard shortcut order in DownloadMenu (#3330)
- chore(error): Improve malformed target response error message (#3341)
- chore(prompts): Support j2 files (#3338)
- chore(providers): Add missing Bedrock models (#3362)
- chore(providers): Improve support for Azure reasoning models and update documentation (#3332)
- chore(providers): Integrate DeepSeek reasoning context into output (#3285)
- chore(providers): Support entire ProviderResponse output (#3343)
- chore(providers): Support multi-segment prompts in google:live provider (#3373)
- chore(redteam): Add fallback to harmful grader for specific ID patterns (#3366)
- chore(redteam): Add pluginId to plugin metadata (#3367)
- chore(redteam): Add strategyId metadata to test cases (#3365)
- chore(release): Bump version to 0.107.0 (#3378)
- chore(webui): Clean up YAML from download menu (#3328)
- chore(webui): Improve styling of table settings modal (#3329)
- chore(webui): Improve YAML editor component (#3325)
- chore(webui): Sort display metrics alphabetically in eval output cells (#3364)
- refactor(redteam): Remove harmCategory from harmful plugin vars (#3371)

### Fixed

- fix(evaluator): Merge test case metadata with provider response metadata (#3344)
- fix(redteam): Include assertion in remote grading result (#3349)
- fix(providers): Fix environment variable substitution in HTTP provider headers (#3335)
- fix(redteam): Update moderation flag default and adjust test case metadata (#3377)
- fix(share): Correct URL display when self-hosting (#3312)
- fix(webui): Fix missing plugins in report view (#3356)

### Dependencies

- chore(deps): Bump @azure/identity from 4.7.0 to 4.8.0 (#3352)
- chore(deps): Bump @babel/runtime from 7.26.7 to 7.26.10 in the npm_and_yarn group (#3348)
- chore(deps): Bump openai from 4.86.2 to 4.87.3 (#3353)
- chore(deps): Bump the npm_and_yarn group with 3 updates (#3336)
- chore(deps): Run `npm audit fix` (#3359)

### Documentation

- docs(blog): Add sensitive information disclosure post (#3350)
- docs(examples): Add foundation model redteam example (#3333)
- docs(scanner): Add model scanner documentation (#3322)

## [0.106.3] - 2025-03-07

### Added

- feat(redteam): Advanced redteam configurations from cloud provider (#3303)
- feat(redteam): Advanced redteam configurations from cloud provider (#3303)

### Changed

- chore: Bump version 0.106.3 (#3320)
- chore(providers): Add EU Nova models to Bedrock (#3318)
- chore: bump version 0.106.2 (#3317)

### Fixed

- fix(webui): Setting custom target ID (#3319)
- fix(providers): amazon nova outputs

### Documentation

- docs(self-hosting): Add a note about PROMPTFOO_CONFIG_DIR (#3315)

## [0.106.2] - 2025-03-07

### Changed

- chore(providers): add claude 3.7 thinking support in bedrock (#3313)
- chore(providers): add `showThinking` option to anthropic and bedrock (#3316)
- chore: Update cloud provider prefix (#3311)

## [0.106.1] - 2025-03-06

### Tests

- test: add unit test for src/providers/azure/moderation.ts (#3298)
- test: add unit test for src/providers/defaults.ts (#3297)
- test: add unit test for src/providers/defaults.ts (#3294)

### Added

- feat(providers): Google Multimodal Live provider by @abrayne in #3270
- feat(providers): add support for gpt-4o-audio-preview by @mldangelo in #3302
- feat(cloud): Fetch provider from cloud by @sklein12 in #3299
- feat(moderation): add Azure Content Safety API moderation by @MrFlounder in #3292

### Changed

- chore: bump version 0.106.1 by @MrFlounder in #3310
- chore(build): add pnpm support by @mldangelo in #3307
- chore(config): add fallback for eval without configuration by @mldangelo in #3279
- chore(config): enhance error message formatting by @mldangelo in #3306
- chore(dep): bump @anthropic-ai/sdk from 0.38.0 to 0.39.0 by @dependabot in #3269
- chore(dep): bump openai from 4.86.1 to 4.86.2 by @dependabot in #3305
- chore(providers): enable templating of Google API credentials by @mldangelo in #3283
- chore(providers): support for xai region by @typpo in #3281
- chore(scripts): remove unused and undocumented install script by @mldangelo in #3308
- chore(webui): set proper MIME types for JavaScript files by @mldangelo in #3271
- docs: more bedrock multimodal docs by @typpo in #3268
- docs: show remote status for plugins by @typpo in #3272
- docs: update azure moderation doc by @MrFlounder in #3309
- docs: improve JavaScript provider documentation by @mldangelo in #3301
- test: add unit test for src/globalConfig/accounts.ts by @gru-agent in #3254
- test: add unit test for src/providers/vertexUtil.ts by @gru-agent in #3278
- test: add unit test for src/util/cloud.ts by @gru-agent in #3300
- test: add unit test for src/providers/golangCompletion.ts by @gru-agent in #3276

### Fixed

- fix(providers): remove duplicate CallApi in golang completion by @MrFlounder in #3275
- fix(providers): support @smithy/node-http-handler ^4.0.0 by @aloisklink in #3288
- fix(config): env vars in promptfooconfig.yaml files are strings by @mldangelo in #3273
- fix(eval): honor evaluateOptions when config file is in a different directory by @mldangelo in #3287
- fix(providers): catch Vertex finish_reason errors correctly by @kieranmilan in #3277

## [0.106.0] - 2025-03-03

### Tests

- test: add unit test for src/providers/google.ts (#3284)
- test: add unit test for src/types/index.ts (#3274)

### Changed

- feat: base64 loader for images (#3262)
- feat: allow prompt functions to return config (#3239)
- fix: infinite rerender in provider editor (#3242)
- chore(providers): refactor OpenAI image provider to remove OpenAI Node SDK dependency (#3245)
- chore(providers): replace OpenAI moderation provider SDK with fetch (#3248)
- chore: Add Foundational Model Reports links to Resources menu and footer (#3250)
- chore: inference limit warning (#3253)
- chore: Fix an error in Google SpreadSheet(Authenticated) with a header without a value (#3255)
- chore: bump version 0.106.0 (#3267)
- test: add unit test for src/providers/openai/util.ts (#3241)

### Dependencies

- chore(deps): update dependencies to latest versions (#3247)

### Documentation

- docs(press): add new podcast to press page (#3252)

## [0.105.1] - 2025-02-28

### Added

- feat(providers): add support for execution of function/tool callbacks in Vertex provider (@abrayne) [#3215](https://github.com/promptfoo/promptfoo/pull/3215)

### Changed

- chore(cli): refactor share command (@mldangelo) [#3234](https://github.com/promptfoo/promptfoo/pull/3234)
- chore(providers): add support for GPT-4.5 OpenAI model (@mldangelo) [#3240](https://github.com/promptfoo/promptfoo/pull/3240)
- chore(providers): lazy load replicate provider (@typpo) [#3220](https://github.com/promptfoo/promptfoo/pull/3220)
- chore(providers): support inject vars in query params for raw requests for http provider (@sklein12) [#3233](https://github.com/promptfoo/promptfoo/pull/3233)
- chore(redteam): map RBAC-tagIds when pulling redteam configs from the cloud (@sklein12) [#3229](https://github.com/promptfoo/promptfoo/pull/3229)
- chore(webui): add reusable error boundary component (@mldangelo) [#3224](https://github.com/promptfoo/promptfoo/pull/3224)
- chore(webui): fix progress to history redirects (@mldangelo) [#3217](https://github.com/promptfoo/promptfoo/pull/3217)
- chore(webui): make datasets optional in history and prompts components (@mldangelo) [#3235](https://github.com/promptfoo/promptfoo/pull/3235)
- revert: "chore: Map RBAC-tagIds when pulling redteam configs from the cloud" (@sklein12) [#3231](https://github.com/promptfoo/promptfoo/pull/3231)
- docs: update Claude vs GPT comparison (@AISimplyExplained) [#3216](https://github.com/promptfoo/promptfoo/pull/3216)
- test: add unit test for src/app/src/pages/history/History.tsx (@gru-agent) [#3197](https://github.com/promptfoo/promptfoo/pull/3197)
- test: add unit test for src/providers/vertexUtil.ts (@gru-agent) [#3208](https://github.com/promptfoo/promptfoo/pull/3208)
- test: add unit test for src/server/server.ts (@gru-agent) [#3198](https://github.com/promptfoo/promptfoo/pull/3198)

### Dependencies

- chore(deps): bump @aws-sdk/client-bedrock-runtime from 3.751.0 to 3.755.0 (@dependabot) [#3213](https://github.com/promptfoo/promptfoo/pull/3213)
- chore(deps): bump version 0.105.1 (@mldangelo) [#3244](https://github.com/promptfoo/promptfoo/pull/3244)

### Documentation

- docs(command-line): update documentation with new commands and options (@mldangelo) [#3223](https://github.com/promptfoo/promptfoo/pull/3223)
- docs(vertex): enhance and update Vertex AI documentation (@mldangelo) [#3107](https://github.com/promptfoo/promptfoo/pull/3107)

### Tests

- test(history): remove obsolete History component tests (@mldangelo) [#3218](https://github.com/promptfoo/promptfoo/pull/3218)

## [0.105.0] - 2025-02-25

### Added

- feat(assertions): add custom assertion scoring functions (#3142)
- feat(providers): add Claude 3.7 (#3200)
- feat(providers): add Databricks provider (#3124)
- feat(providers): add support for multiple providers in single config file (#3156)
- feat(webui): add HTTPS option for raw request in redteam setup (#3149)

### Changed

- chore!(providers): remove direct provider exports in favor of loadApiProvider (#3183)
- chore(build): enable SWC for ts-node for faster dev server (#3126)
- chore(eval): add eval-id to --filter-failing and --filter-errors-only eval flags (#3174)
- chore(logging): replace console.error with logger.error (#3175)
- chore(providers): add support for Anthropic Claude 3.7 Sonnet model (#3202)
- chore(providers): add support for Claude on Vertex (#3209)
- chore(providers): update Claude 3.7 Sonnet configurations (#3199)
- chore(redteam): refactor HarmBench plugin (#3176)
- chore(release): bump version to 0.105.0 (#3210)
- chore(webui): add pagination to eval selector (#3189)
- chore(webui): add pagination to reports index frontend (#3190)
- chore(webui): add toggle for application vs model testing (#3194)
- chore(webui): enhance dataset dialog and table UI (#3154)
- chore(webui): improve external systems section styling (#3195)
- chore(webui): improve prompts page view (#3135)
- chore(webui): modernize UI components (#3150)
- chore(webui): refactor data loading in progress view for reusability (#3136)
- chore(webui): return detailed error messages from fetch (#3145)
- chore(webui): sync UI improvements from cloud (#3164)
- chore(webui): update outdated onboarding models (#3130)
- refactor(env): centralize environment variable schema (#3105)
- refactor(providers): extract provider registry to dedicated module (#3127)
- refactor(utils): separate database utilities from general utilities (#3184)
- refactor(webui): rename progress to history (#3196)

### Fixed

- fix(cli): fix list command for datasets (#3163)
- fix(cli): resolve issue where script.py:myFunc fails fs stat check with PROMPTFOO_STRICT_FILES=true (#3133)
- fix(env): ensure environment variables are properly merged and rendered in Nunjucks (#3134)
- fix(providers): update Go toolchain version to valid syntax (#3170)
- fix(providers): add JSON stringify for debug output in `http` provider (#3131)
- fix(providers): correct Gemini/OpenAI format conversion (#3206)
- fix(providers): handle OpenRouter empty content (#3205)
- fix(providers): properly classify API errors with ResultFailureReason.ERROR (#3141)
- fix(providers): remove content length header in HTTP provider (#3147)
- fix(site): resolve mobile responsiveness issues (#3201)
- fix(webui): improve dark mode colors (#3187)
- fix(webui): resolve share modal infinite loop (#3171)

### Dependencies

- chore(deps): bump @aws-sdk/client-bedrock-runtime from 3.744.0 to 3.749.0 (#3121)
- chore(deps): bump @aws-sdk/client-bedrock-runtime from 3.749.0 to 3.750.0 (#3128)
- chore(deps): bump @aws-sdk/client-bedrock-runtime from 3.750.0 to 3.751.0 (#3159)
- chore(deps): bump @azure/identity from 4.6.0 to 4.7.0 (#3160)
- chore(deps): bump openai from 4.85.0 to 4.85.1 (#3120)
- chore(deps): bump openai from 4.85.1 to 4.85.2 (#3161)
- chore(deps): bump openai from 4.85.2 to 4.85.3 (#3173)
- chore(deps): bump openai from 4.85.3 to 4.85.4 (#3192)
- chore(deps): update dependencies to latest versions (#3193)

### Documentation

- docs(vertex): add gemini-2.0-flash-001 fixes #3167 (#3168)
- docs(metrics): improve derived metrics documentation (#3157)
- docs(configuration): enhance CSV documentation with custom assertion example (#3158)
- docs(press): update press page with new content and resources (#3103)

### Tests

- test(routes): add unit test for src/server/routes/redteam.ts (#3181)

## [0.104.4] - 2025-02-17

### Added

- feat(redteam): add reasoning denial of service plugin (#3109)
- feat(providers): add support for tools in Vertex provider (#3077)

### Changed

- chore(providers): update replicate default moderation provider (#3097)
- chore(redteam): update grader prompt (#3092)
- chore(testCases): improve error message clarity in testCaseReader, clean up tests (#3108)
- chore(testCases): improve JSON field support in CSV test cases (#3102)
- chore(webui): add extension hooks support to red team configuration (#3067)
- chore(webui): display suggestion note (#3116)
- chore(webui): refine suggestion behavior (#3112)

### Fixed

- fix(providers): support nested directory structures in Go provider (#3118)

### Dependencies

- chore(deps): bump openai from 4.84.0 to 4.85.0 (#3095)
- chore(deps): bump version to 0.104.4 (#3119)

### Documentation

- docs(blog): add agent security blog post (#3072)
- docs(google-sheets): improve documentation clarity (#3104)
- docs: adds deprecation notice for PaLM models (#3172)

### Tests

- test(providers): add unit test for src/providers/openai/image.ts (#3086)
- test(redteam): add unit test for src/redteam/plugins/overreliance.ts (#3093)
- test(core): add unit test for src/table.ts (#3084)
- test: add unit test for src/types/index.ts (#3177)
- test: add unit test for src/types/index.ts (#3144)
- test: add unit test for src/assertions/assertionsResult.ts (#3143)

## [0.104.3] - 2025-02-14

### Tests

- test: add unit test for src/providers/replicate.ts (#3098)

### Changed

- chore(release): bump version to 0.104.3 (#3091)
- refactor(prompts): consolidate prompt processing logic (#3081)
- refactor(utils): move utils to util (#3083)

### Fixed

- fix(testCaseReader): correctly process file:// URLs for YAML files (#3082)

## [0.104.2] - 2025-02-13

### Tests

- test: add unit test for src/validators/redteam.ts (#3074)

### Changed

- chore(providers): add extra_body support for Anthropic API (#3079)
- chore(webui): add pagination and show more/less controls to intent sections (#2955)
- chore(auth): sync email between config and login commands (#3062)
- chore: remove debug log (#3071)
- chore(testCases): add HuggingFace Hub token support for datasets (#3063)
- docs: document `NO_PROXY` environment variable (#3070)

### Fixed

- fix(providers): Anthropic API error handling for 413s (#3078)
- fix(redteam): correct foundation plugin collection expansion (#3073)

### Dependencies

- chore(deps): bump openai from 4.83.0 to 4.84.0 (#3075)
- chore(deps): bump version to 0.104.2 (#3080)

## [0.104.1] - 2025-02-11

### Documentation

- docs: improve getting started guide (#3065)

### Added

- feat(test-cases): add support for loading dynamic test cases from Python and JavaScript/TypeScript files (#2993)
- feat(assertions): add `threshold` support for `llm-rubric` (#2999)
- feat(package): add guardrails in node package (#3034)

### Changed

- chore(assertions): improve parsing of llm-rubric outputs (#3021)
- chore(assertions): make JSON parsing less strict for matchers (#3002)
- chore(assertions): parse string scores in llm rubric outputs (#3037)
- chore(build): resolve CodeQL invalid Go toolchain version warning (#3022)
- chore(ci): remove unused nexe build workflow (#3014)
- chore(config): enhance email validation with zod schema (#3011)
- chore(config): handle empty config files gracefully (#3027)
- chore(download): include comment in download data (#3052)
- chore(eval): add redteamFinalPrompt to download menu (#3035)
- chore(harmful): refine grader logic for specific categories (#3054)
- chore(hooks): improve handling of absolute paths in hook/code import (#3060)
- chore(providers): add bedrock llama3.3 support (#3031)
- chore(providers): add fireworks provider (#3001)
- chore(providers): allow Alibaba API base URL override (#3040)
- chore(providers): correct golang behavior for prompts with quotes (#3026)
- chore(providers): expose `deleteFromCache` to evict cache keys after fetch by providers (#3009)
- chore(providers): handle edge case in openai chat completion provider (#3033)
- chore(providers): validate dynamic method call (#3023)
- chore(redteam): add --no-progress-bar support for redteam generate and run (#3043)
- chore(redteam): add support for job progress in RunEvalOptions (#3042)
- chore(redteam): enhance refusal detection (#3015)
- chore(redteam): improve progress plumbing changes (#3053)
- chore(redteam): purge signature auth from redteam config if disabled (#2995)
- chore(redteam): support progress callback in redteam run (#3049)
- chore(release): bump version 0.104.1 (#3061)
- chore(webui): add clear search buttons to search fields (#3048)
- chore(webui): color pass rates on a gradient (#2997)
- chore(webui): ensure extensions are serialized from config in getUnifiedConfig (#3050)
- chore(webui): ensure thumbs remain active after selection (#3059)
- chore(webui): improve column selector tooltip placement (#3005)
- chore(webui): move dropdown chevron to correct position (#3007)
- chore(webui): reorganize provider configurations (#3028)
- refactor(test): split test case loading from synthesis (#3004)
- docs: fix PromptFoo vs. Promptfoo capitalization (#3013)
- docs: update assert function context docs and examples (#3008)

### Fixed

- fix(providers): escape single quotes in golang provider (#3025)

### Dependencies

- chore(deps): bump @aws-sdk/client-bedrock-runtime from 3.741.0 to 3.743.0 (#3020)
- chore(deps): bump @aws-sdk/client-bedrock-runtime from 3.743.0 to 3.744.0 (#3038)
- chore(deps): bump esbuild from 0.24.2 to 0.25.0 (#3056)
- chore(deps): bump openai from 4.82.0 to 4.83.0 (#3019)
- chore(deps): bump vitest from 2.1.8 to 2.1.9 (#3018)
- chore(deps): update dependencies (#3032)
- chore(deps): update dependencies to latest versions (#3024)
- chore(deps): update vitest to resolve CVE issues (#3016)

### Tests

- test(unit): add test for src/redteam/sharedFrontend.ts (#3051)
- test: add unit test for src/integrations/huggingfaceDatasets.ts (#3064)

## [0.104.0] - 2025-02-06

### Tests

- test: add unit test for src/redteam/util.ts (#3017)

### Added

- feat(openai): Updated default grading provider to gpt-4o-2024-11-20 (#2987)
- feat(assertions): Added `.js` file support for `rubricPrompt` in `llm-rubric` assertion (#2972)
- feat(redteam): Added pandamonium strategy (#2920)
- feat(redteam): Added retry strategy for regression testing (#2924)
- feat(redteam): Added support for base64-encoded key strings in webui in addition to file paths and file upload (#2983)

### Changed

- chore(redteam): Improved RBAC grader (#2976)
- chore(redteam): Improved BOLA grader (#2982)
- chore(site): Added HTTP endpoint config generator link (#2957)
- chore(webui): Synced test target configuration key file UI with cloud (#2959)
- chore(docs): Changed Docusaurus default port (#2964)
- chore(redteam): Added foundation model plugin collection (#2967)
- chore(redteam): Cleaned up key validation code (#2992)
- chore(redteam): Sorted constants (#2988)
- chore(redteam): Sorted strategy list (#2989)
- chore(redteam): UI - Added new strategy presents and client-side session IDs (#2968)
- chore(share): Added confirmation step before generating public share link (#2921)
- chore(providers): Restructured OpenAI provider into modular files (#2953)
- chore: Fixed build due to duplicate import and cyclic dependency (#2969)
- chore(docusaurus): Added ability to override port via environment variable (#2986)
- test: Added unit test for src/assertions/utils.ts (#2974)
- test: Added unit test for src/redteam/plugins/rbac.ts (#2977)

### Fixed

- fix(redteam): Improved Crescendo strategy on refusals (#2979)
- fix(redteam): Added support for target delay in redteam setup UI (#2991)
- fix(redteam): Stringified guardrail headers (#2981)
- fix(redteam): Fixed harmbench plugin dataset pull location (#2963)

### Dependencies

- chore(deps): Bumped @aws-sdk/client-bedrock-runtime from 3.738.0 to 3.741.0 (#2973)
- chore(deps): Bumped version to 0.104.0 (#2994)
- chore(deps): Bumped vitest from 1.6.0 to 1.6.1 in /examples/jest-integration (#2978)

### Documentation

- docs(blog): DeepSeek tweaks (#2970)
- docs(blog): DeepSeek redteam (#2966)
- docs(cloud): Added service accounts (#2984)
- docs(guide): Added guide for doing evals with harmbench (#2943)
- docs(press): Added dedicated press page (#2990)
- docs(python): Updated Python provider docs to add guardrails usage example (#2962)

## [0.103.19] - 2025-02-02

### Tests

- test: add unit test for src/redteam/strategies/hex.ts (#2951)

### Added

- feat(redteam): Add a plugin to run redteams against the HarmBench dataset (#2896)
- feat(redteam): add hex strategy (#2950)

### Changed

- chore(providers): add o3 mini as an option to OpenAI provider (#2940)
- chore(providers): migrate Groq to use OpenAI provider - add groq reasoning example (#2952)
- chore(providers): update openai api version to support o3 models (#2942)
- chore(redteam): reduce false positives in politics plugin (#2935)
- chore(docs): re-add plugin documentation to the example (#2939)
- chore(examples): Example of a very simple barebones eval with Harmbench (#2873)
- chore: Reduced watched files for nodemon (#2949)
- chore(redteam): use shared penalized phrase function in `iterativeTree (#2946)
- chore: bump version 0.103.19 (#2954)

### Dependencies

- chore(deps): bump various dependencies (#2941)

## [0.103.18] - 2025-01-31

### Tests

- test: add unit test for src/redteam/constants.ts (#2928)
- test: add unit test for src/redteam/strategies/retry.ts (#2927)

### Added

- feat(providers): add Alibaba Model Studio provider (#2908)

### Changed

- fix: added tsx back to dependencies (#2923)
- fix: full rubricPrompt support for json/yaml filetypes (#2931)
- chore(grader): improve false positive detection for religion grader (#2909)
- chore(redteam): upgrade replicate moderation api to Llama Guard 3 (#2904)
- chore(webui): add preset collections for redteam plugins (#2853)
- chore: Move callEval outside of the function so we can re-use it (#2897)
- chore: Save test case from EvalResult (#2902)
- chore: bump @aws-sdk/client-bedrock-runtime from 3.734.0 to 3.738.0 (#2906)
- chore: bump openai from 4.80.1 to 4.81.0 (#2905)
- chore: bump version 0.103.18 (#2932)
- chore: improvements to refusal detection (#2903)
- test: configure default globalConfig mock and logger mock (#2915)

### Fixed

- fix(generation): handle cases where vars is not an array (#2916)
- fix(providers): handle function expressions in transform response (#2917)
- fix(webui): improve dark mode syntax highlighting in HTTP request editor (#2911)
- fix(webui): improve spacing between Back and Next buttons (#2912)
- fix(webui): update Next button styling to support dark mode (#2898)
- fix: broken docs build (#2937)

### Documentation

- docs(examples): update and clean up DeepSeek R1 example README (#2918)

## [0.103.17] - 2025-01-30

### Added

- feat(launcher): Add launcher page and Cloudflare deploy action (#2599)
- feat(providers): Add JFrog ML provider (#2872)

### Changed

- chore(build): Move dependencies to devDependencies (#2876)
- chore(redteam): Update grader SpecializedAdviceGrader (#2895)
- chore(redteam): Update graders: imitation, overreliance (#2882)
- chore(redteam): Update graders: politics and RBAC (#2878)
- chore(redteam): Update SQL injection and shell injection graders (#2870)
- chore(redteam): Remove RedTeamProvider response (#2899)
- chore(build): Bump version to 0.103.17 (#2900)
- docs: Fix broken transformVars example (#2887)
- test: Add unit test for src/providers/bedrockUtil.ts (#2879)
- test: Add unit test for src/redteam/plugins/shellInjection.ts (#2871)

### Fixed

- fix(assertions): Add valueFromScript support to contains, equals, and startsWith assertions (#2890)
- fix(golang-provider): Support internal package imports by preserving module structure (#2888)

### Dependencies

- chore(deps): Move tsx to dev dependencies (#2884)
- chore(deps): Update Drizzle dependencies (#2877)

### Documentation

- docs(providers): Fix syntax and formatting in examples (#2875)

## [0.103.16] - 2025-01-28

### Added

- feat(eval): Support reasoning effort and usage tokens (#2817)
- feat(providers): Add support for anthropic citations (#2854)
- feat(redteam): Add RAG Full Document Exfiltration plugin (#2820)
- feat(tests): Add support for loading tests from JSONL files (#2842)

### Changed

- chore(eval): Support reasoning field (#2867)
- chore(providers): Add common provider types for redteam providers (#2856)
- chore(providers): Update google provider with better support for latest gemini models (#2838)
- chore(redteam): Add redteam run analytics (#2852)
- chore(package): Bump version 0.103.16 (#2869)
- chore(package): Ensure correct branch name when incrementing package version (#2851)
- chore(package): Exclude test files from npm package (#2862)
- chore(package): Simplify files field in package.json (#2868)
- chore(dev): Upgrade development versions of Node.js to v22 and Python to 3.13 (#2340)

### Fixed

- fix(openrouter): Pass through `passthrough` (#2863)
- fix(redteam): Run strategies on intents (#2866)
- fix(sharing): Combine sharing configuration from multiple promptfooconfigs (#2855)

### Dependencies

- chore(deps): Remove unused dependencies (#2861)
- chore(deps): Update patch and minor dependency versions (#2860)

### Documentation

- docs(deepseek): Deepseek censorship article (#2864)
- docs(simulated-user): Improve simulated user example (#2865)

### Tests

- test(redteam): Add unit test for src/redteam/plugins/beavertails.ts (#2844)
- test(redteam): Add unit test for src/redteam/plugins/contracts.ts (#2845)
- test: add unit test for src/providers.ts (#2874)
- test: add unit test for src/redteam/providers/iterative.ts (#2858)
- test: add unit test for src/types/index.ts (#2857)

## [0.103.15] - 2025-01-28

### Changed

- chore(providers): Add Hyperbolic alias (#2826)
- chore(providers): Add Perplexity alias (#2836)
- chore(providers): Add Cloudera alias (#2823)
- chore(providers): Make Adaline a peer dependency (#2833)
- chore(providers): Support chatgpt-4o-latest alias in OpenAI provider (#2841)
- chore(providers): Handle empty content due to Azure content filter (#2822)
- chore(assertions): Add not-is-refusal assertion (#2840)
- chore(redteam): Add stack trace to generate/run errors (#2831)
- chore(redteam): Reduce science fiction jailbreaks (#2830)
- chore(redteam): Switch from stateless to stateful (#2839)
- docs: Update contributing guide and fix docs build break (#2849)
- docs: Add terms of service (#2821)
- docs: Clean up LocalAI title (#2824)
- docs: Minor updates to provider documentation sidebar order (#2827)
- docs: Update contributing guide with helpful links and update new release documentation (#2843)
- docs: Update documentation with new models and features (#2837)
- test: Add unit test for src/providers/portkey.ts (#2825)
- test: Add unit test for src/redteam/plugins/asciiSmuggling.ts (#2846)

### Dependencies

- chore(deps): Bump OpenAI from 4.80.0 to 4.80.1 (#2835)
- chore(deps): Bump version to 0.103.15 (#2850)

## [0.103.14] - 2025-01-24

### Added

- feat(redteam): add InsultsGrader for insult detection (#2814)

### Changed

- feat: ability to export to burp (#2807)
- feat: pull and set sessionIds in the request and response body (#2784)
- fix: use controlled accordion for signature auth (#2789)
- chore: bump @anthropic-ai/sdk from 0.33.1 to 0.35.0 (#2790)
- chore: bump openai from 4.79.1 to 4.79.4 (#2791)
- chore: improve specialized advice grader (#2793)
- chore: unsafe practices grader (#2796)
- chore: more harmful graders (#2797)
- chore: sort by priority strategies in report view (#2809)
- chore: add graders for drugs, illegal activities, cybercrime, radicalization (#2810)
- chore: burp docs, improvements, and ui (#2818)
- chore: bump @aws-sdk/client-bedrock-runtime from 3.731.1 to 3.734.0 (#2815)
- chore: add keyfile upload (#2787)
- test: add unit test for src/assertions/contextRelevance.ts (#2804)
- test: add unit test for src/assertions/geval.ts (#2803)
- test: add unit test for src/fetch.ts (#2781)
- test: add unit test for src/assertions/contextFaithfulness.ts (#2798)
- test: add unit test for src/assertions/answerRelevance.ts (#2799)
- test: add unit test for src/assertions/contextRecall.ts (#2800)
- test: add unit test for src/assertions/modelGradedClosedQa.ts (#2801)
- refactor(fetch): remove unnecessary debug log (#2806)

### Fixed

- fix(azure): handle 400 response for content filter errors (#2812)
- fix(ui): ensure that a default value of the signature data field is populated into the redteam config (#2788)
- fix(docs): random grammar fix for model-graded metrics (#2794)

### Dependencies

- chore(deps): update LLM provider dependencies (#2795)

### Documentation

- docs(config): add status page link to footer (#2811)

### Tests

- test(openai): move OpenAI provider tests to dedicated file (#2802)
- test: add unit test for src/providers/adaline.gateway.ts (#2834)

## [0.103.13] - 2025-01-21

### Tests

- test: add unit test for src/types/providers.ts (#2766)
- test: add unit test for src/redteam/plugins/competitors.ts (#2764)

### Added

- feat(redteam): Add guardrail option to redteam ui & update transform response (#2688)
- feat: Share chunked results (#2632)

### Changed

- feat: http provider auth signature support (#2755)
- chore: improve http signature setup (#2779)
- chore(fetch): sanitize sensitive data in debug logs (#2778)
- chore(redteam): enhance logging and test count formatting (#2775)

### Fixed

- fix(fetch): correct TLS options for proxy settings (#2783)

### Dependencies

- chore(deps): bump vite from 5.4.11 to 5.4.12 in the npm_and_yarn group (#2777)
- chore(deps): bump vite from 5.4.9 to 5.4.14 in /examples/jest-integration in the npm_and_yarn group across 1 directory (#2776)

## [0.103.12] - 2025-01-21

### Changed

- chore(providers): Add DeepSeek provider alias (#2768)
- chore(types): Remove unused 'getSessionId' field from ApiProvider (#2765)
- chore(redteam): Add copyright violations grader (#2770)
- chore(redteam): Show plugin in strategy stats prompt/response examples (#2758)
- chore(redteam): Improve competitors grader (#2761)
- chore(lint): Resolve trailing whitespace issues in YAML file (#2767)
- test: Add unit test for src/providers/bam.ts (#2748)
- test: Add unit test for src/redteam/graders.ts (#2762)
- test: Add unit test for src/redteam/plugins/harmful/graders.ts (#2763)
- test: Add unit test for src/redteam/plugins/harmful/graders.ts (#2771)
- test: Add unit test for src/redteam/providers/crescendo/index.ts (#2749)
- test: Add mocks to reduce CI flakes and logs (#2774)

### Fixed

- fix(providers): Add support for tool_resources in OpenAI assistants (#2772)
- fix(providers): Do not set top_p, presence_penalty, or frequency_penalty by default in OpenAI providers (#2753)
- fix(providers): Handle serialization bug in defaultTest for provider overrides with self references (Groq) (#2760)
- fix(webui): Add error boundary to React Markdown component (#2756)
- fix(redteam): Add missing strategy tags (#2769)
- fix(redteam): Empty response is not a failure for red team (#2754)
- fix(redteam): Self-harm, graphic, sexual content, competitors false positives (#2759)

### Dependencies

- chore(deps): Bump @aws-sdk/client-bedrock-runtime from 3.730.0 to 3.731.1 (#2750)
- chore(deps): Bump openai from 4.78.1 to 4.79.1 (#2751)

## [0.103.11] - 2025-01-20

### Changed

- chore: update vars type definition in Test Case to support nested objects (#2738)
- chore(providers): add config.o1 flag for Azure o1 model support (#2710)
- chore(assertions): handle OpenAI tool call with content (#2741)
- chore(fetch): use undici to set global proxy dispatcher (#2737)
- chore(providers): update Groq documentation with latest models (#2733)
- chore(logger): expose additional logger methods (#2731)
- refactor: remove dynamic import for OpenAiChatCompletionProvider (#2739)
- refactor: remove async imports for third-party integrations (#2746)
- refactor: remove dynamic import for fetchWithProxy (#2742)
- build: create `dist/` using TypeScript's `"module": "Node16"` setting (#2686)
- revert: "build: create `dist/` using TypeScript's `"module": "Node16"` setting (#2686)" (#2747)
- docs: LangChain example (#2735)
- docs: resolve duplicate route warning on docs/providers (#2676)
- docs: update app details (#2734)
- test: add unit test for src/logger.ts (#2732)
- test: Add unit test for src/providers/openai.ts (#2700)
- test: Add unit test for src/providers/websocket.ts (#2658)
- test: Add unit test for src/redteam/strategies/crescendo.ts (#2679)
- test: Add unit test for src/redteam/strategies/gcg.ts (#2680)
- test: Add unit test for src/redteam/strategies/index.ts (#2682)
- test: Add unit test for src/util/exportToFile/index.ts (#2666)

### Fixed

- fix(webui): ensure nested variables are rendered correctly (#2736)
- fix(assertions): support JavaScript files in CSV assertions file:// protocol (#2723)
- fix(redteam): don't blow up when translation fails (#2740)

### Dependencies

- chore(deps): bump @aws-sdk/client-bedrock-runtime from 3.726.1 to 3.730.0 (#2727)
- chore(deps): bump @azure/identity from 4.5.0 to 4.6.0 (#2728)
- chore(deps): update Docusaurus version (#2730)

### Documentation

- docs(faq): enhance documentation on proxies and SSL certificates (#2725)

## [0.103.10] - 2025-01-16

### Tests

- test: Add unit test for src/redteam/sharedFrontend.ts (#2690)

### Added

- feat(moderation): Add guardrail checks and logging for moderation (#2624)
- feat(redteam): Add support for built-in guardrails (#2654)

### Changed

- fix: Don't throw in HTTP provider on non-2xx (#2689)
- fix: Eval description in `promptfoo list evals` (#2668)
- fix: Handle HTTP errors better (#2687)
- fix: Make back/next icons consistent (#2707)
- fix: Resolve defaultTest and test providers when called via Node (#2664)
- fix: WebUI should automatically refresh with new evals (#2672)
- chore: Add email to remote inference requests (#2647)
- chore: Add envar for max harmful tests per request (#2714)
- chore: Bump @aws-sdk/client-bedrock-runtime from 3.726.0 to 3.726.1 (#2641)
- chore: Bump groq-sdk from 0.11.0 to 0.12.0 (#2642)
- chore: Bump openai from 4.78.0 to 4.78.1 (#2643)
- chore: Check email status (#2651)
- chore: Organize advanced configurations UI (#2713)
- chore: Standardize ellipsize function across codebase (#2698)
- chore: Update unaligned timeout (#2696)
- chore(assertion): Update doc (#2705)
- chore(ci): Add shell format check to CI workflow (#2669)
- chore(cli): Update show command to default to most recent eval (#2718)
- chore(config): Clean up and comment unused configurations (#2646)
- chore(providers): Add error handling for request transforms in HTTP provider (#2697)
- chore(providers): Add validateStatus option to HTTP provider (#2691)
- chore(providers): Change default validateStatus to accept all HTTP status codes (#2712)
- chore(redteam): Add more abort checkpoints for redteam runs (#2717)
- chore(redteam): Enhance debug logging in iterative provider (#2695)
- chore(redteam): Improve HTTP transform configuration placeholders (#2702)
- chore(webui): Add configurable validateStatus to redteam HTTP target setup (#2706)
- docs: Add redirect for troubleshooting link (#2653)
- docs: Updated plugin table and harmful page (#2560)
- test: Add unit test for src/assertions/guardrail.ts (#2656)
- test: Add unit test for src/providers/promptfoo.ts (#2662)
- test: Add unit test for src/providers/simulatedUser.ts (#2670)
- test: Add unit test for src/providers/webhook.ts (#2661)
- test: Add unit test for src/redteam/plugins/indirectPromptInjection.ts (#2663)
- test: Add unit test for src/redteam/strategies/bestOfN.ts (#2677)
- test: Add unit test for src/redteam/strategies/likert.ts (#2681)
- test: Add unit test for src/utils/text.ts (#2701)
- test: Fix flaky test (#2715)
- test: Make share test more robust (#2716)
- test: Support randomizing test execution order (#2556)
- chore(providers): automate watsonx provider to fetch model costs dynamically (#2703)
- Revert "test: Add unit test for src/redteam/sharedFrontend.ts" (#2721)

### Fixed

- fix(ci): Resolve redteam integration test failure by setting author (#2667)
- fix(logging): Enforce single-argument type for logger methods (#2719)
- fix(providers): Lazy load @azure/identity (#2708)
- fix(redteam): Adjust divergent repetition plugin prompt formatting (#2639)
- fix(ui): Don't select a stateful/stateless setting if discrepancy exists between configured providers (#2650)
- fix(ui): Fix stateful/stateless setting for providers (#2649)
- fix(webui): Ensure user's selection of system statefulness is correctly persisted in config and UI (#2645)

### Documentation

- docs(links): Update Discord links to new invite (#2675)
- docs(strategy-table): Enhance grouping and ordering logic (#2640)

## [0.103.9] - 2025-01-13

### Tests

- test: Add unit test for src/providers.ts (#2671)
- test: Add unit test for src/globalConfig/accounts.ts (#2652)

### Added

- feat(tests): Import tests from JS/TS (#2635)
- feat(redteam): Add GCG strategy (#2637)
- feat(redteam): Add Likert-based jailbreak strategy (#2614)

### Changed

- chore(redteam): Catch errors during iterative attacks and continue (#2631)
- chore(redteam): GCG number config (#2638)
- chore(redteam): Wrap iterative providers in try/catch (#2630)
- chore(webui): Don't actually truncate vars because they are scrollable (#2636)

### Fixed

- fix(webui): Revert 49bdcba - restore TruncatedText for var display (#2634)

## [0.103.8] - 2025-01-11

### Changed

- fix: Running redteam from cloud (#2627)
- fix: redteam strategies (#2629)
- chore: show # plugins and strats selected (#2628)o/pull/2626

## [0.103.7] - 2025-01-10

### Changed

- chore(redteam): record iterative history in metadata (#2625)
- chore(redteam): integrate grader into goat for ASR improvement (#2612)
- chore(cli): make db migrations quieter (#2621)
- chore(providers): update Azure API version for Azure provider (#2611)
- chore: Revert "chore(redteam): expose redteam run command and auto-share remote results" (#2613)
- docs: owasp illustrations (#2615)
- docs: plugin and strategy graphics (#2610)
- chore(site): add bio and photo of new team member (#2626)

### Fixed

- fix(webui): add default background for image lightbox (#2616)
- fix(openrouter): pass through openrouter-specific options (#2620)

### Dependencies

- chore(deps): bump @aws-sdk/client-bedrock-runtime from 3.723.0 to 3.726.0 (#2618)
- chore(deps): bump groq-sdk from 0.10.0 to 0.11.0 (#2619)
- chore(deps): bump openai from 4.77.4 to 4.78.0 (#2617)

### Documentation

- docs(site): add vedant to the about page (#2622)
- docs(site): update grid breakpoints for better spacing of team members on about page (#2623)

## [0.103.6] - 2025-01-09

### Changed

- chore(examples): add image saving hook for DALL-E outputs in redteam-dalle (#2607)
- chore(redteam): expose redteam run command and auto-share remote results (#2609)
- chore(redteam): store attack prompt instead of rendered prompt in metadata (#2602)
- chore(workflows): add actionlint GitHub Action for workflow validation (#2604)
- chore(ci): updated yanked dependency and ruff format (#2608)

### Fixed

- fix(docker): correct string concatenation for BUILD_DATE in GitHub Actions (#2603)
- fix(providers): convert anthropic bedrock lone system messages to user messages for compatibility with model graded metrics (#2606)

### Documentation

- docs(caching): expand documentation on caching mechanisms (#2605)

## [0.103.5] - 2025-01-09

### Added

- feat(fetch): Add support for custom SSL certificates (#2591)

### Changed

- chore(assertions): Improve Python assertion configuration passing (#2583)
- chore(debug): Enhance logging for null/undefined template variables (#2588)
- chore(providers): Allow ability to set custom default embedding provider (#2587)
- chore(providers): Improve error handling in HTTP provider (#2593)
- chore(redteam): Add grader to crescendo to increase ASR (#2594)
- chore(webui): Add plugin category on the recently used cards (#2600)
- chore(webui): Highlight selected strats just like plugins (#2601)
- chore(webui): Replace initial prompt with last redteam prompt when it exists (#2598)
- chore(webui): Response parser -> response transform (#2584)

### Fixed

- fix(cli): filterMode `failures` should omit `errors` (#2590)
- fix(providers): Handle bad HTTP status code (#2589)
- fix(redteam): ascii-smuggling is a plugin, not a strategy (#2585)
- fix(redteam): Use OS-agnostic temp file (#2586)

### Dependencies

- chore(deps): Update dependencies to latest versions (#2597)

### Documentation

- docs(license): Update year and clarify licensing terms (#2596)
- docs(providers): Update overview table with new entries (#2592)

## [0.103.4] - 2025-01-08

### Added

- feat(cli): add --filter-errors-only parameter to `eval` (#2539)
- feat(providers): f5 provider placeholder (#2563)
- feat(assertions): add support for specifying function names in external assertions (#2548)

### Changed

- chore(providers): add support for the WATSONX_AI_AUTH_TYPE env (#2547)
- chore(providers): add debug logs to llama provider (#2569)
- chore(redteam): add debug to cyberseceval (#2549)
- chore(redteam): add english language cyberseceval (#2561)
- chore(redteam): adjust parameters for iterativeTree strategy (#2535)
- chore(redteam): improve dialog content for load example configuration (#2574)
- chore(redteam): improve grader in jailbreak:tree strategy (#2565)
- chore(redteam): improve iterative provider with test case grader (#2552)
- chore(redteam): improve tree node selection. Add metadata (#2538)
- chore(redteam): reduce iterative image provider refusals (#2578)
- chore(tests): improve misc test setup and teardown (#2579)
- chore(webui): enhance metadata expand/collapse handling (#2550)
- chore(webui): Add type for provider test response (#2567)
- chore(assertions): minor change to python assert example and revert provider to gpt4 mini (#2564)
- chore(webui): ensure provider overrides are displayed correctly (#2546)
- docs: improve dark mode styles on security page (#2562)
- docs: jailbreak blog post (#2575)
- docs: missing plugins (#2558)
- docs: updates to llm vulnerability types page (#2527)
- docs: updating typo for g-eval pages (#2568)
- docs: only show frameworks in compliance section (#2559)
- chore(docs): improve dark mode on redteam configuration (#2553)
- chore(docs): sort plugins by pluginId (#2536)

### Fixed

- fix(assertions): ensure that Python assertions can reference the config as per the example given (#2551)

### Dependencies

- chore(deps): update dependencies to latest minor and patch versions (#2533)
- chore(deps): bump @aws-sdk/client-bedrock-runtime from 3.716.0 to 3.721.0 (#2532)
- chore(deps): bump @aws-sdk/client-bedrock-runtime from 3.721.0 to 3.723.0 (#2554)
- chore(deps): bump openai from 4.77.0 to 4.77.3 (#2544)
- chore(deps): update lock file to resolve dependency issues (#2545)
- chore(deps): update lock file to resolve yanked dependency (#2581)

### Documentation

- docs(blog): improve the usage instructions for jailbreak dalle post (#2576)
- docs(llm-vulnerability-scanner): improve dark mode styles (#2577)
- docs(styles): improve dark mode styles for index page (#2580)
- docs(troubleshooting): adjust sidebar order and update example version (#2557)

## [0.103.3] - 2025-01-03

### Added

- feat(redteam): add system prompt override plugin (#2524)

### Changed

- feat: cyberseceval plugin (#2523)
- chore(vertex): ability to override api version (#2529)
- chore: add more debug info to API health check (#2531)
- chore: switch cloud `run` to use --config param (#2520)
- docs: update owasp top 10 page (#2515)
- docs: misc improvements (#2525)

### Fixed

- fix(gemini): support gemini thinking model (#2526)
- fix(docs): correct broken link in blog post (#2522)
- fix(docs): conditionally enable gtag only in production (#2530)

### Documentation

- docs(blog): unbounded consumption (#2521)
- docs(redteam): update configuration.md (#2543)

## [0.103.2] - 2024-12-31

### Changed

- feat: run redteam from cloud config (#2503)
- feat: divergent repetition plugin (#2517)
- docs: guardrails ui (#2518)
- feat: granular envars for memory control (#2509)
- fix: use `default` when importing cjs module (#2506)
- docs: readme overhaul (#2502)
- chore(redteam): make numIterations configurable for iterative strategy (#2511)
- chore(webui): enhance styling and responsiveness for StrategyStats component (#2485)
- chore(providers): make number of retry attempts configurable for HTTP provider (#2512)
- chore(providers): add configurable retry attempts for AWS Bedrock. Improve error handling (#2514)
- chore(redteam): handle empty and refusal responses (#2516)
- docs: divergent repetition to plugins table (#2519)

### Fixed

- fix(moderation): handle empty output to avoid false positives (#2508)
- fix(fetch): correct retries logic to ensure at least one attempt (#2513)

## [0.103.1] - 2024-12-24

### Changed

- fix: send config purpose when running in web ui (#2504)
- fix: include `sharing` in generated redteam config (#2505)
- docs: g-eval docs (#2501)

## [0.103.0] - 2024-12-23

### Added

- feat(eval): Add sheet identifier to Google Sheets URL for saving eval results (#2348)
- feat(eval): Add support for Hugging Face datasets (#2497)
- feat(redteam): Ability to set the number of test cases per plugin (#2480)
- feat(redteam): Beavertails plugin (#2500)
- feat(redteam): Best-of-n jailbreak (#2495)
- feat(redteam): Dedicated custom input section (#2493)
- feat(redteam): Harmful:cybercrime:malicious-code (#2481)
- feat(redteam): Recently used plugins (#2488)
- feat(redteam): Support `intent` sequences (#2487)

### Changed

- chore(redteam): Add "View Probes" button (#2492)
- chore(redteam): Enhance metadata tracking for iterative provider (#2482)
- chore(redteam): Improve scoring in iterative providers (#2486)
- chore(redteam): Record stateless telemetry (#2477)
- chore(examples): Revert redteam-ollama example to previous version (#2499)
- docs: Cyberseceval (#2494)
- docs: Plugins overview (#2448)
- docs: Strategy overview (#2449)

### Fixed

- fix(redteam): Ability to set custom target (#2483)
- fix(redteam): Apply delay to redteam providers (#2498)
- fix(redteam): Scroll to top when changing tabs (#2484)
- fix(redteam): State management for raw HTTP requests (#2491)

### Dependencies

- chore(deps): Bump @aws-sdk/client-bedrock-runtime from 3.714.0 to 3.716.0 (#2479)

### Documentation

- docs(providers): Add new providers to documentation (#2496)

## [0.102.4] - 2024-12-20

### Changed

- feat: add G-Eval assertion (#2436)
- feat: ability to set delay from webui (#2474)
- fix: resolve circular reference issue in groq provider (#2475)
- chore: placeholder for ied (#2478)

### Fixed

- fix(provider): ensure system prompt is formatted correctly for amazon nova models (#2476)

### Documentation

- docs(red-team): update default strategy documentation (#2473)

## [0.102.3] - 2024-12-19

### Changed

- feat: pliny plugin (#2469)
- feat: meth plugin (#2470)

### Fixed

- fix(redteam): resolve prompt rendering issue in goat provider (#2472)

### Dependencies

- chore(deps): update dependencies to latest versions (#2442)

## [0.102.2] - 2024-12-19

### Added

- feat(eval): Add metadata filtering to `promptfoo eval` (#2460)
- feat(redteam): Implement `basic` strategy to skip strategy-less tests (#2461)
- feat(redteam): Show messages for multi-turn providers (#2454)
- feat(webui): Add search bar for reports (#2458)

### Changed

- chore(providers): Add new OpenAI O1 model versions (#2450)
- chore(ci): Handle fork PRs without secrets correctly (#2443)
- chore(ci): Update Node.js 22.x matrix configuration (#2444)
- chore(ci): Move workflow assets to .github/assets (#2445)
- chore(redteam): Update target handling for model-based strategies (#2466)
- docs: Update RAG red team details (#2459)

### Fixed

- fix(providers): Fix O1 model detection (#2455)
- fix(redteam): Handle invalid message from GOAT (#2462)
- fix(redteam): Handle null target model responses in GOAT and improve safeJsonStringify (#2465)
- fix(redteam): Improve logging and message handling in Crescendo and GOAT providers (#2467)
- fix(redteam): Properly write target response to iterative (#2447)
- fix(redteam): Skip iterative turn on refusal (#2464)

### Dependencies

- chore(deps): Bump @anthropic-ai/sdk from 0.32.1 to 0.33.1 (#2451)
- chore(deps): Bump @aws-sdk/client-bedrock-runtime from 3.712.0 to 3.714.0 (#2446)
- chore(deps): Bump openai from 4.76.3 to 4.77.0 (#2452)

## [0.102.1] - 2024-12-17

### Added

- feat(redteam): ability to upload intents from csv (#2424)
- feat(redteam): switch to rag example (#2432)

### Changed

- chore(cli): address punycode deprecation warning for Node.js 22 (#2440)
- chore(redteam): format extraction prompts as chat messages (#2429)
- chore(redteam): integration tests (#2413)
- chore(redteam): move plugin collections out of plugin type (#2435)
- chore(redteam): raise timeout on unaligned provider to 60s (#2434)
- chore(redteam): update owasp mappings (#2316)
- chore(redteam): update plugin and strategy display names and descriptions (#2387)
- chore(redteam): minor styling improvements to TestTargetConfiguration (#2430)
- chore(redteam): remove horizontal scroll from redteam setup tabs (#2420)

### Fixed

- fix(redteam): add support for entity merging in config (#2433)
- fix(redteam): combine strategy configs for chained strategies (#2415)
- fix(redteam): don't fall back if entity and purpose extraction fails (#2428)
- fix(redteam): integration test (#2431)
- fix(redteam): make cross-session-leak not default (#2427)
- fix(redteam): remove duplicate `intent` plugin (#2426)
- fix(redteam): dark mode in test targets ui (#2425)
- fix(redteam): resolve invalid DOM nesting of ul elements in Strategies component (#2421)
- fix(evaluator): handle circular references during error logging (#2441)

### Dependencies

- chore(deps): bump @aws-sdk/client-bedrock-runtime from 3.709.0 to 3.712.0 (#2418)
- chore(deps): bump groq-sdk from 0.9.0 to 0.9.1 (#2416)
- chore(deps): bump openai from 4.76.2 to 4.76.3 (#2417)

## [0.102.0] - 2024-12-16

### Added

- feat(redteam): add api healthcheck to redteam generate (#2398)

### Changed

- feat: add raw HTTP request support to Targets UI (#2407)
- feat: add HTTP provider configuration generator (#2409)
- feat: generate http config button (#2411)
- feat: run redteam in web ui (#2025)
- fix: exit codes and tests (#2414)
- docs: add docs for model-graded metrics (#2406)

## [0.101.2] - 2024-12-14

### Added

- feat(webui): implement cloud API health check functionality (#2397)
- feat(webui): redteam attack flow chart (#2389)
- feat(webui): strategy stats drawer (#2388)
- feat(webui): Filter Results view by errors (#2394)

### Changed

- revert: refactor(evaluator): enhance variable resolution and prompt rendering (#2386)
- chore(docker): add version info to docker build (#2401)
- chore(docs): Update README.md (#2391)

### Fixed

- fix(redteam): improve error message for plugin validation (#2395)
- fix(redteam): improve redteam strategy validation with detailed error messages (#2396)
- fix(webui): hide "show failures" checkbox on 1-column evals (#2393)

### Dependencies

- chore(deps): bump openai from 4.76.1 to 4.76.2 (#2390)

## [0.101.1] - 2024-12-13

### Added

- feat(eval): Separate errors from assert failures (#2214)
- feat(eval): Support more than one multi-turn conversation in the same eval with conversationId metadata field (#2360)
- feat: chunk results during share to handle large evals (#2381)

### Changed

- fix: use safeJsonStringify (#2385)
- chore(evaluator): Enhance variable resolution and prompt rendering (#2380)
- chore(ci): Remove outdated package-lock.json after enabling workspaces in package.json (#2377)
- chore(examples): Add Ollama red team example from blog post (#2374)
- Revert "feat: chunk results during share to handle large evals" (#2399)

### Fixed

- fix(cli): Fix punycode deprecation warning (#2384)
- fix(cli): Re-enable validation warning for invalid dereferenced configs (#2373)
- fix(prompts): Restore behavior that delays YAML parsing until after variable substitution (#2383)
- fix(redteam): Support file:// protocol for custom plugins (#2376)
- fix(webui): Use injectVar in redteam report view (#2366)

### Documentation

- docs(configuration): Add documentation for shared variables in tests (#2379)

## [0.101.0] - 2024-12-12

### Added

- feat(eval): Separate errors from assert failures (#2214)
- feat(eval): Support more than one multi-turn conversation in the same eval with conversationId metadata field (#2360)

### Changed

- chore(evaluator): Enhance variable resolution and prompt rendering (#2380)
- chore(ci): Remove outdated package-lock.json after enabling workspaces in package.json (#2377)
- chore(examples): Add Ollama red team example from blog post (#2374)

### Fixed

- fix(cli): Fix punycode deprecation warning (#2384)
- fix(cli): Re-enable validation warning for invalid dereferenced configs (#2373)
- fix(prompts): Restore behavior that delays YAML parsing until after variable substitution (#2383)
- fix(redteam): Support file:// protocol for custom plugins (#2376)
- fix(webui): Use injectVar in redteam report view (#2366)

### Documentation

- docs(configuration): Add documentation for shared variables in tests (#2379)

## [0.100.6] - 2024-12-11

### Changed

- chore: clean up invariant references (#2367)
- chore: invariant (#2363)
- chore(examples): add YAML schema and descriptions to config files (#2358)
- chore(providers): add debugs and make provider invariants more detailed (#2365)
- chore(redteam): add better error logging for multilingual (#2347)
- chore(redteam): add getRemoteGenerationUrl mocks to redteam tests (#2349)
- chore(redteam): Better error messaging for composite jailbreaks (#2372)
- chore(redteam): fix composite jailbreak docs (#2370)
- chore(redteam): respect --delay with redteam providers (#2369)
- chore(webui): add "save YAML" option to Save Config dialog (#2356)
- chore(webui): enhance redteam preset cards layout and styling (#2353)

### Fixed

- fix(providers): add regional model support to Bedrock (#2354)
- fix(webui): redteam setup UI should support request body objects (#2355)
- fix(providers): use Replicate moderation provider when OpenAI key not present (#2346)

### Dependencies

- chore(deps): bump @aws-sdk/client-bedrock-runtime from 3.706.0 to 3.709.0 (#2362)
- chore(deps): bump openai from 4.76.0 to 4.76.1 (#2361)
- chore(deps): update dependencies (#2350)

### Documentation

- docs(blog): new post on the EU AI Act (#2357)
- docs(redteam): Update documentation to suggest a detailed purpose (#2345)
- docs(troubleshooting): replace auto-generated index with custom overview (#2352)

## [0.100.5] - 2024-12-09

### Changed

- feat: Show current redteam and save state by @sklein12 in [#2336](https://github.com/promptfoo/promptfoo/pull/2336)
- fix: Our task API responds with a JSON object by @sklein12 in [#2337](https://github.com/promptfoo/promptfoo/pull/2337)
- fix: Attempt to fix metrics after share to self-hosted by @GICodeWarrior in [#2338](https://github.com/promptfoo/promptfoo/pull/2338)
- fix: Merge `defaultTest.vars` before applying `transformVars` by @mldangelo in [#2339](https://github.com/promptfoo/promptfoo/pull/2339)
- fix: Catch errors on purpose extraction and continue by @sklein12 in [#2344](https://github.com/promptfoo/promptfoo/pull/2344)
- chore: Allow overriding default and redteam providers globally by @sklein12 in [#2333](https://github.com/promptfoo/promptfoo/pull/2333)
- chore(providers): Align `transformRequest` with `transformResponse` behavior by @mldangelo in [#2334](https://github.com/promptfoo/promptfoo/pull/2334)
- chore: Update Node.js to v20.18.1 by @mldangelo in [#2342](https://github.com/promptfoo/promptfoo/pull/2342)
- chore: Add support for multiple Google Sheets in `promptfooconfig` by @mldangelo in [#2343](https://github.com/promptfoo/promptfoo/pull/2343)

## [0.100.4] - 2024-12-08

### Changed

- feat: "try example" in target configuration (#2335)
- chore(webui): add a reset config button (#2328)
- chore(redteam): add comments and schema to generated yaml (#2329)
- chore(webui): add select all/none for all plugins (#2326)
- chore: automate CITATION.cff version bump. Sort npm scripts (#2320)
- docs: Fix docs to reflect non-root docker user (#2324)

### Fixed

- fix(cli): recommend npx if necessary (#2325)
- fix(providers): use prompt config for structured outputs in azure (#2331)
- fix(redteam): Use cloud api for remote harmful generation (#2323)
- fix(webui): redteam bug where purpose was using old state (#2330)
- fix(webui): redteam config persist between refreshes (#2327)

### Dependencies

- chore(deps): bump openai from 4.75.0 to 4.76.0 (#2321)

## [0.100.3] - 2024-12-06

### Changed

- chore(providers): improve JSON schema support for openai azure (#2318)

### Dependencies

- chore(deps): bump the npm_and_yarn group with 2 updates (#2317)

### Documentation

- docs(aws-bedrock): add Nova model documentation and update examples (#2319)
- docs(multilingual): add language code references (#2311)

## [0.100.2] - 2024-12-06

### Added

- feat: multiline editor for http request body (#2314) by @typpo

### Fixed

- fix(redteam): Do not fail crescendo if the provider sends the wrong response (#2315) by @sklein12
- fix: remove log line (c539341)

## [0.100.1] - 2024-12-05

### Added

- feat(redteam): Multilingual generates test cases across all strats (#2313) by @sklein12

### Fixed

- fix(redteam): preserve assertion types in multilingual strategy (#2312) by @mldangelo

### Changed

- chore(redteam): Improve purpose output (779a8d4)
- chore: re-reorder target setup page (7dd11ae)
- chore: copy (158d841)
- ci: increase Docker workflow timeout to 60 minutes (414db79)

### Dependencies

- chore(deps): update multiple package dependencies (#2308) by @mldangelo

### Documentation

- docs: fix multilingual (e78e77d)

## [0.100.0] - 2024-12-05

### Added

- feat(providers): Add Amazon Nova models to Bedrock provider (#2300)
- feat(providers): Support TypeScript custom providers (#2285)
- feat(providers): Add transformRequest to HTTP provider. Rename responseParser to transformResponse (#2228)
- feat(cli): Add configurable CSV delimiter support (#2294)
- feat(redteam): Load `intents` plugin from file (#2283)
- feat(webui): Ability to configure strategies in redteam setup (#2304)
- feat(webui): Ability to upload YAML file to setup view (#2297)
- feat(webui): Column selector (#2288)

### Changed

- chore(webui): Add YAML preview and strategies to redteamReview page (#2305)
- chore(prompts): TypeScript for prompt functions (#2287)
- chore(webui): Display # selected plugins in accordion text (#2298)
- chore(redteam): Remote generation if logged into cloud (#2286)
- chore(cli): Write `promptfoo-errors.log` on error (#2303)
- chore(cli): Improve error message when attempting to share incomplete eval (#2301)
- chore(redteam): Fix stateless warning (#2282)
- chore(redteam): Plugin page UX (#2299)
- chore(webui): Display average cost alongside total (#2274)
- chore(webui): Remove prompt from redteam setup purpose page (#2295)
- docs: Guide on LangChain PromptTemplates (#2235)

### Fixed

- fix(redteam): Do not store config hash if redteam generation failed (#2296)
- fix(webui): Minor bugs in redteam config UI (#2278)
- fix(cli): Replace process.exitCode with process.exit calls in share command (#2307)

### Dependencies

- chore(deps): Bump @aws-sdk/client-bedrock-runtime from 3.699.0 to 3.704.0 (#2279)
- chore(deps): Bump @aws-sdk/client-bedrock-runtime from 3.704.0 to 3.705.0 (#2290)
- chore(deps): Bump groq-sdk from 0.8.0 to 0.9.0 (#2291)
- chore(deps): Bump openai from 4.73.1 to 4.74.0 (#2280)
- chore(deps): Bump openai from 4.74.0 to 4.75.0 (#2289)

### Documentation

- docs(examples): Add redteam chatbot example (#2306)

## [0.99.1] - 2024-12-02

### Changed

- chore(docs): update --config YAML file references to match actual behavior (#2170)
- chore(providers): add \*-latest models for Anthropic (#2262)
- chore(providers): remove optional chaining in goat provider (#2253)
- chore(redteam): ability to override severity (#2260)
- chore(redteam): improve hijacking grader (#2251)
- chore(redteam): improve overreliance grader (#2246)
- chore(redteam): improve politics grader (#2258)
- chore(redteam): move harmful specialized advice plugin to unaligned provider (#2239)
- chore(redteam): move misinformation plugin from aligned to unaligned provider (#2232)
- chore(redteam): shell injection grader improvement (25%) (#2277)
- chore(redteam): update policy grader (#2244)
- chore(site): improve architecture diagram dark mode (#2254)
- chore(site): move careers link (#2242)
- chore(tests): remove console.error debug statement (#2275)
- chore(types): add Zod schema for assertion types (#2276)
- chore(webui): ability to set image min/max height (#2268)
- chore(webui): add metric column in assertions table (#2238)
- chore(webui): add pointer cursor to report view (#2272)
- chore(webui): add support for custom targets to redteam setup (#2215)
- chore(webui): combine assertion context to eval output comment dialog (#2240)
- chore(webui): improve back and next buttons for purpose/targets pages (#2269)
- chore(webui): minor improvements to redteam setup strategy and plugin selection (#2247)
- chore(webui): only show action buttons for the currently hovered cell, rather than both cells for that row (#2270)
- chore(webui): preserve whitespace in TableCommentDialog (#2237)
- chore(webui): prevent dialog from popping up repeatedly when component rerenders (#2273)
- chore(webui): remove local dashboard (#2261)
- chore(webui): select all/none in redteam setup plugins view (#2241)
- docs: GitLab integration (#2234)

### Fixed

- fix(cli): improve debugging for fetchWithRetries (#2233)
- fix(cli): refuse to share incomplete evals (#2259)
- fix(webui): support sorting on pass/fail count & raw score (#2271)
- fix(redteam): stringify non-string target provider responses in goat (#2252)

### Dependencies

- chore(deps): bump openai from 4.73.0 to 4.73.1 (#2243)
- chore(deps): sync dependency versions with promptfoo cloud (#2256)
- chore(deps): update dependencies (#2257)
- chore(deps): update lock file for yanked dependency (#2250)

## [0.99.0] - 2024-11-25

### Added

- feat(cli): `promptfoo debug` command (#2220)
- feat(eval): Read variables from PDF (#2218)
- feat(providers): Add `sequence` provider (#2217)
- feat(redteam): Citation strategy (#2223)
- feat(redteam): Composite jailbreak strategy (#2227)
- feat(redteam): Ability to limit strategies to specific plugins (#2222)

### Changed

- chore(redteam): Attempt to reuse existing server for redteam init (#2210)
- chore(redteam): Naive GOAT error handling (#2213)
- chore(redteam): Improve competitors plugin and grading (#2208)

### Fixed

- fix(eval): CSV BOM parsing (#2230)
- fix(redteam): Add missing entities field to redteam schema (#2226)
- fix(redteam): Ensure numTests is properly inherited in config for all plugin types (#2229)
- fix(redteam): Strip prompt asterisks (#2212)
- fix(redteam): Validate plugins before starting (#2219)

### Dependencies

- chore(deps): Bump @aws-sdk/client-bedrock-runtime from 3.696.0 to 3.699.0 (#2231)

### Documentation

- docs(redteam): Ollama redteam blog (#2221)
- docs(redteam): Add troubleshooting documentation (#2211)

## [0.98.0] - 2024-11-22

### Added

- feat(providers): Maintain session-id in HTTP provider (#2101)
- feat(redteam): Add custom strategy (#2166)
- feat(webui): Add CSV download to report view (#2168)
- feat(webui): Add image preview lightbox for base64 image strings (#2194)

### Changed

- chore(providers): Add GPT-4-0-2024-11-20 to supported models (#2203)
- chore(providers): Add support for UUID in transformVars (#2204)
- chore(cli): Display help for invalid args (#2196)
- chore(redteam): Add `promptfoo redteam setup` (#2172)
- chore(redteam): Init now opens web setup UI (#2191)
- chore(redteam): Update purpose UI to capture better information (#2180)
- chore(redteam): Instrument redteam setup (#2193)
- chore(redteam): Remove OpenAI key requirement in onboarding (#2187)
- chore(redteam): Remove overreliance from default (#2201)
- chore(redteam): Remove redundant harmful plugin when all subcategories are selected (#2206)
- chore(redteam): Reorganize plugins in setup (#2173)
- chore(redteam): Session parsing in UI (#2192)
- chore(redteam): Update docs for multi-turn strategies (#2182)
- chore(redteam): Update redteam init instructions (#2190)
- chore(redteam): Wrap more system purpose tags (#2202)
- chore(redteam): Wrap purposes in <Purpose> tags (#2175)

### Fixed

- fix(prompts): Parse YAML files into JSON before Nunjucks template render (#2205)
- fix(providers): Handle more response parser failures in HTTP provider (#2200)
- fix(redteam): Attempt to fix undefined redteam testcase bug (#2186)
- fix(redteam): Debug access plugin grader improvement (#2178)
- fix(redteam): Handle missing prompts in indirect prompt injection setup (#2199)
- fix(redteam): Pass isRedteam from eval database model (#2171)
- fix(webui): Handle division by zero cases in CustomMetrics component (#2195)

### Dependencies

- chore(deps): Bump @aws-sdk/client-bedrock-runtime from 3.693.0 to 3.696.0 (#2176)
- chore(deps): Update dependencies - resolve lock file issue (#2179)
- chore(deps): Update dependencies (#2169)

### Documentation

- docs(examples): Add F-score example (#2198)
- docs(examples): Modernize image classification example (#2197)
- docs(site): Add red team Hugging Face model guide (#2181)
- docs(site): Use `https` id with `url` config (#2189)

## [0.97.0] - 2024-11-18

### Added

- feat(azure): adding AzureCliCredential as a fallback authentication option (#2149)

### Changed

- feat: report shows % framework compliance as progress bar (#2160)
- feat: support for grader fewshot examples (#2162)
- feat: add support for bedrock guardrails (#2163)
- fix: crescendo feedback (#2145)
- fix: handle null test cases in strategy generation (#2146)
- refactor(redteam): extract parseGeneratedPrompts from redteam base class (#2155)
- refactor(redteam): modularize and simplify harmful plugin (#2154)
- chore: bump @aws-sdk/client-bedrock-runtime from 3.691.0 to 3.693.0 (#2147)
- chore: bump @eslint/plugin-kit from 0.2.0 to 0.2.3 in the npm_and_yarn group (#2151)
- chore: track token usage for redteam providers (#2150)
- chore(providers): misc harmful completion provider enhancements (#2153)
- chore: display strategy used in report view (#2156)
- chore: open result details in report view (#2159)
- chore: add # requests to token usage (#2158)
- chore: set redteamFinalPrompt in goat provider (#2161)
- chore(redteam): refactor harmful plugin into aligned and unaligned modules (#2164)
- chore(redteam): refactor unaligned inference API response handling (#2167)

### Fixed

- fix(share): update eval author to logged-in user when sharing (#2165)

## [0.96.2] - 2024-11-14

### Added

- feat(redteam): redteam fewshot overrides (#2138)
- feat(cli): make README.md file during onboarding init flow optional (#2054)

### Changed

- feat: helm chart for self hosted (#2003)

### Fixed

- fix(cli): remove validation warning on yaml files (#2137)
- fix(providers): handle system messages correctly for bedrock Claude models (#2141)
- fix(redteam): Config for all strategies (#2126)
- fix(webui): potential divide by 0s (#2135)
- fix(webui): restore token usage display (#2143)

### Dependencies

- chore(deps): clean up plugin action params (#2139)
- chore(deps): bump @aws-sdk/client-bedrock-runtime from 3.687.0 to 3.691.0 (#2140)
- chore(deps): update dependencies (#2133)

## [0.96.1] - 2024-11-12

### Added

- feat(ui): Respect max text length in Markdown cells (#2109)

### Changed

- chore(assertions): split assertions into separate modules (#2116)\* chore(blog): update API endpoint to canonical domain by @mldangelo in https://github.com/promptfoo/promptfoo/pull/2119
- chore(cli): add promptfoo version header to all requests (#2121)
- chore(redteam): allow goat to be used stateless or not (#2102)
- chore(redteam): Break out Prompt Metrics Types (#2120)
- chore(redteam): re-organize report categories (#2127)
- chore(docs): Fix AWS default region to match documentation (#2117)

### Fixed

- fix(cli): validate config after dereferencing (#2129)
- fix(providers): handle system messages correctly in anthropic parseMessages (#2128)

### Dependencies

- chore(deps): bump groq-sdk from 0.7.0 to 0.8.0 (#2131)
- chore(deps): update multiple dependencies (#2118)

## [0.96.0] - 2024-11-10

### Added

- feat(redteam): intent plugin (#2072)
- feat(redteam): rag poisoning plugin (#2078)
- feat(cli): --filter-sample on eval to randomly sample (#2115)
- feat(providers): azure default provider (#2107)
- feat(assertions): BLEU score (#2081)

### Changed

- chore(assertions): refactor JSON assertions (#2098)
- chore(assertions): split assertions into separate files (#2089)
- chore(cli): add --ids-only to list commands (#2076)
- chore(cli): lazily init csv assertion regex (#2111)
- chore(cli): validate json, yaml, js configs on load (#2114)
- chore(lint): format lint (#2082)
- chore(providers): add envar support for azure auth (#2106)
- chore(providers): add support for Claude 3.5 Haiku model (#2066)
- chore(providers): add support for external response_format in azure openai (#2092)
- chore(providers): azureopenai -> azure (#2113)
- chore(providers): Support AWS sessionToken and profile for authentication (#2085)
- chore(redteam): improve rbac grader (#2067)
- chore(redteam): pass context and options to target in iterativeTree provider (#2093)
- chore(redteam): Use purpose in graders (#2077)
- chore(webui): prevent unnecessary state resets in plugin configuration in redteam ui (#2071)
- chore: add yaml config validation tests (#2070)
- chore(docs): goat-blog demo component usability improvements (#2095)
- docs: use "provider" key in python prompt function (#2103)
- docs: add GOAT blog post (#2068)
- chore(blog): update API endpoint to canonical domain (#2119)

### Fixed

- fix(cli): keep eval id on `import` (#2112)
- fix(providers): portkey provider and headers (#2088)
- fix(redteam): provide target context (#2090)
- fix(providers): ensure consistent message parsing for Anthropic Claude Vision (#2069)
- fix(redteam): make remote generation URL dynamic to support dotenv loading (#2086)

### Dependencies

- chore(deps): bump @anthropic-ai/sdk from 0.31.0 to 0.32.0 (#2074)
- chore(deps): bump @anthropic-ai/sdk from 0.32.0 to 0.32.1 (#2083)
- chore(deps): bump @aws-sdk/client-bedrock-runtime from 3.686.0 to 3.687.0 (#2104)
- chore(deps): bump openai from 4.70.2 to 4.71.0 (#2073)
- chore(deps): bump openai from 4.71.0 to 4.71.1 (#2087)

## [0.95.0] - 2024-11-04

### Added

- **feat(redteam):** goat (#2006)
- **feat(webui):** add support for file providers in eval creation view via file upload by @mldangelo in https://github.com/promptfoo/promptfoo/pull/2055
- feat(webui): add support for file providers in eval creation view via file upload (#2055)

### Changed

- **feat:** save and load configs (#2044)
- **feat:** index page for report view (#2048)
- **fix:** competitors grader (#2042)
- **fix:** llm rubric markup (#2043)
- **fix:** OOM on large evals (#2049)
- **chore:** migrate rag-full example to langchain 0.3.0 (#2041)
- **chore:** add some loaders to webui pages (#2050)
- **chore(providers):** add bedrock regional inference profile IDs (#2058)
- **chore(webui):** optimize custom policy handling (#2061)
- **chore:** bump @anthropic-ai/sdk from 0.30.1 to 0.31.0 (#2062)
- **chore:** bump openai from 4.69.0 to 4.70.2 (#2063)

### Fixed

- **fix(webui):** preserve target label when switching target types (#2060)

### Dependencies

- **chore(deps):** bump langchain from 0.2.10 to 0.3.0 in /examples/rag-full (#2040)
- **chore(deps):** bump openai from 4.68.4 to 4.69.0 (#2045)
- **chore(deps):** update patch and minor dependencies (#2064)

## [0.94.6] - 2024-10-30

### Added

- feat(webui): make table header sticky (#2001)

### Changed

- feat: `promptfoo auth whoami` (#2034)
- fix: minor redteam run fixes (#2033)
- fix: report issue counts (#2037)
- fix: Integration backlink to portkey docs (#2039)
- chore: add provider to assertion function context (#2036)
- chore: add `--verbose` to redteam run (#2032)
- chore(deps-dev): bump @aws-sdk/client-bedrock-runtime from 3.679.0 to 3.682.0 (#2038)

### Dependencies

- chore(deps): bump elliptic from 6.5.7 to 6.6.0 in /src/app (#2031)
- chore(deps): bump langchain from 0.1.14 to 0.3.0 in /examples/langchain-python (#2035)

## [0.94.5] - 2024-10-28

### Changed

- fix: bump version on fetch cache key (#2029)
- fix: support browser back/forward in redteam setup (#2022)
- chore: improve ui for plugin configs (#2024)
- chore(webui): improve redteam plugin configuration UI (#2028)
- chore: Add Missing Statuses to Risk Categories (#2030)

### Fixed

- fix(ci): add disk space cleanup steps to prevent runner failures (#2018)
- fix(redteam): auto-extract injectVar from prompt template in redteam image provider (#2021)
- fix(providers): adjust bedrock anthropic default temperature (#2027)
- fix(webui): hide redteam setup dialog after seen (#2023)

### Documentation

- docs(provider): fix dalle-3 provider name (#2020)

## [0.94.4] - 2024-10-27

### Added

- **Feature:** Add simulated user provider ([#2014](https://github.com/promptfoo/promptfoo/pull/2014) by [@typpo](https://github.com/typpo))

### Changed

- **Fix:** Handle basic auth credentials in fetch requests ([#2013](https://github.com/promptfoo/promptfoo/pull/2013) by [@mldangelo](https://github.com/mldangelo))
- **Chore:** Add configuration option to disable template environment variables ([#2017](https://github.com/promptfoo/promptfoo/pull/2017) by [@mldangelo](https://github.com/mldangelo))
- **Chore (Redteam):** Improve onboarding CLI plugin configuration handling ([#2015](https://github.com/promptfoo/promptfoo/pull/2015) by [@mldangelo](https://github.com/mldangelo))

## [0.94.3] - 2024-10-26

### Changed

- feat: package import support improvements (#1995)
- feat: add adaline gateway provider (#1980)
- fix: template creation for `promptfoo init` and `promptfoo redteam init`
- chore(providers): merge prompt and provider config in azure (#2011)

## [0.94.2] - 2024-10-25

### Added

- feat(browser): `optional` arg on `click` commands (#1997)

### Changed

- feat: add browser support in redteam setup (#1998)
- fix: test case descriptions (#2000)
- fix: Http Provider parser (#1994)
- chore: save user consent when logged in via webui (#1999)
- chore: Constants are lower case (#2007)
- style(eslint): add sort-keys rule and sort type constituents (#2008)
- chore(redteam): alphabetize and normalize ordering of constants (#2002)
- revert: style(eslint): add sort-keys rule and sort type constituents (#2009)

## [0.94.1] - 2024-10-24

### Added

- **feat(schema):** Add YAML schema validation to config files by [@mldangelo](https://github.com/mldangelo) in [#1990](https://github.com/promptfoo/promptfoo/pull/1990)

### Changed

- **chore:** Don't run Docker as root by [@typpo](https://github.com/typpo) in [#1884](https://github.com/promptfoo/promptfoo/pull/1884)
- **chore(webui):** Move Snackbar out of component for reuse by [@sklein12](https://github.com/sklein12) in [#1989](https://github.com/promptfoo/promptfoo/pull/1989)
- **chore(redteam):** Send version to remote endpoint by [@typpo](https://github.com/typpo) in [#1982](https://github.com/promptfoo/promptfoo/pull/1982)
- **refactor(tests):** Reorganize test files into subdirectories by [@mldangelo](https://github.com/mldangelo) in [#1984](https://github.com/promptfoo/promptfoo/pull/1984)
- site: additional landing page (#1996)

### Fixed

- **fix(providers):** Better OpenAI rate limit handling by [@typpo](https://github.com/typpo) in [#1981](https://github.com/promptfoo/promptfoo/pull/1981)
- **fix(providers):** Refusals are not failures by [@typpo](https://github.com/typpo) in [#1991](https://github.com/promptfoo/promptfoo/pull/1991)
- **fix(redteam):** Better error handling in strategies by [@typpo](https://github.com/typpo) in [#1983](https://github.com/promptfoo/promptfoo/pull/1983)
- **fix(redteam):** Better error on remote plugins when remote is disabled by [@typpo](https://github.com/typpo) in [#1979](https://github.com/promptfoo/promptfoo/pull/1979)
- fix: prompt validation (#1993)

### Dependencies

- **chore(deps):** Bump @aws-sdk/client-bedrock-runtime from 3.677.0 to 3.678.0 by [@dependabot](https://github.com/dependabot) in [#1987](https://github.com/promptfoo/promptfoo/pull/1987)
- **chore(deps):** Bump @anthropic-ai/sdk from 0.30.0 to 0.30.1 by [@dependabot](https://github.com/dependabot) in [#1986](https://github.com/promptfoo/promptfoo/pull/1986)
- **chore(deps):** Bump OpenAI from 4.68.2 to 4.68.4 by [@dependabot](https://github.com/dependabot) in [#1985](https://github.com/promptfoo/promptfoo/pull/1985)

## [0.94.0] - 2024-10-23

### Added

- feat(providers): add support for `github` provider (#1927)
- feat(providers): add support for xAI (Grok) provider (#1967)
- feat(providers): Update HTTP Provider to support any type of request (#1920)
- feat(prompts): add context to python and javascript prompts (#1974)
- feat(webui): add ability to update eval author (#1951)
- feat(webui): add login page (#1964)
- feat(webui): add support for displaying base64-encoded images (#1937)
- feat(cli): allow referencing specific gsheet (#1942)
- feat(redteam): show passes and fails in report drawer (#1972)

### Changed

- chore(cli): disable database logging by default (#1953)
- chore(cli): move db migrations up (#1975)
- chore(cli): replace node-fetch with native fetch API (#1968)
- chore(cli): warn on unsupported test format (#1945)
- chore(providers): support AWS credentials in config file for bedrock provider (#1936)
- chore(providers): support response_format in prompt config in openai provider (#1966)
- chore(providers): update Claude 3.5 model version (#1973)
- chore(providers): update implementation of togetherAI provider (#1934)
- chore(redteam): Add redteam descriptions and display names (#1962)
- chore(redteam): Better typing for the new constants (#1965)
- chore(redteam): fix typing issue, don't return in route (#1933)
- chore(redteam): move all redteam constants to one spot (#1952)
- chore(redteam): remove providers from db (#1955)
- chore(redteam): update providers to id by id or label (#1924)
- chore(redteam): Use Provider Label as Unique ID for redteam targets (#1938)
- chore(webui): add user email management endpoints (#1949)
- chore(webui): create dedicated eval router (#1948)
- chore(webui): expose redteam init ui in navigation dropdown menu (#1926)
- chore(webui): improve max text length slider (#1939)
- chore(webui): optimize Material-UI imports for better tree-shaking (#1928)
- chore(webui): optionally record anonymous telemetry (#1940)
- chore(webui): resolve fast refresh warning by separating useToast hook (#1941)
- refactor(assertions): move utility functions to separate file (#1944)
- chore: add citation generation script and update CITATION.cff (#1914)

### Fixed

- fix(cli): add metadata to EvaluateResult model (#1978)
- fix(cli): check for python3 alias (#1971)
- fix(cli): cli properly watches all types of configs (#1929)
- fix(cli): resolve deep copy issue when using grader cli arg (#1943)
- fix(eval): set author from getUserEmail when creating Eval (#1950)
- fix(providers): improve Gemini format coercion and add tests (#1925)
- fix(providers): maybeCoerceToGeminiFormat in palm provider - parse system_instruction (#1947)

### Dependencies

- chore(deps): bump aiohttp from 3.9.5 to 3.10.2 in /examples/rag-full (#1959)
- chore(deps): bump certifi from 2023.11.17 to 2024.7.4 in /examples/python-provider (#1958)
- chore(deps): bump idna from 3.6 to 3.7 in /examples/python-provider (#1957)
- chore(deps): bump rollup from 4.21.3 to 4.24.0 in /src/app (#1961)
- chore(deps): bump starlette from 0.37.2 to 0.40.0 in /examples/rag-full (#1956)
- chore(deps): bump vite from 5.3.3 to 5.4.9 in /examples/jest-integration (#1960)
- chore(deps): migrate drizzle (#1922)
- chore(deps): update dependencies (#1913)

### Documentation

- docs(blog): adding fuzzing post (#1921)

## [0.93.3] - 2024-10-17

### Added

- **feat(assertions):** Support array of files in assertion values by [@danpe](https://github.com/promptfoo/promptfoo/pull/1897)
- **feat(redteam):** Math-prompt strategy by [@AISimplyExplained](https://github.com/promptfoo/promptfoo/pull/1907)
- feat(redteam): math-prompt strategy (#1907)
- feat: add watsonx bearer token auth and display model cost (#1904)
- feat: support array of files in assertion values (#1897)

### Changed

- **chore(providers):** Add WatsonX bearer token auth and display model cost by [@gprem09](https://github.com/promptfoo/promptfoo/pull/1904)
- **chore(redteam):** Rename math-prompt strategy and update docs by [@mldangelo](https://github.com/promptfoo/promptfoo/pull/1912)
- **chore(webui):** Redesign navigation and dark mode components by [@mldangelo](https://github.com/promptfoo/promptfoo/pull/1903)
- **chore(ci):** Correct GitHub Actions syntax for secret access by [@mldangelo](https://github.com/promptfoo/promptfoo/pull/1911)
- **chore(ci):** Fix Docker build by [@sklein12](https://github.com/promptfoo/promptfoo/pull/1910)
- **chore(ci):** Test eval share for hosted container by [@sklein12](https://github.com/promptfoo/promptfoo/pull/1908)
- **chore(ci):** Test sharing to cloud by [@sklein12](https://github.com/promptfoo/promptfoo/pull/1909)
- chore: fix docker build (#1910)
- chore(redteam): rename math-prompt strategy and update docs (#1912)
- chore: Test sharing to cloud (#1909)
- chore: Test eval share for hosted container (#1908)

### Fixed

- **fix(webui):** Navigating directly to an eval by [@sklein12](https://github.com/promptfoo/promptfoo/pull/1905)
- fix(providers): lazy load watsonx dependencies (#1977)
- fix(ci): correct GitHub Actions syntax for secret access (#1911)
- fix: Navigating directly to an eval (#1905)

### Documentation

- **docs(redteam):** Add documentation for Custom and PII plugins by [@mldangelo](https://github.com/promptfoo/promptfoo/pull/1892)

## [0.93.2] - 2024-10-16

### Fixed

- fix: sharing to hosted (#1902)
- fix: update cloud share URL path from 'results' to 'eval' (#1901)
- fix: gemini chat formatting (#1900)

### Documentation

- docs(redteam): add documentation for Custom and PII plugins (#1892)

### Changed

- **fix:** update cloud share URL path from 'results' to 'eval' by [@mldangelo](https://github.com/promptfoo/promptfoo/pull/1901)
- **fix:** gemini chat formatting by [@typpo](https://github.com/promptfoo/promptfoo/pull/1900)
- **fix:** sharing to hosted by [@sklein12](https://github.com/promptfoo/promptfoo/pull/1902)
- **chore:** add `--filter-targets` to `redteam run` by [@typpo](https://github.com/promptfoo/promptfoo/pull/1893)
- **chore:** warn users about unknown arguments after 'eval' command by [@mldangelo](https://github.com/promptfoo/promptfoo/pull/1898)
- chore(webui): redesign navigation and dark mode components (#1903)
- chore(cli): warn users about unknown arguments after 'eval' command (#1898)
- chore: add `--filter-targets` to `redteam run` (#1893)

### Dependencies

- **chore(deps):** bump `@anthropic-ai/sdk` from 0.29.0 to 0.29.1 by [@dependabot](https://github.com/promptfoo/promptfoo/pull/1894)
- chore(deps): bump @anthropic-ai/sdk from 0.29.0 to 0.29.1 (#1894)

## [0.93.1] - 2024-10-15

### Fixed

- fix: Delete all evals broken (#1891)

### Added

- feat: Redteam http target tester (#1883)

### Changed

- **feat:** Crisp chat on certain pages by [@typpo](https://github.com/promptfoo/promptfoo/pull/1880)
- **feat:** Redteam HTTP target tester by [@sklein12](https://github.com/promptfoo/promptfoo/pull/1883)
- **fix:** Do not use default config when config is explicitly set by [@typpo](https://github.com/promptfoo/promptfoo/pull/1878)
- **fix:** Delete all evals broken by [@sklein12](https://github.com/promptfoo/promptfoo/pull/1891)
- **docs:** Add RAG architecture blog post by [@vsauter](https://github.com/promptfoo/promptfoo/pull/1886)
- **refactor(webui):** Move dashboard to redteam directory by [@mldangelo](https://github.com/promptfoo/promptfoo/pull/1890)
- refactor(webui): move dashboard to redteam directory (#1890)

## [0.93.0] - 2024-10-14

### Documentation

- docs: add rag architecture blog post (#1886)

### Added

- feat(cli): add example download functionality to init command (#1875)
- feat(redteam): introduce experimental redteam setup ui (#1872)
- feat(providers): watsonx provider (#1869)
- feat(providers): node package provider (#1855)
- feat: crisp chat on certain pages (#1880)

### Changed

- chore(webui): show tools in report view (#1871)

### Fixed

- fix(cli): only set redteam on combined configs when necessary (#1879)
- fix(cli): disable remote grading with rubric prompt override (#1877)
- fix(webui): rendering evals (#1881)
- fix: do not use default config when config is explicitly set (#1878)

## [0.92.3] - 2024-10-12

### Changed

- fix: request correct structure in prompt (#1851)
- fix: Only persist custom API url in local storage if it's set through the UI (#1854)
- fix: equality failure message (#1868)
- fix: don't always persist providers (#1870)
- feat: env variable to host pf at a different url path then base (#1853)
- chore(redteam): improve custom plugin definition and validation (#1860)
- chore: move skip logic to generate (#1834)
- chore: add `--filter-targets` alias (#1863)
- chore: Cloud sharing with new format (#1840)

### Fixed

- fix(webui): resolve undefined version display in InfoModal (#1856)

### Dependencies

- chore(deps-dev): bump @aws-sdk/client-bedrock-runtime from 3.667.0 to 3.668.0 (#1857)
- chore(deps-dev): bump @aws-sdk/client-bedrock-runtime from 3.668.0 to 3.669.0 (#1865)

## [0.92.2] - 2024-10-09

### Changed

- **ci(tests)**: Separate unit and integration tests in CI pipeline by [@mldangelo](https://github.com/mldangelo) in [#1849](https://github.com/promptfoo/promptfoo/pull/1849)
  - Bump `@aws-sdk/client-bedrock-runtime` from 3.666.0 to 3.667.0 by [@dependabot](https://github.com/dependabot) in [#1845](https://github.com/promptfoo/promptfoo/pull/1845)
  - Bump `@anthropic-ai/sdk` from 0.28.0 to 0.29.0 by [@dependabot](https://github.com/dependabot) in [#1846](https://github.com/promptfoo/promptfoo/pull/1846)
  - Bump `openai` from 4.67.2 to 4.67.3 by [@dependabot](https://github.com/dependabot) in [#1844](https://github.com/promptfoo/promptfoo/pull/1844)

### Fixed

- **fix(providers)**: Dynamically import FAL-AI serverless client by [@mldangelo](https://github.com/mldangelo) in [#1850](https://github.com/promptfoo/promptfoo/pull/1850)

### Dependencies

- **chore(deps)**:

## [0.92.1] - 2024-10-08

### Added

- **feat(providers):** Add support for an optional `responseSchema` file to Google Gemini by [@aud](https://github.com/promptfoo/promptfoo/pull/1839)
- feat(providers): Add support for an optional `responseSchema` file to google gemini (#1839)

### Changed

- **fix:** count could be off if there was a test that wasn't recorded by [@sklein12](https://github.com/promptfoo/promptfoo/pull/1841)
- **fix:** support relative paths by [@sklein12](https://github.com/promptfoo/promptfoo/pull/1842)
- **fix:** Prompt ordering on tables by [@sklein12](https://github.com/promptfoo/promptfoo/pull/1843)
- **chore:** delete empty file by [@sklein12](https://github.com/promptfoo/promptfoo/pull/1829)
- **chore:** rename tables by [@sklein12](https://github.com/promptfoo/promptfoo/pull/1831)
- chore(deps-dev): bump @aws-sdk/client-bedrock-runtime from 3.665.0 to 3.666.0 (#1836)

### Fixed

- **fix(provider):** fal prompt config overrides by [@drochetti](https://github.com/promptfoo/promptfoo/pull/1835)
- fix: Prompt ordering on tables (#1843)
- fix: support relative paths (#1842)
- fix: count could be off if there was a test that wasn't recorded (#1841)

### Dependencies

- **chore(deps):** bump openai from 4.67.1 to 4.67.2 by [@dependabot](https://github.com/promptfoo/promptfoo/pull/1837)
- **chore(deps-dev):** bump @aws-sdk/client-bedrock-runtime from 3.665.0 to 3.666.0 by [@dependabot](https://github.com/promptfoo/promptfoo/pull/1836)
- chore(deps): bump openai from 4.67.1 to 4.67.2 (#1837)

### Documentation

- **docs(contributing):** expand guide for adding new providers by [@mldangelo](https://github.com/promptfoo/promptfoo/pull/1833)

## [0.92.0] - 2024-10-07

### Fixed

- fix(provider): fal prompt config overrides (#1835)

### Documentation

- docs(contributing): expand guide for adding new providers (#1833)

### Changed

- Normalize eval results in db (#1776)
- foundation model blog post (#1823)
- site: custom blog index page (#1824)
- chore(build): allow-composite-ts (#1825)
- chore(cli): improve validation for extension hooks (#1827)
- chore: rename tables (#1831)
- chore: delete empty file (#1829)

## [0.91.3] - 2024-10-04

### Added

- feat(redteam): add religion plugin (#1822)
- feat(provider-fal): allow prompt config overrides (#1815)
- feat: remove in memory table (#1820)

## [0.91.2] - 2024-10-04

### Added

- feat(cli): Add input validation to eval command (@mldangelo #1810)
- feat(cli): Add real-time logging for Python script execution (@mldangelo #1818)
- feat(providers): Add support for setting cookies in `browser` provider (@typpo #1809)

### Changed

- chore(ci): Move integration tests to separate job in GitHub Actions workflow (@mldangelo #1821)
- chore(providers): Add support for file-based response parser for HTTP provider (@mldangelo #1808)
- chore(providers): Improve error message for browser provider missing imports (67c5fed2 @typpo)
- chore(redteam): Update to specific GPT-4 model (0be9c87f @mldangelo)
- chore(site): Update intro cal.com link (ff36972e @typpo)
- chore(webui): Remove 'use client' directives from React components (bc6f4214 @mldangelo)
- docs: Add Streamlit application in browser documentation (855e80f4 @typpo)
- docs: Escape tag in documentation (9c3ae83b @typpo)
- docs: Remove responseparser from quickstart (fe17b837 @typpo)
- docs: Remove responseParser from redteam template (feda3c60 @typpo)
- docs: Update test case reference documentation (d7c7a507 @mldangelo)
- docs: Update to use `redteam run` and `redteam report` (@typpo #1814)

### Fixed

- fix(redteam): Resolve cross-session templating issues (@typpo #1811)
- fix(webui): Ensure weight is not 0 (@sklein12 #1817)

### Dependencies

- chore(deps-dev): Bump @aws-sdk/client-bedrock-runtime from 3.658.1 to 3.662.0 (@dependabot #1805)
- chore(deps-dev): Bump @aws-sdk/client-bedrock-runtime from 3.663.0 to 3.664.0 (@dependabot #1819)
- chore(deps): Bump openai from 4.66.1 to 4.67.0 (@dependabot #1804)
- chore(deps): Bump replicate from 0.34.0 to 0.34.1 (@dependabot #1806)
- chore(deps): Update dependencies (ec37ca4e @mldangelo)

## [0.91.1] - 2024-10-01

### Changed

- feat: prompts as python classmethods (#1799)

### Fixed

- fix(redteam): read redteam config during redteam eval command (#1803)

### Documentation

- docs(custom-api): update documentation and improve typing (#1802)

## [0.91.0] - 2024-10-01

### Added

- feat(cli): ask for email on public share by @typpo in #1798
- feat(cli): support input transforms by @MrFlounder in #1704
- feat(redteam): add `redteam run` command by @typpo in #1791
- feat(webui): new Chart type on the eval page of web UI by @YingjiaLiu99 in #1147

### Changed

- fix: calc the same prompt id everywhere by @sklein12 in #1795
- docs: add troubleshooting section for timeouts by @mldangelo
- docs: fix indentation by @typpo
- docs: provider index by @mldangelo in #1792
- docs: update ts-config example README with tsx loader options by @mldangelo
- site: misc redteam guide clarifications by @typpo
- chore(cli): reorganize command structure and add program name by @mldangelo
- chore(cli): simplify node version check by @mldangelo in #1794
- chore(openai): use omni moderation by default by @typpo in #1797
- chore(providers): add support for special chars in browser provider by @typpo in #1790
- chore(providers): render provider label using Nunjucks by @mldangelo in #1789
- chore(providers): warn on unknown provider types by @mldangelo in #1787
- chore(redteam): include package version in redteam run hash by @typpo in 6d2d0c65
- chore(redteam): rename and export base classes by @mldangelo in #1801
- chore(redteam): serverside generation for indirect-prompt-injection by @mldangelo
- chore(redteam): update adversarial generation to specific gpt-4o model by @typpo in 1f397f62
- chore(cli): reorganize command structure and add program name by @mldangelo in 66781927

### Fixed

- fix(build): remove ts-config path aliases until compilation works correctly by @sklein12 in #1796
- fix(cli): don't ask for email when sharing in ci or without tty by @typpo
- fix(package): use provider prompt map when running via Node package by @vsauter in #1788
- fix(redteam): don't include entities if list is empty by @typpo
- fix(redteam): OWASP aliases by @typpo in #1765

### Dependencies

- chore(deps): bump openai from 4.65.0 to 4.66.1 by @dependabot in #1800
- chore(deps): update dependencies by @mldangelo

## [0.90.3] - 2024-09-27

### Changed

- fix: browser provider ignores cert errors by @ianw_github in 9fcc9f5974d919291456292e187fba1b1bacb3e2

## [0.90.2] - 2024-09-27

### Changed

- **feat:** Add fal.ai provider by [@drochetti](https://github.com/drochetti) in [#1778](https://github.com/promptfoo/promptfoo/pull/1778)
- **feat:** Add install script for pre-built binary installation by [@mldangelo](https://github.com/mldangelo) in [#1755](https://github.com/promptfoo/promptfoo/pull/1755)
- **fix:** Improve JSON parser handling for multiple braces by [@typpo](https://github.com/typpo) in [#1766](https://github.com/promptfoo/promptfoo/pull/1766)
- **refactor(eval):** Reorganize and improve eval command options by [@mldangelo](https://github.com/mldangelo) in [#1762](https://github.com/promptfoo/promptfoo/pull/1762)
- **chore(bedrock):** Improve support for LLAMA3.1 and LLAMA3.2 model configurations by [@mldangelo](https://github.com/mldangelo) in [#1777](https://github.com/promptfoo/promptfoo/pull/1777)
- **chore(config):** Simplify config loading by [@mldangelo](https://github.com/mldangelo) in [#1779](https://github.com/promptfoo/promptfoo/pull/1779)
- **chore(redteam):** Move select plugins for server-side generation by [@mldangelo](https://github.com/mldangelo) in [#1783](https://github.com/promptfoo/promptfoo/pull/1783)
- **ci(nexe-build):** Add ARM64 support for nexe builds by [@mldangelo](https://github.com/mldangelo) in [#1780](https://github.com/promptfoo/promptfoo/pull/1780)
- **ci(nexe-build):** Update runner selection for macOS and add Windows file extension by [@mldangelo](https://github.com/mldangelo) in [#1784](https://github.com/promptfoo/promptfoo/pull/1784)

### Fixed

- **fix(providers):** Correct data types for `responseParser` in HTTP provider by [@typpo](https://github.com/typpo) in [#1764](https://github.com/promptfoo/promptfoo/pull/1764)

### Dependencies

- **chore(deps-dev):** Bump `@aws-sdk/client-bedrock-runtime` from 3.658.0 to 3.658.1 by [@dependabot](https://github.com/dependabot) in [#1769](https://github.com/promptfoo/promptfoo/pull/1769)
- **chore(deps):** Bump `replicate` from 0.33.0 to 0.34.0 by [@dependabot](https://github.com/dependabot) in [#1767](https://github.com/promptfoo/promptfoo/pull/1767)
- **chore(deps):** Bump `openai` from 4.63.0 to 4.64.0 by [@dependabot](https://github.com/dependabot) in [#1768](https://github.com/promptfoo/promptfoo/pull/1768)

## [0.90.1] - 2024-09-26

### Changed

- **chore(providers):** Updated Bedrock integration to support Llama 3.2 models. [#1763](https://github.com/promptfoo/promptfoo/pull/1763) by [@aristsakpinis93](https://github.com/aristsakpinis93)
- **chore:** Added support for config objects in JavaScript and Python assertions. [#1729](https://github.com/promptfoo/promptfoo/pull/1729) by [@vedantr](https://github.com/vedantr)
- **fix:** Improved prompts handling per provider. [#1757](https://github.com/promptfoo/promptfoo/pull/1757) by [@typpo](https://github.com/typpo)
- **fix:** Updated `--no-interactive` description and added it to the documentation. [#1761](https://github.com/promptfoo/promptfoo/pull/1761) by [@kentyman23](https://github.com/kentyman23)
- site: adding blog post for Prompt Airlines (#1774)

### Dependencies

- **chore(deps-dev):** Bumped `@aws-sdk/client-bedrock-runtime` from 3.654.0 to 3.658.0. [#1758](https://github.com/promptfoo/promptfoo/pull/1758) by [@dependabot](https://github.com/dependabot)

## [0.90.0] - 2024-09-24

### Changed

- cli: Added 'pf' as an alias for the 'promptfoo' command (@mldangelo, #1745)
- providers(bedrock): Added support for AI21 Jamba Models and Meta Llama 3.1 Models (@mldangelo, #1753)
- providers(python): Added support for file:// syntax for Python providers (@mldangelo, #1748)
- providers(http): Added support for raw requests (@typpo, #1749)
- cli: implement cloud Login functionality for private sharing (@sklein12, #1719)
- cli(redteam): aliased 'eval' in redteam namespace and prioritized redteam.yaml over promptfooconfig.yaml (@typpo, #1664)
- providers(http): Added templating support for provider URLs (@mldangelo, #1747)
- cli: read config files from directory paths (@andretran, #1721)
- Added PROMPTFOO_EXPERIMENTAL environment variable (@typpo)
- Simplified redteam consent process (@typpo)
- Improved input handling for login prompts (@mldangelo)
- Updated dependencies (@mldangelo)
- webui: fix route to edit eval description(@sklein12, #1754)
- cli: prevent logging of empty output paths (@mldangelo)
- Added raw HTTP request example (@typpo)
- Updated documentation to prefer prebuilt versions (@sklein12, #1752)
- Triggered release step in nexe build for tagged branches (@mldangelo)
- Updated release token in GitHub Actions workflow (@mldangelo)
- Added continue-on-error to nexe-build job (@mldangelo)

## [0.89.4] - 2024-09-23

### Added

- feat(webui): display suggestions (#1739)

### Changed

- feat: headless browser provider (#1736)
- feat: suggestions (#1723)
- feat: improvements to http and websocket providers (#1732)
- fix: empty state for webui (#1727)
- chore: add costs for OpenAI model "gpt-4o-2024-08-06" (#1728)
- fix: catch errors when creating share url (#1726)https://github.com/promptfoo/promptfoo/pull/1725
- fix: add missing outputPath (#1734)
- fix: output path when PROMPTFOO_LIGHTWEIGHT_RESULTS is set (#1737)
- chore: Move share action to server (#1743)
- docs: Update documentation for Tree-based Jailbreaks Strategy by @vingiarrusso in

### Fixed

- fix(prompts): add handling for function prompt (#1724)

## [0.89.3] - 2024-09-20

### Changed

- **Bug Fixes:**
  - Improved sanitization of generations ([#1713](https://github.com/promptfoo/promptfoo/pull/1713) by [@typpo](https://github.com/typpo))
  - Reverted config changes to resolve prompt file bug ([#1722](https://github.com/promptfoo/promptfoo/pull/1722) by [@mldangelo](https://github.com/mldangelo))
- **Docs**
  - Added more information to the enterprise page ([#1714](https://github.com/promptfoo/promptfoo/pull/1714) by [@typpo](https://github.com/typpo))
  - Updated the about page ([#1715](https://github.com/promptfoo/promptfoo/pull/1715) by [@typpo](https://github.com/typpo))
  - Minor landing page updates ([#1718](https://github.com/promptfoo/promptfoo/pull/1718) by [@typpo](https://github.com/typpo))
- Update documentation for Tree-based Jailbreaks Strategy (#1725)

## [0.89.2] - 2024-09-18

### Changed

- **Dependencies**: Updated project dependencies (@mldangelo)
- **Website**: Added truncate functionality to the site (@typpo)
- Fixed Node cache dependency issue (@typpo)
- Improved nexe build workflow artifact handling in CI pipeline (@mldangelo)
- Bumped version to 0.89.2 (@typpo)
-

## [0.89.1] - 2024-09-18

### Added

- **feat(provider/openai)**: support loading `response_format` from a file by [@albertlieyingadrian](https://github.com/albertlieyingadrian) in [#1711](https://github.com/promptfoo/promptfoo/pull/1711)
- **feat(matchers)**: add external file loader for LLM rubric by [@albertlieyingadrian](https://github.com/albertlieyingadrian) in [#1698](https://github.com/promptfoo/promptfoo/pull/1698)

### Changed

- **feat**: Redteam dashboard by [@typpo](https://github.com/typpo) in [#1709](https://github.com/promptfoo/promptfoo/pull/1709)
- **feat**: add WebSocket provider by [@typpo](https://github.com/typpo) in [#1712](https://github.com/promptfoo/promptfoo/pull/1712)
- **docs**: GPT vs O1 guide by [@typpo](https://github.com/typpo) in [#1703](https://github.com/promptfoo/promptfoo/pull/1703)

### Dependencies

- **chore(deps)**: bump `openai` from `4.61.1` to `4.62.0` by [@dependabot](https://github.com/dependabot) in [#1706](https://github.com/promptfoo/promptfoo/pull/1706)
- **chore(deps)**: bump `@azure/openai-assistants` from `1.0.0-beta.5` to `1.0.0-beta.6` by [@dependabot](https://github.com/dependabot) in [#1707](https://github.com/promptfoo/promptfoo/pull/1707)

## [0.89.0] - 2024-09-17

### Added

- feat(util): add nunjucks template support for file path (#1688) by @albertlieyingadrian
- feat(redteam): top level targets, plugins, strategies (#1689) by @typpo

### Changed

- feat: Migrate NextUI to a React App (#1637) by @sklein12
- feat: add golang provider (#1693) by @typpo
- feat: make config `prompts` optional (#1694) by @typpo
- chore(redteam): plumb scores per plugin and strategy (#1684) by @typpo
- chore(redteam): redteam init indent plugins and strategies by @typpo
- chore(redteam): redteam onboarding updates (#1695) by @typpo
- chore(redteam): update some framework mappings by @typpo
- refactor(csv): improve assertion parsing and add warning for single underscore usage (#1692) by @mldangelo
- docs: improve Python provider example with stub LLM function by @mldangelo

### Fixed

- fix(python): change PythonShell mode to binary to fix unicode encoding issues (#1671) by @mldangelo
- fix(python): check --version for executable path validation (#1690) by @mldangelo
- fix(providers): Mistral Error Reporting (#1691) by @GICodeWarrior

### Dependencies

- chore(deps): bump openai from 4.61.0 to 4.61.1 (#1696) by @dependabot
- chore(deps): remove nexe dev dependency by @mldangelo
- chore(deps): update eslint and related packages by @mldangelo

## [0.88.0] - 2024-09-16

### Dependencies

- chore(deps): bump replicate from 0.32.1 to 0.33.0 (#1682)

### Added

- feat(webui): display custom namedScores (#1669)

### Changed

- **Added** `--env-path` as an alias for the `--env-file` option in CLI (@mldangelo)
- **Introduced** `PROMPTFOO_LIGHTWEIGHT_RESULTS` environment variable to optimize result storage (@typpo)
- **Added** `validatePythonPath` function and improved error handling for Python scripts (@mldangelo)
- **Displayed** custom named scores in the Web UI (@khp)
- **Improved** support for structured outputs in the OpenAI provider (@mldangelo)
- **Added** OpenAI Assistant's token usage statistics (@albertlieyingadrian)
- **Added** pricing information for Azure OpenAI models (@mldangelo)
- **Improved** API URL formatting for Azure OpenAI provider (@mldangelo)
- **Fixed** prompt normalization when reading configurations (@mldangelo)
- **Resolved** Docker image issues by adding Python, ensuring the `next` output directory exists, and disabling telemetry (@mldangelo)
- **Improved** message parsing for the Anthropic provider (@mldangelo)
- **Fixed** error in loading externally defined OpenAI function calls (@mldangelo)
- **Corrected** latency assertion error for zero milliseconds latency (@albertlieyingadrian)
- **Added** a new Red Team introduction and case studies to the documentation (@typpo)
- **Updated** model references and default LLM models in the documentation (@mldangelo)
- **Fixed** typos and broken image links in the documentation (@mldangelo, @typpo)
- **Refactored** Red Team commands and types to improve code organization (@mldangelo)
- **Moved** `evaluateOptions` initialization to `evalCommand` (@mldangelo)
- **Centralized** cost calculation logic in providers (@mldangelo)
- ci: improve nexe build workflow and caching (#1683)
- chore(providers): add pricing information for Azure OpenAI models (#1681)

### Tests

- **Added** support for `file://` prefix for local file paths in the `tests:` field in configuration (@mldangelo)

## [0.87.1] - 2024-09-12

### Fixed

- fix(docker): add Python to Docker image and verify in CI (#1677)
- fix(assertions): fix latencyMs comparison with undefined to allow 0 ms latency (#1668)
- fix(providers): improve parseMessages function for anthropic (#1666)
- fix(dockerfile): ensure next out directory exists and disable next telemetry (#1665)
- fix: normalize prompts when reading configs (#1659)

### Added

- feat(python): add validatePythonPath function and improve error handling (#1670)
- feat(cli): accept '--env-path' as an alias for '--env-file' option (#1654)
- feat: PROMPTFOO_LIGHTWEIGHT_RESULTS envar (#1450)

### Documentation

- docs: red team intro (#1662)
- docs: update model references from gpt-3.5-turbo to gpt-4o-mini (#1655)

### Changed

- **Add OpenAI `o1` pricing** by [@typpo](https://github.com/typpo) in [#1649](https://github.com/promptfoo/promptfoo/pull/1649)
- **Add support for OpenAI `o1` max completion tokens** by [@mldangelo](https://github.com/mldangelo) in [#1650](https://github.com/promptfoo/promptfoo/pull/1650)
- **Share link issue when self-hosting** by [@typpo](https://github.com/typpo) in [#1647](https://github.com/promptfoo/promptfoo/pull/1647)
- **Fix OpenAI function tool callbacks handling** by [@mldangelo](https://github.com/mldangelo) in [#1648](https://github.com/promptfoo/promptfoo/pull/1648)
- **Fix broken anchor links** by [@mldangelo](https://github.com/mldangelo) in [#1645](https://github.com/promptfoo/promptfoo/pull/1645)
- **Add documentation for Echo provider** by [@mldangelo](https://github.com/mldangelo) in [#1646](https://github.com/promptfoo/promptfoo/pull/1646)
- ci: add push trigger to docker workflow (#1678)
- refactor(providers): centralize cost calculation logic (#1679)
- refactor: move evaluateOptions initialization to evalCommand (#1674)
- refactor(redteam): move redteam types to src/redteam/types (#1653)
- refactor(redteam): move redteam commands to src/redteam/commands (#1652)
- chore(providers): improve API URL formatting for Azure OpenAI provider (#1672)
- chore(providers): add openai assistant's token usage (#1661)
- chore(openai): improve support for structured outputs (#1656)
- chore: support file:// prefix for local file paths in `tests:` field in config (#1651)

## [0.87.0] - 2024-09-12

### Changed

- feat: remote strategy execution (#1592)
- fix: run db migrations first thing in cli (#1638)
- chore: add --remote to `eval` (#1639)
- chore: ability to record when feature is used (#1643)
- site: intro and image updates (#1636)

### Dependencies

- chore(deps-dev): bump @aws-sdk/client-bedrock-runtime from 3.649.0 to 3.650.0 (#1640)
- chore(deps): bump openai from 4.58.2 to 4.59.0 (#1641)

## [0.86.1] - 2024-09-11

### Changed

- feat: cross-session leak plugin (#1631)
- fix: quickswitcher (#1635)

## [0.86.0] - 2024-09-11

### Changed

- **feat**: Added MITRE Atlas plugin aliases by [@typpo](https://github.com/typpo) in [#1629](https://github.com/promptfoo/promptfoo/pull/1629)
- **chore**: Removed the NextAPI by [@sklein12](https://github.com/sklein12) in [#1599](https://github.com/promptfoo/promptfoo/pull/1599)
- **fix**: Improved rate limiting handling by [@sinedied](https://github.com/sinedied) in [#1633](https://github.com/promptfoo/promptfoo/pull/1633)
- **fix**: Ensured `name:value` pairs are unique, rather than just names, for tags by [@sklein12](https://github.com/sklein12) in [#1621](https://github.com/promptfoo/promptfoo/pull/1621)
- **chore**: Fixed paths for `ts-node` by [@sklein12](https://github.com/sklein12) in [#1628](https://github.com/promptfoo/promptfoo/pull/1628)
- **chore**: Standardized paths by [@sklein12](https://github.com/sklein12) in [#1627](https://github.com/promptfoo/promptfoo/pull/1627)

### Dependencies

- **chore(deps-dev)**: Bumped `@aws-sdk/client-bedrock-runtime` from 3.645.0 to 3.649.0 by [@dependabot](https://github.com/dependabot) in [#1632](https://github.com/promptfoo/promptfoo/pull/1632)
- **chore(deps)**: Bumped `@anthropic-ai/sdk` from 0.27.2 to 0.27.3 by [@dependabot](https://github.com/dependabot) in [#1625](https://github.com/promptfoo/promptfoo/pull/1625)
- **chore(deps)**: Bumped `openai` from 4.58.1 to 4.58.2 by [@dependabot](https://github.com/dependabot) in [#1624](https://github.com/promptfoo/promptfoo/pull/1624)

## [0.85.2] - 2024-09-10

### Changed

- feat: compliance status in redteam reports (#1619)
- fix: prompt parsing (#1620)

## [0.85.1] - 2024-09-09

### Changed

- feat: add support for markdown prompts (#1616)
- fix: Indirect Prompt Injection missing purpose and will only generate… (#1618)

### Dependencies

- chore(deps): bump openai from 4.58.0 to 4.58.1 (#1617)

## [0.85.0] - 2024-09-06

### Added

- **feat(mistral):** Update chat models and add embedding provider by @mldangelo in [#1614](https://github.com/promptfoo/promptfoo/pull/1614)
- **feat(templates):** Allow Nunjucks templating in grader context by @mldangelo in [#1606](https://github.com/promptfoo/promptfoo/pull/1606)
- **feat(redteam):** Add remote generation for multilingual strategy by @mldangelo in [#1603](https://github.com/promptfoo/promptfoo/pull/1603)
- **feat(redteam):** ASCII smuggling plugin by @typpo in [#1602](https://github.com/promptfoo/promptfoo/pull/1602)
- **feat(redteam):** More direct prompt injections by @typpo in [#1600](https://github.com/promptfoo/promptfoo/pull/1600)
- **feat(redteam):** Prompt injections for all test cases by @typpo in [commit 28605413](https://github.com/promptfoo/promptfoo/commit/28605413)

### Changed

- **refactor:** Improve project initialization and error handling by @mldangelo in [#1591](https://github.com/promptfoo/promptfoo/pull/1591)
- **chore:** Warn if API keys are not present when running `promptfoo init` by @cristiancavalli in [#1577](https://github.com/promptfoo/promptfoo/pull/1577)
- **chore:** Add info to contains-all and icontains-all error by @typpo in [#1596](https://github.com/promptfoo/promptfoo/pull/1596)
- **chore(redteam):** Export graders by @sklein12 in [#1593](https://github.com/promptfoo/promptfoo/pull/1593)
- **chore(redteam):** Export prompt generators by @sklein12 in [#1583](https://github.com/promptfoo/promptfoo/pull/1583)
- **docs:** Add information on loading scenarios from external files by @mldangelo in [commit ddcc6e59](https://github.com/promptfoo/promptfoo/commit/ddcc6e59)

### Fixed

- **fix(redteam):** Correct metric name for misinfo/pii/etc plugins by @typpo in [#1605](https://github.com/promptfoo/promptfoo/pull/1605)
- **fix(redteam):** Remove quotes and numbered results from generated prompts by @typpo in [#1601](https://github.com/promptfoo/promptfoo/pull/1601)
- **fix(redteam):** Move purpose to the right place in redteam template by @typpo in [commit 00b2ed1c](https://github.com/promptfoo/promptfoo/commit/00b2ed1c)

### Dependencies

- **chore(deps):** Bump openai from 4.57.3 to 4.58.0 by @dependabot in [#1608](https://github.com/promptfoo/promptfoo/pull/1608)
- **chore(deps):** Bump openai from 4.57.2 to 4.57.3 by @dependabot in [#1594](https://github.com/promptfoo/promptfoo/pull/1594)

### Documentation

- **docs(redteam):** Red team introduction by @typpo in [commit ba5fe14c](https://github.com/promptfoo/promptfoo/commit/ba5fe14c) and [commit 60624456](https://github.com/promptfoo/promptfoo/commit/60624456)
- **docs(redteam):** Minor redteam update by @typpo in [commit 7cad8da5](https://github.com/promptfoo/promptfoo/commit/7cad8da5)

### Tests

- **test(redteam):** Enhance nested quotes handling in parseGeneratedPrompts by @mldangelo in [commit 36f6464a](https://github.com/promptfoo/promptfoo/commit/36f6464a)

## [0.84.1] - 2024-09-04

### Changed

- fix: json parsing infinite loop (#1590)
- fix: add cache and timeout to remote grading (#1589)

## [0.84.0] - 2024-09-04

### Changed

- Support for remote `llm-rubric` (@typpo in #1585)
- Resolve foreign key constraint in `deleteAllEvals` (@mldangelo in #1581)
- Don't set OpenAI chat completion `seed=0` by default (@Sasja in #1580)
- Improve strategy JSON parsing (@typpo in #1587)
- Multilingual strategy now uses redteam provider (@typpo in #1586)
- Handle redteam remote generation error (@typpo)
- Redteam refusals are not failures for Vertex AI (@typpo)
- Reorganize redteam exports and add Strategies (@mldangelo in #1588)
- Update OpenAI config documentation (@mldangelo)
- Improve Azure environment variables and configuration documentation (@mldangelo)
- Bump dependencies and devDependencies (@mldangelo)
- Set `stream: false` in Ollama provider (@typpo, #1568)
- Bump openai from 4.57.0 to 4.57.1 (@dependabot in #1579)
- Regenerate JSON schema based on type change (@mldangelo)
- Synchronize EnvOverrides in types and validators (@mldangelo)

## [0.83.2] - 2024-09-03

### Added

- feat: add --remote to redteam generate (#1576)

## [0.83.1] - 2024-09-03

## [0.83.0] - 2024-09-03

### Changed

- feat: add onboarding flow for http endpoint (#1572)
- feat: remote generation on the cli (#1570)
- docs: update YAML syntax for prompts and providers arrays (#1574)

## [0.82.0] - 2024-09-02

### Added

- feat(redteam): add remote generation for purpose and entities by @mldangelo

### Changed

- feat: add `delay` option for redteam generate and refactor plugins by @typpo
- fix: validate all plugins before running any by @typpo
- fix: remove indirect prompt injection `config.systemPrompt` dependency by @typpo
- fix: show all strategies on report by @typpo
- fix: bfla grading by @typpo
- chore: simplify redteam types by @typpo
- chore: move redteam command locations by @typpo
- chore: defaults for redteam plugins/strategies by @typpo
- chore: clean up some redteam onboarding questions by @typpo
- chore: export redteam plugins by @typpo
- chore: rename envar by @typpo
- chore: add `PROMPTFOO_NO_REDTEAM_MODERATION` envar by @typpo
- chore(redteam): add progress bar to multilingual strategy by @mldangelo
- chore(redteam): export extraction functions by @mldangelo
- chore(docker): install peer dependencies during build by @mldangelo
- docs: update file paths to use file:// prefix by @mldangelo
- chore: clean up some redteam onboarding questions (#1569)
- chore: defaults for redteam plugins/strategies (#1521)

### Dependencies

- chore(deps-dev): bump @aws-sdk/client-bedrock-runtime from 3.637.0 to 3.642.0 by @dependabot
- chore(deps): bump replicate from 0.32.0 to 0.32.1 by @dependabot
- chore(deps): bump openai from 4.56.1 to 4.57.0 by @dependabot
- chore(deps): bump the github-actions group with 2 updates by @dependabot

## [0.81.5] - 2024-08-30

### Dependencies

- chore(deps): bump the github-actions group with 2 updates (#1566)
- chore(deps): bump replicate from 0.32.0 to 0.32.1 (#1559)
- chore(deps): bump openai from 4.56.1 to 4.57.0 (#1558)

### Fixed

- fix: remove indirect prompt injection `config.systemPrompt` dependency (#1562)
- fix: validate all plugins before running any (#1561)

### Added

- feat: add `delay` option for redteam generate and refactor plugins (#1564)
- feat(redteam): add remote generation for purpose and entities (#1555)

### Changed

- feat: global `env` var in templates (#1553)
- fix: harmful grader (#1554)
- chore: include createdAt in getStandaloneEvals (#1550)
- chore: write eval tags to database and add migration (#1551)
- style: enforce object shorthand rule (#1557)
- chore: move redteam command locations (#1565)
- chore: simplify redteam types (#1563)
- chore(deps-dev): bump @aws-sdk/client-bedrock-runtime from 3.637.0 to 3.642.0 (#1560)

## [0.81.4] - 2024-08-29

### Changed

- **fix:** redteam progress bar by @typpo in [#1548](https://github.com/promptfoo/promptfoo/pull/1548)
- **fix:** redteam grading should use defaultTest by @typpo in [#1549](https://github.com/promptfoo/promptfoo/pull/1549)
- **refactor:** move extractJsonObjects to json utility module by @mldangelo in [#1539](https://github.com/promptfoo/promptfoo/pull/1539)

### Fixed

- **fix(redteam):** fix modifier handling in PluginBase by @mldangelo in [#1538](https://github.com/promptfoo/promptfoo/pull/1538)
- **fix(testCases):** improve test case generation with retry logic by @mldangelo in [#1544](https://github.com/promptfoo/promptfoo/pull/1544)
- **fix(docker):** link peer dependencies in Docker build by @mldangelo in [#1545](https://github.com/promptfoo/promptfoo/pull/1545)
- **fix(devcontainer):** simplify and standardize development environment by @mldangelo in [#1547](https://github.com/promptfoo/promptfoo/pull/1547)

### Dependencies

- **chore(deps):** update dependencies by @mldangelo in [#1540](https://github.com/promptfoo/promptfoo/pull/1540)
- **chore(deps):** bump @anthropic-ai/sdk from 0.27.0 to 0.27.1 by @dependabot in [#1541](https://github.com/promptfoo/promptfoo/pull/1541)
- **chore(deps):** bump openai from 4.56.0 to 4.56.1 by @dependabot in [#1542](https://github.com/promptfoo/promptfoo/pull/1542)

## [0.81.3] - 2024-08-28

### Changed

- fix: use redteam provider in extractions (#1536)
- feat: Indirect prompt injection plugin (#1518)
- feat: add support for tags property in config (#1526)
- feat: ability to reference external files in plugin config (#1530)
- feat: custom redteam plugins (#1529)
- fix: remove failure messages from output (#1531)
- fix: reduce pii false positives (#1532)
- fix: Addtl Pii false positives (#1533)
- fix: RBAC plugin false positives (#1534)
- fix: redteam providers should be overriddeable (#1516)
- fix: dont use openai moderation if key not present (#1535)

### Fixed

- fix(redteam): update logic for json only response format in default provider (#1537)

## [0.81.2] - 2024-08-27

### Changed

- fix: use redteam provider in extractions (#1536)
- feat: Indirect prompt injection plugin (#1518)
- feat: add support for tags property in config (#1526)
- feat: ability to reference external files in plugin config (#1530)
- feat: custom redteam plugins (#1529)
- fix: remove failure messages from output (#1531)
- fix: reduce pii false positives (#1532)
- fix: Addtl Pii false positives (#1533)
- fix: RBAC plugin false positives (#1534)
- fix: redteam providers should be overriddeable (#1516)
- fix: dont use openai moderation if key not present (#1535)

## [0.81.1] - 2024-08-27

### Changed

- feat: Indirect prompt injection plugin (#1518)
- feat: add support for `tags` property in config (#1526)
- feat: ability to reference external files in plugin config (#1530)
- feat: custom redteam plugins (#1529)
- fix: remove failure messages from output (#1531)
- fix: reduce pii false positives (#1532)
- fix: Addtl Pii false positives (#1533)
- fix: RBAC plugin false positives (#1534)
- fix: redteam providers should be overriddeable (#1516)
- fix: dont use openai moderation if key not present (#1535)
- chore: Set jest command line setting for jest extension (#1527)

## [0.81.0] - 2024-08-26

### Added

- feat(report): performance by strategy (#1524)
- feat(ai21): Add AI21 Labs provider (#1514)
- feat(docker): add Python runtime to final image (#1519)
- feat(anthropic): add support for create message headers (prompt caching) (#1503)

### Changed

- feat: report view sidebar for previewing test failures (#1522)
- chore: add plugin/strategy descriptions (#1520)
- chore: add `promptfoo redteam plugins` command to list plugins (#1523)
- chore: clear cache status messages (#1517)

### Fixed

- fix(scriptCompletionProvider): handle UTF-8 encoding in script output (#1515)
- fix(config): support loading scenarios and tests from external files (#331)

### Dependencies

- chore(deps-dev): bump @aws-sdk/client-bedrock-runtime from 3.635.0 to 3.637.0 (#1513)

## [0.80.3] - 2024-08-22

### Changed

- **Add Support for Embeddings API (Cohere)**: Added support for the embeddings API. [#1502](https://github.com/promptfoo/promptfoo/pull/1502) by @typpo
- **Improve Download Menu**: Enhanced the web UI by improving the download menu, adding an option to download human eval test cases, and adding tests. [#1500](https://github.com/promptfoo/promptfoo/pull/1500) by @mldangelo
- **Python IPC Encoding**: Resolved an issue by ensuring that Python IPC uses UTF-8 encoding. [#1511](https://github.com/promptfoo/promptfoo/pull/1511) by @typpo
- **Dependencies**:
  - Bumped `@anthropic-ai/sdk` from `0.26.1` to `0.27.0`. [#1507](https://github.com/promptfoo/promptfoo/pull/1507) by @dependabot
  - Upgraded Docusaurus to version `3.5.2`. [#1512](https://github.com/promptfoo/promptfoo/pull/1512) by @mldangelo

## [0.80.2] - 2024-08-22

### Changed

- fix: remove prompt-extraction from base plugins (#1505)

## [0.80.1] - 2024-08-21

### Added

- feat(redteam): improve test generation and reporting (#1481)
- feat(eval)!: remove interactive providers option (#1487)

### Changed

- refactor(harmful): improve test generation and deduplication (#1480)
- fix: hosted load shared eval (#1482)
- fix: Generate correct url for hosted shared evals (#1484)
- feat: multilingual strategy (#1483)
- chore(eslint): add and configure eslint-plugin-unicorn (#1489)
- fix: include vars in python provider cache key (#1493)
- fix: Including prompt extraction broke redteam generation (#1494)
- fix: floating point comparisons in matchers (#1486)
- site: enterprise breakdown (#1495)
- fix: Prompt setup during redteam generation (#1496)
- fix: hardcoded injectVars in harmful plugin (#1498)
- site: enterprise blog post (#1497)

### Fixed

- fix(assertions): update error messages for context-relevance and context-faithfulness (#1485)

### Dependencies

- chore(deps-dev): bump @aws-sdk/client-bedrock-runtime from 3.632.0 to 3.635.0 (#1490)

## [0.80.0] - 2024-08-21

### Changed

- **Multilingual Strategy**: Added multilingual strategy by @typpo in [#1483](https://github.com/promptfoo/promptfoo/pull/1483)
- **Redteam**: Improved test generation and reporting by @mldangelo in [#1481](https://github.com/promptfoo/promptfoo/pull/1481)
- **Evaluation**: Removed interactive providers option by @mldangelo in [#1487](https://github.com/promptfoo/promptfoo/pull/1487)
- **Hosted Load**: Fixed hosted load shared eval by @sklein12 in [#1482](https://github.com/promptfoo/promptfoo/pull/1482)
- **Shared Evals**: Generated correct URL for hosted shared evals by @sklein12 in [#1484](https://github.com/promptfoo/promptfoo/pull/1484)
- **Assertions**: Updated error messages for context-relevance and context-faithfulness by @mldangelo in [#1485](https://github.com/promptfoo/promptfoo/pull/1485)
- **Python Provider**: Included vars in Python provider cache key by @typpo in [#1493](https://github.com/promptfoo/promptfoo/pull/1493)
- **Prompt Extraction**: Fixed prompt extraction during redteam generation by @sklein12 in [#1494](https://github.com/promptfoo/promptfoo/pull/1494)
- **Matchers**: Fixed floating point comparisons in matchers by @typpo in [#1486](https://github.com/promptfoo/promptfoo/pull/1486)
- **Redteam Generation**: Fixed prompt setup during redteam generation by @sklein12 in [#1496](https://github.com/promptfoo/promptfoo/pull/1496)
- **Harmful Tests**: Improved test generation and deduplication by @mldangelo in [#1480](https://github.com/promptfoo/promptfoo/pull/1480)
- **ESLint**: Added and configured eslint-plugin-unicorn by @mldangelo in [#1489](https://github.com/promptfoo/promptfoo/pull/1489)
- **Dependencies**: Bumped @aws-sdk/client-bedrock-runtime from 3.632.0 to 3.635.0 by @dependabot in [#1490](https://github.com/promptfoo/promptfoo/pull/1490)
- **Crescendo**: Crescendo now uses gpt-4o-mini instead of gpt-4o by @typpo
- **Environment Variables**: Added GROQ_API_KEY and alphabetized 3rd party environment variables by @mldangelo
- **Enterprise Breakdown**: Added enterprise breakdown by @typpo in [#1495](https://github.com/promptfoo/promptfoo/pull/1495)

## [0.79.0] - 2024-08-20

### Added

- feat(groq): integrate native Groq SDK and update documentation by @mldangelo in #1479
- feat(redteam): support multiple policies in redteam config by @mldangelo in #1470
- feat(redteam): handle graceful exit on Ctrl+C during initialization by @mldangelo

### Changed

- feat: Prompt Extraction Redteam Plugin by @sklein12 in #1471
- feat: nexe build artifacts by @typpo in #1472
- fix: expand supported config file extensions by @mldangelo in #1473
- fix: onboarding.ts should assume context.py by @typpo
- fix: typo in onboarding example by @typpo
- fix: reduce false positives in `policy` and `sql-injection` by @typpo
- docs: remove references to optional Supabase environment variables by @mldangelo in #1474
- docs: owasp llm top 10 updates by @typpo
- test: mock logger in util test suite by @mldangelo
- chore(workflow): change release trigger type from 'published' to 'created' in Docker workflow, remove pull request and push triggers by @mldangelo
- chore(webui): update plugin display names by @typpo
- chore: refine pass rate threshold logging by @mldangelo
- ci: upload artifact by @typpo

### Fixed

- fix(devcontainer): improve Docker setup for development environment by @mldangelo
- fix(devcontainer): update Dockerfile.dev for Node.js development by @mldangelo
- fix(webui): truncate floating point scores by @typpo

### Dependencies

- chore(deps): update dependencies by @mldangelo in #1478
- chore(deps): update dependencies including @swc/core, esbuild, @anthropic-ai/sdk, and openai by @mldangelo

### Tests

- test(config): run tests over example promptfoo configs by @mldangelo in #1475

## [0.78.3] - 2024-08-19

### Added

- feat(redteam): add base path to CLI state for redteam generate by @mldangelo in [#1464](https://github.com/promptfoo/promptfoo/pull/1464)
- feat(eval): add global pass rate threshold by @mldangelo in [#1443](https://github.com/promptfoo/promptfoo/pull/1443)

### Changed

- chore: check config.redteam instead of config.metadata.redteam by @mldangelo in [#1463](https://github.com/promptfoo/promptfoo/pull/1463)
- chore: Add vscode settings for prettier formatting by @sklein12 in [#1469](https://github.com/promptfoo/promptfoo/pull/1469)
- build: add defaults for supabase environment variables by @sklein12 in [#1468](https://github.com/promptfoo/promptfoo/pull/1468)
- fix: smarter caching in exec provider by @typpo in [#1467](https://github.com/promptfoo/promptfoo/pull/1467)
- docs: display consistent instructions for npx vs npm vs brew by @typpo in [#1465](https://github.com/promptfoo/promptfoo/pull/1465)

### Dependencies

- chore(deps): bump openai from 4.55.9 to 4.56.0 by @dependabot in [#1466](https://github.com/promptfoo/promptfoo/pull/1466)
- chore(deps): replace rouge with js-rouge by @QuarkNerd in [#1420](https://github.com/promptfoo/promptfoo/pull/1420)

## [0.78.2] - 2024-08-18

### Changed

- feat: multi-turn jailbreak (#1459)
- feat: plugin aliases for owasp, nist (#1410)
- refactor(redteam): aliase `generate redteam` to `redteam generate`. (#1461)
- chore: strongly typed envars (#1452)
- chore: further simplify redteam onboarding (#1462)
- docs: strategies (#1460)

## [0.78.1] - 2024-08-16

### Changed

- **feat:** Helicone integration by @maamalama in [#1434](https://github.com/promptfoo/promptfoo/pull/1434)
- **fix:** is-sql assertion `databaseType` not `database` by @typpo in [#1451](https://github.com/promptfoo/promptfoo/pull/1451)
- **chore:** Use temporary file for Python interprocess communication by @enkoder in [#1447](https://github.com/promptfoo/promptfoo/pull/1447)
- **chore:** Redteam onboarding updates by @typpo in [#1453](https://github.com/promptfoo/promptfoo/pull/1453)
- **site:** Add blog post by @typpo in [#1444](https://github.com/promptfoo/promptfoo/pull/1444)

### Fixed

- **fix(redteam):** Improve iterative tree-based red team attack provider by @mldangelo in [#1458](https://github.com/promptfoo/promptfoo/pull/1458)

### Dependencies

- **chore(deps):** Update various dependencies by @mldangelo in [#1442](https://github.com/promptfoo/promptfoo/pull/1442)
- **chore(deps):** Bump `@aws-sdk/client-bedrock-runtime` from 3.629.0 to 3.631.0 by @dependabot in [#1448](https://github.com/promptfoo/promptfoo/pull/1448)
- **chore(deps):** Bump `@aws-sdk/client-bedrock-runtime` from 3.631.0 to 3.632.0 by @dependabot in [#1455](https://github.com/promptfoo/promptfoo/pull/1455)
- **chore(deps):** Bump `@anthropic-ai/sdk` from 0.25.2 to 0.26.0 by @dependabot in [#1449](https://github.com/promptfoo/promptfoo/pull/1449)
- **chore(deps):** Bump `@anthropic-ai/sdk` from 0.26.0 to 0.26.1 by @dependabot in [#1456](https://github.com/promptfoo/promptfoo/pull/1456)
- **chore(deps):** Bump `openai` from 4.55.7 to 4.55.9 by @dependabot in [#1457](https://github.com/promptfoo/promptfoo/pull/1457)

## [0.78.0] - 2024-08-14

### Changed

- **Web UI**: Added ability to choose prompt/provider column in report view by @typpo in [#1426](https://github.com/promptfoo/promptfoo/pull/1426)
- **Eval**: Support loading scenarios and tests from external files by @mldangelo in [#1432](https://github.com/promptfoo/promptfoo/pull/1432)
- **Redteam**: Added language support for generated tests by @mldangelo in [#1433](https://github.com/promptfoo/promptfoo/pull/1433)
- **Transform**: Support custom function names in file transforms by @mldangelo in [#1435](https://github.com/promptfoo/promptfoo/pull/1435)
- **Extension Hook API**: Introduced extension hook API by @aantn in [#1249](https://github.com/promptfoo/promptfoo/pull/1249)
- **Report**: Hide unused plugins in report by @typpo in [#1425](https://github.com/promptfoo/promptfoo/pull/1425)
- **Memory**: Optimize memory usage in `listPreviousResults` by not loading all results into memory by @typpo in [#1439](https://github.com/promptfoo/promptfoo/pull/1439)
- **TypeScript**: Added TypeScript `promptfooconfig` example by @mldangelo in [#1427](https://github.com/promptfoo/promptfoo/pull/1427)
- **Tests**: Moved `evaluatorHelpers` tests to a separate file by @mldangelo in [#1437](https://github.com/promptfoo/promptfoo/pull/1437)
- **Dev**: Bumped `@aws-sdk/client-bedrock-runtime` from 3.624.0 to 3.629.0 by @dependabot in [#1428](https://github.com/promptfoo/promptfoo/pull/1428)
- **SDK**: Bumped `@anthropic-ai/sdk` from 0.25.1 to 0.25.2 by @dependabot in [#1429](https://github.com/promptfoo/promptfoo/pull/1429)
- **SDK**: Bumped `openai` from 4.55.4 to 4.55.7 by @dependabot in [#1436](https://github.com/promptfoo/promptfoo/pull/1436)

## [0.77.0] - 2024-08-12

### Added

- feat(assertions): add option to disable AJV strict mode (#1415)

### Changed

- feat: ssrf plugin (#1411)
- feat: `basic` strategy to represent raw payloads only (#1417)
- refactor: transform function (#1423)
- fix: suppress docker lint (#1412)
- fix: update eslint config and resolve unused variable warnings (#1413)
- fix: handle retries for harmful generations (#1422)
- docs: add plugin documentation (#1421)

### Fixed

- fix(redteam): plugins respect config-level numTest (#1409)

### Dependencies

- chore(deps): bump openai from 4.55.3 to 4.55.4 (#1418)

### Documentation

- docs(faq): expand and restructure FAQ content (#1416)

## [0.76.1] - 2024-08-11

## [0.76.0] - 2024-08-10

### Changed

- feat: add `delete eval latest` and `delete eval all` (#1383)
- feat: bfla and bofa plugins (#1406)
- feat: Support loading tools from multiple files (#1384)
- feat: `promptfoo eval --description` override (#1399)
- feat: add `default` strategy and remove `--add-strategies` (#1401)
- feat: assume unrecognized openai models are chat models (#1404)
- feat: excessive agency grader looks at tools (#1403)
- fix: dont check SSL certs (#1396)
- fix: reduce rbac and moderation false positives (#1400)
- fix: `redteam` property was not read in config (#1407)
- fix: Do not ignored derived metrics (#1381)
- fix: add indexes for sqlite (#1382)

### Fixed

- fix(types): allow boolean values in VarsSchema (#1386)

### Dependencies

- chore(deps-dev): bump @aws-sdk/client-bedrock-runtime from 3.623.0 to 3.624.0 (#1379)
- chore(deps): bump openai from 4.54.0 to 4.55.0 (#1387)
- chore(deps): bump openai from 4.55.0 to 4.55.1 (#1392)
- chore(deps): bump @anthropic-ai/sdk from 0.25.0 to 0.25.1 (#1397)
- chore(deps): bump openai from 4.55.1 to 4.55.3 (#1398)

## [0.75.2] - 2024-08-06

### Added

- feat: ability to attach configs to prompts (#1391)

### Changed

- fix: Update "Edit Comment" dialog background for the dark mode (#1374)
- fix: undefined var in hallucination template (#1375)
- fix: restore harmCategory var (#1380)

## [0.75.1] - 2024-08-05

### Changed

- fix: temporarily disable nunjucks strict mode by @typpo

### Dependencies

- chore(deps): update dependencies (#1373)

## [0.75.0] - 2024-08-05

### Added

- feat(webui): Download report as PDF by @typpo in #1348
- feat(redteam): Add custom policy plugin by @mldangelo in #1346
- feat(config): Add writePromptfooConfig function and orderKeys utility by @mldangelo in #1360
- feat(redteam): Add purpose and entities to defaultTest metadata by @mldangelo in #1359
- feat(webui): Show metadata in details dialog by @typpo in #1362
- feat(redteam): Add some simple requested strategies by @typpo in #1364

### Changed

- feat: Implement defaultTest metadata in tests and scenarios by @mldangelo in #1361
- feat!: Add `default` plugin collection and remove --add-plugins by @typpo in #1369
- fix: Moderation assert and iterative provider handle output objects by @typpo in #1353
- fix: Improve PII grader by @typpo in #1354
- fix: Improve RBAC grading by @typpo in #1347
- fix: Make graders set assertion value by @typpo in #1355
- fix: Allow falsy provider response outputs by @typpo in #1356
- fix: Improve entity extraction and enable for PII by @typpo in #1358
- fix: Do not dereference external tool files by @typpo in #1357
- fix: Google sheets output by @typpo in #1367
- docs: How to red team RAG applications by @typpo in #1368
- refactor(redteam): Consolidate graders and plugins by @mldangelo in #1370
- chore(redteam): Collect user consent for harmful generation by @typpo in #1365

### Dependencies

- chore(deps): Bump openai from 4.53.2 to 4.54.0 by @dependabot in #1349
- chore(deps-dev): Bump @aws-sdk/client-bedrock-runtime from 3.622.0 to 3.623.0 by @dependabot in #1372

## [0.74.0] - 2024-08-01

### Changed

- **feat**: Split types vs validators for prompts, providers, and redteam [#1325](https://github.com/promptfoo/promptfoo/pull/1325) by [@typpo](https://github.com/typpo)
- **feat**: Load provider `tools` and `functions` from external file [#1342](https://github.com/promptfoo/promptfoo/pull/1342) by [@typpo](https://github.com/typpo)
- **fix**: Show gray icon when there are no tests in report [#1335](https://github.com/promptfoo/promptfoo/pull/1335) by [@typpo](https://github.com/typpo)
- **fix**: numTests calculation for previous evals [#1336](https://github.com/promptfoo/promptfoo/pull/1336) by [@onyck](https://github.com/onyck)
- **fix**: Only show the number of tests actually run in the eval [#1338](https://github.com/promptfoo/promptfoo/pull/1338) by [@typpo](https://github.com/typpo)
- **fix**: better-sqlite3 in arm64 docker image [#1344](https://github.com/promptfoo/promptfoo/pull/1344) by [@cmrfrd](https://github.com/cmrfrd)
- **fix**: Correct positive example in DEFAULT_GRADING_PROMPT [#1337](https://github.com/promptfoo/promptfoo/pull/1337) by [@tbuckley](https://github.com/tbuckley)
- **chore**: Integrate red team evaluation into promptfoo init [#1334](https://github.com/promptfoo/promptfoo/pull/1334) by [@mldangelo](https://github.com/mldangelo)
- **chore**: Enforce consistent type imports [#1341](https://github.com/promptfoo/promptfoo/pull/1341) by [@mldangelo](https://github.com/mldangelo)
- **refactor(redteam)**: Update plugin architecture and improve error handling [#1343](https://github.com/promptfoo/promptfoo/pull/1343) by [@mldangelo](https://github.com/mldangelo)
- **docs**: Expand installation instructions in README and docs [#1345](https://github.com/promptfoo/promptfoo/pull/1345) by [@mldangelo](https://github.com/mldangelo)

### Dependencies

- **chore(deps)**: Bump @azure/identity from 4.4.0 to 4.4.1 [#1340](https://github.com/promptfoo/promptfoo/pull/1340) by [@dependabot](https://github.com/dependabot)
- **chore(deps)**: Bump the github-actions group with 3 updates [#1339](https://github.com/promptfoo/promptfoo/pull/1339) by [@dependabot](https://github.com/dependabot)

## [0.73.9] - 2024-07-30

### Dependencies

- chore(deps): update dev dependencies and minor package versions (#1331)
- chore(deps): bump @anthropic-ai/sdk from 0.24.3 to 0.25.0 (#1326)

### Fixed

- fix: chain provider and test transform (#1316)

### Added

- feat: handle rate limits in generic fetch path (#1324)

### Changed

- **Features:**
  - feat: handle rate limits in generic fetch path by @typpo in https://github.com/promptfoo/promptfoo/pull/1324
- **Fixes:**
  - fix: show default vars in table by @typpo in https://github.com/promptfoo/promptfoo/pull/1306
  - fix: chain provider and test transform by @fvdnabee in https://github.com/promptfoo/promptfoo/pull/1316
- **Refactors:**
  - refactor(redteam): extract entity and purpose logic, update imitation plugin by @mldangelo in https://github.com/promptfoo/promptfoo/pull/1301
- **Chores:**
  - chore(deps): bump openai from 4.53.1 to 4.53.2 by @dependabot in https://github.com/promptfoo/promptfoo/pull/1314
  - chore: set page titles by @typpo in https://github.com/promptfoo/promptfoo/pull/1315
  - chore: add devcontainer setup by @cmrfrd in https://github.com/promptfoo/promptfoo/pull/1317
  - chore(webui): persist column selection in evals view by @mldangelo in https://github.com/promptfoo/promptfoo/pull/1302
  - chore(redteam): allow multiple provider selection by @mldangelo in https://github.com/promptfoo/promptfoo/pull/1319
  - chore(deps): bump @anthropic-ai/sdk from 0.24.3 to 0.25.0 by @dependabot in https://github.com/promptfoo/promptfoo/pull/1326
  - chore(deps-dev): bump @aws-sdk/client-bedrock-runtime from 3.620.0 to 3.620.1 by @dependabot in https://github.com/promptfoo/promptfoo/pull/1327
  - chore(deps): update dev dependencies and minor package versions by @mldangelo in https://github.com/promptfoo/promptfoo/pull/1331
- **CI/CD:**
  - ci: add assets generation job and update json schema by @mldangelo in https://github.com/promptfoo/promptfoo/pull/1321
  - docs: add CITATION.cff file by @mldangelo in https://github.com/promptfoo/promptfoo/pull/1322
  - docs: update examples and docs to use gpt-4o and gpt-4o-mini models by @mldangelo in https://github.com/promptfoo/promptfoo/pull/1323
- chore(deps-dev): bump @aws-sdk/client-bedrock-runtime from 3.620.0 to 3.620.1 (#1327)

### Documentation

- **Documentation:**

## [0.73.8] - 2024-07-29

### Dependencies

- chore(deps): bump openai from 4.53.1 to 4.53.2 (#1314)

### Documentation

- docs: update examples and docs to use gpt-4o and gpt-4o-mini models (#1323)
- docs: add CITATION.cff file (#1322)

### Added

- feat(webui): tooltip with provider config on hover (#1312)

### Changed

- feat: Imitation redteam plugin (#1163)
- fix: report cached tokens from assertions (#1299)
- fix: trim model-graded-closedqa response (#1309)
- refactor(utils): move transform logic to separate file (#1310)
- chore(cli): add option to strip auth info from shared URLs (#1304)
- chore: set page titles (#1315)
- chore(webui): persist column selection in evals view (#1302)
- ci: add assets generation job and update json schema (#1321)
- refactor(redteam): extract entity and purpose logic, update imitation plugin (#1301)
- chore(redteam): allow multiple provider selection (#1319)
- chore: add devcontainer setup (#1317)

### Fixed

- fix(webui): make it easier to select text without toggling cell (#1295)
- fix(docker): add sqlite-dev to runtime dependencies (#1297)
- fix(redteam): update CompetitorsGrader rubric (#1298)
- fix(redteam): improve plugin and strategy selection UI (#1300)
- fix(redteam): decrease false positives in hallucination grader (#1305)
- fix(redteam): misc fixes in grading and calculations (#1313)
- fix: show default vars in table (#1306)

## [0.73.7] - 2024-07-26

### Changed

- **Standalone graders for redteam** by [@typpo](https://github.com/typpo) in [#1256](https://github.com/promptfoo/promptfoo/pull/1256)
- **Punycode deprecation warning on node 22** by [@typpo](https://github.com/typpo) in [#1287](https://github.com/promptfoo/promptfoo/pull/1287)
- **Improve iterative providers and update provider API interface to pass original prompt** by [@mldangelo](https://github.com/mldangelo) in [#1293](https://github.com/promptfoo/promptfoo/pull/1293)
- **Add issue templates** by [@typpo](https://github.com/typpo) in [#1288](https://github.com/promptfoo/promptfoo/pull/1288)
- **Support TS files for prompts providers and assertions** by [@benasher44](https://github.com/benasher44) in [#1286](https://github.com/promptfoo/promptfoo/pull/1286)
- **Update dependencies** by [@mldangelo](https://github.com/mldangelo) in [#1292](https://github.com/promptfoo/promptfoo/pull/1292)
- **Move circular dependency check to style-check job** by [@mldangelo](https://github.com/mldangelo) in [#1291](https://github.com/promptfoo/promptfoo/pull/1291)
- **Add examples for embedding and classification providers** by [@Luca-Hackl](https://github.com/Luca-Hackl) in [#1296](https://github.com/promptfoo/promptfoo/pull/1296)

## [0.73.6] - 2024-07-25

### Added

- feat(ci): add Docker image publishing to GitHub Container Registry (#1263)
- feat(webui): add yaml upload button (#1264)

### Changed

- docs: fix javascript configuration guide variable example (#1268)
- site(careers): update application instructions and preferences (#1270)
- chore(python): enhance documentation, tests, formatting, and CI (#1282)
- fix: treat .cjs and .mjs files as javascript vars (#1267)
- fix: add xml tags for better delineation in `llm-rubric`, reduce `harmful` plugin false positives (#1269)
- fix: improve handling of json objects in http provider (#1274)
- fix: support provider json filepath (#1279)
- chore(ci): implement multi-arch Docker image build and push (#1266)
- chore(docker): add multi-arch image description (#1271)
- chore(eslint): add new linter rules and improve code quality (#1277)
- chore: move types files (#1278)
- refactor(redteam): rename strategies and improve type safety (#1275)
- ci: re-enable Node 22.x in CI matrix (#1272)
- chore: support loading .{,m,c}ts promptfooconfig files (#1284)

### Dependencies

- chore(deps): update ajv-formats from 2.1.1 to 3.0.1 (#1276)
- chore(deps): update @swc/core to version 1.7.1 (#1285)

## [0.73.5] - 2024-07-24

### Added

- **feat(cli):** Add the ability to share a specific eval by [@typpo](https://github.com/promptfoo/promptfoo/pull/1250)
- **feat(webui):** Hide long metrics lists by [@typpo](https://github.com/promptfoo/promptfoo/pull/1262)
- feat(webui): hide long metrics lists (#1262)
- feat: ability to share a specific eval (#1250)

### Changed

- **fix:** Resolve node-fetch TypeScript errors by [@mldangelo](https://github.com/promptfoo/promptfoo/pull/1254)
- **fix:** Correct color error in local `checkNodeVersion` test by [@mldangelo](https://github.com/promptfoo/promptfoo/pull/1255)
- **fix:** Multiple Docker fixes by [@typpo](https://github.com/promptfoo/promptfoo/pull/1257)
- **fix:** Improve `--add-strategies` validation error messages by [@typpo](https://github.com/promptfoo/promptfoo/pull/1260)
- **chore:** Warn when a variable is named `assert` by [@typpo](https://github.com/promptfoo/promptfoo/pull/1259)
- **chore:** Update Llama examples and add support for chat-formatted prompts in Replicate by [@typpo](https://github.com/promptfoo/promptfoo/pull/1261)
- chore: update llama examples and add support for chat formatted prompts in Replicate (#1261)
- chore: warn when a var is named assert (#1259)

### Fixed

- **fix(redteam):** Allow arbitrary `injectVar` name for redteam providers by [@mldangelo](https://github.com/promptfoo/promptfoo/pull/1253)
- fix: make --add-strategies validation have useful error (#1260)
- fix: multiple docker fixes (#1257)
- fix: color error in local checkNodeVersion test (#1255)
- fix: resolve node-fetch typescript errors (#1254)
- fix(redteam): allow arbitrary injectVar name for redteam providers (#1253)

## [0.73.4] - 2024-07-24

### Changed

- **schema**: Update config schema for strategies by @mldangelo in [#1244](https://github.com/promptfoo/promptfoo/pull/1244)
- **defaultTest**: Fix scenario assert merging by @onyck in [#1251](https://github.com/promptfoo/promptfoo/pull/1251)
- **webui**: Handle port already in use error by @mldangelo in [#1246](https://github.com/promptfoo/promptfoo/pull/1246)
- **webui**: Update provider list in `ProviderSelector` and add tests by @mldangelo in [#1245](https://github.com/promptfoo/promptfoo/pull/1245)
- **site**: Add blog post by @typpo in [#1247](https://github.com/promptfoo/promptfoo/pull/1247)
- **site**: Improve navigation and consistency by @mldangelo in [#1248](https://github.com/promptfoo/promptfoo/pull/1248)
- **site**: Add careers page by @mldangelo in [#1222](https://github.com/promptfoo/promptfoo/pull/1222)
- **docs**: Full RAG example by @typpo in [#1228](https://github.com/promptfoo/promptfoo/pull/1228)

## [0.73.3] - 2024-07-23

### Changed

- **WebUI:** Make eval switcher more obvious by @typpo in [#1232](https://github.com/promptfoo/promptfoo/pull/1232)
- **Redteam:** Add iterative tree provider and strategy by @mldangelo in [#1238](https://github.com/promptfoo/promptfoo/pull/1238)
- Improve `CallApiFunctionSchema`/`ProviderFunction` type by @aloisklink in [#1235](https://github.com/promptfoo/promptfoo/pull/1235)
- **Redteam:** CLI nits, plugins, provider functionality, and documentation by @mldangelo in [#1231](https://github.com/promptfoo/promptfoo/pull/1231)
- **Redteam:** PII false positives by @typpo in [#1233](https://github.com/promptfoo/promptfoo/pull/1233)
- **Redteam:** `--add-strategies` flag didn't work by @typpo in [#1234](https://github.com/promptfoo/promptfoo/pull/1234)
- Cleanup logging and fix nextui TS error by @mldangelo in [#1243](https://github.com/promptfoo/promptfoo/pull/1243)
- **CI:** Add registry URL to npm publish workflow by @mldangelo in [#1241](https://github.com/promptfoo/promptfoo/pull/1241)
- Remove redundant chalk invocations by @mldangelo in [#1240](https://github.com/promptfoo/promptfoo/pull/1240)
- Update dependencies by @mldangelo in [#1242](https://github.com/promptfoo/promptfoo/pull/1242)
- Update some images by @typpo in [#1236](https://github.com/promptfoo/promptfoo/pull/1236)
- More image updates by @typpo in [#1237](https://github.com/promptfoo/promptfoo/pull/1237)
- Update capitalization of Promptfoo and fix site deprecation warning by @mldangelo in [#1239](https://github.com/promptfoo/promptfoo/pull/1239)

## [0.73.2] - 2024-07-23

### Changed

- fix: add support for anthropic bedrock tools (#1229)
- chore(redteam): add a warning for no openai key set (#1230)

## [0.73.1] - 2024-07-22

### Changed

- fix: dont try to parse yaml content on load (#1226)

## [0.73.0] - 2024-07-22

### Added

- feat(redteam): add 4 new basic plugins (#1201)
- feat(redteam): improve test generation logic and add batching by @mldangelo in
- feat(redteam): settings dialog (#1215)https://github.com/promptfoo/promptfoo/pull/1208
- feat(redteam): introduce redteam section for promptfooconfig.yaml (#1192)

### Changed

- fix: gpt-4o-mini price (#1218)
- chore(openai): update model list (#1219)
- test: improve type safety and resolve TypeScript errors (#1216)
- refactor: resolve circular dependencies and improve code organization (#1212)
- docs: fix broken links (#1211)
- site: image updates and bugfixes (#1217)
- site: improve human readability of validator errors (#1221)
- site: yaml/json config validator for promptfoo configs (#1207)

### Fixed

- fix(validator): fix errors in default example (#1220)
- fix(webui): misc fixes and improvements to webui visuals (#1213)
- fix(redteam): mismatched categories and better overall scoring (#1214)
- fix(gemini): improve error handling (#1193)

### Dependencies

- chore(deps): update multiple dependencies to latest minor and patch versions (#1210)

## [0.72.2] - 2024-07-19

### Documentation

- docs: add guide for comparing GPT-4o vs GPT-4o-mini (#1200)

### Added

- **feat(openai):** add GPT-4o-mini models by [@mldangelo](https://github.com/promptfoo/promptfoo/pull/1196)
- feat(redteam): improve test generation logic and add batching (#1208)

### Changed

- **feat:** add schema validation to `promptfooconfig.yaml` by [@mldangelo](https://github.com/promptfoo/promptfoo/pull/1185)
- **fix:** base path for custom filter resolution by [@onyck](https://github.com/promptfoo/promptfoo/pull/1198)
- **chore(redteam):** refactor PII categories and improve plugin handling by [@mldangelo](https://github.com/promptfoo/promptfoo/pull/1191)
- **build(deps-dev):** bump `@aws-sdk/client-bedrock-runtime` from 3.614.0 to 3.616.0 by [@dependabot](https://github.com/promptfoo/promptfoo/pull/1203)
- **docs:** add guide for comparing GPT-4o vs GPT-4o-mini by [@mldangelo](https://github.com/promptfoo/promptfoo/pull/1200)
- **site:** contact page by [@typpo](https://github.com/promptfoo/promptfoo/pull/1190)
- **site:** newsletter form by [@typpo](https://github.com/promptfoo/promptfoo/pull/1194)
- **site:** miscellaneous images and improvements by [@typpo](https://github.com/promptfoo/promptfoo/pull/1199)
- build(deps-dev): bump @aws-sdk/client-bedrock-runtime from 3.614.0 to 3.616.0 (#1203)
- site: misc images and improvements (#1199)

### Fixed

- **fix(webui):** eval ID not being properly set by [@typpo](https://github.com/promptfoo/promptfoo/pull/1195)
- **fix(Dockerfile):** install curl for healthcheck by [@orange-anjou](https://github.com/promptfoo/promptfoo/pull/1204)
- fix(Dockerfile): install curl for healthcheck (#1204)
- fix: base path for custom filter resolution (#1198)

### Tests

- **test(webui):** add unit tests for `InfoModal` component by [@mldangelo](https://github.com/promptfoo/promptfoo/pull/1187)

## [0.72.1] - 2024-07-18

### Tests

- test(webui): add unit tests for InfoModal component (#1187)

### Fixed

- fix(webui): eval id not being properly set (#1195)

### Added

- feat(openai): add gpt-4o-mini models (#1196)
- feat: add schema validation to promptfooconfig.yaml (#1185)

### Changed

- Fix: Consider model name when caching Bedrock responses by @fvdnabee in [#1181](https://github.com/promptfoo/promptfoo/pull/1181)
- Fix: Parsing of the model name tag in Ollama embeddings provider by @minamijoyo in [#1189](https://github.com/promptfoo/promptfoo/pull/1189)
- Refactor (redteam): Simplify CLI command structure and update provider options by @mldangelo in [#1174](https://github.com/promptfoo/promptfoo/pull/1174)
- Refactor (types): Convert interfaces to Zod schemas by @mldangelo in [#1178](https://github.com/promptfoo/promptfoo/pull/1178)
- Refactor (redteam): Improve type safety and simplify code structure by @mldangelo in [#1175](https://github.com/promptfoo/promptfoo/pull/1175)
- Chore (redteam): Another injection by @typpo in [#1173](https://github.com/promptfoo/promptfoo/pull/1173)
- Chore (deps): Upgrade inquirer to v10 by @mldangelo in [#1176](https://github.com/promptfoo/promptfoo/pull/1176)
- Chore (redteam): Update CLI for test case generation by @mldangelo in [#1177](https://github.com/promptfoo/promptfoo/pull/1177)
- Chore: Include hostname in share confirmation by @typpo in [#1183](https://github.com/promptfoo/promptfoo/pull/1183)
- Build (deps-dev): Bump @azure/identity from 4.3.0 to 4.4.0 by @dependabot in [#1180](https://github.com/promptfoo/promptfoo/pull/1180)
- chore(redteam): refactor PII categories and improve plugin handling (#1191)
- site: newsletter form (#1194)
- site: contact page (#1190)

## [0.72.0] - 2024-07-17

### Added

- feat(webui): add about component with helpful links (#1149)
- feat(webui): Ability to compare evals (#1148)

### Changed

- feat: manual input provider (#1168)
- chore(mistral): add codestral-mamba (#1170)
- chore: static imports for iterative providers (#1169)

### Fixed

- fix(webui): dark mode toggle (#1171)
- fix(redteam): set harmCategory label for harmful tests (#1172)

## [0.71.1] - 2024-07-15

### Added

- feat(redteam): specify the default number of test cases to generate per plugin (#1154)

### Changed

- feat: add image classification example and xml assertions (#1153)

### Fixed

- fix(redteam): fix dynamic import paths (#1162)

## [0.71.0] - 2024-07-15

### Changed

- **Eval picker for web UI** by [@typpo](https://github.com/typpo) in [#1143](https://github.com/promptfoo/promptfoo/pull/1143)
- **Update default model providers to Claude 3.5** by [@mldangelo](https://github.com/mldangelo) in [#1157](https://github.com/promptfoo/promptfoo/pull/1157)
- **Allow provider customization for dataset generation** by [@mldangelo](https://github.com/mldangelo) in [#1158](https://github.com/promptfoo/promptfoo/pull/1158)
- **Predict Redteam injectVars** by [@mldangelo](https://github.com/mldangelo) in [#1141](https://github.com/promptfoo/promptfoo/pull/1141)
- **Fix JSON prompt escaping in HTTP provider and add LM Studio example** by [@mldangelo](https://github.com/mldangelo) in [#1156](https://github.com/promptfoo/promptfoo/pull/1156)
- **Fix poor performing harmful test generation** by [@mldangelo](https://github.com/mldangelo) in [#1124](https://github.com/promptfoo/promptfoo/pull/1124)
- **Update overreliance grading prompt** by [@mldangelo](https://github.com/mldangelo) in [#1146](https://github.com/promptfoo/promptfoo/pull/1146)
- **Move multiple variables warning to before progress bar** by [@typpo](https://github.com/typpo) in [#1160](https://github.com/promptfoo/promptfoo/pull/1160)
- **Add contributing guide** by [@mldangelo](https://github.com/mldangelo) in [#1150](https://github.com/promptfoo/promptfoo/pull/1150)
- **Refactor and optimize injection and iterative methods** by [@mldangelo](https://github.com/mldangelo) in [#1138](https://github.com/promptfoo/promptfoo/pull/1138)
- **Update plugin base class to support multiple assertions** by [@mldangelo](https://github.com/mldangelo) in [#1139](https://github.com/promptfoo/promptfoo/pull/1139)
- **Structural refactor, abstract plugin and method actions** by [@mldangelo](https://github.com/mldangelo) in [#1140](https://github.com/promptfoo/promptfoo/pull/1140)
- **Move CLI commands into individual files** by [@mldangelo](https://github.com/mldangelo) in [#1155](https://github.com/promptfoo/promptfoo/pull/1155)
- **Update Jest linter rules** by [@mldangelo](https://github.com/mldangelo) in [#1161](https://github.com/promptfoo/promptfoo/pull/1161)
- **Bump openai from 4.52.4 to 4.52.5** by [@dependabot](https://github.com/dependabot) in [#1137](https://github.com/promptfoo/promptfoo/pull/1137)
- **Bump @aws-sdk/client-bedrock-runtime from 3.613.0 to 3.614.0** by [@dependabot](https://github.com/dependabot) in [#1136](https://github.com/promptfoo/promptfoo/pull/1136)
- **Bump openai from 4.52.5 to 4.52.7** by [@dependabot](https://github.com/dependabot) in [#1142](https://github.com/promptfoo/promptfoo/pull/1142)
- **Update documentation and MUI dependencies** by [@mldangelo](https://github.com/mldangelo) in [#1152](https://github.com/promptfoo/promptfoo/pull/1152)
- **Update Drizzle dependencies and configuration** by [@mldangelo](https://github.com/mldangelo) in [#1151](https://github.com/promptfoo/promptfoo/pull/1151)
- **Bump dependencies with patch and minor version updates** by [@mldangelo](https://github.com/mldangelo) in [#1159](https://github.com/promptfoo/promptfoo/pull/1159)

## [0.70.1] - 2024-07-11

### Changed

- **provider**: put provider in outer loop to reduce model swap by @typpo in [#1132](https://github.com/promptfoo/promptfoo/pull/1132)
- **evaluator**: ensure unique prompt handling with labeled and unlabeled providers by @mldangelo in [#1134](https://github.com/promptfoo/promptfoo/pull/1134)
- **eval**: validate --output file extension before running eval by @mldangelo in [#1135](https://github.com/promptfoo/promptfoo/pull/1135)
- **deps-dev**: bump @aws-sdk/client-bedrock-runtime from 3.609.0 to 3.613.0 by @dependabot in [#1126](https://github.com/promptfoo/promptfoo/pull/1126)
- fix pythonCompletion test by @mldangelo in [#1133](https://github.com/promptfoo/promptfoo/pull/1133)

## [0.70.0] - 2024-07-10

### Changed

- feat: Add `promptfoo redteam init` command (#1122)
- chore: refactor eval and generate commands out of main.ts (#1121)
- build(deps): bump openai from 4.52.3 to 4.52.4 (#1118)
- refactor(redteam): relocate harmful and pii plugins from legacy directory (#1123)
- refactor(redteam): Migrate harmful test generators to plugin-based architecture (#1116)

### Fixed

- fix(redteam): use final prompt in moderation instead of original (#1117)

## [0.69.2] - 2024-07-08

### Changed

- feat: add support for nested grading results (#1101)
- fix: issue that caused harmful prompts to not save (#1112)
- fix: resolve relative paths for prompts (#1110)
- ci: compress images in PRs (#1108)
- site: landing page updates (#1096)

## [0.69.1] - 2024-07-06

### Changed

- **feat**: Add Zod schema validation for providers in `promptfooconfig` by @mldangelo in [#1102](https://github.com/promptfoo/promptfoo/pull/1102)
- **fix**: Re-add provider context in prompt functions by @mldangelo in [#1106](https://github.com/promptfoo/promptfoo/pull/1106)
- **fix**: Add missing `gpt-4-turbo-2024-04-09` by @aloisklink in [#1100](https://github.com/promptfoo/promptfoo/pull/1100)
- **chore**: Update minor and patch versions of several packages by @mldangelo in [#1107](https://github.com/promptfoo/promptfoo/pull/1107)
- **chore**: Format Python code and add check job to GitHub Actions workflow by @mldangelo in [#1105](https://github.com/promptfoo/promptfoo/pull/1105)
- **chore**: Bump version to 0.69.1 by @mldangelo
- **docs**: Add example and configuration guide for using `llama.cpp` by @mldangelo in [#1104](https://github.com/promptfoo/promptfoo/pull/1104)
- **docs**: Add Vitest integration guide by @mldangelo in [#1103](https://github.com/promptfoo/promptfoo/pull/1103)

## [0.69.0] - 2024-07-05

### Added

- feat(redteam): `extra-jailbreak` plugin that applies jailbreak to all probes (#1085)
- feat(webui): show metrics as % in column header (#1087)
- feat: add support for PROMPTFOO_AUTHOR environment variable (#1099)

### Changed

- feat: `llm-rubric` uses tools API for model-grading anthropic evals (#1079)
- feat: `--filter-providers` eval option (#1089)
- feat: add `author` field to evals (#1045)
- fix: improper path resolution for file:// prefixes (#1094)
- chore(webui): small changes to styling (#1088)
- docs: guide on how to do sandboxed evals on generated code (#1097)
- build(deps): bump replicate from 0.30.2 to 0.31.0 (#1090)

### Fixed

- fix(webui): Ability to toggle visibility of description column (#1095)

## [0.68.3] - 2024-07-04

### Tests

- test: fix assertion result mock pollution (#1086)

### Fixed

- fix: browser error on eval page with derived metrics that results when a score is null (#1093)
- fix(prompts): treat non-existent files as prompt strings (#1084)
- fix: remove test mutation for classifer and select-best assertion types (#1083)

### Added

- feat(openai): support for attachments for openai assistants (#1080)

### Changed

- **Features:**
  - Added support for attachments in OpenAI assistants by [@typpo](https://github.com/promptfoo/promptfoo/pull/1080)
- **Fixes:**
  - Removed test mutation for classifier and select-best assertion types by [@typpo](https://github.com/promptfoo/promptfoo/pull/1083)
  - Treated non-existent files as prompt strings by [@typpo](https://github.com/promptfoo/promptfoo/pull/1084)
  - Fixed assertion result mock pollution by [@mldangelo](https://github.com/promptfoo/promptfoo/pull/1086)
- **Dependencies:**
  - Bumped `openai` from 4.52.2 to 4.52.3 by [@dependabot](https://github.com/promptfoo/promptfoo/pull/1073)
  - Bumped `@aws-sdk/client-bedrock-runtime` from 3.606.0 to 3.609.0 by [@dependabot](https://github.com/promptfoo/promptfoo/pull/1072)

## [0.68.2] - 2024-07-03

### Changed

- build(deps): bump openai from 4.52.2 to 4.52.3 (#1073)
- build(deps-dev): bump @aws-sdk/client-bedrock-runtime from 3.606.0 to 3.609.0 (#1072)

### Added

- feat(webui): add scenarios to test suite configuration in yaml editor (#1071)

## [0.68.1] - 2024-07-02

### Fixed

- fix: resolve issues with relative prompt paths (#1066)
- fix: handle replicate ids without version (#1059)

### Added

- feat: support calling specific function from python provider (#1053)

### Changed

- **feat:** Support calling specific function from Python provider by [@typpo](https://github.com/promptfoo/promptfoo/pull/1053)
- **fix:** Resolve issues with relative prompt paths by [@mldangelo](https://github.com/promptfoo/promptfoo/pull/1066)
- **fix:** Handle replicate IDs without version by [@typpo](https://github.com/promptfoo/promptfoo/pull/1059)
- **build(deps):** Bump `@anthropic-ai/sdk` from 0.24.2 to 0.24.3 by [@dependabot](https://github.com/promptfoo/promptfoo/pull/1062)
- build(deps): bump @anthropic-ai/sdk from 0.24.2 to 0.24.3 (#1062)

## [0.68.0] - 2024-07-01

### Documentation

- docs: dalle jailbreak blog post (#1052)

### Added

- feat(webui): Add support for markdown tables and other extras by @typpo in [#1042](https://github.com/promptfoo/promptfoo/pull/1042)

### Changed

- feat: support for image model redteaming by @typpo in [#1051](https://github.com/promptfoo/promptfoo/pull/1051)
- feat: prompt syntax for bedrock llama3 by @fvdnabee in [#1038](https://github.com/promptfoo/promptfoo/pull/1038)
- fix: http provider returns the correct response format by @typpo in [#1027](https://github.com/promptfoo/promptfoo/pull/1027)
- fix: handle when stdout columns are not set by @typpo in [#1029](https://github.com/promptfoo/promptfoo/pull/1029)
- fix: support additional models via AWS Bedrock and update documentation by @mldangelo in [#1034](https://github.com/promptfoo/promptfoo/pull/1034)
- fix: handle imported single test case by @typpo in [#1041](https://github.com/promptfoo/promptfoo/pull/1041)
- fix: dereference promptfoo test files by @fvdnabee in [#1035](https://github.com/promptfoo/promptfoo/pull/1035)
- chore: expose runAssertion and runAssertions to node package by @typpo in [#1026](https://github.com/promptfoo/promptfoo/pull/1026)
- chore: add Node.js version check to ensure compatibility by @mldangelo in [#1030](https://github.com/promptfoo/promptfoo/pull/1030)
- chore: enable '@typescript-eslint/no-use-before-define' linter rule by @mldangelo in [#1043](https://github.com/promptfoo/promptfoo/pull/1043)
- docs: fix broken documentation links by @mldangelo in [#1033](https://github.com/promptfoo/promptfoo/pull/1033)
- docs: update anthropic.md by @Codeshark-NET in [#1036](https://github.com/promptfoo/promptfoo/pull/1036)
- ci: add GitHub Action for automatic version tagging by @mldangelo in [#1046](https://github.com/promptfoo/promptfoo/pull/1046)
- ci: npm publish workflow by @typpo in [#1044](https://github.com/promptfoo/promptfoo/pull/1044)
- build(deps): bump openai from 4.52.1 to 4.52.2 by @dependabot in [#1057](https://github.com/promptfoo/promptfoo/pull/1057)
- build(deps): bump @anthropic-ai/sdk from 0.24.1 to 0.24.2 by @dependabot in [#1056](https://github.com/promptfoo/promptfoo/pull/1056)
- build(deps-dev): bump @aws-sdk/client-bedrock-runtime from 3.602.0 to 3.606.0 by @dependabot in [#1055](https://github.com/promptfoo/promptfoo/pull/1055)
- build(deps): bump docker/setup-buildx-action from 2 to 3 in the github-actions group by @dependabot in [#1054](https://github.com/promptfoo/promptfoo/pull/1054)

## [0.67.0] - 2024-06-27

### Added

- feat(bedrock): add proxy support for AWS SDK (#1021)
- feat(redteam): Expose modified prompt for iterative jailbreaks (#1024)
- feat: replicate image provider (#1049)

### Changed

- feat: add support for gemini embeddings via vertex (#1004)
- feat: normalize prompt input formats, introduce single responsibility handlers, improve test coverage, and fix minor bugs (#994)
- fix: more robust json extraction for llm-rubric (#1019)
- build(deps): bump openai from 4.52.0 to 4.52.1 (#1015)
- build(deps): bump @anthropic-ai/sdk from 0.24.0 to 0.24.1 (#1016)
- chore: sort imports (#1006)
- chore: switch to smaller googleapis dependency (#1009)
- chore: add config telemetry (#1005)
- docs: update GitHub urls to reflect promptfoo github org repository location (#1011)
- docs: fix incorrect yaml ref in guide (#1018)

## [0.66.0] - 2024-06-24

### Changed

- `config get/set` commands, ability for users to set their email by [@typpo](https://github.com/typpo) in [#971](https://github.com/promptfoo/promptfoo/pull/971)
- **webui**: Download as CSV by [@typpo](https://github.com/typpo) in [#1000](https://github.com/promptfoo/promptfoo/pull/1000)
- Add support for Gemini default grader if credentials are present by [@typpo](https://github.com/typpo) in [#998](https://github.com/promptfoo/promptfoo/pull/998)
- **redteam**: Allow arbitrary providers by [@mldangelo](https://github.com/mldangelo) in [#1002](https://github.com/promptfoo/promptfoo/pull/1002)
- Derived metrics by [@typpo](https://github.com/typpo) in [#985](https://github.com/promptfoo/promptfoo/pull/985)
- Python provider can import modules with same name as built-ins by [@typpo](https://github.com/typpo) in [#989](https://github.com/promptfoo/promptfoo/pull/989)
- Include error text in all cases by [@typpo](https://github.com/typpo) in [#990](https://github.com/promptfoo/promptfoo/pull/990)
- Ensure tests inside scenarios are filtered by filter patterns by [@mldangelo](https://github.com/mldangelo) in [#996](https://github.com/promptfoo/promptfoo/pull/996)
- Anthropic message API support for env vars by [@typpo](https://github.com/typpo) in [#997](https://github.com/promptfoo/promptfoo/pull/997)
- Add build documentation workflow and fix typos by [@mldangelo](https://github.com/mldangelo) in [#993](https://github.com/promptfoo/promptfoo/pull/993)
- Block network calls in tests by [@typpo](https://github.com/typpo) in [#972](https://github.com/promptfoo/promptfoo/pull/972)
- Export `AnthropicMessagesProvider` from providers by [@greysteil](https://github.com/greysteil) in [#975](https://github.com/promptfoo/promptfoo/pull/975)
- Add Claude 3.5 sonnet pricing by [@typpo](https://github.com/typpo) in [#976](https://github.com/promptfoo/promptfoo/pull/976)
- Pass `tool_choice` to Anthropic when set in config by [@greysteil](https://github.com/greysteil) in [#977](https://github.com/promptfoo/promptfoo/pull/977)
- Fixed according to Ollama API specifications by [@keishidev](https://github.com/keishidev) in [#981](https://github.com/promptfoo/promptfoo/pull/981)
- Add Dependabot config and update provider dependencies by [@mldangelo](https://github.com/mldangelo) in [#984](https://github.com/promptfoo/promptfoo/pull/984)
- Don't commit `.env` to Git by [@will-holley](https://github.com/will-holley) in [#991](https://github.com/promptfoo/promptfoo/pull/991)
- Update Docker base image to Node 20, improve self-hosting documentation, and add CI action for Docker build by [@mldangelo](https://github.com/mldangelo) in [#995](https://github.com/promptfoo/promptfoo/pull/995)
- Allow variable cells to scroll instead of exploding the table height by [@grrowl](https://github.com/grrowl) in [#973](https://github.com/promptfoo/promptfoo/pull/973)

## [0.65.2] - 2024-06-20

### Documentation

- docs: update claude vs gpt guide with claude 3.5 (#986)

### Added

- feat(redteam): make it easier to add non default plugins (#958)

### Changed

- feat: contains-sql assert (#964)
- fix: handle absolute paths for js providers (#966)
- fix: label not showing problem when using eval with config option (#928)
- fix: should return the whole message if the OpenAI return the content and the function call/tools at the same time. (#968)
- fix: label support for js prompts (#970)
- docs: Add CLI delete command to docs (#959)
- docs: text to sql validation guide (#962)

### Fixed

- fix(redteam): wire ui to plugins (#965)
- fix(redteam): reduce overreliance, excessive-agency false positive rates (#963)

## [0.65.1] - 2024-06-18

### Changed

- chore(docs): add shell syntax highlighting and fix typos (#953)
- chore(dependencies): update package dependencies (#952)
- Revert "feat(cli): add tests for CLI commands and fix version flag bug" (#967)

### Fixed

- fix: handle case where returned python result is null (#957)
- fix(webui): handle empty fail reasons and null componentResults (#956)

### Added

- feat(cli): add tests for CLI commands and fix version flag bug (#954)
- feat(eslint): integrate eslint-plugin-jest and configure rules (#951)
- feat: add eslint-plugin-unused-imports and remove unused imports (#949)
- feat: assertion type: is-sql (#926)

## [0.65.0] - 2024-06-17

### Added

- feat(webui): show pass/fail toggle (#938)
- feat(webui): carousel for multiple failure reasons (#939)
- feat(webui): clicking metric pills filters by nonzero only (#941)
- feat(redteam): political statements (#944)
- feat(redteam): indicate performance with moderation filter (#933)

### Changed

- feat: add hf to onboarding flow (#947)
- feat: add support for `promptfoo export latest` (#948)
- fix: serialize each item in `vars` when its type is a string (#823) (#943)
- chore(webui): split ResultsTable into separate files (#942)

### Fixed

- fix(redteam): more aggressive contract testing (#946)

### Dependencies

- chore(deps): update dependencies without breaking changes (#937)

## [0.64.0] - 2024-06-15

### Added

- feat(redteam): add unintended contracts test (#934)
- feat(anthropic): support tool use (#932)

### Changed

- feat: export `promptfoo.cache` to node package (#923)
- feat: add Voyage AI embeddings provider (#931)
- feat: Add more Portkey header provider options and create headers automatically (#909)
- fix: handle openai chat-style messages better in `moderation` assert (#930)
- ci: add next.js build caching (#908)
- chore(docs): update installation and GitHub Actions guides (#935)
- chore(dependencies): bump LLM providers in package.json (#936)

### Fixed

- fix(bedrock): support cohere embeddings (#924)

### Dependencies

- chore(deps): bump braces from 3.0.2 to 3.0.3 (#918)

## [0.63.2] - 2024-06-10

### Added

- feat: report view for redteam evals (#920)

### Fixed

- fix(bedrock): default value for configs (#917)
- fix: prevent assertions from being modified as they run (#929)

## [0.63.1] - 2024-06-10

### Fixed

- fix(vertex): correct handling of system instruction (#911)
- fix(bedrock): support for llama, cohere command and command-r, mistral (#915)

## [0.63.0] - 2024-06-09

### Added

- feat(bedrock): Add support for mistral, llama, cohere (#885)
- feat(ollama): add OLLAMA_API_KEY to support authentication (#883)
- feat(redteam): add test for competitor recommendations (#877)
- feat(webui): Show the number of passes and failures (#888)
- feat(webui): show manual grading record in test details view (#906)
- feat(webui): use indexeddb instead of localstorage (#905)

### Changed

- feat: ability to set test case metric from csv (#889)
- feat: interactive onboarding (#886)
- feat: support `threshold` param from csv (#903)
- feat: support array of values for `similar` assertion (#895)
- fix: Prompt variable reads unprocessed spaces on both sides (#887)
- fix: windows node 22 flake (#907)
- [fix: ci passing despite failing build (](https://github.com/promptfoo/promptfoo/commit/ce6090be5d70fbe71c6da0a5ec1a73253a9d8a0e)https://github.com/promptfoo/promptfoo/pull/876[)](https://github.com/promptfoo/promptfoo/commit/ce6090be5d70fbe71c6da0a5ec1a73253a9d8a0e)
- [fix: incorrect migrations path in docker build](https://github.com/promptfoo/promptfoo/commit/6a1eef4e4b006b32de9ce6e5e2d7c0bd3b9fa95a) https://github.com/promptfoo/promptfoo/issues/861
- chore(ci): add `workflow_dispatch` trigger (#897)
- chore: add more gemini models (#894)
- chore: introduce eslint (#904)
- chore: switch to SWC for faster Jest tests (#899)
- chore: update to prettier 3 (#901)
- [chore(openai): add tool_choice required type](https://github.com/promptfoo/promptfoo/commit/e97ce63221b0e06f7e03f46c466da36c5b713017)

### Fixed

- fix(vertex): support var templating in system instruction (#902)
- [fix(webui): display latency when available](https://github.com/promptfoo/promptfoo/commit/bb335efbe9e8d6b23526c837402787a1cbba9969)

### Dependencies

- chore(deps): update most dependencies to latest stable versions (#898)

## [0.62.1] - 2024-06-06

### Added

- feat(webui): Ability to suppress browser open on `promptfoo view` (#881)
- feat(anthropic): add support for base url (#850)
- feat(openai): Support function/tool callbacks (#830)
- feat(vertex/gemini): add support for toolConfig and systemInstruction (#841)
- feat(webui): Ability to filter to highlighted cells (#852)
- feat(webui): ability to click to filter metric (#849)
- feat(webui): add copy and highlight cell actions (#847)

### Changed

- fix: migrate database before writing results (#882)
- chore: upgrade default graders to gpt-4o (#848)
- ci: Introduce jest test coverage reports (#868)
- ci: add support for node 22, remove support for node 16 (#836)
- docs: Addresses minor typographical errors (#845)
- docs: Help description of default `--output` (#844)
- feat: Add Red Team PII Tests (#862)
- feat: Support custom gateway URLs in Portkey (#840)
- feat: add support for python embedding and classification providers (#864)
- feat: add support for titan premier on bedrock (#839)
- feat: pass evalId in results (#758)
- fix: Broken types (#854)
- fix: Fix broken progress callback in web ui (#860)
- fix: Fix formatting and add style check to CI (#872)
- fix: Fix type error eval page.tsx (#867)
- fix: Improve Error Handling for Python Assertions and Provider Exceptions (#863)
- fix: Pass evaluateOptions from web ui yaml (#859)
- fix: Render multiple result images with markdown, if markdown contains multiple images (#873)
- fix: The values of defaultTest and evaluateOptions are not set when editing the eval yaml file. (#834)
- fix: crash on db migration when cache is disabled on first run (#842)
- fix: csv and html outputs include both prompt and provider labels (#851)
- fix: docker build and prepublish script (#846)
- fix: show labels for custom provider (#875)
- chore: fix windows node 22 build issues by adding missing encoding dependency and updating webpack config (#900)
- chore: update Node.js version management and improve documentation (#896)
- Fix CI Passing Despite Failing Build (#866) (#876)

## [0.62.0] - 2024-06-05

### Fixed

- fix: Parameter evaluateOptions not passed correctly in jobs created using web (#870)

### Added

- feat(anthropic): add support for base url (#850)
- feat(openai): Support function/tool callbacks (#830)
- feat(vertex/gemini): add support for toolConfig and systemInstruction (#841)
- feat(webui): Ability to filter to highlighted cells (#852)
- feat(webui): ability to click to filter metric (#849)
- feat(webui): add copy and highlight cell actions (#847)

### Changed

- feat: Add Red Team PII Tests (#862)
- feat: Support custom gateway URLs in Portkey (#840)
- feat: add support for python embedding and classification providers (#864)
- feat: add support for titan premier on bedrock (#839)
- feat: pass evalId in results (#758)
- feat: upgrade default graders to gpt-4o (#848)
- fix: Broken types (#854)
- fix: Fix broken progress callback in web ui (#860)
- fix: Fix formatting and add style check to CI (#872)
- fix: Fix type error eval page.tsx (#867)
- fix: Improve Error Handling for Python Assertions and Provider Exceptions (#863)
- fix: Pass evaluateOptions from web ui yaml (#859)
- fix: Render multiple result images with markdown, if markdown contains multiple images (#873)
- fix: The values of defaultTest and evaluateOptions are not set when editing the eval yaml file. (#834)
- fix: crash on db migration when cache is disabled on first run (#842)
- fix: csv and html outputs include both prompt and provider labels (#851)
- fix: docker build and prepublish script (#846)
- fix: show labels for custom provider (#875)
- ci: Introduce jest test coverage reports (#868)
- ci: add support for node 22, remove support for node 16 (#836)
- docs: Addresses minor typographical errors (#845)
- docs: Help description of default `--output` (#844)

## [0.61.0] - 2024-05-30

### Changed

- feat: `moderation` assert type (#821)
- feat: general purpose http/https provider (#822)
- feat: add portkey provider (#819)
- feat: Add Cloudflare AI Provider (#817)
- fix: Remove duplicate logging line (#825)
- fix: The ‘defaultTest’ option has no effect during evaluation. (#829)
- fix: Improve Error Handling in Python Script Execution (#833)
- docs: How to red team LLMs (#828)
- chore(mistral): add codestral (#831)

## [0.60.0] - 2024-05-25

### Added

- feat(webui): Add image viewer (#816)

### Changed

- feat: redteam testset generation (#804)
- feat: support for deep equality check in equals assertion (#805)
- feat: Allow functions in renderVarsInObject (#813)
- feat: ability to reference previous llm outputs via storeOutputAs (#808)
- feat: support for prompt objects (#818)
- fix: huggingface api key handling (#809)
- docs: Restore ProviderResponse class name (#806)
- docs: Fix typo in local build command (#811)

## [0.59.1] - 2024-05-18

### Changed

- [fix: handle null result timestamp when writing to db.](https://github.com/promptfoo/promptfoo/commit/40e1ebfbfd512fea56761b4cbdfff0cd25d61ae1) https://github.com/promptfoo/promptfoo/issues/800

## [0.59.0] - 2024-05-18

### Added

- feat(webui): add --filter-description option to `promptfoo view` (#780)
- feat(bedrock): add support for embeddings models (#797)

### Changed

- fix: python prompts break when using whole file (#784)
- Langfuse need to compile variables (#779)
- chore(webui): display prompt and completion tokens (#794)
- chore: include full error response in openai errors (#791)
- chore: add logprobs to assertion context (#790)
- feat: support var interpolation in function calls (#792)
- chore: add timestamp to EvaluateSummary (#785)
- fix: render markdown in variables too (#796)

### Fixed

- fix(vertex): remove leftover dependency on apiKey (#798)

## [0.58.1] - 2024-05-14

### Changed

- fix: improve GradingResult validation (#772)
- [fix: update python ProviderResponse error message and docs.](https://github.com/promptfoo/promptfoo/commit/258013080809bc782afe3de51c9309230cb5cdb2) https://github.com/promptfoo/promptfoo/issues/769
- [chore(openai): add gpt-4o models (](https://github.com/promptfoo/promptfoo/commit/ff4655d31d3588972522bb162733cb61e460f36f)https://github.com/promptfoo/promptfoo/pull/776[)](https://github.com/promptfoo/promptfoo/commit/ff4655d31d3588972522bb162733cb61e460f36f)
- add gpt-4o models (#776)

### Fixed

- fix(langfuse): Check runtime type of `getPrompt`, stringify the result (#774)

## [0.58.0] - 2024-05-09

### Changed

- feat: assert-set (#765)
- feat: add comma-delimited string support for array-type assertion values (#755)
- fix: Resolve JS assertion paths relative to configuration file (#756)
- fix: not-equals assertion (#763)
- fix: upgrade rouge package and limit to strings (#764)

## [0.57.1] - 2024-05-02

### Changed

- fix: do not serialize js objects to non-js providers (#754)
- **[See 0.57.0 release notes](https://github.com/promptfoo/promptfoo/releases/tag/0.57.0)**

## [0.57.0] - 2024-05-01

### Changed

- feat: ability to override provider per test case (#725)
- feat: eval tests matching pattern (#735)
- feat: add `-n` limit arg for `promptfoo list` (#749)
- feat: `promptfoo import` and `promptfoo export` commands (#750)
- feat: add support for `--var name=value` cli option (#745)
- feat: promptfoo eval --filter-failing outputFile.json (#742)
- fix: eval --first-n arg (#734)
- chore: Update openai package to 3.48.5 (#739)
- chore: include logger and cache utils in javascript provider context (#748)
- chore: add `PROMPTFOO_FAILED_TEST_EXIT_CODE` envar (#751)
- docs: Document `python:` prefix when loading assertions in CSV (#731)
- docs: update README.md (#733)
- docs: Fixes to Python docs (#728)
- docs: Update to include --filter-\* cli args (#747)

## [0.56.0] - 2024-04-28

### Added

- feat(webui): improved comment dialog (#713)

### Changed

- feat: Intergration with Langfuse (#707)
- feat: Support IBM Research BAM provider (#711)
- fix: Make errors uncached in Python completion. (#706)
- fix: include python tracebacks in python errors (#724)
- fix: `getCache` should return a memory store when disk caching is disabled (#715)
- chore(webui): improve eval view performance (#719)
- chore(webui): always show provider in header (#721)
- chore: add support for OPENAI_BASE_URL envar (#717)

### Fixed

- fix(vertex/gemini): support nested generationConfig (#714)

## [0.55.0] - 2024-04-24

### Changed

- [Docs] Add llama3 example to ollama docs (#695)
- bugfix in answer-relevance (#697)
- feat: add support for provider `transform` property (#696)
- feat: add support for provider-specific delays (#699)
- feat: portkey.ai integration (#698)
- feat: `eval -n` arg for running the first n test cases (#700)
- feat: ability to write outputs to google sheet (#701)
- feat: first-class support for openrouter (#702)
- Fix concurrent cache request behaviour (#703)

## [0.54.1] - 2024-04-20

### Changed

- Add support for Mixtral 8x22B (#687)
- fix: google sheets async loading (#688)
- fix: trim spaces in csv assertions that can have file:// prefixes (#689)
- fix: apply thresholds to custom python asserts (#690)
- fix: include detail from external python assertion (#691)
- chore(webui): allow configuration of results per page (#694)
- fix: ability to override rubric prompt for all model-graded metrics (#692)

## [0.54.0] - 2024-04-18

### Changed

- feat: support for authenticated google sheets access (#686)
- fix: bugs in `Answer-relevance` calculation (#683)
- fix: Add tool calls to response from azure openai (#685)

## [0.53.0] - 2024-04-16

### Changed

- fix!: make `javascript` assert function call consistent with external js function call (#674)
- fix: node library supports prompt files (#668)
- feat: Enable post-hoc evaluations through defining and using output value in TestSuite (#671)
- feat: Allow local files to define providerOutput value for TestCase (#675)
- feat: detect suitable anthropic default provider (#677)
- feat: Ability to delete evals (#676)
- feat: ability to create derived metrics (#670)

## [0.52.0] - 2024-04-12

### Added

- feat(webui): add pagination (#649)

### Changed

- feat: support for inline yaml for is-json, contains-json in csv (#651)
- feat: run providers 1 at a time with --interactive-providers (#645)
- feat: --env-file arg (#615)
- fix: Do not fail with api error when azure datasource is used (#644)
- fix: allow loading of custom provider in windows (#518) (#652)
- fix: don't show telemetry message without telemtry (#658)
- fix: `E2BIG` error during the execution of Python asserts (#660)
- fix: support relative filepaths for non-code assert values (#664)

### Fixed

- fix(webui): handle invalid search regexes (#663)

## [0.51.0] - 2024-04-07

### Added

- feat(webui): store settings in localstorage (#617)
- feat(azureopenai): apiKeyEnvar support (#628)
- feat(webui): "progress" page that shows provider/prompt pairs (#631)

### Changed

- chore: improve json parsing errors (#620)
- feat: ability to override path to python binary (#619)
- Add documentation for openai vision (#637)
- Support claude vision and images (#639)
- fix: assertion files use relative path (#624)
- feat: add provider reference to prompt function (#633)
- feat: ability to import vars using glob (#641)
- feat!: return values directly in python assertions (#638)

### Fixed

- fix(webui): ability to save defaultTest and evaluateOptions in yaml editor (#629)

## [0.50.1] - 2024-04-02

### Changed

- fix: compiled esmodule interop (#613)
- fix: downgrade var resolution failure to warning (#614)
- fix: glob behavior on windows (#612)

## [0.50.0] - 2024-04-01

### Added

- feat(webui): download button (#482)
- feat(webui): toggle for showing full prompt in output cell (#603)

### Changed

- feat: support .mjs external imports (#601)
- feat: load .env from cli (#602)
- feat: ability to use js files as `transform` (#605)
- feat: ability to reference vars from other vars (#607)
- fix: handling for nonscript assertion files (#608)

### Fixed

- fix(selfhost): add support for prompts and datasets api endpoints (#600)
- fix(selfhost): Consolidate to `NEXT_PUBLIC_PROMPTFOO_REMOTE_BASE_URL` (#609)

## [0.49.3] - 2024-03-29

### Changed

- fix: bedrock model parsing (#593)
- [fix: make llm-rubric more resilient to bad json responses.](https://github.com/promptfoo/promptfoo/commit/93fd059a13454ed7a251a90a33306fb1f3c81895) https://github.com/promptfoo/promptfoo/issues/596
- feat: display progress bar for each parallel execution (#597)

## [0.49.2] - 2024-03-27

### Changed

- fix: support relative paths for custom providers (#589)
- fix: gemini generationConfig and safetySettings (#590)
- feat: cli watch for vars and providers (#591)

## [0.49.1] - 2024-03-25

### Changed

- fix: lazy import of azure peer dependency (#586)

## [0.49.0] - 2024-03-23

### Added

- feat(vertexai): use gcloud application default credentials (#580)

### Changed

- feat: Add support for huggingface token classification (#574)
- feat: Mistral provider support for URL and API key envar (#570)
- feat: run assertions in parallel (#575)
- feat: support for azure openai assistants (#577)
- feat: ability to set tags on standalone assertion llm outputs (#581)
- feat: add support for claude3 on bedrock (#582)
- fix: load file before running prompt function (#583)
- [fix: broken ansi colors on cli table](https://github.com/promptfoo/promptfoo/commit/bbb0157b09c0ffb5366d3cbd112438ca3d2d61c9)
- [fix: remove duplicate instruction output](https://github.com/promptfoo/promptfoo/commit/fb095617d36102f5b6256e9718e736378c0a5cea)
- chore: better error messages when expecting json but getting text (#576)

### Fixed

- fix(selfhost): handle sqlite db in docker image and build (#568)

### Dependencies

- chore(deps): bump webpack-dev-middleware from 5.3.3 to 5.3.4 in /site (#579)

## [0.48.0] - 2024-03-18

### Added

- feat(csv): add support for `__description` field (#556)

### Changed

- feat: migrate filesystem storage to sqlite db (#558)
  - **When you first run `eval` or `view` with 0.48.0, your saved evals will be migrated from `.json` files to a sqlite db. Please open an issue if you run into problems.**
  - Restoration: By default, the migration process runs on the promptfoo output directory `~/.promptfoo/output`. This directory is backed up at `~/.promptfoo/output-backup-*` and you can restore it and use a previous version by renaming that directory back to `output`
- feat: Add anthropic:messages and replicate:mistral as default providers to web ui (#562)
- feat: add label field to provider options (#563)
- docs: adjust configuration for python provider (#565)
- chore: db migration and cleanup (#564)

### Fixed

- fix(azureopenai): add support for `max_tokens` and `seed` (#561)

## [0.47.0] - 2024-03-14

### Changed

- feat: improve python inline asserts to not require printing (#542)
- feat: add tools and tool_choice config parameters to azure openai provider (#550)
- feat: Add support for Claude 3 Haiku (#552)
- fix: validate custom js function return values (#548)
- fix: dedupe prompts from combined configs (#554)

### Fixed

- fix(replicate): support non-array outputs (#547)

## [0.46.0] - 2024-03-08

### Added

- feat(self-host): run evals via web ui (#540)
- feat(self-host): Persist changes on self-deployed UI without sharing a new link (#538)
- feat(webui): ability to change eval name (#537)

### Changed

- feat: add support for calling specific functions for python prompt (#533)
- fix: openai tools and function checks handle plaintext responses (#541)

### Fixed

- fix(anthropic): wrap text if prompt supplied as json (#536)

## [0.45.2] - 2024-03-07

### Changed

- fix: python provider handles relative script paths correctly (#535)

## [0.45.1] - 2024-03-06

### Changed

- fix: json and yaml vars files (#531)

### Fixed

- fix(python): deserialize objects from json (#532)

## [0.45.0] - 2024-03-06

### Added

- feat(anthropic): Add Claude 3 support (#526)

### Changed

- feat: ability to load `vars` values at runtime (#496)
  // Example logic to return a value based on the varName
  if (varName === 'context') {
  return `Processed ${otherVars.input} for prompt: ${prompt}`;
  }
  return {
  output: 'default value',
  };
  // Handle potential errors
  // return { error: 'Error message' }
  # Example logic to dynamically generate variable content
  if var_name == 'context':
  return {
  'output': f"Context for {other_vars['input']} in prompt: {prompt}"
  }
  return {'output': 'default context'}
  # Handle potential errors
  # return { 'error': 'Error message' }

## [0.44.0] - 2024-03-04

### Added

- feat(mistral): Add new models, JSON mode, and update pricing (#500)

### Changed

- fix: Print incorrect response from factuality checker (#503)
- fix: Support missing open parenthesis (fixes #504) (#505)
- feat: include prompt in transform (#512)
- feat: Support csv and json files in the `tests` array (#520)

### Fixed

- fix(ollama): dont send invalid options for `OllamaChatProvider` (#506)
- fix(huggingface): do not pass through non-hf parameters (#519)

## [0.43.1] - 2024-02-25

### Changed

- fix: pass through PROMPTFOO\_\* variables from docker run (#498)
- docs: clean up python provider header

### Fixed

- fix(huggingface): support `apiKey` config param (#494)
- fix(bedrock): transform model output from cache. #474

### Documentation

- docs(huggingface): example of private huggingface inference endpoint (#497)

## [0.43.0] - 2024-02-23

### Added

- feat(webui): Display test suite description (#487)
- feat(webui): Add upload testcase csv to eval page (#484)

### Changed

- feat: pass `test` to assertion context (#485)
- fix: Change variable name to what the prompt template expects (#489)
- (docs): Replace references to deprecated postprocess option (#483)
- chore: update replicate library and add new common params (#491)

### Fixed

- fix(self-hosting): remove supabase dependency from webui eval view (#492)

## [0.42.0] - 2024-02-19

### Added

- feat(webview): toggle for prettifying json outputs (#472)
- feat(openai): support handling OpenAI Assistant functions tool calls (#473)

### Changed

- feat: add support for claude 2.1 on bedrock (#470)
- feat: support for overriding `select-best` provider (#478)
- feat: ability to disable var expansion (#476)
- fix: improve escaping for python prompt shell (#481)

## [0.41.0] - 2024-02-12

### Added

- feat(openai)!: Allow apiBaseUrl to override /v1 endpoint (#464)

### Changed

- feat: add support for async python providers (#465)
- fix: pass config to python provider (#460)
- chore: include progress output in debug logs (#461)
- docs: perplexity example (#463)

### Fixed

- fix(factuality): make factuality output case-insensitive (#468)
- fix: ensure that only valid ollama params are passed (#480)

## [0.40.0] - 2024-02-06

### Added

- feat(mistral): Add Mistral provider (#455)
- feat(openai): add support for `apiKeyEnvar` (#456)
- feat(azureopenai): add apiBaseUrl config (#459)

### Changed

- feat: cohere api support (#457)
- feat: ability to override select-best prompt. #289
- fix: support for gemini generationConfig and safetySettings (#454)

### Fixed

- fix(vertex/gemini): add support for llm-rubric and other OpenAI-formatted prompts (#450)

### Documentation

- documentation: update python.md typo in yaml (#446)

## [0.39.1] - 2024-02-02

### Changed

- fix: func => function in index.ts (#443)
- feat: add support for google ai studio gemini (#445)

## [0.39.0] - 2024-02-01

### Changed

- feat: Add DefaultGradingJsonProvider to improve `llm-rubric` reliability (#432)
- feat: add caching for exec and python providers (#435)
- feat: add `--watch` option to eval command (#439)
- feat: ability to transform output on per-assertion level (#437)
- feat: compare between multiple outputs with `select-best` (#438)
- fix: pass through cost to runAssertion
- fix: pass through cost to runAssertion

## [0.38.0] - 2024-01-29

### Added

- feat(openai): Jan 25 model updates (#416)
- feat(webui): eval deeplinks (#426)
- feat(huggingface): Support sentence similarity inference API (#425)

### Changed

- fix: Only open previous results when necessary (uses lots of memory) (#418)
- fix: html output (#430)
- feat: add a `python` provider that supports native python function calls (#419)
- feat: support for image models such as dall-e (#406)
- feat: support for `PROMPTFOO_PROMPT_SEPARATOR envar. #424

## [0.37.1] - 2024-01-26

### Changed

- fix: do not require token usage info on openai provider (#414)

## [0.37.0] - 2024-01-24

### Added

- feat(webui): add markdown support (#403)

### Changed

- feat: standalone share server (#408)
- feat: `PROMPTFOO_DISABLE_TEMPLATING` disables nunjucks templates (#405)

## [0.36.0] - 2024-01-18

### Added

- feat(webui): Ability to comment on outputs (#395)
- feat(azure): Add response_format support (#402)
- feat(azure): add support for `passthrough` and `apiVersion` (#399)

### Changed

- feat: add `promptfoo generate dataset` (#397)
- fix: typo (#401)

## [0.35.1] - 2024-01-12

### Added

- feat(bedrock): introduce amazon titan models as another option for Bedrock (#380)
- feat(openai): add support for `passthrough` request args (#388)
- feat(azure): add support for client id/secret auth (#389)
- feat(webui): label evals using `description` field (#391)

### Changed

- fix: proper support for multiple types of test providers (#386)
- feat: update CSV and HTML outputs with more details (#393)

## [0.35.0] - 2024-01-07

### Added

- feat(webview): add regex search (#378)

### Changed

- feat: support standalone assertions on CLI (#368)
- feat: add perplexity-score metric (#377)
- feat: add logprobs support for azure openai (#376)
- fix: use relative paths consistently and handle object formats (#375)
- [fix: restore **prefix and **suffix column handlers when loading test csv](https://github.com/promptfoo/promptfoo/commit/3a058684b3389693f4c5899f786fb090b04e3c93)

## [0.34.1] - 2024-01-02

### Added

- feat(openai): add support for overriding provider cost (1be1072)

### Fixed

- fix(webview): increase the request payload size limit (ef4c30f)

## [0.34.0] - 2024-01-02

### Changed

- feat: Support for evaluating cost of LLM inference (#358)
- feat: save manual edits to test outputs in webview (#362)
- feat: add `cost` assertion type (#367)
- fix: handle huggingface text generation returning dict (#357)
- fix: disable cache when using repeat (#361)
- fix: do not dereference tools and functions in config (#365)
- docs: optimize docs of openai tool usage (#355)

## [0.33.2] - 2023-12-23

### Changed

- fix: bad indentation for inline python sript (#353)
- [fix: truncate CLI table headers](https://github.com/promptfoo/promptfoo/commit/9aa9106cc9bc1660df40117d3c8f053f361fa09c)
- feat: add openai tool parameter (#350)
- feat: add `is-valid-openai-tools-call` assertion type (#354)

## [0.33.1] - 2023-12-18

### Changed

- [fix: pass env to providers when using CLI](https://github.com/promptfoo/promptfoo/commit/e8170a7f0e9d4033ef219169115f6474d978f1a7)
- [fix: correctly handle bedrock models containing :](https://github.com/promptfoo/promptfoo/commit/4469b693993934192fee2e84cc27c21e31267e5f)
- feat: add latency assertion type (#344)
- feat: add perplexity assertion type (#346)
- feat: add support for ollama chat API (#342)
- feat: retry when getting internal server error with PROMPTFOO_RETRY_5XX envar (#327)
- fix: properly escape arguments for external python assertions (#338)
- fix: use execFile/spawn for external processes (#343)
- [fix: handle null score in custom metrics](https://github.com/promptfoo/promptfoo/commit/514feed49e2f83f3e04d3e167e5833dc075e6c10)
- [fix: increment failure counter for script errors.](https://github.com/promptfoo/promptfoo/commit/61d1b068f26c63f3234dc49c9d5f5104b9cf1cda)

## [0.33.0] - 2023-12-17

### Changed

- feat: add latency assertion type (#344)
- feat: add perplexity assertion type (#346)
- feat: add support for ollama chat API (#342)
- feat: retry when getting internal server error with PROMPTFOO_RETRY_5XX envar (#327)
- fix: properly escape arguments for external python assertions (#338)
- fix: use execFile/spawn for external processes (#343)
- [fix: handle null score in custom metrics](https://github.com/promptfoo/promptfoo/commit/514feed49e2f83f3e04d3e167e5833dc075e6c10)
- [fix: increment failure counter for script errors.](https://github.com/promptfoo/promptfoo/commit/61d1b068f26c63f3234dc49c9d5f5104b9cf1cda)

## [0.32.0] - 2023-12-14

### Added

- feat(webview): Layout and styling improvements (#333)

### Changed

- feat: add support for Google Gemini model (#336)
- feat: add download yaml button in config modal. Related to #330 (#332)
- fix: set process exit code on failure

## [0.31.2] - 2023-12-11

### Added

- feat(webview): Show aggregated named metrics at top of column (#322)

### Changed

- fix: sharing option is degraded (#325)

## [0.31.1] - 2023-12-04

### Changed

- fix: issues when evaling multiple config files
- feat: support for web viewer running remotely (#321)

## [0.31.0] - 2023-12-02

### Added

- feat(openai): Adds support for function call validation (#316)

### Changed

- feat: add support for ajv formats (#314)
- feat: support prompt functions via nodejs interface (#315)
- fix: webview handling of truncated cell contents with html (#318)
- docs: Merge docs into main repo (#317)

## [0.30.2] - 2023-11-29

### Changed

- feat(cli): simplify onboarding and provide npx-specific instructions (f81bd88)

## [0.30.1] - 2023-11-29

### Changed

- feat: add bedrock in webui setup (#301)
- feat: add support for custom metrics (#305)
- feat: show table by default, even with --output (#306)
- fix: handle multiple configs that import multiple prompts (#304)
- fix: remove use of dangerouslySetInnerHTML in results table (#309)

### Fixed

- fix(openai): add support for overriding api key, host, baseurl, org in Assistants API (#311)

## [0.30.0] - 2023-11-29

### Changed

- feat: add bedrock in webui setup (#301)
- feat: add support for custom metrics (#305)
- feat: show table by default, even with --output (#306)
- fix: handle multiple configs that import multiple prompts (#304)
- fix: remove use of dangerouslySetInnerHTML in results table (#309)

## [0.29.0] - 2023-11-28

### Changed

- feat: Add support for external provider configs via file:// (#296)
- feat: Add support for HTTP proxies (#299)
- feat: claude-based models on amazon bedrock (#298)

## [0.28.2] - 2023-11-27

### Added

- feat(azureopenai): Warn when test provider should be overwritten with azure (#293)
- feat(webview): Display test descriptions if available (#294)
- feat(webview): Ability to set test scores manually (#295)

### Changed

- feat: add support for self-hosted huggingface text generation inference (#290)
- fix: prevent duplicate asserts with `defaultTest` (#287)
- fix: multiple configs handle external test and prompt files correctly (#291)

## [0.28.0] - 2023-11-19

### Changed

- feat: Add support for multiple "\_\_expected" columns (#284)
- feat: Support for OpenAI assistants API (#283)
- feat: Ability to combine multiple configs into a single eval (#285)

## [0.27.1] - 2023-11-14

### Added

- [feat(node-package): Add support for raw objects in prompts](https://github.com/promptfoo/promptfoo/commit/e6a5fe2fa7c05aabd2f52bd4fa143d957a7953dd)
- feat(openai): Add support for OpenAI `seed` param (#275)
- [feat(openai): Add support for OpenAI response_format](https://github.com/promptfoo/promptfoo/commit/12781f11f495bed21db1070e987f1b40a43b72e3)
- [feat(webview): Round score in details modal](https://github.com/promptfoo/promptfoo/commit/483c31d79486a75efc497508b9a42257935585cf)

### Changed

- fix: Set `vars._conversation` only if it is used in prompt (#282)
- feat: Add new RAG metrics (answer-relevance, context-recall, context-relevance, context-faithfulness) (#279)
- feat: throw error correctly when invalid api key is passed for OpenAI (#276)
- Bump langchain from 0.0.325 to 0.0.329 in /examples/langchain-python (#278)
- Provide the prompt in the context to external assertion scripts (#277)
- fix the following error : 'List should have at least 1 item after val… (#280)
- [chore: Add HuggingFace debug output](https://github.com/promptfoo/promptfoo/commit/2bae118e3fa7f8164fd78d29a3a30d187026bf13)

## [0.27.0] - 2023-11-14

### Added

- [feat(node-package): Add support for raw objects in prompts](https://github.com/promptfoo/promptfoo/commit/e6a5fe2fa7c05aabd2f52bd4fa143d957a7953dd)
- feat(openai): Add support for OpenAI `seed` param (#275)
- [feat(openai): Add support for OpenAI response_format](https://github.com/promptfoo/promptfoo/commit/12781f11f495bed21db1070e987f1b40a43b72e3)
- [feat(webview): Round score in details modal](https://github.com/promptfoo/promptfoo/commit/483c31d79486a75efc497508b9a42257935585cf)

### Changed

- feat: Add new RAG metrics (answer-relevance, context-recall, context-relevance, context-faithfulness) (#279)
- feat: throw error correctly when invalid api key is passed for OpenAI (#276)
- Bump langchain from 0.0.325 to 0.0.329 in /examples/langchain-python (#278)
- Provide the prompt in the context to external assertion scripts (#277)
- fix the following error : 'List should have at least 1 item after val… (#280)
- [chore: Add HuggingFace debug output](https://github.com/promptfoo/promptfoo/commit/2bae118e3fa7f8164fd78d29a3a30d187026bf13)

## [0.26.5] - 2023-11-10

### Changed

- feat: Support for Azure OpenAI Cognitive Search (#274)
- [feat: Add PROMPTFOO_PYTHON environment variable](https://github.com/promptfoo/promptfoo/commit/33ecca3dab9382f063e68529c047cfd3fbd959e5)

## [0.26.4] - 2023-11-09

### Fixed

- fix(providers): use Azure OpenAI extensions endpoint when dataSources is set (2e5f14d)

### Tests

- test(assertions): add tests for object outputs (9e0909c)

## [0.26.3] - 2023-11-08

### Added

- [feat(AzureOpenAI): Add support for deployment_id and dataSources](https://github.com/promptfoo/promptfoo/commit/3f6dee99b4ef860af1088c4ceda1a74726070f37)

### Changed

- [Stringify output display string if output is a JSON object](https://github.com/promptfoo/promptfoo/commit/e6eff1fb75e09bfd602c08edd89ec154e3e61bf9)
- [Add JSON schema dereferencing support for JSON configs](https://github.com/promptfoo/promptfoo/commit/c32f9b051a51ee6e1ee08738e0921b4e05a5c23d)
- Update chat completion endpoint in azureopenai.ts (#273)

### Fixed

- fix(openai): Improve handling for function call responses (#270)

## [0.26.2] - 2023-11-07

### Changed

- [Fix issue with named prompt function imports](https://github.com/promptfoo/promptfoo/commit/18a4d751af15b996310eceafc5a75e114ce1bf56)
- [Fix OpenAI finetuned model parsing](https://github.com/promptfoo/promptfoo/commit/b52de61c6e1fd0a9e67d2476a9f3f9153084ad61)
- [Add new OpenAI models](https://github.com/promptfoo/promptfoo/commit/d9432d3b5747516aea1a7e8a744167fbd10a69d2)
- Fix: Broken custom api host for OpenAI. (#261)
- Add `classifier` assert type (#263)
- Send provider options and test context to ScriptCompletion (exec) provider (#268)
- Support for loading JSON schema from external file (#266)

## [0.26.1] - 2023-11-01

### Changed

- Fix broken default config for OpenAI evals created in web app (#255)
- Fix prompt per provider (#253)
- Add support for custom config directory (#257)
- Add latency and token metrics per prompt (#258)
- Add caching support to Anthropic provider (#259)
- webview: Preserve formatting of LLM outputs
- Bump langchain from 0.0.317 to 0.0.325 in /examples/langchain-python (#254)

## [0.26.0] - 2023-10-28

### Changed

- cli: Add support for raw text prompts (#252)
- Ensure the directory for the output file is created if it does not exist

## [0.25.2] - 2023-10-26

### Changed

- allow Python in tests.csv (#237)
- Improve escaping in matchers (#242)
- Add support for nunjucks filters (#243)
- Fix issue where outputPath from the configuration file is not used when `-c` option is provided
- Add envar PROMPTFOO_DISABLE_CONVERSATION_VAR
- Resolve promises in external assert files

## [0.25.1] - 2023-10-19

### Changed

- Fix issue with loading google sheets directly. (#222)
- Add \_conversation variable for testing multiple-turn chat conversations (#224)
- Allow multiple output formats simultaneously with `outputPath` (#229)
- Fall back to default embedding model if provided model doesn't support embeddings
- Various fixes and improvements
- Bump langchain from 0.0.312 to 0.0.317 in /examples/langchain-python (#245)

## [0.25.0] - 2023-10-10

### Changed

- Add support for icontains-any and icontains-all (#210)
- Bump langchain from 0.0.279 to 0.0.308 in /examples/langchain-python (#213)
- Add support for .cjs file extensions (#214)
- Add Prompts and Datasets pages (#211)
- Add CLI commands for listing and showing evals, prompts, and datasets (#218)
- Add support for `config` object in webhook provider payload. (#217)
- Other misc changes and improvements
- Bump langchain from 0.0.308 to 0.0.312 in /examples/langchain-python (#219)

## [0.24.4] - 2023-10-01

### Changed

- Fix bug in custom function boolean return value score (#208)
- Fix ollama provider with `--no-cache` and improve error handling
- Add support for HuggingFace Inference API (text generation) (#205)
- Add `apiHost` config key to Azure provider

## [0.24.3] - 2023-09-28

### Changed

- Better LocalAI/Ollama embeddings traversal failure (#191)
- `OPENAI_API_HOST` to `OPENAI_API_BASE_URL` (#187)
- Ability to include files as assertion values (#180)
- Add hosted db for evals (#149)
- Webview details pane improvements (#196)
- Add support for ollama options (#199)
- Adding TXT and HTML to `--output` help/error message (#201)

## [0.24.2] - 2023-09-23

### Changed

- Specify repo in package.json (#174)
- Add support for parsing multiple json blobs in responses (#178)
- Updated node version update of Google Colab notebook example (#171)
- Fix arg escaping for external python prompts on Windows (#179)
- Better OpenAI embeddings traversal failure (#190)
- Adds embeddings providers for LocalAI and Oolama (#189)
- Add `noindex` to shared results
- Many other misc fixes and improvements

## [0.24.1] - 2023-09-21

### Changed

- Fix prompt errors caused by leading and trailing whitespace for var file imports
- Fix an issue with response parsing in LocalAI chat
- Fix issue preventing custom provider for similarity check (#152)
- Fix escaping in python asserts (#156)
- Fix README link to providers docs (#153)
- Allow object with function name as a value for function_call (#158)
- Add a -y/--yes option to `promptfoo view` command to skip confirmation (#166)
- Other misc fixes and improvements

## [0.24.0] - 2023-09-18

### Changed

- Support for custom functions as prompts (#147)
- Refactor parts of util into more descriptive files (#148)
- Misc fixes and improvements

## [0.23.1] - 2023-09-14

### Changed

- Improvements to custom grading (#140)
- Support for Google Vertex and PaLM chat APIs (#131)
- Add support for including files in defaultTest (#137)
- Add support for disabling cache in evaluate() options (#135)
- Add support for loading vars directly from file (#139)
- Include `provider` in `EvaluateResult`
- Other misc improvements and fixes

## [0.23.0] - 2023-09-14

### Changed

- Improvements to custom grading (#140)
- Support for Google Vertex and PaLM chat APIs (#131)
- Add support for including files in defaultTest (#137)
- Add support for disabling cache in evaluate() options (#135)
- Add support for loading vars directly from file (#139)
- Include `provider` in `EvaluateResult`
- Other misc improvements and fixes

## [0.22.1] - 2023-09-14

### Added

- feat(vars): add support for loading vars directly from file (#139)
- feat(config): add support for including files in defaultTest (#137)
- feat(config): add support for disabling cache in evaluate() options (#135)
- feat(providers): support for Google Vertex and PaLM chat APIs (#131)
- feat(api): include provider in EvaluateResult (#130)

### Changed

- chore(providers): improve PaLM recognized model detection (2317eac)

### Documentation

- docs(examples): add conversation history example (#136)
- docs(examples): update node-package example with context (#134)

## [0.22.0] - 2023-09-04

### Changed

- Add OpenAI factuality and closed-QA graders (#126). These new graders implement OpenAI's eval methodology.
- Auto-escape vars when prompt is a JSON object (#127).
- Improvements to custom providers - Pass context including `vars` to callApi and make `TestCase` generic for ease of typing
- Add `prompt` to Javascript, Python, and Webhook assertion context
- Fix llama.cpp usage of provider config overrides
- Fix ollama provider parsing for llama versions like llama:13b, llama:70b etc.
- Trim var strings in CLI table (prevents slowness during CLI table output)

## [0.21.4] - 2023-09-01

### Changed

- Add support for test case threshold value (#125)
- Add support for pass/fail threshold for javascript and python numeric return values

## [0.21.3] - 2023-09-01

### Changed

- Increase request backoff and add optional delay between API calls (#122)

## [0.21.2] - 2023-08-31

### Changed

- Fix symlink bug on Windows

## [0.21.1] - 2023-08-30

### Changed

- Consistent envars and configs across providers (#119)
- Add configuration for API keys in WebUI (#120)
- Add CodeLlama to WebUI
- Fix issue with numeric values in some assert types
- Add support for running specific prompts for specific providers using `{id, prompts, config}` format
- Add a feedback command

## [0.21.0] - 2023-08-28

### Changed

- Add webhook provider (#117)
- Add support for editing config in web view (#115)
- Standalone server with database with self-hosting support (#118)
- Add support for custom llm-rubric grading via `rubricPrompt` in Assertion objects
- Add support for `vars` in `rubricPrompt`, making it easier to pass expected values per test case
- Add a handful of new supported parameters to OpenAI, Azure, Anthropic, and Replicate providers
- Allow setting `config` on `provider` attached to Assertion or TestCase
- Add/improve support for custom providers in matchesSimilarity and matchesLlmRubric

## [0.20.1] - 2023-08-18

### Changed

- Fix issue when there's not enough data to display useful charts
- Add charts to web viewer (#112)
- Add support for multiline javascript asserts
- Add support for Levenshtein distance assert type (#111)

## [0.20.0] - 2023-08-18

### Changed

- Add charts to web viewer (#112)
- Add support for multiline javascript asserts
- Add support for Levenshtein distance assert type (#111)

## [0.19.3] - 2023-08-17

### Changed

- llm-rubric provider fixes (#110)
- New diff viewer for evals
- Web UI for running evals (#103)
- Add support for OpenAI organization (#106)
- function call azure fix (#95)
- Add support for JSON schema validation for is-json and contains-json (#108)
- Other misc fixes and API improvements

## [0.19.2] - 2023-08-15

### Changed

- function call azure fix (#95)
- Add support for JSON schema validation for is-json and contains-json (#108)
- New diff viewer for evals
- Web UI for running evals (#103)
- Add support for OpenAI organization (#106)
- Other misc fixes and API improvements

## [0.19.1] - 2023-08-14

### Changed

- Add support for OpenAI organization (#106)
- New diff viewer for evals
- Web UI for running evals (#103)
- Other misc fixes and API improvements

## [0.19.0] - 2023-08-14

### Changed

- New diff viewer for evals
- Web UI for running evals (#103)
- Other misc fixes and API improvements

## [0.18.4] - 2023-08-11

### Fixed

- fix(providers): resolve Ollama provider issue with empty line handling (c4d1e5f)

### Dependencies

- chore(deps): bump certifi from 2023.5.7 to 2023.7.22 in /examples/langchain-python (#104)

## [0.18.3] - 2023-08-08

### Added

- feat(providers): add Ollama provider (#102)

### Changed

- chore(webui): disable nunjucks autoescaping by default (#101)
- chore(webui): stop forcing manual line breaks in results view (76d18f5)

### Fixed

- fix(history): remove stale `latest` symlinks before regenerating eval output (a603eee)

## [0.18.2] - 2023-08-08

### Added

- feat(webui): display assertion summaries in the results viewer (#100)

### Changed

- feat(providers): allow testing identical models with different parameters (#83)

### Fixed

- fix(cli): repair `promptfoo share` regression (01df513)
- fix(config): handle provider map parsing when entries are strings (bdd1dea)
- fix(scoring): keep weighted averages accurate by running all test cases (7854424)

## [0.18.1] - 2023-08-06

### Added

- feat(providers): add llama.cpp server support (#94)

### Changed

- chore(providers): expose `LLAMA_BASE_URL` environment variable (f4b4c39)

### Fixed

- fix(history): repair symlink detection when writing latest results (e6aed7a)

## [0.18.0] - 2023-07-28

### Added

- feat(assertions): add `python` assertion type (#78)
- feat(api): support native function ApiProviders and assertions (#93)
- feat(evals): introduce Promptfoo scenarios for data-driven testing - allows datasets to be associated with specific tests, eliminating the need to copy tests for each dataset by @Skylertodd (#89)
- feat(cli): allow specifying `outputPath` when using the Node evaluate helper (#91)

### Changed

- chore(evals): rename default "theories" concept to "scenarios" (aca0821)

### Fixed

- fix(history): repair symlink handling when persisting latest results (81a4a26)
- fix(history): clean up stale eval history entries (253ae60)
- fix(cli): restore ANSI escape code rendering in console tables (497b698)

## [0.17.9] - 2023-07-24

### Added

- feat(evals): load test cases from file or directory paths (#88)

### Changed

- feat(metrics): record latency in eval results (#85)

### Fixed

- fix(windows): resolve path compatibility issues (8de6e12)

## [0.17.8] - 2023-07-22

### Added

- feat(evals): support post-processing hooks in test cases (#84)

### Changed

- feat(webui): show recent runs in the results viewer (#82)
- feat(providers): expose additional OpenAI parameters (#81)

### Fixed

- fix(evaluator): support empty test suites without crashing (31fb876)
- fix(network): ensure fetch timeouts bubble up correctly (9e4bf94)

## [0.17.7] - 2023-07-20

### Added

- feat(config): allow provider-specific prompts in test suites (#76)

### Changed

- chore(runtime): require Node.js 16 or newer (f7f85e3)
- chore(providers): reuse context configuration for Replicate provider (48819a7)

### Fixed

- fix(providers): handle missing provider prompt maps gracefully (7c6bb35)
- fix(grading): escape user input in grading prompts (4049b3f)

## [0.17.6] - 2023-07-20

### Added

- feat(cli): add `--repeat` support to evaluations (#71)
- feat(providers): add Azure YAML prompt support (#72)
- feat(providers): implement Replicate provider (#75)

### Changed

- chore(providers): refine Replicate provider behaviour (57fa43f)
- chore(cli): default `promptfoo share` prompt to Yes on enter (1a4c080)
- chore(webui): simplify dark mode and hide identical rows in history (c244403)

## [0.17.5] - 2023-07-14

### Added

- feat(assertions): add starts-with assertion type (#64)
- feat(providers): add Azure OpenAI provider (#66)

### Changed

- feat(providers): support YAML-formatted OpenAI prompts (#67)
- chore(cli): allow disabling sharing prompts (#69)
- chore(cli): require confirmation before running `promptfoo share` (f3de0e4)
- chore(env): add `PROMPTFOO_DISABLE_UPDATE` environment variable (60fee72)

### Fixed

- fix(config): read prompts relative to the config directory (ddc370c)

## [0.17.4] - 2023-07-13

### Added

- feat(assertions): add `contains-any` assertion support (#61)

### Changed

- chore(cli): handle npm outages without crashing (3177715)

### Fixed

- fix(cli): support terminals without `process.stdout.columns` (064dcb3)
- fix(cli): correct `promptfoo init` output to reference YAML (404be34)

### Documentation

- docs: add telemetry notice (#39)

## [0.17.3] - 2023-07-10

### Added

- feat(providers): add Anthropic provider (#58)

### Changed

- chore(onboarding): refresh init onboarding content (992c0b6)

### Fixed

- fix(cli): maintain table header ordering (1e3a711)
- fix(runtime): ensure compatibility with Node 14 (59e2bb1)

## [0.17.2] - 2023-07-07

### Changed

- feat(providers): improve support for running external scripts (#55)

## [0.17.1] - 2023-07-07

### Fixed

- fix(webui): restore output rendering in results view (5ce5598)

## [0.17.0] - 2023-07-06

### Added

- feat(models): add gpt-3.5-16k checkpoints (#51)
- feat(providers): add `script:` provider prefix for custom providers (bae14ec)
- feat(webui): view raw prompts in the web viewer (#54)
- feat(cli): add `cache clear` command (970ee67)

### Changed

- chore(providers): change default suggestion provider (cc11e59)
- chore(providers): ensure OpenAI chat completions fail on invalid JSON (c456c01)
- chore(assertions): allow numeric values for contains/icontains assertions (dc04329)

### Fixed

- fix(evals): avoid creating assertions from empty expected columns (d398866)

## [0.16.0] - 2023-06-28

### Added

- feat(cli): retry failed HTTP requests to reduce transient failures (#47)
- feat(templates): allow object vars inside nunjucks templates for richer prompts (#50)

### Documentation

- docs: refresh the Question reference page with updated guidance (#46)

## [0.15.0] - 2023-06-26

### Added

- feat(scoring): add continuous scoring support for evaluations (#44)
- feat(assertions): introduce assertion weights to fine-tune scoring (0688a64)

### Changed

- chore(prompt): rename grading prompt field from `content` to `output` (fa20a25)
- chore(webui): maintain backwards compatibility for row outputs in the viewer (b2fc084)

### Fixed

- fix(config): ensure `defaultTest` populates when configs load implicitly (44acb91)

## [0.14.2] - 2023-06-24

### Changed

- chore(assertions): switch the default grading provider to `gpt-4-0613` (0d26776)
- chore(cli): trim stray progress-bar newlines for cleaner output (8d624d6)

### Fixed

- fix(cli): update cached table output correctly when results change (8fe5f84)
- fix(cli): allow non-string result payloads during rendering (61d349e)

## [0.14.1] - 2023-06-19

### Fixed

- fix(config): only apply the config base path when a path override is provided (e67918b)

## [0.14.0] - 2023-06-18

### Added

- feat(cli)!: add shareable URLs and the `promptfoo share` command by @typpo (#42)
- feat(cli): add `--no-progress-bar` option to `promptfoo eval` (75adf8a)
- feat(cli): add `--no-table` flag for evaluation output (ecf79a4)
- feat(cli): add `--share` flag to automatically create shareable URLs (7987f6e)

### Changed

- chore(cli)!: resolve config-relative file references from the config directory, not working directory (dffb091)
- chore(api)!: restructure JSON/YAML output formats to include `results`, `config`, and `shareableUrl` properties (d1b7038)

### Fixed

- fix(cli): write the latest results before launching the viewer with `--view` (496f2fb)

## [0.13.1] - 2023-06-17

### Fixed

- fix(cli): ensure command arguments override config values (c425d3a)

## [0.13.0] - 2023-06-16

### Added

- feat(providers): support OpenAI functions and custom provider arguments by @typpo (#34)
- feat(cli): add JSONL prompt file support by @typpo (#40)
- feat(cli): export `generateTable()` for external tooling reuse by @tizmagik (#37)
- feat(openai): enable OpenAI ChatCompletion function calling (0f10cdd)

### Changed

- chore(openai): add official support for OpenAI `*-0613` models (4d5f827)
- chore(cli): allow optional configs when invoking the CLI (a9140d6)
- chore(cli): respect the `LOG_LEVEL` environment variable in the logger (1f1f05f)
- chore(cli): stabilize progress display when using var arrays (340da53)

### Fixed

- fix(build): fix HTML output generation in production builds (46a2233)

## [0.12.0] - 2023-06-12

### Added

- feat(share): publish evaluations with the `promptfoo share` workflow by @typpo (#33)
- feat(telemetry): add basic usage telemetry for insight gathering (7e7e3ea)
- feat(assertions): support CSV definitions for `rouge-n` and webhook assertions (7f8be15)

### Changed

- chore(build): resolve build output paths for the web client (#32)
- chore(cli): notify users when a newer promptfoo release is available by @typpo (#31)

## [0.11.0] - 2023-06-11

### Added

- feat(assertions): add contains, icontains, contains-some, contains-any, regex, webhook, and rouge-n assertion types (#30)
- feat(assertions): allow negating any assertion type with `not-` prefix (cc5fef1)
- feat(assertions): pass context objects with vars to custom functions (1e4df7e)
- feat(webui): add failure filtering and improved table layout (69189fe)
- feat(webui): add word-break toggle to results (9c1fd3b)
- feat(webui): highlight highest passing scores in matrix (6e2942f)

### Changed

- chore(cli): limit console table rows for readability (52a28c9)
- chore(cli): add more detailed custom function failure output (6fcc37a)

### Fixed

- fix(config): respect CLI write/cache options from config (5b456ec)
- fix(webui): improve dark mode colours and rating overflow (eb7bd54)
- fix(config): parse YAML references correctly in configs (62561b5)

## [0.10.0] - 2023-06-09

### Added

- feat(prompts): add support for named prompts by @typpo (#28)

### Changed

- chore(env)!: rename `OPENAI_MAX_TEMPERATURE` to `OPENAI_TEMPERATURE` (4830557)
- chore(config): read `.yml` files by default as configs (d5c179e)
- chore(build): add native ts-node compatibility by @MentalGear (#25)
- chore(openai): add chatml stopwords by default (561437f)
- chore(webui): adjust column ordering and styling (27977c5)

### Fixed

- fix(config): support `defaultTest` overrides in CLI (59c3cbb)
- fix(env): correctly parse `OPENAI_MAX_TOKENS` and `OPENAI_MAX_TEMPERATURE` by @abi (#29)
- fix(cli): improve JSON formatting error messages (5f59900)

## [0.9.0] - 2023-06-05

### Added

- feat(vars): add support for var arrays by @typpo (#21)

### Changed

- chore(core): set a default semantic similarity threshold (4ebea73)
- chore(cli): refresh `promptfoo init` output messaging (cdbf806)

### Fixed

- fix(cache): register cache manager types for TypeScript (1a82de7)
- fix(evals): handle string interpolation issues in prompts (6b8c175)

## [0.8.3] - 2023-05-31

### Fixed

- fix(cache): create cache directory on first use (423f375)
- fix(config): throw a clearer error for malformed default configs (0d759c4)

## [0.8.2] - 2023-05-30

### Fixed

- fix(cache): only persist cache entries on successful API responses (71c10a6)

## [0.8.1] - 2023-05-30

### Added

- feat(data): add Google Sheets loader support (df900c3)

### Fixed

- fix(cli): restore backward compatibility for `-t/--tests` flags (aad1822)

## [0.8.0] - 2023-05-30

### Added

- feat(api)!: simplify the API and support unified test suite definitions by @typpo (#14)

### Changed

- chore(api)!: move evaluation settings under `evaluateOptions` (`maxConcurrency`, `showProgressBar`, `generateSuggestions`) (#14)
- chore(api)!: move CLI flag defaults under `commandLineOptions` (`write`, `cache`, `verbose`, `view`) (#14)

## [0.7.0] - 2023-05-29

### Changed

- chore(cache): improve caching defaults and enable caching by default (#17)

## [0.6.0] - 2023-05-28

### Added

- feat(providers): add LocalAI support for open-source LLMs like Llama, Alpaca, Vicuna, GPT4All (6541bb2)
- feat(cli): add glob pattern support for prompts and tests (#13)
- feat(assertions): rename `eval:` to `fn:` for custom JavaScript assertions by @MentalGear (#11)
- feat(webui): add dark mode support (0a2bb49)
- feat(api): add exports for types and useful utility functions (57ac4bb)
- feat(tests): add Jest and Mocha integrations (00d9aa2)

### Changed

- chore(cli): improve error handling and word wrapping in CLI output (398f4b0)
- chore(cli): support non-ES module requires (c451362)

### Fixed

- fix(cli): move API key validation into OpenAI subclasses (c451362)
- fix(webui): correct HTML table rendering errors in the viewer (64c9161)
- fix(providers): improve handling of third-party API errors (398f4b0)

### Dependencies

- chore(deps): bump socket.io-parser from 4.2.2 to 4.2.3 in /src/web/client (#15)

## [0.5.1] - 2023-05-23

### Changed

- chore(cli): add glob support for prompt selection (#13)

### Fixed

- fix(cli): prevent crashes when `OPENAI_API_KEY` is not set (c451362)

## [0.5.0] - 2023-05-22

### Added

- feat(assertions): add semantic similarity grading (#7)

### Changed

- chore(cli): improve error handling and word wrapping in CLI output (398f4b0)

## [0.4.0] - 2023-05-13

### Added

- feat(webui): add web viewer for evaluation results (#5)

### Changed

- chore(openai): support `OPENAI_STOP` environment variable for stopwords (79d590e)
- chore(cli): increase the default request timeout (c73e055)

## [0.3.0] - 2023-05-07

### Added

- feat(grading): enable LLM automatic grading of outputs (#4)
- feat(webui): improve how test results are shown - PASS/FAIL is shown in matrix view rather than its own column (2c3f489)

### Changed

- chore(config): allow overriding `OPENAI_API_HOST` environment variable (e390678)
- chore(cli): add `REQUEST_TIMEOUT_MS` environment variable for API timeouts (644abf9)
- chore(webui): improve HTML table output readability (2384c69)

## [0.2.2] - 2023-05-04

### Added

- feat(cli): add `promptfoo --version` output (77e862b)

### Changed

- chore(cli): improve error messages when API calls fail (af2c8d3)

### Fixed

- fix(cli): correct `promptfoo init` output text (862d7a7)
- fix(evals): preserve table ordering when building concurrently (2e3ddfa)

## [0.2.0] - 2023-05-04

### Added

- feat(cli): add `promptfoo init` command (c6a3a59)
- feat(providers): improve custom provider loading and add example (4f6b6e2)<|MERGE_RESOLUTION|>--- conflicted
+++ resolved
@@ -21,11 +21,8 @@
 
 ### Fixed
 
-<<<<<<< HEAD
 - fix(providers): selective env var rendering in provider config with full Nunjucks filter support (preserves runtime variables for per-test customization) (#6091)
-=======
 - fix(webui): handle plugin generation when target URL is not set (#6055)
->>>>>>> 80c4cc1d
 - fix(redteam): improve image strategy text wrapping to handle long lines and prevent overflow (#6066)
 - fix(evaluator): force uncached provider calls for repeat iterations (#6043)
 
