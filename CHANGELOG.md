# Changelog

All notable changes to this project will be documented in this file.

The format is based on [Keep a Changelog](https://keepachangelog.com/en/1.1.0/).

## [Unreleased]

<<<<<<< HEAD
## [Unreleased]

### Added

- feat(app): implement filter URL persistence for eval results - filters automatically sync to URL for sharing and browser navigation, with backwards compatible legacy format support (#6148)
=======
## [0.119.6] - 2025-11-12
>>>>>>> 78595ea3

### Documentation

- docs(providers): update Vertex AI documentation - removed deprecated models (PaLM/Bison, Claude 3 Opus, Claude 3.5 Sonnet v2), added Claude Sonnet 4.5, added missing Gemini 2.0 models, reorganized model listings by generation (Gemini 2.5/2.0/1.5, Claude 4/3, Llama 4/3.3/3.2/3.1), marked Preview/Experimental models, removed temporal language to make docs evergreen (#3169)

### Changed

- chore(site): remove Koala analytics and migrate Google tracking to Docusaurus built-in gtag configuration with multiple tracking IDs (G-3TS8QLZQ93, G-3YM29CN26E, AW-17347444171) (#6169)

### Fixed

<<<<<<< HEAD
=======
- fix(webui): filter hidden metadata keys from metadata filter dropdown - ensures consistent filtering of 'citations' and '\_promptfooFileMetadata' keys across MetadataPanel, EvalOutputPromptDialog, and metadata filter dropdown (#6177)
- fix(cli): format object and array variables with pretty-printed JSON in console table and HTML outputs for improved readability (#6175)
- fix(cli): only show error counter when >0
>>>>>>> 78595ea3
- fix(redteam): respect redteam.provider configuration for local grading - fixes issue where configuring a local provider (e.g., ollama:llama3.2) still sent grading requests to remote API instead of using the configured provider (#5959)
- fix: Reverts #6142 (#6189)

## [0.119.5] - 2025-11-10

### Added

- feat(test-cases): add support for Excel files (.xlsx, .xls) as test case sources with optional xlsx dependency and sheet selection syntax (file.xlsx#SheetName or file.xlsx#2) (#4841)
- feat(providers): add OpenAI audio transcription support for whisper-1, gpt-4o-transcribe, gpt-4o-mini-transcribe, and gpt-4o-transcribe-diarize models with speaker identification, timestamp granularities, and per-minute cost tracking (#5957)
- feat(webui): display rendered assertion values with substituted variables in Evaluation tab instead of raw templates, improving readability for assertions with Nunjucks variables and loops (#5988)
- feat(prompts): add executable prompt scripts - use any script/binary to dynamically generate prompts via `exec:` prefix or auto-detection for common extensions (.sh, .bash, .rb, .pl); scripts receive context as JSON (#5329)
- feat(providers): add variable templating support for initialMessages in simulated-user provider, enabling template reuse across test cases with Nunjucks variables (#6143)
- feat(redteam): add `jailbreak:hydra` strategy - multi-turn conversational adversarial agent that learns from target responses and shares learnings across tests in the same scan for improved attack success rates (#6151)
- feat(providers): add missing Alibaba Cloud models - qwen3-vl-flash, qwen3-asr-flash-realtime, qwen3-vl-32b/8b (thinking/instruct), text-embedding-v4 (#6118)
- feat(eval): add 'not_equals' operator for plugin filters (#6155)

### Fixed

- fix(webui): correct multi-target filtering in red team report - statistics now properly filter by selected target instead of showing aggregated data across all targets; replaced modal with Select dropdown for clearer UX (#4251)
- fix(providers): auto-detect reasoning models by deployment name in Azure provider - now recognizes o1, o3, o4, and gpt-5 models and automatically uses `max_completion_tokens` instead of `max_tokens` (#6154)
- fix(prompts): fix basePath resolution for executable prompts with `exec:` prefix - relative paths now resolve correctly (5308c5d)
- fix(prompts): convert sync fs operations to async in executable prompt processor for better performance (5308c5d)
- fix(test-cases): improve xlsx error handling to avoid double-wrapping validation errors, provide clearer error messages for file not found, empty sheets, and invalid data (#4841)
- fix(docs): update xlsx documentation to use consistent version (0.18.5) and correct anchor links (#4841)
- fix(assertions): fix runtime variables not working in custom rubricPrompt for factuality and model-graded-closedqa assertions (#5340)
- fix(openai): fix timeouts on gpt-5-pro models by extending automatic timeout to 10 minutes (#6147)
- fix(deps): add @vitest/coverage-v8@3.2.4 to app workspace to match vitest version and fix coverage reporting "Cannot read properties of undefined (reading 'reportsDirectory')" error
- fix(deps): fix test coverage reporting errors (#6122)
- fix(cli): honor `commandLineOptions` from config file for `maxConcurrency`, `repeat`, `delay`, `cache`, `progressBar`, `generateSuggestions`, `table`, `share`, and `write` — previously ignored in favor of defaults (#6142)

### Changed

- chore(ci): make staging redteam test non-blocking to prevent intermittent API timeouts from failing CI runs (#6159)
- refactor(redteam): update risk score thresholds to match CVSS v3.x/v4.0 standards (Critical: 9.0-10.0, High: 7.0-8.9, Medium: 4.0-6.9, Low: 0.1-3.9) (#6132)
- chore(server): change traces fetch log to debug level (#6152)
- chore(redteam): rename `gradingGuidance` to `graderGuidance` for consistency with `graderExamples` - `gradingGuidance` still works as a deprecated alias for backward compatibility (#6128)

### Documentation

- docs(cli): document `promptfoo view --no` flag in command-line docs (#6067)
- docs(site): add blog post on Anthropic threat intelligence covering PROMPTFLUX and PROMPTSTEAL (first observed LLM-querying malware by Google), AI-orchestrated extortion campaigns, three categories of AI-assisted attacks (operator/builder/enabler), operational security implications, and practical Promptfoo testing examples for AI system exploitation risks (#5583)
- docs(site): re-add adaptive guardrails documentation covering enterprise feature for generating target-specific security policies from red team findings, including architecture, API integration, use cases, troubleshooting, and comparison to AWS Bedrock/Azure AI Content Safety (#5955)
- docs(guides): add comprehensive Portkey integration guide covering prompt management, multi-model testing across 1600+ providers, red-teaming workflows, and production deployment strategies by @ladyofcode (#5730)

### Tests

- test(providers): add test coverage for auto-detection of reasoning models by deployment name in Azure provider (#6154)
- test(assertions): add comprehensive test coverage for rendered assertion value metadata including variable substitution, loops, static text handling, and UI display fallback priority (#6145)

### Dependencies

- chore(deps): update 76 packages to latest minor and patch versions across all workspaces (#6139)

## [0.119.4] - 2025-11-06

### Added

- feat(webui): add confirmation dialog and smart navigation for delete eval with improved UX (Material-UI dialog, next→previous→home navigation, loading states, toast notifications) (#6113)
- feat(redteam): pass policy text to intent extraction for custom policy tests, enabling more accurate and self-contained testing objectives that include specific policy requirements (#6116)
- feat(redteam): add timestamp context to all grading rubrics for time-aware evaluation and temporal context in security assessments (#6110)
- feat(model-audit): add revision tracking, content hash generation, and deduplication for model scans to prevent re-scanning unchanged models (saving ~99% time and bandwidth); add `--stream` flag to delete downloaded files immediately after scan ([#6058](https://github.com/promptfoo/promptfoo/pull/6058))
- feat(redteam): add FERPA compliance plugin

### Fixed

- fix(redteam): dynamically update crescendo system prompt with currentRound and successFlag each iteration instead of rendering once with stale values (#6133)
- fix(examples): change Zod schema from `.optional()` to `.default('')` for OpenAI Agents SDK compatibility (#6114)
- fix(redteam): pass all gradingContext properties to rubric templates to fix categoryGuidance rendering errors in BeavertailsGrader (#6111)
- fix(webui): custom policy name consistency (#6123)
- fix(docker): resolve @swc/core SIGSEGV on Alpine Linux by upgrading to 1.15.0 and aligning base image with Node 24 (#6127)

## [0.119.2] - 2025-11-03

### Added

- feat(integrations): add Microsoft SharePoint dataset support with certificate-based authentication for importing CSV files (#6080)
- feat(providers): add `initialMessages` support to simulated-user provider for starting conversations from specific states, with support for loading from JSON/YAML files via `file://` syntax (#6090)
- feat(providers): add local config override support for cloud providers - merge local configuration with cloud provider settings for per-eval customization while keeping API keys centralized (#6100)
- feat(providers): add linkedTargetId validation with comprehensive error messages (#6053)
- feat(redteam): add `gradingGuidance` config option for plugin-specific grading rules to reduce false positives by allowing per-plugin evaluation context (#6108)
- feat(webui): add Grading Guidance field to plugin configuration dialogs in open-source UI (#6108)
- feat(webui): add eval copy functionality to duplicate evaluations with all results, configuration, and relationships via UI menu (#6079)
- feat(redteam): add pharmacy plugins (controlled substance compliance, dosage calculation, drug interaction) and insurance plugins (coverage discrimination, network misinformation, PHI disclosure) (#6064)
- feat(redteam): add goal-misalignment plugin for detecting Goodhart's Law vulnerabilities (#6045)
- feat(webui): add jailbreak:meta strategy configuration UI in red team setup with numIterations parameter (#6086)
- feat(redteam): OpenTelemetry traces feed back into red team strategies
- feat(redteam): expand OWASP Agentic preset to cover 8/10 threats with 20 plugins; add 'owasp:agentic:redteam' alias for easy selection (#6099)
- fix: max concurrency run options override scan template settings

### Changed

- feat(redteam): display specific subcategory metrics for harmful plugins (e.g., "Copyright Violations", "Child Exploitation") instead of generic "Harmful" label, enabling granular vulnerability tracking and analysis (#6134)
- chore(examples): update openai-agents-basic example from weather to D&D dungeon master with gpt-5-mini, comprehensive D&D 5e tools (dice rolling, character stats, inventory), and maxTurns increased to 20 (#6114)
- fix(python): use REQUEST_TIMEOUT_MS for consistent timeout behavior across providers (300s default, previously 120s) (#6098)
- refactor(redteam): Prevent early (evaluator-based) exits in Jailbreak, Crescendo, and Custom Strategies (#6047)
- chore(webui): expand language options to 486 ISO 639-2 languages with support for all 687 ISO codes (639-1, 639-2/T, 639-2/B) in red team run settings (#6069)
- chore(app): larger eval selector dialog (#6063)
- refactor(app): Adds useApplyFilterFromMetric hook (#6095)
- refactor(cli): extract duplicated organization context display logic into shared utility function to fix dynamic import issue and improve code maintainability (#6070)
- chore: make meta-agent a default strategy

### Fixed

- fix(providers): selective env var rendering in provider config with full Nunjucks filter support (preserves runtime variables for per-test customization) (#6091)
- fix(core): handle Nunjucks template variables in URL sanitization to prevent parsing errors when sharing evals; add unit tests covering sanitizer behavior for Nunjucks template URLs (#6089)
- fix(app): Fixes the metric is defined filter (#6082)
- fix(webui): handle plugin generation when target URL is not set (#6055)
- fix(redteam): improve image strategy text wrapping to handle long lines and prevent overflow (#6066)
- fix(evaluator): force uncached provider calls for repeat iterations (#6043)
- fix(providers): fix Python worker ENOENT errors by ensuring error responses are written before completion signal, improving error messages with function suggestions and fuzzy matching, and removing premature function validation to support embeddings-only and classification-only providers (#6073)

### Tests

- test(examples): add 9 D&D test scenarios for openai-agents-basic (combat, stats, inventory, scenes, saves, crits, edge cases, short rest, magic item) (#6114)
- test(providers): add coverage for simulated-user initialMessages (vars/config precedence, file:// loading from JSON/YAML, validation, conversation flow when ending with user role) (#6090)
- test(redteam): add comprehensive tests for `gradingGuidance` feature and `graderExamples` flow-through, including full integration regression tests (#6108)
- test(webui): add tests for gradingGuidance UI in PluginConfigDialog and CustomIntentPluginSection (#6108)
- test(providers): add Python worker regression tests for ENOENT prevention, helpful error messages with function name suggestions, and embeddings-only provider support without call_api function (#6073)

### Documentation

- docs(examples): update openai-agents-basic README for D&D theme with tracing setup and example interactions; shorten openai-agents.md provider documentation (#6114)
- docs(python): update timeout documentation with REQUEST_TIMEOUT_MS environment variable and add retry logic example for handling rate limits (#6098)
- docs(redteam): add comprehensive documentation for `jailbreak:meta` strategy including usage guide, comparison with other jailbreak strategies, and integration into strategy tables (#6088)
- docs(site): add remediation reports documentation (#6083)
- docs(site): add custom strategy to the strategies reference table (#6081)
- docs(site): pricing page updates (#6068)
- docs(site): clarify remote inference in Community edition (#6065)

### Dependencies

- chore(deps): bump the github-actions group with 4 updates (#6092)
- chore(deps): bump @aws-sdk/client-bedrock-runtime from 3.920.0 to 3.921.0 (#6075)
- chore(deps): bump @aws-sdk/client-bedrock-runtime from 3.919.0 to 3.920.0 (#6060)

### Fixed

- fix(redteam): enable layer strategy with multilingual language support; plugins now generate tests in multiple languages even when layer strategy is present (#6084)
- fix(redteam): reduce multilingual deprecation logging noise by moving from warn to debug level (#6084)

## [0.119.1] - 2025-10-29

### Changed

- chore(redteam): categorize `jailbreak:meta` under agentic strategies and mark as remote-only for correct UI grouping and Cloud behavior (#6049)
- chore(redteam): improve support for custom policy metric names that should include strategy suffix (#6048)

### Fixed

- fix(providers): render environment variables in provider config at load time (#6007)
- fix(redteam): validate custom strategy strategyText requirement to prevent confusing errors during test execution (#6046)
- fix(init): include helpful error message and cleanup any directories created when example download fails (#6051)
- fix(providers): removing axios as a runtime dependency in google live provider (#6050)
- fix(csv): handle primitive values directly in red team CSV export to avoid double-quoting strings (#6040)
- fix(csv): fix column count mismatch in red team CSV export when rows have multiple outputs (#6040)
- fix(internals): propagate originalProvider context to all model-graded assertions (#5973)

### Dependencies

- chore(deps): bump better-sqlite3 from 11.10.0 to 12.4.1 for Node.js v24 support (#6052) by @cdolek-twilio
- chore(deps): update Biome version with force-include patterns (`!!`) for faster local linting/CI by @sklein12 (#6042)

## [0.119.0] - 2025-10-27

### Added

- feat(webui): filtering eval results by metric values w/ numeric operators (e.g. EQ, GT, LTE, etc.) (#6011)
- feat(providers): add Python provider persistence for 10-100x performance improvement with persistent worker pools (#5968)
- feat(providers): add OpenAI Agents SDK integration with support for agents, tools, handoffs, and OTLP tracing (#6009)
- feat(providers): add function calling/tool support for Ollama chat provider (#5977)
- feat(providers): add support for Claude Haiku 4.5 (#5937)
- feat(redteam): add `jailbreak:meta` strategy with intelligent meta-agent that builds dynamic attack taxonomy and learns from full attempt history (#6021)
- feat(redteam): add COPPA plugin (#5997)
- feat(redteam): add GDPR preset mappings for red team testing (#5986)
- feat(redteam): add modifiers support to iterative strategies (#5972)
- feat(redteam): add authoritative markup injection strategy (#5961)
- feat(redteam): add wordplay plugin (#5889)
- feat(redteam): add pluginId, strategyId, sessionId, and sessionIds to metadata columns in CSV export (#6016)
- feat(redteam): add subcategory filtering to BeaverTails plugin (a70372f)
- feat(redteam): Add Simba Red Team Agent Strategy (#5795)
- feat(webui): persist inline-defined custom policy names (#5990)
- feat(webui): show target response to generated red team plugin test case (#5869)
- feat(cli): log all errors in a log file and message to the console (#5992)
- feat(cli): add errors to eval progress bar (#5942)
- feat(cache): preserve and display latency measurements when provider responses are cached (#5978)

### Changed

- chore(internals): custom policy type def (#6037)
- chore(changelog): organize and improve Unreleased section with consistent scoping and formatting (#6024)
- refactor(redteam): migrate multilingual from per-strategy config to global language configuration; plugins now generate tests directly in target languages without post-generation translation (#5984)
- chore(cli): show telemetryDisabled/telemetryDebug in `promptfoo debug` output (#6015)
- chore(cli): improve error handling and error logging (#5930)
- chore(cli): revert "feat: Improved error handling in CLI and error logging" (#5939)
- chore(webui): add label column to prompts table (#6002)
- chore(webui): gray out strategies requiring remote generation when disabled (#5985)
- chore(webui): gray out remote plugins when remote generation is disabled (#5970)
- chore(webui): improve test transform modal editor (#5962)
- chore(webui): add readOnly prop to EvalOutputPromptDialog (#5952)
- refactor(webui): organize red team plugins page into tabs with separate components (#5865)
- chore(redteam): remove "LLM Risk Assessment" prefix (#6004)
- chore(redteam): add top-level redteam telemetry events (#5951)
- refactor(webui): reduce unnecessary API health requests (#5979)
- chore(api): export GUARDRAIL_BLOCKED_REASON constant for external use (#5956)
- chore(providers): add rendered request headers to http provider debug output (#5950)
- refactor(transforms): refactor transform code to avoid 'require' (#5943)
- refactor(transforms): refactor createRequest/ResponseTransform functions into separate module (#5925)
- chore(examples): consolidate Ollama examples into unified directory (#5977)
- chore(deps): move dependencies to optional instead of peer (#5948)
- chore(deps): move `natural` to optional dependency (#5946)
- chore(redteam): improve GOAT and Crescendo error logs with additional error details for easier debugging (#6036)

### Fixed

- fix(providers): revert eager template rendering that broke runtime variable substitution (5423f80)
- fix(providers): support environment variables in provider config while preserving runtime variable templates
- fix(providers): improve Python provider reliability with automatic python3/python detection, worker cleanup, request count tracking, and reduced logging noise (#6034)
- fix(providers): simulated-user and mischievous-user now respect assistant system prompts in multi-turn conversations (#6020)
- fix(providers): improve MCP tool schema transformation for OpenAI compatibility (#5965)
- fix(providers): sessionId now properly stored in metadata for providers that use server side generated sessionIds (#6016)
- fix(redteam): don't test session management if target is not stateful (#5989)
- fix(redteam): improve crescendo prompt example alignment with actual objective statements to increase accuracy (#5964)
- fix(redteam): fewer duplicate errors for invalid strategy and plugin ids (#5954)
- fix(fetch): use consistent units in retry counter log messages - now shows attempt count vs total attempts (#6017)
- fix(fetch): include error details in final error message when rate limited (#6019)
- fix(webui): pass extensions config when running eval from UI (#6006)
- fix(webui): in red team setup, reset config button hidden by version banner (#5896)
- fix(webui): sync selected plugins to global config in red team setup UI (#5991)
- fix(webui): HTTP test agent (#6033)
- fix(webui): reset red team strategy config dialog when switching strategies (#6035)

### Dependencies

- chore(deps): bump @aws-sdk/client-bedrock-runtime from 3.914.0 to 3.916.0 (#6008)
- chore(deps): bump @aws-sdk/client-bedrock-runtime from 3.913.0 to 3.914.0 (#5996)
- chore(deps): bump pypdf from 6.0.0 to 6.1.3 in /examples/rag-full (#5998)
- chore(deps): bump @aws-sdk/client-bedrock-runtime from 3.911.0 to 3.913.0 (#5975)
- chore(deps): bump @aws-sdk/client-bedrock-runtime from 3.910.0 to 3.911.0 (#5945)
- chore(deps): bump @anthropic-ai/sdk from 0.65.0 to 0.66.0 (#5944)

### Documentation

- docs(model-audit): improve accuracy and clarity of ModelAudit documentation (#6023)
- docs(contributing): add changelog and GitHub Actions enforcement (#6012)
- docs(redteam): add global language configuration section to red team configuration docs; remove multilingual strategy documentation (#5984)
- docs(providers): add OpenAI Agents provider documentation and example (#6009)
- docs(providers): update AWS Bedrock model access documentation (#5953)
- docs(providers): fix apiKey environment variable syntax across provider docs and examples (#6018)
- docs(providers): add echo provider examples for evaluating logged production outputs (#5941)
- docs(blog): add blog post on RLVR (Reinforcement Learning with Verifiable Rewards) (#5987)
- docs(site): configuring inference (#5983)
- docs(site): update about page (#5971)
- docs(site): add export formats (#5958)
- docs(site): September release notes (#5712)
- docs(site): add red-team claude guidelines (616844d)
- docs(site): remove duplicate links (5aea733)
- docs(examples): add example demonstrating conversation session id management using hooks (#5940)

### Tests

- test(server): add comprehensive unit tests for POST /providers/test route (#6031)
- test(providers): fix flaky latencyMs assertions in TrueFoundry provider tests (#6026)
- test(providers): add unit test verifying assistant system prompt inclusion for simulated-user provider (#6020)
- test(providers): add comprehensive tests for OpenAI Agents provider, loader, and tracing (#6009)
- test(redteam): update strategy and frontend tests for global language configuration migration (#5984)
- test(redteam): remove redteam constants mocks from unit tests (#6010)
- test(webui): add tests for evaluation UI components and hooks (#5981)

## [0.118.17] - 2025-10-15

### Changed

- chore: bump version to 0.118.17 (#5936)

### Fixed

- fix(evaluator): support `defaultTest.options.provider` for model-graded assertions (#5931)
- fix(webui): improve UI email validation handling when email is invalid; add better tests (#5932)
- fix(deps): move `claude-agent-sdk` to optionalDependencies (#5935)

### Dependencies

- chore(deps): bump `@aws-sdk/client-bedrock-runtime` from 3.908.0 to 3.910.0 (#5933)

## [0.118.16] - 2025-10-15

### Added

- feat(providers): add TrueFoundry LLM Gateway provider (#5839)
- feat(redteam): add test button for request and response transforms in red-team setup UI (#5482)

### Changed

- chore(providers): count errors in websocket responses as errors (#5915)
- chore(providers): update Alibaba model support (#5919)
- chore(redteam): validate emails after prompt for red team evaluations (#5912)
- chore(redteam): implement web UI email verification (#5928)
- chore(redteam): display estimated probes on red team review page (#5863)
- chore(webui): add flag to hide traces (#5924)
- chore(build): stop tracking TypeScript build cache file (#5914)
- chore(build): update dependencies to latest minor versions (#5916)
- chore(cli): remove duplicate 'Successfully logged in' message from auth login (#5907)
- chore(redteam): add max height and scroll to custom policies container (#5910)
- chore: bump version to 0.118.16 (#5920)
- docs: add docstrings to `feat/ruby-provider` (#5903)
- test: cover red team setup components and hooks in `src/app` (#5911)

### Fixed

- fix(providers): dynamically import `DefaultAzureCredential` from `@azure/identity` (#5921)
- fix(providers): improve debugging and address hanging in websocket provider (#5918)
- fix(http): parse stringified JSON body in provider config (#5927)
- fix(redteam): improve ASR calculation accuracy in redteam report (#5792)

### Documentation

- docs(site): fix typo (#5922)

## [0.118.15] - 2025-10-13

### Added

- feat(providers): add ruby provider (#5902)
- feat(providers): Claude Agent SDK provider support (#5509)
- feat(providers): Azure AI Foundry Assistants provider (#5181)
- feat(providers): add support for streaming websocket responses (#5890)
- feat(providers): snowflake cortex provider (#5882)

### Changed

- chore(providers): add support for new OpenAI models (GPT-5 Pro, gpt-audio-mini, gpt-realtime-mini) (#5876)
- chore(providers): rename azure ai foundry assistant to ai foundry agent (#5908)
- chore(providers): update params passed to azure ai foundry provider (#5906)
- chore(webui): group agentic strategies by turn compatibility in red team UI (#5861)
- chore(webui): sort red team plugins alphabetically by display name (#5862)
- chore(webui): improved color consistency and dark mode legibility on Red Team dashboard (#5829)
- chore(test): add snowflake provider tests and environment variables (#5883)
- chore(config): add conductor config (#5904)
- chore: bump version 0.118.15 (#5909)

### Fixed

- fix(app): disable red team scan Run Now button when Promptfoo Cloud is unavailable (#5891)
- fix(webui): fix infinite re-render when custom intents are specified (#5897)
- fix(redteam): clean up multilingual strategy logging and fix chunk numbering (#5878)
- fix(redteam): requested column in 'redteam generate' output incorporates fan out strategies (#5864)
- fix(core): resolve Windows path compatibility issues (#5841)
- fix(core): restore correct cache matching behavior for test results (#5879)

### Dependencies

- chore(deps): bump @aws-sdk/client-bedrock-runtime from 3.901.0 to 3.906.0 (#5877)
- chore(deps): bump @aws-sdk/client-bedrock-runtime from 3.906.0 to 3.907.0 (#5888)
- chore(deps): bump openai from 6.2.0 to 6.3.0 (#5887)
- chore(deps): update dependencies to latest safe minor/patch versions (#5900)

### Documentation

- docs(providers): add missing providers and troubleshooting pages to index (#5905)
- docs(guardrails): remove open source guardrails page (#5880)

## [0.118.14] - 2025-10-09

### Changed

- fix: there should always be a guardrails field passed out form openai chat provider (#5874)
- chore: bump version 0.118.14 (#5875)

## [0.118.13] - 2025-10-08

### Added

- feat(cli): Add connectivity tests to promptfoo validate (#5802)
- feat(guardrails): map content filter response to guardrails output (#5859)
- feat(webui): Download full results (#5674)

### Changed

- chore(core): change default log level to debug for network errors (#5860)
- chore(core): Don't log all request error messages (#5870)
- chore(linter): Enforce no unused function params (#5853)
- chore(providers): remove deprecated IBM BAM provider (#5843)
- refactor(webui): improve EvalOutputPromptDialog with grouped dependency injection (#5845)
- chore: bump version 0.118.13 (#5873)

### Fixed

- fix(webui): Don't prepend fail reasons to output text (#5872)
- fix(redteam): filter out placeholders before purpose generation (#5852)
- fix(tests): make auth login test tolerate colorized output (#5851)

### Dependencies

- chore(deps): bump @azure/identity from 4.12.0 to 4.13.0 (#5858)
- chore(deps): bump langchain-text-splitters from 0.3.5 to 1.0.0a1 in /examples/redteam-langchain in the pip group across 1 directory (#5855)

## [0.118.12] - 2025-10-08

### Added

- feat(providers): add Slack provider (#3469)

### Changed

- feat: postman import for http provider (#5778)
- feat: Bring request transform to parity with response transform (#5850)
- fix: import command (#5794)
- fix: implement remote generation environment variable controls (#5815)
- fix: resolve Windows path handling issues (#5827)
- fix: custom strategy UI (#5834)
- fix: eliminate Python validation race condition on Windows (#5837)
- fix: escape JSON special characters in raw HTTP request variables (#5842)
- fix: Show response headers in test target results (#5848)
- fix: double sharing red teams (#5854)
- chore: update DeepSeek provider to V3.2-Exp (#5787)
- chore: bump the github-actions group with 3 updates (#5789)
- chore: bump openai from 5.23.2 to 6.0.0 (#5790)
- chore: Revert "perf: Don't create new agent for every fetch (#5633)" (#5793)
- chore: add /index to directory imports for ESM compatibility (#5798)
- chore: bump @aws-sdk/client-bedrock-runtime from 3.899.0 to 3.901.0 (#5799)
- chore: bump openai from 6.0.0 to 6.0.1 (#5800)
- chore(telemetry): Add CI flag to identify call (#5801)
- chore: bump openai from 6.0.1 to 6.1.0 (#5806)
- chore: fix npm audit vulnerabilities (#5810)
- chore: Fix incorrect session parser help text (#5811)
- chore(internals): make `runAssertion` easier to read by moving const outside function scope (#5813)
- chore: update investor info and user count (#5816)
- chore(internals): Prevent `GradingResult.assertion` definition from being overridden in select red team grading cases (#5785)
- chore: show "why" in modelaudit ui (#5821)
- chore(site): migrate OG image generation to Satori (#5826)
- chore: remove outdated license notice (#5828)
- chore: show # github stars on site (#5831)
- chore(site): update Docusaurus to v3.9.1 and fix deprecated config (#5835)
- chore: bump openai from 6.1.0 to 6.2.0 (#5844)
- chore: invert default unblocking behavior (#5856)
- chore: bump version 0.118.12 (#5857)
- chore(site): Adds Travis to team page (#5786)
- docs: update readme.md (#5812)
- docs(contributing): add CLAUDE.md context files for Claude Code (#5819)
- docs(blog): safety benchmark blog post (#5781)
- docs(providers): update IBM WatsonX model list (#5838)
- docs(contributing): add warning against using commit --amend and force push (#5840)
- test: fix vitest timeout error in EvalOutputPromptDialog tests (#5820)
- test: fix flaky Python test failures on Windows (#5824)
- test: add mock cleanup to Python provider tests (#5825)
- refactor: Remove null from GradingResult.assertion type (#5818)

### Fixed

- fix(site): add metadata key to the provider response class (#5796)
- fix(webui): prevent empty state flash when loading large evals (#5797)
- fix(webui): Clicking "Show Charts" does not show charts (#5814)
- fix(webui): remove delimiter stripping logic from EvalOutputCell (#5817)
- fix(provider): merge config and prompt systemInstruction instead of throwing error in gemini (#5823)
- fix(assertions): allow is-refusal to detect refusals in provider error messages (#5830)
- fix(webui): improve usability of number inputs (#5804)
- test: Unit tests for fix(webui): improve usability of number inputs (#5836)

### Documentation

- docs(site): adding new hire bio (#5788)
- docs(site): fix formatting issue in about page (#5803)
- docs(site): add Dane to About page team section (#5833)

## [0.118.11] - 2025-09-30

### Added

- feat(providers): add support for Claude Sonnet 4.5 (#5764)
- feat(providers): add support for Gemini 2.5 Flash and Flash-Lite (#5737)
- feat(providers): add gpt-5-codex model support (#5733)
- feat(providers): add support for Qwen models in AWS Bedrock provider (#5718)
- feat(cli): add browser opening support for auth login command (#5722)
- feat(cli): add team switching functionality (#5750)
- feat(webui): add latency to eval export CSV (#5771)
- feat(cli): sanitize all log objects (#5773)
- feat(providers): add Anthropic web_fetch_20250910 and web_search_20250305 tool support (#5573)
- feat(providers): add CometAPI provider support with environment variable configuration and example usage (#5721)
- feat(providers): add Nscale provider support (#5690)
- feat(providers): add OpenAI gpt-realtime model with full audio support (#5426)
- feat(webui): add metadata `exists` operator to eval results filter (#5697)

### Changed

- chore(cli): improve installer-aware command generation utility for consistent CLI invocation (#5747)
- chore(core): sort metadata entries (#5751)
- chore(core): update error mapping (#5783)
- chore(providers): update Claude 4.5 Sonnet (#5763)
- chore(providers): update default Granite model to granite-3-3-8b-instruct (#5768)
- chore(redteam): remove on-topic call (#5774)
- chore(redteam): update red team init default to gpt-5 (#5756)
- chore: bump version 0.118.11 (#5784)
- chore: Add docstrings to `feat/add-latency-to-csv` (#5772)

### Fixed

- fix(core): ensure `-filter-failing` correctly filters failing tests when re-running an eval (#5770)
- fix(core): ensure Python and JavaScript providers have appropriate path prefix (#5765)
- fix(core): preserve glob patterns in vars context for test case expansion (#5701)
- fix(core): suppress verbose error logging for update check timeouts (#5745)
- fix(providers): improve OpenAI embedding provider error handling (#5742)
- fix(tests): resolve Windows test failures in Python tests (#5767)
- fix(webui): apply proper truncation initialization to variable cells (#5657)
- fix(webui): disable prompt editing in header row dialogs (#5746)
- fix(webui): handle login redirects (#5734)
- fix(webui): improve empty state UI and handle null eval data (#5780)

### Dependencies

- chore(deps): bump @anthropic-ai/sdk from 0.63.1 to 0.64.0 (#5758)
- chore(deps): bump @anthropic-ai/sdk from 0.64.0 to 0.65.0 (#5776)
- chore(deps): bump @aws-sdk/client-bedrock-runtime from 3.896.0 to 3.899.0 (#5777)
- chore(deps): bump openai from 5.23.0 to 5.23.1 (#5759)
- chore(deps): bump openai from 5.23.1 to 5.23.2 (#5775)

### Documentation

- docs(site): add new hire bio (#5769)
- docs(site): improve AWS Bedrock SSO authentication documentation (#5585)
- docs(site): refine and extend e2b sandbox evaluation guide with improved examples and fixes (#5753)
- docs(site): remove incorrect Python globals persistence tip (#5782)
- docs(site): strengthen git workflow warnings in CLAUDE.md (#5762)
- docs(site): write lethal trifecta blog (#5754)

### Tests

- test(webui): add tests for evaluation UI components (`src/app`) (#5766)

## [0.118.10] - 2025-09-26

### Changed

- feat: Revamp HTTP Provider setup (#5717)
- chore: introduce grading provider to RedteamProviderManager (#5741)
- chore(webui): UX improvements for displaying custom policies in Eval Results and Red Team Vulnerabilities Reports (#5562)
- chore: bump version 0.118.10 (#5749)

## [0.118.9] - 2025-09-25

### Changed

- feat: envoy ai gateway provider (#5731)
- feat: iso 42001 mappings (#5724)
- feat: Compress data when sharing an eval (#5738)
- fix: rename agentcore provider to bedrock agents provider (#5709)
- fix: increase timeout for version checks from 1s to 10s (#5715)
- fix: add missing backend support for filtering by highlights, plus tests (#5735)
- chore: improve parsing so in case a redteam provider doesn't take json obje… (#5700)
- chore: bump @aws-sdk/client-bedrock-runtime from 3.893.0 to 3.894.0 (#5706)
- chore: bump openai from 5.22.0 to 5.22.1 (#5707)
- chore: support multilingual provider set from server boot (#5703)
- chore: Add docstrings to `applying-column-format` (#5719)
- chore(webui): in eval creator disable `Run Eval` button if no prompts or test cases are available (#5558)
- chore: bump @aws-sdk/client-bedrock-runtime from 3.894.0 to 3.895.0 (#5727)
- chore: bump @anthropic-ai/sdk from 0.62.0 to 0.63.1 (#5728)
- chore: bump openai from 5.22.1 to 5.23.0 (#5729)
- chore: bump @aws-sdk/client-bedrock-runtime from 3.895.0 to 3.896.0 (#5732)
- chore: bump version 0.118.9 (#5740)

### Fixed

- fix(webui): prioritize JSON prettify over Markdown rendering when both enabled (#5705)
- fix(webui): Copying truncated text in eval results (#5711)
- fix(internals/redteam): decrease debug access grading false negatives (#5713)

## [0.118.8] - 2025-09-23

### Added

- feat(webui): populate metadata filter keys in results dropdown (#5584)

### Fixed

- fix: improve iterative judge parsing (#5691)
- fix(cli): prevent promptfoo CLI from hanging after commands complete (#5698)
- fix(dev): suppress noisy health check logs during local startup (#5667)
- fix(prompts): tune prompt set to reduce model refusals (#5689)

### Changed

- chore: bump version 0.118.8 (#5699)

### Documentation

- docs(site): publish August release notes (#5625)
- docs(site): document `linkedTargetId` usage for custom provider linking (#5684)

## [0.118.7] - 2025-09-22

### Added

- feat(webui): connect login page to promptfoo auth system (#5685)
- feat: ability to retry errors from cli (#5647)

### Changed

- chore(webui): add 404 page (#5687)
- refactor(webui): Vulnerability Report Table Improvements (#5638)
- chore: bump version 0.118.7 (#5695)
- chore: bump openai from 5.21.0 to 5.22.0 (#5694)
- chore: bump @aws-sdk/client-bedrock-runtime from 3.891.0 to 3.893.0 (#5693)

## [0.118.6] - 2025-09-18

### Tests

- test: network isolation for tests (#5673)

### Dependencies

- chore(deps): upgrade Vite to v7 and fix browser compatibility issues (#5681)

### Documentation

- docs(site): clarify webhook issue meaning (#5679)
- docs(examples): add HTTP provider streaming example (#5648)
- docs(blog): add autonomy and agency in AI article (#5512)

### Added

- feat(redteam): support threshold in custom plugin configuration (#5644)
- feat: upgrade Material UI from v6 to v7 (#5669)
- feat(redteam): Adds support for `metric` field on custom plugins (#5656)
- feat: migrate from MUI Grid to Grid2 across all components (#5578)
- feat: report filters (#5634)
- feat: Add string array support for context-based assertions (#5631)

### Changed

- chore: Exclude node modules and build/dist from biome (#5641)
- chore: improvements to framework compliance cards (#5642)
- chore: improve design of eval download dialog (#5622)
- chore: bump @aws-sdk/client-bedrock-runtime from 3.888.0 to 3.890.0 (#5636)
- chore: bump @aws-sdk/client-bedrock-runtime from 3.890.0 to 3.891.0 (#5649)
- chore: bump openai from 5.20.3 to 5.21.0 (#5651)
- chore: update redteam small model to gpt-4.1-mini-2025-04-14 (#5645)
- chore: reduce coloration on Report View Test Suites table (#5643)
- chore: bump version 0.118.6 (#5655)
- chore(webui): minor style tweaks to datagrid pages for consistency (#5686)
- chore: persistent header on report view (#5678)
- chore(webui): fix z-index on version update banner (#5677)
- refactor(webui): Reports table UX Improvements (#5637)
- ci: revert temporarily disable redteam multi-lingual strategy in integration tests (#5658)
- ci: temporarily disable redteam multi-lingual strategy in integration tests (#5639)
- refactor(redteam): remove dead code and optimize page meta handling (#5672)
- chore: remove accidentally committed site/package-lock.json (#5688)
- chore: Allow overwriting the logger (#5663)
- chore: Update names in workflow (#5659)
- chore: update dependencies to latest compatible versions (#5627)
- chore(internals): Improves support for defining LLM-Rubric assertion threshold in CSV test cases (#5389)

### Fixed

- fix(webui): Filtering eval results on severity (#5632)
- fix(tests): correct TypeScript errors in test files (#5683)
- fix(webui): unify page layout styles (#5682)
- fix: trace visualization circular dependency (#5676)
- fix(webui): re-enable sharing button by default (#5675)
- fix: apply prettier formatting to blog post (#5670)
- fix: Remove global fetch patch (#5665)
- fix(webui): Include description column, if defined, in CSV export of eval results (#5654)
- fix(redteam): add robust fallbacks, partial retries, dedupe, safer logs to multilingual strategy (#5652)
- fix: handle dynamic imports without eval (#5630)
- fix: Catch exception when no vertex projectId is found (#5640)
- fix: spacing on report view (#5646)
- fix: plugin counts flickering (#5635)

## [0.118.5] - 2025-09-16

### Tests

- test: Unit tests for feat: upload csv for custom policies (#5629)
- test: Unit tests for chore: organize EvalOutputPromptDialog and change it to a drawer (#5628)

### Added

- feat(webui): organize `EvalOutputPromptDialog` and convert it to a drawer, (#5619)
- feat(webui): add keyboard navigation to the web UI results table, (#5591)
- feat(webui): enable bulk deletion of eval results, (#5438)
- feat(providers): add `azure:responses` provider alias for Azure Responses API, (#5293)
- feat(providers): support application inference profiles in Bedrock, (#5617)
- feat(redteam): add "layer" strategy for combining multiple strategies, (#5606)
- feat(redteam): set severity on reusable custom policies, (#5539)
- feat(redteam): display unencrypted attacks in the web UI results table, (#5565)
- feat(redteam): enable test generation for custom policies in the plugins view, (#5587)
- feat(redteam): allow uploading CSVs for custom policies, (#5618)
- feat(cli): add ability to pause and resume evals, (#5570)

### Changed

- chore(examples): update model IDs to GPT-5 and latest models, (#5593)
- chore(providers): remove Lambda Labs provider due to API deprecation, (#5599)
- chore(providers): update Cloudflare AI models and remove deprecated ones, (#5590)
- chore(redteam): add MCP plugin preset, (#5557)
- chore(redteam): add UI indicators and documentation for HuggingFace gated datasets in redteam web UI, (#5545)
- chore(internals): improve error logging on redteam test generation failures, (#5458)
- chore(internals): reduce log level of global fetch logs, (#5588)
- chore(server): add context to health check logging during startup, (#5568)
- chore(webui): hide trace timeline section when no traces are available, (#5582)
- chore(webui): improve delete confirmation dialog styling, (#5610)
- chore(webui): remove `React.FC` type annotations for React 19 compatibility, (#5572)
- ci: increase test timeout from 8 to 10 minutes, (#5586)
- ci: temporarily disable macOS Node 24.x tests due to flaky failures, (#5579)
- refactor: move `src/util/file.node.ts` path utilities, (#5596)
- refactor: standardize all directory import paths for ESM compatibility, (#5603)
- refactor: standardize directory import paths for ESM compatibility, (#5605)
- refactor: standardize import paths for ESM preparation, (#5600)
- refactor: standardize TypeScript import paths for ESM compatibility, (#5597)
- test: CoverBot: add tests for UI interaction utilities and components (`src/app`), (#5611)
- chore: update `act` import for React 19 compatibility, (#5574)
- chore(dependencies): bump `@aws-sdk/client-bedrock-runtime` from 3.886.0 to 3.887.0, (#5580)
- chore(dependencies): bump `@aws-sdk/client-bedrock-runtime` from 3.887.0 to 3.888.0, (#5602)
- chore(dependencies): bump `axios` from 1.11.0 to 1.12.0 in npm_and_yarn group across one directory, (#5569)
- chore(dependencies): bump `openai` from 5.20.1 to 5.20.2, (#5601)
- chore(dependencies): bump `openai` from 5.20.2 to 5.20.3, (#5624)
- chore(dependencies): bump version to 0.118.5, (#5626)

### Fixed

- fix(assertions): handle `threshold=0` correctly across all assertion types, (#5581)
- fix(cli): prevent accidental escaping of Python path override, (#5589)
- fix(cli): fix table display for `promptfoo list`, (#5616)
- fix(cli): temporarily disable SIGINT handler, (#5620)
- fix(internal): strip authentication headers in HTTP provider metadata, (#5577)
- fix(redteam): ensure custom policies skip the basic refusal check, (#5614)
- fix(server): hide non-critical `hasModelAuditBeenShared` error logging, (#5607)
- fix(webui): always show failure reasons in the results view when available, (#5608)
- fix(webui): improve filter component styling and layout, (#5604)
- fix(webui): prevent phantom strategy filter options for non-redteam evaluations, (#5575)
- fix(webui): fix undulating CSS header animation, (#5571)

### Documentation

- docs(site): clarify llm-rubric pass/score/threshold semantics, (#5623)
- docs(site): add August 2025 release highlights (#5518)

## [0.118.4] - 2025-09-12

### Added

- feat(cli): Add CI-friendly progress reporting for long-running evaluations (#5144)
- feat(cli): Auto-share if connected to the cloud (#5475)
- feat(cli): Log all requests and persist debug logs (#5504)
- feat(internals): Reuse FilterMode type across backend (#5542)
- feat(providers): Add AWS Bedrock AgentCore provider (#5267)
- feat(providers): Extend configuration options for Ollama provider to support thinking (#5212)
- feat(providers): OpenAI real-time custom ws URLs (#5528)
- feat(redteam): Add VLGuard plugin for multi-modal red teaming (#5243)
- feat(redteam): More financial plugins (#5419)
- feat(redteam): Risk scoring (#5191)
- feat(redteam): Special token injection plugin (#5489)
- feat(webui): Add passes-only filter to results view (#5430)

### Changed

- chore(internals): Add probes and token metrics to eval event (#5538)
- chore(internals): Add support for reusable custom policies (#5290)
- chore(internals): Remove node-fetch (#5503)
- chore(internals): Send auth info to cloud (#3744)
- chore(modelaudit): Add support for modelaudit v0.2.5 CLI arguments (#5500)
- chore(onboarding): Add Azure preset (#5537)
- chore(onboarding): Make provider menu single-select (#5536)
- chore(providers): Make OpenAI max retries configurable (#5541)
- chore(providers): Update OpenAI pricing and add missing models (#5495)
- chore(redteam): Consolidate accordion UIs on review page (#5508)
- chore(redteam): Improve user persona question in config (#5559)
- chore(redteam): Minor improvements to red team setup flow (#5523)
- chore(redteam): Retire Pandamonium redteam strategy (#5122)
- chore(redteam): Unify all date formats across tables (#5561)
- chore(redteam): Update plugin prompts to reduce rejection (#5560)
- chore(redteam): Use sharp to modify unsafeBench image formats (#5304)
- perf(webui): Optimize history endpoint to eliminate N+1 queries (#5333)
- refactor(modelaudit): Move modelAuditCliParser.ts to correct directory (#5511)
- refactor(internals): Gracefully handle remote generation disabled in plugins that require it (#5413)
- revert(redteam): Remove red team limits functionality (#5527)

### Fixed

- fix(redteam): Allow users to delete values from numeric inputs and then type (#5530)
- fix(redteam): Deduplicate assertions in DoNotAnswer and XSTest (#5513)
- fix(internals): Eliminate flaky Unicode test timeouts on Windows CI (#5485)
- fix(config): Handle function references in external file loading (#5548)
- fix(providers): Fix MCP tool calls returning [object Object] in Azure Chat provider (#5423)
- fix(config): Preserve Python assertion file references in YAML tests (issue #5519) (#5550)
- fix(providers): Proxy HTTP provider generate request through server (#5486)
- fix(internals): Resolve SIGSEGV crash in evaluator tests on macOS Node 24 (#5525)
- fix(webui): Revert migration from MUI Grid to Grid2 across all components (#5510)
- fix(cli): Use fetch with proxy to get server version (#5490)
- fix(internals): Read evaluateOptions from config file properly (#5375)
- fix(onboarding): Don't throw error when user refuses permission to write (#5535)
- fix(provider): Prioritize explicit projectId config over google-auth-library (#5492)
- fix(providers): Handle system-only prompt in Gemini (#5502)
- fix(providers): Update outdated Azure OpenAI Provider data sources (#5411)
- fix(redteam): Add missing finance graders (#5564)
- fix(redteam): Add missing plugins to webui (#5546)
- fix(redteam): Handle empty string responses in multi-turn strategies (#5549)
- fix(redteam): Prevent JSON blob injection in Crescendo chat templates (#5532)
- fix(webui): Text truncation initialization on eval page (#5483)

### Dependencies

- chore(deps): Bump @anthropic-ai/sdk from 0.61.0 to 0.62.0 (#5551)
- chore(deps): Bump @aws-sdk/client-bedrock-runtime from 3.879.0 to 3.882.0 (#5480)
- chore(deps): Bump @aws-sdk/client-bedrock-runtime from 3.882.0 to 3.883.0 (#5506)
- chore(deps): Bump @aws-sdk/client-bedrock-runtime from 3.883.0 to 3.886.0 (#5553)
- chore(deps): Bump @azure/identity from 4.11.2 to 4.12.0 (#5533)
- chore(deps): Bump langchain-community from 0.3.14 to 0.3.27 in /examples/redteam-langchain in the pip group across 1 directory (#5481)
- chore(deps): Bump langchain-community from 0.3.3 to 0.3.27 in /examples/langchain-python in the pip group across 1 directory (#5484)
- chore(deps): Bump openai from 5.19.1 to 5.20.0 (#5526)
- chore(deps): Bump openai from 5.20.0 to 5.20.1 (#5552)
- chore(deps): Bump version to 0.118.4 (#5567)
- chore(deps): Bump vite from 6.3.5 to 6.3.6 in the npm_and_yarn group across 1 directory (#5531)

### Documentation

- docs(e2b-example): Add e2b-code-eval example (promptfoo + e2b sandbox) (#5477)
- docs(examples): Add Google ADK integration example (#5520)
- docs(examples): Add YAML schema directives to example configs (#5476)
- docs(redteam): Add missing plugins to sidebar and improve bias docs (#5498)
- docs(site): Add Alan DeLong to the team section on the About page (#5507)
- docs(site): Add comprehensive multilingual evaluation support (#5505)
- docs(site): Add SKIP_OG_GENERATION environment variable for faster docs builds (#5521)
- docs(site): Clarify file extension requirements for custom providers (#5478)
- docs(site): Clarify JFrog ML vs JFrog Artifactory distinction (#5543)
- docs(site): Complete parameters page migration (#5494)
- docs(site): Redteam limits documentation (#5516)
- docs(site): Update Lily bio (#5515)
- docs(site): Updates to agent guide (#5499)
- docs(site): Latency assertion description (#5479)

### Tests

- test(webui): CoverBot: Added tests for frontend UI components and discovery utility (`src/app`) (#5514)

## [0.118.3] - 2025-09-04

### Added

- feat: migrate MUI Grid to Grid2 across all components (#5435)
- feat: Add open source red team limits (#5230)

### Changed

- Add AWS Bedrock support for OpenAI GPT OSS models (#5444)
- Add Amazon Bedrock API key authentication support (#5468)
- Ability to filter evals view by severity (#5443)
- Check cloud permissions for target before running red team (#5400)
- Make vars and context available for request transform (#5461)
- Add Vertex AI responseSchema file loading support (#5414)
- Close menus when mouse leaves (#5456)
- Default sharing to false (#5473)
- Handle empty function arguments in OpenAI Responses API tool callbacks (#5454)
- Improve Windows Python detection and add sys.executable support (#5467)
- Prioritize tool calls over content in openrouter provider (#5417)
- Support commandLineOptions.envPath in config files (#5415)
- Support setting HELICONE_API_KEY for Cloud Gateway (#5465)
- Token tracking (#5239)
- Add "results" menu, link to red team reports view (#5459)
- Bump version 0.118.3 (#5474)
- Include provider response metadata on test case transform (#5316)
- Refactor Crescendo maxTurns property (#4528)
- Remove accidental server directory (#5471)
- Replace direct process.env calls with environment helpers (#5472)
- Reorganize misplaced test files from src/ to test/ directory (#5470)
- Fix enterprise email (#5463)
- Bump openai from 5.18.1 to 5.19.1 (#5466)
- Add Tusk test runner workflow for src Jest unit tests (#5469)

## [0.118.2] - 2025-09-03

### Added

- feat(providers): Add support for Meta Llama API provider (#5432)
- feat(providers): Support TLS certs in http provider (#5452)
- feat(providers): add support for xAI Grok Code Fast models (#5425)

### Changed

- fix: Update util.ts to reflect correct Anthropic Haiku 3.5 pricing (#5436)
- chore: drop Node.js 18 support (#5428)
- chore(http): improve PFX debug logging + tests (#5445)
- chore(webui): Show footer on custom metrics dialog (#5424)
- chore: silence dotenv commercial logging messages (#5453)
- chore: remove example (#5420)
- test: CoverBot: Added tests for analytics tracking and red team reporting components (`src/app`) (#5441)
- test: optimize Python Unicode test suite for CI reliability (#5449)
- chore: bump the github-actions group with 3 updates (#5440)
- chore: update dependencies (non-breaking) (#5448)
- chore: update dependencies to latest minor/patch versions (#5433)
- chore: bump version 0.118.2 (#5457)

### Fixed

- fix(sharing): Share when it's enabled via the Config or the CLI command (#5404)
- fix(grader): reduce grader false positives (#5431)

### Documentation

- docs(site): add more guardrails assertion doc (#5434)
- docs(site): add multi-lingual RAG evaluation guidance (#5447)
- docs(site): optimize OG image generation performance (#5451)
- docs(site): update blog post (#5422)

## [0.118.1] - 2025-08-29

### Added

- feat(redteam): Add AI auto-fill for HTTP target configuration in redteam target setup ui (#5391)
- feat(redteam): Handle uploaded signatureAuth in target setup ui (#5405)

### Changed

- chore(site): integrate pylon chat into site (#5407)
- chore: bump version 0.118.1 (#5418)

### Fixed

- fix(providers): Handle Qwen tool call responses in openrouter provider (#5416)

### Documentation

- docs(site): avoid logging full image/base64; use boolean presence only (#5408)

## [0.118.0] - 2025-08-28

### Added

- feat(providers): add support for database-stored certificates in HTTP provider for promptfoo cloud (#5401)

### Changed

- fix: stop progress bar to show a clearer share error message (#5399)
- chore(internals)!: send provider-transformed output directly to test context transforms (#5376)
  **Breaking:** `contextTransform` now receives the provider transform directly.
- chore(providers): sanitize sensitive credentials in HTTP provider debug logs (#5387)
- chore: warn when tests and red-team configuration are both present during generation (#5398)
- chore(release): bump version to 0.118.0 (#5402)
- test: add tests for CoverBot store management and red-team reporting components (`src/app`) (#5372)

### Documentation

- docs(site): update model-graded metrics (#5285)
- docs(site): remove references to "parallel" introduced by #5376 (#5403)

## [0.117.11] - 2025-08-27

### Added

- feat(redteam): add -t/--target option to redteam generate command (#5338)

### Changed

- feat: MCP Agent example to red team with tool call results (#5379)
- feat: medical offlabel use (#5342)
- feat: modelaudit ability to remove recent paths (#5330)
- fix: Address design nits in redteam setup UI (#5264)
- fix: allow custom ApiProvider instances in defaultTest configuration (#5381)
- fix: mcp eval example (#5390)
- fix: Prioritize tool calls over thinking for openrouter reasoning models (#5395)
- fix: use `model` role for gemini ai studio models (#5386)
- chore: Adjust padding in plugins page (#5396)
- chore: bump version 0.117.11 (#5397)
- chore(CI): enable and refactor Docker build for caching (#5374)
- chore: remove promptfoo/package-lock.json (#5380)
- chore: visual formatting for modelaudit flat list (#5331)
- refactor(webui): Clicking "show more" on eval results metric pills renders dialog (#5337)
- docs: expose sidebar on pages that aren't in the sidebar (#5377)
- docs: model audit ci/cd (#5335)
- docs: remove orphaned star animation gif (#5383)
- docs: update site user count to 150,000+ across site constants and pages (#5394)
- chore: bump @aws-sdk/client-bedrock-runtime from 3.873.0 to 3.876.0 (#5392)
- chore: bump openai from 5.15.0 to 5.16.0 (#5388)

### Documentation

- docs(site): fix context transform examples to use context.vars.prompt (#5393)

## [0.117.10] - 2025-08-25

### Changed

- feat: improve HuggingFace dataset fetching performance and reliability (#5346)
- feat: add Google AI Studio default providers (#5361)
- feat: share model audit scans to cloud (#5336)
- feat: add google vertex credentials in config (#5179)
- fix: safe raw HTTP templating via Nunjucks raw-wrap + CRLF normalization (#5358)
- fix: improve JSON export error handling for large datasets (#5344)
- fix: replace raw-request editor with auto-growing textarea to prevent layout overflow (#5369)
- chore: better error messages for browser (#5226)
- chore: improve strategy presets (#5357)
- chore: set onboarding defaults to gpt 5 (#5360)
- chore: update dependencies to latest minor versions (#5363)
- chore: log posthog errors to debug (#5359)
- chore: sync dependencies (#5367)
- test: clean up skipped tests and add FunctionCallbackHandler coverage (#5366)
- chore: bump version 0.117.10 (#5373)
- docs: add critical git workflow guidelines to CLAUDE.md (#5362)
- docs: add SARIF output format documentation for ModelAudit (#5364)

### Fixed

- fix(CI): refactor docker build (#5353)
- fix(internals): defaultTest.provider doesn't override (#5348)

## [0.117.9] - 2025-08-22

### Added

- feat(ollama): support for `think` and passthrough parameters (#5341)
- feat: Persist model audit scans (#5308)
- feat: add support for Claude Opus 4.1 (#5183)
- feat: support file:// in http provider `body` (#5321)

### Fixed

- fix(ui): prevent header dropdown collapse on hover (#5355)
- fix(webui): Apply metric filters to eval results via url search params (#5332)
- fix: loaders on all pages (#5339)
- fix(internals): Pass `vars.output` and `vars.rubric` to LLM rubric grading call (#5315)
- fix: resolve TypeScript errors in test files (7992892)
- fix: validation for no target label set (#5318)

### Changed

- chore(webui): add navigation in redteam report from severity table to vulnerabilities table filtered by severity (#5320)
- chore: dropdown menu design consistency (#5328)
- chore: fix build (#5326)
- chore: recursively resolve file:// references in json and yaml prompts (#5215)
- chore(modelAudit): defer auth to modelaudit via environment variable (#5296)
- chore: more share debug info on error (#5266)
- chore: add stack trace to redteam error in web runner (#5319)
- chore: copy for Review page (e957b5c)
- chore: explain why things are disabled on the targets page (#5312)

### Dependencies

- chore: bump @aws-sdk/client-bedrock-runtime from 3.864.0 to 3.872.0 (#5323)
- chore: bump openai from 5.13.1 to 5.15.0 (#5345)
- chore(deps): run npm audit fix dependencies (#5343)
- chore: bump openai from 5.12.2 to 5.13.1 (#5314)

### Documentation

- docs(site): add truncation marker to top-5-open-source-ai-red-teaming-tools-2025 blog post (#5351)
- docs: add writing for promptfoo guidelines to sidebar (#5277)
- docs(site): describe llm-rubric default grading providers (#5350)
- docs: og image updates (#5324)
- docs: red team data flow (#5325)
- docs: modelaudit updates (#5322)
- docs(site): Add GitHub Actions caching optimization tip (#5301)

### Tests

- test: Unit tests for fix: loaders on all pages (#5347)

## [0.117.8] - 2025-08-20

### Tests

- test: Unit tests for fix: loaders on all pages (#5347)

### Fixed

- fix(ui): prevent header dropdown collapse on hover (#5355)
- fix: audit fix dependencies (#5343)
- fix: loaders on all pages (#5339)
- fix(webui): Apply metric filters to eval results via url search params (#5332)
- fix: validation for no target label set (#5318)
- fix(internals): Pass `vars.output` and `vars.rubric` to LLM rubric grading call (#5315)

### Documentation

- docs(site): describe llm-rubric default grading providers (#5350)
- docs: red team data flow (#5325)
- docs: og image updates (#5324)
- docs: modelaudit updates (#5322)
- docs(site): Add GitHub Actions caching optimization tip (#5301)
- docs(site): correct author attribution (#5297)
- docs: add writing for promptfoo guidelines to sidebar (#5277)
- docs(site): add truncation marker to top-5-open-source-ai-red-teaming-tools-2025 blog post (#5351)
- docs(site): update security quiz questions and answers for prompt injection blog (#5302)

### Added

- feat(redteam): make unblock call optional for multi-turn strategies (#5292)
- feat(ollama): support for `think` and passthrough parameters (#5341)
- feat: support file:// in http provider `body` (#5321)
- feat: Persist model audit scans (#5308)
- feat: add support for Claude Opus 4.1 (#5183)

### Changed

- fix: add lru-cache dependency (#5309)
- chore: many plugins and strategies selected warning (#5306)
- chore: add max max concurrency to generate (#5305)
- chore: bump version 0.117.8 (#5311)
- ci: add depcheck (#5310)
- chore: fix build (#5326)
- chore(webui): add navigation in redteam report from severity table to vulnerabilities table filtered by severity (#5320)
- chore: explain why things are disabled on the targets page (#5312)
- chore: bump version 0.117.9 (#5356)
- chore: bump openai from 5.13.1 to 5.15.0 (#5345)
- chore: dropdown menu design consistency (#5328)
- chore: bump @aws-sdk/client-bedrock-runtime from 3.864.0 to 3.872.0 (#5323)
- chore: add stack trace to redteam error in web runner (#5319)
- chore: bump openai from 5.12.2 to 5.13.1 (#5314)
- chore(modelAudit): defer auth to modelaudit via environment variable (#5296)
- chore: more share debug info on error (#5266)
- chore: recursively resolve file:// references in json and yaml prompts (#5215)

## [0.117.7] - 2025-08-19

### Added

- feat(site): add hero image for red teaming tools blog post (#5291)
- feat(webui): Demarcate redteam results (#5255)

### Changed

- feat: Add unverifiable claims red team plugin (#5190)
- fix: lower sharing chunk size (#5270)
- chore(webui): Rename "Redteam" to "Red Team" in evals datagrid (#5288)
- chore: bump version 0.117.7 (#5299)
- test: CoverBot: Added test coverage for History page component (`src/app`) (#5289)
- docs: add open source ai red teaming tools post (#5259)
- docs: add red team github action info (#5294)

### Fixed

- fix(webui/reports): Don't exclude failure cases from stats (#5298)
- fix(internals): Gracefully handle object responses during target purpose discovery (#5236)
- fix(site): fix YAML front matter parsing error in jailbreaking blog post (#5287)
- fix(webui): Improved handling of long loglines (#5227)

### Documentation

- docs(site): add AI Safety vs AI Security blog post with interactive quiz (#5268)
- docs(site): add blog post about prompt injection vs jailbreaking differences (#5282)
- docs(site): document transform and contextTransform for model-graded assertions (#5258)
- docs(site): improve context assertion documentation (#5249)

## [0.117.6] - 2025-08-18

### Changed

- feat: Add Agent provider types in red team setup (#5244)
- feat: add update check for modelaudit package (#5278)
- feat: add update notification banner to web UI (#5279)
- feat: edit and replay requests in details dialog (#5242)
- feat: Surface run options and probes on red team review page (#5272)
- fix: composite indices and query optimization (#5275)
- fix: exclude errors from report (#5271)
- fix: Fix json-output example (#5213)
- fix: handle json schema for openrouter provider (#5284)
- fix: handle thinking tokens for openrouter (#5263)
- fix: OpenAI Responses API function callbacks and Azure implementation (#5176)
- fix: throw error instead of failing when trace data is unavailable (#5192)
- perf(webui): Reduces eval results load-time when filters are applied via search param (#5234)
- chore: add bias to foundation plugins list (#5280)
- chore: Add .serena to .gitignore (#5225)
- chore: bump version 0.117.6 (#5273)
- chore: fix model id name (#5232)
- chore: improve generated constants handling to prevent accidental commits (#5148)
- chore: remove file (#5229)
- chore: show final prompt in table view for attacks that mutate prompts (#5269)
- chore: simplify eval progress bar (#5238)
- chore: update dark mode styles, formatting, etc (#5251)
- chore(webui): Don't show loading animations while streaming eval results (#5201)
- chore(webui/eval results): Sticky header sticks to the top of the viewport (#5208)
- test: CoverBot: Added tests for red team reporting components (`src/app`) (#5228)
- docs: Add AWS Bedrock Guardrails image testing documentation (#5253)
- docs: add july release notes (#5133)
- docs: hide events banner (#5217)
- docs: separate malicious code plugin documentation (#5222)
- chore: bump @anthropic-ai/sdk from 0.58.0 to 0.59.0 (#5218)
- chore: bump @anthropic-ai/sdk from 0.59.0 to 0.60.0 (#5257)
- chore: bump @aws-sdk/client-bedrock-runtime from 3.862.0 to 3.863.0 (#5211)
- chore: bump @aws-sdk/client-bedrock-runtime from 3.863.0 to 3.864.0 (#5221)
- chore: bump openai from 5.12.0 to 5.12.1 (#5210)
- chore: bump openai from 5.12.1 to 5.12.2 (#5219)
- chore: bump pypdf from 5.7.0 to 6.0.0 in /examples/rag-full in the pip group across 1 directory (#5252)
- chore: bump the npm_and_yarn group with 2 updates (#5276)

### Fixed

- fix(provider): Remove maxTokens for gpt-5 calls (#5224)
- fix(providers): Validate that OpenAI response reasoning outputs have summary items (#5235)
- fix(site): suppress noisy font loading warnings in OG image plugin (#5254)

### Documentation

- docs(site): add cross-links between multimodal strategy documentation (#5241)
- docs(site): add missing meta descriptions and optimize existing ones for SEO (#5247)
- docs(site): enhance OG image generation with full metadata support (#5246)
- docs(site): remove unused markdown-page.md (#5245)

## [0.117.5] - 2025-08-08

### Added

- feat(assertions): add conversational relevancy metric (#2130)
- feat(export): add metadata to exported evaluation files (#4886)
- feat(providers): add support for Docker Model Runner provider (#5081)
- feat(webui): add plugin and strategy filters for red team results (#5086)

### Changed

- feat: add GPT-5 support (#5205)
- feat: add collapsible header to ResultsView (#5159)
- feat: add contains-html and is-html assertions (#5161)
- feat: add Google Imagen image generation support (#5104)
- feat: add max-score assertion for objective output selection (#5067)
- feat: add selected state to provider type picker (#5152)
- feat: add unified page wrapper around each red team setup step (#5136)
- feat: apply plugin modifiers for crescendo (#5032)
- feat: help text to nudge towards better red teams (#5153)
- feat: improve red team plugin selection UI with test generation (#5125)
- feat: respect prompt config override in all providers (#5189)
- feat: update red team provider selection UI (#5078)
- fix: adjust padding on docs sidebar to prevent overlap (#5099)
- fix: fix XML crash (#5194)
- fix: list reasoning tokens on the left side of token breakdown tooltip (#5113)
- fix: map critical severity to error in ModelAudit scanner output (#5098)
- fix: prevent double stateful target question in strategies page (#4988)
- fix: prevent Unicode corruption in Python providers (#5108)
- fix: remove problematic caching from ModelAudit installation check (#5120)
- fix: replace broken Ashby iframe with link to careers page (#5088)
- fix: reset provider type correctly and handle Go providers (#5154)
- fix: share debugging (#5131)
- chore: add link to documentation in plugin sample modal (#5193)
- chore: add missing image back to home page (#5196)
- chore: fix width on application details page (#5139)
- chore: improve RAG metrics with detailed metadata and fix context relevance scoring (#5164)
- chore: memoize context value in PostHog provider (#5089)
- chore: remove accidentally committed PR description file (#5175)
- chore: rename scan templates to attack profiles (#5165)
- chore: support verbosity and reasoning parameters for GPT-5 (#5207)
- chore: update dependencies to latest minor and patch versions (#5109)
- chore: update dependencies to latest minor and patch versions (#5173)
- chore: update Replicate provider (#5085)
- chore(providers): improve Google API key error handling and test reliability (#5147)
- chore(webui): add intelligent scroll-timeline polyfill loading (#5130)
- chore: bump @anthropic-ai/sdk from 0.57.0 to 0.58.0 (#5186)
- chore: bump @aws-sdk/client-bedrock-runtime from 3.848.0 to 3.855.0 (#5096)
- chore: bump @aws-sdk/client-bedrock-runtime from 3.855.0 to 3.856.0 (#5107)
- chore: bump @aws-sdk/client-bedrock-runtime from 3.856.0 to 3.857.0 (#5126)
- chore: bump @aws-sdk/client-bedrock-runtime from 3.857.0 to 3.858.0 (#5145)
- chore: bump @aws-sdk/client-bedrock-runtime from 3.858.0 to 3.859.0 (#5167)
- chore: bump @aws-sdk/client-bedrock-runtime from 3.859.0 to 3.861.0 (#5188)
- chore: bump @aws-sdk/client-bedrock-runtime from 3.861.0 to 3.862.0 (#5198)
- chore: bump @azure/identity from 4.10.2 to 4.11.0 (#5180)
- chore: bump @azure/identity from 4.11.0 to 4.11.1 (#5185)
- chore: bump openai from 5.10.2 to 5.11.0 (#5127)
- chore: bump openai from 5.11.0 to 5.12.0 (#5187)
- chore: bump version to 0.117.5 (#5206)
- chore(webui/evals): filter by categorical plugins (#5118)
- docs: add bert-score example (#5091)
- docs: add dynamic OG image generation for social media previews (#5157)
- docs: add red teaming best practices (#5155)
- docs: clarify contains-any/contains-all CSV format (#5150)
- docs: fix company name (#5143)
- docs: fix images (#5197)
- docs: fix multi-turn strategy documentation (#5156)
- docs: guide for evaluating LangGraph agents with Promptfoo (#4926)
- docs: include font for meta image (#5158)
- docs: make MCP image taller (#5199)
- docs: update Ollama documentation with latest models and defaultTest guidance (#5084)
- perf: make database migrations non-blocking and fix error handling (#5105)
- style: extract helper function for deduplicating strategy IDs (#5138)
- test: add tests for fix width on application details page (#5140)
- test: add tests for red team compliance reporting utilities in src/app (#5170)
- test: fix flaky Python Unicode tests (#5128)
- test: fix modelGradedClosedQa test segmentation fault on macOS/Node 24 (#5163)
- test: increase test coverage for unified page wrapper around each red team setup step (#5142)

### Fixed

- fix(internals): force CommonJS mode for db:migrate in Node 24 (#5123)
- fix(openrouter): handle Gemini thinking tokens correctly (#5116)
- fix(providers): correct WebP image detection in Google provider (#5171)
- fix(webui): deduplicate strategy IDs (#5132)
- fix(webui): fix custom policy validation timing issue (#5141)
- fix(webui): refresh eval list when navigating back after editing eval name (#5090)
- fix(webui/evals): prevent applying the same plugin/strategy multiple times (#5114)
- fix(webui/evals): show highlights after search results (#5137)

### Documentation

- docs(site): add comprehensive command line options documentation (#5135)
- docs(site): add Lily Liu to team page (#5177)
- docs(site): add Series A post (#5097)
- docs(site): rename will.jpg to will.jpeg for consistency (#5178)

## [0.117.4] - 2025-07-29

### Changed

- fix: progress bars incrementing beyond their maximum values (#5049)
- docs: clarifiy derivedMetrics documentation (#5068)
- chore: refactor token tracking utilities, track all tokens (#4897)
- fix: resolve Jest test failures and open handles (#5052)
- fix: skip validation for defaultTest to allow partial test case properties (#4732)
- chore: add new fields to eval_ran telemetry (#4638)
- chore(redteam): improve redteam plugin error messaging (#4330)
- feat: add support for OpenAI deep research models (#4661)
- feat: add mcp server (#4595)
- feat: add support for connecting to existing Chrome browser sessions (#5069)
- docs: update defcon posting (#5070)
- docs: update defcon posting (#5071)
- fix: Nested config field for custom target json (#5076)
- docs: switch to likert preview image (#5083)
- test: CoverBot: Added tests for model audit and prompt management UI components (`src/app`) (#5087)
- fix: handle multi-line prompts in parseGeneratedPrompts for testGenerationInstructions (#5093)
- chore: bump version 0.117.4 (#5094)

### Fixed

- fix(providers): Preserve text formatting when no images present for Google provider (#5058)
- fix(simba): fix simba host (#5092)

### Documentation

- docs(site): add AI red teaming for first-timers blog post (#5017)
- docs(blog): defcon and blackhat info (#5050)

## [0.117.3] - 2025-07-25

### Added

- feat(eval-creator): add YAML file upload support for test cases (#5054)

### Changed

- fix: improve x.ai provider error handling for 502 errors (#5051)
- fix: Infinite re-render on redteam review page (#5061)
- fix: sessionid(s) in extension hooks (#5053)
- fix: Bias Plugins should send config in remote generation (#5064)
- chore(redteam): regenerate sessionId for each iteration in single-turn strategies (#4835)
- chore: Change mcp log from error to debug (#5060)
- chore: Improve telemetry (#5062)
- chore: Add simba command (#5063)
- chore(webui): improve redteam setup UI with progressive disclosure for advanced options (#5028)
- refactor: remove redundant dotenv from Vite app (#4983)
- chore: bump version 0.117.3 (#5066)
- test: CoverBot: Added tests for eval-creator components and feature flag hook (`src/app`) (#5013)
- docs: fix cli command and remove gratuitous hover (#5056)
- docs: update user count from 100,000 to 125,000 (#5046)
- docs: updates to political bias post (#5057)
- docs: improve crewai eval example (#5035)
- docs: update GitHub Actions to v4 across documentation and examples (#5008)
- docs: add style check guidance to CLAUDE.md (#5065)

### Fixed

- fix(webui): Eval results pass rate chart rendering incorrect percentages (#5048)
- fix(webui): Eval results histogram improvements (#5059)
- fix(google): handle multiple candidates in gemini response (#5020)

### Documentation

- docs(blog): grok-4 political bias post (#4953)

## [0.117.2] - 2025-07-24

### Added

- feat(webui): First-class support for zooming eval results table by @will-holley in #4966
- feat(webui): Apply metrics filter when clicking on a metric pill rendered in eval results cell by @will-holley in #4991

### Changed

- feat: Grading and test generation improvements for BFLA, BOLA and RBAC by @sklein12 in #4982
- feat: New Sample Target by @sklein12 in #4979
- feat: HTTP Target test button improvements by @faizanminhas in #5007
- feat: Add metadata filtering to eval results by @will-holley in #5014
- fix: add goal related rubric when grade crescendo turns to increase grading accuracy by @MrFlounder in #4980
- fix: update HTTP config generator endpoint to use v1 API by @mldangelo in #4989
- fix: View logs button on redteam report by @sklein12 in #5009
- fix: undo unintended changes to http config editor by @faizanminhas in #5012
- fix: Autofocus on Redteam configuration description field by @sklein12 in #5019
- fix: remove filter icon by @sklein12 in #5021
- fix: Ollama token usage by @SamPatt in #5022
- chore: revert eval view ui improvements by @mldangelo in #4969
- chore(webui): Improvements to pagination "go to" functionality by @will-holley in #4976
- chore(webui): Eval results sticky header improvements by @will-holley in #4978
- chore: update custom strategy prompt by @MrFlounder in #4994
- chore(cli): add support for 'help' argument to display command help by @mldangelo in #4823
- chore(examples): remove redteam-agent example by @mldangelo in #5001
- chore(providers): add GEMINI_API_KEY environment variable support by @mldangelo in #5004
- chore(webui): Migrate from JS to CSS for eval results scroll effects by @will-holley in #4995
- chore(webui): Eval result pagination UX improvements by @will-holley in #4993
- chore: Sort imports and turn on rule against unused imports by @faizanminhas in #5010
- chore: Make default target stateful by @faizanminhas in #4992
- chore: add medical plugins collection by @MrFlounder in #5006
- chore: Improve grading accuracy with Goal-Aware Grading for iterative/iterative tree by @MrFlounder in #4996
- chore: Add additionalRubric and storedGraderResult to GOAT and Custom providers by @MrFlounder in #5015
- chore: prevent testGenerationInstructions from being serialized if not present by @faizanminhas in #5029
- chore: Add lint rule to ensure key in jsx by @faizanminhas in #5034
- chore(webui): Eval Results UI Tweaks by @will-holley in #5023
- chore: skip goal extraction for datasets by @MrFlounder in #5036
- chore(providers): add GitHub Models provider by @mldangelo in #4998
- chore: bump version 0.117.2 by @MrFlounder in #5045
- ci: increase build job timeout from 4 to 5 minutes by @mldangelo in #5043
- test: refactor share.test.ts to prevent flaky timeouts by @mldangelo in #5037
- test: remove share.test.ts file by @mldangelo in #5044
- docs: remove label from featured blog post by @typpo in #5011
- chore: bump @aws-sdk/client-bedrock-runtime from 3.846.0 to 3.848.0 by @dependabot in #4985
- chore: bump the npm_and_yarn group with 2 updates by @dependabot in #4984
- chore: bump @anthropic-ai/sdk from 0.56.0 to 0.57.0 by @dependabot in #5016
- chore: bump openai from 5.10.1 to 5.10.2 by @dependabot in #5024
- chore: bump the npm_and_yarn group with 2 updates by @dependabot in #5026
- chore: bump axios from 1.10.0 to 1.11.0 in the npm_and_yarn group by @dependabot in #5031

### Fixed

- fix(redteam): find plugin assertion in strategy providers by @MrFlounder in #4981
- fix(site): dark mode style on redteam setup ui by @mldangelo in #5000
- fix(test): improve share test isolation to prevent CI timeouts by @mldangelo in #5038

### Documentation

- docs(providers): update OpenAI Assistants example by @aloisklink in #4987
- docs(redteam): improve custom strategy documentation by @mldangelo in #4990
- docs(blog): correct author attribution in DeepSeek censorship post by @mldangelo in #5002
- docs(openai): remove gpt-4.5-preview references after API deprecation by @mldangelo in #5005
- docs(site): vegas contact redirect by @typpo in #5033
- docs(browser): improve browser provider documentation and examples by @mldangelo in #5030
- docs(providers): remove deprecated claude-3-sonnet-20240229 model references by @mldangelo in #5018
- docs(site): add hipaa badge by @typpo in #5039
- docs(site): add documentation for using text and embedding providers with Azure by @mldangelo in #5027
- docs(blog): fix missing blog posts by removing even-number enforcement by @mldangelo in #5042

## [0.117.1] - 2025-07-17

### Changed

- fix: move inquirer dependencies to production dependencies (#4973)
- fix: grading in crescendo (#4960)
- fix: composite strategy test generation (#4971)
- chore: bump version 0.117.1 (#4974)
- docs: remove tags from blog card (#4970)

### Documentation

- docs(blog): add system cards security analysis with vulnerability testing (#4937)

## [0.117.0] - 2025-07-17

### Added

- feat(http): support JKS and PFX Certificates in HTTP providers (#4865)
- feat(langfuse): add Langfuse prompt label support with improved parsing (#4847)
- feat(prompts): preserve function names when using glob patterns (#4927)
- feat(providers): add grok-4 support (#4855)
- feat(providers): image understanding for Google providers (#4767)
- feat(azure): add system prompt support for azure provider (#4869)
- feat(cli): xml output (#4912)

### Changed

- chore(knip): integrate knip for unused code detection and clean up codebase (#4464)
- chore(linting): migrate from ESLint + Prettier to Biome (#4903)
- chore(assertions): additional checking on llm-rubric response (#4954)
- chore(assertions): include reason in model-graded-closedqa pass reason (#4931)
- chore(build): resolve build warnings and optimize bundle size (#4895)
- chore(csv): improve \_\_metadata warning message and test coverage (#4842)
- chore(providers): improve guardrails handling in Azure providers (#4788)
- chore(redteam): add domain-specific risks section and reduce verbose descriptions (#4879)
- chore(release): bump version 0.117.0 (#4963)
- chore(server): check if server is already running before starting (#4896)
- chore(server): log correct eval ID instead of description in WebSocket updates (#4910)
- chore(telemetry): add telemetry logging when tracing is enabled (#4925)
- chore(types): typings needed for enterprise (#4955)
- chore(vscode): use Biome as default formatter of TS files in vscode (#4920)
- chore(webui): conditionally render metrics selector (#4936)
- chore(webui): display context values in eval results (#4856)
- chore(webui): improves eval results table spacing (#4965)
- chore(webui): revert eval view ui improvements (#4967)
- chore(webui/eval): allow filtering results by >1 metrics simultaneously (disabled by default) (#4870)
- refactor(eval-config): modernize eval-creator state management (#4908)
- refactor(webui): improve metrics ui (#4938)
- refactor(webui/eval results): pagination improvements (#4914)

### Fixed

- fix(cli): --filter-failing not working with custom providers (#4911)
- fix(google-sheets): replace hardcoded range with dynamic approach (#4822)
- fix(internal): fixes filtering by metric keys which contain dots (#4964)
- fix(providers): add thinking token tracking for Google Gemini models (#4944)
- fix(providers): esm provider loading (#4915)
- fix(providers): implement callEmbeddingApi for LiteLLM embedding provider (#4952)
- fix(redteam): prevent redteam run from hanging when using an mcp client (#4924)
- fix(redteam): respect PROMPTFOO_DISABLE_REDTEAM_REMOTE_GENERATION for cloud users (#4839)
- fix(redteam): set pluginId on eval results (#4928)
- fix(redteam): test target in http provider setup with non-200 status codes (#4932)
- fix(webui): eval results table horizontal scrolling (#4826)
- fix(webui): fix hard-coded light mode colors in model audit interface (#4907)
- fix(webui): handle null table.body in DownloadMenu disabled prop (#4913)
- fix(webui): resolve pagination scrolling and layout issues in ResultsTable (#4943)
- fix(webui): scrolling when `tbody` is outside of viewport (#4948)

### Dependencies

- chore(deps): add overrides to fix build issues (#4957)
- chore(deps): bump @aws-sdk/client-bedrock-runtime from 3.842.0 to 3.844.0 (#4850)
- chore(deps): bump aiohttp from 3.11.11 to 3.12.14 in /examples/redteam-langchain in the pip group across 1 directory (#4922)
- chore(deps): bump openai from 5.8.3 to 5.9.0 (#4863)
- chore(deps): bump openai from 5.9.2 to 5.10.1 (#4961)
- chore(deps): move knip to dev dependencies (#4958)
- chore(deps): npm audit fix (#4962)
- chore(deps): test removing knip to resolve installation errors (#4956)
- chore(deps): update all example dependencies to latest versions (#4900)
- chore(deps): update dependencies to latest minor/patch versions (#4899)
- chore(deps): update non-breaking dependencies (#4935)
- chore(deps): update Jest to version 30 (#4939)

### Documentation

- docs(analytics): add google tag manager (#4904)
- docs(api): improves `contextTransform` documentation (#4854)
- docs(assertions): add missing deterministic assertions (#4891)
- docs(azure): improve Azure provider documentation (#4836)
- docs(blog): add blog image generation script (#4945)
- docs(blog): add truncation markers to articles without them (#4934)
- docs(blog): add truncation markers to blog posts (#4906)
- docs(blog): mcp proxy blog (#4860)
- docs(blog): revise article tags (#4949)
- docs(blog): soc2 type ii and iso 27001 blog (#4880)
- docs(comparison): pyrit comparison (#4679)
- docs(config): clarify PROMPTFOO_EVAL_TIMEOUT_MS and PROMPTFOO_MAX_EVAL_TIME_MS descriptions (#4947)
- docs(enterprise): adaptive guardrails enterprise (#4951)
- docs(events): blackhat landing page (#4862)
- docs(events): defcon landing page (#4864)
- docs(events): events banner (#4867)
- docs(examples): add mischievous-user strategy to redteam multi-turn examples (#4837)
- docs(gemini): update experimental Gemini model IDs to stable versions (#4894)
- docs(google): add examples for gemini URL context and code execution tools (#4923)
- docs(guide): guide for evaluating CrewAI agents with Promptfoo (#4861)
- docs(images): standardize CrewAI image filenames to kebab-case (#4941)
- docs(integration): add n8n integration (#4917)
- docs(litellm): fix example with modern model IDs and proper embedding config (#4885)
- docs(mcp): add mcp testing guide (#4846)
- docs(mcp): add mcp to sidebar (#4852)
- docs(metrics): add similar to model graded metrics table (#4830)
- docs(providers): update available databricks models (#4887)
- docs(providers): update provider index with missing providers and latest 2025 model IDs (#4888)
- docs(release): add monthly release notes (#4358)
- docs(resources): add arsenal link (#4878)
- docs(security): add soc2 badge (#4877)
- docs(site): add OWASP top 10 tldr blog post (#4853)
- docs(site): expand June 2025 release notes with detailed feature documentation (#4881)
- docs(site): improve Google AI and Vertex authentication documentation (#4892)
- docs(site): improve NLP metric explanations and add SEO metadata (#4890)
- docs(site): update python documentation for basePath config option (#4819)
- docs(ui): better mobile wrap on homepage tabs (#4884)
- docs(ui): colors (#4875)
- docs(ui): contrast fixes (#4901)
- docs(ui): fix button clickability issue on hero sections (#4905)
- docs(ui): remove bouncing down arrow in mobile (#4882)
- docs(ui): remove text shadow (#4898)

### Tests

- test(core): coverBot: added tests for core UI components and user context hooks (`src/app`) (#4929)
- test(EnterpriseBanner): add unit tests for EnterpriseBanner component (#4919)
- test(redteam): add unit test for src/redteam/remoteGeneration.ts (#4834)
- test(server): fix flaky server share tests (#4942)
- test(server): fix flaky server tests (#4968)
- test(server): mock database in server tests (#4959)
- test(tusk): update Tusk test runner workflow - coverage script (#4921)

## [0.116.7] - 2025-07-09

### Tests

- test: add unit test for src/commands/export.ts (#4889)
- test: add unit test for src/commands/upgrade.ts (#4874)
- test: add unit test for src/main.ts (#4873)
- test: add unit test for src/models/eval.ts (#4868)
- test: add unit test for src/assertions/contextRecall.ts (#4859)
- test: add unit test for src/assertions/contextFaithfulness.ts (#4858)
- test: add unit test for src/assertions/contextRelevance.ts (#4857)
- test: add unit test for src/util/xlsx.ts (#4843)
- test: add unit test for src/commands/eval.ts (#4824)

### Changed

- fix: Always do remote generation if logged into cloud (#4832)
- chore(providers/sagemaker): Improves error handling in SageMakerCompletionProvider (#4808)
- chore(providers/sagemaker): Improves validation of user-provided config (#4809)
- chore: update graderExamplesString (#4821)
- chore: bump version 0.116.7 (#4833)

## [0.116.6] - 2025-07-09

### Changed

- fix: Failing test (#4829)
- chore: bump version 0.116.6 (#4831)

## [0.116.5] - 2025-07-09

### Changed

- feat: add support for loading defaultTest from external files (#4720)
- feat: add embedding support to LiteLLM provider (#4804)
- feat: add mischievous user strategy (#4107)
- fix: add glob pattern support for loading scenario files (#4761)
- fix: improve model-audit installation check dark mode display (#4816)
- fix: pass env vars to MCP server (#4827)
- chore: better remote grading logs (#4820)
- chore: bump openai from 5.8.2 to 5.8.3 (#4817)
- chore: bump version 0.116.5 (#4828)
- chore: capitalize 'Red Team' in navigation menu for consistency (#4799)
- chore: remove redundant 'Done.' message from evaluation output (#4810)
- chore: remove python script result data type debug log (#4807)
- chore: update website with MCP Proxy (#4812)
- docs: add Azure OpenAI vision example (#4806)
- docs: add looper guide (#4814)
- docs: add SonarQube integration (#4815)
- test: add unit test for src/assertions/guardrails.ts (#4765)
- test: add unit test for src/redteam/commands/generate.ts (#4789)
- test: add unit test for src/redteam/constants/strategies.ts (#4800)
- test: add unit test for src/redteam/plugins/pii.ts (#4780)
- test: add unit test for src/types/providers.ts (#4766)
- test: add unit test for src/validators/redteam.ts (#4803)

## [0.116.4] - 2025-07-08

### Tests

- test: add unit test for src/redteam/types.ts (#4795)

### Added

- feat(redteam): add support for custom multi-turn strategy by @MrFlounder in #4783
- feat(redteam): expose generate function in redteam namespace by @mldangelo in #4793

### Changed

- chore: bump version 0.116.4 by @MrFlounder in #4805
- chore: rename strategy name from playbook to custom by @MrFlounder in #4798
- refactor: inline MEMORY_POISONING_PLUGIN_ID constant by @mldangelo in #4794
- docs: add doc for custom strategy by @MrFlounder in #4802
- docs: modular configuration management by @typpo in #4763
- refactor: move MULTI_MODAL_STRATEGIES constant (#4801)

## [0.116.3] - 2025-07-07

### Added

- feat(providers): add MCP provider (#4768)
- feat(providers): add new AIMLAPI provider (#4721)
- feat(assertions): add contextTransform support for RAG evaluation (#4467)
- feat(assertions): add finish reason as assertion option (#3879)
- feat(assertions): trace assertions (#4750)
- feat(tracing): add traces to JavaScript, Python asserts (#4745)

### Changed

- chore(schema): remove duplicate 'bias' entry in config-schema.json (#4773)
- chore(telemetry): add PostHog client to app (#4726)
- chore(redteam): add reason field to give clear/customized guardrails triggering reason (#4764)
- chore(providers): expose MCP plugin in UI (#4762)
- chore(providers): AWS SageMaker AI provider cleanup (#4667)
- chore(providers): update AIML integration (#4751)
- chore(redteam): improve organization of redteam strategies in setup UI (#4738)
- chore(telemetry): identify to PostHog whether user is also cloud user (#4782)
- chore: expose doRedteamRun in package exports (#4758)
- docs: add Gemini Live API audio (#4729)
- docs: ModelAudit vs ModelScan (#4769)
- docs: multiple MCP server connections (#4755)
- docs: update ModelAudit documentation with new features and fixes (#4699)
- test: add integrity check for generated-constants.ts (#4753)
- test: fix flaky Google Live test and improve test speed (#4774)
- test: fix mock pollution in testCaseReader (#4775)
- test: isolate mocks so tests can run in any order with --randomize (#4744)

### Fixed

- fix(telemetry): prevent PostHog initialization when telemetry is disabled (#4772)
- fix(redteam): fix modifiers application order in PII plugins (#4779)

### Dependencies

- chore(deps): bump @anthropic-ai/sdk from 0.55.1 to 0.56.0 (#4756)
- chore(deps): bump @aws-sdk/client-bedrock-runtime from 3.840.0 to 3.842.0 (#4747)
- chore(deps): bump @azure/identity from 4.10.1 to 4.10.2 (#4748)
- chore(deps): bump version 0.116.3 (#4792)
- chore(deps): update pbkdf2 to 3.1.3 (#4777)
- chore(deps): upgrade glob from v10 to v11 (#4776)

## [0.116.2] - 2025-07-02

### Changed

- fix: unblock postbuild for ci by @MrFlounder in #4742
- chore: bump version 0.116.2 by @MrFlounder in #4743

## [0.116.1] - 2025-07-02

### Added

- feat(cli): support pdb tracing in 3rd party Python scripts by @will-holley in #4723

### Changed

- fix: http body parsing when it comes from yaml string by @MrFlounder in #4728
- fix: remove accidentally committed redteam.yaml file by @mldangelo in #4733
- fix: fix the case when http body has not escaped charactors by @MrFlounder in #4739
- fix: update package-lock.json by @mldangelo in #4719
- test: fix SIGSEGV caused by better-sqlite3 in test environment by @mldangelo in #4737
- chore: Add unblocking detection to GOAT strategy by @MrFlounder in #4532
- chore: add preset for guardrails eval by @MrFlounder in #4640
- chore: Improve telemetry delivery by @sklein12 in #4655
- chore: reset generated constants after build by @mldangelo in #4731
- chore: update onboarding model defaults by @typpo in #4708
- chore(webui): improve styling of EvalsDataGrid by @mldangelo in #4736
- ci(workflows): gracefully handle missing PostHog secret in forks by @ggiiaa in #4725
- test: refactor assertion tests by @mldangelo in #4718
- chore: bump version 0.116.1 by @MrFlounder in #4741
- docs: add system prompt hardening blog post by @ladyofcode in #4630
- chore: bump @anthropic-ai/sdk from 0.55.0 to 0.55.1 by @dependabot in #4710
- chore: bump @aws-sdk/client-bedrock-runtime from 3.839.0 to 3.840.0 by @dependabot in #4709

### Fixed

- fix(webui): replace window.location.href with React Router navigation by @mldangelo in #4717

### Documentation

- docs(site): add guide on humanity's last exam by @mldangelo in #4694
- docs(site): clarify self-hosting workflow for eval sharing by @mldangelo in #4730
- docs(site): fix relative link in HLE benchmark guide by @mldangelo in #4711

## [0.116.0] - 2025-07-01

### Tests

- test: add unit test for src/redteam/providers/advNoise.ts (#4716)
- test: add unit test for src/redteam/strategies/advNoise.ts (#4715)
- test: add unit test for src/redteam/strategies/index.ts (#4714)
- test: add unit test for src/redteam/constants/strategies.ts (#4713)
- test: add unit test for src/providers/openai/image.ts (#4706)
- test: add unit test for src/providers/openai/util.ts (#4705)
- test: add unit test for src/providers/openai/completion.ts (#4703)

### Added

- feat(redteam): add financial plugins (#4416)
- feat(redteam): add bias plugins (#4382)
- feat(providers): add Helicone AI Gateway provider (#4662)

### Changed

- chore: enable WAL mode for SQLite (#4104)
- chore(providers): add thread ID function call for OpenAI and Azure assistants (#2263)
- chore(app): improve target test error handling (#4652)
- chore(cli): add missing CLI options to scan-model command for feature parity (#4670)
- chore(providers): convert Cloudflare AI to use OpenAI-compatible endpoints (#4683)
- chore(providers): log flagged output for Azure chat models (#4636)
- chore(redteam): add centralized REDTEAM_DEFAULTS and maxConcurrency support (#4656)
- chore(webui): add checkbox to clear all variables (#666)
- chore(webui): add defaultTest variables to red team setup UI (#4671)
- chore(webui): remove unused components (#4695)
- chore(webui): set page titles on every page (#4668)
- chore(telemetry): add pass/fail/errors to eval_run event (#4639)
- chore(telemetry): improve page view deduplication (#4651)
- test: add unit test for src/server/routes/providers.ts (#4658)
- test: verify that plugins are synced between code and documentation (#4681)

### Fixed

- fix(app): use client-generated session IDs when testing targets (#4653)
- fix(matchers): track token usage for successful API calls (#4677)
- fix(providers): handle content filter errors in Azure Assistant API (#4674)
- fix(providers): fix SageMaker Llama inference configuration serialization (#4637)
- fix(redteam): respect maxConcurrency from Web UI (#4605)
- fix(simulated-user): pass context variables to custom providers (#4654)
- fix(telemetry): add telemetry for red teams (#4641)
- fix(webui): handle undefined outputs in DownloadMenu (#4693)
- fix(webui): prevent pass/fail badge from disappearing when toggling highlight (#4700)
- fix(webui): support derived metrics in eval configuration uploaded via Web UI (#4647)
- fix(webui): use backendCounts first before counting metrics on page (#4659)
- fix(sharing): fix file outputs when sharing (#4698)

### Dependencies

- chore(deps): bump @anthropic-ai/sdk from 0.54.0 to 0.55.0 (#4628)
- chore(deps): bump openai from 5.7.0 to 5.8.1 (#4664)
- chore(deps): bump version to 0.116.0 (#4707)
- chore(deps): update minor and patch dependencies (#4686)

### Documentation

- docs(site): add async Python note (#4680)
- docs(site): add Garak comparison (#4660)
- docs(site): update Garak post (#4672)
- docs(site): add ModelAudit HuggingFace scanner (#4645)
- docs(redteam): add missing docs to sidebar (#4690)
- docs(redteam): remove duplicate ToxicChat plugin (#4689)
- docs(redteam): update Target Purpose documentation (#4523)
- docs(site): add FAQ section for offline environment usage (#4650)
- docs(site): add HuggingFace datasets integration documentation (#4691)
- docs(site): add truncation marker to Garak blog post (#4666)
- docs(site): clarify self-hosting replica limitations (#4669)
- docs(site): remove copy for LLM button (#4665)
- docs(site): remove unnecessary configuration review text from getting started guide (#4597)
- docs(site): reorganize configuration documentation structure (#4692)
- docs(site): use relative URLs for internal links and fix broken references (#4688)
- docs(site): correct typos in red team agent blog post (#4634)

## [0.115.4] - 2025-06-25

### Tests

- test: add unit test for src/providers/browser.ts (#4687)
- test: add unit test for src/migrate.ts (#4685)
- test: add unit test for src/commands/debug.ts (#4684)
- test: add unit test for src/esm.ts (#4682)
- test: add unit test for src/constants.ts (#4657)
- test: add comprehensive test coverage for SageMaker provider (#4646)
- test: add unit test for src/providers/shared.ts (#4643)
- test: add unit test for src/redteam/constants/plugins.ts (#4642)
- test: add unit test for src/assertions/counterfactual.ts (#4629)

### Changed

- feat: opentelemetry tracing support (#4600)
- chore: bump version 0.115.4 (#4635)
- chore: remove invariant (#4633)
- chore: update Tusk test runner workflow (#4627)\*
- docs: prevent copy button from overlapping screenshot overlay (#4632)

## [0.115.3] - 2025-06-24

### Tests

- test: add unit test for src/models/eval.ts (#4624)

### Changed

- fix: empty vars array on eval results [#4621](https://github.com/promptfoo/promptfoo/pull/4621) by @sklein12
- fix: save sessionId for multi-turn strategies [#4625](https://github.com/promptfoo/promptfoo/pull/4625) by @sklein12
- chore: PROMPTFOO_DISABLE_TEMPLATE_ENV_VARS controls process.env access, not `env:` access [#4620](https://github.com/promptfoo/promptfoo/pull/4620) by @mldangelo
- chore: bump version to 0.115.3 [#4626](https://github.com/promptfoo/promptfoo/pull/4626) by @sklein12

### Fixed

- fix(webui): handle null scores in ResultsCharts component [#4610](https://github.com/promptfoo/promptfoo/pull/4610) by @mldangelo
- fix(redteam): skip goal extraction when remote generation is disabled [#4623](https://github.com/promptfoo/promptfoo/pull/4623) by @mldangelo
- fix(test): hyperbolic provider tests failing due to env variable pollution [#4619](https://github.com/promptfoo/promptfoo/pull/4619) by @mldangelo
- fix(cli): remove context schema validation from extension hooks [#4622](https://github.com/promptfoo/promptfoo/pull/4622) by @will-holley

## [0.115.2] - 2025-06-24

### Added

- feat(cli): add assertion generation (#4559)
- feat(providers): add support for hyperbolic image and audio providers (#4260)

### Changed

- chore(redteam): add cross-session leak strategy exclusions (#4516)
- chore(cli): display key metrics (success, failures, pass rate) at the bottom of output (#4580)
- chore: remove unused import (#4530)
- chore(webui): show provider breakdown only for multiple providers (#4599)
- chore(redteam): update Target Purpose Discovery (#4480)
- chore(ci): update CodeRabbit config to be less aggressive (#4586)
- chore(providers): update Gemini models to include latest 2.5 Pro Preview and Flash models (#4499)
- chore(providers): update tau-simulated-user docs and example (#4468)
- chore(webui): use CSS to create PDF-optimized report and browser to save as PDF (#4535)
- chore(app): remove discovered purpose from report view (#4541)
- chore(cli): add cache busting for select provider API calls (#4508)
- chore(cli): improve concurrency log statements (#4606)
- chore(eval): add first-class support for `beforeAll` and `beforeEach` extension hooks mutation of context (#4197)
- chore(providers): document support for loading system instructions from files (#4582)
- chore(providers): enhance OpenAI provider with legacy models and new parameters (#4502)
- chore(redteam): add continueAfterSuccess option to multi-turn strategies (#4570)
- chore(webui): improve purpose form (#4603)
- chore(redteam): add JSON file support to intent plugin with enhanced UI (#4574)
- chore(redteam): add unblock multiturn (#4498)
- chore(ci): clean up CodeRabbit configuration and minimize automated comments (#4573)
- build: update Tusk vitest reporter (#4602)
- chore: bump version to 0.115.2 (#4617)
- docs: add audit logging documentation for enterprise features (#4482)
- docs: add feedback page and update CLI link (#4591)
- docs: add ISO badge (#4534)
- docs: improve contact form (#4531)
- docs: update ModelAudit documentation (#4585)
- docs: clarify no OpenAI key required for Claude redteam (#4524)
- docs: add red team Gemini documentation (#4542)
- docs: add trust center documentation (#4539)
- docs: update contact form (#4529)
- test: add unit test for src/commands/delete.ts (#4572)
- test: add unit test for src/commands/modelScan.ts (#4526)
- test: add unit test for src/commands/show.ts (#4571)
- test: add unit test for src/providers/azure/completion.ts (#4510)
- test: add unit test for src/providers/ollama.ts (#4509)
- test: add unit test for src/providers/ollama.ts (#4512)
- test: add unit test for src/providers/openai/completion.ts (#4511)
- test: add unit test for src/python/pythonUtils.ts (#4486)
- test: improve mock setup and teardown for --randomize (#4569)

### Fixed

- fix(openrouter): unpack passthrough at the root level (#4592)
- fix(webui): escape HTML special characters in output reports (#4555)
- fix(webui): sort EvalsDataGrid by creation date (#4594)
- fix(cli): include cached results in grand total (#4581)
- fix(webui): improve base64 matching (#4609)
- fix(modelaudit): use modelaudit binary (#4525)
- fix(webui): make Citations font consistent with other headers (#4598)
- fix(redteam): respect maxTurns from dev doc in crescendo (#4527)
- fix(webui): prevent Welcome component from rendering while loading eval data (#4604)
- fix(cli): prevent RangeError in progress bar variable display (#4475)
- fix(server): resolve Express.js NotFoundError when serving app (#4601)

### Dependencies

- chore(deps): bump @aws-sdk/client-bedrock-runtime from 3.830.0 to 3.835.0 (#4614)
- chore(deps): bump openai from 5.5.0 to 5.5.1 (#4537)
- chore(deps): bump openai from 5.5.1 to 5.6.0 (#4596)
- chore(deps): bump openai from 5.6.0 to 5.7.0 (#4615)
- chore(deps): bump urllib3 from 1.26.19 to 2.5.0 in /examples/docker-code-generation-sandbox (#4556)
- chore(deps): bump urllib3 from 2.3.0 to 2.5.0 in /examples/redteam-langchain (#4557)

### Documentation

- docs(blog): add authors to blog posts and update authors.yml (#4564)
- docs(blog): add descriptions and keywords to blog posts (#4565)
- docs(examples): add pydantic-ai example with structured output evaluation (#4575)
- docs(examples): consolidate Google Vertex Tools examples (#4587)
- docs(examples): consolidate Python assertion examples into unified folder (#4588)
- docs(examples): consolidate translation examples (#4590)
- docs(site): document new features in ModelAudit (#4593)
- docs(site): document new features in modelaudit (#4593)
- docs(site): fix author reference on 2025-summer-new-redteam-agent blog post (#4563)
- docs(site): Update ModelAudit scanners documentation with comprehensive scanner coverage (#4562)

## [0.115.1] - 2025-06-17

### Tests

- test: add unit test for src/redteam/sharedFrontend.ts (#4608)
- test: add unit test for src/redteam/types.ts (#4607)
- test: add unit test for src/redteam/providers/simulatedUser.ts (#4584)
- test: add unit test for src/redteam/strategies/index.ts (#4583)
- test: add unit test for src/providers/hyperbolic/chat.ts (#4578)
- test: add unit test for src/providers/hyperbolic/image.ts (#4577)
- test: add unit test for src/providers/hyperbolic/audio.ts (#4576)
- test: add unit test for src/redteam/strategies/counterfactual.ts (#4548)
- test: add unit test for src/redteam/strategies/index.ts (#4547)
- test: add unit test for src/redteam/constants/strategies.ts (#4545)
- test: add unit test for src/telemetry.ts (#4543)

### Changed

- fix: Windows Python path validation race condition (#4485)
- fix: View results as evaluation runs (#4459)
- chore: refactor modifiers and apply to all plugins (#4454)
- chore(cli): update plugin severity overrides API endpoint (#4460)
- chore(webui): fix text length reset value to use reasonable default (#4469)
- chore(webui): remove unused hook files (#4470)
- chore: remove unused token usage utilities (#4471)
- chore: convert console.logs to logger (#4479)
- chore: improve tusk workflow (#4461)
- chore: bump version to 0.115.1 (#4520)
- docs: add log file location section to troubleshooting guide (#4473)
- docs: capitalize Promptfoo (#4515)
- docs: update red-teaming agent blog post title (#4497)
- docs: improve installation and getting-started pages with tabbed interface and SEO metadata (#4395)
- docs: improve Python provider documentation (#4484)
- docs: add ModelAudit binary formats documentation (#4500)
- docs: update ModelAudit documentation (#4514)
- docs: add ModelAudit weighted distribution scanner documentation (#4501)
- docs: add ModelAudit ZIP feature documentation (#4491)
- docs: separate pages for prompts, test cases, and outputs (#4505)
- docs: update model reference in guide.md (#4513)
- docs: fix typo in blog post (#4496)
- docs: update title on blog post (#4495)
- test: add unit test for src/util/cloud.ts (#4462)
- test: add unit test for src/util/convertEvalResultsToTable.ts (#4457)

### Dependencies

- chore(deps): bump @aws-sdk/client-bedrock-runtime from 3.828.0 to 3.830.0 (#4519)
- chore(deps): bump @azure/identity from 4.10.0 to 4.10.1 (#4477)
- chore(deps): bump openai from 5.3.0 to 5.5.0 (#4518)
- chore(deps): update zod to 3.25.63 and zod-validation-error to 3.5.0 (#4463)

### Documentation

- docs(blog): add new redteam agent documentation (#4494)
- docs(examples): fix custom-grader-csv README inconsistencies (#4474)
- docs(site): add llms.txt mentions and documentation standards (#4481)
- docs(site): add robots.txt (#4488)

## [0.115.0] - 2025-06-12

### Added

- feat(providers): Google live audio output ([#4280](https://github.com/promptfoo/promptfoo/pull/4280)) by **@adelmuursepp**
- feat(webui): static model-scanning UI ([#4368](https://github.com/promptfoo/promptfoo/pull/4368)) by **@typpo**
- feat(tests): configuration support for test generators ([#4301](https://github.com/promptfoo/promptfoo/pull/4301)) by **@mldangelo**
- feat(cli): per-provider token-usage statistics ([#4044](https://github.com/promptfoo/promptfoo/pull/4044)) by **@mldangelo**
- feat(providers): optional token-estimation for HTTP provider ([#4439](https://github.com/promptfoo/promptfoo/pull/4439)) by **@mldangelo**
- feat(redteam): enable HTTP-token estimation by default in red-team mode ([#4449](https://github.com/promptfoo/promptfoo/pull/4449)) by **@mldangelo**
- feat(redteam): cloud-based plugin-severity overrides ([#4348](https://github.com/promptfoo/promptfoo/pull/4348)) by **@will-holley**
- feat(providers): custom-header support for Azure API ([#4409](https://github.com/promptfoo/promptfoo/pull/4409)) by **@yurchik11**
- feat(core): maximum evaluation-time limit via `PROMPTFOO_MAX_EVAL_TIME_MS` ([#4322](https://github.com/promptfoo/promptfoo/pull/4322)) by **@mldangelo**
- feat(redteam): Aegis red-team dataset ([#4119](https://github.com/promptfoo/promptfoo/pull/4119)) by **@mldangelo**
- feat(providers): Mistral Magistral reasoning models ([#4435](https://github.com/promptfoo/promptfoo/pull/4435)) by **@mldangelo**
- feat(core): WebSocket header support ([#4456](https://github.com/promptfoo/promptfoo/pull/4456)) by **@typpo**

### Changed

- refactor(redteam): consolidate constants ([#4372](https://github.com/promptfoo/promptfoo/pull/4372)) by **@mldangelo**
- chore(ci): set CodeRabbit review settings ([#4413](https://github.com/promptfoo/promptfoo/pull/4413)) by **@sklein12**
- chore(core): coding-rules for error messages ([#4401](https://github.com/promptfoo/promptfoo/pull/4401)) by **@sklein12**
- chore(core): improve `RangeError` diagnostics ([#4431](https://github.com/promptfoo/promptfoo/pull/4431)) by **@mldangelo**
- chore(core): prefer remote-purpose generation ([#4444](https://github.com/promptfoo/promptfoo/pull/4444)) by **@typpo**
- chore(core): remove unused types & deprecated functions ([#4450](https://github.com/promptfoo/promptfoo/pull/4450)) by **@mldangelo**
- chore(cursor): local-dev guidance for coding agents ([#4403](https://github.com/promptfoo/promptfoo/pull/4403)) by **@mldangelo**
- chore(docs): add README for missing examples ([#4404](https://github.com/promptfoo/promptfoo/pull/4404)) by **@mldangelo**
- chore(providers): initial o3-pro support ([#4397](https://github.com/promptfoo/promptfoo/pull/4397)) by **@mldangelo**
- chore(providers): o3-pro improvements ([#4396](https://github.com/promptfoo/promptfoo/pull/4396)) by **@mldangelo**
- chore(redteam): delimit user-inputs in purpose discovery ([#4405](https://github.com/promptfoo/promptfoo/pull/4405)) by **@typpo**
- chore(redteam): turn off discovery by default ([#4393](https://github.com/promptfoo/promptfoo/pull/4393)) by **@sklein12**
- chore(release): bump version → 0.115.0 ([#4451](https://github.com/promptfoo/promptfoo/pull/4451)) by **@mldangelo**
- chore(ui): improve `EvalOutputPromptDialog` styling ([#4364](https://github.com/promptfoo/promptfoo/pull/4364)) by **@typpo**
- chore(webui): remove extra OpenAI targets ([#4447](https://github.com/promptfoo/promptfoo/pull/4447)) by **@mldangelo**
- chore(webui): add token-estimation UI ([#4448](https://github.com/promptfoo/promptfoo/pull/4448)) by **@mldangelo**
- chore(docs): fix link to careers page (#4506)
- chore: bump @anthropic-ai/sdk from 0.53.0 to 0.54.0 (#4441)

### Fixed

- fix(eval): gracefully handle `RangeError` & truncate oversized output ([#4424](https://github.com/promptfoo/promptfoo/pull/4424)) by **@Sly1029**
- fix(providers): add timeout to `ProxyAgent` ([#4369](https://github.com/promptfoo/promptfoo/pull/4369)) by **@AegisAurora**
- fix(config): persist Goat configuration ([#4370](https://github.com/promptfoo/promptfoo/pull/4370)) by **@sklein12**
- fix(parser): lenient JSON parsing for MathPrompt ([#4361](https://github.com/promptfoo/promptfoo/pull/4361)) by **@typpo**
- fix(redteam): standardize plugin parameter to `prompt` ([#4425](https://github.com/promptfoo/promptfoo/pull/4425)) by **@mldangelo**
- fix(assertions): support `snake_case` fields in Python assertions ([#4398](https://github.com/promptfoo/promptfoo/pull/4398)) by **@mldangelo**
- fix(redteam): handle purpose without prompts ([#4445](https://github.com/promptfoo/promptfoo/pull/4445)) by **@typpo**
- fix(webui): stream test-cases to viewer ([#4440](https://github.com/promptfoo/promptfoo/pull/4440)) by **@mldangelo**
- fix(redteam): connect `MisinformationDisinformationGrader` ([#4452](https://github.com/promptfoo/promptfoo/pull/4452)) by **@mldangelo**

### Dependencies

- chore(deps): bump `@aws-sdk/client-bedrock-runtime` → 3.826.0 ([#4366](https://github.com/promptfoo/promptfoo/pull/4366)) by **@dependabot**
- chore(deps): bump `@aws-sdk/client-bedrock-runtime` → 3.828.0 ([#4442](https://github.com/promptfoo/promptfoo/pull/4442)) by **@dependabot**
- chore(deps): bump `brace-expansion` → 1.1.12 ([#4423](https://github.com/promptfoo/promptfoo/pull/4423)) by **@dependabot**
- chore(deps): bump `openai` → 5.3.0 ([#4407](https://github.com/promptfoo/promptfoo/pull/4407)) by **@dependabot**
- chore(deps): bump pip group dependencies ([#4379](https://github.com/promptfoo/promptfoo/pull/4379)) by **@dependabot**
- chore(deps): minor + patch bumps across workspaces ([#4377](https://github.com/promptfoo/promptfoo/pull/4377)) by **@mldangelo**
- chore(deps): upgrade Express → 5.1.0 ([#4378](https://github.com/promptfoo/promptfoo/pull/4378)) by **@mldangelo**

### Documentation

- docs(blog): GPT red-team post ([#4363](https://github.com/promptfoo/promptfoo/pull/4363)) by **@typpo**
- docs(blog): Claude red-team post ([#4365](https://github.com/promptfoo/promptfoo/pull/4365)) by **@typpo**
- docs(guides): clarify completion-variable for factuality ([#4385](https://github.com/promptfoo/promptfoo/pull/4385)) by **@mldangelo**
- docs(blog): fix broken image link in GPT post ([#4391](https://github.com/promptfoo/promptfoo/pull/4391)) by **@mldangelo**
- docs(blog): update Claude-4 post date ([#4392](https://github.com/promptfoo/promptfoo/pull/4392)) by **@mldangelo**
- docs(site): move discovery docs under _Tools_ ([#4408](https://github.com/promptfoo/promptfoo/pull/4408)) by **@typpo**
- docs(guides): GPT-4.1 vs GPT-4o MMLU comparison ([#4399](https://github.com/promptfoo/promptfoo/pull/4399)) by **@mldangelo**
- docs(blog): 100 k-users milestone post ([#4402](https://github.com/promptfoo/promptfoo/pull/4402)) by **@mldangelo**
- docs(redteam): configuration precedence section ([#4412](https://github.com/promptfoo/promptfoo/pull/4412)) by **@typpo**
- docs(policies): PromptBlock format for custom policies ([#4327](https://github.com/promptfoo/promptfoo/pull/4327)) by **@mldangelo**
- docs(site): improve copy-button positioning ([#4414](https://github.com/promptfoo/promptfoo/pull/4414)) by **@mldangelo**
- docs(workflow): GH-CLI rule improvements ([#4415](https://github.com/promptfoo/promptfoo/pull/4415)) by **@mldangelo**
- docs(blog): overflow in MCP blog post ([#4367](https://github.com/promptfoo/promptfoo/pull/4367)) by **@AISimplyExplained**
- docs(redteam): remove duplicate memory-poisoning entry ([#4388](https://github.com/promptfoo/promptfoo/pull/4388)) by **@mldangelo**

### Tests

- test(redteam): unique risk-category IDs ([#4390](https://github.com/promptfoo/promptfoo/pull/4390)) by **@mldangelo**
- test(pricing): add missing o3 pricing information ([#4400](https://github.com/promptfoo/promptfoo/pull/4400)) by **@mldangelo**
- test(providers): Azure embedding ([#4411](https://github.com/promptfoo/promptfoo/pull/4411)) & completion ([#4410](https://github.com/promptfoo/promptfoo/pull/4410)) by **@gru-agent**
- test(redteam): graders unit tests ([#4433](https://github.com/promptfoo/promptfoo/pull/4433), [#4455](https://github.com/promptfoo/promptfoo/pull/4455)) by **@gru-agent**
- test(redteam): Aegis plugin unit tests ([#4434](https://github.com/promptfoo/promptfoo/pull/4434)) by **@gru-agent**
- test(redteam): memory-poisoning plugin tests ([#4453](https://github.com/promptfoo/promptfoo/pull/4453)) by **@gru-agent**
- test: add unit test for src/util/tokenUsage.ts (#4472)
- test: add unit test for src/redteam/extraction/purpose.ts (#4446)
- test: add unit test for src/providers/defaults.ts (#4438)
- test: add unit test for src/providers/mistral.ts (#4437)
- test: add unit test for src/database/index.ts (#4436)
- test: add unit test for src/redteam/plugins/medical/medicalIncorrectKnowledge.ts (#4430)
- test: add unit test for src/redteam/plugins/medical/medicalSycophancy.ts (#4429)
- test: add unit test for src/redteam/plugins/medical/medicalAnchoringBias.ts (#4428)
- test: add unit test for src/redteam/plugins/medical/medicalPrioritizationError.ts (#4427)
- test: add unit test for src/redteam/plugins/medical/medicalHallucination.ts (#4426)
- test: add unit test for src/redteam/plugins/financial/financialComplianceViolation.ts (#4422)
- test: add unit test for src/redteam/plugins/financial/financialDataLeakage.ts (#4421)
- test: add unit test for src/redteam/plugins/financial/financialCalculationError.ts (#4420)
- test: add unit test for src/redteam/plugins/financial/financialSycophancy.ts (#4419)
- test: add unit test for src/redteam/plugins/financial/financialHallucination.ts (#4418)
- test: add unit test for src/redteam/graders.ts (#4417)

## [0.114.7] - 2025-06-06

### Tests

- test: add unit test for src/assertions/python.ts (#4406)
- test: add unit test for src/redteam/plugins/agentic/memoryPoisoning.ts (#4389)
- test: add unit test for src/redteam/plugins/harmful/graders.ts (#4384)
- test: add unit test for src/redteam/graders.ts (#4383)
- test: add unit test for src/server/server.ts (#4380)
- test: add unit test for src/redteam/constants/metadata.ts (#4376)
- test: add unit test for src/redteam/constants/plugins.ts (#4375)
- test: add unit test for src/redteam/constants/frameworks.ts (#4374)
- test: add unit test for src/redteam/constants/strategies.ts (#4373)
- test: add unit test for src/redteam/providers/goat.ts (#4371)

### Changed

- Revert "chore(redteam): add target option to generate command (#4215)" (#4359)
- chore: bump version 0.114.7 (#4360)

## [0.114.6] - 2025-06-06

### Added

- feat(redteam): add medical plugins for testing medical anchoring bias (#4196)

### Changed

- chore(redteam): add target option to generate command (#4215)
- chore(redteam): update OpenAI model options in redteam setup (#4344)
- chore(webui): update OpenAI model options with GPT-4.1 series and o4-mini models in eval-creator (#4350)
- docs: update getting-started example (#4346)
- test: clean up teardown and setup to remove side effects from tests (#4351)

### Fixed

- fix(redteam): include plugin and strategy IDs in report CSV output (#4347)
- fix(webui): reset defaultTest configuration on setup page (#4345)

### Dependencies

- chore(deps): bump @aws-sdk/client-bedrock-runtime from 3.823.0 to 3.825.0 (#4355)
- chore(deps): bump openai from 5.1.0 to 5.1.1 (#4354)
- chore(deps): bump version to 0.114.6 (#4357)

## [0.114.5] - 2025-06-05

### Changed

- chore(redteam): update custom policy template and generatedPrompts parser (#4324)
- chore(redteam): add severity levels to redteam plugin objects (#4310)
- chore(redteam): store original text for encoding strategies (#4248)
- chore(redteam): add emoji encoding strategy (#4263)
- chore(cli): terminal cleanup on Ctrl+C (#4313)
- chore(providers): improve logging when inheriting from OpenAiChatCompletionProvider (#4320)
- chore(tusk): fix tusk test runner workflow configuration (#4328)
- chore(tusk): add Tusk test runner workflow for even more unit tests (#4326)
- test: add unit test for src/redteam/providers/agentic/memoryPoisoning.ts (#4319)
- test: improve test setup and teardown for better isolation (#4331)

### Fixed

- fix(redteam): exclude memory poisoning plugin from strategies (#4317)
- fix(redteam): agent discovered info dark mode (#4312)
- fix(eval): handle undefined maxConcurrency with proper fallbacks (#4314)

### Dependencies

- chore(deps): bump @anthropic-ai/sdk from 0.52.0 to 0.53.0 (#4333)
- chore(deps): bump version 0.114.5 (#4332)

### Documentation

- docs(site): add Tabs Fakier as Founding Developer Advocate to team page (#4315)

### Tests

- test(webui): add telemetry hook tests (#4329)
- test: add unit test for src/redteam/plugins/eu-ai-act/deepfakeDisclosure.ts (#4342)
- test: add unit test for src/redteam/plugins/eu-ai-act/biometricEmotion.ts (#4341)
- test: add unit test for src/redteam/plugins/eu-ai-act/datasetShift.ts (#4340)
- test: add unit test for src/redteam/plugins/eu-ai-act/lawenforcementBiometricId.ts (#4339)
- test: add unit test for src/redteam/plugins/eu-ai-act/lawenforcementPredictivePolicing.ts (#4338)
- test: add unit test for src/redteam/plugins/eu-ai-act/biometricInference.ts (#4337)
- test: add unit test for src/redteam/plugins/eu-ai-act/explainability.ts (#4336)
- test: add unit test for src/redteam/plugins/eu-ai-act/identityAiDisclosure.ts (#4335)
- test: add unit test for src/redteam/plugins/policy.ts (#4325)
- test: add unit test for src/envars.ts (#4323)

## [0.114.4] - 2025-06-04

### Changed

- chore(templating): add PROMPTFOO_DISABLE_OBJECT_STRINGIFY environment variable for object template handling (#4297)
- chore(cli): improve token usage presentation (#4294)
- chore(providers): add base URL override for Google provider (#4255)
- chore(providers): add custom headers support for Google Gemini (#4308)
- chore(redteam): add tool-discovery:multi-turn alias to tool-discovery (#4302)
- chore(redteam): remove empty values from discovery result (#4295)
- chore(redteam): improve shell injection attack generation (#4304)
- chore(redteam): update goal extraction logic (#4285)
- chore(webui): add highlight count to eval view (#4249)
- docs: update GPT-4o to GPT-4.1 references (#4296)
- docs: refresh getting started models section (#4290)
- docs: standardize file references to use file:// scheme (#4291)
- docs: add descriptions to example configs (#4283)

### Fixed

- fix(webui): restore dark mode cell highlighting without breaking status pill visibility (#4300)
- fix(redteam): set plugin severity (#4303)
- fix(redteam): remove empty values from discovery result (#4295)
- fix: improve logging when inheriting from OpenAiChatCompletionProvider (#4110)

### Dependencies

- chore(deps): bump @aws-sdk/client-bedrock-runtime from 3.821.0 to 3.823.0 (#4306)
- chore(deps): bump openai from 5.0.1 to 5.0.2 (#4292)
- chore(deps): bump openai from 5.0.2 to 5.1.0 (#4307)
- chore(deps): bump tar-fs from 2.1.2 to 2.1.3 in npm_and_yarn group (#4293)
- chore(deps): bump version to 0.114.4 (#4309)

### Documentation

- docs(examples): update model references from gpt-4o-mini to gpt-4.1-mini (#4289)

### Tests

- test(redteam): add unit test for discover command (#4298)
- test: add unit test for src/redteam/strategies/mathPrompt.ts (#4316)
- test: add unit test for src/validators/redteam.ts (#4311)
- test: add unit test for src/redteam/plugins/shellInjection.ts (#4305)

## [0.114.3] - 2025-06-02

### Tests

- test: add unit test for src/envars.ts (#4299)

### Added

- **feat(redteam):** Update application definition flow to collect better info

### Changed

- **feat:** Display audio file variables in result table
  [#3864](https://github.com/promptfoo/promptfoo/pull/3864) by @faizanminhas
  [#4244](https://github.com/promptfoo/promptfoo/pull/4244) by @faizanminhas
- **fix:** Resolve model-graded assertion providers from providerMap
  [#4273](https://github.com/promptfoo/promptfoo/pull/4273) by @mldangelo
- **fix:** File content not being loaded when referenced with `file://` prefix in vars
  [#3793](https://github.com/promptfoo/promptfoo/pull/3793) by @adityabharadwaj198
- **fix:** Use array as type for vars
  [#4281](https://github.com/promptfoo/promptfoo/pull/4281) by @sklein12
- **test:** Add unit test for `src/globalConfig/accounts.ts`
  [#4259](https://github.com/promptfoo/promptfoo/pull/4259) by @gru-agent
- **test:** Add unit test for `src/util/config/manage.ts`
  [#4258](https://github.com/promptfoo/promptfoo/pull/4258) by @gru-agent
- **test:** Add vitest coverage for frontend pages
  [#4274](https://github.com/promptfoo/promptfoo/pull/4274) by @mldangelo
- **test:** Add unit test for `renderVarsInObject` formatting
  [#4254](https://github.com/promptfoo/promptfoo/pull/4254) by @mldangelo
- **test:** Add unit test for `src/redteam/plugins/base.ts`
  [#4233](https://github.com/promptfoo/promptfoo/pull/4233) by @gru-agent
- **test:** Add unit test for `src/redteam/providers/crescendo/index.ts`
  [#4211](https://github.com/promptfoo/promptfoo/pull/4211)
  [#4214](https://github.com/promptfoo/promptfoo/pull/4214) by @gru-agent
- **test:** Add unit test for `src/redteam/providers/crescendo/prompts.ts`
  [#4213](https://github.com/promptfoo/promptfoo/pull/4213) by @gru-agent
- **docs:** Add job board
  [#4264](https://github.com/promptfoo/promptfoo/pull/4264) by @typpo
- **docs:** Add custom policy to sidebar
  [#4272](https://github.com/promptfoo/promptfoo/pull/4272) by @typpo
- **docs:** Add native build guidance to troubleshooting section
  [#4253](https://github.com/promptfoo/promptfoo/pull/4253) by @mldangelo
- **docs:** Add anchor links to press page section headings
  [#4265](https://github.com/promptfoo/promptfoo/pull/4265) by @mldangelo
- **docs:** Add JSON schema to example
  [#4276](https://github.com/promptfoo/promptfoo/pull/4276) by @ladyofcode
- **docs:** Add schema header to example configs
  [#4277](https://github.com/promptfoo/promptfoo/pull/4277) by @mldangelo
- **docs:** Unify formatting across site
  [#4270](https://github.com/promptfoo/promptfoo/pull/4270) by @mldangelo
- **chore:** Fix open handles in readline tests preventing graceful Jest exit
  [#4242](https://github.com/promptfoo/promptfoo/pull/4242) by @mldangelo
- **chore:** Add external file loading support for `response_format` in OpenAI API
  [#4240](https://github.com/promptfoo/promptfoo/pull/4240) by @mldangelo
- **chore:** Always have unique redteam file when running live
  [#4237](https://github.com/promptfoo/promptfoo/pull/4237) by @sklein12
- **chore:** Add metadata to generated `redteam.yaml`
  [#4257](https://github.com/promptfoo/promptfoo/pull/4257) by @typpo
- **chore:** Bump `openai` from 4.103.0 to 5.0.1
  [#4250](https://github.com/promptfoo/promptfoo/pull/4250) by @dependabot
- **chore:** Redteam → red team
  [#4268](https://github.com/promptfoo/promptfoo/pull/4268) by @typpo
- **chore:** Improve dark mode highlight styling for eval cell views
  [#4269](https://github.com/promptfoo/promptfoo/pull/4269) by @mldangelo
- **chore:** Update dependencies to latest minor/patch versions
  [#4271](https://github.com/promptfoo/promptfoo/pull/4271) by @mldangelo
- **chore:** Clarify wording
  [#4278](https://github.com/promptfoo/promptfoo/pull/4278) by @typpo
- **chore:** Format estimated probes
  [#4279](https://github.com/promptfoo/promptfoo/pull/4279) by @typpo
- **chore:** Update grader for malicious code
  [#4286](https://github.com/promptfoo/promptfoo/pull/4286) by @MrFlounder
- **chore:** Add back example config to red team create flow
  [#4282](https://github.com/promptfoo/promptfoo/pull/4282) by @faizanminhas
- **chore:** Bump version 0.114.3
  [#4287](https://github.com/promptfoo/promptfoo/pull/4287) by @sklein12
- **chore(webui):** Hide diff filter option on /eval when single column
  [#4246](https://github.com/promptfoo/promptfoo/pull/4246) by @mldangelo
- **chore(webui):** Allow toggling highlight on eval outputs
  [#4252](https://github.com/promptfoo/promptfoo/pull/4252) by @mldangelo

## [0.114.2] - 2025-05-29

### Tests

- test: add unit test for src/redteam/strategies/index.ts (#4267)
- test: add unit test for src/redteam/constants.ts (#4266)
- test: add unit test for src/redteam/types.ts (#4245)
- test: add unit test for src/redteam/util.ts (#4234)
- test: add unit test for src/validators/redteam.ts (#4227)
- test: add unit test for src/redteam/plugins/bola.ts (#4226)
- test: add unit test for src/redteam/plugins/bfla.ts (#4225)
- test: add unit test for src/redteam/providers/goat.ts (#4223)
- test: add unit test for src/util/readline.ts (#4220)

### Added

- feat(redteam): Off-Topic Plugin (#4168)
- feat(redteam): Set a goal for attacks (#4217)

### Changed

- fix: fix border radius on purpose example (#4229)
- fix: resolve env variables in renderVarsInObject (issue #4143) (#4231)
- fix: Check if body is good json before sending warning (#4239)
- chore: bump version 0.114.2 (#4241)
- chore(redteam): handle null goal (#4232)

### Documentation

- docs(site): clarify deepseek model aliases and fix configuration examples (#4236)

## [0.114.1] - 2025-05-29

### Added

- feat(redteam): Target Discovery Agent (#4203)
- feat(providers): add OpenAI MCP (Model Context Protocol) support to Responses API (#4180)

### Changed

- fix: Relax private key validation (#4216)
- fix: Undefined values on red team application purpose page (#4202)
- chore: Add purpose to crescendo prompt (#4212)
- chore: Add purpose with goat generation (#4222)
- chore: Always include raw output from http provider, status code and status text (#4206)
- chore: centralize readline utilities to fix Jest open handle issues (#4219)
- chore: move http data to metadata (#4209)
- chore(redteam): tight up some graders (#4210)
- chore(redteam): tight up some graders (#4224)
- chore: bump version 0.114.1 (#4228)

## [0.114.0] - 2025-05-28

### Added

- feat(providers): Add xAI image provider (#4130)
- feat(cli): add validate command (#4134)
- feat(redteam): add camelCase strategy (#4146)

### Changed

- feat: add typed row interfaces for eval queries (#4186)
- feat: add goal/intent extraction (#4178)
- fix: isolate proxy vars in bedrock tests (#4181)
- fix: when there’s too many intents result won’t render error (#4175)
- fix: need to send auth request to api path (#4199)
- fix: Gemini MCP integration - can not parse $schema field (#4200)
- chore(redteam): add harmful plugin preset to redteam setup ui (#4132)
- chore(redteam): add label strategy-less plugins in redteam setup ui (#4131)
- chore(redteam): improve style of redteam purpose field in webui (#4124)
- chore(providers): add xai live search support (#4123)
- chore(providers): add Claude 4 support to anthropic, bedrock, and vertex providers (#4129)
- chore: bump @aws-sdk/client-bedrock-runtime from 3.816.0 to 3.817.0 (#4164)
- chore(providers): update fal provider (#4182)
- chore: remove redundant test comments (#4183)
- chore: add typed interface for MCP tool schemas (#4187)
- chore(redteam): add ToxicChat dataset as redteam plugin (#4121)
- chore(webui): add max concurrency as an option for run in browser (#4147)
- chore(app/evals): Adds Agent Discovered Information to Redteam Report (#4198)
- chore: bump version 0.114.0 (#4201)
- docs: fix DOM nesting warning and sort plugins array (#4174)
- docs: iterative jailbreak diagram (#4191)

### Fixed

- fix(prompts): splitting when PROMPTFOO_PROMPT_SEPARATOR is contained within a string with text files (#4142)
- fix(docs): Fix issue with docs links not scrolling to the top (#4195)

### Documentation

- docs(site): minimal copy page button + sanitize text (#4156)
- docs(site): scroll to top when using (#4162)
- docs(site): document missing redteam plugins (#4169)
- docs(site): restore scroll-to-top behavior on page navigation (#4176)

## [0.113.4] - 2025-05-26

### Tests

- test: add unit test for src/commands/canary.ts (#4193)
- test: add unit test for src/canary/index.ts (#4192)
- test: add unit test for src/assertions/sql.ts (#4185)
- test: re-enable sql assertion edge cases (#4184)
- test: add unit test for src/redteam/plugins/intent.ts (#4179)
- test: add unit test for src/redteam/graders.ts (#4173)
- test: add unit test for src/providers/xai/chat.ts (#4172)
- test: add unit test for src/redteam/plugins/offTopic.ts (#4171)
- test: add unit test for src/providers/xai/image.ts (#4170)
- test: add unit test for src/redteam/graders.ts (#4166)
- test: add unit test for src/providers/xai.ts (#4163)
- test: add unit test for src/redteam/constants.ts (#4161)

### Changed

- feat: Server-side pagination, filtering and search for eval results table (#4054)
- feat: add score to pass/fail in CSV and add json download (#4153)
- fix: Run red team from UI without email (#4158)
- chore: bump version 0.113.4 (#4160)
- refactor: unify React import style (#4177)
- refactor: organize xai providers into dedicated folder (#4167)
- refactor: organize bedrock providers into dedicated folder (#4165)

### Fixed

- fix(webui): defaultTest shown in webui YAML editor (#4152)

### Documentation

- docs(site): reduce sidebar padding (#4154)

## [0.113.3] - 2025-05-24

### Changed

- fix: zod error when state.answer has object (#4136)
- fix: use current working directory for redteam file if loading from cloud (#4145)
- fix: Throw error on un-supported command - redteam run with a cloud target but no config (#4144)
- fix: bias:gender plugin generation (#4126)
- chore: bump openai from 4.100.0 to 4.103.0 (#4140)
- chore: bump @aws-sdk/client-bedrock-runtime from 3.812.0 to 3.816.0 (#4137)
- chore: bump @anthropic-ai/sdk from 0.51.0 to 0.52.0 (#4138)
- chore(telemetry): add isRedteam property to telemetry events (#4149)
- build: increase build job timeout from 3 to 4 minutes (#4150)
- chore: bump version 0.113.3 (#4151)

## [0.113.2] - 2025-05-22

### Changed

- fix: intent grader crescendo (#4113)
- chore: revert telemtry changes (#4122)
- chore: bump version 0.113.2 (#4128)
- chore(cli/redteam/discover): Small improvements (#4117)

### Dependencies

- chore(deps): update peer dependencies to latest versions (#4125)

## [0.113.1] - 2025-05-21

### Tests

- test: add unit test for src/redteam/plugins/intent.ts (#4114)

### Changed

- chore(redteam): Target discovery agent by @sklein12 in [#4084](https://github.com/promptfoo/promptfoo/pull/4084)
- chore(redteam): Add log by @MrFlounder in [#4108](https://github.com/promptfoo/promptfoo/pull/4108)
- chore(redteam): Update purpose example by @MrFlounder in [#4109](https://github.com/promptfoo/promptfoo/pull/4109)
- chore(providers): Support templated URLs in HTTP by @mldangelo in [#4103](https://github.com/promptfoo/promptfoo/pull/4103)
- chore(redteam): Update default REDTEAM_MODEL from 'openai:chat:gpt-4o' to 'openai:chat:gpt-4.1-2025-04-14' by @mldangelo in [#4100](https://github.com/promptfoo/promptfoo/pull/4100)
- chore(telemetry): Add isRunningInCi flag to telemetry events by @mldangelo in [#4115](https://github.com/promptfoo/promptfoo/pull/4115)
- chore: Bump version 0.113.1 by @mldangelo in [#4116](https://github.com/promptfoo/promptfoo/pull/4116)
- docs: Add enterprise disclaimer to self-hosting by @mldangelo in [#4102](https://github.com/promptfoo/promptfoo/pull/4102)

### Fixed

- fix(redteam): Skip plugins when validation fails by @faizanminhas in [#4101](https://github.com/promptfoo/promptfoo/pull/4101)

### Dependencies

- chore(deps): Update Smithy dependencies to latest version by @mldangelo in [#4105](https://github.com/promptfoo/promptfoo/pull/4105)

## [0.113.0] - 2025-05-20

### Tests

- test: add unit test for src/assertions/llmRubric.ts (#4096)
- test: add unit test for src/telemetry.ts (#4094)

## [0.112.9] - 2025-05-20

### Fixed

- fix: target purpose not making it into redteam config (#4097)

### Changed

- chore: Remove deprecated sharing setups (#4082)
- chore: add vision grading example (#4090)

## [0.112.8] - 2025-05-20

### Changed

- feat: multilingual combinations (#4048)
- feat: add copy as markdown button to doc pages (#4039)
- fix: telemetry key (#4093)
- chore: bump @anthropic-ai/sdk from 0.50.4 to 0.51.0 (#4030)
- chore: add headers support for url remote mcp servers (#4018)
- chore(providers): Adds support for openai codex-mini-latest (#4041)
- chore(redteam): improve multilingual strategy performance and reliability (#4055)
- chore(providers): update default openai models for openai:chat alias (#4066)
- chore: Update prompt suffix help text (#4058)
- chore(docs): update model IDs in documentation to reflect latest naming convention (#4046)
- chore(redteam): introduce strategy collection for other-encodings (#4075)
- chore(webui): display currently selected eval in eval dialogue (#4079)
- chore: Improve memory usage when sharing results (#4050)
- chore(docs): Handle index.md files for copy page (#4081)
- chore: update Google Sheets fetch to use proxy helper (#4087)
- chore: simplify crypto usage in sagemaker provider (#4089)
- chore: bump version 0.112.8 (#4095)
- docs: add curl example for medical agent (#4049)
- docs: update CLI docs (#4063)
- docs: standardize code block titles (#4067)
- test: add unit test for src/redteam/commands/discover.ts (#4034)
- test: add unit test for src/redteam/commands/generate.ts (#4036)
- test: add unit test for src/providers/ai21.ts (#4056)
- test: add unit test for src/commands/eval.ts (#4062)
- test: add unit test for src/evaluatorHelpers.ts (#4037)

### Fixed

- fix(providers): AI21 response validation (#4052)
- fix(redteam): respect cliState.webUI in multilingual progressbar (#4047)
- fix(redteam): fix test count calculation for multiple strategies (#4065)
- fix(redteam): replace other-encodings with individual morse and piglatin strategies (#4064)
- fix(webui): evaluateOptions removal in YAML editor (#4059)
- fix(redteam): fix open handle in video test (#4069)
- fix(hooks): add missing results to afterAll hook context (#4071)

### Dependencies

- chore(deps): update dependencies (#4073)

### Documentation

- docs(examples): add uniform init commands to all example READMEs (#4068)

## [0.112.7] - 2025-05-15

### Tests

- test: add unit test for src/redteam/constants.ts (#4076)
- test: add unit test for src/redteam/strategies/multilingual.ts (#4060)
- test: add unit test for src/redteam/index.ts (#4057)
- test: add unit test for src/providers/openai/util.ts (#4042)
- test: add unit test for src/redteam/providers/offTopic.ts (#4028)
- test: add unit test for src/redteam/plugins/offTopic.ts (#4027)
- test: add unit test for src/redteam/constants.ts (#4026)
- test: add unit test for src/redteam/constants.ts (#4019)

### Added

- feat(redteam): add MCP plugin (#3989)
- feat(redteam): Target Purpose Discovery (#3907)

### Changed

- fix: stringify objects in matcher templates (#3896)
- fix: Azure auth headers get set to null in subclass (#4015)
- fix: move custom policies into the correct accordion (#4017)
- fix: update return type for task extract-goat-failure (#4021)
- chore: adjust framework compliance column width (#4005)
- chore: bump @aws-sdk/client-bedrock-runtime from 3.808.0 to 3.810.0 (#4012)
- chore: bump @azure/identity from 4.9.1 to 4.10.0 (#4013)
- chore: bump version 0.112.7 (#4023)
- chore: exclude response from crescendo if privacy setting is enabled (#4009)
- chore: remove accidentally committed example prompt (#4008)
- chore: update GOAT implementation (#4011)
- chore: update multilingual description (#4016)
- chore(cli): improve color of Red Team test generation table headers (#4004)
- chore(redteam): add link to view all logs at top of report (#4007)
- chore(redteam): add feature flag for purpose discovery agent (#4040)
- chore(cli/redteam/discover): Sets default turn count to 5 (#4035)

### Fixed

- fix(redteam): remove duplicate Datasets section in Plugins component (#4022)
- fix(cli): Discovery bugs (#4032)
- fix: dont bomb redteam if discovery fails (#4029)

### Documentation

- docs(blog): Agent2Agent Protocol (#3981)
- docs(examples): add OpenAI Agents SDK example (#4006)
- docs(usage): update sharing instructions with API key details (#4010)

## [0.112.6] - 2025-05-14

### Added

- feat(redteam): add EU AI Act mappings (#4000)
- feat(redteam): add gender bias plugin (#3886)
- feat(eval): add evaluation duration display (#3996)

### Changed

- fix: autowrap prompts with partial nunjucks tags (#3999)
- chore(providers): improve Perplexity API integration (#3990)
- build: add Node.js 24 support (#3941)
- chore(redteam): set plugin config type (#3982)
- chore(providers): add EU Claude 3.7 Sonnet model to Bedrock (#3998)
- chore(redteam): update iterative tree (#3987)
- chore: bump version to 0.112.6 (#4003)
- refactor: clean up providers for redteam generate (#3954)
- docs: add basic enterprise architecture diagram (#3988)
- test: add unit test for src/redteam/types.ts (#3983)

### Fixed

- fix(python): resolve paths relative to promptfooconfig when not cloud config (#4001)

### Dependencies

- chore(deps): update dependencies (#3985)

### Documentation

- docs(ci): add Azure pipelines (#3986)
- docs(ci): add Bitbucket and Travis CI (#3997)
- docs(examples): add medical agent example (#3993)
- docs(blog): add truncation marker to MCP blog post (#3984)

## [0.112.5] - 2025-05-12

### Tests

- test: add unit test for src/redteam/constants.ts (#3995)
- test: add unit test for src/redteam/plugins/mcp.ts (#3994)

### Added

- chore(cli): revert "feat(cli): adds global `--verbose` option" (#3945)

### Changed

- chore(cli): add global env-file option to all commands recursively (#3969)
- chore(cli): add global verbose option to all commands recursively (#3950)
- chore(cli): better error handling and logging for remote generation (#3965)
- chore(cli): better error handling for remote generation (#3956)
- revert: "chore: better error handling for remote generation" (#3964)
- chore(cli): better response parsing errors (#3955)
- chore(providers): add support for Amazon Nova Premier model (#3951)
- chore(redteam): improvement, include purpose in iterative attacker prompt (#3948)
- chore(redteam): minor changes to category descriptions and ordering (#3960)
- chore(redteam): order attack methods by decreasing ASR (#3959)
- chore(redteam): red teamer two words (#3976)
- chore(logger): replace console.error with logger.error in MCPClient (#3944)
- chore(providers): add google ai studio embedding provider and improve docs (#3686)
- chore: lint with type info (#3932)
- docs: how to create inline assertions for package users (#3974)
- docs: improve Docusaurus documentation instructions (#3977)
- docs: instructions on how to run the documentation (#3973)
- docs: update CLAUDE.md with additional commands and project conventions (#3972)
- docs: update user count from 75,000 to 80,000 (#3940)
- test: add unit test for src/redteam/plugins/pii.ts (#3947)

### Fixed

- fix(config): resolve relative paths in combineConfigs (#3942)
- fix(evaluator): correctly count named scores based on contributing assertions (#3968)
- fix(fetch): no proxy values should take priority in fetch (#3962)
- fix(providers): combine prompt config with provider config for bedrock (#3970)
- fix(providers): ensure correct addition for bedrock token counts (#3762)
- fix(redteam): crescendo formatting (#3952)
- fix(redteam): pii grader false positives (#3946)
- fix(redteam): shell injection false positives (#3957)
- fix(redteam): add strategy pills and output details to passed tests (#3961)

### Dependencies

- chore(deps): bump version 0.112.5 (#3980)
- chore(deps): sync dependencies (#3971)
- chore(deps): update dependencies (#3943)

### Documentation

- docs(google-vertex): fix duplicate readme (#3979)
- docs(openai): update structured output external schema file example (#3967)

## [0.112.4] - 2025-05-08

### Tests

- test: add unit test for src/redteam/constants.ts (#3963)
- test: add unit test for src/commands/view.ts (#3928)
- test: add unit test for src/redteam/commands/setup.ts (#3923)
- test: add unit test for src/constants.ts (#3922)
- test: add unit test for src/redteam/commands/report.ts (#3921)
- test: add unit test for src/redteam/types.ts (#3912)

### Added

- feat(assertions): add PI scorer (#3799)
- feat(redteam): add video strategy (#3820)
- feat(evals): optionally time out eval steps (#3765)

### Changed

- fix: foreign key error in better-sqlite3 and adapt new transaction API (#3937)
- chore(cli): add global `--verbose` option (#3931)
- chore(redteam): implement agentic plugin UI (#3880)
- chore(providers): improve error message in http provider transform (#3910)
- chore(cloud): improve error messages on cloud requests (#3934)
- chore: bump version 0.112.4 (#3939)
- chore(telemetry): implement minor telemetry changes (#3895)
- chore(telemetry): remove assertion-used event (#3894)
- chore(assertions): add throw error option for LLM Rubric if provider doesn't return a result or errors out (#3909)
- chore(cli): allow sharing urls with auth credentials (#3903)
- revert: "chore(cli): allow sharing urls with auth credentials" (#3918)
- refactor: improve self hosting environment variable handling (#3920)
- test: add unit test for src/models/eval.ts (#3904)
- test: add unit test for src/python/pythonUtils.ts (#3915)
- test: add unit test for src/redteam/constants.ts (#3881)
- test: fix huggingface dataset tests to mock environment variables (#3936)

### Fixed

- fix(redteam): filter null values in harmful completion provider output (#3908)
- fix(python): increase timeout for python path validation (#3914)
- fix(cli): read `.env` file prior to calling env var getters (#3892)

### Dependencies

- chore(deps): bump @anthropic-ai/sdk from 0.40.1 to 0.41.0 (#3930)
- chore(deps): bump @aws-sdk/client-bedrock-runtime from 3.799.0 to 3.803.0 (#3898)
- chore(deps): bump @aws-sdk/client-bedrock-runtime from 3.803.0 to 3.804.0 (#3913)
- chore(deps): bump openai from 4.96.2 to 4.97.0 (#3890)

### Documentation

- docs(http-provider): add documentation about returning object for custom parser (#3897)
- docs(http-provider): fix missing return statement in HTTP provider example (#3925)
- docs(blog): fix scroll to top when linking into blog post (#3889)
- docs(assertions): improve PI scorer documentation (#3924)
- docs(redteam): add memory poisoning plugin documentation (#3867)
- docs(usage): add information about HTTP Basic Authentication (#3919)
- docs(site): fix landing page content jumping on step switch (#3891)
- docs(blog): add mcp blog (#3893)

## [0.112.3] - 2025-05-02

### Tests

- test: add unit test for src/util/convertEvalResultsToTable.ts (#3876)
- test: add unit test for src/models/evalResult.ts (#3875)
- test: add unit test for src/types/index.ts (#3874)

### Changed

- Red team: Added memory poisoning plugin ([#3785](https://github.com/promptfoo/promptfoo/pull/3785)) @will-holley
- CLI: Improved progress bar visualization with thread grouping ([#3768](https://github.com/promptfoo/promptfoo/pull/3768)) @AISimplyExplained
- Improved red team strategy documentation ([#3870](https://github.com/promptfoo/promptfoo/pull/3870)) @mldangelo
- Bumped version to 0.112.2 ([#3872](https://github.com/promptfoo/promptfoo/pull/3872)) @sklein12
- Bumped version to 0.112.3 ([#3877](https://github.com/promptfoo/promptfoo/pull/3877)) @sklein12
- Implemented plumbing and prompt enabling customers to use cloud attacker and unified configurations ([#3852](https://github.com/promptfoo/promptfoo/pull/3852)) @MrFlounder
- Optimized Meteor tests for improved performance ([#3869](https://github.com/promptfoo/promptfoo/pull/3869)) @mldangelo
- Optimized Nova Sonic tests for improved performance ([#3868](https://github.com/promptfoo/promptfoo/pull/3868)) @mldangelo
- Retrieve unified config with provider from cloud ([#3865](https://github.com/promptfoo/promptfoo/pull/3865)) @sklein12
- Dataset plugins now clearly marked in setup UI ([#3859](https://github.com/promptfoo/promptfoo/pull/3859)) @mldangelo
- Moved maybeLoadFromExternalFile to file.ts ([#3851](https://github.com/promptfoo/promptfoo/pull/3851)) @benbuzz790

## [0.112.2] - 2025-05-01

### Tests

- test: add unit test for src/redteam/constants.ts (#3860)

### Added

- **feat(providers):** support Google Search grounding [#3800](https://github.com/promptfoo/promptfoo/pull/3800)
- **feat(providers):** mcp support for all models that support function calling [#3832](https://github.com/promptfoo/promptfoo/pull/3832)
- **feat(providers):** Add support for Amazon nova-sonic [#3713](https://github.com/promptfoo/promptfoo/pull/3713)

### Changed

- **fix:** allow escaping of `{{ }}` placeholders in prompts [#3858](https://github.com/promptfoo/promptfoo/pull/3858)
- **fix:** Trim CSV assertion values [#3863](https://github.com/promptfoo/promptfoo/pull/3863)
- **chore(providers):** add llama4 support for bedrock [#3850](https://github.com/promptfoo/promptfoo/pull/3850)
- **chore:** make custom metrics more obviously clickable [#3682](https://github.com/promptfoo/promptfoo/pull/3682)
- **refactor:** colocate fetching evalID [#3715](https://github.com/promptfoo/promptfoo/pull/3715)
- **chore:** Respect Max text length for variable cells in results table [#3862](https://github.com/promptfoo/promptfoo/pull/3862)
- **docs:** updates to grading documentation [#3848](https://github.com/promptfoo/promptfoo/pull/3848)
- **docs:** add false positives [#3857](https://github.com/promptfoo/promptfoo/pull/3857)
- **chore(workflows):** update permissions in GitHub workflows [#3849](https://github.com/promptfoo/promptfoo/pull/3849)
- **chore:** bump `openai` from 4.96.0 to 4.96.2 [#3853](https://github.com/promptfoo/promptfoo/pull/3853)
- **chore:** bump `vite` from 6.2.6 to 6.2.7 [#3856](https://github.com/promptfoo/promptfoo/pull/3856)
- **chore:** bump `@aws-sdk/client-bedrock-runtime` from 3.798.0 to 3.799.0 [#3854](https://github.com/promptfoo/promptfoo/pull/3854)
- **chore:** bump `@aws-sdk/client-bedrock-runtime` from 3.797.0 to 3.798.0 [#3843](https://github.com/promptfoo/promptfoo/pull/3843)
- **chore:** bump `@anthropic-ai/sdk` from 0.40.0 to 0.40.1 [#3842](https://github.com/promptfoo/promptfoo/pull/3842)
- **chore:** bump `formidable` from 3.5.2 to 3.5.4 [#3845](https://github.com/promptfoo/promptfoo/pull/3845)

### Fixed

- **fix(sharing):** sharing to self-hosted [#3839](https://github.com/promptfoo/promptfoo/pull/3839)
- **fix(webui):** align settings icon to top right in strategy cards [#2938](https://github.com/promptfoo/promptfoo/pull/2938)

### Documentation

- **docs(site):** improve pricing page [#3790](https://github.com/promptfoo/promptfoo/pull/3790)

## [0.112.1] - 2025-04-29

### Tests

- test: add unit test for src/share.ts (#3840)

### Changed

- chore: set telemetry key (#3838)
- chore: improve chunking (#3846)
- chore: bump version 0.112.1 (#3847)

## [0.112.0] - 2025-04-29

### Added

- feat(env): allow every env variable to be overridden within the env block in a promptfoo config (#3786)
- feat(redteam): homoglyph strategy (#3811)
- feat(redteam): add more encodings (#3815)
- feat(providers): add cerebras provider (#3814)

### Changed

- feat: persist search in url (#3717)
- feat: METEOR score (#3776)
- feat: enable custom response parser to optionally return provider response (#3824)
- fix: update dependencies to address npm audit issues (#3791)
- fix: accordion positioning in plugins view (#3807)
- fix: results api returns elements ordered by date (#3826)
- chore: write static plugin severity to metadata (#3783)
- chore: respect redteam commandLineOptions from config (#3782)
- chore: update telemetry endpoint (#3751)
- chore: add cloud log in link (#3787)
- chore: bump h11 from 0.14.0 to 0.16.0 in /examples/python-provider in the pip group across 1 directory (#3794)
- chore: bump openai from 4.95.1 to 4.96.0 (#3792)
- chore: bump h11 from 0.14.0 to 0.16.0 in /examples/redteam-langchain in the pip group across 1 directory (#3796)
- chore: add target option to cli redteam run (#3795)
- chore: bump @aws-sdk/client-bedrock-runtime from 3.787.0 to 3.796.0 (#3802)
- refactor: remove if string check (#3801) (Refactor categorized as chore)
- chore: add info banner for community red teams (#3809)
- chore(examples): remove moderation assertions from foundation model redteam (#3804)
- refactor: remove unused datasetGenerationProvider in favor of synthesizeProvider (#3818) (Refactor categorized as chore)
- chore: resolve relative provider paths from cloud configs (#3805)
- chore: bump @aws-sdk/client-bedrock-runtime from 3.796.0 to 3.797.0 (#3829)
- chore: bump @anthropic-ai/sdk from 0.39.0 to 0.40.0 (#3828)
- chore: bump version 0.112.0 (#3844)
- docs: donotanswer example (#3780)
- docs: "red team" two words (#3798)
- docs: add self-hosting caveats (#3808)
- docs: add CLAUDE.md (#3810)
- test: add unit test for src/redteam/plugins/xstest.ts (#3779)
- test: add unit test for src/models/eval.ts (#3827)

### Fixed

- fix(provider): OpenAI Realtime history issue (#3719)
- fix(matchers): score results correctly with trailing newlines. (#3823)
- fix(webui): overlapping text results pill on narrow screens (#3831)
- fix(build): add missing strategy entries for build (#3836)

### Dependencies

- chore(deps): update react-router-dom to v7.5.2 (#3803)
- chore(deps): move 'natural' to peer dependency (#3813)

### Documentation

- docs(plugins): `harmful:bias` => `bias` name correction (#3731)
- docs(vertex): put setup and config at the top (#3830)
- docs(site): add redirect from /docs to /docs/intro (#3837)

## [0.111.1] - 2025-04-22

### Tests

- test: add unit test for src/providers/mcp/client.ts (#3835)
- test: add unit test for src/providers/mcp/transform.ts (#3834)
- test: add unit test for src/redteam/strategies/simpleVideo.ts (#3822)
- test: add unit test for src/redteam/strategies/index.ts (#3821)
- test: add unit test for src/providers/cerebras.ts (#3819)
- test: add unit test for src/redteam/strategies/otherEncodings.ts (#3817)
- test: add unit test for src/redteam/strategies/index.ts (#3816)
- test: add unit test for src/redteam/strategies/homoglyph.ts (#3812)
- test: add unit test for src/util/file.ts (#3806)
- test: add unit test for src/envars.ts (#3788)

### Changed

- chore(release): bump version to 0.111.1 (#3778)
- chore(ui): capitalize "UI" in text (#3773)

### Fixed

- fix(redteam): correct the URL format in XSTest plugin (#3777)

### Dependencies

- chore(deps): bump @azure/identity from 4.9.0 to 4.9.1 (#3775)

### Documentation

- docs(about): add Ben Shipley to team section (#3758)

## [0.111.0] - 2025-04-21

### Tests

- test: add unit test for src/providers/defaults.ts (#3757)

### Added

- feat(grading): update OpenAI grading model to GPT-4.1 (#3741)
- feat(assertions): modify LLM Rubric rubricPrompt rendering to support arbitrary objects (#3746)
- feat(redteam): add donotanswer plugin (#3754)
- feat(redteam): add xstest plugin (#3771)
- feat(webui): add anchor link to specific row and show on top (#1582)

### Changed

- chore!(redteam): default to outputting generated Redteam config in same dir as input config (#3721)
- chore(providers): add support for gemini-2.5-flash (#3747)
- chore: use ajv with formats everywhere (#3716)
- chore(cli): improve readline handling and tests (#3763)
- chore(eval): add warning for redteam config without test cases (#3740)
- chore(providers): increase max output tokens for `google:gemini-2.5-pro-exp-03-25` to 2048 in Gemini example (#3753)
- chore(redteam): add canGenerateRemote property to redteam plugins (#3761)
- chore(webui): improve Eval Quick Selector (cmd+k) (#3742)
- chore: bump version to 0.111.0 (#3772)
- docs: update homepage (#3733)
- test: add unit test for src/redteam/plugins/donotanswer.ts (#3755)

### Dependencies

- chore(deps): bump @azure/identity from 4.8.0 to 4.9.0 (#3737)
- chore(deps): bump openai from 4.94.0 to 4.95.0 (#3736)
- chore(deps): bump openai from 4.95.0 to 4.95.1 (#3766)

### Documentation

- docs(redteam): add donotanswer to sidebar and plugins list (#3767)
- docs(redteam): add isRemote to all harmful plugins (#3769)
- docs(providers): update model IDs to latest versions (#3770)
- docs(about): add Asmi Gulati to team section (#3760)
- docs(about): add Matthew Bou to team section (#3759)

## [0.110.1] - 2025-04-17

### Added

- feat(openai): add support for GPT-4.1 model by [@mldangelo](https://github.com/promptfoo/promptfoo/pull/3698)
- feat(openai): add support for o4-mini reasoning model by [@mldangelo](https://github.com/promptfoo/promptfoo/pull/3727)
- feat(openai): add support for o4-mini reasoning model (#3727)

### Changed

- feat: Change pass rate to ASR and add export in report by [@sklein12](https://github.com/promptfoo/promptfoo/pull/3694)
- fix: Update prompt extraction to work in more scenarios without providing a prompt by [@sklein12](https://github.com/promptfoo/promptfoo/pull/3697)
- fix: google is valid function call allow property_ordering field in tool schema by [@abrayne](https://github.com/promptfoo/promptfoo/pull/3704)
- fix: settings positioning in strategies view by [@typpo](https://github.com/promptfoo/promptfoo/pull/3723)
- fix: stricter test for null or undefined in transform response by [@typpo](https://github.com/promptfoo/promptfoo/pull/3730)
- chore(dependencies): update dependencies to latest versions by [@mldangelo](https://github.com/promptfoo/promptfoo/pull/3693)
- chore: rename owasp plugin presets by [@typpo](https://github.com/promptfoo/promptfoo/pull/3695)
- chore: expand frameworks section by [@typpo](https://github.com/promptfoo/promptfoo/pull/3700)
- chore(self-hosting): update self-hosting instructions by [@mldangelo](https://github.com/promptfoo/promptfoo/pull/3701)
- chore: bump openai from 4.93.0 to 4.94.0 by [@dependabot](https://github.com/promptfoo/promptfoo/pull/3702)
- chore(cli): When sharing, show auth-gate prior to re-share confirmation by [@will-holley](https://github.com/promptfoo/promptfoo/pull/3706)
- chore: email verification analytics by [@sklein12](https://github.com/promptfoo/promptfoo/pull/3708)
- chore(cli): improves robustness of hasEvalBeenShared util by [@will-holley](https://github.com/promptfoo/promptfoo/pull/3709)
- chore: easily remove plugins/strats from review page by [@typpo](https://github.com/promptfoo/promptfoo/pull/3711)
- chore: bump the npm_and_yarn group with 2 updates by [@dependabot](https://github.com/promptfoo/promptfoo/pull/3714)
- chore(cli): Health check API before running Redteam by [@will-holley](https://github.com/promptfoo/promptfoo/pull/3718)
- chore: make strategies configurable where applicable by [@typpo](https://github.com/promptfoo/promptfoo/pull/3722)
- chore: remove moderation assertions from foundation model redteam example by [@mldangelo](https://github.com/promptfoo/promptfoo/pull/3725)
- chore(cli): Improve description of Redteam run command by [@will-holley](https://github.com/promptfoo/promptfoo/pull/3720)
- chore: better parsing by [@MrFlounder](https://github.com/promptfoo/promptfoo/pull/3732)
- docs: add owasp selection image by [@typpo](https://github.com/promptfoo/promptfoo/pull/3696)
- docs: best-of-n documentation fixes by [@typpo](https://github.com/promptfoo/promptfoo/pull/3712)
- perf(webui): Reduce memory usage of eval results by [@will-holley](https://github.com/promptfoo/promptfoo/pull/3678)
- refactor: update export syntax for functions by [@mldangelo](https://github.com/promptfoo/promptfoo/pull/3734)
- test: add unit test for src/providers/google/util.ts by [@gru-agent](https://github.com/promptfoo/promptfoo/pull/3705)
- test: add unit test for src/redteam/commands/poison.ts by [@gru-agent](https://github.com/promptfoo/promptfoo/pull/3728)
- chore: bump version 0.110.1 (#3739)
- refactor: update export syntax for functions (#3734)

### Fixed

- fix(providers): output json rather than string from google live provider by [@abrayne](https://github.com/promptfoo/promptfoo/pull/3703)
- fix(cli): Use correct url for sharing validation by [@will-holley](https://github.com/promptfoo/promptfoo/pull/3710)
- fix(cli/redteam/poison): Write docs to the output dir by [@will-holley](https://github.com/promptfoo/promptfoo/pull/3726)
- fix(evaluator): handle prompt rendering errors gracefully by [@mldangelo](https://github.com/promptfoo/promptfoo/pull/3729)
- fix: stricter test for null or undefined in transform response (#3730)
- fix(evaluator): handle prompt rendering errors gracefully (#3729)

### Documentation

- docs(sharing): add troubleshooting section for upload issues by [@mldangelo](https://github.com/promptfoo/promptfoo/pull/3699)

## [0.110.0] - 2025-04-14

### Tests

- test: add unit test for src/redteam/commands/poison.ts (#3728)
- test: add unit test for src/providers/google/util.ts (#3705)
- test: add unit test for src/app/src/pages/eval/components/TableSettings/hooks/useSettingsState.ts (#3679)

### Added

- feat(assertions): add GLEU metric (#3674)
- feat(providers): add Grok-3 support (#3663)
- feat(providers): add support for AWS Bedrock Knowledge Base (#3576)
- feat(openai): add support for GPT-4.1 model (#3698)
- feat: Change pass rate to ASR and add export (#3694)

### Changed

- fix: correct formatting issues (#3688)
- chore(webui): add X to report drawer (#3680)
- chore(share): improve error message on sharing (#3654)
- chore(redteam): implement reset button for strategies (#3684)
- chore(report): make eval output text expansion clearer (#3681)
- chore(report): make it clearer that plugins on the report can be clicked (#3683)
- chore(webui): change model to target in report view (#3646)
- chore(strategies): update Large preset strategies (#3675)
- chore(docker): update base images to Node.js 22 (#3666)
- chore(redteam): make audio strategy remote-only (#3618)
- chore(redteam): remove stale check for buildDate when fetching a config from cloud (#3658)
- docs: improve styles on nav buttons (#3637)
- docs: update user count to 75,000+ (#3662)
- refactor: change multimodal live to live (#3657)
- refactor(util): consolidate tool loading and rendering (#3642)
- test: add unit test for src/commands/auth.ts (#3652)
- chore: easily remove plugins/strats from review page (#3711)
- perf(webui): Reduce memory usage of eval results (#3678)
- chore: bump version 0.110.0 (#3692)
- chore: better parsing (#3732)
- chore: remove moderation assertions from foundation model redteam example (#3725)
- chore: make strategies configurable where applicable (#3722)
- chore(cli): Improve description of Redteam run command (#3720)
- chore(cli): Health check API before running Redteam (#3718)
- chore: bump the npm_and_yarn group with 2 updates (#3714)
- chore(cli): improves robustness of hasEvalBeenShared util (#3709)
- chore: email verification analytics (#3708)
- chore(cli): When sharing, show auth-gate prior to re-share confirmation (#3706)
- chore: bump openai from 4.93.0 to 4.94.0 (#3702)
- chore: expand frameworks section (#3700)
- chore: rename owasp plugin presets (#3695)
- chore(dependencies): update dependencies to latest versions (#3693)

### Fixed

- fix(auth): remove deprecated login flow (#3650)
- fix(evals): implement sharing idempotence (#3653)
- fix(huggingface): disable var expansion for huggingface datasets to prevent array field expansion (#3687)
- fix(logger): resolve `[Object object]` empty string error (#3638)
- fix(providers): address scenario where type refers to function field rather than schema type (#3647)
- fix(providers): handle transformRequest for Raw HTTP (#3665)
- fix(providers): resolve Google Vertex AI output format (#3660)
- fix(providers): support gemini system_instruction prompt format (#3672)
- fix(share): add backward compatibility for '-y' flag (#3640)
- fix(share): ensure promptfoo share respects sharing config from promptfooconfig.yaml (#3668)
- fix(testCaseReader): make JSON test file parsing preserve test case structure (#3651)
- fix(webui): fix eval comparison mode filter (#3671)
- fix(cli/redteam/poison): Write docs to the output dir (#3726)
- fix: settings positioning in strategies view (#3723)
- fix(cli): Use correct url for sharing validation (#3710)
- fix: google is valid function call allow property_ordering field in tool schema (#3704)
- fix(providers): output json rather than string from google live provider (#3703)
- fix: Update prompt extraction to work in more scenarios without providing a prompt (#3697)

### Dependencies

- chore(deps): bump @aws-sdk/client-bedrock-runtime from 3.784.0 to 3.785.0 (#3644)
- chore(deps): bump @aws-sdk/client-bedrock-runtime from 3.785.0 to 3.787.0 (#3670)
- chore(deps): bump openai from 4.92.1 to 4.93.0 (#3643)
- chore(deps): bump vite from 6.2.5 to 6.2.6 in the npm_and_yarn group (#3677)

### Documentation

- docs(nav): add lm security db to nav (#3690)
- docs(blog): add interactive blog on invisible Unicode threats (#3621)
- docs: best-of-n documentation fixes (#3712)
- docs(self-hosting): update self-hosting instructions (#3701)
- docs(sharing): add troubleshooting section for upload issues (#3699)
- docs: add owasp selection image (#3696)

## [0.109.1] - 2025-04-08

### Added

- feat: Eval sharing idempotence (#3608)

### Changed

- chore(schema): make extensions field nullable (#3611)
- chore(webui): add multi-turn tool discovery to UI (#3622)
- chore(scripts): ensure GitHub CLI is installed in preversion (#3614)
- refactor(share): improve formatting of cloud sharing instructions (#3628)
- refactor(tests): consolidate and reorganize test files (#3616)
- chore: bump version 0.109.1 (#3634)
- chore: bump version 0.109.0 (#3613)

### Fixed

- fix(assertions): handle both string and object outputs from llm-rubric providers (#3624)
- fix(assertions): fix google is-valid-function-call (#3625)
- fix(eval): handle providers array with file references to multiple providers (#3617)

### Dependencies

- chore(deps): bump @aws-sdk/client-bedrock-runtime from 3.782.0 to 3.784.0 (#3619)
- chore(deps): bump openai from 4.91.1 to 4.92.1 (#3620)
- chore(deps): update dependencies to resolve vulnerabilities (#3631)

### Documentation

- docs(contributing): add guidance on adding a new assertion (#3610)
- docs(enterprise): add enterprise documentation (#3596)
- docs(moderation): update moderation documentation for LlamaGuard 3 (#3630)
- docs(providers): clarify AWS Bedrock credential resolution order (#3633)
- docs(providers): improve Lambda Labs documentation (#3615)

### Tests

- test(providers): add unit test for src/providers/google/util.ts (#3626)
- test: add unit test for src/commands/share.ts (#3641)
- test: add unit test for src/app/src/pages/eval/components/store.ts (#3635)
- test: add unit test for src/types/index.ts (#3612)

## [0.109.0] - 2025-04-08

### Added

- feat(eval): track assertion tokens in token usage (#3551)
- feat(plugins): add CCA plugin with documentation and grader (#3590)
- feat(providers): add Google valid function call support (#3605)
- feat(providers): add Lambda Labs integration (#3601)
- feat(webui): add pass rate column (#3580)

### Changed

- chore(api): prefix API routes with /api/v1/ (#3587)
- chore(evals): remove print option from evals data grid (#3595)
- chore(webui): update provider selector in create eval page (#3597)

### Fixed

- fix(dataset): resolve issue when generating a dataset without a `providers` key in configuration (#3603)
- fix(server): prevent server crash when unknown model is selected (#3593)

### Dependencies

- chore(deps): bump vite from 6.2.4 to 6.2.5 in the npm_and_yarn group (#3594)
- chore(deps): bump @aws-sdk/client-bedrock-runtime from 3.779.0 to 3.782.0 (#3592)

### Documentation

- docs(plugins): add llms.txt plugin and convert config to TypeScript (#3600)
- docs(plugins): remove duplicate plugins in list (#3599)
- docs(providers): add Llama 4 model details (#3598)
- docs(self-hosting): clarify configuration and sharing options (#3591)

## [0.108.0] - 2025-04-03

### Tests

- test: add unit test for src/providers/lambdalabs.ts (#3602)

### Added

- feat(sharing): migrate sharing to promptfoo.app (#3572)
- feat(providers): add Google AI Studio tool use (#3564)
- feat(providers): add promptfoo model endpoint (#3534)
- feat(providers): implement Google Live mock stateful API (#3500)
- feat(redteam): add multi-turn tool discovery plugin (#3448)
- feat(dataset-generation): output generated datasets as CSV (#3573)

### Changed

- chore(redteam): add OWASP red team mappings (#3581)
- chore(webui): link URLs in metadata (#3569)
- chore(webui): use datagrids for Prompts, Datasets, and History (#3556)
- chore(build): split test and build jobs for faster CI workflow (#3586)
- chore: 0.108.0 (#3589)
- docs: add link to API reference (#3583)
- docs: add screenshot (#3582)
- docs: update docs around Google tools and rename multimodal live (#3578)
- refactor: rename vertexUtil to util and Google provider to AIS provider (#3567)
- test: add unit test for src/commands/generate/dataset.ts (#3575)

### Fixed

- fix(providers): make AIStudio & Live handle system prompts as thoroughly as vertex (#3588)
- fix(providers): enable Google to load tools from vars (#3579)
- fix(csv): update CSV docs and trim whitespace for keys in CSV test files (#3571)

### Dependencies

- chore(deps): bump @aws-sdk/client-bedrock-runtime from 3.778.0 to 3.779.0 (#3563)
- chore(deps): bump openai from 4.90.0 to 4.91.0 (#3562)
- chore(deps): bump openai from 4.91.0 to 4.91.1 (#3577)
- chore(deps): update jspdf and dompurify dependencies (#3585)
- chore(deps): update to vite 6 (#3584)

### Documentation

- docs(azure): add guidance on configuring DeepSeek models (#3559)

## [0.107.7] - 2025-04-01

### Added

- feat(evals): add evals index page (#3554)
- feat(guardrails): implement adaptive prompting guardrails (#3536)
- feat(prompts): add support for loading prompts from CSV files (#3542)
- feat(providers): load arbitrary files in nested configs in python provider (#3540)
- feat(redteam): add UnsafeBench plugin for testing unsafe image handling (#3422)

### Changed

- chore: fix type of Prompt to use omit (#3526)
- chore: hide navbar during report PDF generation (#3558)
- chore(dependencies): update package dependencies to latest versions (#3544)
- docs: add openapi reference page (#3550)
- docs: add foundation model guide (#3531)
- docs: rename guide (#3546)
- docs: update multi modal guide (#3547)
- refactor: improve google types (#3549)
- refactor: unify google apis (#3548)
- test: add unit test for src/python/pythonUtils.ts (#3508)
- chore: bump @aws-sdk/client-bedrock-runtime from 3.775.0 to 3.777.0 (#3521)
- chore: bump @aws-sdk/client-bedrock-runtime from 3.777.0 to 3.778.0 (#3541)
- chore: bump openai from 4.89.1 to 4.90.0 (#3520)
- chore: bump version 0.107.7 (#3560)
- chore: bump vite from 5.4.15 to 5.4.16 in the npm_and_yarn group (#3555)
- Revert "docs(azure): add guidance on configuring DeepSeek models" (#3561)

### Fixed

- fix(assertions): include reason in python score threshold message (#3528)
- fix(assertions): log all reasons in g-eval (#3522)
- fix(datasets): add support for jsonl test cases (#3533)
- fix(http): template strings directly in url (#3525)
- fix(providers): add logging and fix custom python provider caching (#3507)
- fix(redteam): correct tool count (#3557)
- fix(webui): handle : characters better in metadata search (#3530)

### Documentation

- docs(azure-example): update assistant prompts and test cases (#3529)
- docs(red-team): add metadata to foundation models guide (#3532)
- docs(sagemaker): improve documentation (#3539)
- docs(troubleshooting): add guidance for better-sqlite version mismatch (#3537)

## [0.107.6] - 2025-03-28

### Tests

- test: add unit test for src/models/eval.ts (#3553)
- test: add unit test for src/prompts/processors/csv.ts (#3543)
- test: add unit test for src/providers/promptfooModel.ts (#3535)

### Added

- feat(providers): add support for Amazon SageMaker (#3413)

### Changed

- feat: litellm provider (#3517)
- fix: handle circular provider references (#3511)
- chore: bump openai from 4.89.0 to 4.89.1 (#3509)
- chore(blog): improve pagination and post grid UI (#3504)
- chore: add support for `apiKeyRequired` in openai provider (#3513)
- chore: bump version 0.107.6 (#3519)
- docs: owasp red teaming guide (#3101)

### Fixed

- fix(providers): support token counting for every major type of bedrock model (#3506)
- fix(env): add override option to dotenv.config for --env-file support (#3502)

## [0.107.5] - 2025-03-26

### Tests

- test: add unit test for src/providers/openai/index.ts (#3514)
- test: add unit test for src/models/evalResult.ts (#3512)

### Added

- feat(csv): add CSV metadata column support with array values (#2709)

### Changed

- chore: add filepaths to debug output (#3464)
- chore: remove generate test cases button from UI (#3475)
- chore(content): update user statistics (#3460)
- chore(providers): add support and docs for gemini 2.5 pro to Google Chat Provider (#3485)
- chore(providers): support refusal and JSON schemas in openai responses api (#3456)
- chore(providers): update openai model costs and add missing models (#3454)
- chore(redteam): add a PlinyGrader to more accurately grade Pliny results (#3478)
- chore: bump @aws-sdk/client-bedrock-runtime from 3.758.0 to 3.772.0 (#3452)
- chore: bump @aws-sdk/client-bedrock-runtime from 3.772.0 to 3.774.0 (#3482)
- chore: bump @aws-sdk/client-bedrock-runtime from 3.774.0 to 3.775.0 (#3498)
- chore: bump openai from 4.88.0 to 4.89.0 (#3451)
- chore: bump version 0.107.5 (#3505)
- chore: bump vite from 5.4.14 to 5.4.15 in the npm_and_yarn group (#3483)
- docs: ensure consistent redteam flag usage in guides (#3477)
- docs: reduce size of profile pic (#3484)
- test: add unit test for src/app/src/pages/redteam/setup/components/strategies/utils.ts (#3495)
- test: add unit test for src/providers/openai/util.ts (#3455)

### Fixed

- fix(togetherai): ensure max_tokens is respected in configuration (#3468)
- fix(providers): handle malformed response in a21 (#3465)
- fix(csv): newlines in CSVs (#3459)
- fix(providers): simulated user bugs (#3463)
- fix(assertions): replace logical OR with nullish coalescing for thresholds (#3486)
- fix(redteam): filter out template variables in entity extraction (#3476)
- fix(redteam): type of ALL_STRATEGIES to be as const (#3494)

### Dependencies

- chore(deps): update dependencies to latest versions (#3453)

### Documentation

- docs(contributing): enhance contributing guide with additional details and formatting (#3457)
- docs(examples): improve instructions for running 4o vs. 4o mini example (#3474)
- docs(multilingual): improve multilingual strategy documentation (#3487)
- docs(readme): improve README formatting and add new sections (#3461)
- docs(security): add security policy (#3470)
- docs(site): add Faizan to team page (#3473)
- docs(site): add will to team page (#3472)

## [0.107.4] - 2025-03-20

### Tests

- test: add unit test for src/assertions/similar.ts (#3490)
- test: add unit test for src/assertions/rouge.ts (#3489)
- test: add unit test for src/assertions/levenshtein.ts (#3488)
- test: add unit test for src/redteam/graders.ts (#3479)
- test: add unit test for src/logger.ts (#3467)
- test: add unit test for src/redteam/providers/toolDiscoveryMulti.ts (#3450)
- test: add unit test for src/redteam/graders.ts (#3449)
- test: add unit test for src/providers/openai/util.ts (#3441)

### Added

- feat(providers): Added support for OpenAI Responses API (#3440)

### Changed

- chore(dependencies): Bumped OpenAI from 4.87.4 to 4.88.0 (#3436)
- chore(webui): Included error message in toast (#3437)
- chore(providers): Added o1-pro (#3438)
- chore(scripts): Specified repository for postversion PR creation (#3432)
- test: Added unit test for src/evaluatorHelpers.ts (#3430)
- chore: bump version 0.107.4 (#3447)

### Fixed

- fix(Dockerfile): Created .promptfoo directory in Dockerfile and removed initContainer (#3435)
- fix(providers): Fixed caching behavior for Azure assistants (#3443)
- fix(providers): Resolved Go provider CallApi redeclaration issue (#3414)
- fix(redteam): Added missing constants for RAG poisoning plugin (#3375)

### Documentation

- docs(blog): Added misinformation blog post (#3433)
- docs(examples): Added redteam-azure-assistant example (#3446)
- docs(redteam): Added guidance on purpose for image redteams (#3444)
- docs(redteam): Created guides section under red teaming (#3445)
- docs(site): Added responsible disclosure policy (#3434)

## [0.107.3] - 2025-03-19

### Tests

- test: add unit test for src/providers/azure/util.ts (#3427)
- test: add unit test for src/providers/azure/warnings.ts (#3426)

### Changed

- chore(providers): improve Azure Assistant integration (#3424)
- chore(providers): add Google multimodal live function callbacks (#3421)
- refactor(providers): split Azure provider into multiple files and update model pricing (#3425)
- docs: add multi-modal redteam example (#3416)
- chore: bump version 0.107.3 (#3431)

### Dependencies

- chore(deps): bump openai from 4.87.3 to 4.87.4 (#3428)

## [0.107.2] - 2025-03-17

### Tests

- test: add unit test for src/redteam/graders.ts (#3423)
- test: add unit test for src/providers/golangCompletion.ts (#3415)

### Added

- feat(assertions): update factuality grading prompt to improve compatibility across many different providers (#3408)
- feat(providers): add support for OpenAI Realtime API (#3383)
- feat(providers): update default Anthropic providers to latest version (#3388)

### Changed

- chore(cli): set PROMPTFOO_INSECURE_SSL to true by default (#3397)
- chore(webui): add success filter mode (#3387)
- chore(webui): add more copying options in EvalOutputPromptDialog (#3379)
- chore(onboarding): update presets (#3411)
- chore(auth): improve login text formatting (#3389)
- chore(init): add fallback to 'main' branch for example fetching (#3417)
- chore(prompts): remove unused prompts from grading.ts (#3407)
- chore(redteam): update entity extraction prompt (#3405)
- refactor(providers): split Anthropic provider into modular components (#3406)
- chore: bump version 0.107.2 (#3419)
- revert: "fix(workflow): temporarily disable redteam-custom-enterprise-server job" (#3418)

### Fixed

- fix(providers): update Bedrock output method signature (#3409)
- fix(redteam): correct strategyId for jailbreak (#3399)

### Dependencies

- chore(deps): update dependencies to latest stable versions (#3385)

### Documentation

- docs(blog): add data poisoning article (#2566)
- docs(examples): update Amazon Bedrock provider documentation (#3401)
- docs(guides): add documentation on testing guardrails (#3403)
- docs(guides): add more content on agent and RAG testing (#3412)
- docs(providers): update AWS Bedrock documentation with Nova details (#3395)
- docs(redteam): remove duplicate plugin entry (#3393)
- docs(redteam): update examples (#3394)
- docs(style): introduce a cursor rule for documentation and do some cleanup (#3404)

## [0.107.1] - 2025-03-14

### Tests

- test: add unit test for src/redteam/strategies/iterative.ts (#3400)

### Fixed

- fix(workflow): temporarily disable redteam-custom-enterprise-server job (#3410)

### Changed

- chore: more copying options in EvalOutputPromptDialog (#3379)
- chore: add filter mode (#3387)
- chore(providers): update default Anthropic providers to latest version (#3388)
- chore(auth): improve login text formatting (#3389)
- chore: PROMPTFOO_INSECURE_SSL true by default (#3397)
- chore: bump version 0.107.1 (#3398)
- docs: update redteam examples (#3394)

### Dependencies

- chore(deps): update dependencies to latest stable versions (#3385)

### Documentation

- docs(redteam): remove duplicate plugin entry (#3393)

## [0.107.0] - 2025-03-13

### Tests

- test: add unit test for src/globalConfig/cloud.ts (#3391)
- test: add unit test for src/providers/openai/util.ts (#3384)
- test: add unit test for src/redteam/graders.ts (#3382)

### Added

- feat(cli): Add model-scan command (#3323)
- feat(webui): Add metadata filtering in ResultsTable (#3368)
- feat(providers): Add multi-modal live sequential function calls (#3345)
- feat(server): Load dotenv file when starting server (#3321)
- feat(redteam): Add audio strategy (#3347)
- feat(redteam): Add convert to image strategy (#3342)
- feat(webui): Add download failed tests dialog (#3327)

### Changed

- chore(providers): Add Bedrock support for DeepSeek (#3363)
- chore(docs): Add Cursor AI rules for development workflow (#3326)
- chore(webui): Sync custom policies UI changes from promptfoo-cloud (#3257)
- chore(redteam): Make image jailbreak strategy runnable (#3361)
- chore(redteam): Add missing audio and image descriptions (#3372)
- chore(webui): Improve keyboard shortcut order in DownloadMenu (#3330)
- chore(error): Improve malformed target response error message (#3341)
- chore(prompts): Support j2 files (#3338)
- chore(providers): Add missing Bedrock models (#3362)
- chore(providers): Improve support for Azure reasoning models and update documentation (#3332)
- chore(providers): Integrate DeepSeek reasoning context into output (#3285)
- chore(providers): Support entire ProviderResponse output (#3343)
- chore(providers): Support multi-segment prompts in google:live provider (#3373)
- chore(redteam): Add fallback to harmful grader for specific ID patterns (#3366)
- chore(redteam): Add pluginId to plugin metadata (#3367)
- chore(redteam): Add strategyId metadata to test cases (#3365)
- chore(release): Bump version to 0.107.0 (#3378)
- chore(webui): Clean up YAML from download menu (#3328)
- chore(webui): Improve styling of table settings modal (#3329)
- chore(webui): Improve YAML editor component (#3325)
- chore(webui): Sort display metrics alphabetically in eval output cells (#3364)
- refactor(redteam): Remove harmCategory from harmful plugin vars (#3371)

### Fixed

- fix(evaluator): Merge test case metadata with provider response metadata (#3344)
- fix(redteam): Include assertion in remote grading result (#3349)
- fix(providers): Fix environment variable substitution in HTTP provider headers (#3335)
- fix(redteam): Update moderation flag default and adjust test case metadata (#3377)
- fix(share): Correct URL display when self-hosting (#3312)
- fix(webui): Fix missing plugins in report view (#3356)

### Dependencies

- chore(deps): Bump @azure/identity from 4.7.0 to 4.8.0 (#3352)
- chore(deps): Bump @babel/runtime from 7.26.7 to 7.26.10 in the npm_and_yarn group (#3348)
- chore(deps): Bump openai from 4.86.2 to 4.87.3 (#3353)
- chore(deps): Bump the npm_and_yarn group with 3 updates (#3336)
- chore(deps): Run `npm audit fix` (#3359)

### Documentation

- docs(blog): Add sensitive information disclosure post (#3350)
- docs(examples): Add foundation model redteam example (#3333)
- docs(scanner): Add model scanner documentation (#3322)

## [0.106.3] - 2025-03-07

### Added

- feat(redteam): Advanced redteam configurations from cloud provider (#3303)
- feat(redteam): Advanced redteam configurations from cloud provider (#3303)

### Changed

- chore: Bump version 0.106.3 (#3320)
- chore(providers): Add EU Nova models to Bedrock (#3318)
- chore: bump version 0.106.2 (#3317)

### Fixed

- fix(webui): Setting custom target ID (#3319)
- fix(providers): amazon nova outputs

### Documentation

- docs(self-hosting): Add a note about PROMPTFOO_CONFIG_DIR (#3315)

## [0.106.2] - 2025-03-07

### Changed

- chore(providers): add claude 3.7 thinking support in bedrock (#3313)
- chore(providers): add `showThinking` option to anthropic and bedrock (#3316)
- chore: Update cloud provider prefix (#3311)

## [0.106.1] - 2025-03-06

### Tests

- test: add unit test for src/providers/azure/moderation.ts (#3298)
- test: add unit test for src/providers/defaults.ts (#3297)
- test: add unit test for src/providers/defaults.ts (#3294)

### Added

- feat(providers): Google Multimodal Live provider by @abrayne in #3270
- feat(providers): add support for gpt-4o-audio-preview by @mldangelo in #3302
- feat(cloud): Fetch provider from cloud by @sklein12 in #3299
- feat(moderation): add Azure Content Safety API moderation by @MrFlounder in #3292

### Changed

- chore: bump version 0.106.1 by @MrFlounder in #3310
- chore(build): add pnpm support by @mldangelo in #3307
- chore(config): add fallback for eval without configuration by @mldangelo in #3279
- chore(config): enhance error message formatting by @mldangelo in #3306
- chore(dep): bump @anthropic-ai/sdk from 0.38.0 to 0.39.0 by @dependabot in #3269
- chore(dep): bump openai from 4.86.1 to 4.86.2 by @dependabot in #3305
- chore(providers): enable templating of Google API credentials by @mldangelo in #3283
- chore(providers): support for xai region by @typpo in #3281
- chore(scripts): remove unused and undocumented install script by @mldangelo in #3308
- chore(webui): set proper MIME types for JavaScript files by @mldangelo in #3271
- docs: more bedrock multimodal docs by @typpo in #3268
- docs: show remote status for plugins by @typpo in #3272
- docs: update azure moderation doc by @MrFlounder in #3309
- docs: improve JavaScript provider documentation by @mldangelo in #3301
- test: add unit test for src/globalConfig/accounts.ts by @gru-agent in #3254
- test: add unit test for src/providers/vertexUtil.ts by @gru-agent in #3278
- test: add unit test for src/util/cloud.ts by @gru-agent in #3300
- test: add unit test for src/providers/golangCompletion.ts by @gru-agent in #3276

### Fixed

- fix(providers): remove duplicate CallApi in golang completion by @MrFlounder in #3275
- fix(providers): support @smithy/node-http-handler ^4.0.0 by @aloisklink in #3288
- fix(config): env vars in promptfooconfig.yaml files are strings by @mldangelo in #3273
- fix(eval): honor evaluateOptions when config file is in a different directory by @mldangelo in #3287
- fix(providers): catch Vertex finish_reason errors correctly by @kieranmilan in #3277

## [0.106.0] - 2025-03-03

### Tests

- test: add unit test for src/providers/google.ts (#3284)
- test: add unit test for src/types/index.ts (#3274)

### Changed

- feat: base64 loader for images (#3262)
- feat: allow prompt functions to return config (#3239)
- fix: infinite rerender in provider editor (#3242)
- chore(providers): refactor OpenAI image provider to remove OpenAI Node SDK dependency (#3245)
- chore(providers): replace OpenAI moderation provider SDK with fetch (#3248)
- chore: Add Foundational Model Reports links to Resources menu and footer (#3250)
- chore: inference limit warning (#3253)
- chore: Fix an error in Google SpreadSheet(Authenticated) with a header without a value (#3255)
- chore: bump version 0.106.0 (#3267)
- test: add unit test for src/providers/openai/util.ts (#3241)

### Dependencies

- chore(deps): update dependencies to latest versions (#3247)

### Documentation

- docs(press): add new podcast to press page (#3252)

## [0.105.1] - 2025-02-28

### Added

- feat(providers): add support for execution of function/tool callbacks in Vertex provider (@abrayne) [#3215](https://github.com/promptfoo/promptfoo/pull/3215)

### Changed

- chore(cli): refactor share command (@mldangelo) [#3234](https://github.com/promptfoo/promptfoo/pull/3234)
- chore(providers): add support for GPT-4.5 OpenAI model (@mldangelo) [#3240](https://github.com/promptfoo/promptfoo/pull/3240)
- chore(providers): lazy load replicate provider (@typpo) [#3220](https://github.com/promptfoo/promptfoo/pull/3220)
- chore(providers): support inject vars in query params for raw requests for http provider (@sklein12) [#3233](https://github.com/promptfoo/promptfoo/pull/3233)
- chore(redteam): map RBAC-tagIds when pulling redteam configs from the cloud (@sklein12) [#3229](https://github.com/promptfoo/promptfoo/pull/3229)
- chore(webui): add reusable error boundary component (@mldangelo) [#3224](https://github.com/promptfoo/promptfoo/pull/3224)
- chore(webui): fix progress to history redirects (@mldangelo) [#3217](https://github.com/promptfoo/promptfoo/pull/3217)
- chore(webui): make datasets optional in history and prompts components (@mldangelo) [#3235](https://github.com/promptfoo/promptfoo/pull/3235)
- revert: "chore: Map RBAC-tagIds when pulling redteam configs from the cloud" (@sklein12) [#3231](https://github.com/promptfoo/promptfoo/pull/3231)
- docs: update Claude vs GPT comparison (@AISimplyExplained) [#3216](https://github.com/promptfoo/promptfoo/pull/3216)
- test: add unit test for src/app/src/pages/history/History.tsx (@gru-agent) [#3197](https://github.com/promptfoo/promptfoo/pull/3197)
- test: add unit test for src/providers/vertexUtil.ts (@gru-agent) [#3208](https://github.com/promptfoo/promptfoo/pull/3208)
- test: add unit test for src/server/server.ts (@gru-agent) [#3198](https://github.com/promptfoo/promptfoo/pull/3198)

### Dependencies

- chore(deps): bump @aws-sdk/client-bedrock-runtime from 3.751.0 to 3.755.0 (@dependabot) [#3213](https://github.com/promptfoo/promptfoo/pull/3213)
- chore(deps): bump version 0.105.1 (@mldangelo) [#3244](https://github.com/promptfoo/promptfoo/pull/3244)

### Documentation

- docs(command-line): update documentation with new commands and options (@mldangelo) [#3223](https://github.com/promptfoo/promptfoo/pull/3223)
- docs(vertex): enhance and update Vertex AI documentation (@mldangelo) [#3107](https://github.com/promptfoo/promptfoo/pull/3107)

### Tests

- test(history): remove obsolete History component tests (@mldangelo) [#3218](https://github.com/promptfoo/promptfoo/pull/3218)

## [0.105.0] - 2025-02-25

### Added

- feat(assertions): add custom assertion scoring functions (#3142)
- feat(providers): add Claude 3.7 (#3200)
- feat(providers): add Databricks provider (#3124)
- feat(providers): add support for multiple providers in single config file (#3156)
- feat(webui): add HTTPS option for raw request in redteam setup (#3149)

### Changed

- chore!(providers): remove direct provider exports in favor of loadApiProvider (#3183)
- chore(build): enable SWC for ts-node for faster dev server (#3126)
- chore(eval): add eval-id to --filter-failing and --filter-errors-only eval flags (#3174)
- chore(logging): replace console.error with logger.error (#3175)
- chore(providers): add support for Anthropic Claude 3.7 Sonnet model (#3202)
- chore(providers): add support for Claude on Vertex (#3209)
- chore(providers): update Claude 3.7 Sonnet configurations (#3199)
- chore(redteam): refactor HarmBench plugin (#3176)
- chore(release): bump version to 0.105.0 (#3210)
- chore(webui): add pagination to eval selector (#3189)
- chore(webui): add pagination to reports index frontend (#3190)
- chore(webui): add toggle for application vs model testing (#3194)
- chore(webui): enhance dataset dialog and table UI (#3154)
- chore(webui): improve external systems section styling (#3195)
- chore(webui): improve prompts page view (#3135)
- chore(webui): modernize UI components (#3150)
- chore(webui): refactor data loading in progress view for reusability (#3136)
- chore(webui): return detailed error messages from fetch (#3145)
- chore(webui): sync UI improvements from cloud (#3164)
- chore(webui): update outdated onboarding models (#3130)
- refactor(env): centralize environment variable schema (#3105)
- refactor(providers): extract provider registry to dedicated module (#3127)
- refactor(utils): separate database utilities from general utilities (#3184)
- refactor(webui): rename progress to history (#3196)

### Fixed

- fix(cli): fix list command for datasets (#3163)
- fix(cli): resolve issue where script.py:myFunc fails fs stat check with PROMPTFOO_STRICT_FILES=true (#3133)
- fix(env): ensure environment variables are properly merged and rendered in Nunjucks (#3134)
- fix(providers): update Go toolchain version to valid syntax (#3170)
- fix(providers): add JSON stringify for debug output in `http` provider (#3131)
- fix(providers): correct Gemini/OpenAI format conversion (#3206)
- fix(providers): handle OpenRouter empty content (#3205)
- fix(providers): properly classify API errors with ResultFailureReason.ERROR (#3141)
- fix(providers): remove content length header in HTTP provider (#3147)
- fix(site): resolve mobile responsiveness issues (#3201)
- fix(webui): improve dark mode colors (#3187)
- fix(webui): resolve share modal infinite loop (#3171)

### Dependencies

- chore(deps): bump @aws-sdk/client-bedrock-runtime from 3.744.0 to 3.749.0 (#3121)
- chore(deps): bump @aws-sdk/client-bedrock-runtime from 3.749.0 to 3.750.0 (#3128)
- chore(deps): bump @aws-sdk/client-bedrock-runtime from 3.750.0 to 3.751.0 (#3159)
- chore(deps): bump @azure/identity from 4.6.0 to 4.7.0 (#3160)
- chore(deps): bump openai from 4.85.0 to 4.85.1 (#3120)
- chore(deps): bump openai from 4.85.1 to 4.85.2 (#3161)
- chore(deps): bump openai from 4.85.2 to 4.85.3 (#3173)
- chore(deps): bump openai from 4.85.3 to 4.85.4 (#3192)
- chore(deps): update dependencies to latest versions (#3193)

### Documentation

- docs(vertex): add gemini-2.0-flash-001 fixes #3167 (#3168)
- docs(metrics): improve derived metrics documentation (#3157)
- docs(configuration): enhance CSV documentation with custom assertion example (#3158)
- docs(press): update press page with new content and resources (#3103)

### Tests

- test(routes): add unit test for src/server/routes/redteam.ts (#3181)

## [0.104.4] - 2025-02-17

### Added

- feat(redteam): add reasoning denial of service plugin (#3109)
- feat(providers): add support for tools in Vertex provider (#3077)

### Changed

- chore(providers): update replicate default moderation provider (#3097)
- chore(redteam): update grader prompt (#3092)
- chore(testCases): improve error message clarity in testCaseReader, clean up tests (#3108)
- chore(testCases): improve JSON field support in CSV test cases (#3102)
- chore(webui): add extension hooks support to red team configuration (#3067)
- chore(webui): display suggestion note (#3116)
- chore(webui): refine suggestion behavior (#3112)

### Fixed

- fix(providers): support nested directory structures in Go provider (#3118)

### Dependencies

- chore(deps): bump openai from 4.84.0 to 4.85.0 (#3095)
- chore(deps): bump version to 0.104.4 (#3119)

### Documentation

- docs(blog): add agent security blog post (#3072)
- docs(google-sheets): improve documentation clarity (#3104)
- docs: adds deprecation notice for PaLM models (#3172)

### Tests

- test(providers): add unit test for src/providers/openai/image.ts (#3086)
- test(redteam): add unit test for src/redteam/plugins/overreliance.ts (#3093)
- test(core): add unit test for src/table.ts (#3084)
- test: add unit test for src/types/index.ts (#3177)
- test: add unit test for src/types/index.ts (#3144)
- test: add unit test for src/assertions/assertionsResult.ts (#3143)

## [0.104.3] - 2025-02-14

### Tests

- test: add unit test for src/providers/replicate.ts (#3098)

### Changed

- chore(release): bump version to 0.104.3 (#3091)
- refactor(prompts): consolidate prompt processing logic (#3081)
- refactor(utils): move utils to util (#3083)

### Fixed

- fix(testCaseReader): correctly process file:// URLs for YAML files (#3082)

## [0.104.2] - 2025-02-13

### Tests

- test: add unit test for src/validators/redteam.ts (#3074)

### Changed

- chore(providers): add extra_body support for Anthropic API (#3079)
- chore(webui): add pagination and show more/less controls to intent sections (#2955)
- chore(auth): sync email between config and login commands (#3062)
- chore: remove debug log (#3071)
- chore(testCases): add HuggingFace Hub token support for datasets (#3063)
- docs: document `NO_PROXY` environment variable (#3070)

### Fixed

- fix(providers): Anthropic API error handling for 413s (#3078)
- fix(redteam): correct foundation plugin collection expansion (#3073)

### Dependencies

- chore(deps): bump openai from 4.83.0 to 4.84.0 (#3075)
- chore(deps): bump version to 0.104.2 (#3080)

## [0.104.1] - 2025-02-11

### Documentation

- docs: improve getting started guide (#3065)

### Added

- feat(test-cases): add support for loading dynamic test cases from Python and JavaScript/TypeScript files (#2993)
- feat(assertions): add `threshold` support for `llm-rubric` (#2999)
- feat(package): add guardrails in node package (#3034)

### Changed

- chore(assertions): improve parsing of llm-rubric outputs (#3021)
- chore(assertions): make JSON parsing less strict for matchers (#3002)
- chore(assertions): parse string scores in llm rubric outputs (#3037)
- chore(build): resolve CodeQL invalid Go toolchain version warning (#3022)
- chore(ci): remove unused nexe build workflow (#3014)
- chore(config): enhance email validation with zod schema (#3011)
- chore(config): handle empty config files gracefully (#3027)
- chore(download): include comment in download data (#3052)
- chore(eval): add redteamFinalPrompt to download menu (#3035)
- chore(harmful): refine grader logic for specific categories (#3054)
- chore(hooks): improve handling of absolute paths in hook/code import (#3060)
- chore(providers): add bedrock llama3.3 support (#3031)
- chore(providers): add fireworks provider (#3001)
- chore(providers): allow Alibaba API base URL override (#3040)
- chore(providers): correct golang behavior for prompts with quotes (#3026)
- chore(providers): expose `deleteFromCache` to evict cache keys after fetch by providers (#3009)
- chore(providers): handle edge case in openai chat completion provider (#3033)
- chore(providers): validate dynamic method call (#3023)
- chore(redteam): add --no-progress-bar support for redteam generate and run (#3043)
- chore(redteam): add support for job progress in RunEvalOptions (#3042)
- chore(redteam): enhance refusal detection (#3015)
- chore(redteam): improve progress plumbing changes (#3053)
- chore(redteam): purge signature auth from redteam config if disabled (#2995)
- chore(redteam): support progress callback in redteam run (#3049)
- chore(release): bump version 0.104.1 (#3061)
- chore(webui): add clear search buttons to search fields (#3048)
- chore(webui): color pass rates on a gradient (#2997)
- chore(webui): ensure extensions are serialized from config in getUnifiedConfig (#3050)
- chore(webui): ensure thumbs remain active after selection (#3059)
- chore(webui): improve column selector tooltip placement (#3005)
- chore(webui): move dropdown chevron to correct position (#3007)
- chore(webui): reorganize provider configurations (#3028)
- refactor(test): split test case loading from synthesis (#3004)
- docs: fix PromptFoo vs. Promptfoo capitalization (#3013)
- docs: update assert function context docs and examples (#3008)

### Fixed

- fix(providers): escape single quotes in golang provider (#3025)

### Dependencies

- chore(deps): bump @aws-sdk/client-bedrock-runtime from 3.741.0 to 3.743.0 (#3020)
- chore(deps): bump @aws-sdk/client-bedrock-runtime from 3.743.0 to 3.744.0 (#3038)
- chore(deps): bump esbuild from 0.24.2 to 0.25.0 (#3056)
- chore(deps): bump openai from 4.82.0 to 4.83.0 (#3019)
- chore(deps): bump vitest from 2.1.8 to 2.1.9 (#3018)
- chore(deps): update dependencies (#3032)
- chore(deps): update dependencies to latest versions (#3024)
- chore(deps): update vitest to resolve CVE issues (#3016)

### Tests

- test(unit): add test for src/redteam/sharedFrontend.ts (#3051)
- test: add unit test for src/integrations/huggingfaceDatasets.ts (#3064)

## [0.104.0] - 2025-02-06

### Tests

- test: add unit test for src/redteam/util.ts (#3017)

### Added

- feat(openai): Updated default grading provider to gpt-4o-2024-11-20 (#2987)
- feat(assertions): Added `.js` file support for `rubricPrompt` in `llm-rubric` assertion (#2972)
- feat(redteam): Added pandamonium strategy (#2920)
- feat(redteam): Added retry strategy for regression testing (#2924)
- feat(redteam): Added support for base64-encoded key strings in webui in addition to file paths and file upload (#2983)

### Changed

- chore(redteam): Improved RBAC grader (#2976)
- chore(redteam): Improved BOLA grader (#2982)
- chore(site): Added HTTP endpoint config generator link (#2957)
- chore(webui): Synced test target configuration key file UI with cloud (#2959)
- chore(docs): Changed Docusaurus default port (#2964)
- chore(redteam): Added foundation model plugin collection (#2967)
- chore(redteam): Cleaned up key validation code (#2992)
- chore(redteam): Sorted constants (#2988)
- chore(redteam): Sorted strategy list (#2989)
- chore(redteam): UI - Added new strategy presents and client-side session IDs (#2968)
- chore(share): Added confirmation step before generating public share link (#2921)
- chore(providers): Restructured OpenAI provider into modular files (#2953)
- chore: Fixed build due to duplicate import and cyclic dependency (#2969)
- chore(docusaurus): Added ability to override port via environment variable (#2986)
- test: Added unit test for src/assertions/utils.ts (#2974)
- test: Added unit test for src/redteam/plugins/rbac.ts (#2977)

### Fixed

- fix(redteam): Improved Crescendo strategy on refusals (#2979)
- fix(redteam): Added support for target delay in redteam setup UI (#2991)
- fix(redteam): Stringified guardrail headers (#2981)
- fix(redteam): Fixed harmbench plugin dataset pull location (#2963)

### Dependencies

- chore(deps): Bumped @aws-sdk/client-bedrock-runtime from 3.738.0 to 3.741.0 (#2973)
- chore(deps): Bumped version to 0.104.0 (#2994)
- chore(deps): Bumped vitest from 1.6.0 to 1.6.1 in /examples/jest-integration (#2978)

### Documentation

- docs(blog): DeepSeek tweaks (#2970)
- docs(blog): DeepSeek redteam (#2966)
- docs(cloud): Added service accounts (#2984)
- docs(guide): Added guide for doing evals with harmbench (#2943)
- docs(press): Added dedicated press page (#2990)
- docs(python): Updated Python provider docs to add guardrails usage example (#2962)

## [0.103.19] - 2025-02-02

### Tests

- test: add unit test for src/redteam/strategies/hex.ts (#2951)

### Added

- feat(redteam): Add a plugin to run redteams against the HarmBench dataset (#2896)
- feat(redteam): add hex strategy (#2950)

### Changed

- chore(providers): add o3 mini as an option to OpenAI provider (#2940)
- chore(providers): migrate Groq to use OpenAI provider - add groq reasoning example (#2952)
- chore(providers): update openai api version to support o3 models (#2942)
- chore(redteam): reduce false positives in politics plugin (#2935)
- chore(docs): re-add plugin documentation to the example (#2939)
- chore(examples): Example of a very simple barebones eval with Harmbench (#2873)
- chore: Reduced watched files for nodemon (#2949)
- chore(redteam): use shared penalized phrase function in `iterativeTree (#2946)
- chore: bump version 0.103.19 (#2954)

### Dependencies

- chore(deps): bump various dependencies (#2941)

## [0.103.18] - 2025-01-31

### Tests

- test: add unit test for src/redteam/constants.ts (#2928)
- test: add unit test for src/redteam/strategies/retry.ts (#2927)

### Added

- feat(providers): add Alibaba Model Studio provider (#2908)

### Changed

- fix: added tsx back to dependencies (#2923)
- fix: full rubricPrompt support for json/yaml filetypes (#2931)
- chore(grader): improve false positive detection for religion grader (#2909)
- chore(redteam): upgrade replicate moderation api to Llama Guard 3 (#2904)
- chore(webui): add preset collections for redteam plugins (#2853)
- chore: Move callEval outside of the function so we can re-use it (#2897)
- chore: Save test case from EvalResult (#2902)
- chore: bump @aws-sdk/client-bedrock-runtime from 3.734.0 to 3.738.0 (#2906)
- chore: bump openai from 4.80.1 to 4.81.0 (#2905)
- chore: bump version 0.103.18 (#2932)
- chore: improvements to refusal detection (#2903)
- test: configure default globalConfig mock and logger mock (#2915)

### Fixed

- fix(generation): handle cases where vars is not an array (#2916)
- fix(providers): handle function expressions in transform response (#2917)
- fix(webui): improve dark mode syntax highlighting in HTTP request editor (#2911)
- fix(webui): improve spacing between Back and Next buttons (#2912)
- fix(webui): update Next button styling to support dark mode (#2898)
- fix: broken docs build (#2937)

### Documentation

- docs(examples): update and clean up DeepSeek R1 example README (#2918)

## [0.103.17] - 2025-01-30

### Added

- feat(launcher): Add launcher page and Cloudflare deploy action (#2599)
- feat(providers): Add JFrog ML provider (#2872)

### Changed

- chore(build): Move dependencies to devDependencies (#2876)
- chore(redteam): Update grader SpecializedAdviceGrader (#2895)
- chore(redteam): Update graders: imitation, overreliance (#2882)
- chore(redteam): Update graders: politics and RBAC (#2878)
- chore(redteam): Update SQL injection and shell injection graders (#2870)
- chore(redteam): Remove RedTeamProvider response (#2899)
- chore(build): Bump version to 0.103.17 (#2900)
- docs: Fix broken transformVars example (#2887)
- test: Add unit test for src/providers/bedrockUtil.ts (#2879)
- test: Add unit test for src/redteam/plugins/shellInjection.ts (#2871)

### Fixed

- fix(assertions): Add valueFromScript support to contains, equals, and startsWith assertions (#2890)
- fix(golang-provider): Support internal package imports by preserving module structure (#2888)

### Dependencies

- chore(deps): Move tsx to dev dependencies (#2884)
- chore(deps): Update Drizzle dependencies (#2877)

### Documentation

- docs(providers): Fix syntax and formatting in examples (#2875)

## [0.103.16] - 2025-01-28

### Added

- feat(eval): Support reasoning effort and usage tokens (#2817)
- feat(providers): Add support for anthropic citations (#2854)
- feat(redteam): Add RAG Full Document Exfiltration plugin (#2820)
- feat(tests): Add support for loading tests from JSONL files (#2842)

### Changed

- chore(eval): Support reasoning field (#2867)
- chore(providers): Add common provider types for redteam providers (#2856)
- chore(providers): Update google provider with better support for latest gemini models (#2838)
- chore(redteam): Add redteam run analytics (#2852)
- chore(package): Bump version 0.103.16 (#2869)
- chore(package): Ensure correct branch name when incrementing package version (#2851)
- chore(package): Exclude test files from npm package (#2862)
- chore(package): Simplify files field in package.json (#2868)
- chore(dev): Upgrade development versions of Node.js to v22 and Python to 3.13 (#2340)

### Fixed

- fix(openrouter): Pass through `passthrough` (#2863)
- fix(redteam): Run strategies on intents (#2866)
- fix(sharing): Combine sharing configuration from multiple promptfooconfigs (#2855)

### Dependencies

- chore(deps): Remove unused dependencies (#2861)
- chore(deps): Update patch and minor dependency versions (#2860)

### Documentation

- docs(deepseek): Deepseek censorship article (#2864)
- docs(simulated-user): Improve simulated user example (#2865)

### Tests

- test(redteam): Add unit test for src/redteam/plugins/beavertails.ts (#2844)
- test(redteam): Add unit test for src/redteam/plugins/contracts.ts (#2845)
- test: add unit test for src/providers.ts (#2874)
- test: add unit test for src/redteam/providers/iterative.ts (#2858)
- test: add unit test for src/types/index.ts (#2857)

## [0.103.15] - 2025-01-28

### Changed

- chore(providers): Add Hyperbolic alias (#2826)
- chore(providers): Add Perplexity alias (#2836)
- chore(providers): Add Cloudera alias (#2823)
- chore(providers): Make Adaline a peer dependency (#2833)
- chore(providers): Support chatgpt-4o-latest alias in OpenAI provider (#2841)
- chore(providers): Handle empty content due to Azure content filter (#2822)
- chore(assertions): Add not-is-refusal assertion (#2840)
- chore(redteam): Add stack trace to generate/run errors (#2831)
- chore(redteam): Reduce science fiction jailbreaks (#2830)
- chore(redteam): Switch from stateless to stateful (#2839)
- docs: Update contributing guide and fix docs build break (#2849)
- docs: Add terms of service (#2821)
- docs: Clean up LocalAI title (#2824)
- docs: Minor updates to provider documentation sidebar order (#2827)
- docs: Update contributing guide with helpful links and update new release documentation (#2843)
- docs: Update documentation with new models and features (#2837)
- test: Add unit test for src/providers/portkey.ts (#2825)
- test: Add unit test for src/redteam/plugins/asciiSmuggling.ts (#2846)

### Dependencies

- chore(deps): Bump OpenAI from 4.80.0 to 4.80.1 (#2835)
- chore(deps): Bump version to 0.103.15 (#2850)

## [0.103.14] - 2025-01-24

### Added

- feat(redteam): add InsultsGrader for insult detection (#2814)

### Changed

- feat: ability to export to burp (#2807)
- feat: pull and set sessionIds in the request and response body (#2784)
- fix: use controlled accordion for signature auth (#2789)
- chore: bump @anthropic-ai/sdk from 0.33.1 to 0.35.0 (#2790)
- chore: bump openai from 4.79.1 to 4.79.4 (#2791)
- chore: improve specialized advice grader (#2793)
- chore: unsafe practices grader (#2796)
- chore: more harmful graders (#2797)
- chore: sort by priority strategies in report view (#2809)
- chore: add graders for drugs, illegal activities, cybercrime, radicalization (#2810)
- chore: burp docs, improvements, and ui (#2818)
- chore: bump @aws-sdk/client-bedrock-runtime from 3.731.1 to 3.734.0 (#2815)
- chore: add keyfile upload (#2787)
- test: add unit test for src/assertions/contextRelevance.ts (#2804)
- test: add unit test for src/assertions/geval.ts (#2803)
- test: add unit test for src/fetch.ts (#2781)
- test: add unit test for src/assertions/contextFaithfulness.ts (#2798)
- test: add unit test for src/assertions/answerRelevance.ts (#2799)
- test: add unit test for src/assertions/contextRecall.ts (#2800)
- test: add unit test for src/assertions/modelGradedClosedQa.ts (#2801)
- refactor(fetch): remove unnecessary debug log (#2806)

### Fixed

- fix(azure): handle 400 response for content filter errors (#2812)
- fix(ui): ensure that a default value of the signature data field is populated into the redteam config (#2788)
- fix(docs): random grammar fix for model-graded metrics (#2794)

### Dependencies

- chore(deps): update LLM provider dependencies (#2795)

### Documentation

- docs(config): add status page link to footer (#2811)

### Tests

- test(openai): move OpenAI provider tests to dedicated file (#2802)
- test: add unit test for src/providers/adaline.gateway.ts (#2834)

## [0.103.13] - 2025-01-21

### Tests

- test: add unit test for src/types/providers.ts (#2766)
- test: add unit test for src/redteam/plugins/competitors.ts (#2764)

### Added

- feat(redteam): Add guardrail option to redteam ui & update transform response (#2688)
- feat: Share chunked results (#2632)

### Changed

- feat: http provider auth signature support (#2755)
- chore: improve http signature setup (#2779)
- chore(fetch): sanitize sensitive data in debug logs (#2778)
- chore(redteam): enhance logging and test count formatting (#2775)

### Fixed

- fix(fetch): correct TLS options for proxy settings (#2783)

### Dependencies

- chore(deps): bump vite from 5.4.11 to 5.4.12 in the npm_and_yarn group (#2777)
- chore(deps): bump vite from 5.4.9 to 5.4.14 in /examples/jest-integration in the npm_and_yarn group across 1 directory (#2776)

## [0.103.12] - 2025-01-21

### Changed

- chore(providers): Add DeepSeek provider alias (#2768)
- chore(types): Remove unused 'getSessionId' field from ApiProvider (#2765)
- chore(redteam): Add copyright violations grader (#2770)
- chore(redteam): Show plugin in strategy stats prompt/response examples (#2758)
- chore(redteam): Improve competitors grader (#2761)
- chore(lint): Resolve trailing whitespace issues in YAML file (#2767)
- test: Add unit test for src/providers/bam.ts (#2748)
- test: Add unit test for src/redteam/graders.ts (#2762)
- test: Add unit test for src/redteam/plugins/harmful/graders.ts (#2763)
- test: Add unit test for src/redteam/plugins/harmful/graders.ts (#2771)
- test: Add unit test for src/redteam/providers/crescendo/index.ts (#2749)
- test: Add mocks to reduce CI flakes and logs (#2774)

### Fixed

- fix(providers): Add support for tool_resources in OpenAI assistants (#2772)
- fix(providers): Do not set top_p, presence_penalty, or frequency_penalty by default in OpenAI providers (#2753)
- fix(providers): Handle serialization bug in defaultTest for provider overrides with self references (Groq) (#2760)
- fix(webui): Add error boundary to React Markdown component (#2756)
- fix(redteam): Add missing strategy tags (#2769)
- fix(redteam): Empty response is not a failure for red team (#2754)
- fix(redteam): Self-harm, graphic, sexual content, competitors false positives (#2759)

### Dependencies

- chore(deps): Bump @aws-sdk/client-bedrock-runtime from 3.730.0 to 3.731.1 (#2750)
- chore(deps): Bump openai from 4.78.1 to 4.79.1 (#2751)

## [0.103.11] - 2025-01-20

### Changed

- chore: update vars type definition in Test Case to support nested objects (#2738)
- chore(providers): add config.o1 flag for Azure o1 model support (#2710)
- chore(assertions): handle OpenAI tool call with content (#2741)
- chore(fetch): use undici to set global proxy dispatcher (#2737)
- chore(providers): update Groq documentation with latest models (#2733)
- chore(logger): expose additional logger methods (#2731)
- refactor: remove dynamic import for OpenAiChatCompletionProvider (#2739)
- refactor: remove async imports for third-party integrations (#2746)
- refactor: remove dynamic import for fetchWithProxy (#2742)
- build: create `dist/` using TypeScript's `"module": "Node16"` setting (#2686)
- revert: "build: create `dist/` using TypeScript's `"module": "Node16"` setting (#2686)" (#2747)
- docs: LangChain example (#2735)
- docs: resolve duplicate route warning on docs/providers (#2676)
- docs: update app details (#2734)
- test: add unit test for src/logger.ts (#2732)
- test: Add unit test for src/providers/openai.ts (#2700)
- test: Add unit test for src/providers/websocket.ts (#2658)
- test: Add unit test for src/redteam/strategies/crescendo.ts (#2679)
- test: Add unit test for src/redteam/strategies/gcg.ts (#2680)
- test: Add unit test for src/redteam/strategies/index.ts (#2682)
- test: Add unit test for src/util/exportToFile/index.ts (#2666)

### Fixed

- fix(webui): ensure nested variables are rendered correctly (#2736)
- fix(assertions): support JavaScript files in CSV assertions file:// protocol (#2723)
- fix(redteam): don't blow up when translation fails (#2740)

### Dependencies

- chore(deps): bump @aws-sdk/client-bedrock-runtime from 3.726.1 to 3.730.0 (#2727)
- chore(deps): bump @azure/identity from 4.5.0 to 4.6.0 (#2728)
- chore(deps): update Docusaurus version (#2730)

### Documentation

- docs(faq): enhance documentation on proxies and SSL certificates (#2725)

## [0.103.10] - 2025-01-16

### Tests

- test: Add unit test for src/redteam/sharedFrontend.ts (#2690)

### Added

- feat(moderation): Add guardrail checks and logging for moderation (#2624)
- feat(redteam): Add support for built-in guardrails (#2654)

### Changed

- fix: Don't throw in HTTP provider on non-2xx (#2689)
- fix: Eval description in `promptfoo list evals` (#2668)
- fix: Handle HTTP errors better (#2687)
- fix: Make back/next icons consistent (#2707)
- fix: Resolve defaultTest and test providers when called via Node (#2664)
- fix: WebUI should automatically refresh with new evals (#2672)
- chore: Add email to remote inference requests (#2647)
- chore: Add envar for max harmful tests per request (#2714)
- chore: Bump @aws-sdk/client-bedrock-runtime from 3.726.0 to 3.726.1 (#2641)
- chore: Bump groq-sdk from 0.11.0 to 0.12.0 (#2642)
- chore: Bump openai from 4.78.0 to 4.78.1 (#2643)
- chore: Check email status (#2651)
- chore: Organize advanced configurations UI (#2713)
- chore: Standardize ellipsize function across codebase (#2698)
- chore: Update unaligned timeout (#2696)
- chore(assertion): Update doc (#2705)
- chore(ci): Add shell format check to CI workflow (#2669)
- chore(cli): Update show command to default to most recent eval (#2718)
- chore(config): Clean up and comment unused configurations (#2646)
- chore(providers): Add error handling for request transforms in HTTP provider (#2697)
- chore(providers): Add validateStatus option to HTTP provider (#2691)
- chore(providers): Change default validateStatus to accept all HTTP status codes (#2712)
- chore(redteam): Add more abort checkpoints for redteam runs (#2717)
- chore(redteam): Enhance debug logging in iterative provider (#2695)
- chore(redteam): Improve HTTP transform configuration placeholders (#2702)
- chore(webui): Add configurable validateStatus to redteam HTTP target setup (#2706)
- docs: Add redirect for troubleshooting link (#2653)
- docs: Updated plugin table and harmful page (#2560)
- test: Add unit test for src/assertions/guardrail.ts (#2656)
- test: Add unit test for src/providers/promptfoo.ts (#2662)
- test: Add unit test for src/providers/simulatedUser.ts (#2670)
- test: Add unit test for src/providers/webhook.ts (#2661)
- test: Add unit test for src/redteam/plugins/indirectPromptInjection.ts (#2663)
- test: Add unit test for src/redteam/strategies/bestOfN.ts (#2677)
- test: Add unit test for src/redteam/strategies/likert.ts (#2681)
- test: Add unit test for src/utils/text.ts (#2701)
- test: Fix flaky test (#2715)
- test: Make share test more robust (#2716)
- test: Support randomizing test execution order (#2556)
- chore(providers): automate watsonx provider to fetch model costs dynamically (#2703)
- Revert "test: Add unit test for src/redteam/sharedFrontend.ts" (#2721)

### Fixed

- fix(ci): Resolve redteam integration test failure by setting author (#2667)
- fix(logging): Enforce single-argument type for logger methods (#2719)
- fix(providers): Lazy load @azure/identity (#2708)
- fix(redteam): Adjust divergent repetition plugin prompt formatting (#2639)
- fix(ui): Don't select a stateful/stateless setting if discrepancy exists between configured providers (#2650)
- fix(ui): Fix stateful/stateless setting for providers (#2649)
- fix(webui): Ensure user's selection of system statefulness is correctly persisted in config and UI (#2645)

### Documentation

- docs(links): Update Discord links to new invite (#2675)
- docs(strategy-table): Enhance grouping and ordering logic (#2640)

## [0.103.9] - 2025-01-13

### Tests

- test: Add unit test for src/providers.ts (#2671)
- test: Add unit test for src/globalConfig/accounts.ts (#2652)

### Added

- feat(tests): Import tests from JS/TS (#2635)
- feat(redteam): Add GCG strategy (#2637)
- feat(redteam): Add Likert-based jailbreak strategy (#2614)

### Changed

- chore(redteam): Catch errors during iterative attacks and continue (#2631)
- chore(redteam): GCG number config (#2638)
- chore(redteam): Wrap iterative providers in try/catch (#2630)
- chore(webui): Don't actually truncate vars because they are scrollable (#2636)

### Fixed

- fix(webui): Revert 49bdcba - restore TruncatedText for var display (#2634)

## [0.103.8] - 2025-01-11

### Changed

- fix: Running redteam from cloud (#2627)
- fix: redteam strategies (#2629)
- chore: show # plugins and strats selected (#2628)o/pull/2626

## [0.103.7] - 2025-01-10

### Changed

- chore(redteam): record iterative history in metadata (#2625)
- chore(redteam): integrate grader into goat for ASR improvement (#2612)
- chore(cli): make db migrations quieter (#2621)
- chore(providers): update Azure API version for Azure provider (#2611)
- chore: Revert "chore(redteam): expose redteam run command and auto-share remote results" (#2613)
- docs: owasp illustrations (#2615)
- docs: plugin and strategy graphics (#2610)
- chore(site): add bio and photo of new team member (#2626)

### Fixed

- fix(webui): add default background for image lightbox (#2616)
- fix(openrouter): pass through openrouter-specific options (#2620)

### Dependencies

- chore(deps): bump @aws-sdk/client-bedrock-runtime from 3.723.0 to 3.726.0 (#2618)
- chore(deps): bump groq-sdk from 0.10.0 to 0.11.0 (#2619)
- chore(deps): bump openai from 4.77.4 to 4.78.0 (#2617)

### Documentation

- docs(site): add vedant to the about page (#2622)
- docs(site): update grid breakpoints for better spacing of team members on about page (#2623)

## [0.103.6] - 2025-01-09

### Changed

- chore(examples): add image saving hook for DALL-E outputs in redteam-dalle (#2607)
- chore(redteam): expose redteam run command and auto-share remote results (#2609)
- chore(redteam): store attack prompt instead of rendered prompt in metadata (#2602)
- chore(workflows): add actionlint GitHub Action for workflow validation (#2604)
- chore(ci): updated yanked dependency and ruff format (#2608)

### Fixed

- fix(docker): correct string concatenation for BUILD_DATE in GitHub Actions (#2603)
- fix(providers): convert anthropic bedrock lone system messages to user messages for compatibility with model graded metrics (#2606)

### Documentation

- docs(caching): expand documentation on caching mechanisms (#2605)

## [0.103.5] - 2025-01-09

### Added

- feat(fetch): Add support for custom SSL certificates (#2591)

### Changed

- chore(assertions): Improve Python assertion configuration passing (#2583)
- chore(debug): Enhance logging for null/undefined template variables (#2588)
- chore(providers): Allow ability to set custom default embedding provider (#2587)
- chore(providers): Improve error handling in HTTP provider (#2593)
- chore(redteam): Add grader to crescendo to increase ASR (#2594)
- chore(webui): Add plugin category on the recently used cards (#2600)
- chore(webui): Highlight selected strats just like plugins (#2601)
- chore(webui): Replace initial prompt with last redteam prompt when it exists (#2598)
- chore(webui): Response parser -> response transform (#2584)

### Fixed

- fix(cli): filterMode `failures` should omit `errors` (#2590)
- fix(providers): Handle bad HTTP status code (#2589)
- fix(redteam): ascii-smuggling is a plugin, not a strategy (#2585)
- fix(redteam): Use OS-agnostic temp file (#2586)

### Dependencies

- chore(deps): Update dependencies to latest versions (#2597)

### Documentation

- docs(license): Update year and clarify licensing terms (#2596)
- docs(providers): Update overview table with new entries (#2592)

## [0.103.4] - 2025-01-08

### Added

- feat(cli): add --filter-errors-only parameter to `eval` (#2539)
- feat(providers): f5 provider placeholder (#2563)
- feat(assertions): add support for specifying function names in external assertions (#2548)

### Changed

- chore(providers): add support for the WATSONX_AI_AUTH_TYPE env (#2547)
- chore(providers): add debug logs to llama provider (#2569)
- chore(redteam): add debug to cyberseceval (#2549)
- chore(redteam): add english language cyberseceval (#2561)
- chore(redteam): adjust parameters for iterativeTree strategy (#2535)
- chore(redteam): improve dialog content for load example configuration (#2574)
- chore(redteam): improve grader in jailbreak:tree strategy (#2565)
- chore(redteam): improve iterative provider with test case grader (#2552)
- chore(redteam): improve tree node selection. Add metadata (#2538)
- chore(redteam): reduce iterative image provider refusals (#2578)
- chore(tests): improve misc test setup and teardown (#2579)
- chore(webui): enhance metadata expand/collapse handling (#2550)
- chore(webui): Add type for provider test response (#2567)
- chore(assertions): minor change to python assert example and revert provider to gpt4 mini (#2564)
- chore(webui): ensure provider overrides are displayed correctly (#2546)
- docs: improve dark mode styles on security page (#2562)
- docs: jailbreak blog post (#2575)
- docs: missing plugins (#2558)
- docs: updates to llm vulnerability types page (#2527)
- docs: updating typo for g-eval pages (#2568)
- docs: only show frameworks in compliance section (#2559)
- chore(docs): improve dark mode on redteam configuration (#2553)
- chore(docs): sort plugins by pluginId (#2536)

### Fixed

- fix(assertions): ensure that Python assertions can reference the config as per the example given (#2551)

### Dependencies

- chore(deps): update dependencies to latest minor and patch versions (#2533)
- chore(deps): bump @aws-sdk/client-bedrock-runtime from 3.716.0 to 3.721.0 (#2532)
- chore(deps): bump @aws-sdk/client-bedrock-runtime from 3.721.0 to 3.723.0 (#2554)
- chore(deps): bump openai from 4.77.0 to 4.77.3 (#2544)
- chore(deps): update lock file to resolve dependency issues (#2545)
- chore(deps): update lock file to resolve yanked dependency (#2581)

### Documentation

- docs(blog): improve the usage instructions for jailbreak dalle post (#2576)
- docs(llm-vulnerability-scanner): improve dark mode styles (#2577)
- docs(styles): improve dark mode styles for index page (#2580)
- docs(troubleshooting): adjust sidebar order and update example version (#2557)

## [0.103.3] - 2025-01-03

### Added

- feat(redteam): add system prompt override plugin (#2524)

### Changed

- feat: cyberseceval plugin (#2523)
- chore(vertex): ability to override api version (#2529)
- chore: add more debug info to API health check (#2531)
- chore: switch cloud `run` to use --config param (#2520)
- docs: update owasp top 10 page (#2515)
- docs: misc improvements (#2525)

### Fixed

- fix(gemini): support gemini thinking model (#2526)
- fix(docs): correct broken link in blog post (#2522)
- fix(docs): conditionally enable gtag only in production (#2530)

### Documentation

- docs(blog): unbounded consumption (#2521)
- docs(redteam): update configuration.md (#2543)

## [0.103.2] - 2024-12-31

### Changed

- feat: run redteam from cloud config (#2503)
- feat: divergent repetition plugin (#2517)
- docs: guardrails ui (#2518)
- feat: granular envars for memory control (#2509)
- fix: use `default` when importing cjs module (#2506)
- docs: readme overhaul (#2502)
- chore(redteam): make numIterations configurable for iterative strategy (#2511)
- chore(webui): enhance styling and responsiveness for StrategyStats component (#2485)
- chore(providers): make number of retry attempts configurable for HTTP provider (#2512)
- chore(providers): add configurable retry attempts for AWS Bedrock. Improve error handling (#2514)
- chore(redteam): handle empty and refusal responses (#2516)
- docs: divergent repetition to plugins table (#2519)

### Fixed

- fix(moderation): handle empty output to avoid false positives (#2508)
- fix(fetch): correct retries logic to ensure at least one attempt (#2513)

## [0.103.1] - 2024-12-24

### Changed

- fix: send config purpose when running in web ui (#2504)
- fix: include `sharing` in generated redteam config (#2505)
- docs: g-eval docs (#2501)

## [0.103.0] - 2024-12-23

### Added

- feat(eval): Add sheet identifier to Google Sheets URL for saving eval results (#2348)
- feat(eval): Add support for Hugging Face datasets (#2497)
- feat(redteam): Ability to set the number of test cases per plugin (#2480)
- feat(redteam): Beavertails plugin (#2500)
- feat(redteam): Best-of-n jailbreak (#2495)
- feat(redteam): Dedicated custom input section (#2493)
- feat(redteam): Harmful:cybercrime:malicious-code (#2481)
- feat(redteam): Recently used plugins (#2488)
- feat(redteam): Support `intent` sequences (#2487)

### Changed

- chore(redteam): Add "View Probes" button (#2492)
- chore(redteam): Enhance metadata tracking for iterative provider (#2482)
- chore(redteam): Improve scoring in iterative providers (#2486)
- chore(redteam): Record stateless telemetry (#2477)
- chore(examples): Revert redteam-ollama example to previous version (#2499)
- docs: Cyberseceval (#2494)
- docs: Plugins overview (#2448)
- docs: Strategy overview (#2449)

### Fixed

- fix(redteam): Ability to set custom target (#2483)
- fix(redteam): Apply delay to redteam providers (#2498)
- fix(redteam): Scroll to top when changing tabs (#2484)
- fix(redteam): State management for raw HTTP requests (#2491)

### Dependencies

- chore(deps): Bump @aws-sdk/client-bedrock-runtime from 3.714.0 to 3.716.0 (#2479)

### Documentation

- docs(providers): Add new providers to documentation (#2496)

## [0.102.4] - 2024-12-20

### Changed

- feat: add G-Eval assertion (#2436)
- feat: ability to set delay from webui (#2474)
- fix: resolve circular reference issue in groq provider (#2475)
- chore: placeholder for ied (#2478)

### Fixed

- fix(provider): ensure system prompt is formatted correctly for amazon nova models (#2476)

### Documentation

- docs(red-team): update default strategy documentation (#2473)

## [0.102.3] - 2024-12-19

### Changed

- feat: pliny plugin (#2469)
- feat: meth plugin (#2470)

### Fixed

- fix(redteam): resolve prompt rendering issue in goat provider (#2472)

### Dependencies

- chore(deps): update dependencies to latest versions (#2442)

## [0.102.2] - 2024-12-19

### Added

- feat(eval): Add metadata filtering to `promptfoo eval` (#2460)
- feat(redteam): Implement `basic` strategy to skip strategy-less tests (#2461)
- feat(redteam): Show messages for multi-turn providers (#2454)
- feat(webui): Add search bar for reports (#2458)

### Changed

- chore(providers): Add new OpenAI O1 model versions (#2450)
- chore(ci): Handle fork PRs without secrets correctly (#2443)
- chore(ci): Update Node.js 22.x matrix configuration (#2444)
- chore(ci): Move workflow assets to .github/assets (#2445)
- chore(redteam): Update target handling for model-based strategies (#2466)
- docs: Update RAG red team details (#2459)

### Fixed

- fix(providers): Fix O1 model detection (#2455)
- fix(redteam): Handle invalid message from GOAT (#2462)
- fix(redteam): Handle null target model responses in GOAT and improve safeJsonStringify (#2465)
- fix(redteam): Improve logging and message handling in Crescendo and GOAT providers (#2467)
- fix(redteam): Properly write target response to iterative (#2447)
- fix(redteam): Skip iterative turn on refusal (#2464)

### Dependencies

- chore(deps): Bump @anthropic-ai/sdk from 0.32.1 to 0.33.1 (#2451)
- chore(deps): Bump @aws-sdk/client-bedrock-runtime from 3.712.0 to 3.714.0 (#2446)
- chore(deps): Bump openai from 4.76.3 to 4.77.0 (#2452)

## [0.102.1] - 2024-12-17

### Added

- feat(redteam): ability to upload intents from csv (#2424)
- feat(redteam): switch to rag example (#2432)

### Changed

- chore(cli): address punycode deprecation warning for Node.js 22 (#2440)
- chore(redteam): format extraction prompts as chat messages (#2429)
- chore(redteam): integration tests (#2413)
- chore(redteam): move plugin collections out of plugin type (#2435)
- chore(redteam): raise timeout on unaligned provider to 60s (#2434)
- chore(redteam): update owasp mappings (#2316)
- chore(redteam): update plugin and strategy display names and descriptions (#2387)
- chore(redteam): minor styling improvements to TestTargetConfiguration (#2430)
- chore(redteam): remove horizontal scroll from redteam setup tabs (#2420)

### Fixed

- fix(redteam): add support for entity merging in config (#2433)
- fix(redteam): combine strategy configs for chained strategies (#2415)
- fix(redteam): don't fall back if entity and purpose extraction fails (#2428)
- fix(redteam): integration test (#2431)
- fix(redteam): make cross-session-leak not default (#2427)
- fix(redteam): remove duplicate `intent` plugin (#2426)
- fix(redteam): dark mode in test targets ui (#2425)
- fix(redteam): resolve invalid DOM nesting of ul elements in Strategies component (#2421)
- fix(evaluator): handle circular references during error logging (#2441)

### Dependencies

- chore(deps): bump @aws-sdk/client-bedrock-runtime from 3.709.0 to 3.712.0 (#2418)
- chore(deps): bump groq-sdk from 0.9.0 to 0.9.1 (#2416)
- chore(deps): bump openai from 4.76.2 to 4.76.3 (#2417)

## [0.102.0] - 2024-12-16

### Added

- feat(redteam): add api healthcheck to redteam generate (#2398)

### Changed

- feat: add raw HTTP request support to Targets UI (#2407)
- feat: add HTTP provider configuration generator (#2409)
- feat: generate http config button (#2411)
- feat: run redteam in web ui (#2025)
- fix: exit codes and tests (#2414)
- docs: add docs for model-graded metrics (#2406)

## [0.101.2] - 2024-12-14

### Added

- feat(webui): implement cloud API health check functionality (#2397)
- feat(webui): redteam attack flow chart (#2389)
- feat(webui): strategy stats drawer (#2388)
- feat(webui): Filter Results view by errors (#2394)

### Changed

- revert: refactor(evaluator): enhance variable resolution and prompt rendering (#2386)
- chore(docker): add version info to docker build (#2401)
- chore(docs): Update README.md (#2391)

### Fixed

- fix(redteam): improve error message for plugin validation (#2395)
- fix(redteam): improve redteam strategy validation with detailed error messages (#2396)
- fix(webui): hide "show failures" checkbox on 1-column evals (#2393)

### Dependencies

- chore(deps): bump openai from 4.76.1 to 4.76.2 (#2390)

## [0.101.1] - 2024-12-13

### Added

- feat(eval): Separate errors from assert failures (#2214)
- feat(eval): Support more than one multi-turn conversation in the same eval with conversationId metadata field (#2360)
- feat: chunk results during share to handle large evals (#2381)

### Changed

- fix: use safeJsonStringify (#2385)
- chore(evaluator): Enhance variable resolution and prompt rendering (#2380)
- chore(ci): Remove outdated package-lock.json after enabling workspaces in package.json (#2377)
- chore(examples): Add Ollama red team example from blog post (#2374)
- Revert "feat: chunk results during share to handle large evals" (#2399)

### Fixed

- fix(cli): Fix punycode deprecation warning (#2384)
- fix(cli): Re-enable validation warning for invalid dereferenced configs (#2373)
- fix(prompts): Restore behavior that delays YAML parsing until after variable substitution (#2383)
- fix(redteam): Support file:// protocol for custom plugins (#2376)
- fix(webui): Use injectVar in redteam report view (#2366)

### Documentation

- docs(configuration): Add documentation for shared variables in tests (#2379)

## [0.101.0] - 2024-12-12

### Added

- feat(eval): Separate errors from assert failures (#2214)
- feat(eval): Support more than one multi-turn conversation in the same eval with conversationId metadata field (#2360)

### Changed

- chore(evaluator): Enhance variable resolution and prompt rendering (#2380)
- chore(ci): Remove outdated package-lock.json after enabling workspaces in package.json (#2377)
- chore(examples): Add Ollama red team example from blog post (#2374)

### Fixed

- fix(cli): Fix punycode deprecation warning (#2384)
- fix(cli): Re-enable validation warning for invalid dereferenced configs (#2373)
- fix(prompts): Restore behavior that delays YAML parsing until after variable substitution (#2383)
- fix(redteam): Support file:// protocol for custom plugins (#2376)
- fix(webui): Use injectVar in redteam report view (#2366)

### Documentation

- docs(configuration): Add documentation for shared variables in tests (#2379)

## [0.100.6] - 2024-12-11

### Changed

- chore: clean up invariant references (#2367)
- chore: invariant (#2363)
- chore(examples): add YAML schema and descriptions to config files (#2358)
- chore(providers): add debugs and make provider invariants more detailed (#2365)
- chore(redteam): add better error logging for multilingual (#2347)
- chore(redteam): add getRemoteGenerationUrl mocks to redteam tests (#2349)
- chore(redteam): Better error messaging for composite jailbreaks (#2372)
- chore(redteam): fix composite jailbreak docs (#2370)
- chore(redteam): respect --delay with redteam providers (#2369)
- chore(webui): add "save YAML" option to Save Config dialog (#2356)
- chore(webui): enhance redteam preset cards layout and styling (#2353)

### Fixed

- fix(providers): add regional model support to Bedrock (#2354)
- fix(webui): redteam setup UI should support request body objects (#2355)
- fix(providers): use Replicate moderation provider when OpenAI key not present (#2346)

### Dependencies

- chore(deps): bump @aws-sdk/client-bedrock-runtime from 3.706.0 to 3.709.0 (#2362)
- chore(deps): bump openai from 4.76.0 to 4.76.1 (#2361)
- chore(deps): update dependencies (#2350)

### Documentation

- docs(blog): new post on the EU AI Act (#2357)
- docs(redteam): Update documentation to suggest a detailed purpose (#2345)
- docs(troubleshooting): replace auto-generated index with custom overview (#2352)

## [0.100.5] - 2024-12-09

### Changed

- feat: Show current redteam and save state by @sklein12 in [#2336](https://github.com/promptfoo/promptfoo/pull/2336)
- fix: Our task API responds with a JSON object by @sklein12 in [#2337](https://github.com/promptfoo/promptfoo/pull/2337)
- fix: Attempt to fix metrics after share to self-hosted by @GICodeWarrior in [#2338](https://github.com/promptfoo/promptfoo/pull/2338)
- fix: Merge `defaultTest.vars` before applying `transformVars` by @mldangelo in [#2339](https://github.com/promptfoo/promptfoo/pull/2339)
- fix: Catch errors on purpose extraction and continue by @sklein12 in [#2344](https://github.com/promptfoo/promptfoo/pull/2344)
- chore: Allow overriding default and redteam providers globally by @sklein12 in [#2333](https://github.com/promptfoo/promptfoo/pull/2333)
- chore(providers): Align `transformRequest` with `transformResponse` behavior by @mldangelo in [#2334](https://github.com/promptfoo/promptfoo/pull/2334)
- chore: Update Node.js to v20.18.1 by @mldangelo in [#2342](https://github.com/promptfoo/promptfoo/pull/2342)
- chore: Add support for multiple Google Sheets in `promptfooconfig` by @mldangelo in [#2343](https://github.com/promptfoo/promptfoo/pull/2343)

## [0.100.4] - 2024-12-08

### Changed

- feat: "try example" in target configuration (#2335)
- chore(webui): add a reset config button (#2328)
- chore(redteam): add comments and schema to generated yaml (#2329)
- chore(webui): add select all/none for all plugins (#2326)
- chore: automate CITATION.cff version bump. Sort npm scripts (#2320)
- docs: Fix docs to reflect non-root docker user (#2324)

### Fixed

- fix(cli): recommend npx if necessary (#2325)
- fix(providers): use prompt config for structured outputs in azure (#2331)
- fix(redteam): Use cloud api for remote harmful generation (#2323)
- fix(webui): redteam bug where purpose was using old state (#2330)
- fix(webui): redteam config persist between refreshes (#2327)

### Dependencies

- chore(deps): bump openai from 4.75.0 to 4.76.0 (#2321)

## [0.100.3] - 2024-12-06

### Changed

- chore(providers): improve JSON schema support for openai azure (#2318)

### Dependencies

- chore(deps): bump the npm_and_yarn group with 2 updates (#2317)

### Documentation

- docs(aws-bedrock): add Nova model documentation and update examples (#2319)
- docs(multilingual): add language code references (#2311)

## [0.100.2] - 2024-12-06

### Added

- feat: multiline editor for http request body (#2314) by @typpo

### Fixed

- fix(redteam): Do not fail crescendo if the provider sends the wrong response (#2315) by @sklein12
- fix: remove log line (c539341)

## [0.100.1] - 2024-12-05

### Added

- feat(redteam): Multilingual generates test cases across all strats (#2313) by @sklein12

### Fixed

- fix(redteam): preserve assertion types in multilingual strategy (#2312) by @mldangelo

### Changed

- chore(redteam): Improve purpose output (779a8d4)
- chore: re-reorder target setup page (7dd11ae)
- chore: copy (158d841)
- ci: increase Docker workflow timeout to 60 minutes (414db79)

### Dependencies

- chore(deps): update multiple package dependencies (#2308) by @mldangelo

### Documentation

- docs: fix multilingual (e78e77d)

## [0.100.0] - 2024-12-05

### Added

- feat(providers): Add Amazon Nova models to Bedrock provider (#2300)
- feat(providers): Support TypeScript custom providers (#2285)
- feat(providers): Add transformRequest to HTTP provider. Rename responseParser to transformResponse (#2228)
- feat(cli): Add configurable CSV delimiter support (#2294)
- feat(redteam): Load `intents` plugin from file (#2283)
- feat(webui): Ability to configure strategies in redteam setup (#2304)
- feat(webui): Ability to upload YAML file to setup view (#2297)
- feat(webui): Column selector (#2288)

### Changed

- chore(webui): Add YAML preview and strategies to redteamReview page (#2305)
- chore(prompts): TypeScript for prompt functions (#2287)
- chore(webui): Display # selected plugins in accordion text (#2298)
- chore(redteam): Remote generation if logged into cloud (#2286)
- chore(cli): Write `promptfoo-errors.log` on error (#2303)
- chore(cli): Improve error message when attempting to share incomplete eval (#2301)
- chore(redteam): Fix stateless warning (#2282)
- chore(redteam): Plugin page UX (#2299)
- chore(webui): Display average cost alongside total (#2274)
- chore(webui): Remove prompt from redteam setup purpose page (#2295)
- docs: Guide on LangChain PromptTemplates (#2235)

### Fixed

- fix(redteam): Do not store config hash if redteam generation failed (#2296)
- fix(webui): Minor bugs in redteam config UI (#2278)
- fix(cli): Replace process.exitCode with process.exit calls in share command (#2307)

### Dependencies

- chore(deps): Bump @aws-sdk/client-bedrock-runtime from 3.699.0 to 3.704.0 (#2279)
- chore(deps): Bump @aws-sdk/client-bedrock-runtime from 3.704.0 to 3.705.0 (#2290)
- chore(deps): Bump groq-sdk from 0.8.0 to 0.9.0 (#2291)
- chore(deps): Bump openai from 4.73.1 to 4.74.0 (#2280)
- chore(deps): Bump openai from 4.74.0 to 4.75.0 (#2289)

### Documentation

- docs(examples): Add redteam chatbot example (#2306)

## [0.99.1] - 2024-12-02

### Changed

- chore(docs): update --config YAML file references to match actual behavior (#2170)
- chore(providers): add \*-latest models for Anthropic (#2262)
- chore(providers): remove optional chaining in goat provider (#2253)
- chore(redteam): ability to override severity (#2260)
- chore(redteam): improve hijacking grader (#2251)
- chore(redteam): improve overreliance grader (#2246)
- chore(redteam): improve politics grader (#2258)
- chore(redteam): move harmful specialized advice plugin to unaligned provider (#2239)
- chore(redteam): move misinformation plugin from aligned to unaligned provider (#2232)
- chore(redteam): shell injection grader improvement (25%) (#2277)
- chore(redteam): update policy grader (#2244)
- chore(site): improve architecture diagram dark mode (#2254)
- chore(site): move careers link (#2242)
- chore(tests): remove console.error debug statement (#2275)
- chore(types): add Zod schema for assertion types (#2276)
- chore(webui): ability to set image min/max height (#2268)
- chore(webui): add metric column in assertions table (#2238)
- chore(webui): add pointer cursor to report view (#2272)
- chore(webui): add support for custom targets to redteam setup (#2215)
- chore(webui): combine assertion context to eval output comment dialog (#2240)
- chore(webui): improve back and next buttons for purpose/targets pages (#2269)
- chore(webui): minor improvements to redteam setup strategy and plugin selection (#2247)
- chore(webui): only show action buttons for the currently hovered cell, rather than both cells for that row (#2270)
- chore(webui): preserve whitespace in TableCommentDialog (#2237)
- chore(webui): prevent dialog from popping up repeatedly when component rerenders (#2273)
- chore(webui): remove local dashboard (#2261)
- chore(webui): select all/none in redteam setup plugins view (#2241)
- docs: GitLab integration (#2234)

### Fixed

- fix(cli): improve debugging for fetchWithRetries (#2233)
- fix(cli): refuse to share incomplete evals (#2259)
- fix(webui): support sorting on pass/fail count & raw score (#2271)
- fix(redteam): stringify non-string target provider responses in goat (#2252)

### Dependencies

- chore(deps): bump openai from 4.73.0 to 4.73.1 (#2243)
- chore(deps): sync dependency versions with promptfoo cloud (#2256)
- chore(deps): update dependencies (#2257)
- chore(deps): update lock file for yanked dependency (#2250)

## [0.99.0] - 2024-11-25

### Added

- feat(cli): `promptfoo debug` command (#2220)
- feat(eval): Read variables from PDF (#2218)
- feat(providers): Add `sequence` provider (#2217)
- feat(redteam): Citation strategy (#2223)
- feat(redteam): Composite jailbreak strategy (#2227)
- feat(redteam): Ability to limit strategies to specific plugins (#2222)

### Changed

- chore(redteam): Attempt to reuse existing server for redteam init (#2210)
- chore(redteam): Naive GOAT error handling (#2213)
- chore(redteam): Improve competitors plugin and grading (#2208)

### Fixed

- fix(eval): CSV BOM parsing (#2230)
- fix(redteam): Add missing entities field to redteam schema (#2226)
- fix(redteam): Ensure numTests is properly inherited in config for all plugin types (#2229)
- fix(redteam): Strip prompt asterisks (#2212)
- fix(redteam): Validate plugins before starting (#2219)

### Dependencies

- chore(deps): Bump @aws-sdk/client-bedrock-runtime from 3.696.0 to 3.699.0 (#2231)

### Documentation

- docs(redteam): Ollama redteam blog (#2221)
- docs(redteam): Add troubleshooting documentation (#2211)

## [0.98.0] - 2024-11-22

### Added

- feat(providers): Maintain session-id in HTTP provider (#2101)
- feat(redteam): Add custom strategy (#2166)
- feat(webui): Add CSV download to report view (#2168)
- feat(webui): Add image preview lightbox for base64 image strings (#2194)

### Changed

- chore(providers): Add GPT-4-0-2024-11-20 to supported models (#2203)
- chore(providers): Add support for UUID in transformVars (#2204)
- chore(cli): Display help for invalid args (#2196)
- chore(redteam): Add `promptfoo redteam setup` (#2172)
- chore(redteam): Init now opens web setup UI (#2191)
- chore(redteam): Update purpose UI to capture better information (#2180)
- chore(redteam): Instrument redteam setup (#2193)
- chore(redteam): Remove OpenAI key requirement in onboarding (#2187)
- chore(redteam): Remove overreliance from default (#2201)
- chore(redteam): Remove redundant harmful plugin when all subcategories are selected (#2206)
- chore(redteam): Reorganize plugins in setup (#2173)
- chore(redteam): Session parsing in UI (#2192)
- chore(redteam): Update docs for multi-turn strategies (#2182)
- chore(redteam): Update redteam init instructions (#2190)
- chore(redteam): Wrap more system purpose tags (#2202)
- chore(redteam): Wrap purposes in <Purpose> tags (#2175)

### Fixed

- fix(prompts): Parse YAML files into JSON before Nunjucks template render (#2205)
- fix(providers): Handle more response parser failures in HTTP provider (#2200)
- fix(redteam): Attempt to fix undefined redteam testcase bug (#2186)
- fix(redteam): Debug access plugin grader improvement (#2178)
- fix(redteam): Handle missing prompts in indirect prompt injection setup (#2199)
- fix(redteam): Pass isRedteam from eval database model (#2171)
- fix(webui): Handle division by zero cases in CustomMetrics component (#2195)

### Dependencies

- chore(deps): Bump @aws-sdk/client-bedrock-runtime from 3.693.0 to 3.696.0 (#2176)
- chore(deps): Update dependencies - resolve lock file issue (#2179)
- chore(deps): Update dependencies (#2169)

### Documentation

- docs(examples): Add F-score example (#2198)
- docs(examples): Modernize image classification example (#2197)
- docs(site): Add red team Hugging Face model guide (#2181)
- docs(site): Use `https` id with `url` config (#2189)

## [0.97.0] - 2024-11-18

### Added

- feat(azure): adding AzureCliCredential as a fallback authentication option (#2149)

### Changed

- feat: report shows % framework compliance as progress bar (#2160)
- feat: support for grader fewshot examples (#2162)
- feat: add support for bedrock guardrails (#2163)
- fix: crescendo feedback (#2145)
- fix: handle null test cases in strategy generation (#2146)
- refactor(redteam): extract parseGeneratedPrompts from redteam base class (#2155)
- refactor(redteam): modularize and simplify harmful plugin (#2154)
- chore: bump @aws-sdk/client-bedrock-runtime from 3.691.0 to 3.693.0 (#2147)
- chore: bump @eslint/plugin-kit from 0.2.0 to 0.2.3 in the npm_and_yarn group (#2151)
- chore: track token usage for redteam providers (#2150)
- chore(providers): misc harmful completion provider enhancements (#2153)
- chore: display strategy used in report view (#2156)
- chore: open result details in report view (#2159)
- chore: add # requests to token usage (#2158)
- chore: set redteamFinalPrompt in goat provider (#2161)
- chore(redteam): refactor harmful plugin into aligned and unaligned modules (#2164)
- chore(redteam): refactor unaligned inference API response handling (#2167)

### Fixed

- fix(share): update eval author to logged-in user when sharing (#2165)

## [0.96.2] - 2024-11-14

### Added

- feat(redteam): redteam fewshot overrides (#2138)
- feat(cli): make README.md file during onboarding init flow optional (#2054)

### Changed

- feat: helm chart for self hosted (#2003)

### Fixed

- fix(cli): remove validation warning on yaml files (#2137)
- fix(providers): handle system messages correctly for bedrock Claude models (#2141)
- fix(redteam): Config for all strategies (#2126)
- fix(webui): potential divide by 0s (#2135)
- fix(webui): restore token usage display (#2143)

### Dependencies

- chore(deps): clean up plugin action params (#2139)
- chore(deps): bump @aws-sdk/client-bedrock-runtime from 3.687.0 to 3.691.0 (#2140)
- chore(deps): update dependencies (#2133)

## [0.96.1] - 2024-11-12

### Added

- feat(ui): Respect max text length in Markdown cells (#2109)

### Changed

- chore(assertions): split assertions into separate modules (#2116)\* chore(blog): update API endpoint to canonical domain by @mldangelo in https://github.com/promptfoo/promptfoo/pull/2119
- chore(cli): add promptfoo version header to all requests (#2121)
- chore(redteam): allow goat to be used stateless or not (#2102)
- chore(redteam): Break out Prompt Metrics Types (#2120)
- chore(redteam): re-organize report categories (#2127)
- chore(docs): Fix AWS default region to match documentation (#2117)

### Fixed

- fix(cli): validate config after dereferencing (#2129)
- fix(providers): handle system messages correctly in anthropic parseMessages (#2128)

### Dependencies

- chore(deps): bump groq-sdk from 0.7.0 to 0.8.0 (#2131)
- chore(deps): update multiple dependencies (#2118)

## [0.96.0] - 2024-11-10

### Added

- feat(redteam): intent plugin (#2072)
- feat(redteam): rag poisoning plugin (#2078)
- feat(cli): --filter-sample on eval to randomly sample (#2115)
- feat(providers): azure default provider (#2107)
- feat(assertions): BLEU score (#2081)

### Changed

- chore(assertions): refactor JSON assertions (#2098)
- chore(assertions): split assertions into separate files (#2089)
- chore(cli): add --ids-only to list commands (#2076)
- chore(cli): lazily init csv assertion regex (#2111)
- chore(cli): validate json, yaml, js configs on load (#2114)
- chore(lint): format lint (#2082)
- chore(providers): add envar support for azure auth (#2106)
- chore(providers): add support for Claude 3.5 Haiku model (#2066)
- chore(providers): add support for external response_format in azure openai (#2092)
- chore(providers): azureopenai -> azure (#2113)
- chore(providers): Support AWS sessionToken and profile for authentication (#2085)
- chore(redteam): improve rbac grader (#2067)
- chore(redteam): pass context and options to target in iterativeTree provider (#2093)
- chore(redteam): Use purpose in graders (#2077)
- chore(webui): prevent unnecessary state resets in plugin configuration in redteam ui (#2071)
- chore: add yaml config validation tests (#2070)
- chore(docs): goat-blog demo component usability improvements (#2095)
- docs: use "provider" key in python prompt function (#2103)
- docs: add GOAT blog post (#2068)
- chore(blog): update API endpoint to canonical domain (#2119)

### Fixed

- fix(cli): keep eval id on `import` (#2112)
- fix(providers): portkey provider and headers (#2088)
- fix(redteam): provide target context (#2090)
- fix(providers): ensure consistent message parsing for Anthropic Claude Vision (#2069)
- fix(redteam): make remote generation URL dynamic to support dotenv loading (#2086)

### Dependencies

- chore(deps): bump @anthropic-ai/sdk from 0.31.0 to 0.32.0 (#2074)
- chore(deps): bump @anthropic-ai/sdk from 0.32.0 to 0.32.1 (#2083)
- chore(deps): bump @aws-sdk/client-bedrock-runtime from 3.686.0 to 3.687.0 (#2104)
- chore(deps): bump openai from 4.70.2 to 4.71.0 (#2073)
- chore(deps): bump openai from 4.71.0 to 4.71.1 (#2087)

## [0.95.0] - 2024-11-04

### Added

- **feat(redteam):** goat (#2006)
- **feat(webui):** add support for file providers in eval creation view via file upload by @mldangelo in https://github.com/promptfoo/promptfoo/pull/2055
- feat(webui): add support for file providers in eval creation view via file upload (#2055)

### Changed

- **feat:** save and load configs (#2044)
- **feat:** index page for report view (#2048)
- **fix:** competitors grader (#2042)
- **fix:** llm rubric markup (#2043)
- **fix:** OOM on large evals (#2049)
- **chore:** migrate rag-full example to langchain 0.3.0 (#2041)
- **chore:** add some loaders to webui pages (#2050)
- **chore(providers):** add bedrock regional inference profile IDs (#2058)
- **chore(webui):** optimize custom policy handling (#2061)
- **chore:** bump @anthropic-ai/sdk from 0.30.1 to 0.31.0 (#2062)
- **chore:** bump openai from 4.69.0 to 4.70.2 (#2063)

### Fixed

- **fix(webui):** preserve target label when switching target types (#2060)

### Dependencies

- **chore(deps):** bump langchain from 0.2.10 to 0.3.0 in /examples/rag-full (#2040)
- **chore(deps):** bump openai from 4.68.4 to 4.69.0 (#2045)
- **chore(deps):** update patch and minor dependencies (#2064)

## [0.94.6] - 2024-10-30

### Added

- feat(webui): make table header sticky (#2001)

### Changed

- feat: `promptfoo auth whoami` (#2034)
- fix: minor redteam run fixes (#2033)
- fix: report issue counts (#2037)
- fix: Integration backlink to portkey docs (#2039)
- chore: add provider to assertion function context (#2036)
- chore: add `--verbose` to redteam run (#2032)
- chore(deps-dev): bump @aws-sdk/client-bedrock-runtime from 3.679.0 to 3.682.0 (#2038)

### Dependencies

- chore(deps): bump elliptic from 6.5.7 to 6.6.0 in /src/app (#2031)
- chore(deps): bump langchain from 0.1.14 to 0.3.0 in /examples/langchain-python (#2035)

## [0.94.5] - 2024-10-28

### Changed

- fix: bump version on fetch cache key (#2029)
- fix: support browser back/forward in redteam setup (#2022)
- chore: improve ui for plugin configs (#2024)
- chore(webui): improve redteam plugin configuration UI (#2028)
- chore: Add Missing Statuses to Risk Categories (#2030)

### Fixed

- fix(ci): add disk space cleanup steps to prevent runner failures (#2018)
- fix(redteam): auto-extract injectVar from prompt template in redteam image provider (#2021)
- fix(providers): adjust bedrock anthropic default temperature (#2027)
- fix(webui): hide redteam setup dialog after seen (#2023)

### Documentation

- docs(provider): fix dalle-3 provider name (#2020)

## [0.94.4] - 2024-10-27

### Added

- **Feature:** Add simulated user provider ([#2014](https://github.com/promptfoo/promptfoo/pull/2014) by [@typpo](https://github.com/typpo))

### Changed

- **Fix:** Handle basic auth credentials in fetch requests ([#2013](https://github.com/promptfoo/promptfoo/pull/2013) by [@mldangelo](https://github.com/mldangelo))
- **Chore:** Add configuration option to disable template environment variables ([#2017](https://github.com/promptfoo/promptfoo/pull/2017) by [@mldangelo](https://github.com/mldangelo))
- **Chore (Redteam):** Improve onboarding CLI plugin configuration handling ([#2015](https://github.com/promptfoo/promptfoo/pull/2015) by [@mldangelo](https://github.com/mldangelo))

## [0.94.3] - 2024-10-26

### Changed

- feat: package import support improvements (#1995)
- feat: add adaline gateway provider (#1980)
- fix: template creation for `promptfoo init` and `promptfoo redteam init`
- chore(providers): merge prompt and provider config in azure (#2011)

## [0.94.2] - 2024-10-25

### Added

- feat(browser): `optional` arg on `click` commands (#1997)

### Changed

- feat: add browser support in redteam setup (#1998)
- fix: test case descriptions (#2000)
- fix: Http Provider parser (#1994)
- chore: save user consent when logged in via webui (#1999)
- chore: Constants are lower case (#2007)
- style(eslint): add sort-keys rule and sort type constituents (#2008)
- chore(redteam): alphabetize and normalize ordering of constants (#2002)
- revert: style(eslint): add sort-keys rule and sort type constituents (#2009)

## [0.94.1] - 2024-10-24

### Added

- **feat(schema):** Add YAML schema validation to config files by [@mldangelo](https://github.com/mldangelo) in [#1990](https://github.com/promptfoo/promptfoo/pull/1990)

### Changed

- **chore:** Don't run Docker as root by [@typpo](https://github.com/typpo) in [#1884](https://github.com/promptfoo/promptfoo/pull/1884)
- **chore(webui):** Move Snackbar out of component for reuse by [@sklein12](https://github.com/sklein12) in [#1989](https://github.com/promptfoo/promptfoo/pull/1989)
- **chore(redteam):** Send version to remote endpoint by [@typpo](https://github.com/typpo) in [#1982](https://github.com/promptfoo/promptfoo/pull/1982)
- **refactor(tests):** Reorganize test files into subdirectories by [@mldangelo](https://github.com/mldangelo) in [#1984](https://github.com/promptfoo/promptfoo/pull/1984)
- site: additional landing page (#1996)

### Fixed

- **fix(providers):** Better OpenAI rate limit handling by [@typpo](https://github.com/typpo) in [#1981](https://github.com/promptfoo/promptfoo/pull/1981)
- **fix(providers):** Refusals are not failures by [@typpo](https://github.com/typpo) in [#1991](https://github.com/promptfoo/promptfoo/pull/1991)
- **fix(redteam):** Better error handling in strategies by [@typpo](https://github.com/typpo) in [#1983](https://github.com/promptfoo/promptfoo/pull/1983)
- **fix(redteam):** Better error on remote plugins when remote is disabled by [@typpo](https://github.com/typpo) in [#1979](https://github.com/promptfoo/promptfoo/pull/1979)
- fix: prompt validation (#1993)

### Dependencies

- **chore(deps):** Bump @aws-sdk/client-bedrock-runtime from 3.677.0 to 3.678.0 by [@dependabot](https://github.com/dependabot) in [#1987](https://github.com/promptfoo/promptfoo/pull/1987)
- **chore(deps):** Bump @anthropic-ai/sdk from 0.30.0 to 0.30.1 by [@dependabot](https://github.com/dependabot) in [#1986](https://github.com/promptfoo/promptfoo/pull/1986)
- **chore(deps):** Bump OpenAI from 4.68.2 to 4.68.4 by [@dependabot](https://github.com/dependabot) in [#1985](https://github.com/promptfoo/promptfoo/pull/1985)

## [0.94.0] - 2024-10-23

### Added

- feat(providers): add support for `github` provider (#1927)
- feat(providers): add support for xAI (Grok) provider (#1967)
- feat(providers): Update HTTP Provider to support any type of request (#1920)
- feat(prompts): add context to python and javascript prompts (#1974)
- feat(webui): add ability to update eval author (#1951)
- feat(webui): add login page (#1964)
- feat(webui): add support for displaying base64-encoded images (#1937)
- feat(cli): allow referencing specific gsheet (#1942)
- feat(redteam): show passes and fails in report drawer (#1972)

### Changed

- chore(cli): disable database logging by default (#1953)
- chore(cli): move db migrations up (#1975)
- chore(cli): replace node-fetch with native fetch API (#1968)
- chore(cli): warn on unsupported test format (#1945)
- chore(providers): support AWS credentials in config file for bedrock provider (#1936)
- chore(providers): support response_format in prompt config in openai provider (#1966)
- chore(providers): update Claude 3.5 model version (#1973)
- chore(providers): update implementation of togetherAI provider (#1934)
- chore(redteam): Add redteam descriptions and display names (#1962)
- chore(redteam): Better typing for the new constants (#1965)
- chore(redteam): fix typing issue, don't return in route (#1933)
- chore(redteam): move all redteam constants to one spot (#1952)
- chore(redteam): remove providers from db (#1955)
- chore(redteam): update providers to id by id or label (#1924)
- chore(redteam): Use Provider Label as Unique ID for redteam targets (#1938)
- chore(webui): add user email management endpoints (#1949)
- chore(webui): create dedicated eval router (#1948)
- chore(webui): expose redteam init ui in navigation dropdown menu (#1926)
- chore(webui): improve max text length slider (#1939)
- chore(webui): optimize Material-UI imports for better tree-shaking (#1928)
- chore(webui): optionally record anonymous telemetry (#1940)
- chore(webui): resolve fast refresh warning by separating useToast hook (#1941)
- refactor(assertions): move utility functions to separate file (#1944)
- chore: add citation generation script and update CITATION.cff (#1914)

### Fixed

- fix(cli): add metadata to EvaluateResult model (#1978)
- fix(cli): check for python3 alias (#1971)
- fix(cli): cli properly watches all types of configs (#1929)
- fix(cli): resolve deep copy issue when using grader cli arg (#1943)
- fix(eval): set author from getUserEmail when creating Eval (#1950)
- fix(providers): improve Gemini format coercion and add tests (#1925)
- fix(providers): maybeCoerceToGeminiFormat in palm provider - parse system_instruction (#1947)

### Dependencies

- chore(deps): bump aiohttp from 3.9.5 to 3.10.2 in /examples/rag-full (#1959)
- chore(deps): bump certifi from 2023.11.17 to 2024.7.4 in /examples/python-provider (#1958)
- chore(deps): bump idna from 3.6 to 3.7 in /examples/python-provider (#1957)
- chore(deps): bump rollup from 4.21.3 to 4.24.0 in /src/app (#1961)
- chore(deps): bump starlette from 0.37.2 to 0.40.0 in /examples/rag-full (#1956)
- chore(deps): bump vite from 5.3.3 to 5.4.9 in /examples/jest-integration (#1960)
- chore(deps): migrate drizzle (#1922)
- chore(deps): update dependencies (#1913)

### Documentation

- docs(blog): adding fuzzing post (#1921)

## [0.93.3] - 2024-10-17

### Added

- **feat(assertions):** Support array of files in assertion values by [@danpe](https://github.com/promptfoo/promptfoo/pull/1897)
- **feat(redteam):** Math-prompt strategy by [@AISimplyExplained](https://github.com/promptfoo/promptfoo/pull/1907)
- feat(redteam): math-prompt strategy (#1907)
- feat: add watsonx bearer token auth and display model cost (#1904)
- feat: support array of files in assertion values (#1897)

### Changed

- **chore(providers):** Add WatsonX bearer token auth and display model cost by [@gprem09](https://github.com/promptfoo/promptfoo/pull/1904)
- **chore(redteam):** Rename math-prompt strategy and update docs by [@mldangelo](https://github.com/promptfoo/promptfoo/pull/1912)
- **chore(webui):** Redesign navigation and dark mode components by [@mldangelo](https://github.com/promptfoo/promptfoo/pull/1903)
- **chore(ci):** Correct GitHub Actions syntax for secret access by [@mldangelo](https://github.com/promptfoo/promptfoo/pull/1911)
- **chore(ci):** Fix Docker build by [@sklein12](https://github.com/promptfoo/promptfoo/pull/1910)
- **chore(ci):** Test eval share for hosted container by [@sklein12](https://github.com/promptfoo/promptfoo/pull/1908)
- **chore(ci):** Test sharing to cloud by [@sklein12](https://github.com/promptfoo/promptfoo/pull/1909)
- chore: fix docker build (#1910)
- chore(redteam): rename math-prompt strategy and update docs (#1912)
- chore: Test sharing to cloud (#1909)
- chore: Test eval share for hosted container (#1908)

### Fixed

- **fix(webui):** Navigating directly to an eval by [@sklein12](https://github.com/promptfoo/promptfoo/pull/1905)
- fix(providers): lazy load watsonx dependencies (#1977)
- fix(ci): correct GitHub Actions syntax for secret access (#1911)
- fix: Navigating directly to an eval (#1905)

### Documentation

- **docs(redteam):** Add documentation for Custom and PII plugins by [@mldangelo](https://github.com/promptfoo/promptfoo/pull/1892)

## [0.93.2] - 2024-10-16

### Fixed

- fix: sharing to hosted (#1902)
- fix: update cloud share URL path from 'results' to 'eval' (#1901)
- fix: gemini chat formatting (#1900)

### Documentation

- docs(redteam): add documentation for Custom and PII plugins (#1892)

### Changed

- **fix:** update cloud share URL path from 'results' to 'eval' by [@mldangelo](https://github.com/promptfoo/promptfoo/pull/1901)
- **fix:** gemini chat formatting by [@typpo](https://github.com/promptfoo/promptfoo/pull/1900)
- **fix:** sharing to hosted by [@sklein12](https://github.com/promptfoo/promptfoo/pull/1902)
- **chore:** add `--filter-targets` to `redteam run` by [@typpo](https://github.com/promptfoo/promptfoo/pull/1893)
- **chore:** warn users about unknown arguments after 'eval' command by [@mldangelo](https://github.com/promptfoo/promptfoo/pull/1898)
- chore(webui): redesign navigation and dark mode components (#1903)
- chore(cli): warn users about unknown arguments after 'eval' command (#1898)
- chore: add `--filter-targets` to `redteam run` (#1893)

### Dependencies

- **chore(deps):** bump `@anthropic-ai/sdk` from 0.29.0 to 0.29.1 by [@dependabot](https://github.com/promptfoo/promptfoo/pull/1894)
- chore(deps): bump @anthropic-ai/sdk from 0.29.0 to 0.29.1 (#1894)

## [0.93.1] - 2024-10-15

### Fixed

- fix: Delete all evals broken (#1891)

### Added

- feat: Redteam http target tester (#1883)

### Changed

- **feat:** Crisp chat on certain pages by [@typpo](https://github.com/promptfoo/promptfoo/pull/1880)
- **feat:** Redteam HTTP target tester by [@sklein12](https://github.com/promptfoo/promptfoo/pull/1883)
- **fix:** Do not use default config when config is explicitly set by [@typpo](https://github.com/promptfoo/promptfoo/pull/1878)
- **fix:** Delete all evals broken by [@sklein12](https://github.com/promptfoo/promptfoo/pull/1891)
- **docs:** Add RAG architecture blog post by [@vsauter](https://github.com/promptfoo/promptfoo/pull/1886)
- **refactor(webui):** Move dashboard to redteam directory by [@mldangelo](https://github.com/promptfoo/promptfoo/pull/1890)
- refactor(webui): move dashboard to redteam directory (#1890)

## [0.93.0] - 2024-10-14

### Documentation

- docs: add rag architecture blog post (#1886)

### Added

- feat(cli): add example download functionality to init command (#1875)
- feat(redteam): introduce experimental redteam setup ui (#1872)
- feat(providers): watsonx provider (#1869)
- feat(providers): node package provider (#1855)
- feat: crisp chat on certain pages (#1880)

### Changed

- chore(webui): show tools in report view (#1871)

### Fixed

- fix(cli): only set redteam on combined configs when necessary (#1879)
- fix(cli): disable remote grading with rubric prompt override (#1877)
- fix(webui): rendering evals (#1881)
- fix: do not use default config when config is explicitly set (#1878)

## [0.92.3] - 2024-10-12

### Changed

- fix: request correct structure in prompt (#1851)
- fix: Only persist custom API url in local storage if it's set through the UI (#1854)
- fix: equality failure message (#1868)
- fix: don't always persist providers (#1870)
- feat: env variable to host pf at a different url path then base (#1853)
- chore(redteam): improve custom plugin definition and validation (#1860)
- chore: move skip logic to generate (#1834)
- chore: add `--filter-targets` alias (#1863)
- chore: Cloud sharing with new format (#1840)

### Fixed

- fix(webui): resolve undefined version display in InfoModal (#1856)

### Dependencies

- chore(deps-dev): bump @aws-sdk/client-bedrock-runtime from 3.667.0 to 3.668.0 (#1857)
- chore(deps-dev): bump @aws-sdk/client-bedrock-runtime from 3.668.0 to 3.669.0 (#1865)

## [0.92.2] - 2024-10-09

### Changed

- **ci(tests)**: Separate unit and integration tests in CI pipeline by [@mldangelo](https://github.com/mldangelo) in [#1849](https://github.com/promptfoo/promptfoo/pull/1849)
  - Bump `@aws-sdk/client-bedrock-runtime` from 3.666.0 to 3.667.0 by [@dependabot](https://github.com/dependabot) in [#1845](https://github.com/promptfoo/promptfoo/pull/1845)
  - Bump `@anthropic-ai/sdk` from 0.28.0 to 0.29.0 by [@dependabot](https://github.com/dependabot) in [#1846](https://github.com/promptfoo/promptfoo/pull/1846)
  - Bump `openai` from 4.67.2 to 4.67.3 by [@dependabot](https://github.com/dependabot) in [#1844](https://github.com/promptfoo/promptfoo/pull/1844)

### Fixed

- **fix(providers)**: Dynamically import FAL-AI serverless client by [@mldangelo](https://github.com/mldangelo) in [#1850](https://github.com/promptfoo/promptfoo/pull/1850)

### Dependencies

- **chore(deps)**:

## [0.92.1] - 2024-10-08

### Added

- **feat(providers):** Add support for an optional `responseSchema` file to Google Gemini by [@aud](https://github.com/promptfoo/promptfoo/pull/1839)
- feat(providers): Add support for an optional `responseSchema` file to google gemini (#1839)

### Changed

- **fix:** count could be off if there was a test that wasn't recorded by [@sklein12](https://github.com/promptfoo/promptfoo/pull/1841)
- **fix:** support relative paths by [@sklein12](https://github.com/promptfoo/promptfoo/pull/1842)
- **fix:** Prompt ordering on tables by [@sklein12](https://github.com/promptfoo/promptfoo/pull/1843)
- **chore:** delete empty file by [@sklein12](https://github.com/promptfoo/promptfoo/pull/1829)
- **chore:** rename tables by [@sklein12](https://github.com/promptfoo/promptfoo/pull/1831)
- chore(deps-dev): bump @aws-sdk/client-bedrock-runtime from 3.665.0 to 3.666.0 (#1836)

### Fixed

- **fix(provider):** fal prompt config overrides by [@drochetti](https://github.com/promptfoo/promptfoo/pull/1835)
- fix: Prompt ordering on tables (#1843)
- fix: support relative paths (#1842)
- fix: count could be off if there was a test that wasn't recorded (#1841)

### Dependencies

- **chore(deps):** bump openai from 4.67.1 to 4.67.2 by [@dependabot](https://github.com/promptfoo/promptfoo/pull/1837)
- **chore(deps-dev):** bump @aws-sdk/client-bedrock-runtime from 3.665.0 to 3.666.0 by [@dependabot](https://github.com/promptfoo/promptfoo/pull/1836)
- chore(deps): bump openai from 4.67.1 to 4.67.2 (#1837)

### Documentation

- **docs(contributing):** expand guide for adding new providers by [@mldangelo](https://github.com/promptfoo/promptfoo/pull/1833)

## [0.92.0] - 2024-10-07

### Fixed

- fix(provider): fal prompt config overrides (#1835)

### Documentation

- docs(contributing): expand guide for adding new providers (#1833)

### Changed

- Normalize eval results in db (#1776)
- foundation model blog post (#1823)
- site: custom blog index page (#1824)
- chore(build): allow-composite-ts (#1825)
- chore(cli): improve validation for extension hooks (#1827)
- chore: rename tables (#1831)
- chore: delete empty file (#1829)

## [0.91.3] - 2024-10-04

### Added

- feat(redteam): add religion plugin (#1822)
- feat(provider-fal): allow prompt config overrides (#1815)
- feat: remove in memory table (#1820)

## [0.91.2] - 2024-10-04

### Added

- feat(cli): Add input validation to eval command (@mldangelo #1810)
- feat(cli): Add real-time logging for Python script execution (@mldangelo #1818)
- feat(providers): Add support for setting cookies in `browser` provider (@typpo #1809)

### Changed

- chore(ci): Move integration tests to separate job in GitHub Actions workflow (@mldangelo #1821)
- chore(providers): Add support for file-based response parser for HTTP provider (@mldangelo #1808)
- chore(providers): Improve error message for browser provider missing imports (67c5fed2 @typpo)
- chore(redteam): Update to specific GPT-4 model (0be9c87f @mldangelo)
- chore(site): Update intro cal.com link (ff36972e @typpo)
- chore(webui): Remove 'use client' directives from React components (bc6f4214 @mldangelo)
- docs: Add Streamlit application in browser documentation (855e80f4 @typpo)
- docs: Escape tag in documentation (9c3ae83b @typpo)
- docs: Remove responseparser from quickstart (fe17b837 @typpo)
- docs: Remove responseParser from redteam template (feda3c60 @typpo)
- docs: Update test case reference documentation (d7c7a507 @mldangelo)
- docs: Update to use `redteam run` and `redteam report` (@typpo #1814)

### Fixed

- fix(redteam): Resolve cross-session templating issues (@typpo #1811)
- fix(webui): Ensure weight is not 0 (@sklein12 #1817)

### Dependencies

- chore(deps-dev): Bump @aws-sdk/client-bedrock-runtime from 3.658.1 to 3.662.0 (@dependabot #1805)
- chore(deps-dev): Bump @aws-sdk/client-bedrock-runtime from 3.663.0 to 3.664.0 (@dependabot #1819)
- chore(deps): Bump openai from 4.66.1 to 4.67.0 (@dependabot #1804)
- chore(deps): Bump replicate from 0.34.0 to 0.34.1 (@dependabot #1806)
- chore(deps): Update dependencies (ec37ca4e @mldangelo)

## [0.91.1] - 2024-10-01

### Changed

- feat: prompts as python classmethods (#1799)

### Fixed

- fix(redteam): read redteam config during redteam eval command (#1803)

### Documentation

- docs(custom-api): update documentation and improve typing (#1802)

## [0.91.0] - 2024-10-01

### Added

- feat(cli): ask for email on public share by @typpo in #1798
- feat(cli): support input transforms by @MrFlounder in #1704
- feat(redteam): add `redteam run` command by @typpo in #1791
- feat(webui): new Chart type on the eval page of web UI by @YingjiaLiu99 in #1147

### Changed

- fix: calc the same prompt id everywhere by @sklein12 in #1795
- docs: add troubleshooting section for timeouts by @mldangelo
- docs: fix indentation by @typpo
- docs: provider index by @mldangelo in #1792
- docs: update ts-config example README with tsx loader options by @mldangelo
- site: misc redteam guide clarifications by @typpo
- chore(cli): reorganize command structure and add program name by @mldangelo
- chore(cli): simplify node version check by @mldangelo in #1794
- chore(openai): use omni moderation by default by @typpo in #1797
- chore(providers): add support for special chars in browser provider by @typpo in #1790
- chore(providers): render provider label using Nunjucks by @mldangelo in #1789
- chore(providers): warn on unknown provider types by @mldangelo in #1787
- chore(redteam): include package version in redteam run hash by @typpo in 6d2d0c65
- chore(redteam): rename and export base classes by @mldangelo in #1801
- chore(redteam): serverside generation for indirect-prompt-injection by @mldangelo
- chore(redteam): update adversarial generation to specific gpt-4o model by @typpo in 1f397f62
- chore(cli): reorganize command structure and add program name by @mldangelo in 66781927

### Fixed

- fix(build): remove ts-config path aliases until compilation works correctly by @sklein12 in #1796
- fix(cli): don't ask for email when sharing in ci or without tty by @typpo
- fix(package): use provider prompt map when running via Node package by @vsauter in #1788
- fix(redteam): don't include entities if list is empty by @typpo
- fix(redteam): OWASP aliases by @typpo in #1765

### Dependencies

- chore(deps): bump openai from 4.65.0 to 4.66.1 by @dependabot in #1800
- chore(deps): update dependencies by @mldangelo

## [0.90.3] - 2024-09-27

### Changed

- fix: browser provider ignores cert errors by @ianw_github in 9fcc9f5974d919291456292e187fba1b1bacb3e2

## [0.90.2] - 2024-09-27

### Changed

- **feat:** Add fal.ai provider by [@drochetti](https://github.com/drochetti) in [#1778](https://github.com/promptfoo/promptfoo/pull/1778)
- **feat:** Add install script for pre-built binary installation by [@mldangelo](https://github.com/mldangelo) in [#1755](https://github.com/promptfoo/promptfoo/pull/1755)
- **fix:** Improve JSON parser handling for multiple braces by [@typpo](https://github.com/typpo) in [#1766](https://github.com/promptfoo/promptfoo/pull/1766)
- **refactor(eval):** Reorganize and improve eval command options by [@mldangelo](https://github.com/mldangelo) in [#1762](https://github.com/promptfoo/promptfoo/pull/1762)
- **chore(bedrock):** Improve support for LLAMA3.1 and LLAMA3.2 model configurations by [@mldangelo](https://github.com/mldangelo) in [#1777](https://github.com/promptfoo/promptfoo/pull/1777)
- **chore(config):** Simplify config loading by [@mldangelo](https://github.com/mldangelo) in [#1779](https://github.com/promptfoo/promptfoo/pull/1779)
- **chore(redteam):** Move select plugins for server-side generation by [@mldangelo](https://github.com/mldangelo) in [#1783](https://github.com/promptfoo/promptfoo/pull/1783)
- **ci(nexe-build):** Add ARM64 support for nexe builds by [@mldangelo](https://github.com/mldangelo) in [#1780](https://github.com/promptfoo/promptfoo/pull/1780)
- **ci(nexe-build):** Update runner selection for macOS and add Windows file extension by [@mldangelo](https://github.com/mldangelo) in [#1784](https://github.com/promptfoo/promptfoo/pull/1784)

### Fixed

- **fix(providers):** Correct data types for `responseParser` in HTTP provider by [@typpo](https://github.com/typpo) in [#1764](https://github.com/promptfoo/promptfoo/pull/1764)

### Dependencies

- **chore(deps-dev):** Bump `@aws-sdk/client-bedrock-runtime` from 3.658.0 to 3.658.1 by [@dependabot](https://github.com/dependabot) in [#1769](https://github.com/promptfoo/promptfoo/pull/1769)
- **chore(deps):** Bump `replicate` from 0.33.0 to 0.34.0 by [@dependabot](https://github.com/dependabot) in [#1767](https://github.com/promptfoo/promptfoo/pull/1767)
- **chore(deps):** Bump `openai` from 4.63.0 to 4.64.0 by [@dependabot](https://github.com/dependabot) in [#1768](https://github.com/promptfoo/promptfoo/pull/1768)

## [0.90.1] - 2024-09-26

### Changed

- **chore(providers):** Updated Bedrock integration to support Llama 3.2 models. [#1763](https://github.com/promptfoo/promptfoo/pull/1763) by [@aristsakpinis93](https://github.com/aristsakpinis93)
- **chore:** Added support for config objects in JavaScript and Python assertions. [#1729](https://github.com/promptfoo/promptfoo/pull/1729) by [@vedantr](https://github.com/vedantr)
- **fix:** Improved prompts handling per provider. [#1757](https://github.com/promptfoo/promptfoo/pull/1757) by [@typpo](https://github.com/typpo)
- **fix:** Updated `--no-interactive` description and added it to the documentation. [#1761](https://github.com/promptfoo/promptfoo/pull/1761) by [@kentyman23](https://github.com/kentyman23)
- site: adding blog post for Prompt Airlines (#1774)

### Dependencies

- **chore(deps-dev):** Bumped `@aws-sdk/client-bedrock-runtime` from 3.654.0 to 3.658.0. [#1758](https://github.com/promptfoo/promptfoo/pull/1758) by [@dependabot](https://github.com/dependabot)

## [0.90.0] - 2024-09-24

### Changed

- cli: Added 'pf' as an alias for the 'promptfoo' command (@mldangelo, #1745)
- providers(bedrock): Added support for AI21 Jamba Models and Meta Llama 3.1 Models (@mldangelo, #1753)
- providers(python): Added support for file:// syntax for Python providers (@mldangelo, #1748)
- providers(http): Added support for raw requests (@typpo, #1749)
- cli: implement cloud Login functionality for private sharing (@sklein12, #1719)
- cli(redteam): aliased 'eval' in redteam namespace and prioritized redteam.yaml over promptfooconfig.yaml (@typpo, #1664)
- providers(http): Added templating support for provider URLs (@mldangelo, #1747)
- cli: read config files from directory paths (@andretran, #1721)
- Added PROMPTFOO_EXPERIMENTAL environment variable (@typpo)
- Simplified redteam consent process (@typpo)
- Improved input handling for login prompts (@mldangelo)
- Updated dependencies (@mldangelo)
- webui: fix route to edit eval description(@sklein12, #1754)
- cli: prevent logging of empty output paths (@mldangelo)
- Added raw HTTP request example (@typpo)
- Updated documentation to prefer prebuilt versions (@sklein12, #1752)
- Triggered release step in nexe build for tagged branches (@mldangelo)
- Updated release token in GitHub Actions workflow (@mldangelo)
- Added continue-on-error to nexe-build job (@mldangelo)

## [0.89.4] - 2024-09-23

### Added

- feat(webui): display suggestions (#1739)

### Changed

- feat: headless browser provider (#1736)
- feat: suggestions (#1723)
- feat: improvements to http and websocket providers (#1732)
- fix: empty state for webui (#1727)
- chore: add costs for OpenAI model "gpt-4o-2024-08-06" (#1728)
- fix: catch errors when creating share url (#1726)https://github.com/promptfoo/promptfoo/pull/1725
- fix: add missing outputPath (#1734)
- fix: output path when PROMPTFOO_LIGHTWEIGHT_RESULTS is set (#1737)
- chore: Move share action to server (#1743)
- docs: Update documentation for Tree-based Jailbreaks Strategy by @vingiarrusso in

### Fixed

- fix(prompts): add handling for function prompt (#1724)

## [0.89.3] - 2024-09-20

### Changed

- **Bug Fixes:**
  - Improved sanitization of generations ([#1713](https://github.com/promptfoo/promptfoo/pull/1713) by [@typpo](https://github.com/typpo))
  - Reverted config changes to resolve prompt file bug ([#1722](https://github.com/promptfoo/promptfoo/pull/1722) by [@mldangelo](https://github.com/mldangelo))
- **Docs**
  - Added more information to the enterprise page ([#1714](https://github.com/promptfoo/promptfoo/pull/1714) by [@typpo](https://github.com/typpo))
  - Updated the about page ([#1715](https://github.com/promptfoo/promptfoo/pull/1715) by [@typpo](https://github.com/typpo))
  - Minor landing page updates ([#1718](https://github.com/promptfoo/promptfoo/pull/1718) by [@typpo](https://github.com/typpo))
- Update documentation for Tree-based Jailbreaks Strategy (#1725)

## [0.89.2] - 2024-09-18

### Changed

- **Dependencies**: Updated project dependencies (@mldangelo)
- **Website**: Added truncate functionality to the site (@typpo)
- Fixed Node cache dependency issue (@typpo)
- Improved nexe build workflow artifact handling in CI pipeline (@mldangelo)
- Bumped version to 0.89.2 (@typpo)
-

## [0.89.1] - 2024-09-18

### Added

- **feat(provider/openai)**: support loading `response_format` from a file by [@albertlieyingadrian](https://github.com/albertlieyingadrian) in [#1711](https://github.com/promptfoo/promptfoo/pull/1711)
- **feat(matchers)**: add external file loader for LLM rubric by [@albertlieyingadrian](https://github.com/albertlieyingadrian) in [#1698](https://github.com/promptfoo/promptfoo/pull/1698)

### Changed

- **feat**: Redteam dashboard by [@typpo](https://github.com/typpo) in [#1709](https://github.com/promptfoo/promptfoo/pull/1709)
- **feat**: add WebSocket provider by [@typpo](https://github.com/typpo) in [#1712](https://github.com/promptfoo/promptfoo/pull/1712)
- **docs**: GPT vs O1 guide by [@typpo](https://github.com/typpo) in [#1703](https://github.com/promptfoo/promptfoo/pull/1703)

### Dependencies

- **chore(deps)**: bump `openai` from `4.61.1` to `4.62.0` by [@dependabot](https://github.com/dependabot) in [#1706](https://github.com/promptfoo/promptfoo/pull/1706)
- **chore(deps)**: bump `@azure/openai-assistants` from `1.0.0-beta.5` to `1.0.0-beta.6` by [@dependabot](https://github.com/dependabot) in [#1707](https://github.com/promptfoo/promptfoo/pull/1707)

## [0.89.0] - 2024-09-17

### Added

- feat(util): add nunjucks template support for file path (#1688) by @albertlieyingadrian
- feat(redteam): top level targets, plugins, strategies (#1689) by @typpo

### Changed

- feat: Migrate NextUI to a React App (#1637) by @sklein12
- feat: add golang provider (#1693) by @typpo
- feat: make config `prompts` optional (#1694) by @typpo
- chore(redteam): plumb scores per plugin and strategy (#1684) by @typpo
- chore(redteam): redteam init indent plugins and strategies by @typpo
- chore(redteam): redteam onboarding updates (#1695) by @typpo
- chore(redteam): update some framework mappings by @typpo
- refactor(csv): improve assertion parsing and add warning for single underscore usage (#1692) by @mldangelo
- docs: improve Python provider example with stub LLM function by @mldangelo

### Fixed

- fix(python): change PythonShell mode to binary to fix unicode encoding issues (#1671) by @mldangelo
- fix(python): check --version for executable path validation (#1690) by @mldangelo
- fix(providers): Mistral Error Reporting (#1691) by @GICodeWarrior

### Dependencies

- chore(deps): bump openai from 4.61.0 to 4.61.1 (#1696) by @dependabot
- chore(deps): remove nexe dev dependency by @mldangelo
- chore(deps): update eslint and related packages by @mldangelo

## [0.88.0] - 2024-09-16

### Dependencies

- chore(deps): bump replicate from 0.32.1 to 0.33.0 (#1682)

### Added

- feat(webui): display custom namedScores (#1669)

### Changed

- **Added** `--env-path` as an alias for the `--env-file` option in CLI (@mldangelo)
- **Introduced** `PROMPTFOO_LIGHTWEIGHT_RESULTS` environment variable to optimize result storage (@typpo)
- **Added** `validatePythonPath` function and improved error handling for Python scripts (@mldangelo)
- **Displayed** custom named scores in the Web UI (@khp)
- **Improved** support for structured outputs in the OpenAI provider (@mldangelo)
- **Added** OpenAI Assistant's token usage statistics (@albertlieyingadrian)
- **Added** pricing information for Azure OpenAI models (@mldangelo)
- **Improved** API URL formatting for Azure OpenAI provider (@mldangelo)
- **Fixed** prompt normalization when reading configurations (@mldangelo)
- **Resolved** Docker image issues by adding Python, ensuring the `next` output directory exists, and disabling telemetry (@mldangelo)
- **Improved** message parsing for the Anthropic provider (@mldangelo)
- **Fixed** error in loading externally defined OpenAI function calls (@mldangelo)
- **Corrected** latency assertion error for zero milliseconds latency (@albertlieyingadrian)
- **Added** a new Red Team introduction and case studies to the documentation (@typpo)
- **Updated** model references and default LLM models in the documentation (@mldangelo)
- **Fixed** typos and broken image links in the documentation (@mldangelo, @typpo)
- **Refactored** Red Team commands and types to improve code organization (@mldangelo)
- **Moved** `evaluateOptions` initialization to `evalCommand` (@mldangelo)
- **Centralized** cost calculation logic in providers (@mldangelo)
- ci: improve nexe build workflow and caching (#1683)
- chore(providers): add pricing information for Azure OpenAI models (#1681)

### Tests

- **Added** support for `file://` prefix for local file paths in the `tests:` field in configuration (@mldangelo)

## [0.87.1] - 2024-09-12

### Fixed

- fix(docker): add Python to Docker image and verify in CI (#1677)
- fix(assertions): fix latencyMs comparison with undefined to allow 0 ms latency (#1668)
- fix(providers): improve parseMessages function for anthropic (#1666)
- fix(dockerfile): ensure next out directory exists and disable next telemetry (#1665)
- fix: normalize prompts when reading configs (#1659)

### Added

- feat(python): add validatePythonPath function and improve error handling (#1670)
- feat(cli): accept '--env-path' as an alias for '--env-file' option (#1654)
- feat: PROMPTFOO_LIGHTWEIGHT_RESULTS envar (#1450)

### Documentation

- docs: red team intro (#1662)
- docs: update model references from gpt-3.5-turbo to gpt-4o-mini (#1655)

### Changed

- **Add OpenAI `o1` pricing** by [@typpo](https://github.com/typpo) in [#1649](https://github.com/promptfoo/promptfoo/pull/1649)
- **Add support for OpenAI `o1` max completion tokens** by [@mldangelo](https://github.com/mldangelo) in [#1650](https://github.com/promptfoo/promptfoo/pull/1650)
- **Share link issue when self-hosting** by [@typpo](https://github.com/typpo) in [#1647](https://github.com/promptfoo/promptfoo/pull/1647)
- **Fix OpenAI function tool callbacks handling** by [@mldangelo](https://github.com/mldangelo) in [#1648](https://github.com/promptfoo/promptfoo/pull/1648)
- **Fix broken anchor links** by [@mldangelo](https://github.com/mldangelo) in [#1645](https://github.com/promptfoo/promptfoo/pull/1645)
- **Add documentation for Echo provider** by [@mldangelo](https://github.com/mldangelo) in [#1646](https://github.com/promptfoo/promptfoo/pull/1646)
- ci: add push trigger to docker workflow (#1678)
- refactor(providers): centralize cost calculation logic (#1679)
- refactor: move evaluateOptions initialization to evalCommand (#1674)
- refactor(redteam): move redteam types to src/redteam/types (#1653)
- refactor(redteam): move redteam commands to src/redteam/commands (#1652)
- chore(providers): improve API URL formatting for Azure OpenAI provider (#1672)
- chore(providers): add openai assistant's token usage (#1661)
- chore(openai): improve support for structured outputs (#1656)
- chore: support file:// prefix for local file paths in `tests:` field in config (#1651)

## [0.87.0] - 2024-09-12

### Changed

- feat: remote strategy execution (#1592)
- fix: run db migrations first thing in cli (#1638)
- chore: add --remote to `eval` (#1639)
- chore: ability to record when feature is used (#1643)
- site: intro and image updates (#1636)

### Dependencies

- chore(deps-dev): bump @aws-sdk/client-bedrock-runtime from 3.649.0 to 3.650.0 (#1640)
- chore(deps): bump openai from 4.58.2 to 4.59.0 (#1641)

## [0.86.1] - 2024-09-11

### Changed

- feat: cross-session leak plugin (#1631)
- fix: quickswitcher (#1635)

## [0.86.0] - 2024-09-11

### Changed

- **feat**: Added MITRE Atlas plugin aliases by [@typpo](https://github.com/typpo) in [#1629](https://github.com/promptfoo/promptfoo/pull/1629)
- **chore**: Removed the NextAPI by [@sklein12](https://github.com/sklein12) in [#1599](https://github.com/promptfoo/promptfoo/pull/1599)
- **fix**: Improved rate limiting handling by [@sinedied](https://github.com/sinedied) in [#1633](https://github.com/promptfoo/promptfoo/pull/1633)
- **fix**: Ensured `name:value` pairs are unique, rather than just names, for tags by [@sklein12](https://github.com/sklein12) in [#1621](https://github.com/promptfoo/promptfoo/pull/1621)
- **chore**: Fixed paths for `ts-node` by [@sklein12](https://github.com/sklein12) in [#1628](https://github.com/promptfoo/promptfoo/pull/1628)
- **chore**: Standardized paths by [@sklein12](https://github.com/sklein12) in [#1627](https://github.com/promptfoo/promptfoo/pull/1627)

### Dependencies

- **chore(deps-dev)**: Bumped `@aws-sdk/client-bedrock-runtime` from 3.645.0 to 3.649.0 by [@dependabot](https://github.com/dependabot) in [#1632](https://github.com/promptfoo/promptfoo/pull/1632)
- **chore(deps)**: Bumped `@anthropic-ai/sdk` from 0.27.2 to 0.27.3 by [@dependabot](https://github.com/dependabot) in [#1625](https://github.com/promptfoo/promptfoo/pull/1625)
- **chore(deps)**: Bumped `openai` from 4.58.1 to 4.58.2 by [@dependabot](https://github.com/dependabot) in [#1624](https://github.com/promptfoo/promptfoo/pull/1624)

## [0.85.2] - 2024-09-10

### Changed

- feat: compliance status in redteam reports (#1619)
- fix: prompt parsing (#1620)

## [0.85.1] - 2024-09-09

### Changed

- feat: add support for markdown prompts (#1616)
- fix: Indirect Prompt Injection missing purpose and will only generate… (#1618)

### Dependencies

- chore(deps): bump openai from 4.58.0 to 4.58.1 (#1617)

## [0.85.0] - 2024-09-06

### Added

- **feat(mistral):** Update chat models and add embedding provider by @mldangelo in [#1614](https://github.com/promptfoo/promptfoo/pull/1614)
- **feat(templates):** Allow Nunjucks templating in grader context by @mldangelo in [#1606](https://github.com/promptfoo/promptfoo/pull/1606)
- **feat(redteam):** Add remote generation for multilingual strategy by @mldangelo in [#1603](https://github.com/promptfoo/promptfoo/pull/1603)
- **feat(redteam):** ASCII smuggling plugin by @typpo in [#1602](https://github.com/promptfoo/promptfoo/pull/1602)
- **feat(redteam):** More direct prompt injections by @typpo in [#1600](https://github.com/promptfoo/promptfoo/pull/1600)
- **feat(redteam):** Prompt injections for all test cases by @typpo in [commit 28605413](https://github.com/promptfoo/promptfoo/commit/28605413)

### Changed

- **refactor:** Improve project initialization and error handling by @mldangelo in [#1591](https://github.com/promptfoo/promptfoo/pull/1591)
- **chore:** Warn if API keys are not present when running `promptfoo init` by @cristiancavalli in [#1577](https://github.com/promptfoo/promptfoo/pull/1577)
- **chore:** Add info to contains-all and icontains-all error by @typpo in [#1596](https://github.com/promptfoo/promptfoo/pull/1596)
- **chore(redteam):** Export graders by @sklein12 in [#1593](https://github.com/promptfoo/promptfoo/pull/1593)
- **chore(redteam):** Export prompt generators by @sklein12 in [#1583](https://github.com/promptfoo/promptfoo/pull/1583)
- **docs:** Add information on loading scenarios from external files by @mldangelo in [commit ddcc6e59](https://github.com/promptfoo/promptfoo/commit/ddcc6e59)

### Fixed

- **fix(redteam):** Correct metric name for misinfo/pii/etc plugins by @typpo in [#1605](https://github.com/promptfoo/promptfoo/pull/1605)
- **fix(redteam):** Remove quotes and numbered results from generated prompts by @typpo in [#1601](https://github.com/promptfoo/promptfoo/pull/1601)
- **fix(redteam):** Move purpose to the right place in redteam template by @typpo in [commit 00b2ed1c](https://github.com/promptfoo/promptfoo/commit/00b2ed1c)

### Dependencies

- **chore(deps):** Bump openai from 4.57.3 to 4.58.0 by @dependabot in [#1608](https://github.com/promptfoo/promptfoo/pull/1608)
- **chore(deps):** Bump openai from 4.57.2 to 4.57.3 by @dependabot in [#1594](https://github.com/promptfoo/promptfoo/pull/1594)

### Documentation

- **docs(redteam):** Red team introduction by @typpo in [commit ba5fe14c](https://github.com/promptfoo/promptfoo/commit/ba5fe14c) and [commit 60624456](https://github.com/promptfoo/promptfoo/commit/60624456)
- **docs(redteam):** Minor redteam update by @typpo in [commit 7cad8da5](https://github.com/promptfoo/promptfoo/commit/7cad8da5)

### Tests

- **test(redteam):** Enhance nested quotes handling in parseGeneratedPrompts by @mldangelo in [commit 36f6464a](https://github.com/promptfoo/promptfoo/commit/36f6464a)

## [0.84.1] - 2024-09-04

### Changed

- fix: json parsing infinite loop (#1590)
- fix: add cache and timeout to remote grading (#1589)

## [0.84.0] - 2024-09-04

### Changed

- Support for remote `llm-rubric` (@typpo in #1585)
- Resolve foreign key constraint in `deleteAllEvals` (@mldangelo in #1581)
- Don't set OpenAI chat completion `seed=0` by default (@Sasja in #1580)
- Improve strategy JSON parsing (@typpo in #1587)
- Multilingual strategy now uses redteam provider (@typpo in #1586)
- Handle redteam remote generation error (@typpo)
- Redteam refusals are not failures for Vertex AI (@typpo)
- Reorganize redteam exports and add Strategies (@mldangelo in #1588)
- Update OpenAI config documentation (@mldangelo)
- Improve Azure environment variables and configuration documentation (@mldangelo)
- Bump dependencies and devDependencies (@mldangelo)
- Set `stream: false` in Ollama provider (@typpo, #1568)
- Bump openai from 4.57.0 to 4.57.1 (@dependabot in #1579)
- Regenerate JSON schema based on type change (@mldangelo)
- Synchronize EnvOverrides in types and validators (@mldangelo)

## [0.83.2] - 2024-09-03

### Added

- feat: add --remote to redteam generate (#1576)

## [0.83.1] - 2024-09-03

## [0.83.0] - 2024-09-03

### Changed

- feat: add onboarding flow for http endpoint (#1572)
- feat: remote generation on the cli (#1570)
- docs: update YAML syntax for prompts and providers arrays (#1574)

## [0.82.0] - 2024-09-02

### Added

- feat(redteam): add remote generation for purpose and entities by @mldangelo

### Changed

- feat: add `delay` option for redteam generate and refactor plugins by @typpo
- fix: validate all plugins before running any by @typpo
- fix: remove indirect prompt injection `config.systemPrompt` dependency by @typpo
- fix: show all strategies on report by @typpo
- fix: bfla grading by @typpo
- chore: simplify redteam types by @typpo
- chore: move redteam command locations by @typpo
- chore: defaults for redteam plugins/strategies by @typpo
- chore: clean up some redteam onboarding questions by @typpo
- chore: export redteam plugins by @typpo
- chore: rename envar by @typpo
- chore: add `PROMPTFOO_NO_REDTEAM_MODERATION` envar by @typpo
- chore(redteam): add progress bar to multilingual strategy by @mldangelo
- chore(redteam): export extraction functions by @mldangelo
- chore(docker): install peer dependencies during build by @mldangelo
- docs: update file paths to use file:// prefix by @mldangelo
- chore: clean up some redteam onboarding questions (#1569)
- chore: defaults for redteam plugins/strategies (#1521)

### Dependencies

- chore(deps-dev): bump @aws-sdk/client-bedrock-runtime from 3.637.0 to 3.642.0 by @dependabot
- chore(deps): bump replicate from 0.32.0 to 0.32.1 by @dependabot
- chore(deps): bump openai from 4.56.1 to 4.57.0 by @dependabot
- chore(deps): bump the github-actions group with 2 updates by @dependabot

## [0.81.5] - 2024-08-30

### Dependencies

- chore(deps): bump the github-actions group with 2 updates (#1566)
- chore(deps): bump replicate from 0.32.0 to 0.32.1 (#1559)
- chore(deps): bump openai from 4.56.1 to 4.57.0 (#1558)

### Fixed

- fix: remove indirect prompt injection `config.systemPrompt` dependency (#1562)
- fix: validate all plugins before running any (#1561)

### Added

- feat: add `delay` option for redteam generate and refactor plugins (#1564)
- feat(redteam): add remote generation for purpose and entities (#1555)

### Changed

- feat: global `env` var in templates (#1553)
- fix: harmful grader (#1554)
- chore: include createdAt in getStandaloneEvals (#1550)
- chore: write eval tags to database and add migration (#1551)
- style: enforce object shorthand rule (#1557)
- chore: move redteam command locations (#1565)
- chore: simplify redteam types (#1563)
- chore(deps-dev): bump @aws-sdk/client-bedrock-runtime from 3.637.0 to 3.642.0 (#1560)

## [0.81.4] - 2024-08-29

### Changed

- **fix:** redteam progress bar by @typpo in [#1548](https://github.com/promptfoo/promptfoo/pull/1548)
- **fix:** redteam grading should use defaultTest by @typpo in [#1549](https://github.com/promptfoo/promptfoo/pull/1549)
- **refactor:** move extractJsonObjects to json utility module by @mldangelo in [#1539](https://github.com/promptfoo/promptfoo/pull/1539)

### Fixed

- **fix(redteam):** fix modifier handling in PluginBase by @mldangelo in [#1538](https://github.com/promptfoo/promptfoo/pull/1538)
- **fix(testCases):** improve test case generation with retry logic by @mldangelo in [#1544](https://github.com/promptfoo/promptfoo/pull/1544)
- **fix(docker):** link peer dependencies in Docker build by @mldangelo in [#1545](https://github.com/promptfoo/promptfoo/pull/1545)
- **fix(devcontainer):** simplify and standardize development environment by @mldangelo in [#1547](https://github.com/promptfoo/promptfoo/pull/1547)

### Dependencies

- **chore(deps):** update dependencies by @mldangelo in [#1540](https://github.com/promptfoo/promptfoo/pull/1540)
- **chore(deps):** bump @anthropic-ai/sdk from 0.27.0 to 0.27.1 by @dependabot in [#1541](https://github.com/promptfoo/promptfoo/pull/1541)
- **chore(deps):** bump openai from 4.56.0 to 4.56.1 by @dependabot in [#1542](https://github.com/promptfoo/promptfoo/pull/1542)

## [0.81.3] - 2024-08-28

### Changed

- fix: use redteam provider in extractions (#1536)
- feat: Indirect prompt injection plugin (#1518)
- feat: add support for tags property in config (#1526)
- feat: ability to reference external files in plugin config (#1530)
- feat: custom redteam plugins (#1529)
- fix: remove failure messages from output (#1531)
- fix: reduce pii false positives (#1532)
- fix: Addtl Pii false positives (#1533)
- fix: RBAC plugin false positives (#1534)
- fix: redteam providers should be overriddeable (#1516)
- fix: dont use openai moderation if key not present (#1535)

### Fixed

- fix(redteam): update logic for json only response format in default provider (#1537)

## [0.81.2] - 2024-08-27

### Changed

- fix: use redteam provider in extractions (#1536)
- feat: Indirect prompt injection plugin (#1518)
- feat: add support for tags property in config (#1526)
- feat: ability to reference external files in plugin config (#1530)
- feat: custom redteam plugins (#1529)
- fix: remove failure messages from output (#1531)
- fix: reduce pii false positives (#1532)
- fix: Addtl Pii false positives (#1533)
- fix: RBAC plugin false positives (#1534)
- fix: redteam providers should be overriddeable (#1516)
- fix: dont use openai moderation if key not present (#1535)

## [0.81.1] - 2024-08-27

### Changed

- feat: Indirect prompt injection plugin (#1518)
- feat: add support for `tags` property in config (#1526)
- feat: ability to reference external files in plugin config (#1530)
- feat: custom redteam plugins (#1529)
- fix: remove failure messages from output (#1531)
- fix: reduce pii false positives (#1532)
- fix: Addtl Pii false positives (#1533)
- fix: RBAC plugin false positives (#1534)
- fix: redteam providers should be overriddeable (#1516)
- fix: dont use openai moderation if key not present (#1535)
- chore: Set jest command line setting for jest extension (#1527)

## [0.81.0] - 2024-08-26

### Added

- feat(report): performance by strategy (#1524)
- feat(ai21): Add AI21 Labs provider (#1514)
- feat(docker): add Python runtime to final image (#1519)
- feat(anthropic): add support for create message headers (prompt caching) (#1503)

### Changed

- feat: report view sidebar for previewing test failures (#1522)
- chore: add plugin/strategy descriptions (#1520)
- chore: add `promptfoo redteam plugins` command to list plugins (#1523)
- chore: clear cache status messages (#1517)

### Fixed

- fix(scriptCompletionProvider): handle UTF-8 encoding in script output (#1515)
- fix(config): support loading scenarios and tests from external files (#331)

### Dependencies

- chore(deps-dev): bump @aws-sdk/client-bedrock-runtime from 3.635.0 to 3.637.0 (#1513)

## [0.80.3] - 2024-08-22

### Changed

- **Add Support for Embeddings API (Cohere)**: Added support for the embeddings API. [#1502](https://github.com/promptfoo/promptfoo/pull/1502) by @typpo
- **Improve Download Menu**: Enhanced the web UI by improving the download menu, adding an option to download human eval test cases, and adding tests. [#1500](https://github.com/promptfoo/promptfoo/pull/1500) by @mldangelo
- **Python IPC Encoding**: Resolved an issue by ensuring that Python IPC uses UTF-8 encoding. [#1511](https://github.com/promptfoo/promptfoo/pull/1511) by @typpo
- **Dependencies**:
  - Bumped `@anthropic-ai/sdk` from `0.26.1` to `0.27.0`. [#1507](https://github.com/promptfoo/promptfoo/pull/1507) by @dependabot
  - Upgraded Docusaurus to version `3.5.2`. [#1512](https://github.com/promptfoo/promptfoo/pull/1512) by @mldangelo

## [0.80.2] - 2024-08-22

### Changed

- fix: remove prompt-extraction from base plugins (#1505)

## [0.80.1] - 2024-08-21

### Added

- feat(redteam): improve test generation and reporting (#1481)
- feat(eval)!: remove interactive providers option (#1487)

### Changed

- refactor(harmful): improve test generation and deduplication (#1480)
- fix: hosted load shared eval (#1482)
- fix: Generate correct url for hosted shared evals (#1484)
- feat: multilingual strategy (#1483)
- chore(eslint): add and configure eslint-plugin-unicorn (#1489)
- fix: include vars in python provider cache key (#1493)
- fix: Including prompt extraction broke redteam generation (#1494)
- fix: floating point comparisons in matchers (#1486)
- site: enterprise breakdown (#1495)
- fix: Prompt setup during redteam generation (#1496)
- fix: hardcoded injectVars in harmful plugin (#1498)
- site: enterprise blog post (#1497)

### Fixed

- fix(assertions): update error messages for context-relevance and context-faithfulness (#1485)

### Dependencies

- chore(deps-dev): bump @aws-sdk/client-bedrock-runtime from 3.632.0 to 3.635.0 (#1490)

## [0.80.0] - 2024-08-21

### Changed

- **Multilingual Strategy**: Added multilingual strategy by @typpo in [#1483](https://github.com/promptfoo/promptfoo/pull/1483)
- **Redteam**: Improved test generation and reporting by @mldangelo in [#1481](https://github.com/promptfoo/promptfoo/pull/1481)
- **Evaluation**: Removed interactive providers option by @mldangelo in [#1487](https://github.com/promptfoo/promptfoo/pull/1487)
- **Hosted Load**: Fixed hosted load shared eval by @sklein12 in [#1482](https://github.com/promptfoo/promptfoo/pull/1482)
- **Shared Evals**: Generated correct URL for hosted shared evals by @sklein12 in [#1484](https://github.com/promptfoo/promptfoo/pull/1484)
- **Assertions**: Updated error messages for context-relevance and context-faithfulness by @mldangelo in [#1485](https://github.com/promptfoo/promptfoo/pull/1485)
- **Python Provider**: Included vars in Python provider cache key by @typpo in [#1493](https://github.com/promptfoo/promptfoo/pull/1493)
- **Prompt Extraction**: Fixed prompt extraction during redteam generation by @sklein12 in [#1494](https://github.com/promptfoo/promptfoo/pull/1494)
- **Matchers**: Fixed floating point comparisons in matchers by @typpo in [#1486](https://github.com/promptfoo/promptfoo/pull/1486)
- **Redteam Generation**: Fixed prompt setup during redteam generation by @sklein12 in [#1496](https://github.com/promptfoo/promptfoo/pull/1496)
- **Harmful Tests**: Improved test generation and deduplication by @mldangelo in [#1480](https://github.com/promptfoo/promptfoo/pull/1480)
- **ESLint**: Added and configured eslint-plugin-unicorn by @mldangelo in [#1489](https://github.com/promptfoo/promptfoo/pull/1489)
- **Dependencies**: Bumped @aws-sdk/client-bedrock-runtime from 3.632.0 to 3.635.0 by @dependabot in [#1490](https://github.com/promptfoo/promptfoo/pull/1490)
- **Crescendo**: Crescendo now uses gpt-4o-mini instead of gpt-4o by @typpo
- **Environment Variables**: Added GROQ_API_KEY and alphabetized 3rd party environment variables by @mldangelo
- **Enterprise Breakdown**: Added enterprise breakdown by @typpo in [#1495](https://github.com/promptfoo/promptfoo/pull/1495)

## [0.79.0] - 2024-08-20

### Added

- feat(groq): integrate native Groq SDK and update documentation by @mldangelo in #1479
- feat(redteam): support multiple policies in redteam config by @mldangelo in #1470
- feat(redteam): handle graceful exit on Ctrl+C during initialization by @mldangelo

### Changed

- feat: Prompt Extraction Redteam Plugin by @sklein12 in #1471
- feat: nexe build artifacts by @typpo in #1472
- fix: expand supported config file extensions by @mldangelo in #1473
- fix: onboarding.ts should assume context.py by @typpo
- fix: typo in onboarding example by @typpo
- fix: reduce false positives in `policy` and `sql-injection` by @typpo
- docs: remove references to optional Supabase environment variables by @mldangelo in #1474
- docs: owasp llm top 10 updates by @typpo
- test: mock logger in util test suite by @mldangelo
- chore(workflow): change release trigger type from 'published' to 'created' in Docker workflow, remove pull request and push triggers by @mldangelo
- chore(webui): update plugin display names by @typpo
- chore: refine pass rate threshold logging by @mldangelo
- ci: upload artifact by @typpo

### Fixed

- fix(devcontainer): improve Docker setup for development environment by @mldangelo
- fix(devcontainer): update Dockerfile.dev for Node.js development by @mldangelo
- fix(webui): truncate floating point scores by @typpo

### Dependencies

- chore(deps): update dependencies by @mldangelo in #1478
- chore(deps): update dependencies including @swc/core, esbuild, @anthropic-ai/sdk, and openai by @mldangelo

### Tests

- test(config): run tests over example promptfoo configs by @mldangelo in #1475

## [0.78.3] - 2024-08-19

### Added

- feat(redteam): add base path to CLI state for redteam generate by @mldangelo in [#1464](https://github.com/promptfoo/promptfoo/pull/1464)
- feat(eval): add global pass rate threshold by @mldangelo in [#1443](https://github.com/promptfoo/promptfoo/pull/1443)

### Changed

- chore: check config.redteam instead of config.metadata.redteam by @mldangelo in [#1463](https://github.com/promptfoo/promptfoo/pull/1463)
- chore: Add vscode settings for prettier formatting by @sklein12 in [#1469](https://github.com/promptfoo/promptfoo/pull/1469)
- build: add defaults for supabase environment variables by @sklein12 in [#1468](https://github.com/promptfoo/promptfoo/pull/1468)
- fix: smarter caching in exec provider by @typpo in [#1467](https://github.com/promptfoo/promptfoo/pull/1467)
- docs: display consistent instructions for npx vs npm vs brew by @typpo in [#1465](https://github.com/promptfoo/promptfoo/pull/1465)

### Dependencies

- chore(deps): bump openai from 4.55.9 to 4.56.0 by @dependabot in [#1466](https://github.com/promptfoo/promptfoo/pull/1466)
- chore(deps): replace rouge with js-rouge by @QuarkNerd in [#1420](https://github.com/promptfoo/promptfoo/pull/1420)

## [0.78.2] - 2024-08-18

### Changed

- feat: multi-turn jailbreak (#1459)
- feat: plugin aliases for owasp, nist (#1410)
- refactor(redteam): aliase `generate redteam` to `redteam generate`. (#1461)
- chore: strongly typed envars (#1452)
- chore: further simplify redteam onboarding (#1462)
- docs: strategies (#1460)

## [0.78.1] - 2024-08-16

### Changed

- **feat:** Helicone integration by @maamalama in [#1434](https://github.com/promptfoo/promptfoo/pull/1434)
- **fix:** is-sql assertion `databaseType` not `database` by @typpo in [#1451](https://github.com/promptfoo/promptfoo/pull/1451)
- **chore:** Use temporary file for Python interprocess communication by @enkoder in [#1447](https://github.com/promptfoo/promptfoo/pull/1447)
- **chore:** Redteam onboarding updates by @typpo in [#1453](https://github.com/promptfoo/promptfoo/pull/1453)
- **site:** Add blog post by @typpo in [#1444](https://github.com/promptfoo/promptfoo/pull/1444)

### Fixed

- **fix(redteam):** Improve iterative tree-based red team attack provider by @mldangelo in [#1458](https://github.com/promptfoo/promptfoo/pull/1458)

### Dependencies

- **chore(deps):** Update various dependencies by @mldangelo in [#1442](https://github.com/promptfoo/promptfoo/pull/1442)
- **chore(deps):** Bump `@aws-sdk/client-bedrock-runtime` from 3.629.0 to 3.631.0 by @dependabot in [#1448](https://github.com/promptfoo/promptfoo/pull/1448)
- **chore(deps):** Bump `@aws-sdk/client-bedrock-runtime` from 3.631.0 to 3.632.0 by @dependabot in [#1455](https://github.com/promptfoo/promptfoo/pull/1455)
- **chore(deps):** Bump `@anthropic-ai/sdk` from 0.25.2 to 0.26.0 by @dependabot in [#1449](https://github.com/promptfoo/promptfoo/pull/1449)
- **chore(deps):** Bump `@anthropic-ai/sdk` from 0.26.0 to 0.26.1 by @dependabot in [#1456](https://github.com/promptfoo/promptfoo/pull/1456)
- **chore(deps):** Bump `openai` from 4.55.7 to 4.55.9 by @dependabot in [#1457](https://github.com/promptfoo/promptfoo/pull/1457)

## [0.78.0] - 2024-08-14

### Changed

- **Web UI**: Added ability to choose prompt/provider column in report view by @typpo in [#1426](https://github.com/promptfoo/promptfoo/pull/1426)
- **Eval**: Support loading scenarios and tests from external files by @mldangelo in [#1432](https://github.com/promptfoo/promptfoo/pull/1432)
- **Redteam**: Added language support for generated tests by @mldangelo in [#1433](https://github.com/promptfoo/promptfoo/pull/1433)
- **Transform**: Support custom function names in file transforms by @mldangelo in [#1435](https://github.com/promptfoo/promptfoo/pull/1435)
- **Extension Hook API**: Introduced extension hook API by @aantn in [#1249](https://github.com/promptfoo/promptfoo/pull/1249)
- **Report**: Hide unused plugins in report by @typpo in [#1425](https://github.com/promptfoo/promptfoo/pull/1425)
- **Memory**: Optimize memory usage in `listPreviousResults` by not loading all results into memory by @typpo in [#1439](https://github.com/promptfoo/promptfoo/pull/1439)
- **TypeScript**: Added TypeScript `promptfooconfig` example by @mldangelo in [#1427](https://github.com/promptfoo/promptfoo/pull/1427)
- **Tests**: Moved `evaluatorHelpers` tests to a separate file by @mldangelo in [#1437](https://github.com/promptfoo/promptfoo/pull/1437)
- **Dev**: Bumped `@aws-sdk/client-bedrock-runtime` from 3.624.0 to 3.629.0 by @dependabot in [#1428](https://github.com/promptfoo/promptfoo/pull/1428)
- **SDK**: Bumped `@anthropic-ai/sdk` from 0.25.1 to 0.25.2 by @dependabot in [#1429](https://github.com/promptfoo/promptfoo/pull/1429)
- **SDK**: Bumped `openai` from 4.55.4 to 4.55.7 by @dependabot in [#1436](https://github.com/promptfoo/promptfoo/pull/1436)

## [0.77.0] - 2024-08-12

### Added

- feat(assertions): add option to disable AJV strict mode (#1415)

### Changed

- feat: ssrf plugin (#1411)
- feat: `basic` strategy to represent raw payloads only (#1417)
- refactor: transform function (#1423)
- fix: suppress docker lint (#1412)
- fix: update eslint config and resolve unused variable warnings (#1413)
- fix: handle retries for harmful generations (#1422)
- docs: add plugin documentation (#1421)

### Fixed

- fix(redteam): plugins respect config-level numTest (#1409)

### Dependencies

- chore(deps): bump openai from 4.55.3 to 4.55.4 (#1418)

### Documentation

- docs(faq): expand and restructure FAQ content (#1416)

## [0.76.1] - 2024-08-11

## [0.76.0] - 2024-08-10

### Changed

- feat: add `delete eval latest` and `delete eval all` (#1383)
- feat: bfla and bofa plugins (#1406)
- feat: Support loading tools from multiple files (#1384)
- feat: `promptfoo eval --description` override (#1399)
- feat: add `default` strategy and remove `--add-strategies` (#1401)
- feat: assume unrecognized openai models are chat models (#1404)
- feat: excessive agency grader looks at tools (#1403)
- fix: dont check SSL certs (#1396)
- fix: reduce rbac and moderation false positives (#1400)
- fix: `redteam` property was not read in config (#1407)
- fix: Do not ignored derived metrics (#1381)
- fix: add indexes for sqlite (#1382)

### Fixed

- fix(types): allow boolean values in VarsSchema (#1386)

### Dependencies

- chore(deps-dev): bump @aws-sdk/client-bedrock-runtime from 3.623.0 to 3.624.0 (#1379)
- chore(deps): bump openai from 4.54.0 to 4.55.0 (#1387)
- chore(deps): bump openai from 4.55.0 to 4.55.1 (#1392)
- chore(deps): bump @anthropic-ai/sdk from 0.25.0 to 0.25.1 (#1397)
- chore(deps): bump openai from 4.55.1 to 4.55.3 (#1398)

## [0.75.2] - 2024-08-06

### Added

- feat: ability to attach configs to prompts (#1391)

### Changed

- fix: Update "Edit Comment" dialog background for the dark mode (#1374)
- fix: undefined var in hallucination template (#1375)
- fix: restore harmCategory var (#1380)

## [0.75.1] - 2024-08-05

### Changed

- fix: temporarily disable nunjucks strict mode by @typpo

### Dependencies

- chore(deps): update dependencies (#1373)

## [0.75.0] - 2024-08-05

### Added

- feat(webui): Download report as PDF by @typpo in #1348
- feat(redteam): Add custom policy plugin by @mldangelo in #1346
- feat(config): Add writePromptfooConfig function and orderKeys utility by @mldangelo in #1360
- feat(redteam): Add purpose and entities to defaultTest metadata by @mldangelo in #1359
- feat(webui): Show metadata in details dialog by @typpo in #1362
- feat(redteam): Add some simple requested strategies by @typpo in #1364

### Changed

- feat: Implement defaultTest metadata in tests and scenarios by @mldangelo in #1361
- feat!: Add `default` plugin collection and remove --add-plugins by @typpo in #1369
- fix: Moderation assert and iterative provider handle output objects by @typpo in #1353
- fix: Improve PII grader by @typpo in #1354
- fix: Improve RBAC grading by @typpo in #1347
- fix: Make graders set assertion value by @typpo in #1355
- fix: Allow falsy provider response outputs by @typpo in #1356
- fix: Improve entity extraction and enable for PII by @typpo in #1358
- fix: Do not dereference external tool files by @typpo in #1357
- fix: Google sheets output by @typpo in #1367
- docs: How to red team RAG applications by @typpo in #1368
- refactor(redteam): Consolidate graders and plugins by @mldangelo in #1370
- chore(redteam): Collect user consent for harmful generation by @typpo in #1365

### Dependencies

- chore(deps): Bump openai from 4.53.2 to 4.54.0 by @dependabot in #1349
- chore(deps-dev): Bump @aws-sdk/client-bedrock-runtime from 3.622.0 to 3.623.0 by @dependabot in #1372

## [0.74.0] - 2024-08-01

### Changed

- **feat**: Split types vs validators for prompts, providers, and redteam [#1325](https://github.com/promptfoo/promptfoo/pull/1325) by [@typpo](https://github.com/typpo)
- **feat**: Load provider `tools` and `functions` from external file [#1342](https://github.com/promptfoo/promptfoo/pull/1342) by [@typpo](https://github.com/typpo)
- **fix**: Show gray icon when there are no tests in report [#1335](https://github.com/promptfoo/promptfoo/pull/1335) by [@typpo](https://github.com/typpo)
- **fix**: numTests calculation for previous evals [#1336](https://github.com/promptfoo/promptfoo/pull/1336) by [@onyck](https://github.com/onyck)
- **fix**: Only show the number of tests actually run in the eval [#1338](https://github.com/promptfoo/promptfoo/pull/1338) by [@typpo](https://github.com/typpo)
- **fix**: better-sqlite3 in arm64 docker image [#1344](https://github.com/promptfoo/promptfoo/pull/1344) by [@cmrfrd](https://github.com/cmrfrd)
- **fix**: Correct positive example in DEFAULT_GRADING_PROMPT [#1337](https://github.com/promptfoo/promptfoo/pull/1337) by [@tbuckley](https://github.com/tbuckley)
- **chore**: Integrate red team evaluation into promptfoo init [#1334](https://github.com/promptfoo/promptfoo/pull/1334) by [@mldangelo](https://github.com/mldangelo)
- **chore**: Enforce consistent type imports [#1341](https://github.com/promptfoo/promptfoo/pull/1341) by [@mldangelo](https://github.com/mldangelo)
- **refactor(redteam)**: Update plugin architecture and improve error handling [#1343](https://github.com/promptfoo/promptfoo/pull/1343) by [@mldangelo](https://github.com/mldangelo)
- **docs**: Expand installation instructions in README and docs [#1345](https://github.com/promptfoo/promptfoo/pull/1345) by [@mldangelo](https://github.com/mldangelo)

### Dependencies

- **chore(deps)**: Bump @azure/identity from 4.4.0 to 4.4.1 [#1340](https://github.com/promptfoo/promptfoo/pull/1340) by [@dependabot](https://github.com/dependabot)
- **chore(deps)**: Bump the github-actions group with 3 updates [#1339](https://github.com/promptfoo/promptfoo/pull/1339) by [@dependabot](https://github.com/dependabot)

## [0.73.9] - 2024-07-30

### Dependencies

- chore(deps): update dev dependencies and minor package versions (#1331)
- chore(deps): bump @anthropic-ai/sdk from 0.24.3 to 0.25.0 (#1326)

### Fixed

- fix: chain provider and test transform (#1316)

### Added

- feat: handle rate limits in generic fetch path (#1324)

### Changed

- **Features:**
  - feat: handle rate limits in generic fetch path by @typpo in https://github.com/promptfoo/promptfoo/pull/1324
- **Fixes:**
  - fix: show default vars in table by @typpo in https://github.com/promptfoo/promptfoo/pull/1306
  - fix: chain provider and test transform by @fvdnabee in https://github.com/promptfoo/promptfoo/pull/1316
- **Refactors:**
  - refactor(redteam): extract entity and purpose logic, update imitation plugin by @mldangelo in https://github.com/promptfoo/promptfoo/pull/1301
- **Chores:**
  - chore(deps): bump openai from 4.53.1 to 4.53.2 by @dependabot in https://github.com/promptfoo/promptfoo/pull/1314
  - chore: set page titles by @typpo in https://github.com/promptfoo/promptfoo/pull/1315
  - chore: add devcontainer setup by @cmrfrd in https://github.com/promptfoo/promptfoo/pull/1317
  - chore(webui): persist column selection in evals view by @mldangelo in https://github.com/promptfoo/promptfoo/pull/1302
  - chore(redteam): allow multiple provider selection by @mldangelo in https://github.com/promptfoo/promptfoo/pull/1319
  - chore(deps): bump @anthropic-ai/sdk from 0.24.3 to 0.25.0 by @dependabot in https://github.com/promptfoo/promptfoo/pull/1326
  - chore(deps-dev): bump @aws-sdk/client-bedrock-runtime from 3.620.0 to 3.620.1 by @dependabot in https://github.com/promptfoo/promptfoo/pull/1327
  - chore(deps): update dev dependencies and minor package versions by @mldangelo in https://github.com/promptfoo/promptfoo/pull/1331
- **CI/CD:**
  - ci: add assets generation job and update json schema by @mldangelo in https://github.com/promptfoo/promptfoo/pull/1321
  - docs: add CITATION.cff file by @mldangelo in https://github.com/promptfoo/promptfoo/pull/1322
  - docs: update examples and docs to use gpt-4o and gpt-4o-mini models by @mldangelo in https://github.com/promptfoo/promptfoo/pull/1323
- chore(deps-dev): bump @aws-sdk/client-bedrock-runtime from 3.620.0 to 3.620.1 (#1327)

### Documentation

- **Documentation:**

## [0.73.8] - 2024-07-29

### Dependencies

- chore(deps): bump openai from 4.53.1 to 4.53.2 (#1314)

### Documentation

- docs: update examples and docs to use gpt-4o and gpt-4o-mini models (#1323)
- docs: add CITATION.cff file (#1322)

### Added

- feat(webui): tooltip with provider config on hover (#1312)

### Changed

- feat: Imitation redteam plugin (#1163)
- fix: report cached tokens from assertions (#1299)
- fix: trim model-graded-closedqa response (#1309)
- refactor(utils): move transform logic to separate file (#1310)
- chore(cli): add option to strip auth info from shared URLs (#1304)
- chore: set page titles (#1315)
- chore(webui): persist column selection in evals view (#1302)
- ci: add assets generation job and update json schema (#1321)
- refactor(redteam): extract entity and purpose logic, update imitation plugin (#1301)
- chore(redteam): allow multiple provider selection (#1319)
- chore: add devcontainer setup (#1317)

### Fixed

- fix(webui): make it easier to select text without toggling cell (#1295)
- fix(docker): add sqlite-dev to runtime dependencies (#1297)
- fix(redteam): update CompetitorsGrader rubric (#1298)
- fix(redteam): improve plugin and strategy selection UI (#1300)
- fix(redteam): decrease false positives in hallucination grader (#1305)
- fix(redteam): misc fixes in grading and calculations (#1313)
- fix: show default vars in table (#1306)

## [0.73.7] - 2024-07-26

### Changed

- **Standalone graders for redteam** by [@typpo](https://github.com/typpo) in [#1256](https://github.com/promptfoo/promptfoo/pull/1256)
- **Punycode deprecation warning on node 22** by [@typpo](https://github.com/typpo) in [#1287](https://github.com/promptfoo/promptfoo/pull/1287)
- **Improve iterative providers and update provider API interface to pass original prompt** by [@mldangelo](https://github.com/mldangelo) in [#1293](https://github.com/promptfoo/promptfoo/pull/1293)
- **Add issue templates** by [@typpo](https://github.com/typpo) in [#1288](https://github.com/promptfoo/promptfoo/pull/1288)
- **Support TS files for prompts providers and assertions** by [@benasher44](https://github.com/benasher44) in [#1286](https://github.com/promptfoo/promptfoo/pull/1286)
- **Update dependencies** by [@mldangelo](https://github.com/mldangelo) in [#1292](https://github.com/promptfoo/promptfoo/pull/1292)
- **Move circular dependency check to style-check job** by [@mldangelo](https://github.com/mldangelo) in [#1291](https://github.com/promptfoo/promptfoo/pull/1291)
- **Add examples for embedding and classification providers** by [@Luca-Hackl](https://github.com/Luca-Hackl) in [#1296](https://github.com/promptfoo/promptfoo/pull/1296)

## [0.73.6] - 2024-07-25

### Added

- feat(ci): add Docker image publishing to GitHub Container Registry (#1263)
- feat(webui): add yaml upload button (#1264)

### Changed

- docs: fix javascript configuration guide variable example (#1268)
- site(careers): update application instructions and preferences (#1270)
- chore(python): enhance documentation, tests, formatting, and CI (#1282)
- fix: treat .cjs and .mjs files as javascript vars (#1267)
- fix: add xml tags for better delineation in `llm-rubric`, reduce `harmful` plugin false positives (#1269)
- fix: improve handling of json objects in http provider (#1274)
- fix: support provider json filepath (#1279)
- chore(ci): implement multi-arch Docker image build and push (#1266)
- chore(docker): add multi-arch image description (#1271)
- chore(eslint): add new linter rules and improve code quality (#1277)
- chore: move types files (#1278)
- refactor(redteam): rename strategies and improve type safety (#1275)
- ci: re-enable Node 22.x in CI matrix (#1272)
- chore: support loading .{,m,c}ts promptfooconfig files (#1284)

### Dependencies

- chore(deps): update ajv-formats from 2.1.1 to 3.0.1 (#1276)
- chore(deps): update @swc/core to version 1.7.1 (#1285)

## [0.73.5] - 2024-07-24

### Added

- **feat(cli):** Add the ability to share a specific eval by [@typpo](https://github.com/promptfoo/promptfoo/pull/1250)
- **feat(webui):** Hide long metrics lists by [@typpo](https://github.com/promptfoo/promptfoo/pull/1262)
- feat(webui): hide long metrics lists (#1262)
- feat: ability to share a specific eval (#1250)

### Changed

- **fix:** Resolve node-fetch TypeScript errors by [@mldangelo](https://github.com/promptfoo/promptfoo/pull/1254)
- **fix:** Correct color error in local `checkNodeVersion` test by [@mldangelo](https://github.com/promptfoo/promptfoo/pull/1255)
- **fix:** Multiple Docker fixes by [@typpo](https://github.com/promptfoo/promptfoo/pull/1257)
- **fix:** Improve `--add-strategies` validation error messages by [@typpo](https://github.com/promptfoo/promptfoo/pull/1260)
- **chore:** Warn when a variable is named `assert` by [@typpo](https://github.com/promptfoo/promptfoo/pull/1259)
- **chore:** Update Llama examples and add support for chat-formatted prompts in Replicate by [@typpo](https://github.com/promptfoo/promptfoo/pull/1261)
- chore: update llama examples and add support for chat formatted prompts in Replicate (#1261)
- chore: warn when a var is named assert (#1259)

### Fixed

- **fix(redteam):** Allow arbitrary `injectVar` name for redteam providers by [@mldangelo](https://github.com/promptfoo/promptfoo/pull/1253)
- fix: make --add-strategies validation have useful error (#1260)
- fix: multiple docker fixes (#1257)
- fix: color error in local checkNodeVersion test (#1255)
- fix: resolve node-fetch typescript errors (#1254)
- fix(redteam): allow arbitrary injectVar name for redteam providers (#1253)

## [0.73.4] - 2024-07-24

### Changed

- **schema**: Update config schema for strategies by @mldangelo in [#1244](https://github.com/promptfoo/promptfoo/pull/1244)
- **defaultTest**: Fix scenario assert merging by @onyck in [#1251](https://github.com/promptfoo/promptfoo/pull/1251)
- **webui**: Handle port already in use error by @mldangelo in [#1246](https://github.com/promptfoo/promptfoo/pull/1246)
- **webui**: Update provider list in `ProviderSelector` and add tests by @mldangelo in [#1245](https://github.com/promptfoo/promptfoo/pull/1245)
- **site**: Add blog post by @typpo in [#1247](https://github.com/promptfoo/promptfoo/pull/1247)
- **site**: Improve navigation and consistency by @mldangelo in [#1248](https://github.com/promptfoo/promptfoo/pull/1248)
- **site**: Add careers page by @mldangelo in [#1222](https://github.com/promptfoo/promptfoo/pull/1222)
- **docs**: Full RAG example by @typpo in [#1228](https://github.com/promptfoo/promptfoo/pull/1228)

## [0.73.3] - 2024-07-23

### Changed

- **WebUI:** Make eval switcher more obvious by @typpo in [#1232](https://github.com/promptfoo/promptfoo/pull/1232)
- **Redteam:** Add iterative tree provider and strategy by @mldangelo in [#1238](https://github.com/promptfoo/promptfoo/pull/1238)
- Improve `CallApiFunctionSchema`/`ProviderFunction` type by @aloisklink in [#1235](https://github.com/promptfoo/promptfoo/pull/1235)
- **Redteam:** CLI nits, plugins, provider functionality, and documentation by @mldangelo in [#1231](https://github.com/promptfoo/promptfoo/pull/1231)
- **Redteam:** PII false positives by @typpo in [#1233](https://github.com/promptfoo/promptfoo/pull/1233)
- **Redteam:** `--add-strategies` flag didn't work by @typpo in [#1234](https://github.com/promptfoo/promptfoo/pull/1234)
- Cleanup logging and fix nextui TS error by @mldangelo in [#1243](https://github.com/promptfoo/promptfoo/pull/1243)
- **CI:** Add registry URL to npm publish workflow by @mldangelo in [#1241](https://github.com/promptfoo/promptfoo/pull/1241)
- Remove redundant chalk invocations by @mldangelo in [#1240](https://github.com/promptfoo/promptfoo/pull/1240)
- Update dependencies by @mldangelo in [#1242](https://github.com/promptfoo/promptfoo/pull/1242)
- Update some images by @typpo in [#1236](https://github.com/promptfoo/promptfoo/pull/1236)
- More image updates by @typpo in [#1237](https://github.com/promptfoo/promptfoo/pull/1237)
- Update capitalization of Promptfoo and fix site deprecation warning by @mldangelo in [#1239](https://github.com/promptfoo/promptfoo/pull/1239)

## [0.73.2] - 2024-07-23

### Changed

- fix: add support for anthropic bedrock tools (#1229)
- chore(redteam): add a warning for no openai key set (#1230)

## [0.73.1] - 2024-07-22

### Changed

- fix: dont try to parse yaml content on load (#1226)

## [0.73.0] - 2024-07-22

### Added

- feat(redteam): add 4 new basic plugins (#1201)
- feat(redteam): improve test generation logic and add batching by @mldangelo in
- feat(redteam): settings dialog (#1215)https://github.com/promptfoo/promptfoo/pull/1208
- feat(redteam): introduce redteam section for promptfooconfig.yaml (#1192)

### Changed

- fix: gpt-4o-mini price (#1218)
- chore(openai): update model list (#1219)
- test: improve type safety and resolve TypeScript errors (#1216)
- refactor: resolve circular dependencies and improve code organization (#1212)
- docs: fix broken links (#1211)
- site: image updates and bugfixes (#1217)
- site: improve human readability of validator errors (#1221)
- site: yaml/json config validator for promptfoo configs (#1207)

### Fixed

- fix(validator): fix errors in default example (#1220)
- fix(webui): misc fixes and improvements to webui visuals (#1213)
- fix(redteam): mismatched categories and better overall scoring (#1214)
- fix(gemini): improve error handling (#1193)

### Dependencies

- chore(deps): update multiple dependencies to latest minor and patch versions (#1210)

## [0.72.2] - 2024-07-19

### Documentation

- docs: add guide for comparing GPT-4o vs GPT-4o-mini (#1200)

### Added

- **feat(openai):** add GPT-4o-mini models by [@mldangelo](https://github.com/promptfoo/promptfoo/pull/1196)
- feat(redteam): improve test generation logic and add batching (#1208)

### Changed

- **feat:** add schema validation to `promptfooconfig.yaml` by [@mldangelo](https://github.com/promptfoo/promptfoo/pull/1185)
- **fix:** base path for custom filter resolution by [@onyck](https://github.com/promptfoo/promptfoo/pull/1198)
- **chore(redteam):** refactor PII categories and improve plugin handling by [@mldangelo](https://github.com/promptfoo/promptfoo/pull/1191)
- **build(deps-dev):** bump `@aws-sdk/client-bedrock-runtime` from 3.614.0 to 3.616.0 by [@dependabot](https://github.com/promptfoo/promptfoo/pull/1203)
- **docs:** add guide for comparing GPT-4o vs GPT-4o-mini by [@mldangelo](https://github.com/promptfoo/promptfoo/pull/1200)
- **site:** contact page by [@typpo](https://github.com/promptfoo/promptfoo/pull/1190)
- **site:** newsletter form by [@typpo](https://github.com/promptfoo/promptfoo/pull/1194)
- **site:** miscellaneous images and improvements by [@typpo](https://github.com/promptfoo/promptfoo/pull/1199)
- build(deps-dev): bump @aws-sdk/client-bedrock-runtime from 3.614.0 to 3.616.0 (#1203)
- site: misc images and improvements (#1199)

### Fixed

- **fix(webui):** eval ID not being properly set by [@typpo](https://github.com/promptfoo/promptfoo/pull/1195)
- **fix(Dockerfile):** install curl for healthcheck by [@orange-anjou](https://github.com/promptfoo/promptfoo/pull/1204)
- fix(Dockerfile): install curl for healthcheck (#1204)
- fix: base path for custom filter resolution (#1198)

### Tests

- **test(webui):** add unit tests for `InfoModal` component by [@mldangelo](https://github.com/promptfoo/promptfoo/pull/1187)

## [0.72.1] - 2024-07-18

### Tests

- test(webui): add unit tests for InfoModal component (#1187)

### Fixed

- fix(webui): eval id not being properly set (#1195)

### Added

- feat(openai): add gpt-4o-mini models (#1196)
- feat: add schema validation to promptfooconfig.yaml (#1185)

### Changed

- Fix: Consider model name when caching Bedrock responses by @fvdnabee in [#1181](https://github.com/promptfoo/promptfoo/pull/1181)
- Fix: Parsing of the model name tag in Ollama embeddings provider by @minamijoyo in [#1189](https://github.com/promptfoo/promptfoo/pull/1189)
- Refactor (redteam): Simplify CLI command structure and update provider options by @mldangelo in [#1174](https://github.com/promptfoo/promptfoo/pull/1174)
- Refactor (types): Convert interfaces to Zod schemas by @mldangelo in [#1178](https://github.com/promptfoo/promptfoo/pull/1178)
- Refactor (redteam): Improve type safety and simplify code structure by @mldangelo in [#1175](https://github.com/promptfoo/promptfoo/pull/1175)
- Chore (redteam): Another injection by @typpo in [#1173](https://github.com/promptfoo/promptfoo/pull/1173)
- Chore (deps): Upgrade inquirer to v10 by @mldangelo in [#1176](https://github.com/promptfoo/promptfoo/pull/1176)
- Chore (redteam): Update CLI for test case generation by @mldangelo in [#1177](https://github.com/promptfoo/promptfoo/pull/1177)
- Chore: Include hostname in share confirmation by @typpo in [#1183](https://github.com/promptfoo/promptfoo/pull/1183)
- Build (deps-dev): Bump @azure/identity from 4.3.0 to 4.4.0 by @dependabot in [#1180](https://github.com/promptfoo/promptfoo/pull/1180)
- chore(redteam): refactor PII categories and improve plugin handling (#1191)
- site: newsletter form (#1194)
- site: contact page (#1190)

## [0.72.0] - 2024-07-17

### Added

- feat(webui): add about component with helpful links (#1149)
- feat(webui): Ability to compare evals (#1148)

### Changed

- feat: manual input provider (#1168)
- chore(mistral): add codestral-mamba (#1170)
- chore: static imports for iterative providers (#1169)

### Fixed

- fix(webui): dark mode toggle (#1171)
- fix(redteam): set harmCategory label for harmful tests (#1172)

## [0.71.1] - 2024-07-15

### Added

- feat(redteam): specify the default number of test cases to generate per plugin (#1154)

### Changed

- feat: add image classification example and xml assertions (#1153)

### Fixed

- fix(redteam): fix dynamic import paths (#1162)

## [0.71.0] - 2024-07-15

### Changed

- **Eval picker for web UI** by [@typpo](https://github.com/typpo) in [#1143](https://github.com/promptfoo/promptfoo/pull/1143)
- **Update default model providers to Claude 3.5** by [@mldangelo](https://github.com/mldangelo) in [#1157](https://github.com/promptfoo/promptfoo/pull/1157)
- **Allow provider customization for dataset generation** by [@mldangelo](https://github.com/mldangelo) in [#1158](https://github.com/promptfoo/promptfoo/pull/1158)
- **Predict Redteam injectVars** by [@mldangelo](https://github.com/mldangelo) in [#1141](https://github.com/promptfoo/promptfoo/pull/1141)
- **Fix JSON prompt escaping in HTTP provider and add LM Studio example** by [@mldangelo](https://github.com/mldangelo) in [#1156](https://github.com/promptfoo/promptfoo/pull/1156)
- **Fix poor performing harmful test generation** by [@mldangelo](https://github.com/mldangelo) in [#1124](https://github.com/promptfoo/promptfoo/pull/1124)
- **Update overreliance grading prompt** by [@mldangelo](https://github.com/mldangelo) in [#1146](https://github.com/promptfoo/promptfoo/pull/1146)
- **Move multiple variables warning to before progress bar** by [@typpo](https://github.com/typpo) in [#1160](https://github.com/promptfoo/promptfoo/pull/1160)
- **Add contributing guide** by [@mldangelo](https://github.com/mldangelo) in [#1150](https://github.com/promptfoo/promptfoo/pull/1150)
- **Refactor and optimize injection and iterative methods** by [@mldangelo](https://github.com/mldangelo) in [#1138](https://github.com/promptfoo/promptfoo/pull/1138)
- **Update plugin base class to support multiple assertions** by [@mldangelo](https://github.com/mldangelo) in [#1139](https://github.com/promptfoo/promptfoo/pull/1139)
- **Structural refactor, abstract plugin and method actions** by [@mldangelo](https://github.com/mldangelo) in [#1140](https://github.com/promptfoo/promptfoo/pull/1140)
- **Move CLI commands into individual files** by [@mldangelo](https://github.com/mldangelo) in [#1155](https://github.com/promptfoo/promptfoo/pull/1155)
- **Update Jest linter rules** by [@mldangelo](https://github.com/mldangelo) in [#1161](https://github.com/promptfoo/promptfoo/pull/1161)
- **Bump openai from 4.52.4 to 4.52.5** by [@dependabot](https://github.com/dependabot) in [#1137](https://github.com/promptfoo/promptfoo/pull/1137)
- **Bump @aws-sdk/client-bedrock-runtime from 3.613.0 to 3.614.0** by [@dependabot](https://github.com/dependabot) in [#1136](https://github.com/promptfoo/promptfoo/pull/1136)
- **Bump openai from 4.52.5 to 4.52.7** by [@dependabot](https://github.com/dependabot) in [#1142](https://github.com/promptfoo/promptfoo/pull/1142)
- **Update documentation and MUI dependencies** by [@mldangelo](https://github.com/mldangelo) in [#1152](https://github.com/promptfoo/promptfoo/pull/1152)
- **Update Drizzle dependencies and configuration** by [@mldangelo](https://github.com/mldangelo) in [#1151](https://github.com/promptfoo/promptfoo/pull/1151)
- **Bump dependencies with patch and minor version updates** by [@mldangelo](https://github.com/mldangelo) in [#1159](https://github.com/promptfoo/promptfoo/pull/1159)

## [0.70.1] - 2024-07-11

### Changed

- **provider**: put provider in outer loop to reduce model swap by @typpo in [#1132](https://github.com/promptfoo/promptfoo/pull/1132)
- **evaluator**: ensure unique prompt handling with labeled and unlabeled providers by @mldangelo in [#1134](https://github.com/promptfoo/promptfoo/pull/1134)
- **eval**: validate --output file extension before running eval by @mldangelo in [#1135](https://github.com/promptfoo/promptfoo/pull/1135)
- **deps-dev**: bump @aws-sdk/client-bedrock-runtime from 3.609.0 to 3.613.0 by @dependabot in [#1126](https://github.com/promptfoo/promptfoo/pull/1126)
- fix pythonCompletion test by @mldangelo in [#1133](https://github.com/promptfoo/promptfoo/pull/1133)

## [0.70.0] - 2024-07-10

### Changed

- feat: Add `promptfoo redteam init` command (#1122)
- chore: refactor eval and generate commands out of main.ts (#1121)
- build(deps): bump openai from 4.52.3 to 4.52.4 (#1118)
- refactor(redteam): relocate harmful and pii plugins from legacy directory (#1123)
- refactor(redteam): Migrate harmful test generators to plugin-based architecture (#1116)

### Fixed

- fix(redteam): use final prompt in moderation instead of original (#1117)

## [0.69.2] - 2024-07-08

### Changed

- feat: add support for nested grading results (#1101)
- fix: issue that caused harmful prompts to not save (#1112)
- fix: resolve relative paths for prompts (#1110)
- ci: compress images in PRs (#1108)
- site: landing page updates (#1096)

## [0.69.1] - 2024-07-06

### Changed

- **feat**: Add Zod schema validation for providers in `promptfooconfig` by @mldangelo in [#1102](https://github.com/promptfoo/promptfoo/pull/1102)
- **fix**: Re-add provider context in prompt functions by @mldangelo in [#1106](https://github.com/promptfoo/promptfoo/pull/1106)
- **fix**: Add missing `gpt-4-turbo-2024-04-09` by @aloisklink in [#1100](https://github.com/promptfoo/promptfoo/pull/1100)
- **chore**: Update minor and patch versions of several packages by @mldangelo in [#1107](https://github.com/promptfoo/promptfoo/pull/1107)
- **chore**: Format Python code and add check job to GitHub Actions workflow by @mldangelo in [#1105](https://github.com/promptfoo/promptfoo/pull/1105)
- **chore**: Bump version to 0.69.1 by @mldangelo
- **docs**: Add example and configuration guide for using `llama.cpp` by @mldangelo in [#1104](https://github.com/promptfoo/promptfoo/pull/1104)
- **docs**: Add Vitest integration guide by @mldangelo in [#1103](https://github.com/promptfoo/promptfoo/pull/1103)

## [0.69.0] - 2024-07-05

### Added

- feat(redteam): `extra-jailbreak` plugin that applies jailbreak to all probes (#1085)
- feat(webui): show metrics as % in column header (#1087)
- feat: add support for PROMPTFOO_AUTHOR environment variable (#1099)

### Changed

- feat: `llm-rubric` uses tools API for model-grading anthropic evals (#1079)
- feat: `--filter-providers` eval option (#1089)
- feat: add `author` field to evals (#1045)
- fix: improper path resolution for file:// prefixes (#1094)
- chore(webui): small changes to styling (#1088)
- docs: guide on how to do sandboxed evals on generated code (#1097)
- build(deps): bump replicate from 0.30.2 to 0.31.0 (#1090)

### Fixed

- fix(webui): Ability to toggle visibility of description column (#1095)

## [0.68.3] - 2024-07-04

### Tests

- test: fix assertion result mock pollution (#1086)

### Fixed

- fix: browser error on eval page with derived metrics that results when a score is null (#1093)
- fix(prompts): treat non-existent files as prompt strings (#1084)
- fix: remove test mutation for classifer and select-best assertion types (#1083)

### Added

- feat(openai): support for attachments for openai assistants (#1080)

### Changed

- **Features:**
  - Added support for attachments in OpenAI assistants by [@typpo](https://github.com/promptfoo/promptfoo/pull/1080)
- **Fixes:**
  - Removed test mutation for classifier and select-best assertion types by [@typpo](https://github.com/promptfoo/promptfoo/pull/1083)
  - Treated non-existent files as prompt strings by [@typpo](https://github.com/promptfoo/promptfoo/pull/1084)
  - Fixed assertion result mock pollution by [@mldangelo](https://github.com/promptfoo/promptfoo/pull/1086)
- **Dependencies:**
  - Bumped `openai` from 4.52.2 to 4.52.3 by [@dependabot](https://github.com/promptfoo/promptfoo/pull/1073)
  - Bumped `@aws-sdk/client-bedrock-runtime` from 3.606.0 to 3.609.0 by [@dependabot](https://github.com/promptfoo/promptfoo/pull/1072)

## [0.68.2] - 2024-07-03

### Changed

- build(deps): bump openai from 4.52.2 to 4.52.3 (#1073)
- build(deps-dev): bump @aws-sdk/client-bedrock-runtime from 3.606.0 to 3.609.0 (#1072)

### Added

- feat(webui): add scenarios to test suite configuration in yaml editor (#1071)

## [0.68.1] - 2024-07-02

### Fixed

- fix: resolve issues with relative prompt paths (#1066)
- fix: handle replicate ids without version (#1059)

### Added

- feat: support calling specific function from python provider (#1053)

### Changed

- **feat:** Support calling specific function from Python provider by [@typpo](https://github.com/promptfoo/promptfoo/pull/1053)
- **fix:** Resolve issues with relative prompt paths by [@mldangelo](https://github.com/promptfoo/promptfoo/pull/1066)
- **fix:** Handle replicate IDs without version by [@typpo](https://github.com/promptfoo/promptfoo/pull/1059)
- **build(deps):** Bump `@anthropic-ai/sdk` from 0.24.2 to 0.24.3 by [@dependabot](https://github.com/promptfoo/promptfoo/pull/1062)
- build(deps): bump @anthropic-ai/sdk from 0.24.2 to 0.24.3 (#1062)

## [0.68.0] - 2024-07-01

### Documentation

- docs: dalle jailbreak blog post (#1052)

### Added

- feat(webui): Add support for markdown tables and other extras by @typpo in [#1042](https://github.com/promptfoo/promptfoo/pull/1042)

### Changed

- feat: support for image model redteaming by @typpo in [#1051](https://github.com/promptfoo/promptfoo/pull/1051)
- feat: prompt syntax for bedrock llama3 by @fvdnabee in [#1038](https://github.com/promptfoo/promptfoo/pull/1038)
- fix: http provider returns the correct response format by @typpo in [#1027](https://github.com/promptfoo/promptfoo/pull/1027)
- fix: handle when stdout columns are not set by @typpo in [#1029](https://github.com/promptfoo/promptfoo/pull/1029)
- fix: support additional models via AWS Bedrock and update documentation by @mldangelo in [#1034](https://github.com/promptfoo/promptfoo/pull/1034)
- fix: handle imported single test case by @typpo in [#1041](https://github.com/promptfoo/promptfoo/pull/1041)
- fix: dereference promptfoo test files by @fvdnabee in [#1035](https://github.com/promptfoo/promptfoo/pull/1035)
- chore: expose runAssertion and runAssertions to node package by @typpo in [#1026](https://github.com/promptfoo/promptfoo/pull/1026)
- chore: add Node.js version check to ensure compatibility by @mldangelo in [#1030](https://github.com/promptfoo/promptfoo/pull/1030)
- chore: enable '@typescript-eslint/no-use-before-define' linter rule by @mldangelo in [#1043](https://github.com/promptfoo/promptfoo/pull/1043)
- docs: fix broken documentation links by @mldangelo in [#1033](https://github.com/promptfoo/promptfoo/pull/1033)
- docs: update anthropic.md by @Codeshark-NET in [#1036](https://github.com/promptfoo/promptfoo/pull/1036)
- ci: add GitHub Action for automatic version tagging by @mldangelo in [#1046](https://github.com/promptfoo/promptfoo/pull/1046)
- ci: npm publish workflow by @typpo in [#1044](https://github.com/promptfoo/promptfoo/pull/1044)
- build(deps): bump openai from 4.52.1 to 4.52.2 by @dependabot in [#1057](https://github.com/promptfoo/promptfoo/pull/1057)
- build(deps): bump @anthropic-ai/sdk from 0.24.1 to 0.24.2 by @dependabot in [#1056](https://github.com/promptfoo/promptfoo/pull/1056)
- build(deps-dev): bump @aws-sdk/client-bedrock-runtime from 3.602.0 to 3.606.0 by @dependabot in [#1055](https://github.com/promptfoo/promptfoo/pull/1055)
- build(deps): bump docker/setup-buildx-action from 2 to 3 in the github-actions group by @dependabot in [#1054](https://github.com/promptfoo/promptfoo/pull/1054)

## [0.67.0] - 2024-06-27

### Added

- feat(bedrock): add proxy support for AWS SDK (#1021)
- feat(redteam): Expose modified prompt for iterative jailbreaks (#1024)
- feat: replicate image provider (#1049)

### Changed

- feat: add support for gemini embeddings via vertex (#1004)
- feat: normalize prompt input formats, introduce single responsibility handlers, improve test coverage, and fix minor bugs (#994)
- fix: more robust json extraction for llm-rubric (#1019)
- build(deps): bump openai from 4.52.0 to 4.52.1 (#1015)
- build(deps): bump @anthropic-ai/sdk from 0.24.0 to 0.24.1 (#1016)
- chore: sort imports (#1006)
- chore: switch to smaller googleapis dependency (#1009)
- chore: add config telemetry (#1005)
- docs: update GitHub urls to reflect promptfoo github org repository location (#1011)
- docs: fix incorrect yaml ref in guide (#1018)

## [0.66.0] - 2024-06-24

### Changed

- `config get/set` commands, ability for users to set their email by [@typpo](https://github.com/typpo) in [#971](https://github.com/promptfoo/promptfoo/pull/971)
- **webui**: Download as CSV by [@typpo](https://github.com/typpo) in [#1000](https://github.com/promptfoo/promptfoo/pull/1000)
- Add support for Gemini default grader if credentials are present by [@typpo](https://github.com/typpo) in [#998](https://github.com/promptfoo/promptfoo/pull/998)
- **redteam**: Allow arbitrary providers by [@mldangelo](https://github.com/mldangelo) in [#1002](https://github.com/promptfoo/promptfoo/pull/1002)
- Derived metrics by [@typpo](https://github.com/typpo) in [#985](https://github.com/promptfoo/promptfoo/pull/985)
- Python provider can import modules with same name as built-ins by [@typpo](https://github.com/typpo) in [#989](https://github.com/promptfoo/promptfoo/pull/989)
- Include error text in all cases by [@typpo](https://github.com/typpo) in [#990](https://github.com/promptfoo/promptfoo/pull/990)
- Ensure tests inside scenarios are filtered by filter patterns by [@mldangelo](https://github.com/mldangelo) in [#996](https://github.com/promptfoo/promptfoo/pull/996)
- Anthropic message API support for env vars by [@typpo](https://github.com/typpo) in [#997](https://github.com/promptfoo/promptfoo/pull/997)
- Add build documentation workflow and fix typos by [@mldangelo](https://github.com/mldangelo) in [#993](https://github.com/promptfoo/promptfoo/pull/993)
- Block network calls in tests by [@typpo](https://github.com/typpo) in [#972](https://github.com/promptfoo/promptfoo/pull/972)
- Export `AnthropicMessagesProvider` from providers by [@greysteil](https://github.com/greysteil) in [#975](https://github.com/promptfoo/promptfoo/pull/975)
- Add Claude 3.5 sonnet pricing by [@typpo](https://github.com/typpo) in [#976](https://github.com/promptfoo/promptfoo/pull/976)
- Pass `tool_choice` to Anthropic when set in config by [@greysteil](https://github.com/greysteil) in [#977](https://github.com/promptfoo/promptfoo/pull/977)
- Fixed according to Ollama API specifications by [@keishidev](https://github.com/keishidev) in [#981](https://github.com/promptfoo/promptfoo/pull/981)
- Add Dependabot config and update provider dependencies by [@mldangelo](https://github.com/mldangelo) in [#984](https://github.com/promptfoo/promptfoo/pull/984)
- Don't commit `.env` to Git by [@will-holley](https://github.com/will-holley) in [#991](https://github.com/promptfoo/promptfoo/pull/991)
- Update Docker base image to Node 20, improve self-hosting documentation, and add CI action for Docker build by [@mldangelo](https://github.com/mldangelo) in [#995](https://github.com/promptfoo/promptfoo/pull/995)
- Allow variable cells to scroll instead of exploding the table height by [@grrowl](https://github.com/grrowl) in [#973](https://github.com/promptfoo/promptfoo/pull/973)

## [0.65.2] - 2024-06-20

### Documentation

- docs: update claude vs gpt guide with claude 3.5 (#986)

### Added

- feat(redteam): make it easier to add non default plugins (#958)

### Changed

- feat: contains-sql assert (#964)
- fix: handle absolute paths for js providers (#966)
- fix: label not showing problem when using eval with config option (#928)
- fix: should return the whole message if the OpenAI return the content and the function call/tools at the same time. (#968)
- fix: label support for js prompts (#970)
- docs: Add CLI delete command to docs (#959)
- docs: text to sql validation guide (#962)

### Fixed

- fix(redteam): wire ui to plugins (#965)
- fix(redteam): reduce overreliance, excessive-agency false positive rates (#963)

## [0.65.1] - 2024-06-18

### Changed

- chore(docs): add shell syntax highlighting and fix typos (#953)
- chore(dependencies): update package dependencies (#952)
- Revert "feat(cli): add tests for CLI commands and fix version flag bug" (#967)

### Fixed

- fix: handle case where returned python result is null (#957)
- fix(webui): handle empty fail reasons and null componentResults (#956)

### Added

- feat(cli): add tests for CLI commands and fix version flag bug (#954)
- feat(eslint): integrate eslint-plugin-jest and configure rules (#951)
- feat: add eslint-plugin-unused-imports and remove unused imports (#949)
- feat: assertion type: is-sql (#926)

## [0.65.0] - 2024-06-17

### Added

- feat(webui): show pass/fail toggle (#938)
- feat(webui): carousel for multiple failure reasons (#939)
- feat(webui): clicking metric pills filters by nonzero only (#941)
- feat(redteam): political statements (#944)
- feat(redteam): indicate performance with moderation filter (#933)

### Changed

- feat: add hf to onboarding flow (#947)
- feat: add support for `promptfoo export latest` (#948)
- fix: serialize each item in `vars` when its type is a string (#823) (#943)
- chore(webui): split ResultsTable into separate files (#942)

### Fixed

- fix(redteam): more aggressive contract testing (#946)

### Dependencies

- chore(deps): update dependencies without breaking changes (#937)

## [0.64.0] - 2024-06-15

### Added

- feat(redteam): add unintended contracts test (#934)
- feat(anthropic): support tool use (#932)

### Changed

- feat: export `promptfoo.cache` to node package (#923)
- feat: add Voyage AI embeddings provider (#931)
- feat: Add more Portkey header provider options and create headers automatically (#909)
- fix: handle openai chat-style messages better in `moderation` assert (#930)
- ci: add next.js build caching (#908)
- chore(docs): update installation and GitHub Actions guides (#935)
- chore(dependencies): bump LLM providers in package.json (#936)

### Fixed

- fix(bedrock): support cohere embeddings (#924)

### Dependencies

- chore(deps): bump braces from 3.0.2 to 3.0.3 (#918)

## [0.63.2] - 2024-06-10

### Added

- feat: report view for redteam evals (#920)

### Fixed

- fix(bedrock): default value for configs (#917)
- fix: prevent assertions from being modified as they run (#929)

## [0.63.1] - 2024-06-10

### Fixed

- fix(vertex): correct handling of system instruction (#911)
- fix(bedrock): support for llama, cohere command and command-r, mistral (#915)

## [0.63.0] - 2024-06-09

### Added

- feat(bedrock): Add support for mistral, llama, cohere (#885)
- feat(ollama): add OLLAMA_API_KEY to support authentication (#883)
- feat(redteam): add test for competitor recommendations (#877)
- feat(webui): Show the number of passes and failures (#888)
- feat(webui): show manual grading record in test details view (#906)
- feat(webui): use indexeddb instead of localstorage (#905)

### Changed

- feat: ability to set test case metric from csv (#889)
- feat: interactive onboarding (#886)
- feat: support `threshold` param from csv (#903)
- feat: support array of values for `similar` assertion (#895)
- fix: Prompt variable reads unprocessed spaces on both sides (#887)
- fix: windows node 22 flake (#907)
- [fix: ci passing despite failing build (](https://github.com/promptfoo/promptfoo/commit/ce6090be5d70fbe71c6da0a5ec1a73253a9d8a0e)https://github.com/promptfoo/promptfoo/pull/876[)](https://github.com/promptfoo/promptfoo/commit/ce6090be5d70fbe71c6da0a5ec1a73253a9d8a0e)
- [fix: incorrect migrations path in docker build](https://github.com/promptfoo/promptfoo/commit/6a1eef4e4b006b32de9ce6e5e2d7c0bd3b9fa95a) https://github.com/promptfoo/promptfoo/issues/861
- chore(ci): add `workflow_dispatch` trigger (#897)
- chore: add more gemini models (#894)
- chore: introduce eslint (#904)
- chore: switch to SWC for faster Jest tests (#899)
- chore: update to prettier 3 (#901)
- [chore(openai): add tool_choice required type](https://github.com/promptfoo/promptfoo/commit/e97ce63221b0e06f7e03f46c466da36c5b713017)

### Fixed

- fix(vertex): support var templating in system instruction (#902)
- [fix(webui): display latency when available](https://github.com/promptfoo/promptfoo/commit/bb335efbe9e8d6b23526c837402787a1cbba9969)

### Dependencies

- chore(deps): update most dependencies to latest stable versions (#898)

## [0.62.1] - 2024-06-06

### Added

- feat(webui): Ability to suppress browser open on `promptfoo view` (#881)
- feat(anthropic): add support for base url (#850)
- feat(openai): Support function/tool callbacks (#830)
- feat(vertex/gemini): add support for toolConfig and systemInstruction (#841)
- feat(webui): Ability to filter to highlighted cells (#852)
- feat(webui): ability to click to filter metric (#849)
- feat(webui): add copy and highlight cell actions (#847)

### Changed

- fix: migrate database before writing results (#882)
- chore: upgrade default graders to gpt-4o (#848)
- ci: Introduce jest test coverage reports (#868)
- ci: add support for node 22, remove support for node 16 (#836)
- docs: Addresses minor typographical errors (#845)
- docs: Help description of default `--output` (#844)
- feat: Add Red Team PII Tests (#862)
- feat: Support custom gateway URLs in Portkey (#840)
- feat: add support for python embedding and classification providers (#864)
- feat: add support for titan premier on bedrock (#839)
- feat: pass evalId in results (#758)
- fix: Broken types (#854)
- fix: Fix broken progress callback in web ui (#860)
- fix: Fix formatting and add style check to CI (#872)
- fix: Fix type error eval page.tsx (#867)
- fix: Improve Error Handling for Python Assertions and Provider Exceptions (#863)
- fix: Pass evaluateOptions from web ui yaml (#859)
- fix: Render multiple result images with markdown, if markdown contains multiple images (#873)
- fix: The values of defaultTest and evaluateOptions are not set when editing the eval yaml file. (#834)
- fix: crash on db migration when cache is disabled on first run (#842)
- fix: csv and html outputs include both prompt and provider labels (#851)
- fix: docker build and prepublish script (#846)
- fix: show labels for custom provider (#875)
- chore: fix windows node 22 build issues by adding missing encoding dependency and updating webpack config (#900)
- chore: update Node.js version management and improve documentation (#896)
- Fix CI Passing Despite Failing Build (#866) (#876)

## [0.62.0] - 2024-06-05

### Fixed

- fix: Parameter evaluateOptions not passed correctly in jobs created using web (#870)

### Added

- feat(anthropic): add support for base url (#850)
- feat(openai): Support function/tool callbacks (#830)
- feat(vertex/gemini): add support for toolConfig and systemInstruction (#841)
- feat(webui): Ability to filter to highlighted cells (#852)
- feat(webui): ability to click to filter metric (#849)
- feat(webui): add copy and highlight cell actions (#847)

### Changed

- feat: Add Red Team PII Tests (#862)
- feat: Support custom gateway URLs in Portkey (#840)
- feat: add support for python embedding and classification providers (#864)
- feat: add support for titan premier on bedrock (#839)
- feat: pass evalId in results (#758)
- feat: upgrade default graders to gpt-4o (#848)
- fix: Broken types (#854)
- fix: Fix broken progress callback in web ui (#860)
- fix: Fix formatting and add style check to CI (#872)
- fix: Fix type error eval page.tsx (#867)
- fix: Improve Error Handling for Python Assertions and Provider Exceptions (#863)
- fix: Pass evaluateOptions from web ui yaml (#859)
- fix: Render multiple result images with markdown, if markdown contains multiple images (#873)
- fix: The values of defaultTest and evaluateOptions are not set when editing the eval yaml file. (#834)
- fix: crash on db migration when cache is disabled on first run (#842)
- fix: csv and html outputs include both prompt and provider labels (#851)
- fix: docker build and prepublish script (#846)
- fix: show labels for custom provider (#875)
- ci: Introduce jest test coverage reports (#868)
- ci: add support for node 22, remove support for node 16 (#836)
- docs: Addresses minor typographical errors (#845)
- docs: Help description of default `--output` (#844)

## [0.61.0] - 2024-05-30

### Changed

- feat: `moderation` assert type (#821)
- feat: general purpose http/https provider (#822)
- feat: add portkey provider (#819)
- feat: Add Cloudflare AI Provider (#817)
- fix: Remove duplicate logging line (#825)
- fix: The ‘defaultTest’ option has no effect during evaluation. (#829)
- fix: Improve Error Handling in Python Script Execution (#833)
- docs: How to red team LLMs (#828)
- chore(mistral): add codestral (#831)

## [0.60.0] - 2024-05-25

### Added

- feat(webui): Add image viewer (#816)

### Changed

- feat: redteam testset generation (#804)
- feat: support for deep equality check in equals assertion (#805)
- feat: Allow functions in renderVarsInObject (#813)
- feat: ability to reference previous llm outputs via storeOutputAs (#808)
- feat: support for prompt objects (#818)
- fix: huggingface api key handling (#809)
- docs: Restore ProviderResponse class name (#806)
- docs: Fix typo in local build command (#811)

## [0.59.1] - 2024-05-18

### Changed

- [fix: handle null result timestamp when writing to db.](https://github.com/promptfoo/promptfoo/commit/40e1ebfbfd512fea56761b4cbdfff0cd25d61ae1) https://github.com/promptfoo/promptfoo/issues/800

## [0.59.0] - 2024-05-18

### Added

- feat(webui): add --filter-description option to `promptfoo view` (#780)
- feat(bedrock): add support for embeddings models (#797)

### Changed

- fix: python prompts break when using whole file (#784)
- Langfuse need to compile variables (#779)
- chore(webui): display prompt and completion tokens (#794)
- chore: include full error response in openai errors (#791)
- chore: add logprobs to assertion context (#790)
- feat: support var interpolation in function calls (#792)
- chore: add timestamp to EvaluateSummary (#785)
- fix: render markdown in variables too (#796)

### Fixed

- fix(vertex): remove leftover dependency on apiKey (#798)

## [0.58.1] - 2024-05-14

### Changed

- fix: improve GradingResult validation (#772)
- [fix: update python ProviderResponse error message and docs.](https://github.com/promptfoo/promptfoo/commit/258013080809bc782afe3de51c9309230cb5cdb2) https://github.com/promptfoo/promptfoo/issues/769
- [chore(openai): add gpt-4o models (](https://github.com/promptfoo/promptfoo/commit/ff4655d31d3588972522bb162733cb61e460f36f)https://github.com/promptfoo/promptfoo/pull/776[)](https://github.com/promptfoo/promptfoo/commit/ff4655d31d3588972522bb162733cb61e460f36f)
- add gpt-4o models (#776)

### Fixed

- fix(langfuse): Check runtime type of `getPrompt`, stringify the result (#774)

## [0.58.0] - 2024-05-09

### Changed

- feat: assert-set (#765)
- feat: add comma-delimited string support for array-type assertion values (#755)
- fix: Resolve JS assertion paths relative to configuration file (#756)
- fix: not-equals assertion (#763)
- fix: upgrade rouge package and limit to strings (#764)

## [0.57.1] - 2024-05-02

### Changed

- fix: do not serialize js objects to non-js providers (#754)
- **[See 0.57.0 release notes](https://github.com/promptfoo/promptfoo/releases/tag/0.57.0)**

## [0.57.0] - 2024-05-01

### Changed

- feat: ability to override provider per test case (#725)
- feat: eval tests matching pattern (#735)
- feat: add `-n` limit arg for `promptfoo list` (#749)
- feat: `promptfoo import` and `promptfoo export` commands (#750)
- feat: add support for `--var name=value` cli option (#745)
- feat: promptfoo eval --filter-failing outputFile.json (#742)
- fix: eval --first-n arg (#734)
- chore: Update openai package to 3.48.5 (#739)
- chore: include logger and cache utils in javascript provider context (#748)
- chore: add `PROMPTFOO_FAILED_TEST_EXIT_CODE` envar (#751)
- docs: Document `python:` prefix when loading assertions in CSV (#731)
- docs: update README.md (#733)
- docs: Fixes to Python docs (#728)
- docs: Update to include --filter-\* cli args (#747)

## [0.56.0] - 2024-04-28

### Added

- feat(webui): improved comment dialog (#713)

### Changed

- feat: Intergration with Langfuse (#707)
- feat: Support IBM Research BAM provider (#711)
- fix: Make errors uncached in Python completion. (#706)
- fix: include python tracebacks in python errors (#724)
- fix: `getCache` should return a memory store when disk caching is disabled (#715)
- chore(webui): improve eval view performance (#719)
- chore(webui): always show provider in header (#721)
- chore: add support for OPENAI_BASE_URL envar (#717)

### Fixed

- fix(vertex/gemini): support nested generationConfig (#714)

## [0.55.0] - 2024-04-24

### Changed

- [Docs] Add llama3 example to ollama docs (#695)
- bugfix in answer-relevance (#697)
- feat: add support for provider `transform` property (#696)
- feat: add support for provider-specific delays (#699)
- feat: portkey.ai integration (#698)
- feat: `eval -n` arg for running the first n test cases (#700)
- feat: ability to write outputs to google sheet (#701)
- feat: first-class support for openrouter (#702)
- Fix concurrent cache request behaviour (#703)

## [0.54.1] - 2024-04-20

### Changed

- Add support for Mixtral 8x22B (#687)
- fix: google sheets async loading (#688)
- fix: trim spaces in csv assertions that can have file:// prefixes (#689)
- fix: apply thresholds to custom python asserts (#690)
- fix: include detail from external python assertion (#691)
- chore(webui): allow configuration of results per page (#694)
- fix: ability to override rubric prompt for all model-graded metrics (#692)

## [0.54.0] - 2024-04-18

### Changed

- feat: support for authenticated google sheets access (#686)
- fix: bugs in `Answer-relevance` calculation (#683)
- fix: Add tool calls to response from azure openai (#685)

## [0.53.0] - 2024-04-16

### Changed

- fix!: make `javascript` assert function call consistent with external js function call (#674)
- fix: node library supports prompt files (#668)
- feat: Enable post-hoc evaluations through defining and using output value in TestSuite (#671)
- feat: Allow local files to define providerOutput value for TestCase (#675)
- feat: detect suitable anthropic default provider (#677)
- feat: Ability to delete evals (#676)
- feat: ability to create derived metrics (#670)

## [0.52.0] - 2024-04-12

### Added

- feat(webui): add pagination (#649)

### Changed

- feat: support for inline yaml for is-json, contains-json in csv (#651)
- feat: run providers 1 at a time with --interactive-providers (#645)
- feat: --env-file arg (#615)
- fix: Do not fail with api error when azure datasource is used (#644)
- fix: allow loading of custom provider in windows (#518) (#652)
- fix: don't show telemetry message without telemtry (#658)
- fix: `E2BIG` error during the execution of Python asserts (#660)
- fix: support relative filepaths for non-code assert values (#664)

### Fixed

- fix(webui): handle invalid search regexes (#663)

## [0.51.0] - 2024-04-07

### Added

- feat(webui): store settings in localstorage (#617)
- feat(azureopenai): apiKeyEnvar support (#628)
- feat(webui): "progress" page that shows provider/prompt pairs (#631)

### Changed

- chore: improve json parsing errors (#620)
- feat: ability to override path to python binary (#619)
- Add documentation for openai vision (#637)
- Support claude vision and images (#639)
- fix: assertion files use relative path (#624)
- feat: add provider reference to prompt function (#633)
- feat: ability to import vars using glob (#641)
- feat!: return values directly in python assertions (#638)

### Fixed

- fix(webui): ability to save defaultTest and evaluateOptions in yaml editor (#629)

## [0.50.1] - 2024-04-02

### Changed

- fix: compiled esmodule interop (#613)
- fix: downgrade var resolution failure to warning (#614)
- fix: glob behavior on windows (#612)

## [0.50.0] - 2024-04-01

### Added

- feat(webui): download button (#482)
- feat(webui): toggle for showing full prompt in output cell (#603)

### Changed

- feat: support .mjs external imports (#601)
- feat: load .env from cli (#602)
- feat: ability to use js files as `transform` (#605)
- feat: ability to reference vars from other vars (#607)
- fix: handling for nonscript assertion files (#608)

### Fixed

- fix(selfhost): add support for prompts and datasets api endpoints (#600)
- fix(selfhost): Consolidate to `NEXT_PUBLIC_PROMPTFOO_REMOTE_BASE_URL` (#609)

## [0.49.3] - 2024-03-29

### Changed

- fix: bedrock model parsing (#593)
- [fix: make llm-rubric more resilient to bad json responses.](https://github.com/promptfoo/promptfoo/commit/93fd059a13454ed7a251a90a33306fb1f3c81895) https://github.com/promptfoo/promptfoo/issues/596
- feat: display progress bar for each parallel execution (#597)

## [0.49.2] - 2024-03-27

### Changed

- fix: support relative paths for custom providers (#589)
- fix: gemini generationConfig and safetySettings (#590)
- feat: cli watch for vars and providers (#591)

## [0.49.1] - 2024-03-25

### Changed

- fix: lazy import of azure peer dependency (#586)

## [0.49.0] - 2024-03-23

### Added

- feat(vertexai): use gcloud application default credentials (#580)

### Changed

- feat: Add support for huggingface token classification (#574)
- feat: Mistral provider support for URL and API key envar (#570)
- feat: run assertions in parallel (#575)
- feat: support for azure openai assistants (#577)
- feat: ability to set tags on standalone assertion llm outputs (#581)
- feat: add support for claude3 on bedrock (#582)
- fix: load file before running prompt function (#583)
- [fix: broken ansi colors on cli table](https://github.com/promptfoo/promptfoo/commit/bbb0157b09c0ffb5366d3cbd112438ca3d2d61c9)
- [fix: remove duplicate instruction output](https://github.com/promptfoo/promptfoo/commit/fb095617d36102f5b6256e9718e736378c0a5cea)
- chore: better error messages when expecting json but getting text (#576)

### Fixed

- fix(selfhost): handle sqlite db in docker image and build (#568)

### Dependencies

- chore(deps): bump webpack-dev-middleware from 5.3.3 to 5.3.4 in /site (#579)

## [0.48.0] - 2024-03-18

### Added

- feat(csv): add support for `__description` field (#556)

### Changed

- feat: migrate filesystem storage to sqlite db (#558)
  - **When you first run `eval` or `view` with 0.48.0, your saved evals will be migrated from `.json` files to a sqlite db. Please open an issue if you run into problems.**
  - Restoration: By default, the migration process runs on the promptfoo output directory `~/.promptfoo/output`. This directory is backed up at `~/.promptfoo/output-backup-*` and you can restore it and use a previous version by renaming that directory back to `output`
- feat: Add anthropic:messages and replicate:mistral as default providers to web ui (#562)
- feat: add label field to provider options (#563)
- docs: adjust configuration for python provider (#565)
- chore: db migration and cleanup (#564)

### Fixed

- fix(azureopenai): add support for `max_tokens` and `seed` (#561)

## [0.47.0] - 2024-03-14

### Changed

- feat: improve python inline asserts to not require printing (#542)
- feat: add tools and tool_choice config parameters to azure openai provider (#550)
- feat: Add support for Claude 3 Haiku (#552)
- fix: validate custom js function return values (#548)
- fix: dedupe prompts from combined configs (#554)

### Fixed

- fix(replicate): support non-array outputs (#547)

## [0.46.0] - 2024-03-08

### Added

- feat(self-host): run evals via web ui (#540)
- feat(self-host): Persist changes on self-deployed UI without sharing a new link (#538)
- feat(webui): ability to change eval name (#537)

### Changed

- feat: add support for calling specific functions for python prompt (#533)
- fix: openai tools and function checks handle plaintext responses (#541)

### Fixed

- fix(anthropic): wrap text if prompt supplied as json (#536)

## [0.45.2] - 2024-03-07

### Changed

- fix: python provider handles relative script paths correctly (#535)

## [0.45.1] - 2024-03-06

### Changed

- fix: json and yaml vars files (#531)

### Fixed

- fix(python): deserialize objects from json (#532)

## [0.45.0] - 2024-03-06

### Added

- feat(anthropic): Add Claude 3 support (#526)

### Changed

- feat: ability to load `vars` values at runtime (#496)
  // Example logic to return a value based on the varName
  if (varName === 'context') {
  return `Processed ${otherVars.input} for prompt: ${prompt}`;
  }
  return {
  output: 'default value',
  };
  // Handle potential errors
  // return { error: 'Error message' }
  # Example logic to dynamically generate variable content
  if var_name == 'context':
  return {
  'output': f"Context for {other_vars['input']} in prompt: {prompt}"
  }
  return {'output': 'default context'}
  # Handle potential errors
  # return { 'error': 'Error message' }

## [0.44.0] - 2024-03-04

### Added

- feat(mistral): Add new models, JSON mode, and update pricing (#500)

### Changed

- fix: Print incorrect response from factuality checker (#503)
- fix: Support missing open parenthesis (fixes #504) (#505)
- feat: include prompt in transform (#512)
- feat: Support csv and json files in the `tests` array (#520)

### Fixed

- fix(ollama): dont send invalid options for `OllamaChatProvider` (#506)
- fix(huggingface): do not pass through non-hf parameters (#519)

## [0.43.1] - 2024-02-25

### Changed

- fix: pass through PROMPTFOO\_\* variables from docker run (#498)
- docs: clean up python provider header

### Fixed

- fix(huggingface): support `apiKey` config param (#494)
- fix(bedrock): transform model output from cache. #474

### Documentation

- docs(huggingface): example of private huggingface inference endpoint (#497)

## [0.43.0] - 2024-02-23

### Added

- feat(webui): Display test suite description (#487)
- feat(webui): Add upload testcase csv to eval page (#484)

### Changed

- feat: pass `test` to assertion context (#485)
- fix: Change variable name to what the prompt template expects (#489)
- (docs): Replace references to deprecated postprocess option (#483)
- chore: update replicate library and add new common params (#491)

### Fixed

- fix(self-hosting): remove supabase dependency from webui eval view (#492)

## [0.42.0] - 2024-02-19

### Added

- feat(webview): toggle for prettifying json outputs (#472)
- feat(openai): support handling OpenAI Assistant functions tool calls (#473)

### Changed

- feat: add support for claude 2.1 on bedrock (#470)
- feat: support for overriding `select-best` provider (#478)
- feat: ability to disable var expansion (#476)
- fix: improve escaping for python prompt shell (#481)

## [0.41.0] - 2024-02-12

### Added

- feat(openai)!: Allow apiBaseUrl to override /v1 endpoint (#464)

### Changed

- feat: add support for async python providers (#465)
- fix: pass config to python provider (#460)
- chore: include progress output in debug logs (#461)
- docs: perplexity example (#463)

### Fixed

- fix(factuality): make factuality output case-insensitive (#468)
- fix: ensure that only valid ollama params are passed (#480)

## [0.40.0] - 2024-02-06

### Added

- feat(mistral): Add Mistral provider (#455)
- feat(openai): add support for `apiKeyEnvar` (#456)
- feat(azureopenai): add apiBaseUrl config (#459)

### Changed

- feat: cohere api support (#457)
- feat: ability to override select-best prompt. #289
- fix: support for gemini generationConfig and safetySettings (#454)

### Fixed

- fix(vertex/gemini): add support for llm-rubric and other OpenAI-formatted prompts (#450)

### Documentation

- documentation: update python.md typo in yaml (#446)

## [0.39.1] - 2024-02-02

### Changed

- fix: func => function in index.ts (#443)
- feat: add support for google ai studio gemini (#445)

## [0.39.0] - 2024-02-01

### Changed

- feat: Add DefaultGradingJsonProvider to improve `llm-rubric` reliability (#432)
- feat: add caching for exec and python providers (#435)
- feat: add `--watch` option to eval command (#439)
- feat: ability to transform output on per-assertion level (#437)
- feat: compare between multiple outputs with `select-best` (#438)
- fix: pass through cost to runAssertion
- fix: pass through cost to runAssertion

## [0.38.0] - 2024-01-29

### Added

- feat(openai): Jan 25 model updates (#416)
- feat(webui): eval deeplinks (#426)
- feat(huggingface): Support sentence similarity inference API (#425)

### Changed

- fix: Only open previous results when necessary (uses lots of memory) (#418)
- fix: html output (#430)
- feat: add a `python` provider that supports native python function calls (#419)
- feat: support for image models such as dall-e (#406)
- feat: support for `PROMPTFOO_PROMPT_SEPARATOR envar. #424

## [0.37.1] - 2024-01-26

### Changed

- fix: do not require token usage info on openai provider (#414)

## [0.37.0] - 2024-01-24

### Added

- feat(webui): add markdown support (#403)

### Changed

- feat: standalone share server (#408)
- feat: `PROMPTFOO_DISABLE_TEMPLATING` disables nunjucks templates (#405)

## [0.36.0] - 2024-01-18

### Added

- feat(webui): Ability to comment on outputs (#395)
- feat(azure): Add response_format support (#402)
- feat(azure): add support for `passthrough` and `apiVersion` (#399)

### Changed

- feat: add `promptfoo generate dataset` (#397)
- fix: typo (#401)

## [0.35.1] - 2024-01-12

### Added

- feat(bedrock): introduce amazon titan models as another option for Bedrock (#380)
- feat(openai): add support for `passthrough` request args (#388)
- feat(azure): add support for client id/secret auth (#389)
- feat(webui): label evals using `description` field (#391)

### Changed

- fix: proper support for multiple types of test providers (#386)
- feat: update CSV and HTML outputs with more details (#393)

## [0.35.0] - 2024-01-07

### Added

- feat(webview): add regex search (#378)

### Changed

- feat: support standalone assertions on CLI (#368)
- feat: add perplexity-score metric (#377)
- feat: add logprobs support for azure openai (#376)
- fix: use relative paths consistently and handle object formats (#375)
- [fix: restore **prefix and **suffix column handlers when loading test csv](https://github.com/promptfoo/promptfoo/commit/3a058684b3389693f4c5899f786fb090b04e3c93)

## [0.34.1] - 2024-01-02

### Added

- feat(openai): add support for overriding provider cost (1be1072)

### Fixed

- fix(webview): increase the request payload size limit (ef4c30f)

## [0.34.0] - 2024-01-02

### Changed

- feat: Support for evaluating cost of LLM inference (#358)
- feat: save manual edits to test outputs in webview (#362)
- feat: add `cost` assertion type (#367)
- fix: handle huggingface text generation returning dict (#357)
- fix: disable cache when using repeat (#361)
- fix: do not dereference tools and functions in config (#365)
- docs: optimize docs of openai tool usage (#355)

## [0.33.2] - 2023-12-23

### Changed

- fix: bad indentation for inline python sript (#353)
- [fix: truncate CLI table headers](https://github.com/promptfoo/promptfoo/commit/9aa9106cc9bc1660df40117d3c8f053f361fa09c)
- feat: add openai tool parameter (#350)
- feat: add `is-valid-openai-tools-call` assertion type (#354)

## [0.33.1] - 2023-12-18

### Changed

- [fix: pass env to providers when using CLI](https://github.com/promptfoo/promptfoo/commit/e8170a7f0e9d4033ef219169115f6474d978f1a7)
- [fix: correctly handle bedrock models containing :](https://github.com/promptfoo/promptfoo/commit/4469b693993934192fee2e84cc27c21e31267e5f)
- feat: add latency assertion type (#344)
- feat: add perplexity assertion type (#346)
- feat: add support for ollama chat API (#342)
- feat: retry when getting internal server error with PROMPTFOO_RETRY_5XX envar (#327)
- fix: properly escape arguments for external python assertions (#338)
- fix: use execFile/spawn for external processes (#343)
- [fix: handle null score in custom metrics](https://github.com/promptfoo/promptfoo/commit/514feed49e2f83f3e04d3e167e5833dc075e6c10)
- [fix: increment failure counter for script errors.](https://github.com/promptfoo/promptfoo/commit/61d1b068f26c63f3234dc49c9d5f5104b9cf1cda)

## [0.33.0] - 2023-12-17

### Changed

- feat: add latency assertion type (#344)
- feat: add perplexity assertion type (#346)
- feat: add support for ollama chat API (#342)
- feat: retry when getting internal server error with PROMPTFOO_RETRY_5XX envar (#327)
- fix: properly escape arguments for external python assertions (#338)
- fix: use execFile/spawn for external processes (#343)
- [fix: handle null score in custom metrics](https://github.com/promptfoo/promptfoo/commit/514feed49e2f83f3e04d3e167e5833dc075e6c10)
- [fix: increment failure counter for script errors.](https://github.com/promptfoo/promptfoo/commit/61d1b068f26c63f3234dc49c9d5f5104b9cf1cda)

## [0.32.0] - 2023-12-14

### Added

- feat(webview): Layout and styling improvements (#333)

### Changed

- feat: add support for Google Gemini model (#336)
- feat: add download yaml button in config modal. Related to #330 (#332)
- fix: set process exit code on failure

## [0.31.2] - 2023-12-11

### Added

- feat(webview): Show aggregated named metrics at top of column (#322)

### Changed

- fix: sharing option is degraded (#325)

## [0.31.1] - 2023-12-04

### Changed

- fix: issues when evaling multiple config files
- feat: support for web viewer running remotely (#321)

## [0.31.0] - 2023-12-02

### Added

- feat(openai): Adds support for function call validation (#316)

### Changed

- feat: add support for ajv formats (#314)
- feat: support prompt functions via nodejs interface (#315)
- fix: webview handling of truncated cell contents with html (#318)
- docs: Merge docs into main repo (#317)

## [0.30.2] - 2023-11-29

### Changed

- feat(cli): simplify onboarding and provide npx-specific instructions (f81bd88)

## [0.30.1] - 2023-11-29

### Changed

- feat: add bedrock in webui setup (#301)
- feat: add support for custom metrics (#305)
- feat: show table by default, even with --output (#306)
- fix: handle multiple configs that import multiple prompts (#304)
- fix: remove use of dangerouslySetInnerHTML in results table (#309)

### Fixed

- fix(openai): add support for overriding api key, host, baseurl, org in Assistants API (#311)

## [0.30.0] - 2023-11-29

### Changed

- feat: add bedrock in webui setup (#301)
- feat: add support for custom metrics (#305)
- feat: show table by default, even with --output (#306)
- fix: handle multiple configs that import multiple prompts (#304)
- fix: remove use of dangerouslySetInnerHTML in results table (#309)

## [0.29.0] - 2023-11-28

### Changed

- feat: Add support for external provider configs via file:// (#296)
- feat: Add support for HTTP proxies (#299)
- feat: claude-based models on amazon bedrock (#298)

## [0.28.2] - 2023-11-27

### Added

- feat(azureopenai): Warn when test provider should be overwritten with azure (#293)
- feat(webview): Display test descriptions if available (#294)
- feat(webview): Ability to set test scores manually (#295)

### Changed

- feat: add support for self-hosted huggingface text generation inference (#290)
- fix: prevent duplicate asserts with `defaultTest` (#287)
- fix: multiple configs handle external test and prompt files correctly (#291)

## [0.28.0] - 2023-11-19

### Changed

- feat: Add support for multiple "\_\_expected" columns (#284)
- feat: Support for OpenAI assistants API (#283)
- feat: Ability to combine multiple configs into a single eval (#285)

## [0.27.1] - 2023-11-14

### Added

- [feat(node-package): Add support for raw objects in prompts](https://github.com/promptfoo/promptfoo/commit/e6a5fe2fa7c05aabd2f52bd4fa143d957a7953dd)
- feat(openai): Add support for OpenAI `seed` param (#275)
- [feat(openai): Add support for OpenAI response_format](https://github.com/promptfoo/promptfoo/commit/12781f11f495bed21db1070e987f1b40a43b72e3)
- [feat(webview): Round score in details modal](https://github.com/promptfoo/promptfoo/commit/483c31d79486a75efc497508b9a42257935585cf)

### Changed

- fix: Set `vars._conversation` only if it is used in prompt (#282)
- feat: Add new RAG metrics (answer-relevance, context-recall, context-relevance, context-faithfulness) (#279)
- feat: throw error correctly when invalid api key is passed for OpenAI (#276)
- Bump langchain from 0.0.325 to 0.0.329 in /examples/langchain-python (#278)
- Provide the prompt in the context to external assertion scripts (#277)
- fix the following error : 'List should have at least 1 item after val… (#280)
- [chore: Add HuggingFace debug output](https://github.com/promptfoo/promptfoo/commit/2bae118e3fa7f8164fd78d29a3a30d187026bf13)

## [0.27.0] - 2023-11-14

### Added

- [feat(node-package): Add support for raw objects in prompts](https://github.com/promptfoo/promptfoo/commit/e6a5fe2fa7c05aabd2f52bd4fa143d957a7953dd)
- feat(openai): Add support for OpenAI `seed` param (#275)
- [feat(openai): Add support for OpenAI response_format](https://github.com/promptfoo/promptfoo/commit/12781f11f495bed21db1070e987f1b40a43b72e3)
- [feat(webview): Round score in details modal](https://github.com/promptfoo/promptfoo/commit/483c31d79486a75efc497508b9a42257935585cf)

### Changed

- feat: Add new RAG metrics (answer-relevance, context-recall, context-relevance, context-faithfulness) (#279)
- feat: throw error correctly when invalid api key is passed for OpenAI (#276)
- Bump langchain from 0.0.325 to 0.0.329 in /examples/langchain-python (#278)
- Provide the prompt in the context to external assertion scripts (#277)
- fix the following error : 'List should have at least 1 item after val… (#280)
- [chore: Add HuggingFace debug output](https://github.com/promptfoo/promptfoo/commit/2bae118e3fa7f8164fd78d29a3a30d187026bf13)

## [0.26.5] - 2023-11-10

### Changed

- feat: Support for Azure OpenAI Cognitive Search (#274)
- [feat: Add PROMPTFOO_PYTHON environment variable](https://github.com/promptfoo/promptfoo/commit/33ecca3dab9382f063e68529c047cfd3fbd959e5)

## [0.26.4] - 2023-11-09

### Fixed

- fix(providers): use Azure OpenAI extensions endpoint when dataSources is set (2e5f14d)

### Tests

- test(assertions): add tests for object outputs (9e0909c)

## [0.26.3] - 2023-11-08

### Added

- [feat(AzureOpenAI): Add support for deployment_id and dataSources](https://github.com/promptfoo/promptfoo/commit/3f6dee99b4ef860af1088c4ceda1a74726070f37)

### Changed

- [Stringify output display string if output is a JSON object](https://github.com/promptfoo/promptfoo/commit/e6eff1fb75e09bfd602c08edd89ec154e3e61bf9)
- [Add JSON schema dereferencing support for JSON configs](https://github.com/promptfoo/promptfoo/commit/c32f9b051a51ee6e1ee08738e0921b4e05a5c23d)
- Update chat completion endpoint in azureopenai.ts (#273)

### Fixed

- fix(openai): Improve handling for function call responses (#270)

## [0.26.2] - 2023-11-07

### Changed

- [Fix issue with named prompt function imports](https://github.com/promptfoo/promptfoo/commit/18a4d751af15b996310eceafc5a75e114ce1bf56)
- [Fix OpenAI finetuned model parsing](https://github.com/promptfoo/promptfoo/commit/b52de61c6e1fd0a9e67d2476a9f3f9153084ad61)
- [Add new OpenAI models](https://github.com/promptfoo/promptfoo/commit/d9432d3b5747516aea1a7e8a744167fbd10a69d2)
- Fix: Broken custom api host for OpenAI. (#261)
- Add `classifier` assert type (#263)
- Send provider options and test context to ScriptCompletion (exec) provider (#268)
- Support for loading JSON schema from external file (#266)

## [0.26.1] - 2023-11-01

### Changed

- Fix broken default config for OpenAI evals created in web app (#255)
- Fix prompt per provider (#253)
- Add support for custom config directory (#257)
- Add latency and token metrics per prompt (#258)
- Add caching support to Anthropic provider (#259)
- webview: Preserve formatting of LLM outputs
- Bump langchain from 0.0.317 to 0.0.325 in /examples/langchain-python (#254)

## [0.26.0] - 2023-10-28

### Changed

- cli: Add support for raw text prompts (#252)
- Ensure the directory for the output file is created if it does not exist

## [0.25.2] - 2023-10-26

### Changed

- allow Python in tests.csv (#237)
- Improve escaping in matchers (#242)
- Add support for nunjucks filters (#243)
- Fix issue where outputPath from the configuration file is not used when `-c` option is provided
- Add envar PROMPTFOO_DISABLE_CONVERSATION_VAR
- Resolve promises in external assert files

## [0.25.1] - 2023-10-19

### Changed

- Fix issue with loading google sheets directly. (#222)
- Add \_conversation variable for testing multiple-turn chat conversations (#224)
- Allow multiple output formats simultaneously with `outputPath` (#229)
- Fall back to default embedding model if provided model doesn't support embeddings
- Various fixes and improvements
- Bump langchain from 0.0.312 to 0.0.317 in /examples/langchain-python (#245)

## [0.25.0] - 2023-10-10

### Changed

- Add support for icontains-any and icontains-all (#210)
- Bump langchain from 0.0.279 to 0.0.308 in /examples/langchain-python (#213)
- Add support for .cjs file extensions (#214)
- Add Prompts and Datasets pages (#211)
- Add CLI commands for listing and showing evals, prompts, and datasets (#218)
- Add support for `config` object in webhook provider payload. (#217)
- Other misc changes and improvements
- Bump langchain from 0.0.308 to 0.0.312 in /examples/langchain-python (#219)

## [0.24.4] - 2023-10-01

### Changed

- Fix bug in custom function boolean return value score (#208)
- Fix ollama provider with `--no-cache` and improve error handling
- Add support for HuggingFace Inference API (text generation) (#205)
- Add `apiHost` config key to Azure provider

## [0.24.3] - 2023-09-28

### Changed

- Better LocalAI/Ollama embeddings traversal failure (#191)
- `OPENAI_API_HOST` to `OPENAI_API_BASE_URL` (#187)
- Ability to include files as assertion values (#180)
- Add hosted db for evals (#149)
- Webview details pane improvements (#196)
- Add support for ollama options (#199)
- Adding TXT and HTML to `--output` help/error message (#201)

## [0.24.2] - 2023-09-23

### Changed

- Specify repo in package.json (#174)
- Add support for parsing multiple json blobs in responses (#178)
- Updated node version update of Google Colab notebook example (#171)
- Fix arg escaping for external python prompts on Windows (#179)
- Better OpenAI embeddings traversal failure (#190)
- Adds embeddings providers for LocalAI and Oolama (#189)
- Add `noindex` to shared results
- Many other misc fixes and improvements

## [0.24.1] - 2023-09-21

### Changed

- Fix prompt errors caused by leading and trailing whitespace for var file imports
- Fix an issue with response parsing in LocalAI chat
- Fix issue preventing custom provider for similarity check (#152)
- Fix escaping in python asserts (#156)
- Fix README link to providers docs (#153)
- Allow object with function name as a value for function_call (#158)
- Add a -y/--yes option to `promptfoo view` command to skip confirmation (#166)
- Other misc fixes and improvements

## [0.24.0] - 2023-09-18

### Changed

- Support for custom functions as prompts (#147)
- Refactor parts of util into more descriptive files (#148)
- Misc fixes and improvements

## [0.23.1] - 2023-09-14

### Changed

- Improvements to custom grading (#140)
- Support for Google Vertex and PaLM chat APIs (#131)
- Add support for including files in defaultTest (#137)
- Add support for disabling cache in evaluate() options (#135)
- Add support for loading vars directly from file (#139)
- Include `provider` in `EvaluateResult`
- Other misc improvements and fixes

## [0.23.0] - 2023-09-14

### Changed

- Improvements to custom grading (#140)
- Support for Google Vertex and PaLM chat APIs (#131)
- Add support for including files in defaultTest (#137)
- Add support for disabling cache in evaluate() options (#135)
- Add support for loading vars directly from file (#139)
- Include `provider` in `EvaluateResult`
- Other misc improvements and fixes

## [0.22.1] - 2023-09-14

### Added

- feat(vars): add support for loading vars directly from file (#139)
- feat(config): add support for including files in defaultTest (#137)
- feat(config): add support for disabling cache in evaluate() options (#135)
- feat(providers): support for Google Vertex and PaLM chat APIs (#131)
- feat(api): include provider in EvaluateResult (#130)

### Changed

- chore(providers): improve PaLM recognized model detection (2317eac)

### Documentation

- docs(examples): add conversation history example (#136)
- docs(examples): update node-package example with context (#134)

## [0.22.0] - 2023-09-04

### Changed

- Add OpenAI factuality and closed-QA graders (#126). These new graders implement OpenAI's eval methodology.
- Auto-escape vars when prompt is a JSON object (#127).
- Improvements to custom providers - Pass context including `vars` to callApi and make `TestCase` generic for ease of typing
- Add `prompt` to Javascript, Python, and Webhook assertion context
- Fix llama.cpp usage of provider config overrides
- Fix ollama provider parsing for llama versions like llama:13b, llama:70b etc.
- Trim var strings in CLI table (prevents slowness during CLI table output)

## [0.21.4] - 2023-09-01

### Changed

- Add support for test case threshold value (#125)
- Add support for pass/fail threshold for javascript and python numeric return values

## [0.21.3] - 2023-09-01

### Changed

- Increase request backoff and add optional delay between API calls (#122)

## [0.21.2] - 2023-08-31

### Changed

- Fix symlink bug on Windows

## [0.21.1] - 2023-08-30

### Changed

- Consistent envars and configs across providers (#119)
- Add configuration for API keys in WebUI (#120)
- Add CodeLlama to WebUI
- Fix issue with numeric values in some assert types
- Add support for running specific prompts for specific providers using `{id, prompts, config}` format
- Add a feedback command

## [0.21.0] - 2023-08-28

### Changed

- Add webhook provider (#117)
- Add support for editing config in web view (#115)
- Standalone server with database with self-hosting support (#118)
- Add support for custom llm-rubric grading via `rubricPrompt` in Assertion objects
- Add support for `vars` in `rubricPrompt`, making it easier to pass expected values per test case
- Add a handful of new supported parameters to OpenAI, Azure, Anthropic, and Replicate providers
- Allow setting `config` on `provider` attached to Assertion or TestCase
- Add/improve support for custom providers in matchesSimilarity and matchesLlmRubric

## [0.20.1] - 2023-08-18

### Changed

- Fix issue when there's not enough data to display useful charts
- Add charts to web viewer (#112)
- Add support for multiline javascript asserts
- Add support for Levenshtein distance assert type (#111)

## [0.20.0] - 2023-08-18

### Changed

- Add charts to web viewer (#112)
- Add support for multiline javascript asserts
- Add support for Levenshtein distance assert type (#111)

## [0.19.3] - 2023-08-17

### Changed

- llm-rubric provider fixes (#110)
- New diff viewer for evals
- Web UI for running evals (#103)
- Add support for OpenAI organization (#106)
- function call azure fix (#95)
- Add support for JSON schema validation for is-json and contains-json (#108)
- Other misc fixes and API improvements

## [0.19.2] - 2023-08-15

### Changed

- function call azure fix (#95)
- Add support for JSON schema validation for is-json and contains-json (#108)
- New diff viewer for evals
- Web UI for running evals (#103)
- Add support for OpenAI organization (#106)
- Other misc fixes and API improvements

## [0.19.1] - 2023-08-14

### Changed

- Add support for OpenAI organization (#106)
- New diff viewer for evals
- Web UI for running evals (#103)
- Other misc fixes and API improvements

## [0.19.0] - 2023-08-14

### Changed

- New diff viewer for evals
- Web UI for running evals (#103)
- Other misc fixes and API improvements

## [0.18.4] - 2023-08-11

### Fixed

- fix(providers): resolve Ollama provider issue with empty line handling (c4d1e5f)

### Dependencies

- chore(deps): bump certifi from 2023.5.7 to 2023.7.22 in /examples/langchain-python (#104)

## [0.18.3] - 2023-08-08

### Added

- feat(providers): add Ollama provider (#102)

### Changed

- chore(webui): disable nunjucks autoescaping by default (#101)
- chore(webui): stop forcing manual line breaks in results view (76d18f5)

### Fixed

- fix(history): remove stale `latest` symlinks before regenerating eval output (a603eee)

## [0.18.2] - 2023-08-08

### Added

- feat(webui): display assertion summaries in the results viewer (#100)

### Changed

- feat(providers): allow testing identical models with different parameters (#83)

### Fixed

- fix(cli): repair `promptfoo share` regression (01df513)
- fix(config): handle provider map parsing when entries are strings (bdd1dea)
- fix(scoring): keep weighted averages accurate by running all test cases (7854424)

## [0.18.1] - 2023-08-06

### Added

- feat(providers): add llama.cpp server support (#94)

### Changed

- chore(providers): expose `LLAMA_BASE_URL` environment variable (f4b4c39)

### Fixed

- fix(history): repair symlink detection when writing latest results (e6aed7a)

## [0.18.0] - 2023-07-28

### Added

- feat(assertions): add `python` assertion type (#78)
- feat(api): support native function ApiProviders and assertions (#93)
- feat(evals): introduce Promptfoo scenarios for data-driven testing - allows datasets to be associated with specific tests, eliminating the need to copy tests for each dataset by @Skylertodd (#89)
- feat(cli): allow specifying `outputPath` when using the Node evaluate helper (#91)

### Changed

- chore(evals): rename default "theories" concept to "scenarios" (aca0821)

### Fixed

- fix(history): repair symlink handling when persisting latest results (81a4a26)
- fix(history): clean up stale eval history entries (253ae60)
- fix(cli): restore ANSI escape code rendering in console tables (497b698)

## [0.17.9] - 2023-07-24

### Added

- feat(evals): load test cases from file or directory paths (#88)

### Changed

- feat(metrics): record latency in eval results (#85)

### Fixed

- fix(windows): resolve path compatibility issues (8de6e12)

## [0.17.8] - 2023-07-22

### Added

- feat(evals): support post-processing hooks in test cases (#84)

### Changed

- feat(webui): show recent runs in the results viewer (#82)
- feat(providers): expose additional OpenAI parameters (#81)

### Fixed

- fix(evaluator): support empty test suites without crashing (31fb876)
- fix(network): ensure fetch timeouts bubble up correctly (9e4bf94)

## [0.17.7] - 2023-07-20

### Added

- feat(config): allow provider-specific prompts in test suites (#76)

### Changed

- chore(runtime): require Node.js 16 or newer (f7f85e3)
- chore(providers): reuse context configuration for Replicate provider (48819a7)

### Fixed

- fix(providers): handle missing provider prompt maps gracefully (7c6bb35)
- fix(grading): escape user input in grading prompts (4049b3f)

## [0.17.6] - 2023-07-20

### Added

- feat(cli): add `--repeat` support to evaluations (#71)
- feat(providers): add Azure YAML prompt support (#72)
- feat(providers): implement Replicate provider (#75)

### Changed

- chore(providers): refine Replicate provider behaviour (57fa43f)
- chore(cli): default `promptfoo share` prompt to Yes on enter (1a4c080)
- chore(webui): simplify dark mode and hide identical rows in history (c244403)

## [0.17.5] - 2023-07-14

### Added

- feat(assertions): add starts-with assertion type (#64)
- feat(providers): add Azure OpenAI provider (#66)

### Changed

- feat(providers): support YAML-formatted OpenAI prompts (#67)
- chore(cli): allow disabling sharing prompts (#69)
- chore(cli): require confirmation before running `promptfoo share` (f3de0e4)
- chore(env): add `PROMPTFOO_DISABLE_UPDATE` environment variable (60fee72)

### Fixed

- fix(config): read prompts relative to the config directory (ddc370c)

## [0.17.4] - 2023-07-13

### Added

- feat(assertions): add `contains-any` assertion support (#61)

### Changed

- chore(cli): handle npm outages without crashing (3177715)

### Fixed

- fix(cli): support terminals without `process.stdout.columns` (064dcb3)
- fix(cli): correct `promptfoo init` output to reference YAML (404be34)

### Documentation

- docs: add telemetry notice (#39)

## [0.17.3] - 2023-07-10

### Added

- feat(providers): add Anthropic provider (#58)

### Changed

- chore(onboarding): refresh init onboarding content (992c0b6)

### Fixed

- fix(cli): maintain table header ordering (1e3a711)
- fix(runtime): ensure compatibility with Node 14 (59e2bb1)

## [0.17.2] - 2023-07-07

### Changed

- feat(providers): improve support for running external scripts (#55)

## [0.17.1] - 2023-07-07

### Fixed

- fix(webui): restore output rendering in results view (5ce5598)

## [0.17.0] - 2023-07-06

### Added

- feat(models): add gpt-3.5-16k checkpoints (#51)
- feat(providers): add `script:` provider prefix for custom providers (bae14ec)
- feat(webui): view raw prompts in the web viewer (#54)
- feat(cli): add `cache clear` command (970ee67)

### Changed

- chore(providers): change default suggestion provider (cc11e59)
- chore(providers): ensure OpenAI chat completions fail on invalid JSON (c456c01)
- chore(assertions): allow numeric values for contains/icontains assertions (dc04329)

### Fixed

- fix(evals): avoid creating assertions from empty expected columns (d398866)

## [0.16.0] - 2023-06-28

### Added

- feat(cli): retry failed HTTP requests to reduce transient failures (#47)
- feat(templates): allow object vars inside nunjucks templates for richer prompts (#50)

### Documentation

- docs: refresh the Question reference page with updated guidance (#46)

## [0.15.0] - 2023-06-26

### Added

- feat(scoring): add continuous scoring support for evaluations (#44)
- feat(assertions): introduce assertion weights to fine-tune scoring (0688a64)

### Changed

- chore(prompt): rename grading prompt field from `content` to `output` (fa20a25)
- chore(webui): maintain backwards compatibility for row outputs in the viewer (b2fc084)

### Fixed

- fix(config): ensure `defaultTest` populates when configs load implicitly (44acb91)

## [0.14.2] - 2023-06-24

### Changed

- chore(assertions): switch the default grading provider to `gpt-4-0613` (0d26776)
- chore(cli): trim stray progress-bar newlines for cleaner output (8d624d6)

### Fixed

- fix(cli): update cached table output correctly when results change (8fe5f84)
- fix(cli): allow non-string result payloads during rendering (61d349e)

## [0.14.1] - 2023-06-19

### Fixed

- fix(config): only apply the config base path when a path override is provided (e67918b)

## [0.14.0] - 2023-06-18

### Added

- feat(cli)!: add shareable URLs and the `promptfoo share` command by @typpo (#42)
- feat(cli): add `--no-progress-bar` option to `promptfoo eval` (75adf8a)
- feat(cli): add `--no-table` flag for evaluation output (ecf79a4)
- feat(cli): add `--share` flag to automatically create shareable URLs (7987f6e)

### Changed

- chore(cli)!: resolve config-relative file references from the config directory, not working directory (dffb091)
- chore(api)!: restructure JSON/YAML output formats to include `results`, `config`, and `shareableUrl` properties (d1b7038)

### Fixed

- fix(cli): write the latest results before launching the viewer with `--view` (496f2fb)

## [0.13.1] - 2023-06-17

### Fixed

- fix(cli): ensure command arguments override config values (c425d3a)

## [0.13.0] - 2023-06-16

### Added

- feat(providers): support OpenAI functions and custom provider arguments by @typpo (#34)
- feat(cli): add JSONL prompt file support by @typpo (#40)
- feat(cli): export `generateTable()` for external tooling reuse by @tizmagik (#37)
- feat(openai): enable OpenAI ChatCompletion function calling (0f10cdd)

### Changed

- chore(openai): add official support for OpenAI `*-0613` models (4d5f827)
- chore(cli): allow optional configs when invoking the CLI (a9140d6)
- chore(cli): respect the `LOG_LEVEL` environment variable in the logger (1f1f05f)
- chore(cli): stabilize progress display when using var arrays (340da53)

### Fixed

- fix(build): fix HTML output generation in production builds (46a2233)

## [0.12.0] - 2023-06-12

### Added

- feat(share): publish evaluations with the `promptfoo share` workflow by @typpo (#33)
- feat(telemetry): add basic usage telemetry for insight gathering (7e7e3ea)
- feat(assertions): support CSV definitions for `rouge-n` and webhook assertions (7f8be15)

### Changed

- chore(build): resolve build output paths for the web client (#32)
- chore(cli): notify users when a newer promptfoo release is available by @typpo (#31)

## [0.11.0] - 2023-06-11

### Added

- feat(assertions): add contains, icontains, contains-some, contains-any, regex, webhook, and rouge-n assertion types (#30)
- feat(assertions): allow negating any assertion type with `not-` prefix (cc5fef1)
- feat(assertions): pass context objects with vars to custom functions (1e4df7e)
- feat(webui): add failure filtering and improved table layout (69189fe)
- feat(webui): add word-break toggle to results (9c1fd3b)
- feat(webui): highlight highest passing scores in matrix (6e2942f)

### Changed

- chore(cli): limit console table rows for readability (52a28c9)
- chore(cli): add more detailed custom function failure output (6fcc37a)

### Fixed

- fix(config): respect CLI write/cache options from config (5b456ec)
- fix(webui): improve dark mode colours and rating overflow (eb7bd54)
- fix(config): parse YAML references correctly in configs (62561b5)

## [0.10.0] - 2023-06-09

### Added

- feat(prompts): add support for named prompts by @typpo (#28)

### Changed

- chore(env)!: rename `OPENAI_MAX_TEMPERATURE` to `OPENAI_TEMPERATURE` (4830557)
- chore(config): read `.yml` files by default as configs (d5c179e)
- chore(build): add native ts-node compatibility by @MentalGear (#25)
- chore(openai): add chatml stopwords by default (561437f)
- chore(webui): adjust column ordering and styling (27977c5)

### Fixed

- fix(config): support `defaultTest` overrides in CLI (59c3cbb)
- fix(env): correctly parse `OPENAI_MAX_TOKENS` and `OPENAI_MAX_TEMPERATURE` by @abi (#29)
- fix(cli): improve JSON formatting error messages (5f59900)

## [0.9.0] - 2023-06-05

### Added

- feat(vars): add support for var arrays by @typpo (#21)

### Changed

- chore(core): set a default semantic similarity threshold (4ebea73)
- chore(cli): refresh `promptfoo init` output messaging (cdbf806)

### Fixed

- fix(cache): register cache manager types for TypeScript (1a82de7)
- fix(evals): handle string interpolation issues in prompts (6b8c175)

## [0.8.3] - 2023-05-31

### Fixed

- fix(cache): create cache directory on first use (423f375)
- fix(config): throw a clearer error for malformed default configs (0d759c4)

## [0.8.2] - 2023-05-30

### Fixed

- fix(cache): only persist cache entries on successful API responses (71c10a6)

## [0.8.1] - 2023-05-30

### Added

- feat(data): add Google Sheets loader support (df900c3)

### Fixed

- fix(cli): restore backward compatibility for `-t/--tests` flags (aad1822)

## [0.8.0] - 2023-05-30

### Added

- feat(api)!: simplify the API and support unified test suite definitions by @typpo (#14)

### Changed

- chore(api)!: move evaluation settings under `evaluateOptions` (`maxConcurrency`, `showProgressBar`, `generateSuggestions`) (#14)
- chore(api)!: move CLI flag defaults under `commandLineOptions` (`write`, `cache`, `verbose`, `view`) (#14)

## [0.7.0] - 2023-05-29

### Changed

- chore(cache): improve caching defaults and enable caching by default (#17)

## [0.6.0] - 2023-05-28

### Added

- feat(providers): add LocalAI support for open-source LLMs like Llama, Alpaca, Vicuna, GPT4All (6541bb2)
- feat(cli): add glob pattern support for prompts and tests (#13)
- feat(assertions): rename `eval:` to `fn:` for custom JavaScript assertions by @MentalGear (#11)
- feat(webui): add dark mode support (0a2bb49)
- feat(api): add exports for types and useful utility functions (57ac4bb)
- feat(tests): add Jest and Mocha integrations (00d9aa2)

### Changed

- chore(cli): improve error handling and word wrapping in CLI output (398f4b0)
- chore(cli): support non-ES module requires (c451362)

### Fixed

- fix(cli): move API key validation into OpenAI subclasses (c451362)
- fix(webui): correct HTML table rendering errors in the viewer (64c9161)
- fix(providers): improve handling of third-party API errors (398f4b0)

### Dependencies

- chore(deps): bump socket.io-parser from 4.2.2 to 4.2.3 in /src/web/client (#15)

## [0.5.1] - 2023-05-23

### Changed

- chore(cli): add glob support for prompt selection (#13)

### Fixed

- fix(cli): prevent crashes when `OPENAI_API_KEY` is not set (c451362)

## [0.5.0] - 2023-05-22

### Added

- feat(assertions): add semantic similarity grading (#7)

### Changed

- chore(cli): improve error handling and word wrapping in CLI output (398f4b0)

## [0.4.0] - 2023-05-13

### Added

- feat(webui): add web viewer for evaluation results (#5)

### Changed

- chore(openai): support `OPENAI_STOP` environment variable for stopwords (79d590e)
- chore(cli): increase the default request timeout (c73e055)

## [0.3.0] - 2023-05-07

### Added

- feat(grading): enable LLM automatic grading of outputs (#4)
- feat(webui): improve how test results are shown - PASS/FAIL is shown in matrix view rather than its own column (2c3f489)

### Changed

- chore(config): allow overriding `OPENAI_API_HOST` environment variable (e390678)
- chore(cli): add `REQUEST_TIMEOUT_MS` environment variable for API timeouts (644abf9)
- chore(webui): improve HTML table output readability (2384c69)

## [0.2.2] - 2023-05-04

### Added

- feat(cli): add `promptfoo --version` output (77e862b)

### Changed

- chore(cli): improve error messages when API calls fail (af2c8d3)

### Fixed

- fix(cli): correct `promptfoo init` output text (862d7a7)
- fix(evals): preserve table ordering when building concurrently (2e3ddfa)

## [0.2.0] - 2023-05-04

### Added

- feat(cli): add `promptfoo init` command (c6a3a59)
- feat(providers): improve custom provider loading and add example (4f6b6e2)<|MERGE_RESOLUTION|>--- conflicted
+++ resolved
@@ -6,15 +6,11 @@
 
 ## [Unreleased]
 
-<<<<<<< HEAD
-## [Unreleased]
-
 ### Added
 
 - feat(app): implement filter URL persistence for eval results - filters automatically sync to URL for sharing and browser navigation, with backwards compatible legacy format support (#6148)
-=======
+
 ## [0.119.6] - 2025-11-12
->>>>>>> 78595ea3
 
 ### Documentation
 
@@ -26,15 +22,11 @@
 
 ### Fixed
 
-<<<<<<< HEAD
-=======
 - fix(webui): filter hidden metadata keys from metadata filter dropdown - ensures consistent filtering of 'citations' and '\_promptfooFileMetadata' keys across MetadataPanel, EvalOutputPromptDialog, and metadata filter dropdown (#6177)
 - fix(cli): format object and array variables with pretty-printed JSON in console table and HTML outputs for improved readability (#6175)
 - fix(cli): only show error counter when >0
->>>>>>> 78595ea3
 - fix(redteam): respect redteam.provider configuration for local grading - fixes issue where configuring a local provider (e.g., ollama:llama3.2) still sent grading requests to remote API instead of using the configured provider (#5959)
 - fix: Reverts #6142 (#6189)
-
 ## [0.119.5] - 2025-11-10
 
 ### Added
