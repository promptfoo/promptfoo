# Changelog

All notable changes to this project will be documented in this file.

The format is based on [Keep a Changelog](https://keepachangelog.com/en/1.1.0/).

## [0.119.13](https://github.com/promptfoo/promptfoo/compare/promptfoo-v0.119.12...promptfoo-v0.119.13) (2025-11-25)


### Features

* ecommerce plugin pack ([#6168](https://github.com/promptfoo/promptfoo/issues/6168)) ([152b1ff](https://github.com/promptfoo/promptfoo/commit/152b1ff3f3fdb6ca43a0a5718d463757f63a1814))


### Bug Fixes

* **deps:** bump posthog-node from 5.13.2 to 5.14.0 for sha1-hulud mitigation ([6a44eda](https://github.com/promptfoo/promptfoo/commit/6a44eda819f48273230853cc8692b821f8db14a0))

## [0.119.12](https://github.com/promptfoo/promptfoo/compare/promptfoo-v0.119.11...promptfoo-v0.119.12) (2025-11-24)

### Features

- feat(redteam): add ecommerce plugin pack with 4 security testing plugins (#6168)

* changelog automation and validation ([#6252](https://github.com/promptfoo/promptfoo/issues/6252)) ([ee74c4a](https://github.com/promptfoo/promptfoo/commit/ee74c4ae7dc01c35dd52d835a19188f06a334a1a))
* **providers:** add Anthropic structured outputs support ([#6226](https://github.com/promptfoo/promptfoo/issues/6226)) ([1b1b9d2](https://github.com/promptfoo/promptfoo/commit/1b1b9d274559a5ae7cefba1de0c6a732a3d6cbf0))
* **providers:** add Claude Opus 4.5 model support ([#6339](https://github.com/promptfoo/promptfoo/issues/6339)) ([65f855d](https://github.com/promptfoo/promptfoo/commit/65f855d57a2d3e0a663ad86260308f899c375dd6))
* **providers:** add Claude Opus 4.5 support for Anthropic, Google Vertex AI, and AWS Bedrock ([#6340](https://github.com/promptfoo/promptfoo/issues/6340)) ([95780cb](https://github.com/promptfoo/promptfoo/commit/95780cb32270ec7cca86e5722e204cae321942b5))
* **providers:** add metadata extraction for OpenAI Responses API ([#6267](https://github.com/promptfoo/promptfoo/issues/6267)) ([f252f33](https://github.com/promptfoo/promptfoo/commit/f252f330f1faed5b8d46f8b32010c81d5f92edf7))
* **server:** add server-side provider list customization ([#6124](https://github.com/promptfoo/promptfoo/issues/6124)) ([fdb792a](https://github.com/promptfoo/promptfoo/commit/fdb792a2d1908007786571d54a8d7f66fb54940c))
* **util:** add support for loading tool definitions from Python/JavaScript files ([#6272](https://github.com/promptfoo/promptfoo/issues/6272)) ([41377d0](https://github.com/promptfoo/promptfoo/commit/41377d04d01b8b7abd9955619d29a77c2a8914d5))

### Bug Fixes

- add data URL support for vision models with local images ([#5725](https://github.com/promptfoo/promptfoo/issues/5725)) ([17442a8](https://github.com/promptfoo/promptfoo/commit/17442a85f230668a430076141492c777ecca4995))
- **assertions:** use script output for file:// references in all assertion types ([#6253](https://github.com/promptfoo/promptfoo/issues/6253)) ([246dcd8](https://github.com/promptfoo/promptfoo/commit/246dcd8642803772ef53ab0b3c6ef471c7bee815))
- **cli:** restore commandLineOptions support + fix cloud auto-sharing ([#6190](https://github.com/promptfoo/promptfoo/issues/6190)) ([6df071f](https://github.com/promptfoo/promptfoo/commit/6df071f1373ceb6b1c31fb096a2e0c673cc8918c))
- **code-scan:** remove redundant PR comment when no issues found ([#6317](https://github.com/promptfoo/promptfoo/issues/6317)) ([2a6e38c](https://github.com/promptfoo/promptfoo/commit/2a6e38c4e210c5bc6b1358fa5d4c48c82c3bec78))
- **codeScan:** exit with code 0 when no files to scan ([#6316](https://github.com/promptfoo/promptfoo/issues/6316)) ([78e5c52](https://github.com/promptfoo/promptfoo/commit/78e5c526ee4ef240419eac2e8e51142b9f538ad6))
- **logging:** implement PROMPTFOO_LOG_DIR environment variable ([#6179](https://github.com/promptfoo/promptfoo/issues/6179)) ([f3db2d9](https://github.com/promptfoo/promptfoo/commit/f3db2d9421fe72cbd19efde4e888fb016c3c256d))
- **providers:** propagate agent errors in simulated-user provider ([#6251](https://github.com/promptfoo/promptfoo/issues/6251)) ([2378f71](https://github.com/promptfoo/promptfoo/commit/2378f71bcb06ee39e09f9243051ceea77af1b3a9))
- **providers:** support function providers in defaultTest.options.provider and assertions ([#6174](https://github.com/promptfoo/promptfoo/issues/6174)) ([601f173](https://github.com/promptfoo/promptfoo/commit/601f1730cd83c858aaf845d7aadd69069d2395c4))
- **webui:** prevent horizontal scrolling in metadata table ([#6178](https://github.com/promptfoo/promptfoo/issues/6178)) ([5d36d8d](https://github.com/promptfoo/promptfoo/commit/5d36d8d2ff836914f596892b2fc41a80e5b7804e))

## [Unreleased]

### Added

<<<<<<< HEAD
- feat(config): add per-test structured output configuration - test-level `options` now override prompt-level config for all providers, enabling different `response_format` (OpenAI) or `responseSchema` (Google) per test without duplicating prompts; works with all providers (OpenAI, Azure, Google Vertex, Mistral, etc.); supports external schema files with `file://` prefix and variable substitution; uses shallow merge (object spread) where test options completely replace conflicting prompt config objects; 100% backward compatible (#6239)

### Changed

- chore: Add visiblity button for PFX passphrase (#6258)
- feat(app): Red Team Strategy Test Generation (#6005)
=======
- feat(providers): add Claude Opus 4.5 support across Anthropic (claude-opus-4-5-20251101, claude-opus-4-5-latest), Google Vertex AI (claude-opus-4-5@20251101), and AWS Bedrock (anthropic.claude-opus-4-5-20251101-v1:0 for all regions) with $5/MTok input and $25/MTok output pricing; includes comprehensive documentation updates, advanced coding example demonstrating bug diagnosis and tradeoff analysis, updated provider examples, and cost calculation tests
- feat(util): add support for loading tool definitions from Python/JavaScript files - providers now support dynamic tool generation using `file://tools.py:get_tools` and `file://tools.js:get_tools` syntax, enabling runtime tool definitions based on environment, config, or external APIs (#6272)
- feat(server): add server-side provider list customization via ui-providers.yaml - enables organizations to define custom provider lists that appear in eval creator and redteam setup UIs; when ui-providers.yaml exists, replaces default ~600 providers with organization-specific options for simplified workflow and security control (#6124)
- feat(providers): add Anthropic structured outputs support with JSON schema outputs via `output_format` parameter and strict tool use via `strict: true` in tool definitions - ensures schema-compliant responses with automatic beta header handling, external file loading, variable rendering, and JSON parsing for Claude Sonnet 4.5 and Claude Opus 4.1 (#6226)
- feat(webui): add custom policy generation to red team setup (#6181)
- feat(webui): add strategy test generation to red team setup (#6005)
- feat(webui): add visibility button for PFX passphrase field in red team target configuration (#6258)

### Changed

- feat(cli): add automatic changelog update on version bump with comprehensive error handling (#6252)
- feat(ci): add JavaScript-based changelog validator replacing bash script for PR number and Unreleased section enforcement (#6252)
- feat(providers): add metadata extraction for OpenAI Responses API - extract responseId and model to metadata for debugging and response tracking (#6267)
- refactor(webui): remove useImperativeHandle from ProviderConfigEditor - replace imperative ref API with onValidationRequest callback pattern for better React 19 compatibility and more idiomatic component design (#6328)

### Fixed

- fix(code-scan): remove redundant extra PR comment when no vulnerabilities are found (#6317)
- fix(code-scan): exit with code 0 when no files to scan instead of failing - handles cases where no files are changed, all files are filtered by denylist/size/binary detection, or no patches are found (#6316)
- fix(providers): add universal data URL support for vision models with edge case handling - automatically converts file:// image inputs to data URLs with transparent provider-specific handling (OpenAI/Azure/Ollama use native data URLs, Anthropic/Google extract base64); includes shared dataUrl utility for RFC 2397 parsing, charset/parameter support, whitespace trimming, small image support (≥20 chars), and comprehensive documentation (#5725)
- fix(util): add recursive array processing for tool loading - arrays of file:// tool references now processed correctly with Promise.all() and auto-flattening (#6272)
- fix(webui): prevent horizontal scrolling in metadata table by adding fixed table layout with explicit column widths and proper word-breaking for long content (#6178)
- fix(providers): maintain backwards compatibility for annotations in raw provider responses (#6267)
- fix(cli): restore commandLineOptions support for generateSuggestions, table, and write options (#6190)
- fix(cli): enable auto-sharing when cloud is enabled by not defaulting config.sharing to false - when sharing is unset in config, it now correctly falls through to cloud auto-share behavior instead of defaulting to disabled (#6190)
- fix(providers): propagate agent errors in simulated-user provider - fixes issue where errors from sendMessageToAgent() were silently ignored, causing false-positive test results when the target provider fails (#6251)
- fix(providers): support function providers in defaultTest.options.provider and assertions (#6174)
- fix(assertions): use file-based script output for all assertion types with `file://` references (#6200)
- fix(cli): respect PROMPTFOO_LOG_DIR environment variable for custom log directory location (#6179)

### Documentation

- docs(providers): add comprehensive Anthropic structured outputs documentation covering JSON outputs (`output_format`) and strict tool use (`strict: true`), including usage examples, schema limitations, and feature compatibility (#6226)

### Tests

- test(examples): add structured outputs example demonstrating JSON schema-based responses and strict tool use for Anthropic provider (#6226)
- test(examples): update tool-use example to include strict mode configuration for Anthropic provider (#6226)
- test(examples): enhance structured-outputs-config example to demonstrate multi-provider structured outputs with OpenAI and Anthropic, showcasing syntax differences between providers (#6226)
- test(scripts): add 59 tests for changelog automation scripts covering validation and version update functionality (#6252)

### Dependencies

- fix(deps): bump posthog-node from 5.13.2 to 5.14.0 for sha1-hulud supply-chain attack mitigation (#6349) by @Devdha

## [0.119.11] - 2025-11-23

### Changed

- refactor(webui): adopt React 19 ref-as-prop pattern - removed forwardRef wrapper from QuickFilter component in EvalsDataGrid (#6327)

### Fixed

- fix(redteam): respect excludeTargetOutputFromAgenticAttackGeneration in hydra and meta strategies to prevent target output leaks when organization privacy setting is enabled (#6320)
- fix(redteam): prevent template evaluation of adversarial security payloads when using custom Python providers — adds `skipRenderVars` parameter to `renderPrompt()` to allow SSTI, XSS, and other attack payloads to pass through unmodified to custom providers for proper red team testing instead of causing template rendering errors (#6240)

### Dependencies

- revert: "fix(deps): update dependency @apidevtools/json-schema-ref-parser to v15" (#6300)

## [0.119.10] - 2025-11-23

### Changed

- refactor(webui): migrate to React 19 patterns (#6319)
- chore(webui): replace emoji icons with Material-UI IconButton components in evaluation results page — action icons now display circular hover effects, color-coded active states (green for pass, red for fail), always-visible icons for better discoverability, and full accessibility support with aria-pressed and aria-label attributes (#6318)
- chore: Revert "chore(deps): upgrade cache-manager from v4 to v7" (#6311)
- chore(lint): enforce explicit /index imports in directory paths to prepare for ESM migration (#6263)
- chore(deps): configure Renovate to track all package.json files (#6282)
- chore(webui): improve UI treatment for domain-specific risks in red team setup (#6269)
- chore(deps): re-generate lock file (#6249)
- ci(github): add code scan action (#6261)
- chore: Update Strategy presets (#6275)

### Fixed

- fix(providers): fix LiteLLM provider API key authentication — reverts to inline authentication check to properly handle providers with `apiKeyRequired: false` and fixes Authorization header to be omitted (instead of sending "Bearer undefined") when no API key is set, resolving "API key is not set" error when using LITELLM_API_KEY environment variable (#6322)
- fix(webui): fix Basic strategy checkbox behavior in red team setup — unchecking Basic now correctly adds `enabled: false` instead of removing the strategy, matching documented behavior at [Basic strategy docs](https://www.promptfoo.dev/docs/red-team/strategies/basic/) (#6313)
- fix(code-scan): prevent "start line must precede end line" GitHub API error by ensuring start_line is only set when it differs from line - fixes single-line comment highlighting in PR reviews (#6314)
- fix(app): Test generation tooltips remain visible after dialog is rendered (#6309)
- fix(auth): allow CI environments to authenticate with Promptfoo Cloud using API keys — unblocks `jailbreak:meta` strategy in GitHub Actions by recognizing API key auth regardless of CI status (#6273)
- fix(webui): allow thumbs up/down ratings to toggle off and remove manual grading when clicked again (#6260)
- fix(python): resolve Windows path compatibility issues in Python provider protocol - changed delimiter from `:` to `|` to avoid conflicts with Windows drive letters (C:, D:, etc.), fixing ENOENT errors and timeouts in Python provider on Windows (#6262)

### Documentation

- docs(site): fix broken OpenAI config options link (#6277)
- docs(readme): update readme with code scanning (#6268)
- docs(site): rewrite web viewer page (#6264)
- docs(site): fix duplicate in sidebar (#6259)

### Dependencies

- fix(deps): update dependency better-sqlite3 to v12.4.6 (#6323)
- chore(deps): update @biomejs/biome and all platform-specific CLI packages to 2.3.7 (#6307)
- chore(deps): update vitest monorepo to v4 (major) (#6299)
- chore(deps): update material-ui monorepo to v8 (major) (#6298)
- chore(deps): update dependency whatwg-url to v15 (#6297)
- chore(deps): update dependency recharts to v3 (#6294)
- chore(deps): update dependency react-markdown to v10 (#6293)
- chore(deps): update dependency react-is to v19 (#6292)
- chore(deps): update dependency react-error-boundary to v6 (#6291)
- chore(deps): update dependency gaxios to v7 (#6288)
- chore(deps): drop unused uuid types package (#6287)
- chore(deps): update dependency framer-motion to v12 (#6286)
- chore(deps): update dependency @types/uuid to v11 (#6285)
- chore(deps): update dependency esbuild to v0.27.0 (#6283)
- chore(deps): upgrade http-z to v8 and @swc/core to v1.15.3 (#6281)
- chore(deps): update dependencies in 12 example projects (#6280)
- chore(deps): upgrade glob to v13 and mathjs to v15 (#6279)
- chore(deps): update 67 minor and patch dependencies across all workspaces (#6278)
- chore(deps): bump langchain-core from 0.3.78 to 0.3.80 in /examples/redteam-langchain in the pip group (#6270)
- chore(deps): bump @aws-sdk/client-bedrock-runtime from 3.933.0 to 3.934.0 (#6254)
- chore(deps): bump @anthropic-ai/sdk from 0.69.0 to 0.70.0 (#6255)

## [0.119.9] - 2025-11-20

### Added

- feat(webui): add custom policy generation to red team setup (#6181)
- feat(webui): add strategy test generation to red team setup (#6005)
- feat(webui): add visibility button for PFX passphrase field in red team target configuration (#6258)

### Fixed

- fix(cli): add missing Authorization header in `validate target` command to fix 403 Forbidden error when calling agent helper endpoint (#6274)
- fix(providers): support function providers in defaultTest.options.provider and assertions (#6174)
>>>>>>> 353ab118

## [0.119.8] - 2025-11-18

### Added

- feat(plugins): organize domain-specific risks into vertical suites (#6215)
- feat(providers): add Gemini 3 Pro support with thinking configuration (#6241)

### Fixed

- fix(code-scan): in `code-scans run`, don't log anything to stdout except json results when --json is used—fixes GitHub action (#6248)
- fix(code-scan): update default API host to https://api.promptfoo.app to fix websocket connection issues (#6247)

## [0.119.7] - 2025-11-17

### Added

- feat(assertions): add dot product and euclidean distance metrics for similarity assertion - use `similar:dot` and `similar:euclidean` assertion types to match production vector database metrics and support different similarity use cases (#6202)
- feat(webui): expose Hydra strategy configuration (max turns and stateful toggle) in red team setup UI (#6165)
- feat(providers): add GPT-5.1 model support including gpt-5.1, gpt-5.1-mini, gpt-5.1-nano, and gpt-5.1-codex with new 'none' reasoning mode for low-latency interactions and configurable verbosity control (#6208)
- feat(redteam): allow configuring `redteam.frameworks` to limit compliance frameworks surfaced in reports and commands (#6170)
- feat(webui): add layer strategy configuration UI in red team setup with per-step plugin targeting (#6180)
- feat(app): Metadata value autocomplete eval filter (#6176)
- feat(webui): display both total and filtered metrics simultaneously when filters are active, showing "X/Y filtered, Z total" format in evaluation results table for better visibility into filtered vs unfiltered data (#5969)
- feat(app): eval results filters permalinking (#6196)

### Changed

- chore(ci): synchronize package-lock.json to resolve npm ci failures (#6195)
- chore(ci): increase webui test timeout to 8 minutes in GitHub Actions workflow to prevent CI timeouts (#6201)
- chore(redteam): update foundation model report redteam config to use newer redteam strategies (#6216)

### Fixed

- fix: exclude source maps from npm package to reduce bundle size by ~22MB (#6235)
- fix(redteam): exclude cyberseceval and beavertails static dataset plugins from iterative strategies to prevent wasted compute and silent grading failures during Hydra/Meta/Tree iterations (#6230)
- fix(mcp): allow colons in eval ID validation for get_evaluation_details tool - fixes rejection of valid eval IDs returned by list_evaluations (e.g., eval-8h1-2025-11-15T14:17:18) by updating regex to accept ISO timestamp format (#6222)
- fix(site): fix missing background color on safari api reference search modal (#6218)
- fix(redteam): don't set default 'en' language when no language is configured - prevents unnecessary language modifiers from being passed to meta agent and other iterative strategies, keeping prompts focused on actual task without implied translation requirements (#6214)
- fix(app): aligning risk scores with documentation (#6212)
- fix(webui): fix duplicate React key warning in DefaultTestVariables component by implementing counter-based unique ID generation (#6201)
- fix(providers): correctly handle reasoning field in OpenAI-compatible models like gpt-oss-20b, extracting both reasoning and content instead of only reasoning (#6062)
- fix(samples): downlevel pem dependency to supported version
- fix(deps): remove unused dependency on @libsql/client
- fix(redteam): store rendered grading rubric in assertion.value for agentic strategies to display in UI Value column (#6125)

### Tests

- test(webui): suppress expected test error logs (109+ occurrences across parsing errors, API errors, context provider errors) and React/MUI warnings (act() warnings, DOM nesting, prop types) in setupTests.ts and vite.config.ts (#6201)

### Dependencies

- chore(deps): upgrade to React 19 (#6229)
- chore(deps): upgrade @googleapis/sheets from 9.8.0 to 12.0.0 (#6227)
- chore(deps): bump openai from 6.8.1 to 6.9.0 (#6208)

## [0.119.6] - 2025-11-12

### Documentation

- docs(providers): update Vertex AI documentation - removed deprecated models (PaLM/Bison, Claude 3 Opus, Claude 3.5 Sonnet v2), added Claude Sonnet 4.5, added missing Gemini 2.0 models, reorganized model listings by generation (Gemini 2.5/2.0/1.5, Claude 4/3, Llama 4/3.3/3.2/3.1), marked Preview/Experimental models, removed temporal language to make docs evergreen (#3169)

### Changed

- chore(site): remove Koala analytics and migrate Google tracking to Docusaurus built-in gtag configuration with multiple tracking IDs (G-3TS8QLZQ93, G-3YM29CN26E, AW-17347444171) (#6169)
- chore(webui): order 'plugins' before 'steps' in layer strategy YAML to match documentation examples (#6180)

### Fixed

- fix(webui): prevent infinite loop in StrategyConfigDialog useEffect - fixes vitest tests hanging by using stable empty array references for default parameters (#6203)
- fix(webui): require configuration for layer strategy before allowing navigation in red team setup - layer strategy now shows red border and blocks Next button until steps array is configured, similar to plugins requiring configuration
- fix(webui): filter hidden metadata keys from metadata filter dropdown - ensures consistent filtering of 'citations' and '\_promptfooFileMetadata' keys across MetadataPanel, EvalOutputPromptDialog, and metadata filter dropdown (#6177)
- fix(cli): format object and array variables with pretty-printed JSON in console table and HTML outputs for improved readability (#6175)
- fix(cli): only show error counter when >0
- fix(redteam): respect redteam.provider configuration for local grading - fixes issue where configuring a local provider (e.g., ollama:llama3.2) still sent grading requests to remote API instead of using the configured provider (#5959)
- fix: Reverts #6142 (#6189)

### Documentation

- docs(redteam): document Hydra configuration options for max turns, backtracking, and stateful operation (#6165)

## [0.119.5] - 2025-11-10

### Added

- feat(test-cases): add support for Excel files (.xlsx, .xls) as test case sources with optional xlsx dependency and sheet selection syntax (file.xlsx#SheetName or file.xlsx#2) (#4841)
- feat(providers): add OpenAI audio transcription support for whisper-1, gpt-4o-transcribe, gpt-4o-mini-transcribe, and gpt-4o-transcribe-diarize models with speaker identification, timestamp granularities, and per-minute cost tracking (#5957)
- feat(webui): display rendered assertion values with substituted variables in Evaluation tab instead of raw templates, improving readability for assertions with Nunjucks variables and loops (#5988)
- feat(prompts): add executable prompt scripts - use any script/binary to dynamically generate prompts via `exec:` prefix or auto-detection for common extensions (.sh, .bash, .rb, .pl); scripts receive context as JSON (#5329)
- feat(providers): add variable templating support for initialMessages in simulated-user provider, enabling template reuse across test cases with Nunjucks variables (#6143)
- feat(redteam): add `jailbreak:hydra` strategy - multi-turn conversational adversarial agent that learns from target responses and shares learnings across tests in the same scan for improved attack success rates (#6151)
- feat(providers): add missing Alibaba Cloud models - qwen3-vl-flash, qwen3-asr-flash-realtime, qwen3-vl-32b/8b (thinking/instruct), text-embedding-v4 (#6118)
- feat(eval): add 'not_equals' operator for plugin filters (#6155)

### Fixed

- fix(webui): correct multi-target filtering in red team report - statistics now properly filter by selected target instead of showing aggregated data across all targets; replaced modal with Select dropdown for clearer UX (#4251)
- fix(providers): auto-detect reasoning models by deployment name in Azure provider - now recognizes o1, o3, o4, and gpt-5 models and automatically uses `max_completion_tokens` instead of `max_tokens` (#6154)
- fix(prompts): fix basePath resolution for executable prompts with `exec:` prefix - relative paths now resolve correctly (5308c5d)
- fix(prompts): convert sync fs operations to async in executable prompt processor for better performance (5308c5d)
- fix(test-cases): improve xlsx error handling to avoid double-wrapping validation errors, provide clearer error messages for file not found, empty sheets, and invalid data (#4841)
- fix(docs): update xlsx documentation to use consistent version (0.18.5) and correct anchor links (#4841)
- fix(assertions): fix runtime variables not working in custom rubricPrompt for factuality and model-graded-closedqa assertions (#5340)
- fix(openai): fix timeouts on gpt-5-pro models by extending automatic timeout to 10 minutes (#6147)
- fix(deps): add @vitest/coverage-v8@3.2.4 to app workspace to match vitest version and fix coverage reporting "Cannot read properties of undefined (reading 'reportsDirectory')" error
- fix(deps): fix test coverage reporting errors (#6122)
- fix(cli): honor `commandLineOptions` from config file for `maxConcurrency`, `repeat`, `delay`, `cache`, `progressBar`, `generateSuggestions`, `table`, `share`, and `write` — previously ignored in favor of defaults (#6142)

### Changed

- chore(ci): make staging redteam test non-blocking to prevent intermittent API timeouts from failing CI runs (#6159)
- refactor(redteam): update risk score thresholds to match CVSS v3.x/v4.0 standards (Critical: 9.0-10.0, High: 7.0-8.9, Medium: 4.0-6.9, Low: 0.1-3.9) (#6132)
- chore(server): change traces fetch log to debug level (#6152)
- chore(redteam): rename `gradingGuidance` to `graderGuidance` for consistency with `graderExamples` - `gradingGuidance` still works as a deprecated alias for backward compatibility (#6128)

### Documentation

- docs(cli): document `promptfoo view --no` flag in command-line docs (#6067)
- docs(site): add blog post on Anthropic threat intelligence covering PROMPTFLUX and PROMPTSTEAL (first observed LLM-querying malware by Google), AI-orchestrated extortion campaigns, three categories of AI-assisted attacks (operator/builder/enabler), operational security implications, and practical Promptfoo testing examples for AI system exploitation risks (#5583)
- docs(site): re-add adaptive guardrails documentation covering enterprise feature for generating target-specific security policies from red team findings, including architecture, API integration, use cases, troubleshooting, and comparison to AWS Bedrock/Azure AI Content Safety (#5955)
- docs(guides): add comprehensive Portkey integration guide covering prompt management, multi-model testing across 1600+ providers, red-teaming workflows, and production deployment strategies by @ladyofcode (#5730)

### Tests

- test(webui): fix act() warnings and clean up test output by wrapping 16 tests in act(), removing 22 unnecessary console suppression patterns, and reducing setupTests.ts from 95 to 37 lines (#6199)
- test(providers): add test coverage for auto-detection of reasoning models by deployment name in Azure provider (#6154)
- test(assertions): add comprehensive test coverage for rendered assertion value metadata including variable substitution, loops, static text handling, and UI display fallback priority (#6145)

### Dependencies

- chore(deps): update 76 packages to latest minor and patch versions across all workspaces (#6139)

## [0.119.4] - 2025-11-06

### Added

- feat(cli): add `code-scans run` command for scanning code changes for LLM security vulnerabilities including prompt injection, PII exposure, and excessive agency - uses AI agents to trace data flows, analyze vulnerabilities across batches, and suggest fixes with configurable severity thresholds (see https://promptfoo.com/docs/code-scanning/ for more details) (#6121)
- feat(github-action): add Code Scan GitHub Action for automated PR security scanning with GitHub App OIDC authentication or manual API token setup; automatically posts review comments with severity levels and suggested fixes (see https://promptfoo.com/docs/code-scanning/ for more details) (#6121)
- feat(webui): add confirmation dialog and smart navigation for delete eval with improved UX (Material-UI dialog, next→previous→home navigation, loading states, toast notifications) (#6113)
- feat(redteam): pass policy text to intent extraction for custom policy tests, enabling more accurate and self-contained testing objectives that include specific policy requirements (#6116)
- feat(redteam): add timestamp context to all grading rubrics for time-aware evaluation and temporal context in security assessments (#6110)
- feat(model-audit): add revision tracking, content hash generation, and deduplication for model scans to prevent re-scanning unchanged models (saving ~99% time and bandwidth); add `--stream` flag to delete downloaded files immediately after scan ([#6058](https://github.com/promptfoo/promptfoo/pull/6058))
- feat(redteam): add FERPA compliance plugin (#6130)

### Fixed

- fix(redteam): dynamically update crescendo system prompt with currentRound and successFlag each iteration instead of rendering once with stale values (#6133)
- fix(examples): change Zod schema from `.optional()` to `.default('')` for OpenAI Agents SDK compatibility (#6114)
- fix(redteam): pass all gradingContext properties to rubric templates to fix categoryGuidance rendering errors in BeavertailsGrader (#6111)
- fix(webui): custom policy name consistency (#6123)
- fix(docker): resolve @swc/core SIGSEGV on Alpine Linux by upgrading to 1.15.0 and aligning base image with Node 24 (#6127)

## [0.119.2] - 2025-11-03

### Added

- feat(integrations): add Microsoft SharePoint dataset support with certificate-based authentication for importing CSV files (#6080)
- feat(providers): add `initialMessages` support to simulated-user provider for starting conversations from specific states, with support for loading from JSON/YAML files via `file://` syntax (#6090)
- feat(providers): add local config override support for cloud providers - merge local configuration with cloud provider settings for per-eval customization while keeping API keys centralized (#6100)
- feat(providers): add linkedTargetId validation with comprehensive error messages (#6053)
- feat(redteam): add `gradingGuidance` config option for plugin-specific grading rules to reduce false positives by allowing per-plugin evaluation context (#6108)
- feat(webui): add Grading Guidance field to plugin configuration dialogs in open-source UI (#6108)
- feat(webui): add eval copy functionality to duplicate evaluations with all results, configuration, and relationships via UI menu (#6079)
- feat(redteam): add pharmacy plugins (controlled substance compliance, dosage calculation, drug interaction) and insurance plugins (coverage discrimination, network misinformation, PHI disclosure) (#6064)
- feat(redteam): add goal-misalignment plugin for detecting Goodhart's Law vulnerabilities (#6045)
- feat(webui): add jailbreak:meta strategy configuration UI in red team setup with numIterations parameter (#6086)
- feat(redteam): expand OWASP Agentic preset to cover 8/10 threats with 20 plugins; add 'owasp:agentic:redteam' alias for easy selection (#6099)
- feat(redteam): display specific subcategory metrics for harmful plugins (e.g., "Copyright Violations", "Child Exploitation") instead of generic "Harmful" label, enabling granular vulnerability tracking and analysis (#6134)

### Changed

- chore(examples): update openai-agents-basic example from weather to D&D dungeon master with gpt-5-mini, comprehensive D&D 5e tools (dice rolling, character stats, inventory), and maxTurns increased to 20 (#6114)
- refactor(redteam): Prevent early (evaluator-based) exits in Jailbreak, Crescendo, and Custom Strategies (#6047)
- chore(webui): expand language options to 486 ISO 639-2 languages with support for all 687 ISO codes (639-1, 639-2/T, 639-2/B) in red team run settings (#6069)
- chore(app): larger eval selector dialog (#6063)
- refactor(app): Adds useApplyFilterFromMetric hook (#6095)
- refactor(cli): extract duplicated organization context display logic into shared utility function to fix dynamic import issue and improve code maintainability (#6070)

### Fixed

- fix(redteam): max concurrency run options override scan template settings (#6102)
- fix(python): use REQUEST_TIMEOUT_MS for consistent timeout behavior across providers (300s default, previously 120s) (#6098)
- fix(providers): selective env var rendering in provider config with full Nunjucks filter support (preserves runtime variables for per-test customization) (#6091)
- fix(core): handle Nunjucks template variables in URL sanitization to prevent parsing errors when sharing evals; add unit tests covering sanitizer behavior for Nunjucks template URLs (#6089)
- fix(app): Fixes the metric is defined filter (#6082)
- fix(providers): fix Python worker ENOENT errors by ensuring error responses are written before completion signal, improving error messages with function suggestions and fuzzy matching, and removing premature function validation to support embeddings-only and classification-only providers (#6073)
- fix(redteam): improve image strategy text wrapping to handle long lines and prevent overflow (#6066)
- fix(webui): handle plugin generation when target URL is not set (#6055)
- fix(evaluator): force uncached provider calls for repeat iterations (#6043)

### Tests

- test(examples): add 9 D&D test scenarios for openai-agents-basic (combat, stats, inventory, scenes, saves, crits, edge cases, short rest, magic item) (#6114)
- test(providers): add coverage for simulated-user initialMessages (vars/config precedence, file:// loading from JSON/YAML, validation, conversation flow when ending with user role) (#6090)
- test(redteam): add comprehensive tests for `gradingGuidance` feature and `graderExamples` flow-through, including full integration regression tests (#6108)
- test(webui): add tests for gradingGuidance UI in PluginConfigDialog and CustomIntentPluginSection (#6108)
- test(providers): add Python worker regression tests for ENOENT prevention, helpful error messages with function name suggestions, and embeddings-only provider support without call_api function (#6073)

### Documentation

- docs(examples): update openai-agents-basic README for D&D theme with tracing setup and example interactions; shorten openai-agents.md provider documentation (#6114)
- docs(python): update timeout documentation with REQUEST_TIMEOUT_MS environment variable and add retry logic example for handling rate limits (#6098)
- docs(redteam): add comprehensive documentation for `jailbreak:meta` strategy including usage guide, comparison with other jailbreak strategies, and integration into strategy tables (#6088)
- docs(site): add remediation reports documentation (#6083)
- docs(site): add custom strategy to the strategies reference table (#6081)
- docs(site): pricing page updates (#6068)
- docs(site): clarify remote inference in Community edition (#6065)

### Dependencies

- chore(deps): bump the github-actions group with 4 updates (#6092)
- chore(deps): bump @aws-sdk/client-bedrock-runtime from 3.920.0 to 3.921.0 (#6075)
- chore(deps): bump @aws-sdk/client-bedrock-runtime from 3.919.0 to 3.920.0 (#6060)

### Fixed

- fix(redteam): enable layer strategy with multilingual language support; plugins now generate tests in multiple languages even when layer strategy is present (#6084)
- fix(redteam): reduce multilingual deprecation logging noise by moving from warn to debug level (#6084)

## [0.119.1] - 2025-10-29

### Changed

- chore(redteam): categorize `jailbreak:meta` under agentic strategies and mark as remote-only for correct UI grouping and Cloud behavior (#6049)
- chore(redteam): improve support for custom policy metric names that should include strategy suffix (#6048)

### Fixed

- fix(providers): render environment variables in provider config at load time (#6007)
- fix(redteam): validate custom strategy strategyText requirement to prevent confusing errors during test execution (#6046)
- fix(init): include helpful error message and cleanup any directories created when example download fails (#6051)
- fix(providers): removing axios as a runtime dependency in google live provider (#6050)
- fix(csv): handle primitive values directly in red team CSV export to avoid double-quoting strings (#6040)
- fix(csv): fix column count mismatch in red team CSV export when rows have multiple outputs (#6040)
- fix(internals): propagate originalProvider context to all model-graded assertions (#5973)

### Dependencies

- chore(deps): bump better-sqlite3 from 11.10.0 to 12.4.1 for Node.js v24 support (#6052) by @cdolek-twilio
- chore(deps): update Biome version with force-include patterns (`!!`) for faster local linting/CI by @sklein12 (#6042)

## [0.119.0] - 2025-10-27

### Added

- feat(webui): filtering eval results by metric values w/ numeric operators (e.g. EQ, GT, LTE, etc.) (#6011)
- feat(providers): add Python provider persistence for 10-100x performance improvement with persistent worker pools (#5968)
- feat(providers): add OpenAI Agents SDK integration with support for agents, tools, handoffs, and OTLP tracing (#6009)
- feat(providers): add function calling/tool support for Ollama chat provider (#5977)
- feat(providers): add support for Claude Haiku 4.5 (#5937)
- feat(redteam): add `jailbreak:meta` strategy with intelligent meta-agent that builds dynamic attack taxonomy and learns from full attempt history (#6021)
- feat(redteam): add COPPA plugin (#5997)
- feat(redteam): add GDPR preset mappings for red team testing (#5986)
- feat(redteam): add modifiers support to iterative strategies (#5972)
- feat(redteam): add authoritative markup injection strategy (#5961)
- feat(redteam): add wordplay plugin (#5889)
- feat(redteam): add pluginId, strategyId, sessionId, and sessionIds to metadata columns in CSV export (#6016)
- feat(redteam): add subcategory filtering to BeaverTails plugin (a70372f)
- feat(redteam): Add Simba Red Team Agent Strategy (#5795)
- feat(webui): persist inline-defined custom policy names (#5990)
- feat(webui): show target response to generated red team plugin test case (#5869)
- feat(cli): log all errors in a log file and message to the console (#5992)
- feat(cli): add errors to eval progress bar (#5942)
- feat(cache): preserve and display latency measurements when provider responses are cached (#5978)

### Changed

- chore(internals): custom policy type def (#6037)
- chore(changelog): organize and improve Unreleased section with consistent scoping and formatting (#6024)
- refactor(redteam): migrate multilingual from per-strategy config to global language configuration; plugins now generate tests directly in target languages without post-generation translation (#5984)
- chore(cli): show telemetryDisabled/telemetryDebug in `promptfoo debug` output (#6015)
- chore(cli): improve error handling and error logging (#5930)
- chore(cli): revert "feat: Improved error handling in CLI and error logging" (#5939)
- chore(webui): add label column to prompts table (#6002)
- chore(webui): gray out strategies requiring remote generation when disabled (#5985)
- chore(webui): gray out remote plugins when remote generation is disabled (#5970)
- chore(webui): improve test transform modal editor (#5962)
- chore(webui): add readOnly prop to EvalOutputPromptDialog (#5952)
- refactor(webui): organize red team plugins page into tabs with separate components (#5865)
- chore(redteam): remove "LLM Risk Assessment" prefix (#6004)
- chore(redteam): add top-level redteam telemetry events (#5951)
- refactor(webui): reduce unnecessary API health requests (#5979)
- chore(api): export GUARDRAIL_BLOCKED_REASON constant for external use (#5956)
- chore(providers): add rendered request headers to http provider debug output (#5950)
- refactor(transforms): refactor transform code to avoid 'require' (#5943)
- refactor(transforms): refactor createRequest/ResponseTransform functions into separate module (#5925)
- chore(examples): consolidate Ollama examples into unified directory (#5977)
- chore(deps): move dependencies to optional instead of peer (#5948)
- chore(deps): move `natural` to optional dependency (#5946)
- chore(redteam): improve GOAT and Crescendo error logs with additional error details for easier debugging (#6036)

### Fixed

- fix(providers): revert eager template rendering that broke runtime variable substitution (5423f80)
- fix(providers): support environment variables in provider config while preserving runtime variable templates
- fix(providers): improve Python provider reliability with automatic python3/python detection, worker cleanup, request count tracking, and reduced logging noise (#6034)
- fix(providers): simulated-user and mischievous-user now respect assistant system prompts in multi-turn conversations (#6020)
- fix(providers): improve MCP tool schema transformation for OpenAI compatibility (#5965)
- fix(providers): sessionId now properly stored in metadata for providers that use server side generated sessionIds (#6016)
- fix(redteam): don't test session management if target is not stateful (#5989)
- fix(redteam): improve crescendo prompt example alignment with actual objective statements to increase accuracy (#5964)
- fix(redteam): fewer duplicate errors for invalid strategy and plugin ids (#5954)
- fix(fetch): use consistent units in retry counter log messages - now shows attempt count vs total attempts (#6017)
- fix(fetch): include error details in final error message when rate limited (#6019)
- fix(webui): pass extensions config when running eval from UI (#6006)
- fix(webui): in red team setup, reset config button hidden by version banner (#5896)
- fix(webui): sync selected plugins to global config in red team setup UI (#5991)
- fix(webui): HTTP test agent (#6033)
- fix(webui): reset red team strategy config dialog when switching strategies (#6035)

### Dependencies

- chore(deps): bump @aws-sdk/client-bedrock-runtime from 3.914.0 to 3.916.0 (#6008)
- chore(deps): bump @aws-sdk/client-bedrock-runtime from 3.913.0 to 3.914.0 (#5996)
- chore(deps): bump pypdf from 6.0.0 to 6.1.3 in /examples/rag-full (#5998)
- chore(deps): bump @aws-sdk/client-bedrock-runtime from 3.911.0 to 3.913.0 (#5975)
- chore(deps): bump @aws-sdk/client-bedrock-runtime from 3.910.0 to 3.911.0 (#5945)
- chore(deps): bump @anthropic-ai/sdk from 0.65.0 to 0.66.0 (#5944)

### Documentation

- docs(model-audit): improve accuracy and clarity of ModelAudit documentation (#6023)
- docs(contributing): add changelog and GitHub Actions enforcement (#6012)
- docs(redteam): add global language configuration section to red team configuration docs; remove multilingual strategy documentation (#5984)
- docs(providers): add OpenAI Agents provider documentation and example (#6009)
- docs(providers): update AWS Bedrock model access documentation (#5953)
- docs(providers): fix apiKey environment variable syntax across provider docs and examples (#6018)
- docs(providers): add echo provider examples for evaluating logged production outputs (#5941)
- docs(blog): add blog post on RLVR (Reinforcement Learning with Verifiable Rewards) (#5987)
- docs(site): configuring inference (#5983)
- docs(site): update about page (#5971)
- docs(site): add export formats (#5958)
- docs(site): September release notes (#5712)
- docs(site): add red-team claude guidelines (616844d)
- docs(site): remove duplicate links (5aea733)
- docs(examples): add example demonstrating conversation session id management using hooks (#5940)

### Tests

- test(server): add comprehensive unit tests for POST /providers/test route (#6031)
- test(providers): fix flaky latencyMs assertions in TrueFoundry provider tests (#6026)
- test(providers): add unit test verifying assistant system prompt inclusion for simulated-user provider (#6020)
- test(providers): add comprehensive tests for OpenAI Agents provider, loader, and tracing (#6009)
- test(redteam): update strategy and frontend tests for global language configuration migration (#5984)
- test(redteam): remove redteam constants mocks from unit tests (#6010)
- test(webui): add tests for evaluation UI components and hooks (#5981)

## [0.118.17] - 2025-10-15

### Changed

- chore: bump version to 0.118.17 (#5936)

### Fixed

- fix(evaluator): support `defaultTest.options.provider` for model-graded assertions (#5931)
- fix(webui): improve UI email validation handling when email is invalid; add better tests (#5932)
- fix(deps): move `claude-agent-sdk` to optionalDependencies (#5935)

### Dependencies

- chore(deps): bump `@aws-sdk/client-bedrock-runtime` from 3.908.0 to 3.910.0 (#5933)

## [0.118.16] - 2025-10-15

### Added

- feat(providers): add TrueFoundry LLM Gateway provider (#5839)
- feat(redteam): add test button for request and response transforms in red-team setup UI (#5482)

### Changed

- chore(providers): count errors in websocket responses as errors (#5915)
- chore(providers): update Alibaba model support (#5919)
- chore(redteam): validate emails after prompt for red team evaluations (#5912)
- chore(redteam): implement web UI email verification (#5928)
- chore(redteam): display estimated probes on red team review page (#5863)
- chore(webui): add flag to hide traces (#5924)
- chore(build): stop tracking TypeScript build cache file (#5914)
- chore(build): update dependencies to latest minor versions (#5916)
- chore(cli): remove duplicate 'Successfully logged in' message from auth login (#5907)
- chore(redteam): add max height and scroll to custom policies container (#5910)
- chore: bump version to 0.118.16 (#5920)
- docs: add docstrings to `feat/ruby-provider` (#5903)
- test: cover red team setup components and hooks in `src/app` (#5911)

### Fixed

- fix(providers): dynamically import `DefaultAzureCredential` from `@azure/identity` (#5921)
- fix(providers): improve debugging and address hanging in websocket provider (#5918)
- fix(http): parse stringified JSON body in provider config (#5927)
- fix(redteam): improve ASR calculation accuracy in redteam report (#5792)

### Documentation

- docs(site): fix typo (#5922)

## [0.118.15] - 2025-10-13

### Added

- feat(providers): add ruby provider (#5902)
- feat(providers): Claude Agent SDK provider support (#5509)
- feat(providers): Azure AI Foundry Assistants provider (#5181)
- feat(providers): add support for streaming websocket responses (#5890)
- feat(providers): snowflake cortex provider (#5882)

### Changed

- chore(providers): add support for new OpenAI models (GPT-5 Pro, gpt-audio-mini, gpt-realtime-mini) (#5876)
- chore(providers): rename azure ai foundry assistant to ai foundry agent (#5908)
- chore(providers): update params passed to azure ai foundry provider (#5906)
- chore(webui): group agentic strategies by turn compatibility in red team UI (#5861)
- chore(webui): sort red team plugins alphabetically by display name (#5862)
- chore(webui): improved color consistency and dark mode legibility on Red Team dashboard (#5829)
- chore(test): add snowflake provider tests and environment variables (#5883)
- chore(config): add conductor config (#5904)
- chore: bump version 0.118.15 (#5909)

### Fixed

- fix(app): disable red team scan Run Now button when Promptfoo Cloud is unavailable (#5891)
- fix(webui): fix infinite re-render when custom intents are specified (#5897)
- fix(redteam): clean up multilingual strategy logging and fix chunk numbering (#5878)
- fix(redteam): requested column in 'redteam generate' output incorporates fan out strategies (#5864)
- fix(core): resolve Windows path compatibility issues (#5841)
- fix(core): restore correct cache matching behavior for test results (#5879)

### Dependencies

- chore(deps): bump @aws-sdk/client-bedrock-runtime from 3.901.0 to 3.906.0 (#5877)
- chore(deps): bump @aws-sdk/client-bedrock-runtime from 3.906.0 to 3.907.0 (#5888)
- chore(deps): bump openai from 6.2.0 to 6.3.0 (#5887)
- chore(deps): update dependencies to latest safe minor/patch versions (#5900)

### Documentation

- docs(providers): add missing providers and troubleshooting pages to index (#5905)
- docs(guardrails): remove open source guardrails page (#5880)

## [0.118.14] - 2025-10-09

### Changed

- fix: there should always be a guardrails field passed out form openai chat provider (#5874)
- chore: bump version 0.118.14 (#5875)

## [0.118.13] - 2025-10-08

### Added

- feat(cli): Add connectivity tests to promptfoo validate (#5802)
- feat(guardrails): map content filter response to guardrails output (#5859)
- feat(webui): Download full results (#5674)

### Changed

- chore(core): change default log level to debug for network errors (#5860)
- chore(core): Don't log all request error messages (#5870)
- chore(linter): Enforce no unused function params (#5853)
- chore(providers): remove deprecated IBM BAM provider (#5843)
- refactor(webui): improve EvalOutputPromptDialog with grouped dependency injection (#5845)
- chore: bump version 0.118.13 (#5873)

### Fixed

- fix(webui): Don't prepend fail reasons to output text (#5872)
- fix(redteam): filter out placeholders before purpose generation (#5852)
- fix(tests): make auth login test tolerate colorized output (#5851)

### Dependencies

- chore(deps): bump @azure/identity from 4.12.0 to 4.13.0 (#5858)
- chore(deps): bump langchain-text-splitters from 0.3.5 to 1.0.0a1 in /examples/redteam-langchain in the pip group across 1 directory (#5855)

## [0.118.12] - 2025-10-08

### Added

- feat(providers): add Slack provider (#3469)

### Changed

- feat: postman import for http provider (#5778)
- feat: Bring request transform to parity with response transform (#5850)
- fix: import command (#5794)
- fix: implement remote generation environment variable controls (#5815)
- fix: resolve Windows path handling issues (#5827)
- fix: custom strategy UI (#5834)
- fix: eliminate Python validation race condition on Windows (#5837)
- fix: escape JSON special characters in raw HTTP request variables (#5842)
- fix: Show response headers in test target results (#5848)
- fix: double sharing red teams (#5854)
- chore: update DeepSeek provider to V3.2-Exp (#5787)
- chore: bump the github-actions group with 3 updates (#5789)
- chore: bump openai from 5.23.2 to 6.0.0 (#5790)
- chore: Revert "perf: Don't create new agent for every fetch (#5633)" (#5793)
- chore: add /index to directory imports for ESM compatibility (#5798)
- chore: bump @aws-sdk/client-bedrock-runtime from 3.899.0 to 3.901.0 (#5799)
- chore: bump openai from 6.0.0 to 6.0.1 (#5800)
- chore(telemetry): Add CI flag to identify call (#5801)
- chore: bump openai from 6.0.1 to 6.1.0 (#5806)
- chore: fix npm audit vulnerabilities (#5810)
- chore: Fix incorrect session parser help text (#5811)
- chore(internals): make `runAssertion` easier to read by moving const outside function scope (#5813)
- chore: update investor info and user count (#5816)
- chore(internals): Prevent `GradingResult.assertion` definition from being overridden in select red team grading cases (#5785)
- chore: show "why" in modelaudit ui (#5821)
- chore(site): migrate OG image generation to Satori (#5826)
- chore: remove outdated license notice (#5828)
- chore: show # github stars on site (#5831)
- chore(site): update Docusaurus to v3.9.1 and fix deprecated config (#5835)
- chore: bump openai from 6.1.0 to 6.2.0 (#5844)
- chore: invert default unblocking behavior (#5856)
- chore: bump version 0.118.12 (#5857)
- chore(site): Adds Travis to team page (#5786)
- docs: update readme.md (#5812)
- docs(contributing): add CLAUDE.md context files for Claude Code (#5819)
- docs(blog): safety benchmark blog post (#5781)
- docs(providers): update IBM WatsonX model list (#5838)
- docs(contributing): add warning against using commit --amend and force push (#5840)
- test: fix vitest timeout error in EvalOutputPromptDialog tests (#5820)
- test: fix flaky Python test failures on Windows (#5824)
- test: add mock cleanup to Python provider tests (#5825)
- refactor: Remove null from GradingResult.assertion type (#5818)

### Fixed

- fix(site): add metadata key to the provider response class (#5796)
- fix(webui): prevent empty state flash when loading large evals (#5797)
- fix(webui): Clicking "Show Charts" does not show charts (#5814)
- fix(webui): remove delimiter stripping logic from EvalOutputCell (#5817)
- fix(provider): merge config and prompt systemInstruction instead of throwing error in gemini (#5823)
- fix(assertions): allow is-refusal to detect refusals in provider error messages (#5830)
- fix(webui): improve usability of number inputs (#5804)
- test: Unit tests for fix(webui): improve usability of number inputs (#5836)

### Documentation

- docs(site): adding new hire bio (#5788)
- docs(site): fix formatting issue in about page (#5803)
- docs(site): add Dane to About page team section (#5833)

## [0.118.11] - 2025-09-30

### Added

- feat(providers): add support for Claude Sonnet 4.5 (#5764)
- feat(providers): add support for Gemini 2.5 Flash and Flash-Lite (#5737)
- feat(providers): add gpt-5-codex model support (#5733)
- feat(providers): add support for Qwen models in AWS Bedrock provider (#5718)
- feat(cli): add browser opening support for auth login command (#5722)
- feat(cli): add team switching functionality (#5750)
- feat(webui): add latency to eval export CSV (#5771)
- feat(cli): sanitize all log objects (#5773)
- feat(providers): add Anthropic web_fetch_20250910 and web_search_20250305 tool support (#5573)
- feat(providers): add CometAPI provider support with environment variable configuration and example usage (#5721)
- feat(providers): add Nscale provider support (#5690)
- feat(providers): add OpenAI gpt-realtime model with full audio support (#5426)
- feat(webui): add metadata `exists` operator to eval results filter (#5697)

### Changed

- chore(cli): improve installer-aware command generation utility for consistent CLI invocation (#5747)
- chore(core): sort metadata entries (#5751)
- chore(core): update error mapping (#5783)
- chore(providers): update Claude 4.5 Sonnet (#5763)
- chore(providers): update default Granite model to granite-3-3-8b-instruct (#5768)
- chore(redteam): remove on-topic call (#5774)
- chore(redteam): update red team init default to gpt-5 (#5756)
- chore: bump version 0.118.11 (#5784)
- chore: Add docstrings to `feat/add-latency-to-csv` (#5772)

### Fixed

- fix(core): ensure `-filter-failing` correctly filters failing tests when re-running an eval (#5770)
- fix(core): ensure Python and JavaScript providers have appropriate path prefix (#5765)
- fix(core): preserve glob patterns in vars context for test case expansion (#5701)
- fix(core): suppress verbose error logging for update check timeouts (#5745)
- fix(providers): improve OpenAI embedding provider error handling (#5742)
- fix(tests): resolve Windows test failures in Python tests (#5767)
- fix(webui): apply proper truncation initialization to variable cells (#5657)
- fix(webui): disable prompt editing in header row dialogs (#5746)
- fix(webui): handle login redirects (#5734)
- fix(webui): improve empty state UI and handle null eval data (#5780)

### Dependencies

- chore(deps): bump @anthropic-ai/sdk from 0.63.1 to 0.64.0 (#5758)
- chore(deps): bump @anthropic-ai/sdk from 0.64.0 to 0.65.0 (#5776)
- chore(deps): bump @aws-sdk/client-bedrock-runtime from 3.896.0 to 3.899.0 (#5777)
- chore(deps): bump openai from 5.23.0 to 5.23.1 (#5759)
- chore(deps): bump openai from 5.23.1 to 5.23.2 (#5775)

### Documentation

- docs(site): add new hire bio (#5769)
- docs(site): improve AWS Bedrock SSO authentication documentation (#5585)
- docs(site): refine and extend e2b sandbox evaluation guide with improved examples and fixes (#5753)
- docs(site): remove incorrect Python globals persistence tip (#5782)
- docs(site): strengthen git workflow warnings in CLAUDE.md (#5762)
- docs(site): write lethal trifecta blog (#5754)

### Tests

- test(webui): add tests for evaluation UI components (`src/app`) (#5766)

## [0.118.10] - 2025-09-26

### Changed

- feat: Revamp HTTP Provider setup (#5717)
- chore: introduce grading provider to RedteamProviderManager (#5741)
- chore(webui): UX improvements for displaying custom policies in Eval Results and Red Team Vulnerabilities Reports (#5562)
- chore: bump version 0.118.10 (#5749)

## [0.118.9] - 2025-09-25

### Changed

- feat: envoy ai gateway provider (#5731)
- feat: iso 42001 mappings (#5724)
- feat: Compress data when sharing an eval (#5738)
- fix: rename agentcore provider to bedrock agents provider (#5709)
- fix: increase timeout for version checks from 1s to 10s (#5715)
- fix: add missing backend support for filtering by highlights, plus tests (#5735)
- chore: improve parsing so in case a redteam provider doesn't take json obje… (#5700)
- chore: bump @aws-sdk/client-bedrock-runtime from 3.893.0 to 3.894.0 (#5706)
- chore: bump openai from 5.22.0 to 5.22.1 (#5707)
- chore: support multilingual provider set from server boot (#5703)
- chore: Add docstrings to `applying-column-format` (#5719)
- chore(webui): in eval creator disable `Run Eval` button if no prompts or test cases are available (#5558)
- chore: bump @aws-sdk/client-bedrock-runtime from 3.894.0 to 3.895.0 (#5727)
- chore: bump @anthropic-ai/sdk from 0.62.0 to 0.63.1 (#5728)
- chore: bump openai from 5.22.1 to 5.23.0 (#5729)
- chore: bump @aws-sdk/client-bedrock-runtime from 3.895.0 to 3.896.0 (#5732)
- chore: bump version 0.118.9 (#5740)

### Fixed

- fix(webui): prioritize JSON prettify over Markdown rendering when both enabled (#5705)
- fix(webui): Copying truncated text in eval results (#5711)
- fix(internals/redteam): decrease debug access grading false negatives (#5713)

## [0.118.8] - 2025-09-23

### Added

- feat(webui): populate metadata filter keys in results dropdown (#5584)

### Fixed

- fix: improve iterative judge parsing (#5691)
- fix(cli): prevent promptfoo CLI from hanging after commands complete (#5698)
- fix(dev): suppress noisy health check logs during local startup (#5667)
- fix(prompts): tune prompt set to reduce model refusals (#5689)

### Changed

- chore: bump version 0.118.8 (#5699)

### Documentation

- docs(site): publish August release notes (#5625)
- docs(site): document `linkedTargetId` usage for custom provider linking (#5684)

## [0.118.7] - 2025-09-22

### Added

- feat(webui): connect login page to promptfoo auth system (#5685)
- feat: ability to retry errors from cli (#5647)

### Changed

- chore(webui): add 404 page (#5687)
- refactor(webui): Vulnerability Report Table Improvements (#5638)
- chore: bump version 0.118.7 (#5695)
- chore: bump openai from 5.21.0 to 5.22.0 (#5694)
- chore: bump @aws-sdk/client-bedrock-runtime from 3.891.0 to 3.893.0 (#5693)

## [0.118.6] - 2025-09-18

### Tests

- test: network isolation for tests (#5673)

### Dependencies

- chore(deps): upgrade Vite to v7 and fix browser compatibility issues (#5681)

### Documentation

- docs(site): clarify webhook issue meaning (#5679)
- docs(examples): add HTTP provider streaming example (#5648)
- docs(blog): add autonomy and agency in AI article (#5512)

### Added

- feat(redteam): support threshold in custom plugin configuration (#5644)
- feat: upgrade Material UI from v6 to v7 (#5669)
- feat(redteam): Adds support for `metric` field on custom plugins (#5656)
- feat: migrate from MUI Grid to Grid2 across all components (#5578)
- feat: report filters (#5634)
- feat: Add string array support for context-based assertions (#5631)

### Changed

- chore: Exclude node modules and build/dist from biome (#5641)
- chore: improvements to framework compliance cards (#5642)
- chore: improve design of eval download dialog (#5622)
- chore: bump @aws-sdk/client-bedrock-runtime from 3.888.0 to 3.890.0 (#5636)
- chore: bump @aws-sdk/client-bedrock-runtime from 3.890.0 to 3.891.0 (#5649)
- chore: bump openai from 5.20.3 to 5.21.0 (#5651)
- chore: update redteam small model to gpt-4.1-mini-2025-04-14 (#5645)
- chore: reduce coloration on Report View Test Suites table (#5643)
- chore: bump version 0.118.6 (#5655)
- chore(webui): minor style tweaks to datagrid pages for consistency (#5686)
- chore: persistent header on report view (#5678)
- chore(webui): fix z-index on version update banner (#5677)
- refactor(webui): Reports table UX Improvements (#5637)
- ci: revert temporarily disable redteam multi-lingual strategy in integration tests (#5658)
- ci: temporarily disable redteam multi-lingual strategy in integration tests (#5639)
- refactor(redteam): remove dead code and optimize page meta handling (#5672)
- chore: remove accidentally committed site/package-lock.json (#5688)
- chore: Allow overwriting the logger (#5663)
- chore: Update names in workflow (#5659)
- chore: update dependencies to latest compatible versions (#5627)
- chore(internals): Improves support for defining LLM-Rubric assertion threshold in CSV test cases (#5389)

### Fixed

- fix(webui): Filtering eval results on severity (#5632)
- fix(tests): correct TypeScript errors in test files (#5683)
- fix(webui): unify page layout styles (#5682)
- fix: trace visualization circular dependency (#5676)
- fix(webui): re-enable sharing button by default (#5675)
- fix: apply prettier formatting to blog post (#5670)
- fix: Remove global fetch patch (#5665)
- fix(webui): Include description column, if defined, in CSV export of eval results (#5654)
- fix(redteam): add robust fallbacks, partial retries, dedupe, safer logs to multilingual strategy (#5652)
- fix: handle dynamic imports without eval (#5630)
- fix: Catch exception when no vertex projectId is found (#5640)
- fix: spacing on report view (#5646)
- fix: plugin counts flickering (#5635)

## [0.118.5] - 2025-09-16

### Tests

- test: Unit tests for feat: upload csv for custom policies (#5629)
- test: Unit tests for chore: organize EvalOutputPromptDialog and change it to a drawer (#5628)

### Added

- feat(webui): organize `EvalOutputPromptDialog` and convert it to a drawer, (#5619)
- feat(webui): add keyboard navigation to the web UI results table, (#5591)
- feat(webui): enable bulk deletion of eval results, (#5438)
- feat(providers): add `azure:responses` provider alias for Azure Responses API, (#5293)
- feat(providers): support application inference profiles in Bedrock, (#5617)
- feat(redteam): add "layer" strategy for combining multiple strategies, (#5606)
- feat(redteam): set severity on reusable custom policies, (#5539)
- feat(redteam): display unencrypted attacks in the web UI results table, (#5565)
- feat(redteam): enable test generation for custom policies in the plugins view, (#5587)
- feat(redteam): allow uploading CSVs for custom policies, (#5618)
- feat(cli): add ability to pause and resume evals, (#5570)

### Changed

- chore(examples): update model IDs to GPT-5 and latest models, (#5593)
- chore(providers): remove Lambda Labs provider due to API deprecation, (#5599)
- chore(providers): update Cloudflare AI models and remove deprecated ones, (#5590)
- chore(redteam): add MCP plugin preset, (#5557)
- chore(redteam): add UI indicators and documentation for HuggingFace gated datasets in redteam web UI, (#5545)
- chore(internals): improve error logging on redteam test generation failures, (#5458)
- chore(internals): reduce log level of global fetch logs, (#5588)
- chore(server): add context to health check logging during startup, (#5568)
- chore(webui): hide trace timeline section when no traces are available, (#5582)
- chore(webui): improve delete confirmation dialog styling, (#5610)
- chore(webui): remove `React.FC` type annotations for React 19 compatibility, (#5572)
- ci: increase test timeout from 8 to 10 minutes, (#5586)
- ci: temporarily disable macOS Node 24.x tests due to flaky failures, (#5579)
- refactor: move `src/util/file.node.ts` path utilities, (#5596)
- refactor: standardize all directory import paths for ESM compatibility, (#5603)
- refactor: standardize directory import paths for ESM compatibility, (#5605)
- refactor: standardize import paths for ESM preparation, (#5600)
- refactor: standardize TypeScript import paths for ESM compatibility, (#5597)
- test: CoverBot: add tests for UI interaction utilities and components (`src/app`), (#5611)
- chore: update `act` import for React 19 compatibility, (#5574)
- chore(dependencies): bump `@aws-sdk/client-bedrock-runtime` from 3.886.0 to 3.887.0, (#5580)
- chore(dependencies): bump `@aws-sdk/client-bedrock-runtime` from 3.887.0 to 3.888.0, (#5602)
- chore(dependencies): bump `axios` from 1.11.0 to 1.12.0 in npm_and_yarn group across one directory, (#5569)
- chore(dependencies): bump `openai` from 5.20.1 to 5.20.2, (#5601)
- chore(dependencies): bump `openai` from 5.20.2 to 5.20.3, (#5624)
- chore(dependencies): bump version to 0.118.5, (#5626)

### Fixed

- fix(assertions): handle `threshold=0` correctly across all assertion types, (#5581)
- fix(cli): prevent accidental escaping of Python path override, (#5589)
- fix(cli): fix table display for `promptfoo list`, (#5616)
- fix(cli): temporarily disable SIGINT handler, (#5620)
- fix(internal): strip authentication headers in HTTP provider metadata, (#5577)
- fix(redteam): ensure custom policies skip the basic refusal check, (#5614)
- fix(server): hide non-critical `hasModelAuditBeenShared` error logging, (#5607)
- fix(webui): always show failure reasons in the results view when available, (#5608)
- fix(webui): improve filter component styling and layout, (#5604)
- fix(webui): prevent phantom strategy filter options for non-redteam evaluations, (#5575)
- fix(webui): fix undulating CSS header animation, (#5571)

### Documentation

- docs(site): clarify llm-rubric pass/score/threshold semantics, (#5623)
- docs(site): add August 2025 release highlights (#5518)

## [0.118.4] - 2025-09-12

### Added

- feat(cli): Add CI-friendly progress reporting for long-running evaluations (#5144)
- feat(cli): Auto-share if connected to the cloud (#5475)
- feat(cli): Log all requests and persist debug logs (#5504)
- feat(internals): Reuse FilterMode type across backend (#5542)
- feat(providers): Add AWS Bedrock AgentCore provider (#5267)
- feat(providers): Extend configuration options for Ollama provider to support thinking (#5212)
- feat(providers): OpenAI real-time custom ws URLs (#5528)
- feat(redteam): Add VLGuard plugin for multi-modal red teaming (#5243)
- feat(redteam): More financial plugins (#5419)
- feat(redteam): Risk scoring (#5191)
- feat(redteam): Special token injection plugin (#5489)
- feat(webui): Add passes-only filter to results view (#5430)

### Changed

- chore(internals): Add probes and token metrics to eval event (#5538)
- chore(internals): Add support for reusable custom policies (#5290)
- chore(internals): Remove node-fetch (#5503)
- chore(internals): Send auth info to cloud (#3744)
- chore(modelaudit): Add support for modelaudit v0.2.5 CLI arguments (#5500)
- chore(onboarding): Add Azure preset (#5537)
- chore(onboarding): Make provider menu single-select (#5536)
- chore(providers): Make OpenAI max retries configurable (#5541)
- chore(providers): Update OpenAI pricing and add missing models (#5495)
- chore(redteam): Consolidate accordion UIs on review page (#5508)
- chore(redteam): Improve user persona question in config (#5559)
- chore(redteam): Minor improvements to red team setup flow (#5523)
- chore(redteam): Retire Pandamonium redteam strategy (#5122)
- chore(redteam): Unify all date formats across tables (#5561)
- chore(redteam): Update plugin prompts to reduce rejection (#5560)
- chore(redteam): Use sharp to modify unsafeBench image formats (#5304)
- perf(webui): Optimize history endpoint to eliminate N+1 queries (#5333)
- refactor(modelaudit): Move modelAuditCliParser.ts to correct directory (#5511)
- refactor(internals): Gracefully handle remote generation disabled in plugins that require it (#5413)
- revert(redteam): Remove red team limits functionality (#5527)

### Fixed

- fix(redteam): Allow users to delete values from numeric inputs and then type (#5530)
- fix(redteam): Deduplicate assertions in DoNotAnswer and XSTest (#5513)
- fix(internals): Eliminate flaky Unicode test timeouts on Windows CI (#5485)
- fix(config): Handle function references in external file loading (#5548)
- fix(providers): Fix MCP tool calls returning [object Object] in Azure Chat provider (#5423)
- fix(config): Preserve Python assertion file references in YAML tests (issue #5519) (#5550)
- fix(providers): Proxy HTTP provider generate request through server (#5486)
- fix(internals): Resolve SIGSEGV crash in evaluator tests on macOS Node 24 (#5525)
- fix(webui): Revert migration from MUI Grid to Grid2 across all components (#5510)
- fix(cli): Use fetch with proxy to get server version (#5490)
- fix(internals): Read evaluateOptions from config file properly (#5375)
- fix(onboarding): Don't throw error when user refuses permission to write (#5535)
- fix(provider): Prioritize explicit projectId config over google-auth-library (#5492)
- fix(providers): Handle system-only prompt in Gemini (#5502)
- fix(providers): Update outdated Azure OpenAI Provider data sources (#5411)
- fix(redteam): Add missing finance graders (#5564)
- fix(redteam): Add missing plugins to webui (#5546)
- fix(redteam): Handle empty string responses in multi-turn strategies (#5549)
- fix(redteam): Prevent JSON blob injection in Crescendo chat templates (#5532)
- fix(webui): Text truncation initialization on eval page (#5483)

### Dependencies

- chore(deps): Bump @anthropic-ai/sdk from 0.61.0 to 0.62.0 (#5551)
- chore(deps): Bump @aws-sdk/client-bedrock-runtime from 3.879.0 to 3.882.0 (#5480)
- chore(deps): Bump @aws-sdk/client-bedrock-runtime from 3.882.0 to 3.883.0 (#5506)
- chore(deps): Bump @aws-sdk/client-bedrock-runtime from 3.883.0 to 3.886.0 (#5553)
- chore(deps): Bump @azure/identity from 4.11.2 to 4.12.0 (#5533)
- chore(deps): Bump langchain-community from 0.3.14 to 0.3.27 in /examples/redteam-langchain in the pip group across 1 directory (#5481)
- chore(deps): Bump langchain-community from 0.3.3 to 0.3.27 in /examples/langchain-python in the pip group across 1 directory (#5484)
- chore(deps): Bump openai from 5.19.1 to 5.20.0 (#5526)
- chore(deps): Bump openai from 5.20.0 to 5.20.1 (#5552)
- chore(deps): Bump version to 0.118.4 (#5567)
- chore(deps): Bump vite from 6.3.5 to 6.3.6 in the npm_and_yarn group across 1 directory (#5531)

### Documentation

- docs(e2b-example): Add e2b-code-eval example (promptfoo + e2b sandbox) (#5477)
- docs(examples): Add Google ADK integration example (#5520)
- docs(examples): Add YAML schema directives to example configs (#5476)
- docs(redteam): Add missing plugins to sidebar and improve bias docs (#5498)
- docs(site): Add Alan DeLong to the team section on the About page (#5507)
- docs(site): Add comprehensive multilingual evaluation support (#5505)
- docs(site): Add SKIP_OG_GENERATION environment variable for faster docs builds (#5521)
- docs(site): Clarify file extension requirements for custom providers (#5478)
- docs(site): Clarify JFrog ML vs JFrog Artifactory distinction (#5543)
- docs(site): Complete parameters page migration (#5494)
- docs(site): Redteam limits documentation (#5516)
- docs(site): Update Lily bio (#5515)
- docs(site): Updates to agent guide (#5499)
- docs(site): Latency assertion description (#5479)

### Tests

- test(webui): CoverBot: Added tests for frontend UI components and discovery utility (`src/app`) (#5514)

## [0.118.3] - 2025-09-04

### Added

- feat: migrate MUI Grid to Grid2 across all components (#5435)
- feat: Add open source red team limits (#5230)

### Changed

- Add AWS Bedrock support for OpenAI GPT OSS models (#5444)
- Add Amazon Bedrock API key authentication support (#5468)
- Ability to filter evals view by severity (#5443)
- Check cloud permissions for target before running red team (#5400)
- Make vars and context available for request transform (#5461)
- Add Vertex AI responseSchema file loading support (#5414)
- Close menus when mouse leaves (#5456)
- Default sharing to false (#5473)
- Handle empty function arguments in OpenAI Responses API tool callbacks (#5454)
- Improve Windows Python detection and add sys.executable support (#5467)
- Prioritize tool calls over content in openrouter provider (#5417)
- Support commandLineOptions.envPath in config files (#5415)
- Support setting HELICONE_API_KEY for Cloud Gateway (#5465)
- Token tracking (#5239)
- Add "results" menu, link to red team reports view (#5459)
- Bump version 0.118.3 (#5474)
- Include provider response metadata on test case transform (#5316)
- Refactor Crescendo maxTurns property (#4528)
- Remove accidental server directory (#5471)
- Replace direct process.env calls with environment helpers (#5472)
- Reorganize misplaced test files from src/ to test/ directory (#5470)
- Fix enterprise email (#5463)
- Bump openai from 5.18.1 to 5.19.1 (#5466)
- Add Tusk test runner workflow for src Jest unit tests (#5469)

## [0.118.2] - 2025-09-03

### Added

- feat(providers): Add support for Meta Llama API provider (#5432)
- feat(providers): Support TLS certs in http provider (#5452)
- feat(providers): add support for xAI Grok Code Fast models (#5425)

### Changed

- fix: Update util.ts to reflect correct Anthropic Haiku 3.5 pricing (#5436)
- chore: drop Node.js 18 support (#5428)
- chore(http): improve PFX debug logging + tests (#5445)
- chore(webui): Show footer on custom metrics dialog (#5424)
- chore: silence dotenv commercial logging messages (#5453)
- chore: remove example (#5420)
- test: CoverBot: Added tests for analytics tracking and red team reporting components (`src/app`) (#5441)
- test: optimize Python Unicode test suite for CI reliability (#5449)
- chore: bump the github-actions group with 3 updates (#5440)
- chore: update dependencies (non-breaking) (#5448)
- chore: update dependencies to latest minor/patch versions (#5433)
- chore: bump version 0.118.2 (#5457)

### Fixed

- fix(sharing): Share when it's enabled via the Config or the CLI command (#5404)
- fix(grader): reduce grader false positives (#5431)

### Documentation

- docs(site): add more guardrails assertion doc (#5434)
- docs(site): add multi-lingual RAG evaluation guidance (#5447)
- docs(site): optimize OG image generation performance (#5451)
- docs(site): update blog post (#5422)

## [0.118.1] - 2025-08-29

### Added

- feat(redteam): Add AI auto-fill for HTTP target configuration in redteam target setup ui (#5391)
- feat(redteam): Handle uploaded signatureAuth in target setup ui (#5405)

### Changed

- chore(site): integrate pylon chat into site (#5407)
- chore: bump version 0.118.1 (#5418)

### Fixed

- fix(providers): Handle Qwen tool call responses in openrouter provider (#5416)

### Documentation

- docs(site): avoid logging full image/base64; use boolean presence only (#5408)

## [0.118.0] - 2025-08-28

### Added

- feat(providers): add support for database-stored certificates in HTTP provider for promptfoo cloud (#5401)

### Changed

- fix: stop progress bar to show a clearer share error message (#5399)
- chore(internals)!: send provider-transformed output directly to test context transforms (#5376)
  **Breaking:** `contextTransform` now receives the provider transform directly.
- chore(providers): sanitize sensitive credentials in HTTP provider debug logs (#5387)
- chore: warn when tests and red-team configuration are both present during generation (#5398)
- chore(release): bump version to 0.118.0 (#5402)
- test: add tests for CoverBot store management and red-team reporting components (`src/app`) (#5372)

### Documentation

- docs(site): update model-graded metrics (#5285)
- docs(site): remove references to "parallel" introduced by #5376 (#5403)

## [0.117.11] - 2025-08-27

### Added

- feat(redteam): add -t/--target option to redteam generate command (#5338)

### Changed

- feat: MCP Agent example to red team with tool call results (#5379)
- feat: medical offlabel use (#5342)
- feat: modelaudit ability to remove recent paths (#5330)
- fix: Address design nits in redteam setup UI (#5264)
- fix: allow custom ApiProvider instances in defaultTest configuration (#5381)
- fix: mcp eval example (#5390)
- fix: Prioritize tool calls over thinking for openrouter reasoning models (#5395)
- fix: use `model` role for gemini ai studio models (#5386)
- chore: Adjust padding in plugins page (#5396)
- chore: bump version 0.117.11 (#5397)
- chore(CI): enable and refactor Docker build for caching (#5374)
- chore: remove promptfoo/package-lock.json (#5380)
- chore: visual formatting for modelaudit flat list (#5331)
- refactor(webui): Clicking "show more" on eval results metric pills renders dialog (#5337)
- docs: expose sidebar on pages that aren't in the sidebar (#5377)
- docs: model audit ci/cd (#5335)
- docs: remove orphaned star animation gif (#5383)
- docs: update site user count to 150,000+ across site constants and pages (#5394)
- chore: bump @aws-sdk/client-bedrock-runtime from 3.873.0 to 3.876.0 (#5392)
- chore: bump openai from 5.15.0 to 5.16.0 (#5388)

### Documentation

- docs(site): fix context transform examples to use context.vars.prompt (#5393)

## [0.117.10] - 2025-08-25

### Changed

- feat: improve HuggingFace dataset fetching performance and reliability (#5346)
- feat: add Google AI Studio default providers (#5361)
- feat: share model audit scans to cloud (#5336)
- feat: add google vertex credentials in config (#5179)
- fix: safe raw HTTP templating via Nunjucks raw-wrap + CRLF normalization (#5358)
- fix: improve JSON export error handling for large datasets (#5344)
- fix: replace raw-request editor with auto-growing textarea to prevent layout overflow (#5369)
- chore: better error messages for browser (#5226)
- chore: improve strategy presets (#5357)
- chore: set onboarding defaults to gpt 5 (#5360)
- chore: update dependencies to latest minor versions (#5363)
- chore: log posthog errors to debug (#5359)
- chore: sync dependencies (#5367)
- test: clean up skipped tests and add FunctionCallbackHandler coverage (#5366)
- chore: bump version 0.117.10 (#5373)
- docs: add critical git workflow guidelines to CLAUDE.md (#5362)
- docs: add SARIF output format documentation for ModelAudit (#5364)

### Fixed

- fix(CI): refactor docker build (#5353)
- fix(internals): defaultTest.provider doesn't override (#5348)

## [0.117.9] - 2025-08-22

### Added

- feat(ollama): support for `think` and passthrough parameters (#5341)
- feat: Persist model audit scans (#5308)
- feat: add support for Claude Opus 4.1 (#5183)
- feat: support file:// in http provider `body` (#5321)

### Fixed

- fix(ui): prevent header dropdown collapse on hover (#5355)
- fix(webui): Apply metric filters to eval results via url search params (#5332)
- fix: loaders on all pages (#5339)
- fix(internals): Pass `vars.output` and `vars.rubric` to LLM rubric grading call (#5315)
- fix: resolve TypeScript errors in test files (7992892)
- fix: validation for no target label set (#5318)

### Changed

- chore(webui): add navigation in redteam report from severity table to vulnerabilities table filtered by severity (#5320)
- chore: dropdown menu design consistency (#5328)
- chore: fix build (#5326)
- chore: recursively resolve file:// references in json and yaml prompts (#5215)
- chore(modelAudit): defer auth to modelaudit via environment variable (#5296)
- chore: more share debug info on error (#5266)
- chore: add stack trace to redteam error in web runner (#5319)
- chore: copy for Review page (e957b5c)
- chore: explain why things are disabled on the targets page (#5312)

### Dependencies

- chore: bump @aws-sdk/client-bedrock-runtime from 3.864.0 to 3.872.0 (#5323)
- chore: bump openai from 5.13.1 to 5.15.0 (#5345)
- chore(deps): run npm audit fix dependencies (#5343)
- chore: bump openai from 5.12.2 to 5.13.1 (#5314)

### Documentation

- docs(site): add truncation marker to top-5-open-source-ai-red-teaming-tools-2025 blog post (#5351)
- docs: add writing for promptfoo guidelines to sidebar (#5277)
- docs(site): describe llm-rubric default grading providers (#5350)
- docs: og image updates (#5324)
- docs: red team data flow (#5325)
- docs: modelaudit updates (#5322)
- docs(site): Add GitHub Actions caching optimization tip (#5301)

### Tests

- test: Unit tests for fix: loaders on all pages (#5347)

## [0.117.8] - 2025-08-20

### Tests

- test: Unit tests for fix: loaders on all pages (#5347)

### Fixed

- fix(ui): prevent header dropdown collapse on hover (#5355)
- fix: audit fix dependencies (#5343)
- fix: loaders on all pages (#5339)
- fix(webui): Apply metric filters to eval results via url search params (#5332)
- fix: validation for no target label set (#5318)
- fix(internals): Pass `vars.output` and `vars.rubric` to LLM rubric grading call (#5315)

### Documentation

- docs(site): describe llm-rubric default grading providers (#5350)
- docs: red team data flow (#5325)
- docs: og image updates (#5324)
- docs: modelaudit updates (#5322)
- docs(site): Add GitHub Actions caching optimization tip (#5301)
- docs(site): correct author attribution (#5297)
- docs: add writing for promptfoo guidelines to sidebar (#5277)
- docs(site): add truncation marker to top-5-open-source-ai-red-teaming-tools-2025 blog post (#5351)
- docs(site): update security quiz questions and answers for prompt injection blog (#5302)

### Added

- feat(redteam): make unblock call optional for multi-turn strategies (#5292)
- feat(ollama): support for `think` and passthrough parameters (#5341)
- feat: support file:// in http provider `body` (#5321)
- feat: Persist model audit scans (#5308)
- feat: add support for Claude Opus 4.1 (#5183)

### Changed

- fix: add lru-cache dependency (#5309)
- chore: many plugins and strategies selected warning (#5306)
- chore: add max max concurrency to generate (#5305)
- chore: bump version 0.117.8 (#5311)
- ci: add depcheck (#5310)
- chore: fix build (#5326)
- chore(webui): add navigation in redteam report from severity table to vulnerabilities table filtered by severity (#5320)
- chore: explain why things are disabled on the targets page (#5312)
- chore: bump version 0.117.9 (#5356)
- chore: bump openai from 5.13.1 to 5.15.0 (#5345)
- chore: dropdown menu design consistency (#5328)
- chore: bump @aws-sdk/client-bedrock-runtime from 3.864.0 to 3.872.0 (#5323)
- chore: add stack trace to redteam error in web runner (#5319)
- chore: bump openai from 5.12.2 to 5.13.1 (#5314)
- chore(modelAudit): defer auth to modelaudit via environment variable (#5296)
- chore: more share debug info on error (#5266)
- chore: recursively resolve file:// references in json and yaml prompts (#5215)

## [0.117.7] - 2025-08-19

### Added

- feat(site): add hero image for red teaming tools blog post (#5291)
- feat(webui): Demarcate redteam results (#5255)

### Changed

- feat: Add unverifiable claims red team plugin (#5190)
- fix: lower sharing chunk size (#5270)
- chore(webui): Rename "Redteam" to "Red Team" in evals datagrid (#5288)
- chore: bump version 0.117.7 (#5299)
- test: CoverBot: Added test coverage for History page component (`src/app`) (#5289)
- docs: add open source ai red teaming tools post (#5259)
- docs: add red team github action info (#5294)

### Fixed

- fix(webui/reports): Don't exclude failure cases from stats (#5298)
- fix(internals): Gracefully handle object responses during target purpose discovery (#5236)
- fix(site): fix YAML front matter parsing error in jailbreaking blog post (#5287)
- fix(webui): Improved handling of long loglines (#5227)

### Documentation

- docs(site): add AI Safety vs AI Security blog post with interactive quiz (#5268)
- docs(site): add blog post about prompt injection vs jailbreaking differences (#5282)
- docs(site): document transform and contextTransform for model-graded assertions (#5258)
- docs(site): improve context assertion documentation (#5249)

## [0.117.6] - 2025-08-18

### Changed

- feat: Add Agent provider types in red team setup (#5244)
- feat: add update check for modelaudit package (#5278)
- feat: add update notification banner to web UI (#5279)
- feat: edit and replay requests in details dialog (#5242)
- feat: Surface run options and probes on red team review page (#5272)
- fix: composite indices and query optimization (#5275)
- fix: exclude errors from report (#5271)
- fix: Fix json-output example (#5213)
- fix: handle json schema for openrouter provider (#5284)
- fix: handle thinking tokens for openrouter (#5263)
- fix: OpenAI Responses API function callbacks and Azure implementation (#5176)
- fix: throw error instead of failing when trace data is unavailable (#5192)
- perf(webui): Reduces eval results load-time when filters are applied via search param (#5234)
- chore: add bias to foundation plugins list (#5280)
- chore: Add .serena to .gitignore (#5225)
- chore: bump version 0.117.6 (#5273)
- chore: fix model id name (#5232)
- chore: improve generated constants handling to prevent accidental commits (#5148)
- chore: remove file (#5229)
- chore: show final prompt in table view for attacks that mutate prompts (#5269)
- chore: simplify eval progress bar (#5238)
- chore: update dark mode styles, formatting, etc (#5251)
- chore(webui): Don't show loading animations while streaming eval results (#5201)
- chore(webui/eval results): Sticky header sticks to the top of the viewport (#5208)
- test: CoverBot: Added tests for red team reporting components (`src/app`) (#5228)
- docs: Add AWS Bedrock Guardrails image testing documentation (#5253)
- docs: add july release notes (#5133)
- docs: hide events banner (#5217)
- docs: separate malicious code plugin documentation (#5222)
- chore: bump @anthropic-ai/sdk from 0.58.0 to 0.59.0 (#5218)
- chore: bump @anthropic-ai/sdk from 0.59.0 to 0.60.0 (#5257)
- chore: bump @aws-sdk/client-bedrock-runtime from 3.862.0 to 3.863.0 (#5211)
- chore: bump @aws-sdk/client-bedrock-runtime from 3.863.0 to 3.864.0 (#5221)
- chore: bump openai from 5.12.0 to 5.12.1 (#5210)
- chore: bump openai from 5.12.1 to 5.12.2 (#5219)
- chore: bump pypdf from 5.7.0 to 6.0.0 in /examples/rag-full in the pip group across 1 directory (#5252)
- chore: bump the npm_and_yarn group with 2 updates (#5276)

### Fixed

- fix(provider): Remove maxTokens for gpt-5 calls (#5224)
- fix(providers): Validate that OpenAI response reasoning outputs have summary items (#5235)
- fix(site): suppress noisy font loading warnings in OG image plugin (#5254)

### Documentation

- docs(site): add cross-links between multimodal strategy documentation (#5241)
- docs(site): add missing meta descriptions and optimize existing ones for SEO (#5247)
- docs(site): enhance OG image generation with full metadata support (#5246)
- docs(site): remove unused markdown-page.md (#5245)

## [0.117.5] - 2025-08-08

### Added

- feat(assertions): add conversational relevancy metric (#2130)
- feat(export): add metadata to exported evaluation files (#4886)
- feat(providers): add support for Docker Model Runner provider (#5081)
- feat(webui): add plugin and strategy filters for red team results (#5086)

### Changed

- feat: add GPT-5 support (#5205)
- feat: add collapsible header to ResultsView (#5159)
- feat: add contains-html and is-html assertions (#5161)
- feat: add Google Imagen image generation support (#5104)
- feat: add max-score assertion for objective output selection (#5067)
- feat: add selected state to provider type picker (#5152)
- feat: add unified page wrapper around each red team setup step (#5136)
- feat: apply plugin modifiers for crescendo (#5032)
- feat: help text to nudge towards better red teams (#5153)
- feat: improve red team plugin selection UI with test generation (#5125)
- feat: respect prompt config override in all providers (#5189)
- feat: update red team provider selection UI (#5078)
- fix: adjust padding on docs sidebar to prevent overlap (#5099)
- fix: fix XML crash (#5194)
- fix: list reasoning tokens on the left side of token breakdown tooltip (#5113)
- fix: map critical severity to error in ModelAudit scanner output (#5098)
- fix: prevent double stateful target question in strategies page (#4988)
- fix: prevent Unicode corruption in Python providers (#5108)
- fix: remove problematic caching from ModelAudit installation check (#5120)
- fix: replace broken Ashby iframe with link to careers page (#5088)
- fix: reset provider type correctly and handle Go providers (#5154)
- fix: share debugging (#5131)
- chore: add link to documentation in plugin sample modal (#5193)
- chore: add missing image back to home page (#5196)
- chore: fix width on application details page (#5139)
- chore: improve RAG metrics with detailed metadata and fix context relevance scoring (#5164)
- chore: memoize context value in PostHog provider (#5089)
- chore: remove accidentally committed PR description file (#5175)
- chore: rename scan templates to attack profiles (#5165)
- chore: support verbosity and reasoning parameters for GPT-5 (#5207)
- chore: update dependencies to latest minor and patch versions (#5109)
- chore: update dependencies to latest minor and patch versions (#5173)
- chore: update Replicate provider (#5085)
- chore(providers): improve Google API key error handling and test reliability (#5147)
- chore(webui): add intelligent scroll-timeline polyfill loading (#5130)
- chore: bump @anthropic-ai/sdk from 0.57.0 to 0.58.0 (#5186)
- chore: bump @aws-sdk/client-bedrock-runtime from 3.848.0 to 3.855.0 (#5096)
- chore: bump @aws-sdk/client-bedrock-runtime from 3.855.0 to 3.856.0 (#5107)
- chore: bump @aws-sdk/client-bedrock-runtime from 3.856.0 to 3.857.0 (#5126)
- chore: bump @aws-sdk/client-bedrock-runtime from 3.857.0 to 3.858.0 (#5145)
- chore: bump @aws-sdk/client-bedrock-runtime from 3.858.0 to 3.859.0 (#5167)
- chore: bump @aws-sdk/client-bedrock-runtime from 3.859.0 to 3.861.0 (#5188)
- chore: bump @aws-sdk/client-bedrock-runtime from 3.861.0 to 3.862.0 (#5198)
- chore: bump @azure/identity from 4.10.2 to 4.11.0 (#5180)
- chore: bump @azure/identity from 4.11.0 to 4.11.1 (#5185)
- chore: bump openai from 5.10.2 to 5.11.0 (#5127)
- chore: bump openai from 5.11.0 to 5.12.0 (#5187)
- chore: bump version to 0.117.5 (#5206)
- chore(webui/evals): filter by categorical plugins (#5118)
- docs: add bert-score example (#5091)
- docs: add dynamic OG image generation for social media previews (#5157)
- docs: add red teaming best practices (#5155)
- docs: clarify contains-any/contains-all CSV format (#5150)
- docs: fix company name (#5143)
- docs: fix images (#5197)
- docs: fix multi-turn strategy documentation (#5156)
- docs: guide for evaluating LangGraph agents with Promptfoo (#4926)
- docs: include font for meta image (#5158)
- docs: make MCP image taller (#5199)
- docs: update Ollama documentation with latest models and defaultTest guidance (#5084)
- perf: make database migrations non-blocking and fix error handling (#5105)
- style: extract helper function for deduplicating strategy IDs (#5138)
- test: add tests for fix width on application details page (#5140)
- test: add tests for red team compliance reporting utilities in src/app (#5170)
- test: fix flaky Python Unicode tests (#5128)
- test: fix modelGradedClosedQa test segmentation fault on macOS/Node 24 (#5163)
- test: increase test coverage for unified page wrapper around each red team setup step (#5142)

### Fixed

- fix(internals): force CommonJS mode for db:migrate in Node 24 (#5123)
- fix(openrouter): handle Gemini thinking tokens correctly (#5116)
- fix(providers): correct WebP image detection in Google provider (#5171)
- fix(webui): deduplicate strategy IDs (#5132)
- fix(webui): fix custom policy validation timing issue (#5141)
- fix(webui): refresh eval list when navigating back after editing eval name (#5090)
- fix(webui/evals): prevent applying the same plugin/strategy multiple times (#5114)
- fix(webui/evals): show highlights after search results (#5137)

### Documentation

- docs(site): add comprehensive command line options documentation (#5135)
- docs(site): add Lily Liu to team page (#5177)
- docs(site): add Series A post (#5097)
- docs(site): rename will.jpg to will.jpeg for consistency (#5178)

## [0.117.4] - 2025-07-29

### Changed

- fix: progress bars incrementing beyond their maximum values (#5049)
- docs: clarifiy derivedMetrics documentation (#5068)
- chore: refactor token tracking utilities, track all tokens (#4897)
- fix: resolve Jest test failures and open handles (#5052)
- fix: skip validation for defaultTest to allow partial test case properties (#4732)
- chore: add new fields to eval_ran telemetry (#4638)
- chore(redteam): improve redteam plugin error messaging (#4330)
- feat: add support for OpenAI deep research models (#4661)
- feat: add mcp server (#4595)
- feat: add support for connecting to existing Chrome browser sessions (#5069)
- docs: update defcon posting (#5070)
- docs: update defcon posting (#5071)
- fix: Nested config field for custom target json (#5076)
- docs: switch to likert preview image (#5083)
- test: CoverBot: Added tests for model audit and prompt management UI components (`src/app`) (#5087)
- fix: handle multi-line prompts in parseGeneratedPrompts for testGenerationInstructions (#5093)
- chore: bump version 0.117.4 (#5094)

### Fixed

- fix(providers): Preserve text formatting when no images present for Google provider (#5058)
- fix(simba): fix simba host (#5092)

### Documentation

- docs(site): add AI red teaming for first-timers blog post (#5017)
- docs(blog): defcon and blackhat info (#5050)

## [0.117.3] - 2025-07-25

### Added

- feat(eval-creator): add YAML file upload support for test cases (#5054)

### Changed

- fix: improve x.ai provider error handling for 502 errors (#5051)
- fix: Infinite re-render on redteam review page (#5061)
- fix: sessionid(s) in extension hooks (#5053)
- fix: Bias Plugins should send config in remote generation (#5064)
- chore(redteam): regenerate sessionId for each iteration in single-turn strategies (#4835)
- chore: Change mcp log from error to debug (#5060)
- chore: Improve telemetry (#5062)
- chore: Add simba command (#5063)
- chore(webui): improve redteam setup UI with progressive disclosure for advanced options (#5028)
- refactor: remove redundant dotenv from Vite app (#4983)
- chore: bump version 0.117.3 (#5066)
- test: CoverBot: Added tests for eval-creator components and feature flag hook (`src/app`) (#5013)
- docs: fix cli command and remove gratuitous hover (#5056)
- docs: update user count from 100,000 to 125,000 (#5046)
- docs: updates to political bias post (#5057)
- docs: improve crewai eval example (#5035)
- docs: update GitHub Actions to v4 across documentation and examples (#5008)
- docs: add style check guidance to CLAUDE.md (#5065)

### Fixed

- fix(webui): Eval results pass rate chart rendering incorrect percentages (#5048)
- fix(webui): Eval results histogram improvements (#5059)
- fix(google): handle multiple candidates in gemini response (#5020)

### Documentation

- docs(blog): grok-4 political bias post (#4953)

## [0.117.2] - 2025-07-24

### Added

- feat(webui): First-class support for zooming eval results table by @will-holley in #4966
- feat(webui): Apply metrics filter when clicking on a metric pill rendered in eval results cell by @will-holley in #4991

### Changed

- feat: Grading and test generation improvements for BFLA, BOLA and RBAC by @sklein12 in #4982
- feat: New Sample Target by @sklein12 in #4979
- feat: HTTP Target test button improvements by @faizanminhas in #5007
- feat: Add metadata filtering to eval results by @will-holley in #5014
- fix: add goal related rubric when grade crescendo turns to increase grading accuracy by @MrFlounder in #4980
- fix: update HTTP config generator endpoint to use v1 API by @mldangelo in #4989
- fix: View logs button on redteam report by @sklein12 in #5009
- fix: undo unintended changes to http config editor by @faizanminhas in #5012
- fix: Autofocus on Redteam configuration description field by @sklein12 in #5019
- fix: remove filter icon by @sklein12 in #5021
- fix: Ollama token usage by @SamPatt in #5022
- chore: revert eval view ui improvements by @mldangelo in #4969
- chore(webui): Improvements to pagination "go to" functionality by @will-holley in #4976
- chore(webui): Eval results sticky header improvements by @will-holley in #4978
- chore: update custom strategy prompt by @MrFlounder in #4994
- chore(cli): add support for 'help' argument to display command help by @mldangelo in #4823
- chore(examples): remove redteam-agent example by @mldangelo in #5001
- chore(providers): add GEMINI_API_KEY environment variable support by @mldangelo in #5004
- chore(webui): Migrate from JS to CSS for eval results scroll effects by @will-holley in #4995
- chore(webui): Eval result pagination UX improvements by @will-holley in #4993
- chore: Sort imports and turn on rule against unused imports by @faizanminhas in #5010
- chore: Make default target stateful by @faizanminhas in #4992
- chore: add medical plugins collection by @MrFlounder in #5006
- chore: Improve grading accuracy with Goal-Aware Grading for iterative/iterative tree by @MrFlounder in #4996
- chore: Add additionalRubric and storedGraderResult to GOAT and Custom providers by @MrFlounder in #5015
- chore: prevent testGenerationInstructions from being serialized if not present by @faizanminhas in #5029
- chore: Add lint rule to ensure key in jsx by @faizanminhas in #5034
- chore(webui): Eval Results UI Tweaks by @will-holley in #5023
- chore: skip goal extraction for datasets by @MrFlounder in #5036
- chore(providers): add GitHub Models provider by @mldangelo in #4998
- chore: bump version 0.117.2 by @MrFlounder in #5045
- ci: increase build job timeout from 4 to 5 minutes by @mldangelo in #5043
- test: refactor share.test.ts to prevent flaky timeouts by @mldangelo in #5037
- test: remove share.test.ts file by @mldangelo in #5044
- docs: remove label from featured blog post by @typpo in #5011
- chore: bump @aws-sdk/client-bedrock-runtime from 3.846.0 to 3.848.0 by @dependabot in #4985
- chore: bump the npm_and_yarn group with 2 updates by @dependabot in #4984
- chore: bump @anthropic-ai/sdk from 0.56.0 to 0.57.0 by @dependabot in #5016
- chore: bump openai from 5.10.1 to 5.10.2 by @dependabot in #5024
- chore: bump the npm_and_yarn group with 2 updates by @dependabot in #5026
- chore: bump axios from 1.10.0 to 1.11.0 in the npm_and_yarn group by @dependabot in #5031

### Fixed

- fix(redteam): find plugin assertion in strategy providers by @MrFlounder in #4981
- fix(site): dark mode style on redteam setup ui by @mldangelo in #5000
- fix(test): improve share test isolation to prevent CI timeouts by @mldangelo in #5038

### Documentation

- docs(providers): update OpenAI Assistants example by @aloisklink in #4987
- docs(redteam): improve custom strategy documentation by @mldangelo in #4990
- docs(blog): correct author attribution in DeepSeek censorship post by @mldangelo in #5002
- docs(openai): remove gpt-4.5-preview references after API deprecation by @mldangelo in #5005
- docs(site): vegas contact redirect by @typpo in #5033
- docs(browser): improve browser provider documentation and examples by @mldangelo in #5030
- docs(providers): remove deprecated claude-3-sonnet-20240229 model references by @mldangelo in #5018
- docs(site): add hipaa badge by @typpo in #5039
- docs(site): add documentation for using text and embedding providers with Azure by @mldangelo in #5027
- docs(blog): fix missing blog posts by removing even-number enforcement by @mldangelo in #5042

## [0.117.1] - 2025-07-17

### Changed

- fix: move inquirer dependencies to production dependencies (#4973)
- fix: grading in crescendo (#4960)
- fix: composite strategy test generation (#4971)
- chore: bump version 0.117.1 (#4974)
- docs: remove tags from blog card (#4970)

### Documentation

- docs(blog): add system cards security analysis with vulnerability testing (#4937)

## [0.117.0] - 2025-07-17

### Added

- feat(http): support JKS and PFX Certificates in HTTP providers (#4865)
- feat(langfuse): add Langfuse prompt label support with improved parsing (#4847)
- feat(prompts): preserve function names when using glob patterns (#4927)
- feat(providers): add grok-4 support (#4855)
- feat(providers): image understanding for Google providers (#4767)
- feat(azure): add system prompt support for azure provider (#4869)
- feat(cli): xml output (#4912)

### Changed

- chore(knip): integrate knip for unused code detection and clean up codebase (#4464)
- chore(linting): migrate from ESLint + Prettier to Biome (#4903)
- chore(assertions): additional checking on llm-rubric response (#4954)
- chore(assertions): include reason in model-graded-closedqa pass reason (#4931)
- chore(build): resolve build warnings and optimize bundle size (#4895)
- chore(csv): improve \_\_metadata warning message and test coverage (#4842)
- chore(providers): improve guardrails handling in Azure providers (#4788)
- chore(redteam): add domain-specific risks section and reduce verbose descriptions (#4879)
- chore(release): bump version 0.117.0 (#4963)
- chore(server): check if server is already running before starting (#4896)
- chore(server): log correct eval ID instead of description in WebSocket updates (#4910)
- chore(telemetry): add telemetry logging when tracing is enabled (#4925)
- chore(types): typings needed for enterprise (#4955)
- chore(vscode): use Biome as default formatter of TS files in vscode (#4920)
- chore(webui): conditionally render metrics selector (#4936)
- chore(webui): display context values in eval results (#4856)
- chore(webui): improves eval results table spacing (#4965)
- chore(webui): revert eval view ui improvements (#4967)
- chore(webui/eval): allow filtering results by >1 metrics simultaneously (disabled by default) (#4870)
- refactor(eval-config): modernize eval-creator state management (#4908)
- refactor(webui): improve metrics ui (#4938)
- refactor(webui/eval results): pagination improvements (#4914)

### Fixed

- fix(cli): --filter-failing not working with custom providers (#4911)
- fix(google-sheets): replace hardcoded range with dynamic approach (#4822)
- fix(internal): fixes filtering by metric keys which contain dots (#4964)
- fix(providers): add thinking token tracking for Google Gemini models (#4944)
- fix(providers): esm provider loading (#4915)
- fix(providers): implement callEmbeddingApi for LiteLLM embedding provider (#4952)
- fix(redteam): prevent redteam run from hanging when using an mcp client (#4924)
- fix(redteam): respect PROMPTFOO_DISABLE_REDTEAM_REMOTE_GENERATION for cloud users (#4839)
- fix(redteam): set pluginId on eval results (#4928)
- fix(redteam): test target in http provider setup with non-200 status codes (#4932)
- fix(webui): eval results table horizontal scrolling (#4826)
- fix(webui): fix hard-coded light mode colors in model audit interface (#4907)
- fix(webui): handle null table.body in DownloadMenu disabled prop (#4913)
- fix(webui): resolve pagination scrolling and layout issues in ResultsTable (#4943)
- fix(webui): scrolling when `tbody` is outside of viewport (#4948)

### Dependencies

- chore(deps): add overrides to fix build issues (#4957)
- chore(deps): bump @aws-sdk/client-bedrock-runtime from 3.842.0 to 3.844.0 (#4850)
- chore(deps): bump aiohttp from 3.11.11 to 3.12.14 in /examples/redteam-langchain in the pip group across 1 directory (#4922)
- chore(deps): bump openai from 5.8.3 to 5.9.0 (#4863)
- chore(deps): bump openai from 5.9.2 to 5.10.1 (#4961)
- chore(deps): move knip to dev dependencies (#4958)
- chore(deps): npm audit fix (#4962)
- chore(deps): test removing knip to resolve installation errors (#4956)
- chore(deps): update all example dependencies to latest versions (#4900)
- chore(deps): update dependencies to latest minor/patch versions (#4899)
- chore(deps): update non-breaking dependencies (#4935)
- chore(deps): update Jest to version 30 (#4939)

### Documentation

- docs(analytics): add google tag manager (#4904)
- docs(api): improves `contextTransform` documentation (#4854)
- docs(assertions): add missing deterministic assertions (#4891)
- docs(azure): improve Azure provider documentation (#4836)
- docs(blog): add blog image generation script (#4945)
- docs(blog): add truncation markers to articles without them (#4934)
- docs(blog): add truncation markers to blog posts (#4906)
- docs(blog): mcp proxy blog (#4860)
- docs(blog): revise article tags (#4949)
- docs(blog): soc2 type ii and iso 27001 blog (#4880)
- docs(comparison): pyrit comparison (#4679)
- docs(config): clarify PROMPTFOO_EVAL_TIMEOUT_MS and PROMPTFOO_MAX_EVAL_TIME_MS descriptions (#4947)
- docs(enterprise): adaptive guardrails enterprise (#4951)
- docs(events): blackhat landing page (#4862)
- docs(events): defcon landing page (#4864)
- docs(events): events banner (#4867)
- docs(examples): add mischievous-user strategy to redteam multi-turn examples (#4837)
- docs(gemini): update experimental Gemini model IDs to stable versions (#4894)
- docs(google): add examples for gemini URL context and code execution tools (#4923)
- docs(guide): guide for evaluating CrewAI agents with Promptfoo (#4861)
- docs(images): standardize CrewAI image filenames to kebab-case (#4941)
- docs(integration): add n8n integration (#4917)
- docs(litellm): fix example with modern model IDs and proper embedding config (#4885)
- docs(mcp): add mcp testing guide (#4846)
- docs(mcp): add mcp to sidebar (#4852)
- docs(metrics): add similar to model graded metrics table (#4830)
- docs(providers): update available databricks models (#4887)
- docs(providers): update provider index with missing providers and latest 2025 model IDs (#4888)
- docs(release): add monthly release notes (#4358)
- docs(resources): add arsenal link (#4878)
- docs(security): add soc2 badge (#4877)
- docs(site): add OWASP top 10 tldr blog post (#4853)
- docs(site): expand June 2025 release notes with detailed feature documentation (#4881)
- docs(site): improve Google AI and Vertex authentication documentation (#4892)
- docs(site): improve NLP metric explanations and add SEO metadata (#4890)
- docs(site): update python documentation for basePath config option (#4819)
- docs(ui): better mobile wrap on homepage tabs (#4884)
- docs(ui): colors (#4875)
- docs(ui): contrast fixes (#4901)
- docs(ui): fix button clickability issue on hero sections (#4905)
- docs(ui): remove bouncing down arrow in mobile (#4882)
- docs(ui): remove text shadow (#4898)

### Tests

- test(core): coverBot: added tests for core UI components and user context hooks (`src/app`) (#4929)
- test(EnterpriseBanner): add unit tests for EnterpriseBanner component (#4919)
- test(redteam): add unit test for src/redteam/remoteGeneration.ts (#4834)
- test(server): fix flaky server share tests (#4942)
- test(server): fix flaky server tests (#4968)
- test(server): mock database in server tests (#4959)
- test(tusk): update Tusk test runner workflow - coverage script (#4921)

## [0.116.7] - 2025-07-09

### Tests

- test: add unit test for src/commands/export.ts (#4889)
- test: add unit test for src/commands/upgrade.ts (#4874)
- test: add unit test for src/main.ts (#4873)
- test: add unit test for src/models/eval.ts (#4868)
- test: add unit test for src/assertions/contextRecall.ts (#4859)
- test: add unit test for src/assertions/contextFaithfulness.ts (#4858)
- test: add unit test for src/assertions/contextRelevance.ts (#4857)
- test: add unit test for src/util/xlsx.ts (#4843)
- test: add unit test for src/commands/eval.ts (#4824)

### Changed

- fix: Always do remote generation if logged into cloud (#4832)
- chore(providers/sagemaker): Improves error handling in SageMakerCompletionProvider (#4808)
- chore(providers/sagemaker): Improves validation of user-provided config (#4809)
- chore: update graderExamplesString (#4821)
- chore: bump version 0.116.7 (#4833)

## [0.116.6] - 2025-07-09

### Changed

- fix: Failing test (#4829)
- chore: bump version 0.116.6 (#4831)

## [0.116.5] - 2025-07-09

### Changed

- feat: add support for loading defaultTest from external files (#4720)
- feat: add embedding support to LiteLLM provider (#4804)
- feat: add mischievous user strategy (#4107)
- fix: add glob pattern support for loading scenario files (#4761)
- fix: improve model-audit installation check dark mode display (#4816)
- fix: pass env vars to MCP server (#4827)
- chore: better remote grading logs (#4820)
- chore: bump openai from 5.8.2 to 5.8.3 (#4817)
- chore: bump version 0.116.5 (#4828)
- chore: capitalize 'Red Team' in navigation menu for consistency (#4799)
- chore: remove redundant 'Done.' message from evaluation output (#4810)
- chore: remove python script result data type debug log (#4807)
- chore: update website with MCP Proxy (#4812)
- docs: add Azure OpenAI vision example (#4806)
- docs: add looper guide (#4814)
- docs: add SonarQube integration (#4815)
- test: add unit test for src/assertions/guardrails.ts (#4765)
- test: add unit test for src/redteam/commands/generate.ts (#4789)
- test: add unit test for src/redteam/constants/strategies.ts (#4800)
- test: add unit test for src/redteam/plugins/pii.ts (#4780)
- test: add unit test for src/types/providers.ts (#4766)
- test: add unit test for src/validators/redteam.ts (#4803)

## [0.116.4] - 2025-07-08

### Tests

- test: add unit test for src/redteam/types.ts (#4795)

### Added

- feat(redteam): add support for custom multi-turn strategy by @MrFlounder in #4783
- feat(redteam): expose generate function in redteam namespace by @mldangelo in #4793

### Changed

- chore: bump version 0.116.4 by @MrFlounder in #4805
- chore: rename strategy name from playbook to custom by @MrFlounder in #4798
- refactor: inline MEMORY_POISONING_PLUGIN_ID constant by @mldangelo in #4794
- docs: add doc for custom strategy by @MrFlounder in #4802
- docs: modular configuration management by @typpo in #4763
- refactor: move MULTI_MODAL_STRATEGIES constant (#4801)

## [0.116.3] - 2025-07-07

### Added

- feat(providers): add MCP provider (#4768)
- feat(providers): add new AIMLAPI provider (#4721)
- feat(assertions): add contextTransform support for RAG evaluation (#4467)
- feat(assertions): add finish reason as assertion option (#3879)
- feat(assertions): trace assertions (#4750)
- feat(tracing): add traces to JavaScript, Python asserts (#4745)

### Changed

- chore(schema): remove duplicate 'bias' entry in config-schema.json (#4773)
- chore(telemetry): add PostHog client to app (#4726)
- chore(redteam): add reason field to give clear/customized guardrails triggering reason (#4764)
- chore(providers): expose MCP plugin in UI (#4762)
- chore(providers): AWS SageMaker AI provider cleanup (#4667)
- chore(providers): update AIML integration (#4751)
- chore(redteam): improve organization of redteam strategies in setup UI (#4738)
- chore(telemetry): identify to PostHog whether user is also cloud user (#4782)
- chore: expose doRedteamRun in package exports (#4758)
- docs: add Gemini Live API audio (#4729)
- docs: ModelAudit vs ModelScan (#4769)
- docs: multiple MCP server connections (#4755)
- docs: update ModelAudit documentation with new features and fixes (#4699)
- test: add integrity check for generated-constants.ts (#4753)
- test: fix flaky Google Live test and improve test speed (#4774)
- test: fix mock pollution in testCaseReader (#4775)
- test: isolate mocks so tests can run in any order with --randomize (#4744)

### Fixed

- fix(telemetry): prevent PostHog initialization when telemetry is disabled (#4772)
- fix(redteam): fix modifiers application order in PII plugins (#4779)

### Dependencies

- chore(deps): bump @anthropic-ai/sdk from 0.55.1 to 0.56.0 (#4756)
- chore(deps): bump @aws-sdk/client-bedrock-runtime from 3.840.0 to 3.842.0 (#4747)
- chore(deps): bump @azure/identity from 4.10.1 to 4.10.2 (#4748)
- chore(deps): bump version 0.116.3 (#4792)
- chore(deps): update pbkdf2 to 3.1.3 (#4777)
- chore(deps): upgrade glob from v10 to v11 (#4776)

## [0.116.2] - 2025-07-02

### Changed

- fix: unblock postbuild for ci by @MrFlounder in #4742
- chore: bump version 0.116.2 by @MrFlounder in #4743

## [0.116.1] - 2025-07-02

### Added

- feat(cli): support pdb tracing in 3rd party Python scripts by @will-holley in #4723

### Changed

- fix: http body parsing when it comes from yaml string by @MrFlounder in #4728
- fix: remove accidentally committed redteam.yaml file by @mldangelo in #4733
- fix: fix the case when http body has not escaped charactors by @MrFlounder in #4739
- fix: update package-lock.json by @mldangelo in #4719
- test: fix SIGSEGV caused by better-sqlite3 in test environment by @mldangelo in #4737
- chore: Add unblocking detection to GOAT strategy by @MrFlounder in #4532
- chore: add preset for guardrails eval by @MrFlounder in #4640
- chore: Improve telemetry delivery by @sklein12 in #4655
- chore: reset generated constants after build by @mldangelo in #4731
- chore: update onboarding model defaults by @typpo in #4708
- chore(webui): improve styling of EvalsDataGrid by @mldangelo in #4736
- ci(workflows): gracefully handle missing PostHog secret in forks by @ggiiaa in #4725
- test: refactor assertion tests by @mldangelo in #4718
- chore: bump version 0.116.1 by @MrFlounder in #4741
- docs: add system prompt hardening blog post by @ladyofcode in #4630
- chore: bump @anthropic-ai/sdk from 0.55.0 to 0.55.1 by @dependabot in #4710
- chore: bump @aws-sdk/client-bedrock-runtime from 3.839.0 to 3.840.0 by @dependabot in #4709

### Fixed

- fix(webui): replace window.location.href with React Router navigation by @mldangelo in #4717

### Documentation

- docs(site): add guide on humanity's last exam by @mldangelo in #4694
- docs(site): clarify self-hosting workflow for eval sharing by @mldangelo in #4730
- docs(site): fix relative link in HLE benchmark guide by @mldangelo in #4711

## [0.116.0] - 2025-07-01

### Tests

- test: add unit test for src/redteam/providers/advNoise.ts (#4716)
- test: add unit test for src/redteam/strategies/advNoise.ts (#4715)
- test: add unit test for src/redteam/strategies/index.ts (#4714)
- test: add unit test for src/redteam/constants/strategies.ts (#4713)
- test: add unit test for src/providers/openai/image.ts (#4706)
- test: add unit test for src/providers/openai/util.ts (#4705)
- test: add unit test for src/providers/openai/completion.ts (#4703)

### Added

- feat(redteam): add financial plugins (#4416)
- feat(redteam): add bias plugins (#4382)
- feat(providers): add Helicone AI Gateway provider (#4662)

### Changed

- chore: enable WAL mode for SQLite (#4104)
- chore(providers): add thread ID function call for OpenAI and Azure assistants (#2263)
- chore(app): improve target test error handling (#4652)
- chore(cli): add missing CLI options to scan-model command for feature parity (#4670)
- chore(providers): convert Cloudflare AI to use OpenAI-compatible endpoints (#4683)
- chore(providers): log flagged output for Azure chat models (#4636)
- chore(redteam): add centralized REDTEAM_DEFAULTS and maxConcurrency support (#4656)
- chore(webui): add checkbox to clear all variables (#666)
- chore(webui): add defaultTest variables to red team setup UI (#4671)
- chore(webui): remove unused components (#4695)
- chore(webui): set page titles on every page (#4668)
- chore(telemetry): add pass/fail/errors to eval_run event (#4639)
- chore(telemetry): improve page view deduplication (#4651)
- test: add unit test for src/server/routes/providers.ts (#4658)
- test: verify that plugins are synced between code and documentation (#4681)

### Fixed

- fix(app): use client-generated session IDs when testing targets (#4653)
- fix(matchers): track token usage for successful API calls (#4677)
- fix(providers): handle content filter errors in Azure Assistant API (#4674)
- fix(providers): fix SageMaker Llama inference configuration serialization (#4637)
- fix(redteam): respect maxConcurrency from Web UI (#4605)
- fix(simulated-user): pass context variables to custom providers (#4654)
- fix(telemetry): add telemetry for red teams (#4641)
- fix(webui): handle undefined outputs in DownloadMenu (#4693)
- fix(webui): prevent pass/fail badge from disappearing when toggling highlight (#4700)
- fix(webui): support derived metrics in eval configuration uploaded via Web UI (#4647)
- fix(webui): use backendCounts first before counting metrics on page (#4659)
- fix(sharing): fix file outputs when sharing (#4698)

### Dependencies

- chore(deps): bump @anthropic-ai/sdk from 0.54.0 to 0.55.0 (#4628)
- chore(deps): bump openai from 5.7.0 to 5.8.1 (#4664)
- chore(deps): bump version to 0.116.0 (#4707)
- chore(deps): update minor and patch dependencies (#4686)

### Documentation

- docs(site): add async Python note (#4680)
- docs(site): add Garak comparison (#4660)
- docs(site): update Garak post (#4672)
- docs(site): add ModelAudit HuggingFace scanner (#4645)
- docs(redteam): add missing docs to sidebar (#4690)
- docs(redteam): remove duplicate ToxicChat plugin (#4689)
- docs(redteam): update Target Purpose documentation (#4523)
- docs(site): add FAQ section for offline environment usage (#4650)
- docs(site): add HuggingFace datasets integration documentation (#4691)
- docs(site): add truncation marker to Garak blog post (#4666)
- docs(site): clarify self-hosting replica limitations (#4669)
- docs(site): remove copy for LLM button (#4665)
- docs(site): remove unnecessary configuration review text from getting started guide (#4597)
- docs(site): reorganize configuration documentation structure (#4692)
- docs(site): use relative URLs for internal links and fix broken references (#4688)
- docs(site): correct typos in red team agent blog post (#4634)

## [0.115.4] - 2025-06-25

### Tests

- test: add unit test for src/providers/browser.ts (#4687)
- test: add unit test for src/migrate.ts (#4685)
- test: add unit test for src/commands/debug.ts (#4684)
- test: add unit test for src/esm.ts (#4682)
- test: add unit test for src/constants.ts (#4657)
- test: add comprehensive test coverage for SageMaker provider (#4646)
- test: add unit test for src/providers/shared.ts (#4643)
- test: add unit test for src/redteam/constants/plugins.ts (#4642)
- test: add unit test for src/assertions/counterfactual.ts (#4629)

### Changed

- feat: opentelemetry tracing support (#4600)
- chore: bump version 0.115.4 (#4635)
- chore: remove invariant (#4633)
- chore: update Tusk test runner workflow (#4627)\*
- docs: prevent copy button from overlapping screenshot overlay (#4632)

## [0.115.3] - 2025-06-24

### Tests

- test: add unit test for src/models/eval.ts (#4624)

### Changed

- fix: empty vars array on eval results [#4621](https://github.com/promptfoo/promptfoo/pull/4621) by @sklein12
- fix: save sessionId for multi-turn strategies [#4625](https://github.com/promptfoo/promptfoo/pull/4625) by @sklein12
- chore: PROMPTFOO_DISABLE_TEMPLATE_ENV_VARS controls process.env access, not `env:` access [#4620](https://github.com/promptfoo/promptfoo/pull/4620) by @mldangelo
- chore: bump version to 0.115.3 [#4626](https://github.com/promptfoo/promptfoo/pull/4626) by @sklein12

### Fixed

- fix(webui): handle null scores in ResultsCharts component [#4610](https://github.com/promptfoo/promptfoo/pull/4610) by @mldangelo
- fix(redteam): skip goal extraction when remote generation is disabled [#4623](https://github.com/promptfoo/promptfoo/pull/4623) by @mldangelo
- fix(test): hyperbolic provider tests failing due to env variable pollution [#4619](https://github.com/promptfoo/promptfoo/pull/4619) by @mldangelo
- fix(cli): remove context schema validation from extension hooks [#4622](https://github.com/promptfoo/promptfoo/pull/4622) by @will-holley

## [0.115.2] - 2025-06-24

### Added

- feat(cli): add assertion generation (#4559)
- feat(providers): add support for hyperbolic image and audio providers (#4260)

### Changed

- chore(redteam): add cross-session leak strategy exclusions (#4516)
- chore(cli): display key metrics (success, failures, pass rate) at the bottom of output (#4580)
- chore: remove unused import (#4530)
- chore(webui): show provider breakdown only for multiple providers (#4599)
- chore(redteam): update Target Purpose Discovery (#4480)
- chore(ci): update CodeRabbit config to be less aggressive (#4586)
- chore(providers): update Gemini models to include latest 2.5 Pro Preview and Flash models (#4499)
- chore(providers): update tau-simulated-user docs and example (#4468)
- chore(webui): use CSS to create PDF-optimized report and browser to save as PDF (#4535)
- chore(app): remove discovered purpose from report view (#4541)
- chore(cli): add cache busting for select provider API calls (#4508)
- chore(cli): improve concurrency log statements (#4606)
- chore(eval): add first-class support for `beforeAll` and `beforeEach` extension hooks mutation of context (#4197)
- chore(providers): document support for loading system instructions from files (#4582)
- chore(providers): enhance OpenAI provider with legacy models and new parameters (#4502)
- chore(redteam): add continueAfterSuccess option to multi-turn strategies (#4570)
- chore(webui): improve purpose form (#4603)
- chore(redteam): add JSON file support to intent plugin with enhanced UI (#4574)
- chore(redteam): add unblock multiturn (#4498)
- chore(ci): clean up CodeRabbit configuration and minimize automated comments (#4573)
- build: update Tusk vitest reporter (#4602)
- chore: bump version to 0.115.2 (#4617)
- docs: add audit logging documentation for enterprise features (#4482)
- docs: add feedback page and update CLI link (#4591)
- docs: add ISO badge (#4534)
- docs: improve contact form (#4531)
- docs: update ModelAudit documentation (#4585)
- docs: clarify no OpenAI key required for Claude redteam (#4524)
- docs: add red team Gemini documentation (#4542)
- docs: add trust center documentation (#4539)
- docs: update contact form (#4529)
- test: add unit test for src/commands/delete.ts (#4572)
- test: add unit test for src/commands/modelScan.ts (#4526)
- test: add unit test for src/commands/show.ts (#4571)
- test: add unit test for src/providers/azure/completion.ts (#4510)
- test: add unit test for src/providers/ollama.ts (#4509)
- test: add unit test for src/providers/ollama.ts (#4512)
- test: add unit test for src/providers/openai/completion.ts (#4511)
- test: add unit test for src/python/pythonUtils.ts (#4486)
- test: improve mock setup and teardown for --randomize (#4569)

### Fixed

- fix(openrouter): unpack passthrough at the root level (#4592)
- fix(webui): escape HTML special characters in output reports (#4555)
- fix(webui): sort EvalsDataGrid by creation date (#4594)
- fix(cli): include cached results in grand total (#4581)
- fix(webui): improve base64 matching (#4609)
- fix(modelaudit): use modelaudit binary (#4525)
- fix(webui): make Citations font consistent with other headers (#4598)
- fix(redteam): respect maxTurns from dev doc in crescendo (#4527)
- fix(webui): prevent Welcome component from rendering while loading eval data (#4604)
- fix(cli): prevent RangeError in progress bar variable display (#4475)
- fix(server): resolve Express.js NotFoundError when serving app (#4601)

### Dependencies

- chore(deps): bump @aws-sdk/client-bedrock-runtime from 3.830.0 to 3.835.0 (#4614)
- chore(deps): bump openai from 5.5.0 to 5.5.1 (#4537)
- chore(deps): bump openai from 5.5.1 to 5.6.0 (#4596)
- chore(deps): bump openai from 5.6.0 to 5.7.0 (#4615)
- chore(deps): bump urllib3 from 1.26.19 to 2.5.0 in /examples/docker-code-generation-sandbox (#4556)
- chore(deps): bump urllib3 from 2.3.0 to 2.5.0 in /examples/redteam-langchain (#4557)

### Documentation

- docs(blog): add authors to blog posts and update authors.yml (#4564)
- docs(blog): add descriptions and keywords to blog posts (#4565)
- docs(examples): add pydantic-ai example with structured output evaluation (#4575)
- docs(examples): consolidate Google Vertex Tools examples (#4587)
- docs(examples): consolidate Python assertion examples into unified folder (#4588)
- docs(examples): consolidate translation examples (#4590)
- docs(site): document new features in ModelAudit (#4593)
- docs(site): document new features in modelaudit (#4593)
- docs(site): fix author reference on 2025-summer-new-redteam-agent blog post (#4563)
- docs(site): Update ModelAudit scanners documentation with comprehensive scanner coverage (#4562)

## [0.115.1] - 2025-06-17

### Tests

- test: add unit test for src/redteam/sharedFrontend.ts (#4608)
- test: add unit test for src/redteam/types.ts (#4607)
- test: add unit test for src/redteam/providers/simulatedUser.ts (#4584)
- test: add unit test for src/redteam/strategies/index.ts (#4583)
- test: add unit test for src/providers/hyperbolic/chat.ts (#4578)
- test: add unit test for src/providers/hyperbolic/image.ts (#4577)
- test: add unit test for src/providers/hyperbolic/audio.ts (#4576)
- test: add unit test for src/redteam/strategies/counterfactual.ts (#4548)
- test: add unit test for src/redteam/strategies/index.ts (#4547)
- test: add unit test for src/redteam/constants/strategies.ts (#4545)
- test: add unit test for src/telemetry.ts (#4543)

### Changed

- fix: Windows Python path validation race condition (#4485)
- fix: View results as evaluation runs (#4459)
- chore: refactor modifiers and apply to all plugins (#4454)
- chore(cli): update plugin severity overrides API endpoint (#4460)
- chore(webui): fix text length reset value to use reasonable default (#4469)
- chore(webui): remove unused hook files (#4470)
- chore: remove unused token usage utilities (#4471)
- chore: convert console.logs to logger (#4479)
- chore: improve tusk workflow (#4461)
- chore: bump version to 0.115.1 (#4520)
- docs: add log file location section to troubleshooting guide (#4473)
- docs: capitalize Promptfoo (#4515)
- docs: update red-teaming agent blog post title (#4497)
- docs: improve installation and getting-started pages with tabbed interface and SEO metadata (#4395)
- docs: improve Python provider documentation (#4484)
- docs: add ModelAudit binary formats documentation (#4500)
- docs: update ModelAudit documentation (#4514)
- docs: add ModelAudit weighted distribution scanner documentation (#4501)
- docs: add ModelAudit ZIP feature documentation (#4491)
- docs: separate pages for prompts, test cases, and outputs (#4505)
- docs: update model reference in guide.md (#4513)
- docs: fix typo in blog post (#4496)
- docs: update title on blog post (#4495)
- test: add unit test for src/util/cloud.ts (#4462)
- test: add unit test for src/util/convertEvalResultsToTable.ts (#4457)

### Dependencies

- chore(deps): bump @aws-sdk/client-bedrock-runtime from 3.828.0 to 3.830.0 (#4519)
- chore(deps): bump @azure/identity from 4.10.0 to 4.10.1 (#4477)
- chore(deps): bump openai from 5.3.0 to 5.5.0 (#4518)
- chore(deps): update zod to 3.25.63 and zod-validation-error to 3.5.0 (#4463)

### Documentation

- docs(blog): add new redteam agent documentation (#4494)
- docs(examples): fix custom-grader-csv README inconsistencies (#4474)
- docs(site): add llms.txt mentions and documentation standards (#4481)
- docs(site): add robots.txt (#4488)

## [0.115.0] - 2025-06-12

### Added

- feat(providers): Google live audio output ([#4280](https://github.com/promptfoo/promptfoo/pull/4280)) by **@adelmuursepp**
- feat(webui): static model-scanning UI ([#4368](https://github.com/promptfoo/promptfoo/pull/4368)) by **@typpo**
- feat(tests): configuration support for test generators ([#4301](https://github.com/promptfoo/promptfoo/pull/4301)) by **@mldangelo**
- feat(cli): per-provider token-usage statistics ([#4044](https://github.com/promptfoo/promptfoo/pull/4044)) by **@mldangelo**
- feat(providers): optional token-estimation for HTTP provider ([#4439](https://github.com/promptfoo/promptfoo/pull/4439)) by **@mldangelo**
- feat(redteam): enable HTTP-token estimation by default in red-team mode ([#4449](https://github.com/promptfoo/promptfoo/pull/4449)) by **@mldangelo**
- feat(redteam): cloud-based plugin-severity overrides ([#4348](https://github.com/promptfoo/promptfoo/pull/4348)) by **@will-holley**
- feat(providers): custom-header support for Azure API ([#4409](https://github.com/promptfoo/promptfoo/pull/4409)) by **@yurchik11**
- feat(core): maximum evaluation-time limit via `PROMPTFOO_MAX_EVAL_TIME_MS` ([#4322](https://github.com/promptfoo/promptfoo/pull/4322)) by **@mldangelo**
- feat(redteam): Aegis red-team dataset ([#4119](https://github.com/promptfoo/promptfoo/pull/4119)) by **@mldangelo**
- feat(providers): Mistral Magistral reasoning models ([#4435](https://github.com/promptfoo/promptfoo/pull/4435)) by **@mldangelo**
- feat(core): WebSocket header support ([#4456](https://github.com/promptfoo/promptfoo/pull/4456)) by **@typpo**

### Changed

- refactor(redteam): consolidate constants ([#4372](https://github.com/promptfoo/promptfoo/pull/4372)) by **@mldangelo**
- chore(ci): set CodeRabbit review settings ([#4413](https://github.com/promptfoo/promptfoo/pull/4413)) by **@sklein12**
- chore(core): coding-rules for error messages ([#4401](https://github.com/promptfoo/promptfoo/pull/4401)) by **@sklein12**
- chore(core): improve `RangeError` diagnostics ([#4431](https://github.com/promptfoo/promptfoo/pull/4431)) by **@mldangelo**
- chore(core): prefer remote-purpose generation ([#4444](https://github.com/promptfoo/promptfoo/pull/4444)) by **@typpo**
- chore(core): remove unused types & deprecated functions ([#4450](https://github.com/promptfoo/promptfoo/pull/4450)) by **@mldangelo**
- chore(cursor): local-dev guidance for coding agents ([#4403](https://github.com/promptfoo/promptfoo/pull/4403)) by **@mldangelo**
- chore(docs): add README for missing examples ([#4404](https://github.com/promptfoo/promptfoo/pull/4404)) by **@mldangelo**
- chore(providers): initial o3-pro support ([#4397](https://github.com/promptfoo/promptfoo/pull/4397)) by **@mldangelo**
- chore(providers): o3-pro improvements ([#4396](https://github.com/promptfoo/promptfoo/pull/4396)) by **@mldangelo**
- chore(redteam): delimit user-inputs in purpose discovery ([#4405](https://github.com/promptfoo/promptfoo/pull/4405)) by **@typpo**
- chore(redteam): turn off discovery by default ([#4393](https://github.com/promptfoo/promptfoo/pull/4393)) by **@sklein12**
- chore(release): bump version → 0.115.0 ([#4451](https://github.com/promptfoo/promptfoo/pull/4451)) by **@mldangelo**
- chore(ui): improve `EvalOutputPromptDialog` styling ([#4364](https://github.com/promptfoo/promptfoo/pull/4364)) by **@typpo**
- chore(webui): remove extra OpenAI targets ([#4447](https://github.com/promptfoo/promptfoo/pull/4447)) by **@mldangelo**
- chore(webui): add token-estimation UI ([#4448](https://github.com/promptfoo/promptfoo/pull/4448)) by **@mldangelo**
- chore(docs): fix link to careers page (#4506)
- chore: bump @anthropic-ai/sdk from 0.53.0 to 0.54.0 (#4441)

### Fixed

- fix(eval): gracefully handle `RangeError` & truncate oversized output ([#4424](https://github.com/promptfoo/promptfoo/pull/4424)) by **@Sly1029**
- fix(providers): add timeout to `ProxyAgent` ([#4369](https://github.com/promptfoo/promptfoo/pull/4369)) by **@AegisAurora**
- fix(config): persist Goat configuration ([#4370](https://github.com/promptfoo/promptfoo/pull/4370)) by **@sklein12**
- fix(parser): lenient JSON parsing for MathPrompt ([#4361](https://github.com/promptfoo/promptfoo/pull/4361)) by **@typpo**
- fix(redteam): standardize plugin parameter to `prompt` ([#4425](https://github.com/promptfoo/promptfoo/pull/4425)) by **@mldangelo**
- fix(assertions): support `snake_case` fields in Python assertions ([#4398](https://github.com/promptfoo/promptfoo/pull/4398)) by **@mldangelo**
- fix(redteam): handle purpose without prompts ([#4445](https://github.com/promptfoo/promptfoo/pull/4445)) by **@typpo**
- fix(webui): stream test-cases to viewer ([#4440](https://github.com/promptfoo/promptfoo/pull/4440)) by **@mldangelo**
- fix(redteam): connect `MisinformationDisinformationGrader` ([#4452](https://github.com/promptfoo/promptfoo/pull/4452)) by **@mldangelo**

### Dependencies

- chore(deps): bump `@aws-sdk/client-bedrock-runtime` → 3.826.0 ([#4366](https://github.com/promptfoo/promptfoo/pull/4366)) by **@dependabot**
- chore(deps): bump `@aws-sdk/client-bedrock-runtime` → 3.828.0 ([#4442](https://github.com/promptfoo/promptfoo/pull/4442)) by **@dependabot**
- chore(deps): bump `brace-expansion` → 1.1.12 ([#4423](https://github.com/promptfoo/promptfoo/pull/4423)) by **@dependabot**
- chore(deps): bump `openai` → 5.3.0 ([#4407](https://github.com/promptfoo/promptfoo/pull/4407)) by **@dependabot**
- chore(deps): bump pip group dependencies ([#4379](https://github.com/promptfoo/promptfoo/pull/4379)) by **@dependabot**
- chore(deps): minor + patch bumps across workspaces ([#4377](https://github.com/promptfoo/promptfoo/pull/4377)) by **@mldangelo**
- chore(deps): upgrade Express → 5.1.0 ([#4378](https://github.com/promptfoo/promptfoo/pull/4378)) by **@mldangelo**

### Documentation

- docs(blog): GPT red-team post ([#4363](https://github.com/promptfoo/promptfoo/pull/4363)) by **@typpo**
- docs(blog): Claude red-team post ([#4365](https://github.com/promptfoo/promptfoo/pull/4365)) by **@typpo**
- docs(guides): clarify completion-variable for factuality ([#4385](https://github.com/promptfoo/promptfoo/pull/4385)) by **@mldangelo**
- docs(blog): fix broken image link in GPT post ([#4391](https://github.com/promptfoo/promptfoo/pull/4391)) by **@mldangelo**
- docs(blog): update Claude-4 post date ([#4392](https://github.com/promptfoo/promptfoo/pull/4392)) by **@mldangelo**
- docs(site): move discovery docs under _Tools_ ([#4408](https://github.com/promptfoo/promptfoo/pull/4408)) by **@typpo**
- docs(guides): GPT-4.1 vs GPT-4o MMLU comparison ([#4399](https://github.com/promptfoo/promptfoo/pull/4399)) by **@mldangelo**
- docs(blog): 100 k-users milestone post ([#4402](https://github.com/promptfoo/promptfoo/pull/4402)) by **@mldangelo**
- docs(redteam): configuration precedence section ([#4412](https://github.com/promptfoo/promptfoo/pull/4412)) by **@typpo**
- docs(policies): PromptBlock format for custom policies ([#4327](https://github.com/promptfoo/promptfoo/pull/4327)) by **@mldangelo**
- docs(site): improve copy-button positioning ([#4414](https://github.com/promptfoo/promptfoo/pull/4414)) by **@mldangelo**
- docs(workflow): GH-CLI rule improvements ([#4415](https://github.com/promptfoo/promptfoo/pull/4415)) by **@mldangelo**
- docs(blog): overflow in MCP blog post ([#4367](https://github.com/promptfoo/promptfoo/pull/4367)) by **@AISimplyExplained**
- docs(redteam): remove duplicate memory-poisoning entry ([#4388](https://github.com/promptfoo/promptfoo/pull/4388)) by **@mldangelo**

### Tests

- test(redteam): unique risk-category IDs ([#4390](https://github.com/promptfoo/promptfoo/pull/4390)) by **@mldangelo**
- test(pricing): add missing o3 pricing information ([#4400](https://github.com/promptfoo/promptfoo/pull/4400)) by **@mldangelo**
- test(providers): Azure embedding ([#4411](https://github.com/promptfoo/promptfoo/pull/4411)) & completion ([#4410](https://github.com/promptfoo/promptfoo/pull/4410)) by **@gru-agent**
- test(redteam): graders unit tests ([#4433](https://github.com/promptfoo/promptfoo/pull/4433), [#4455](https://github.com/promptfoo/promptfoo/pull/4455)) by **@gru-agent**
- test(redteam): Aegis plugin unit tests ([#4434](https://github.com/promptfoo/promptfoo/pull/4434)) by **@gru-agent**
- test(redteam): memory-poisoning plugin tests ([#4453](https://github.com/promptfoo/promptfoo/pull/4453)) by **@gru-agent**
- test: add unit test for src/util/tokenUsage.ts (#4472)
- test: add unit test for src/redteam/extraction/purpose.ts (#4446)
- test: add unit test for src/providers/defaults.ts (#4438)
- test: add unit test for src/providers/mistral.ts (#4437)
- test: add unit test for src/database/index.ts (#4436)
- test: add unit test for src/redteam/plugins/medical/medicalIncorrectKnowledge.ts (#4430)
- test: add unit test for src/redteam/plugins/medical/medicalSycophancy.ts (#4429)
- test: add unit test for src/redteam/plugins/medical/medicalAnchoringBias.ts (#4428)
- test: add unit test for src/redteam/plugins/medical/medicalPrioritizationError.ts (#4427)
- test: add unit test for src/redteam/plugins/medical/medicalHallucination.ts (#4426)
- test: add unit test for src/redteam/plugins/financial/financialComplianceViolation.ts (#4422)
- test: add unit test for src/redteam/plugins/financial/financialDataLeakage.ts (#4421)
- test: add unit test for src/redteam/plugins/financial/financialCalculationError.ts (#4420)
- test: add unit test for src/redteam/plugins/financial/financialSycophancy.ts (#4419)
- test: add unit test for src/redteam/plugins/financial/financialHallucination.ts (#4418)
- test: add unit test for src/redteam/graders.ts (#4417)

## [0.114.7] - 2025-06-06

### Tests

- test: add unit test for src/assertions/python.ts (#4406)
- test: add unit test for src/redteam/plugins/agentic/memoryPoisoning.ts (#4389)
- test: add unit test for src/redteam/plugins/harmful/graders.ts (#4384)
- test: add unit test for src/redteam/graders.ts (#4383)
- test: add unit test for src/server/server.ts (#4380)
- test: add unit test for src/redteam/constants/metadata.ts (#4376)
- test: add unit test for src/redteam/constants/plugins.ts (#4375)
- test: add unit test for src/redteam/constants/frameworks.ts (#4374)
- test: add unit test for src/redteam/constants/strategies.ts (#4373)
- test: add unit test for src/redteam/providers/goat.ts (#4371)

### Changed

- Revert "chore(redteam): add target option to generate command (#4215)" (#4359)
- chore: bump version 0.114.7 (#4360)

## [0.114.6] - 2025-06-06

### Added

- feat(redteam): add medical plugins for testing medical anchoring bias (#4196)

### Changed

- chore(redteam): add target option to generate command (#4215)
- chore(redteam): update OpenAI model options in redteam setup (#4344)
- chore(webui): update OpenAI model options with GPT-4.1 series and o4-mini models in eval-creator (#4350)
- docs: update getting-started example (#4346)
- test: clean up teardown and setup to remove side effects from tests (#4351)

### Fixed

- fix(redteam): include plugin and strategy IDs in report CSV output (#4347)
- fix(webui): reset defaultTest configuration on setup page (#4345)

### Dependencies

- chore(deps): bump @aws-sdk/client-bedrock-runtime from 3.823.0 to 3.825.0 (#4355)
- chore(deps): bump openai from 5.1.0 to 5.1.1 (#4354)
- chore(deps): bump version to 0.114.6 (#4357)

## [0.114.5] - 2025-06-05

### Changed

- chore(redteam): update custom policy template and generatedPrompts parser (#4324)
- chore(redteam): add severity levels to redteam plugin objects (#4310)
- chore(redteam): store original text for encoding strategies (#4248)
- chore(redteam): add emoji encoding strategy (#4263)
- chore(cli): terminal cleanup on Ctrl+C (#4313)
- chore(providers): improve logging when inheriting from OpenAiChatCompletionProvider (#4320)
- chore(tusk): fix tusk test runner workflow configuration (#4328)
- chore(tusk): add Tusk test runner workflow for even more unit tests (#4326)
- test: add unit test for src/redteam/providers/agentic/memoryPoisoning.ts (#4319)
- test: improve test setup and teardown for better isolation (#4331)

### Fixed

- fix(redteam): exclude memory poisoning plugin from strategies (#4317)
- fix(redteam): agent discovered info dark mode (#4312)
- fix(eval): handle undefined maxConcurrency with proper fallbacks (#4314)

### Dependencies

- chore(deps): bump @anthropic-ai/sdk from 0.52.0 to 0.53.0 (#4333)
- chore(deps): bump version 0.114.5 (#4332)

### Documentation

- docs(site): add Tabs Fakier as Founding Developer Advocate to team page (#4315)

### Tests

- test(webui): add telemetry hook tests (#4329)
- test: add unit test for src/redteam/plugins/eu-ai-act/deepfakeDisclosure.ts (#4342)
- test: add unit test for src/redteam/plugins/eu-ai-act/biometricEmotion.ts (#4341)
- test: add unit test for src/redteam/plugins/eu-ai-act/datasetShift.ts (#4340)
- test: add unit test for src/redteam/plugins/eu-ai-act/lawenforcementBiometricId.ts (#4339)
- test: add unit test for src/redteam/plugins/eu-ai-act/lawenforcementPredictivePolicing.ts (#4338)
- test: add unit test for src/redteam/plugins/eu-ai-act/biometricInference.ts (#4337)
- test: add unit test for src/redteam/plugins/eu-ai-act/explainability.ts (#4336)
- test: add unit test for src/redteam/plugins/eu-ai-act/identityAiDisclosure.ts (#4335)
- test: add unit test for src/redteam/plugins/policy.ts (#4325)
- test: add unit test for src/envars.ts (#4323)

## [0.114.4] - 2025-06-04

### Changed

- chore(templating): add PROMPTFOO_DISABLE_OBJECT_STRINGIFY environment variable for object template handling (#4297)
- chore(cli): improve token usage presentation (#4294)
- chore(providers): add base URL override for Google provider (#4255)
- chore(providers): add custom headers support for Google Gemini (#4308)
- chore(redteam): add tool-discovery:multi-turn alias to tool-discovery (#4302)
- chore(redteam): remove empty values from discovery result (#4295)
- chore(redteam): improve shell injection attack generation (#4304)
- chore(redteam): update goal extraction logic (#4285)
- chore(webui): add highlight count to eval view (#4249)
- docs: update GPT-4o to GPT-4.1 references (#4296)
- docs: refresh getting started models section (#4290)
- docs: standardize file references to use file:// scheme (#4291)
- docs: add descriptions to example configs (#4283)

### Fixed

- fix(webui): restore dark mode cell highlighting without breaking status pill visibility (#4300)
- fix(redteam): set plugin severity (#4303)
- fix(redteam): remove empty values from discovery result (#4295)
- fix: improve logging when inheriting from OpenAiChatCompletionProvider (#4110)

### Dependencies

- chore(deps): bump @aws-sdk/client-bedrock-runtime from 3.821.0 to 3.823.0 (#4306)
- chore(deps): bump openai from 5.0.1 to 5.0.2 (#4292)
- chore(deps): bump openai from 5.0.2 to 5.1.0 (#4307)
- chore(deps): bump tar-fs from 2.1.2 to 2.1.3 in npm_and_yarn group (#4293)
- chore(deps): bump version to 0.114.4 (#4309)

### Documentation

- docs(examples): update model references from gpt-4o-mini to gpt-4.1-mini (#4289)

### Tests

- test(redteam): add unit test for discover command (#4298)
- test: add unit test for src/redteam/strategies/mathPrompt.ts (#4316)
- test: add unit test for src/validators/redteam.ts (#4311)
- test: add unit test for src/redteam/plugins/shellInjection.ts (#4305)

## [0.114.3] - 2025-06-02

### Tests

- test: add unit test for src/envars.ts (#4299)

### Added

- **feat(redteam):** Update application definition flow to collect better info

### Changed

- **feat:** Display audio file variables in result table
  [#3864](https://github.com/promptfoo/promptfoo/pull/3864) by @faizanminhas
  [#4244](https://github.com/promptfoo/promptfoo/pull/4244) by @faizanminhas
- **fix:** Resolve model-graded assertion providers from providerMap
  [#4273](https://github.com/promptfoo/promptfoo/pull/4273) by @mldangelo
- **fix:** File content not being loaded when referenced with `file://` prefix in vars
  [#3793](https://github.com/promptfoo/promptfoo/pull/3793) by @adityabharadwaj198
- **fix:** Use array as type for vars
  [#4281](https://github.com/promptfoo/promptfoo/pull/4281) by @sklein12
- **test:** Add unit test for `src/globalConfig/accounts.ts`
  [#4259](https://github.com/promptfoo/promptfoo/pull/4259) by @gru-agent
- **test:** Add unit test for `src/util/config/manage.ts`
  [#4258](https://github.com/promptfoo/promptfoo/pull/4258) by @gru-agent
- **test:** Add vitest coverage for frontend pages
  [#4274](https://github.com/promptfoo/promptfoo/pull/4274) by @mldangelo
- **test:** Add unit test for `renderVarsInObject` formatting
  [#4254](https://github.com/promptfoo/promptfoo/pull/4254) by @mldangelo
- **test:** Add unit test for `src/redteam/plugins/base.ts`
  [#4233](https://github.com/promptfoo/promptfoo/pull/4233) by @gru-agent
- **test:** Add unit test for `src/redteam/providers/crescendo/index.ts`
  [#4211](https://github.com/promptfoo/promptfoo/pull/4211)
  [#4214](https://github.com/promptfoo/promptfoo/pull/4214) by @gru-agent
- **test:** Add unit test for `src/redteam/providers/crescendo/prompts.ts`
  [#4213](https://github.com/promptfoo/promptfoo/pull/4213) by @gru-agent
- **docs:** Add job board
  [#4264](https://github.com/promptfoo/promptfoo/pull/4264) by @typpo
- **docs:** Add custom policy to sidebar
  [#4272](https://github.com/promptfoo/promptfoo/pull/4272) by @typpo
- **docs:** Add native build guidance to troubleshooting section
  [#4253](https://github.com/promptfoo/promptfoo/pull/4253) by @mldangelo
- **docs:** Add anchor links to press page section headings
  [#4265](https://github.com/promptfoo/promptfoo/pull/4265) by @mldangelo
- **docs:** Add JSON schema to example
  [#4276](https://github.com/promptfoo/promptfoo/pull/4276) by @ladyofcode
- **docs:** Add schema header to example configs
  [#4277](https://github.com/promptfoo/promptfoo/pull/4277) by @mldangelo
- **docs:** Unify formatting across site
  [#4270](https://github.com/promptfoo/promptfoo/pull/4270) by @mldangelo
- **chore:** Fix open handles in readline tests preventing graceful Jest exit
  [#4242](https://github.com/promptfoo/promptfoo/pull/4242) by @mldangelo
- **chore:** Add external file loading support for `response_format` in OpenAI API
  [#4240](https://github.com/promptfoo/promptfoo/pull/4240) by @mldangelo
- **chore:** Always have unique redteam file when running live
  [#4237](https://github.com/promptfoo/promptfoo/pull/4237) by @sklein12
- **chore:** Add metadata to generated `redteam.yaml`
  [#4257](https://github.com/promptfoo/promptfoo/pull/4257) by @typpo
- **chore:** Bump `openai` from 4.103.0 to 5.0.1
  [#4250](https://github.com/promptfoo/promptfoo/pull/4250) by @dependabot
- **chore:** Redteam → red team
  [#4268](https://github.com/promptfoo/promptfoo/pull/4268) by @typpo
- **chore:** Improve dark mode highlight styling for eval cell views
  [#4269](https://github.com/promptfoo/promptfoo/pull/4269) by @mldangelo
- **chore:** Update dependencies to latest minor/patch versions
  [#4271](https://github.com/promptfoo/promptfoo/pull/4271) by @mldangelo
- **chore:** Clarify wording
  [#4278](https://github.com/promptfoo/promptfoo/pull/4278) by @typpo
- **chore:** Format estimated probes
  [#4279](https://github.com/promptfoo/promptfoo/pull/4279) by @typpo
- **chore:** Update grader for malicious code
  [#4286](https://github.com/promptfoo/promptfoo/pull/4286) by @MrFlounder
- **chore:** Add back example config to red team create flow
  [#4282](https://github.com/promptfoo/promptfoo/pull/4282) by @faizanminhas
- **chore:** Bump version 0.114.3
  [#4287](https://github.com/promptfoo/promptfoo/pull/4287) by @sklein12
- **chore(webui):** Hide diff filter option on /eval when single column
  [#4246](https://github.com/promptfoo/promptfoo/pull/4246) by @mldangelo
- **chore(webui):** Allow toggling highlight on eval outputs
  [#4252](https://github.com/promptfoo/promptfoo/pull/4252) by @mldangelo

## [0.114.2] - 2025-05-29

### Tests

- test: add unit test for src/redteam/strategies/index.ts (#4267)
- test: add unit test for src/redteam/constants.ts (#4266)
- test: add unit test for src/redteam/types.ts (#4245)
- test: add unit test for src/redteam/util.ts (#4234)
- test: add unit test for src/validators/redteam.ts (#4227)
- test: add unit test for src/redteam/plugins/bola.ts (#4226)
- test: add unit test for src/redteam/plugins/bfla.ts (#4225)
- test: add unit test for src/redteam/providers/goat.ts (#4223)
- test: add unit test for src/util/readline.ts (#4220)

### Added

- feat(redteam): Off-Topic Plugin (#4168)
- feat(redteam): Set a goal for attacks (#4217)

### Changed

- fix: fix border radius on purpose example (#4229)
- fix: resolve env variables in renderVarsInObject (issue #4143) (#4231)
- fix: Check if body is good json before sending warning (#4239)
- chore: bump version 0.114.2 (#4241)
- chore(redteam): handle null goal (#4232)

### Documentation

- docs(site): clarify deepseek model aliases and fix configuration examples (#4236)

## [0.114.1] - 2025-05-29

### Added

- feat(redteam): Target Discovery Agent (#4203)
- feat(providers): add OpenAI MCP (Model Context Protocol) support to Responses API (#4180)

### Changed

- fix: Relax private key validation (#4216)
- fix: Undefined values on red team application purpose page (#4202)
- chore: Add purpose to crescendo prompt (#4212)
- chore: Add purpose with goat generation (#4222)
- chore: Always include raw output from http provider, status code and status text (#4206)
- chore: centralize readline utilities to fix Jest open handle issues (#4219)
- chore: move http data to metadata (#4209)
- chore(redteam): tight up some graders (#4210)
- chore(redteam): tight up some graders (#4224)
- chore: bump version 0.114.1 (#4228)

## [0.114.0] - 2025-05-28

### Added

- feat(providers): Add xAI image provider (#4130)
- feat(cli): add validate command (#4134)
- feat(redteam): add camelCase strategy (#4146)

### Changed

- feat: add typed row interfaces for eval queries (#4186)
- feat: add goal/intent extraction (#4178)
- fix: isolate proxy vars in bedrock tests (#4181)
- fix: when there’s too many intents result won’t render error (#4175)
- fix: need to send auth request to api path (#4199)
- fix: Gemini MCP integration - can not parse $schema field (#4200)
- chore(redteam): add harmful plugin preset to redteam setup ui (#4132)
- chore(redteam): add label strategy-less plugins in redteam setup ui (#4131)
- chore(redteam): improve style of redteam purpose field in webui (#4124)
- chore(providers): add xai live search support (#4123)
- chore(providers): add Claude 4 support to anthropic, bedrock, and vertex providers (#4129)
- chore: bump @aws-sdk/client-bedrock-runtime from 3.816.0 to 3.817.0 (#4164)
- chore(providers): update fal provider (#4182)
- chore: remove redundant test comments (#4183)
- chore: add typed interface for MCP tool schemas (#4187)
- chore(redteam): add ToxicChat dataset as redteam plugin (#4121)
- chore(webui): add max concurrency as an option for run in browser (#4147)
- chore(app/evals): Adds Agent Discovered Information to Redteam Report (#4198)
- chore: bump version 0.114.0 (#4201)
- docs: fix DOM nesting warning and sort plugins array (#4174)
- docs: iterative jailbreak diagram (#4191)

### Fixed

- fix(prompts): splitting when PROMPTFOO_PROMPT_SEPARATOR is contained within a string with text files (#4142)
- fix(docs): Fix issue with docs links not scrolling to the top (#4195)

### Documentation

- docs(site): minimal copy page button + sanitize text (#4156)
- docs(site): scroll to top when using (#4162)
- docs(site): document missing redteam plugins (#4169)
- docs(site): restore scroll-to-top behavior on page navigation (#4176)

## [0.113.4] - 2025-05-26

### Tests

- test: add unit test for src/commands/canary.ts (#4193)
- test: add unit test for src/canary/index.ts (#4192)
- test: add unit test for src/assertions/sql.ts (#4185)
- test: re-enable sql assertion edge cases (#4184)
- test: add unit test for src/redteam/plugins/intent.ts (#4179)
- test: add unit test for src/redteam/graders.ts (#4173)
- test: add unit test for src/providers/xai/chat.ts (#4172)
- test: add unit test for src/redteam/plugins/offTopic.ts (#4171)
- test: add unit test for src/providers/xai/image.ts (#4170)
- test: add unit test for src/redteam/graders.ts (#4166)
- test: add unit test for src/providers/xai.ts (#4163)
- test: add unit test for src/redteam/constants.ts (#4161)

### Changed

- feat: Server-side pagination, filtering and search for eval results table (#4054)
- feat: add score to pass/fail in CSV and add json download (#4153)
- fix: Run red team from UI without email (#4158)
- chore: bump version 0.113.4 (#4160)
- refactor: unify React import style (#4177)
- refactor: organize xai providers into dedicated folder (#4167)
- refactor: organize bedrock providers into dedicated folder (#4165)

### Fixed

- fix(webui): defaultTest shown in webui YAML editor (#4152)

### Documentation

- docs(site): reduce sidebar padding (#4154)

## [0.113.3] - 2025-05-24

### Changed

- fix: zod error when state.answer has object (#4136)
- fix: use current working directory for redteam file if loading from cloud (#4145)
- fix: Throw error on un-supported command - redteam run with a cloud target but no config (#4144)
- fix: bias:gender plugin generation (#4126)
- chore: bump openai from 4.100.0 to 4.103.0 (#4140)
- chore: bump @aws-sdk/client-bedrock-runtime from 3.812.0 to 3.816.0 (#4137)
- chore: bump @anthropic-ai/sdk from 0.51.0 to 0.52.0 (#4138)
- chore(telemetry): add isRedteam property to telemetry events (#4149)
- build: increase build job timeout from 3 to 4 minutes (#4150)
- chore: bump version 0.113.3 (#4151)

## [0.113.2] - 2025-05-22

### Changed

- fix: intent grader crescendo (#4113)
- chore: revert telemtry changes (#4122)
- chore: bump version 0.113.2 (#4128)
- chore(cli/redteam/discover): Small improvements (#4117)

### Dependencies

- chore(deps): update peer dependencies to latest versions (#4125)

## [0.113.1] - 2025-05-21

### Tests

- test: add unit test for src/redteam/plugins/intent.ts (#4114)

### Changed

- chore(redteam): Target discovery agent by @sklein12 in [#4084](https://github.com/promptfoo/promptfoo/pull/4084)
- chore(redteam): Add log by @MrFlounder in [#4108](https://github.com/promptfoo/promptfoo/pull/4108)
- chore(redteam): Update purpose example by @MrFlounder in [#4109](https://github.com/promptfoo/promptfoo/pull/4109)
- chore(providers): Support templated URLs in HTTP by @mldangelo in [#4103](https://github.com/promptfoo/promptfoo/pull/4103)
- chore(redteam): Update default REDTEAM_MODEL from 'openai:chat:gpt-4o' to 'openai:chat:gpt-4.1-2025-04-14' by @mldangelo in [#4100](https://github.com/promptfoo/promptfoo/pull/4100)
- chore(telemetry): Add isRunningInCi flag to telemetry events by @mldangelo in [#4115](https://github.com/promptfoo/promptfoo/pull/4115)
- chore: Bump version 0.113.1 by @mldangelo in [#4116](https://github.com/promptfoo/promptfoo/pull/4116)
- docs: Add enterprise disclaimer to self-hosting by @mldangelo in [#4102](https://github.com/promptfoo/promptfoo/pull/4102)

### Fixed

- fix(redteam): Skip plugins when validation fails by @faizanminhas in [#4101](https://github.com/promptfoo/promptfoo/pull/4101)

### Dependencies

- chore(deps): Update Smithy dependencies to latest version by @mldangelo in [#4105](https://github.com/promptfoo/promptfoo/pull/4105)

## [0.113.0] - 2025-05-20

### Tests

- test: add unit test for src/assertions/llmRubric.ts (#4096)
- test: add unit test for src/telemetry.ts (#4094)

## [0.112.9] - 2025-05-20

### Fixed

- fix: target purpose not making it into redteam config (#4097)

### Changed

- chore: Remove deprecated sharing setups (#4082)
- chore: add vision grading example (#4090)

## [0.112.8] - 2025-05-20

### Changed

- feat: multilingual combinations (#4048)
- feat: add copy as markdown button to doc pages (#4039)
- fix: telemetry key (#4093)
- chore: bump @anthropic-ai/sdk from 0.50.4 to 0.51.0 (#4030)
- chore: add headers support for url remote mcp servers (#4018)
- chore(providers): Adds support for openai codex-mini-latest (#4041)
- chore(redteam): improve multilingual strategy performance and reliability (#4055)
- chore(providers): update default openai models for openai:chat alias (#4066)
- chore: Update prompt suffix help text (#4058)
- chore(docs): update model IDs in documentation to reflect latest naming convention (#4046)
- chore(redteam): introduce strategy collection for other-encodings (#4075)
- chore(webui): display currently selected eval in eval dialogue (#4079)
- chore: Improve memory usage when sharing results (#4050)
- chore(docs): Handle index.md files for copy page (#4081)
- chore: update Google Sheets fetch to use proxy helper (#4087)
- chore: simplify crypto usage in sagemaker provider (#4089)
- chore: bump version 0.112.8 (#4095)
- docs: add curl example for medical agent (#4049)
- docs: update CLI docs (#4063)
- docs: standardize code block titles (#4067)
- test: add unit test for src/redteam/commands/discover.ts (#4034)
- test: add unit test for src/redteam/commands/generate.ts (#4036)
- test: add unit test for src/providers/ai21.ts (#4056)
- test: add unit test for src/commands/eval.ts (#4062)
- test: add unit test for src/evaluatorHelpers.ts (#4037)

### Fixed

- fix(providers): AI21 response validation (#4052)
- fix(redteam): respect cliState.webUI in multilingual progressbar (#4047)
- fix(redteam): fix test count calculation for multiple strategies (#4065)
- fix(redteam): replace other-encodings with individual morse and piglatin strategies (#4064)
- fix(webui): evaluateOptions removal in YAML editor (#4059)
- fix(redteam): fix open handle in video test (#4069)
- fix(hooks): add missing results to afterAll hook context (#4071)

### Dependencies

- chore(deps): update dependencies (#4073)

### Documentation

- docs(examples): add uniform init commands to all example READMEs (#4068)

## [0.112.7] - 2025-05-15

### Tests

- test: add unit test for src/redteam/constants.ts (#4076)
- test: add unit test for src/redteam/strategies/multilingual.ts (#4060)
- test: add unit test for src/redteam/index.ts (#4057)
- test: add unit test for src/providers/openai/util.ts (#4042)
- test: add unit test for src/redteam/providers/offTopic.ts (#4028)
- test: add unit test for src/redteam/plugins/offTopic.ts (#4027)
- test: add unit test for src/redteam/constants.ts (#4026)
- test: add unit test for src/redteam/constants.ts (#4019)

### Added

- feat(redteam): add MCP plugin (#3989)
- feat(redteam): Target Purpose Discovery (#3907)

### Changed

- fix: stringify objects in matcher templates (#3896)
- fix: Azure auth headers get set to null in subclass (#4015)
- fix: move custom policies into the correct accordion (#4017)
- fix: update return type for task extract-goat-failure (#4021)
- chore: adjust framework compliance column width (#4005)
- chore: bump @aws-sdk/client-bedrock-runtime from 3.808.0 to 3.810.0 (#4012)
- chore: bump @azure/identity from 4.9.1 to 4.10.0 (#4013)
- chore: bump version 0.112.7 (#4023)
- chore: exclude response from crescendo if privacy setting is enabled (#4009)
- chore: remove accidentally committed example prompt (#4008)
- chore: update GOAT implementation (#4011)
- chore: update multilingual description (#4016)
- chore(cli): improve color of Red Team test generation table headers (#4004)
- chore(redteam): add link to view all logs at top of report (#4007)
- chore(redteam): add feature flag for purpose discovery agent (#4040)
- chore(cli/redteam/discover): Sets default turn count to 5 (#4035)

### Fixed

- fix(redteam): remove duplicate Datasets section in Plugins component (#4022)
- fix(cli): Discovery bugs (#4032)
- fix: dont bomb redteam if discovery fails (#4029)

### Documentation

- docs(blog): Agent2Agent Protocol (#3981)
- docs(examples): add OpenAI Agents SDK example (#4006)
- docs(usage): update sharing instructions with API key details (#4010)

## [0.112.6] - 2025-05-14

### Added

- feat(redteam): add EU AI Act mappings (#4000)
- feat(redteam): add gender bias plugin (#3886)
- feat(eval): add evaluation duration display (#3996)

### Changed

- fix: autowrap prompts with partial nunjucks tags (#3999)
- chore(providers): improve Perplexity API integration (#3990)
- build: add Node.js 24 support (#3941)
- chore(redteam): set plugin config type (#3982)
- chore(providers): add EU Claude 3.7 Sonnet model to Bedrock (#3998)
- chore(redteam): update iterative tree (#3987)
- chore: bump version to 0.112.6 (#4003)
- refactor: clean up providers for redteam generate (#3954)
- docs: add basic enterprise architecture diagram (#3988)
- test: add unit test for src/redteam/types.ts (#3983)

### Fixed

- fix(python): resolve paths relative to promptfooconfig when not cloud config (#4001)

### Dependencies

- chore(deps): update dependencies (#3985)

### Documentation

- docs(ci): add Azure pipelines (#3986)
- docs(ci): add Bitbucket and Travis CI (#3997)
- docs(examples): add medical agent example (#3993)
- docs(blog): add truncation marker to MCP blog post (#3984)

## [0.112.5] - 2025-05-12

### Tests

- test: add unit test for src/redteam/constants.ts (#3995)
- test: add unit test for src/redteam/plugins/mcp.ts (#3994)

### Added

- chore(cli): revert "feat(cli): adds global `--verbose` option" (#3945)

### Changed

- chore(cli): add global env-file option to all commands recursively (#3969)
- chore(cli): add global verbose option to all commands recursively (#3950)
- chore(cli): better error handling and logging for remote generation (#3965)
- chore(cli): better error handling for remote generation (#3956)
- revert: "chore: better error handling for remote generation" (#3964)
- chore(cli): better response parsing errors (#3955)
- chore(providers): add support for Amazon Nova Premier model (#3951)
- chore(redteam): improvement, include purpose in iterative attacker prompt (#3948)
- chore(redteam): minor changes to category descriptions and ordering (#3960)
- chore(redteam): order attack methods by decreasing ASR (#3959)
- chore(redteam): red teamer two words (#3976)
- chore(logger): replace console.error with logger.error in MCPClient (#3944)
- chore(providers): add google ai studio embedding provider and improve docs (#3686)
- chore: lint with type info (#3932)
- docs: how to create inline assertions for package users (#3974)
- docs: improve Docusaurus documentation instructions (#3977)
- docs: instructions on how to run the documentation (#3973)
- docs: update CLAUDE.md with additional commands and project conventions (#3972)
- docs: update user count from 75,000 to 80,000 (#3940)
- test: add unit test for src/redteam/plugins/pii.ts (#3947)

### Fixed

- fix(config): resolve relative paths in combineConfigs (#3942)
- fix(evaluator): correctly count named scores based on contributing assertions (#3968)
- fix(fetch): no proxy values should take priority in fetch (#3962)
- fix(providers): combine prompt config with provider config for bedrock (#3970)
- fix(providers): ensure correct addition for bedrock token counts (#3762)
- fix(redteam): crescendo formatting (#3952)
- fix(redteam): pii grader false positives (#3946)
- fix(redteam): shell injection false positives (#3957)
- fix(redteam): add strategy pills and output details to passed tests (#3961)

### Dependencies

- chore(deps): bump version 0.112.5 (#3980)
- chore(deps): sync dependencies (#3971)
- chore(deps): update dependencies (#3943)

### Documentation

- docs(google-vertex): fix duplicate readme (#3979)
- docs(openai): update structured output external schema file example (#3967)

## [0.112.4] - 2025-05-08

### Tests

- test: add unit test for src/redteam/constants.ts (#3963)
- test: add unit test for src/commands/view.ts (#3928)
- test: add unit test for src/redteam/commands/setup.ts (#3923)
- test: add unit test for src/constants.ts (#3922)
- test: add unit test for src/redteam/commands/report.ts (#3921)
- test: add unit test for src/redteam/types.ts (#3912)

### Added

- feat(assertions): add PI scorer (#3799)
- feat(redteam): add video strategy (#3820)
- feat(evals): optionally time out eval steps (#3765)

### Changed

- fix: foreign key error in better-sqlite3 and adapt new transaction API (#3937)
- chore(cli): add global `--verbose` option (#3931)
- chore(redteam): implement agentic plugin UI (#3880)
- chore(providers): improve error message in http provider transform (#3910)
- chore(cloud): improve error messages on cloud requests (#3934)
- chore: bump version 0.112.4 (#3939)
- chore(telemetry): implement minor telemetry changes (#3895)
- chore(telemetry): remove assertion-used event (#3894)
- chore(assertions): add throw error option for LLM Rubric if provider doesn't return a result or errors out (#3909)
- chore(cli): allow sharing urls with auth credentials (#3903)
- revert: "chore(cli): allow sharing urls with auth credentials" (#3918)
- refactor: improve self hosting environment variable handling (#3920)
- test: add unit test for src/models/eval.ts (#3904)
- test: add unit test for src/python/pythonUtils.ts (#3915)
- test: add unit test for src/redteam/constants.ts (#3881)
- test: fix huggingface dataset tests to mock environment variables (#3936)

### Fixed

- fix(redteam): filter null values in harmful completion provider output (#3908)
- fix(python): increase timeout for python path validation (#3914)
- fix(cli): read `.env` file prior to calling env var getters (#3892)

### Dependencies

- chore(deps): bump @anthropic-ai/sdk from 0.40.1 to 0.41.0 (#3930)
- chore(deps): bump @aws-sdk/client-bedrock-runtime from 3.799.0 to 3.803.0 (#3898)
- chore(deps): bump @aws-sdk/client-bedrock-runtime from 3.803.0 to 3.804.0 (#3913)
- chore(deps): bump openai from 4.96.2 to 4.97.0 (#3890)

### Documentation

- docs(http-provider): add documentation about returning object for custom parser (#3897)
- docs(http-provider): fix missing return statement in HTTP provider example (#3925)
- docs(blog): fix scroll to top when linking into blog post (#3889)
- docs(assertions): improve PI scorer documentation (#3924)
- docs(redteam): add memory poisoning plugin documentation (#3867)
- docs(usage): add information about HTTP Basic Authentication (#3919)
- docs(site): fix landing page content jumping on step switch (#3891)
- docs(blog): add mcp blog (#3893)

## [0.112.3] - 2025-05-02

### Tests

- test: add unit test for src/util/convertEvalResultsToTable.ts (#3876)
- test: add unit test for src/models/evalResult.ts (#3875)
- test: add unit test for src/types/index.ts (#3874)

### Changed

- Red team: Added memory poisoning plugin ([#3785](https://github.com/promptfoo/promptfoo/pull/3785)) @will-holley
- CLI: Improved progress bar visualization with thread grouping ([#3768](https://github.com/promptfoo/promptfoo/pull/3768)) @AISimplyExplained
- Improved red team strategy documentation ([#3870](https://github.com/promptfoo/promptfoo/pull/3870)) @mldangelo
- Bumped version to 0.112.2 ([#3872](https://github.com/promptfoo/promptfoo/pull/3872)) @sklein12
- Bumped version to 0.112.3 ([#3877](https://github.com/promptfoo/promptfoo/pull/3877)) @sklein12
- Implemented plumbing and prompt enabling customers to use cloud attacker and unified configurations ([#3852](https://github.com/promptfoo/promptfoo/pull/3852)) @MrFlounder
- Optimized Meteor tests for improved performance ([#3869](https://github.com/promptfoo/promptfoo/pull/3869)) @mldangelo
- Optimized Nova Sonic tests for improved performance ([#3868](https://github.com/promptfoo/promptfoo/pull/3868)) @mldangelo
- Retrieve unified config with provider from cloud ([#3865](https://github.com/promptfoo/promptfoo/pull/3865)) @sklein12
- Dataset plugins now clearly marked in setup UI ([#3859](https://github.com/promptfoo/promptfoo/pull/3859)) @mldangelo
- Moved maybeLoadFromExternalFile to file.ts ([#3851](https://github.com/promptfoo/promptfoo/pull/3851)) @benbuzz790

## [0.112.2] - 2025-05-01

### Tests

- test: add unit test for src/redteam/constants.ts (#3860)

### Added

- **feat(providers):** support Google Search grounding [#3800](https://github.com/promptfoo/promptfoo/pull/3800)
- **feat(providers):** mcp support for all models that support function calling [#3832](https://github.com/promptfoo/promptfoo/pull/3832)
- **feat(providers):** Add support for Amazon nova-sonic [#3713](https://github.com/promptfoo/promptfoo/pull/3713)

### Changed

- **fix:** allow escaping of `{{ }}` placeholders in prompts [#3858](https://github.com/promptfoo/promptfoo/pull/3858)
- **fix:** Trim CSV assertion values [#3863](https://github.com/promptfoo/promptfoo/pull/3863)
- **chore(providers):** add llama4 support for bedrock [#3850](https://github.com/promptfoo/promptfoo/pull/3850)
- **chore:** make custom metrics more obviously clickable [#3682](https://github.com/promptfoo/promptfoo/pull/3682)
- **refactor:** colocate fetching evalID [#3715](https://github.com/promptfoo/promptfoo/pull/3715)
- **chore:** Respect Max text length for variable cells in results table [#3862](https://github.com/promptfoo/promptfoo/pull/3862)
- **docs:** updates to grading documentation [#3848](https://github.com/promptfoo/promptfoo/pull/3848)
- **docs:** add false positives [#3857](https://github.com/promptfoo/promptfoo/pull/3857)
- **chore(workflows):** update permissions in GitHub workflows [#3849](https://github.com/promptfoo/promptfoo/pull/3849)
- **chore:** bump `openai` from 4.96.0 to 4.96.2 [#3853](https://github.com/promptfoo/promptfoo/pull/3853)
- **chore:** bump `vite` from 6.2.6 to 6.2.7 [#3856](https://github.com/promptfoo/promptfoo/pull/3856)
- **chore:** bump `@aws-sdk/client-bedrock-runtime` from 3.798.0 to 3.799.0 [#3854](https://github.com/promptfoo/promptfoo/pull/3854)
- **chore:** bump `@aws-sdk/client-bedrock-runtime` from 3.797.0 to 3.798.0 [#3843](https://github.com/promptfoo/promptfoo/pull/3843)
- **chore:** bump `@anthropic-ai/sdk` from 0.40.0 to 0.40.1 [#3842](https://github.com/promptfoo/promptfoo/pull/3842)
- **chore:** bump `formidable` from 3.5.2 to 3.5.4 [#3845](https://github.com/promptfoo/promptfoo/pull/3845)

### Fixed

- **fix(sharing):** sharing to self-hosted [#3839](https://github.com/promptfoo/promptfoo/pull/3839)
- **fix(webui):** align settings icon to top right in strategy cards [#2938](https://github.com/promptfoo/promptfoo/pull/2938)

### Documentation

- **docs(site):** improve pricing page [#3790](https://github.com/promptfoo/promptfoo/pull/3790)

## [0.112.1] - 2025-04-29

### Tests

- test: add unit test for src/share.ts (#3840)

### Changed

- chore: set telemetry key (#3838)
- chore: improve chunking (#3846)
- chore: bump version 0.112.1 (#3847)

## [0.112.0] - 2025-04-29

### Added

- feat(env): allow every env variable to be overridden within the env block in a promptfoo config (#3786)
- feat(redteam): homoglyph strategy (#3811)
- feat(redteam): add more encodings (#3815)
- feat(providers): add cerebras provider (#3814)

### Changed

- feat: persist search in url (#3717)
- feat: METEOR score (#3776)
- feat: enable custom response parser to optionally return provider response (#3824)
- fix: update dependencies to address npm audit issues (#3791)
- fix: accordion positioning in plugins view (#3807)
- fix: results api returns elements ordered by date (#3826)
- chore: write static plugin severity to metadata (#3783)
- chore: respect redteam commandLineOptions from config (#3782)
- chore: update telemetry endpoint (#3751)
- chore: add cloud log in link (#3787)
- chore: bump h11 from 0.14.0 to 0.16.0 in /examples/python-provider in the pip group across 1 directory (#3794)
- chore: bump openai from 4.95.1 to 4.96.0 (#3792)
- chore: bump h11 from 0.14.0 to 0.16.0 in /examples/redteam-langchain in the pip group across 1 directory (#3796)
- chore: add target option to cli redteam run (#3795)
- chore: bump @aws-sdk/client-bedrock-runtime from 3.787.0 to 3.796.0 (#3802)
- refactor: remove if string check (#3801) (Refactor categorized as chore)
- chore: add info banner for community red teams (#3809)
- chore(examples): remove moderation assertions from foundation model redteam (#3804)
- refactor: remove unused datasetGenerationProvider in favor of synthesizeProvider (#3818) (Refactor categorized as chore)
- chore: resolve relative provider paths from cloud configs (#3805)
- chore: bump @aws-sdk/client-bedrock-runtime from 3.796.0 to 3.797.0 (#3829)
- chore: bump @anthropic-ai/sdk from 0.39.0 to 0.40.0 (#3828)
- chore: bump version 0.112.0 (#3844)
- docs: donotanswer example (#3780)
- docs: "red team" two words (#3798)
- docs: add self-hosting caveats (#3808)
- docs: add CLAUDE.md (#3810)
- test: add unit test for src/redteam/plugins/xstest.ts (#3779)
- test: add unit test for src/models/eval.ts (#3827)

### Fixed

- fix(provider): OpenAI Realtime history issue (#3719)
- fix(matchers): score results correctly with trailing newlines. (#3823)
- fix(webui): overlapping text results pill on narrow screens (#3831)
- fix(build): add missing strategy entries for build (#3836)

### Dependencies

- chore(deps): update react-router-dom to v7.5.2 (#3803)
- chore(deps): move 'natural' to peer dependency (#3813)

### Documentation

- docs(plugins): `harmful:bias` => `bias` name correction (#3731)
- docs(vertex): put setup and config at the top (#3830)
- docs(site): add redirect from /docs to /docs/intro (#3837)

## [0.111.1] - 2025-04-22

### Tests

- test: add unit test for src/providers/mcp/client.ts (#3835)
- test: add unit test for src/providers/mcp/transform.ts (#3834)
- test: add unit test for src/redteam/strategies/simpleVideo.ts (#3822)
- test: add unit test for src/redteam/strategies/index.ts (#3821)
- test: add unit test for src/providers/cerebras.ts (#3819)
- test: add unit test for src/redteam/strategies/otherEncodings.ts (#3817)
- test: add unit test for src/redteam/strategies/index.ts (#3816)
- test: add unit test for src/redteam/strategies/homoglyph.ts (#3812)
- test: add unit test for src/util/file.ts (#3806)
- test: add unit test for src/envars.ts (#3788)

### Changed

- chore(release): bump version to 0.111.1 (#3778)
- chore(ui): capitalize "UI" in text (#3773)

### Fixed

- fix(redteam): correct the URL format in XSTest plugin (#3777)

### Dependencies

- chore(deps): bump @azure/identity from 4.9.0 to 4.9.1 (#3775)

### Documentation

- docs(about): add Ben Shipley to team section (#3758)

## [0.111.0] - 2025-04-21

### Tests

- test: add unit test for src/providers/defaults.ts (#3757)

### Added

- feat(grading): update OpenAI grading model to GPT-4.1 (#3741)
- feat(assertions): modify LLM Rubric rubricPrompt rendering to support arbitrary objects (#3746)
- feat(redteam): add donotanswer plugin (#3754)
- feat(redteam): add xstest plugin (#3771)
- feat(webui): add anchor link to specific row and show on top (#1582)

### Changed

- chore!(redteam): default to outputting generated Redteam config in same dir as input config (#3721)
- chore(providers): add support for gemini-2.5-flash (#3747)
- chore: use ajv with formats everywhere (#3716)
- chore(cli): improve readline handling and tests (#3763)
- chore(eval): add warning for redteam config without test cases (#3740)
- chore(providers): increase max output tokens for `google:gemini-2.5-pro-exp-03-25` to 2048 in Gemini example (#3753)
- chore(redteam): add canGenerateRemote property to redteam plugins (#3761)
- chore(webui): improve Eval Quick Selector (cmd+k) (#3742)
- chore: bump version to 0.111.0 (#3772)
- docs: update homepage (#3733)
- test: add unit test for src/redteam/plugins/donotanswer.ts (#3755)

### Dependencies

- chore(deps): bump @azure/identity from 4.8.0 to 4.9.0 (#3737)
- chore(deps): bump openai from 4.94.0 to 4.95.0 (#3736)
- chore(deps): bump openai from 4.95.0 to 4.95.1 (#3766)

### Documentation

- docs(redteam): add donotanswer to sidebar and plugins list (#3767)
- docs(redteam): add isRemote to all harmful plugins (#3769)
- docs(providers): update model IDs to latest versions (#3770)
- docs(about): add Asmi Gulati to team section (#3760)
- docs(about): add Matthew Bou to team section (#3759)

## [0.110.1] - 2025-04-17

### Added

- feat(openai): add support for GPT-4.1 model by [@mldangelo](https://github.com/promptfoo/promptfoo/pull/3698)
- feat(openai): add support for o4-mini reasoning model by [@mldangelo](https://github.com/promptfoo/promptfoo/pull/3727)
- feat(openai): add support for o4-mini reasoning model (#3727)

### Changed

- feat: Change pass rate to ASR and add export in report by [@sklein12](https://github.com/promptfoo/promptfoo/pull/3694)
- fix: Update prompt extraction to work in more scenarios without providing a prompt by [@sklein12](https://github.com/promptfoo/promptfoo/pull/3697)
- fix: google is valid function call allow property_ordering field in tool schema by [@abrayne](https://github.com/promptfoo/promptfoo/pull/3704)
- fix: settings positioning in strategies view by [@typpo](https://github.com/promptfoo/promptfoo/pull/3723)
- fix: stricter test for null or undefined in transform response by [@typpo](https://github.com/promptfoo/promptfoo/pull/3730)
- chore(dependencies): update dependencies to latest versions by [@mldangelo](https://github.com/promptfoo/promptfoo/pull/3693)
- chore: rename owasp plugin presets by [@typpo](https://github.com/promptfoo/promptfoo/pull/3695)
- chore: expand frameworks section by [@typpo](https://github.com/promptfoo/promptfoo/pull/3700)
- chore(self-hosting): update self-hosting instructions by [@mldangelo](https://github.com/promptfoo/promptfoo/pull/3701)
- chore: bump openai from 4.93.0 to 4.94.0 by [@dependabot](https://github.com/promptfoo/promptfoo/pull/3702)
- chore(cli): When sharing, show auth-gate prior to re-share confirmation by [@will-holley](https://github.com/promptfoo/promptfoo/pull/3706)
- chore: email verification analytics by [@sklein12](https://github.com/promptfoo/promptfoo/pull/3708)
- chore(cli): improves robustness of hasEvalBeenShared util by [@will-holley](https://github.com/promptfoo/promptfoo/pull/3709)
- chore: easily remove plugins/strats from review page by [@typpo](https://github.com/promptfoo/promptfoo/pull/3711)
- chore: bump the npm_and_yarn group with 2 updates by [@dependabot](https://github.com/promptfoo/promptfoo/pull/3714)
- chore(cli): Health check API before running Redteam by [@will-holley](https://github.com/promptfoo/promptfoo/pull/3718)
- chore: make strategies configurable where applicable by [@typpo](https://github.com/promptfoo/promptfoo/pull/3722)
- chore: remove moderation assertions from foundation model redteam example by [@mldangelo](https://github.com/promptfoo/promptfoo/pull/3725)
- chore(cli): Improve description of Redteam run command by [@will-holley](https://github.com/promptfoo/promptfoo/pull/3720)
- chore: better parsing by [@MrFlounder](https://github.com/promptfoo/promptfoo/pull/3732)
- docs: add owasp selection image by [@typpo](https://github.com/promptfoo/promptfoo/pull/3696)
- docs: best-of-n documentation fixes by [@typpo](https://github.com/promptfoo/promptfoo/pull/3712)
- perf(webui): Reduce memory usage of eval results by [@will-holley](https://github.com/promptfoo/promptfoo/pull/3678)
- refactor: update export syntax for functions by [@mldangelo](https://github.com/promptfoo/promptfoo/pull/3734)
- test: add unit test for src/providers/google/util.ts by [@gru-agent](https://github.com/promptfoo/promptfoo/pull/3705)
- test: add unit test for src/redteam/commands/poison.ts by [@gru-agent](https://github.com/promptfoo/promptfoo/pull/3728)
- chore: bump version 0.110.1 (#3739)
- refactor: update export syntax for functions (#3734)

### Fixed

- fix(providers): output json rather than string from google live provider by [@abrayne](https://github.com/promptfoo/promptfoo/pull/3703)
- fix(cli): Use correct url for sharing validation by [@will-holley](https://github.com/promptfoo/promptfoo/pull/3710)
- fix(cli/redteam/poison): Write docs to the output dir by [@will-holley](https://github.com/promptfoo/promptfoo/pull/3726)
- fix(evaluator): handle prompt rendering errors gracefully by [@mldangelo](https://github.com/promptfoo/promptfoo/pull/3729)
- fix: stricter test for null or undefined in transform response (#3730)
- fix(evaluator): handle prompt rendering errors gracefully (#3729)

### Documentation

- docs(sharing): add troubleshooting section for upload issues by [@mldangelo](https://github.com/promptfoo/promptfoo/pull/3699)

## [0.110.0] - 2025-04-14

### Tests

- test: add unit test for src/redteam/commands/poison.ts (#3728)
- test: add unit test for src/providers/google/util.ts (#3705)
- test: add unit test for src/app/src/pages/eval/components/TableSettings/hooks/useSettingsState.ts (#3679)

### Added

- feat(assertions): add GLEU metric (#3674)
- feat(providers): add Grok-3 support (#3663)
- feat(providers): add support for AWS Bedrock Knowledge Base (#3576)
- feat(openai): add support for GPT-4.1 model (#3698)
- feat: Change pass rate to ASR and add export (#3694)

### Changed

- fix: correct formatting issues (#3688)
- chore(webui): add X to report drawer (#3680)
- chore(share): improve error message on sharing (#3654)
- chore(redteam): implement reset button for strategies (#3684)
- chore(report): make eval output text expansion clearer (#3681)
- chore(report): make it clearer that plugins on the report can be clicked (#3683)
- chore(webui): change model to target in report view (#3646)
- chore(strategies): update Large preset strategies (#3675)
- chore(docker): update base images to Node.js 22 (#3666)
- chore(redteam): make audio strategy remote-only (#3618)
- chore(redteam): remove stale check for buildDate when fetching a config from cloud (#3658)
- docs: improve styles on nav buttons (#3637)
- docs: update user count to 75,000+ (#3662)
- refactor: change multimodal live to live (#3657)
- refactor(util): consolidate tool loading and rendering (#3642)
- test: add unit test for src/commands/auth.ts (#3652)
- chore: easily remove plugins/strats from review page (#3711)
- perf(webui): Reduce memory usage of eval results (#3678)
- chore: bump version 0.110.0 (#3692)
- chore: better parsing (#3732)
- chore: remove moderation assertions from foundation model redteam example (#3725)
- chore: make strategies configurable where applicable (#3722)
- chore(cli): Improve description of Redteam run command (#3720)
- chore(cli): Health check API before running Redteam (#3718)
- chore: bump the npm_and_yarn group with 2 updates (#3714)
- chore(cli): improves robustness of hasEvalBeenShared util (#3709)
- chore: email verification analytics (#3708)
- chore(cli): When sharing, show auth-gate prior to re-share confirmation (#3706)
- chore: bump openai from 4.93.0 to 4.94.0 (#3702)
- chore: expand frameworks section (#3700)
- chore: rename owasp plugin presets (#3695)
- chore(dependencies): update dependencies to latest versions (#3693)

### Fixed

- fix(auth): remove deprecated login flow (#3650)
- fix(evals): implement sharing idempotence (#3653)
- fix(huggingface): disable var expansion for huggingface datasets to prevent array field expansion (#3687)
- fix(logger): resolve `[Object object]` empty string error (#3638)
- fix(providers): address scenario where type refers to function field rather than schema type (#3647)
- fix(providers): handle transformRequest for Raw HTTP (#3665)
- fix(providers): resolve Google Vertex AI output format (#3660)
- fix(providers): support gemini system_instruction prompt format (#3672)
- fix(share): add backward compatibility for '-y' flag (#3640)
- fix(share): ensure promptfoo share respects sharing config from promptfooconfig.yaml (#3668)
- fix(testCaseReader): make JSON test file parsing preserve test case structure (#3651)
- fix(webui): fix eval comparison mode filter (#3671)
- fix(cli/redteam/poison): Write docs to the output dir (#3726)
- fix: settings positioning in strategies view (#3723)
- fix(cli): Use correct url for sharing validation (#3710)
- fix: google is valid function call allow property_ordering field in tool schema (#3704)
- fix(providers): output json rather than string from google live provider (#3703)
- fix: Update prompt extraction to work in more scenarios without providing a prompt (#3697)

### Dependencies

- chore(deps): bump @aws-sdk/client-bedrock-runtime from 3.784.0 to 3.785.0 (#3644)
- chore(deps): bump @aws-sdk/client-bedrock-runtime from 3.785.0 to 3.787.0 (#3670)
- chore(deps): bump openai from 4.92.1 to 4.93.0 (#3643)
- chore(deps): bump vite from 6.2.5 to 6.2.6 in the npm_and_yarn group (#3677)

### Documentation

- docs(nav): add lm security db to nav (#3690)
- docs(blog): add interactive blog on invisible Unicode threats (#3621)
- docs: best-of-n documentation fixes (#3712)
- docs(self-hosting): update self-hosting instructions (#3701)
- docs(sharing): add troubleshooting section for upload issues (#3699)
- docs: add owasp selection image (#3696)

## [0.109.1] - 2025-04-08

### Added

- feat: Eval sharing idempotence (#3608)

### Changed

- chore(schema): make extensions field nullable (#3611)
- chore(webui): add multi-turn tool discovery to UI (#3622)
- chore(scripts): ensure GitHub CLI is installed in preversion (#3614)
- refactor(share): improve formatting of cloud sharing instructions (#3628)
- refactor(tests): consolidate and reorganize test files (#3616)
- chore: bump version 0.109.1 (#3634)
- chore: bump version 0.109.0 (#3613)

### Fixed

- fix(assertions): handle both string and object outputs from llm-rubric providers (#3624)
- fix(assertions): fix google is-valid-function-call (#3625)
- fix(eval): handle providers array with file references to multiple providers (#3617)

### Dependencies

- chore(deps): bump @aws-sdk/client-bedrock-runtime from 3.782.0 to 3.784.0 (#3619)
- chore(deps): bump openai from 4.91.1 to 4.92.1 (#3620)
- chore(deps): update dependencies to resolve vulnerabilities (#3631)

### Documentation

- docs(contributing): add guidance on adding a new assertion (#3610)
- docs(enterprise): add enterprise documentation (#3596)
- docs(moderation): update moderation documentation for LlamaGuard 3 (#3630)
- docs(providers): clarify AWS Bedrock credential resolution order (#3633)
- docs(providers): improve Lambda Labs documentation (#3615)

### Tests

- test(providers): add unit test for src/providers/google/util.ts (#3626)
- test: add unit test for src/commands/share.ts (#3641)
- test: add unit test for src/app/src/pages/eval/components/store.ts (#3635)
- test: add unit test for src/types/index.ts (#3612)

## [0.109.0] - 2025-04-08

### Added

- feat(eval): track assertion tokens in token usage (#3551)
- feat(plugins): add CCA plugin with documentation and grader (#3590)
- feat(providers): add Google valid function call support (#3605)
- feat(providers): add Lambda Labs integration (#3601)
- feat(webui): add pass rate column (#3580)

### Changed

- chore(api): prefix API routes with /api/v1/ (#3587)
- chore(evals): remove print option from evals data grid (#3595)
- chore(webui): update provider selector in create eval page (#3597)

### Fixed

- fix(dataset): resolve issue when generating a dataset without a `providers` key in configuration (#3603)
- fix(server): prevent server crash when unknown model is selected (#3593)

### Dependencies

- chore(deps): bump vite from 6.2.4 to 6.2.5 in the npm_and_yarn group (#3594)
- chore(deps): bump @aws-sdk/client-bedrock-runtime from 3.779.0 to 3.782.0 (#3592)

### Documentation

- docs(plugins): add llms.txt plugin and convert config to TypeScript (#3600)
- docs(plugins): remove duplicate plugins in list (#3599)
- docs(providers): add Llama 4 model details (#3598)
- docs(self-hosting): clarify configuration and sharing options (#3591)

## [0.108.0] - 2025-04-03

### Tests

- test: add unit test for src/providers/lambdalabs.ts (#3602)

### Added

- feat(sharing): migrate sharing to promptfoo.app (#3572)
- feat(providers): add Google AI Studio tool use (#3564)
- feat(providers): add promptfoo model endpoint (#3534)
- feat(providers): implement Google Live mock stateful API (#3500)
- feat(redteam): add multi-turn tool discovery plugin (#3448)
- feat(dataset-generation): output generated datasets as CSV (#3573)

### Changed

- chore(redteam): add OWASP red team mappings (#3581)
- chore(webui): link URLs in metadata (#3569)
- chore(webui): use datagrids for Prompts, Datasets, and History (#3556)
- chore(build): split test and build jobs for faster CI workflow (#3586)
- chore: 0.108.0 (#3589)
- docs: add link to API reference (#3583)
- docs: add screenshot (#3582)
- docs: update docs around Google tools and rename multimodal live (#3578)
- refactor: rename vertexUtil to util and Google provider to AIS provider (#3567)
- test: add unit test for src/commands/generate/dataset.ts (#3575)

### Fixed

- fix(providers): make AIStudio & Live handle system prompts as thoroughly as vertex (#3588)
- fix(providers): enable Google to load tools from vars (#3579)
- fix(csv): update CSV docs and trim whitespace for keys in CSV test files (#3571)

### Dependencies

- chore(deps): bump @aws-sdk/client-bedrock-runtime from 3.778.0 to 3.779.0 (#3563)
- chore(deps): bump openai from 4.90.0 to 4.91.0 (#3562)
- chore(deps): bump openai from 4.91.0 to 4.91.1 (#3577)
- chore(deps): update jspdf and dompurify dependencies (#3585)
- chore(deps): update to vite 6 (#3584)

### Documentation

- docs(azure): add guidance on configuring DeepSeek models (#3559)

## [0.107.7] - 2025-04-01

### Added

- feat(evals): add evals index page (#3554)
- feat(guardrails): implement adaptive prompting guardrails (#3536)
- feat(prompts): add support for loading prompts from CSV files (#3542)
- feat(providers): load arbitrary files in nested configs in python provider (#3540)
- feat(redteam): add UnsafeBench plugin for testing unsafe image handling (#3422)

### Changed

- chore: fix type of Prompt to use omit (#3526)
- chore: hide navbar during report PDF generation (#3558)
- chore(dependencies): update package dependencies to latest versions (#3544)
- docs: add openapi reference page (#3550)
- docs: add foundation model guide (#3531)
- docs: rename guide (#3546)
- docs: update multi modal guide (#3547)
- refactor: improve google types (#3549)
- refactor: unify google apis (#3548)
- test: add unit test for src/python/pythonUtils.ts (#3508)
- chore: bump @aws-sdk/client-bedrock-runtime from 3.775.0 to 3.777.0 (#3521)
- chore: bump @aws-sdk/client-bedrock-runtime from 3.777.0 to 3.778.0 (#3541)
- chore: bump openai from 4.89.1 to 4.90.0 (#3520)
- chore: bump version 0.107.7 (#3560)
- chore: bump vite from 5.4.15 to 5.4.16 in the npm_and_yarn group (#3555)
- Revert "docs(azure): add guidance on configuring DeepSeek models" (#3561)

### Fixed

- fix(assertions): include reason in python score threshold message (#3528)
- fix(assertions): log all reasons in g-eval (#3522)
- fix(datasets): add support for jsonl test cases (#3533)
- fix(http): template strings directly in url (#3525)
- fix(providers): add logging and fix custom python provider caching (#3507)
- fix(redteam): correct tool count (#3557)
- fix(webui): handle : characters better in metadata search (#3530)

### Documentation

- docs(azure-example): update assistant prompts and test cases (#3529)
- docs(red-team): add metadata to foundation models guide (#3532)
- docs(sagemaker): improve documentation (#3539)
- docs(troubleshooting): add guidance for better-sqlite version mismatch (#3537)

## [0.107.6] - 2025-03-28

### Tests

- test: add unit test for src/models/eval.ts (#3553)
- test: add unit test for src/prompts/processors/csv.ts (#3543)
- test: add unit test for src/providers/promptfooModel.ts (#3535)

### Added

- feat(providers): add support for Amazon SageMaker (#3413)

### Changed

- feat: litellm provider (#3517)
- fix: handle circular provider references (#3511)
- chore: bump openai from 4.89.0 to 4.89.1 (#3509)
- chore(blog): improve pagination and post grid UI (#3504)
- chore: add support for `apiKeyRequired` in openai provider (#3513)
- chore: bump version 0.107.6 (#3519)
- docs: owasp red teaming guide (#3101)

### Fixed

- fix(providers): support token counting for every major type of bedrock model (#3506)
- fix(env): add override option to dotenv.config for --env-file support (#3502)

## [0.107.5] - 2025-03-26

### Tests

- test: add unit test for src/providers/openai/index.ts (#3514)
- test: add unit test for src/models/evalResult.ts (#3512)

### Added

- feat(csv): add CSV metadata column support with array values (#2709)

### Changed

- chore: add filepaths to debug output (#3464)
- chore: remove generate test cases button from UI (#3475)
- chore(content): update user statistics (#3460)
- chore(providers): add support and docs for gemini 2.5 pro to Google Chat Provider (#3485)
- chore(providers): support refusal and JSON schemas in openai responses api (#3456)
- chore(providers): update openai model costs and add missing models (#3454)
- chore(redteam): add a PlinyGrader to more accurately grade Pliny results (#3478)
- chore: bump @aws-sdk/client-bedrock-runtime from 3.758.0 to 3.772.0 (#3452)
- chore: bump @aws-sdk/client-bedrock-runtime from 3.772.0 to 3.774.0 (#3482)
- chore: bump @aws-sdk/client-bedrock-runtime from 3.774.0 to 3.775.0 (#3498)
- chore: bump openai from 4.88.0 to 4.89.0 (#3451)
- chore: bump version 0.107.5 (#3505)
- chore: bump vite from 5.4.14 to 5.4.15 in the npm_and_yarn group (#3483)
- docs: ensure consistent redteam flag usage in guides (#3477)
- docs: reduce size of profile pic (#3484)
- test: add unit test for src/app/src/pages/redteam/setup/components/strategies/utils.ts (#3495)
- test: add unit test for src/providers/openai/util.ts (#3455)

### Fixed

- fix(togetherai): ensure max_tokens is respected in configuration (#3468)
- fix(providers): handle malformed response in a21 (#3465)
- fix(csv): newlines in CSVs (#3459)
- fix(providers): simulated user bugs (#3463)
- fix(assertions): replace logical OR with nullish coalescing for thresholds (#3486)
- fix(redteam): filter out template variables in entity extraction (#3476)
- fix(redteam): type of ALL_STRATEGIES to be as const (#3494)

### Dependencies

- chore(deps): update dependencies to latest versions (#3453)

### Documentation

- docs(contributing): enhance contributing guide with additional details and formatting (#3457)
- docs(examples): improve instructions for running 4o vs. 4o mini example (#3474)
- docs(multilingual): improve multilingual strategy documentation (#3487)
- docs(readme): improve README formatting and add new sections (#3461)
- docs(security): add security policy (#3470)
- docs(site): add Faizan to team page (#3473)
- docs(site): add will to team page (#3472)

## [0.107.4] - 2025-03-20

### Tests

- test: add unit test for src/assertions/similar.ts (#3490)
- test: add unit test for src/assertions/rouge.ts (#3489)
- test: add unit test for src/assertions/levenshtein.ts (#3488)
- test: add unit test for src/redteam/graders.ts (#3479)
- test: add unit test for src/logger.ts (#3467)
- test: add unit test for src/redteam/providers/toolDiscoveryMulti.ts (#3450)
- test: add unit test for src/redteam/graders.ts (#3449)
- test: add unit test for src/providers/openai/util.ts (#3441)

### Added

- feat(providers): Added support for OpenAI Responses API (#3440)

### Changed

- chore(dependencies): Bumped OpenAI from 4.87.4 to 4.88.0 (#3436)
- chore(webui): Included error message in toast (#3437)
- chore(providers): Added o1-pro (#3438)
- chore(scripts): Specified repository for postversion PR creation (#3432)
- test: Added unit test for src/evaluatorHelpers.ts (#3430)
- chore: bump version 0.107.4 (#3447)

### Fixed

- fix(Dockerfile): Created .promptfoo directory in Dockerfile and removed initContainer (#3435)
- fix(providers): Fixed caching behavior for Azure assistants (#3443)
- fix(providers): Resolved Go provider CallApi redeclaration issue (#3414)
- fix(redteam): Added missing constants for RAG poisoning plugin (#3375)

### Documentation

- docs(blog): Added misinformation blog post (#3433)
- docs(examples): Added redteam-azure-assistant example (#3446)
- docs(redteam): Added guidance on purpose for image redteams (#3444)
- docs(redteam): Created guides section under red teaming (#3445)
- docs(site): Added responsible disclosure policy (#3434)

## [0.107.3] - 2025-03-19

### Tests

- test: add unit test for src/providers/azure/util.ts (#3427)
- test: add unit test for src/providers/azure/warnings.ts (#3426)

### Changed

- chore(providers): improve Azure Assistant integration (#3424)
- chore(providers): add Google multimodal live function callbacks (#3421)
- refactor(providers): split Azure provider into multiple files and update model pricing (#3425)
- docs: add multi-modal redteam example (#3416)
- chore: bump version 0.107.3 (#3431)

### Dependencies

- chore(deps): bump openai from 4.87.3 to 4.87.4 (#3428)

## [0.107.2] - 2025-03-17

### Tests

- test: add unit test for src/redteam/graders.ts (#3423)
- test: add unit test for src/providers/golangCompletion.ts (#3415)

### Added

- feat(assertions): update factuality grading prompt to improve compatibility across many different providers (#3408)
- feat(providers): add support for OpenAI Realtime API (#3383)
- feat(providers): update default Anthropic providers to latest version (#3388)

### Changed

- chore(cli): set PROMPTFOO_INSECURE_SSL to true by default (#3397)
- chore(webui): add success filter mode (#3387)
- chore(webui): add more copying options in EvalOutputPromptDialog (#3379)
- chore(onboarding): update presets (#3411)
- chore(auth): improve login text formatting (#3389)
- chore(init): add fallback to 'main' branch for example fetching (#3417)
- chore(prompts): remove unused prompts from grading.ts (#3407)
- chore(redteam): update entity extraction prompt (#3405)
- refactor(providers): split Anthropic provider into modular components (#3406)
- chore: bump version 0.107.2 (#3419)
- revert: "fix(workflow): temporarily disable redteam-custom-enterprise-server job" (#3418)

### Fixed

- fix(providers): update Bedrock output method signature (#3409)
- fix(redteam): correct strategyId for jailbreak (#3399)

### Dependencies

- chore(deps): update dependencies to latest stable versions (#3385)

### Documentation

- docs(blog): add data poisoning article (#2566)
- docs(examples): update Amazon Bedrock provider documentation (#3401)
- docs(guides): add documentation on testing guardrails (#3403)
- docs(guides): add more content on agent and RAG testing (#3412)
- docs(providers): update AWS Bedrock documentation with Nova details (#3395)
- docs(redteam): remove duplicate plugin entry (#3393)
- docs(redteam): update examples (#3394)
- docs(style): introduce a cursor rule for documentation and do some cleanup (#3404)

## [0.107.1] - 2025-03-14

### Tests

- test: add unit test for src/redteam/strategies/iterative.ts (#3400)

### Fixed

- fix(workflow): temporarily disable redteam-custom-enterprise-server job (#3410)

### Changed

- chore: more copying options in EvalOutputPromptDialog (#3379)
- chore: add filter mode (#3387)
- chore(providers): update default Anthropic providers to latest version (#3388)
- chore(auth): improve login text formatting (#3389)
- chore: PROMPTFOO_INSECURE_SSL true by default (#3397)
- chore: bump version 0.107.1 (#3398)
- docs: update redteam examples (#3394)

### Dependencies

- chore(deps): update dependencies to latest stable versions (#3385)

### Documentation

- docs(redteam): remove duplicate plugin entry (#3393)

## [0.107.0] - 2025-03-13

### Tests

- test: add unit test for src/globalConfig/cloud.ts (#3391)
- test: add unit test for src/providers/openai/util.ts (#3384)
- test: add unit test for src/redteam/graders.ts (#3382)

### Added

- feat(cli): Add model-scan command (#3323)
- feat(webui): Add metadata filtering in ResultsTable (#3368)
- feat(providers): Add multi-modal live sequential function calls (#3345)
- feat(server): Load dotenv file when starting server (#3321)
- feat(redteam): Add audio strategy (#3347)
- feat(redteam): Add convert to image strategy (#3342)
- feat(webui): Add download failed tests dialog (#3327)

### Changed

- chore(providers): Add Bedrock support for DeepSeek (#3363)
- chore(docs): Add Cursor AI rules for development workflow (#3326)
- chore(webui): Sync custom policies UI changes from promptfoo-cloud (#3257)
- chore(redteam): Make image jailbreak strategy runnable (#3361)
- chore(redteam): Add missing audio and image descriptions (#3372)
- chore(webui): Improve keyboard shortcut order in DownloadMenu (#3330)
- chore(error): Improve malformed target response error message (#3341)
- chore(prompts): Support j2 files (#3338)
- chore(providers): Add missing Bedrock models (#3362)
- chore(providers): Improve support for Azure reasoning models and update documentation (#3332)
- chore(providers): Integrate DeepSeek reasoning context into output (#3285)
- chore(providers): Support entire ProviderResponse output (#3343)
- chore(providers): Support multi-segment prompts in google:live provider (#3373)
- chore(redteam): Add fallback to harmful grader for specific ID patterns (#3366)
- chore(redteam): Add pluginId to plugin metadata (#3367)
- chore(redteam): Add strategyId metadata to test cases (#3365)
- chore(release): Bump version to 0.107.0 (#3378)
- chore(webui): Clean up YAML from download menu (#3328)
- chore(webui): Improve styling of table settings modal (#3329)
- chore(webui): Improve YAML editor component (#3325)
- chore(webui): Sort display metrics alphabetically in eval output cells (#3364)
- refactor(redteam): Remove harmCategory from harmful plugin vars (#3371)

### Fixed

- fix(evaluator): Merge test case metadata with provider response metadata (#3344)
- fix(redteam): Include assertion in remote grading result (#3349)
- fix(providers): Fix environment variable substitution in HTTP provider headers (#3335)
- fix(redteam): Update moderation flag default and adjust test case metadata (#3377)
- fix(share): Correct URL display when self-hosting (#3312)
- fix(webui): Fix missing plugins in report view (#3356)

### Dependencies

- chore(deps): Bump @azure/identity from 4.7.0 to 4.8.0 (#3352)
- chore(deps): Bump @babel/runtime from 7.26.7 to 7.26.10 in the npm_and_yarn group (#3348)
- chore(deps): Bump openai from 4.86.2 to 4.87.3 (#3353)
- chore(deps): Bump the npm_and_yarn group with 3 updates (#3336)
- chore(deps): Run `npm audit fix` (#3359)

### Documentation

- docs(blog): Add sensitive information disclosure post (#3350)
- docs(examples): Add foundation model redteam example (#3333)
- docs(scanner): Add model scanner documentation (#3322)

## [0.106.3] - 2025-03-07

### Added

- feat(redteam): Advanced redteam configurations from cloud provider (#3303)
- feat(redteam): Advanced redteam configurations from cloud provider (#3303)

### Changed

- chore: Bump version 0.106.3 (#3320)
- chore(providers): Add EU Nova models to Bedrock (#3318)
- chore: bump version 0.106.2 (#3317)

### Fixed

- fix(webui): Setting custom target ID (#3319)
- fix(providers): amazon nova outputs

### Documentation

- docs(self-hosting): Add a note about PROMPTFOO_CONFIG_DIR (#3315)

## [0.106.2] - 2025-03-07

### Changed

- chore(providers): add claude 3.7 thinking support in bedrock (#3313)
- chore(providers): add `showThinking` option to anthropic and bedrock (#3316)
- chore: Update cloud provider prefix (#3311)

## [0.106.1] - 2025-03-06

### Tests

- test: add unit test for src/providers/azure/moderation.ts (#3298)
- test: add unit test for src/providers/defaults.ts (#3297)
- test: add unit test for src/providers/defaults.ts (#3294)

### Added

- feat(providers): Google Multimodal Live provider by @abrayne in #3270
- feat(providers): add support for gpt-4o-audio-preview by @mldangelo in #3302
- feat(cloud): Fetch provider from cloud by @sklein12 in #3299
- feat(moderation): add Azure Content Safety API moderation by @MrFlounder in #3292

### Changed

- chore: bump version 0.106.1 by @MrFlounder in #3310
- chore(build): add pnpm support by @mldangelo in #3307
- chore(config): add fallback for eval without configuration by @mldangelo in #3279
- chore(config): enhance error message formatting by @mldangelo in #3306
- chore(dep): bump @anthropic-ai/sdk from 0.38.0 to 0.39.0 by @dependabot in #3269
- chore(dep): bump openai from 4.86.1 to 4.86.2 by @dependabot in #3305
- chore(providers): enable templating of Google API credentials by @mldangelo in #3283
- chore(providers): support for xai region by @typpo in #3281
- chore(scripts): remove unused and undocumented install script by @mldangelo in #3308
- chore(webui): set proper MIME types for JavaScript files by @mldangelo in #3271
- docs: more bedrock multimodal docs by @typpo in #3268
- docs: show remote status for plugins by @typpo in #3272
- docs: update azure moderation doc by @MrFlounder in #3309
- docs: improve JavaScript provider documentation by @mldangelo in #3301
- test: add unit test for src/globalConfig/accounts.ts by @gru-agent in #3254
- test: add unit test for src/providers/vertexUtil.ts by @gru-agent in #3278
- test: add unit test for src/util/cloud.ts by @gru-agent in #3300
- test: add unit test for src/providers/golangCompletion.ts by @gru-agent in #3276

### Fixed

- fix(providers): remove duplicate CallApi in golang completion by @MrFlounder in #3275
- fix(providers): support @smithy/node-http-handler ^4.0.0 by @aloisklink in #3288
- fix(config): env vars in promptfooconfig.yaml files are strings by @mldangelo in #3273
- fix(eval): honor evaluateOptions when config file is in a different directory by @mldangelo in #3287
- fix(providers): catch Vertex finish_reason errors correctly by @kieranmilan in #3277

## [0.106.0] - 2025-03-03

### Tests

- test: add unit test for src/providers/google.ts (#3284)
- test: add unit test for src/types/index.ts (#3274)

### Changed

- feat: base64 loader for images (#3262)
- feat: allow prompt functions to return config (#3239)
- fix: infinite rerender in provider editor (#3242)
- chore(providers): refactor OpenAI image provider to remove OpenAI Node SDK dependency (#3245)
- chore(providers): replace OpenAI moderation provider SDK with fetch (#3248)
- chore: Add Foundational Model Reports links to Resources menu and footer (#3250)
- chore: inference limit warning (#3253)
- chore: Fix an error in Google SpreadSheet(Authenticated) with a header without a value (#3255)
- chore: bump version 0.106.0 (#3267)
- test: add unit test for src/providers/openai/util.ts (#3241)

### Dependencies

- chore(deps): update dependencies to latest versions (#3247)

### Documentation

- docs(press): add new podcast to press page (#3252)

## [0.105.1] - 2025-02-28

### Added

- feat(providers): add support for execution of function/tool callbacks in Vertex provider (@abrayne) [#3215](https://github.com/promptfoo/promptfoo/pull/3215)

### Changed

- chore(cli): refactor share command (@mldangelo) [#3234](https://github.com/promptfoo/promptfoo/pull/3234)
- chore(providers): add support for GPT-4.5 OpenAI model (@mldangelo) [#3240](https://github.com/promptfoo/promptfoo/pull/3240)
- chore(providers): lazy load replicate provider (@typpo) [#3220](https://github.com/promptfoo/promptfoo/pull/3220)
- chore(providers): support inject vars in query params for raw requests for http provider (@sklein12) [#3233](https://github.com/promptfoo/promptfoo/pull/3233)
- chore(redteam): map RBAC-tagIds when pulling redteam configs from the cloud (@sklein12) [#3229](https://github.com/promptfoo/promptfoo/pull/3229)
- chore(webui): add reusable error boundary component (@mldangelo) [#3224](https://github.com/promptfoo/promptfoo/pull/3224)
- chore(webui): fix progress to history redirects (@mldangelo) [#3217](https://github.com/promptfoo/promptfoo/pull/3217)
- chore(webui): make datasets optional in history and prompts components (@mldangelo) [#3235](https://github.com/promptfoo/promptfoo/pull/3235)
- revert: "chore: Map RBAC-tagIds when pulling redteam configs from the cloud" (@sklein12) [#3231](https://github.com/promptfoo/promptfoo/pull/3231)
- docs: update Claude vs GPT comparison (@AISimplyExplained) [#3216](https://github.com/promptfoo/promptfoo/pull/3216)
- test: add unit test for src/app/src/pages/history/History.tsx (@gru-agent) [#3197](https://github.com/promptfoo/promptfoo/pull/3197)
- test: add unit test for src/providers/vertexUtil.ts (@gru-agent) [#3208](https://github.com/promptfoo/promptfoo/pull/3208)
- test: add unit test for src/server/server.ts (@gru-agent) [#3198](https://github.com/promptfoo/promptfoo/pull/3198)

### Dependencies

- chore(deps): bump @aws-sdk/client-bedrock-runtime from 3.751.0 to 3.755.0 (@dependabot) [#3213](https://github.com/promptfoo/promptfoo/pull/3213)
- chore(deps): bump version 0.105.1 (@mldangelo) [#3244](https://github.com/promptfoo/promptfoo/pull/3244)

### Documentation

- docs(command-line): update documentation with new commands and options (@mldangelo) [#3223](https://github.com/promptfoo/promptfoo/pull/3223)
- docs(vertex): enhance and update Vertex AI documentation (@mldangelo) [#3107](https://github.com/promptfoo/promptfoo/pull/3107)

### Tests

- test(history): remove obsolete History component tests (@mldangelo) [#3218](https://github.com/promptfoo/promptfoo/pull/3218)

## [0.105.0] - 2025-02-25

### Added

- feat(assertions): add custom assertion scoring functions (#3142)
- feat(providers): add Claude 3.7 (#3200)
- feat(providers): add Databricks provider (#3124)
- feat(providers): add support for multiple providers in single config file (#3156)
- feat(webui): add HTTPS option for raw request in redteam setup (#3149)

### Changed

- chore!(providers): remove direct provider exports in favor of loadApiProvider (#3183)
- chore(build): enable SWC for ts-node for faster dev server (#3126)
- chore(eval): add eval-id to --filter-failing and --filter-errors-only eval flags (#3174)
- chore(logging): replace console.error with logger.error (#3175)
- chore(providers): add support for Anthropic Claude 3.7 Sonnet model (#3202)
- chore(providers): add support for Claude on Vertex (#3209)
- chore(providers): update Claude 3.7 Sonnet configurations (#3199)
- chore(redteam): refactor HarmBench plugin (#3176)
- chore(release): bump version to 0.105.0 (#3210)
- chore(webui): add pagination to eval selector (#3189)
- chore(webui): add pagination to reports index frontend (#3190)
- chore(webui): add toggle for application vs model testing (#3194)
- chore(webui): enhance dataset dialog and table UI (#3154)
- chore(webui): improve external systems section styling (#3195)
- chore(webui): improve prompts page view (#3135)
- chore(webui): modernize UI components (#3150)
- chore(webui): refactor data loading in progress view for reusability (#3136)
- chore(webui): return detailed error messages from fetch (#3145)
- chore(webui): sync UI improvements from cloud (#3164)
- chore(webui): update outdated onboarding models (#3130)
- refactor(env): centralize environment variable schema (#3105)
- refactor(providers): extract provider registry to dedicated module (#3127)
- refactor(utils): separate database utilities from general utilities (#3184)
- refactor(webui): rename progress to history (#3196)

### Fixed

- fix(cli): fix list command for datasets (#3163)
- fix(cli): resolve issue where script.py:myFunc fails fs stat check with PROMPTFOO_STRICT_FILES=true (#3133)
- fix(env): ensure environment variables are properly merged and rendered in Nunjucks (#3134)
- fix(providers): update Go toolchain version to valid syntax (#3170)
- fix(providers): add JSON stringify for debug output in `http` provider (#3131)
- fix(providers): correct Gemini/OpenAI format conversion (#3206)
- fix(providers): handle OpenRouter empty content (#3205)
- fix(providers): properly classify API errors with ResultFailureReason.ERROR (#3141)
- fix(providers): remove content length header in HTTP provider (#3147)
- fix(site): resolve mobile responsiveness issues (#3201)
- fix(webui): improve dark mode colors (#3187)
- fix(webui): resolve share modal infinite loop (#3171)

### Dependencies

- chore(deps): bump @aws-sdk/client-bedrock-runtime from 3.744.0 to 3.749.0 (#3121)
- chore(deps): bump @aws-sdk/client-bedrock-runtime from 3.749.0 to 3.750.0 (#3128)
- chore(deps): bump @aws-sdk/client-bedrock-runtime from 3.750.0 to 3.751.0 (#3159)
- chore(deps): bump @azure/identity from 4.6.0 to 4.7.0 (#3160)
- chore(deps): bump openai from 4.85.0 to 4.85.1 (#3120)
- chore(deps): bump openai from 4.85.1 to 4.85.2 (#3161)
- chore(deps): bump openai from 4.85.2 to 4.85.3 (#3173)
- chore(deps): bump openai from 4.85.3 to 4.85.4 (#3192)
- chore(deps): update dependencies to latest versions (#3193)

### Documentation

- docs(vertex): add gemini-2.0-flash-001 fixes #3167 (#3168)
- docs(metrics): improve derived metrics documentation (#3157)
- docs(configuration): enhance CSV documentation with custom assertion example (#3158)
- docs(press): update press page with new content and resources (#3103)

### Tests

- test(routes): add unit test for src/server/routes/redteam.ts (#3181)

## [0.104.4] - 2025-02-17

### Added

- feat(redteam): add reasoning denial of service plugin (#3109)
- feat(providers): add support for tools in Vertex provider (#3077)

### Changed

- chore(providers): update replicate default moderation provider (#3097)
- chore(redteam): update grader prompt (#3092)
- chore(testCases): improve error message clarity in testCaseReader, clean up tests (#3108)
- chore(testCases): improve JSON field support in CSV test cases (#3102)
- chore(webui): add extension hooks support to red team configuration (#3067)
- chore(webui): display suggestion note (#3116)
- chore(webui): refine suggestion behavior (#3112)

### Fixed

- fix(providers): support nested directory structures in Go provider (#3118)

### Dependencies

- chore(deps): bump openai from 4.84.0 to 4.85.0 (#3095)
- chore(deps): bump version to 0.104.4 (#3119)

### Documentation

- docs(blog): add agent security blog post (#3072)
- docs(google-sheets): improve documentation clarity (#3104)
- docs: adds deprecation notice for PaLM models (#3172)

### Tests

- test(providers): add unit test for src/providers/openai/image.ts (#3086)
- test(redteam): add unit test for src/redteam/plugins/overreliance.ts (#3093)
- test(core): add unit test for src/table.ts (#3084)
- test: add unit test for src/types/index.ts (#3177)
- test: add unit test for src/types/index.ts (#3144)
- test: add unit test for src/assertions/assertionsResult.ts (#3143)

## [0.104.3] - 2025-02-14

### Tests

- test: add unit test for src/providers/replicate.ts (#3098)

### Changed

- chore(release): bump version to 0.104.3 (#3091)
- refactor(prompts): consolidate prompt processing logic (#3081)
- refactor(utils): move utils to util (#3083)

### Fixed

- fix(testCaseReader): correctly process file:// URLs for YAML files (#3082)

## [0.104.2] - 2025-02-13

### Tests

- test: add unit test for src/validators/redteam.ts (#3074)

### Changed

- chore(providers): add extra_body support for Anthropic API (#3079)
- chore(webui): add pagination and show more/less controls to intent sections (#2955)
- chore(auth): sync email between config and login commands (#3062)
- chore: remove debug log (#3071)
- chore(testCases): add HuggingFace Hub token support for datasets (#3063)
- docs: document `NO_PROXY` environment variable (#3070)

### Fixed

- fix(providers): Anthropic API error handling for 413s (#3078)
- fix(redteam): correct foundation plugin collection expansion (#3073)

### Dependencies

- chore(deps): bump openai from 4.83.0 to 4.84.0 (#3075)
- chore(deps): bump version to 0.104.2 (#3080)

## [0.104.1] - 2025-02-11

### Documentation

- docs: improve getting started guide (#3065)

### Added

- feat(test-cases): add support for loading dynamic test cases from Python and JavaScript/TypeScript files (#2993)
- feat(assertions): add `threshold` support for `llm-rubric` (#2999)
- feat(package): add guardrails in node package (#3034)

### Changed

- chore(assertions): improve parsing of llm-rubric outputs (#3021)
- chore(assertions): make JSON parsing less strict for matchers (#3002)
- chore(assertions): parse string scores in llm rubric outputs (#3037)
- chore(build): resolve CodeQL invalid Go toolchain version warning (#3022)
- chore(ci): remove unused nexe build workflow (#3014)
- chore(config): enhance email validation with zod schema (#3011)
- chore(config): handle empty config files gracefully (#3027)
- chore(download): include comment in download data (#3052)
- chore(eval): add redteamFinalPrompt to download menu (#3035)
- chore(harmful): refine grader logic for specific categories (#3054)
- chore(hooks): improve handling of absolute paths in hook/code import (#3060)
- chore(providers): add bedrock llama3.3 support (#3031)
- chore(providers): add fireworks provider (#3001)
- chore(providers): allow Alibaba API base URL override (#3040)
- chore(providers): correct golang behavior for prompts with quotes (#3026)
- chore(providers): expose `deleteFromCache` to evict cache keys after fetch by providers (#3009)
- chore(providers): handle edge case in openai chat completion provider (#3033)
- chore(providers): validate dynamic method call (#3023)
- chore(redteam): add --no-progress-bar support for redteam generate and run (#3043)
- chore(redteam): add support for job progress in RunEvalOptions (#3042)
- chore(redteam): enhance refusal detection (#3015)
- chore(redteam): improve progress plumbing changes (#3053)
- chore(redteam): purge signature auth from redteam config if disabled (#2995)
- chore(redteam): support progress callback in redteam run (#3049)
- chore(release): bump version 0.104.1 (#3061)
- chore(webui): add clear search buttons to search fields (#3048)
- chore(webui): color pass rates on a gradient (#2997)
- chore(webui): ensure extensions are serialized from config in getUnifiedConfig (#3050)
- chore(webui): ensure thumbs remain active after selection (#3059)
- chore(webui): improve column selector tooltip placement (#3005)
- chore(webui): move dropdown chevron to correct position (#3007)
- chore(webui): reorganize provider configurations (#3028)
- refactor(test): split test case loading from synthesis (#3004)
- docs: fix PromptFoo vs. Promptfoo capitalization (#3013)
- docs: update assert function context docs and examples (#3008)

### Fixed

- fix(providers): escape single quotes in golang provider (#3025)

### Dependencies

- chore(deps): bump @aws-sdk/client-bedrock-runtime from 3.741.0 to 3.743.0 (#3020)
- chore(deps): bump @aws-sdk/client-bedrock-runtime from 3.743.0 to 3.744.0 (#3038)
- chore(deps): bump esbuild from 0.24.2 to 0.25.0 (#3056)
- chore(deps): bump openai from 4.82.0 to 4.83.0 (#3019)
- chore(deps): bump vitest from 2.1.8 to 2.1.9 (#3018)
- chore(deps): update dependencies (#3032)
- chore(deps): update dependencies to latest versions (#3024)
- chore(deps): update vitest to resolve CVE issues (#3016)

### Tests

- test(unit): add test for src/redteam/sharedFrontend.ts (#3051)
- test: add unit test for src/integrations/huggingfaceDatasets.ts (#3064)

## [0.104.0] - 2025-02-06

### Tests

- test: add unit test for src/redteam/util.ts (#3017)

### Added

- feat(openai): Updated default grading provider to gpt-4o-2024-11-20 (#2987)
- feat(assertions): Added `.js` file support for `rubricPrompt` in `llm-rubric` assertion (#2972)
- feat(redteam): Added pandamonium strategy (#2920)
- feat(redteam): Added retry strategy for regression testing (#2924)
- feat(redteam): Added support for base64-encoded key strings in webui in addition to file paths and file upload (#2983)

### Changed

- chore(redteam): Improved RBAC grader (#2976)
- chore(redteam): Improved BOLA grader (#2982)
- chore(site): Added HTTP endpoint config generator link (#2957)
- chore(webui): Synced test target configuration key file UI with cloud (#2959)
- chore(docs): Changed Docusaurus default port (#2964)
- chore(redteam): Added foundation model plugin collection (#2967)
- chore(redteam): Cleaned up key validation code (#2992)
- chore(redteam): Sorted constants (#2988)
- chore(redteam): Sorted strategy list (#2989)
- chore(redteam): UI - Added new strategy presents and client-side session IDs (#2968)
- chore(share): Added confirmation step before generating public share link (#2921)
- chore(providers): Restructured OpenAI provider into modular files (#2953)
- chore: Fixed build due to duplicate import and cyclic dependency (#2969)
- chore(docusaurus): Added ability to override port via environment variable (#2986)
- test: Added unit test for src/assertions/utils.ts (#2974)
- test: Added unit test for src/redteam/plugins/rbac.ts (#2977)

### Fixed

- fix(redteam): Improved Crescendo strategy on refusals (#2979)
- fix(redteam): Added support for target delay in redteam setup UI (#2991)
- fix(redteam): Stringified guardrail headers (#2981)
- fix(redteam): Fixed harmbench plugin dataset pull location (#2963)

### Dependencies

- chore(deps): Bumped @aws-sdk/client-bedrock-runtime from 3.738.0 to 3.741.0 (#2973)
- chore(deps): Bumped version to 0.104.0 (#2994)
- chore(deps): Bumped vitest from 1.6.0 to 1.6.1 in /examples/jest-integration (#2978)

### Documentation

- docs(blog): DeepSeek tweaks (#2970)
- docs(blog): DeepSeek redteam (#2966)
- docs(cloud): Added service accounts (#2984)
- docs(guide): Added guide for doing evals with harmbench (#2943)
- docs(press): Added dedicated press page (#2990)
- docs(python): Updated Python provider docs to add guardrails usage example (#2962)

## [0.103.19] - 2025-02-02

### Tests

- test: add unit test for src/redteam/strategies/hex.ts (#2951)

### Added

- feat(redteam): Add a plugin to run redteams against the HarmBench dataset (#2896)
- feat(redteam): add hex strategy (#2950)

### Changed

- chore(providers): add o3 mini as an option to OpenAI provider (#2940)
- chore(providers): migrate Groq to use OpenAI provider - add groq reasoning example (#2952)
- chore(providers): update openai api version to support o3 models (#2942)
- chore(redteam): reduce false positives in politics plugin (#2935)
- chore(docs): re-add plugin documentation to the example (#2939)
- chore(examples): Example of a very simple barebones eval with Harmbench (#2873)
- chore: Reduced watched files for nodemon (#2949)
- chore(redteam): use shared penalized phrase function in `iterativeTree (#2946)
- chore: bump version 0.103.19 (#2954)

### Dependencies

- chore(deps): bump various dependencies (#2941)

## [0.103.18] - 2025-01-31

### Tests

- test: add unit test for src/redteam/constants.ts (#2928)
- test: add unit test for src/redteam/strategies/retry.ts (#2927)

### Added

- feat(providers): add Alibaba Model Studio provider (#2908)

### Changed

- fix: added tsx back to dependencies (#2923)
- fix: full rubricPrompt support for json/yaml filetypes (#2931)
- chore(grader): improve false positive detection for religion grader (#2909)
- chore(redteam): upgrade replicate moderation api to Llama Guard 3 (#2904)
- chore(webui): add preset collections for redteam plugins (#2853)
- chore: Move callEval outside of the function so we can re-use it (#2897)
- chore: Save test case from EvalResult (#2902)
- chore: bump @aws-sdk/client-bedrock-runtime from 3.734.0 to 3.738.0 (#2906)
- chore: bump openai from 4.80.1 to 4.81.0 (#2905)
- chore: bump version 0.103.18 (#2932)
- chore: improvements to refusal detection (#2903)
- test: configure default globalConfig mock and logger mock (#2915)

### Fixed

- fix(generation): handle cases where vars is not an array (#2916)
- fix(providers): handle function expressions in transform response (#2917)
- fix(webui): improve dark mode syntax highlighting in HTTP request editor (#2911)
- fix(webui): improve spacing between Back and Next buttons (#2912)
- fix(webui): update Next button styling to support dark mode (#2898)
- fix: broken docs build (#2937)

### Documentation

- docs(examples): update and clean up DeepSeek R1 example README (#2918)

## [0.103.17] - 2025-01-30

### Added

- feat(launcher): Add launcher page and Cloudflare deploy action (#2599)
- feat(providers): Add JFrog ML provider (#2872)

### Changed

- chore(build): Move dependencies to devDependencies (#2876)
- chore(redteam): Update grader SpecializedAdviceGrader (#2895)
- chore(redteam): Update graders: imitation, overreliance (#2882)
- chore(redteam): Update graders: politics and RBAC (#2878)
- chore(redteam): Update SQL injection and shell injection graders (#2870)
- chore(redteam): Remove RedTeamProvider response (#2899)
- chore(build): Bump version to 0.103.17 (#2900)
- docs: Fix broken transformVars example (#2887)
- test: Add unit test for src/providers/bedrockUtil.ts (#2879)
- test: Add unit test for src/redteam/plugins/shellInjection.ts (#2871)

### Fixed

- fix(assertions): Add valueFromScript support to contains, equals, and startsWith assertions (#2890)
- fix(golang-provider): Support internal package imports by preserving module structure (#2888)

### Dependencies

- chore(deps): Move tsx to dev dependencies (#2884)
- chore(deps): Update Drizzle dependencies (#2877)

### Documentation

- docs(providers): Fix syntax and formatting in examples (#2875)

## [0.103.16] - 2025-01-28

### Added

- feat(eval): Support reasoning effort and usage tokens (#2817)
- feat(providers): Add support for anthropic citations (#2854)
- feat(redteam): Add RAG Full Document Exfiltration plugin (#2820)
- feat(tests): Add support for loading tests from JSONL files (#2842)

### Changed

- chore(eval): Support reasoning field (#2867)
- chore(providers): Add common provider types for redteam providers (#2856)
- chore(providers): Update google provider with better support for latest gemini models (#2838)
- chore(redteam): Add redteam run analytics (#2852)
- chore(package): Bump version 0.103.16 (#2869)
- chore(package): Ensure correct branch name when incrementing package version (#2851)
- chore(package): Exclude test files from npm package (#2862)
- chore(package): Simplify files field in package.json (#2868)
- chore(dev): Upgrade development versions of Node.js to v22 and Python to 3.13 (#2340)

### Fixed

- fix(openrouter): Pass through `passthrough` (#2863)
- fix(redteam): Run strategies on intents (#2866)
- fix(sharing): Combine sharing configuration from multiple promptfooconfigs (#2855)

### Dependencies

- chore(deps): Remove unused dependencies (#2861)
- chore(deps): Update patch and minor dependency versions (#2860)

### Documentation

- docs(deepseek): Deepseek censorship article (#2864)
- docs(simulated-user): Improve simulated user example (#2865)

### Tests

- test(redteam): Add unit test for src/redteam/plugins/beavertails.ts (#2844)
- test(redteam): Add unit test for src/redteam/plugins/contracts.ts (#2845)
- test: add unit test for src/providers.ts (#2874)
- test: add unit test for src/redteam/providers/iterative.ts (#2858)
- test: add unit test for src/types/index.ts (#2857)

## [0.103.15] - 2025-01-28

### Changed

- chore(providers): Add Hyperbolic alias (#2826)
- chore(providers): Add Perplexity alias (#2836)
- chore(providers): Add Cloudera alias (#2823)
- chore(providers): Make Adaline a peer dependency (#2833)
- chore(providers): Support chatgpt-4o-latest alias in OpenAI provider (#2841)
- chore(providers): Handle empty content due to Azure content filter (#2822)
- chore(assertions): Add not-is-refusal assertion (#2840)
- chore(redteam): Add stack trace to generate/run errors (#2831)
- chore(redteam): Reduce science fiction jailbreaks (#2830)
- chore(redteam): Switch from stateless to stateful (#2839)
- docs: Update contributing guide and fix docs build break (#2849)
- docs: Add terms of service (#2821)
- docs: Clean up LocalAI title (#2824)
- docs: Minor updates to provider documentation sidebar order (#2827)
- docs: Update contributing guide with helpful links and update new release documentation (#2843)
- docs: Update documentation with new models and features (#2837)
- test: Add unit test for src/providers/portkey.ts (#2825)
- test: Add unit test for src/redteam/plugins/asciiSmuggling.ts (#2846)

### Dependencies

- chore(deps): Bump OpenAI from 4.80.0 to 4.80.1 (#2835)
- chore(deps): Bump version to 0.103.15 (#2850)

## [0.103.14] - 2025-01-24

### Added

- feat(redteam): add InsultsGrader for insult detection (#2814)

### Changed

- feat: ability to export to burp (#2807)
- feat: pull and set sessionIds in the request and response body (#2784)
- fix: use controlled accordion for signature auth (#2789)
- chore: bump @anthropic-ai/sdk from 0.33.1 to 0.35.0 (#2790)
- chore: bump openai from 4.79.1 to 4.79.4 (#2791)
- chore: improve specialized advice grader (#2793)
- chore: unsafe practices grader (#2796)
- chore: more harmful graders (#2797)
- chore: sort by priority strategies in report view (#2809)
- chore: add graders for drugs, illegal activities, cybercrime, radicalization (#2810)
- chore: burp docs, improvements, and ui (#2818)
- chore: bump @aws-sdk/client-bedrock-runtime from 3.731.1 to 3.734.0 (#2815)
- chore: add keyfile upload (#2787)
- test: add unit test for src/assertions/contextRelevance.ts (#2804)
- test: add unit test for src/assertions/geval.ts (#2803)
- test: add unit test for src/fetch.ts (#2781)
- test: add unit test for src/assertions/contextFaithfulness.ts (#2798)
- test: add unit test for src/assertions/answerRelevance.ts (#2799)
- test: add unit test for src/assertions/contextRecall.ts (#2800)
- test: add unit test for src/assertions/modelGradedClosedQa.ts (#2801)
- refactor(fetch): remove unnecessary debug log (#2806)

### Fixed

- fix(azure): handle 400 response for content filter errors (#2812)
- fix(ui): ensure that a default value of the signature data field is populated into the redteam config (#2788)
- fix(docs): random grammar fix for model-graded metrics (#2794)

### Dependencies

- chore(deps): update LLM provider dependencies (#2795)

### Documentation

- docs(config): add status page link to footer (#2811)

### Tests

- test(openai): move OpenAI provider tests to dedicated file (#2802)
- test: add unit test for src/providers/adaline.gateway.ts (#2834)

## [0.103.13] - 2025-01-21

### Tests

- test: add unit test for src/types/providers.ts (#2766)
- test: add unit test for src/redteam/plugins/competitors.ts (#2764)

### Added

- feat(redteam): Add guardrail option to redteam ui & update transform response (#2688)
- feat: Share chunked results (#2632)

### Changed

- feat: http provider auth signature support (#2755)
- chore: improve http signature setup (#2779)
- chore(fetch): sanitize sensitive data in debug logs (#2778)
- chore(redteam): enhance logging and test count formatting (#2775)

### Fixed

- fix(fetch): correct TLS options for proxy settings (#2783)

### Dependencies

- chore(deps): bump vite from 5.4.11 to 5.4.12 in the npm_and_yarn group (#2777)
- chore(deps): bump vite from 5.4.9 to 5.4.14 in /examples/jest-integration in the npm_and_yarn group across 1 directory (#2776)

## [0.103.12] - 2025-01-21

### Changed

- chore(providers): Add DeepSeek provider alias (#2768)
- chore(types): Remove unused 'getSessionId' field from ApiProvider (#2765)
- chore(redteam): Add copyright violations grader (#2770)
- chore(redteam): Show plugin in strategy stats prompt/response examples (#2758)
- chore(redteam): Improve competitors grader (#2761)
- chore(lint): Resolve trailing whitespace issues in YAML file (#2767)
- test: Add unit test for src/providers/bam.ts (#2748)
- test: Add unit test for src/redteam/graders.ts (#2762)
- test: Add unit test for src/redteam/plugins/harmful/graders.ts (#2763)
- test: Add unit test for src/redteam/plugins/harmful/graders.ts (#2771)
- test: Add unit test for src/redteam/providers/crescendo/index.ts (#2749)
- test: Add mocks to reduce CI flakes and logs (#2774)

### Fixed

- fix(providers): Add support for tool_resources in OpenAI assistants (#2772)
- fix(providers): Do not set top_p, presence_penalty, or frequency_penalty by default in OpenAI providers (#2753)
- fix(providers): Handle serialization bug in defaultTest for provider overrides with self references (Groq) (#2760)
- fix(webui): Add error boundary to React Markdown component (#2756)
- fix(redteam): Add missing strategy tags (#2769)
- fix(redteam): Empty response is not a failure for red team (#2754)
- fix(redteam): Self-harm, graphic, sexual content, competitors false positives (#2759)

### Dependencies

- chore(deps): Bump @aws-sdk/client-bedrock-runtime from 3.730.0 to 3.731.1 (#2750)
- chore(deps): Bump openai from 4.78.1 to 4.79.1 (#2751)

## [0.103.11] - 2025-01-20

### Changed

- chore: update vars type definition in Test Case to support nested objects (#2738)
- chore(providers): add config.o1 flag for Azure o1 model support (#2710)
- chore(assertions): handle OpenAI tool call with content (#2741)
- chore(fetch): use undici to set global proxy dispatcher (#2737)
- chore(providers): update Groq documentation with latest models (#2733)
- chore(logger): expose additional logger methods (#2731)
- refactor: remove dynamic import for OpenAiChatCompletionProvider (#2739)
- refactor: remove async imports for third-party integrations (#2746)
- refactor: remove dynamic import for fetchWithProxy (#2742)
- build: create `dist/` using TypeScript's `"module": "Node16"` setting (#2686)
- revert: "build: create `dist/` using TypeScript's `"module": "Node16"` setting (#2686)" (#2747)
- docs: LangChain example (#2735)
- docs: resolve duplicate route warning on docs/providers (#2676)
- docs: update app details (#2734)
- test: add unit test for src/logger.ts (#2732)
- test: Add unit test for src/providers/openai.ts (#2700)
- test: Add unit test for src/providers/websocket.ts (#2658)
- test: Add unit test for src/redteam/strategies/crescendo.ts (#2679)
- test: Add unit test for src/redteam/strategies/gcg.ts (#2680)
- test: Add unit test for src/redteam/strategies/index.ts (#2682)
- test: Add unit test for src/util/exportToFile/index.ts (#2666)

### Fixed

- fix(webui): ensure nested variables are rendered correctly (#2736)
- fix(assertions): support JavaScript files in CSV assertions file:// protocol (#2723)
- fix(redteam): don't blow up when translation fails (#2740)

### Dependencies

- chore(deps): bump @aws-sdk/client-bedrock-runtime from 3.726.1 to 3.730.0 (#2727)
- chore(deps): bump @azure/identity from 4.5.0 to 4.6.0 (#2728)
- chore(deps): update Docusaurus version (#2730)

### Documentation

- docs(faq): enhance documentation on proxies and SSL certificates (#2725)

## [0.103.10] - 2025-01-16

### Tests

- test: Add unit test for src/redteam/sharedFrontend.ts (#2690)

### Added

- feat(moderation): Add guardrail checks and logging for moderation (#2624)
- feat(redteam): Add support for built-in guardrails (#2654)

### Changed

- fix: Don't throw in HTTP provider on non-2xx (#2689)
- fix: Eval description in `promptfoo list evals` (#2668)
- fix: Handle HTTP errors better (#2687)
- fix: Make back/next icons consistent (#2707)
- fix: Resolve defaultTest and test providers when called via Node (#2664)
- fix: WebUI should automatically refresh with new evals (#2672)
- chore: Add email to remote inference requests (#2647)
- chore: Add envar for max harmful tests per request (#2714)
- chore: Bump @aws-sdk/client-bedrock-runtime from 3.726.0 to 3.726.1 (#2641)
- chore: Bump groq-sdk from 0.11.0 to 0.12.0 (#2642)
- chore: Bump openai from 4.78.0 to 4.78.1 (#2643)
- chore: Check email status (#2651)
- chore: Organize advanced configurations UI (#2713)
- chore: Standardize ellipsize function across codebase (#2698)
- chore: Update unaligned timeout (#2696)
- chore(assertion): Update doc (#2705)
- chore(ci): Add shell format check to CI workflow (#2669)
- chore(cli): Update show command to default to most recent eval (#2718)
- chore(config): Clean up and comment unused configurations (#2646)
- chore(providers): Add error handling for request transforms in HTTP provider (#2697)
- chore(providers): Add validateStatus option to HTTP provider (#2691)
- chore(providers): Change default validateStatus to accept all HTTP status codes (#2712)
- chore(redteam): Add more abort checkpoints for redteam runs (#2717)
- chore(redteam): Enhance debug logging in iterative provider (#2695)
- chore(redteam): Improve HTTP transform configuration placeholders (#2702)
- chore(webui): Add configurable validateStatus to redteam HTTP target setup (#2706)
- docs: Add redirect for troubleshooting link (#2653)
- docs: Updated plugin table and harmful page (#2560)
- test: Add unit test for src/assertions/guardrail.ts (#2656)
- test: Add unit test for src/providers/promptfoo.ts (#2662)
- test: Add unit test for src/providers/simulatedUser.ts (#2670)
- test: Add unit test for src/providers/webhook.ts (#2661)
- test: Add unit test for src/redteam/plugins/indirectPromptInjection.ts (#2663)
- test: Add unit test for src/redteam/strategies/bestOfN.ts (#2677)
- test: Add unit test for src/redteam/strategies/likert.ts (#2681)
- test: Add unit test for src/utils/text.ts (#2701)
- test: Fix flaky test (#2715)
- test: Make share test more robust (#2716)
- test: Support randomizing test execution order (#2556)
- chore(providers): automate watsonx provider to fetch model costs dynamically (#2703)
- Revert "test: Add unit test for src/redteam/sharedFrontend.ts" (#2721)

### Fixed

- fix(ci): Resolve redteam integration test failure by setting author (#2667)
- fix(logging): Enforce single-argument type for logger methods (#2719)
- fix(providers): Lazy load @azure/identity (#2708)
- fix(redteam): Adjust divergent repetition plugin prompt formatting (#2639)
- fix(ui): Don't select a stateful/stateless setting if discrepancy exists between configured providers (#2650)
- fix(ui): Fix stateful/stateless setting for providers (#2649)
- fix(webui): Ensure user's selection of system statefulness is correctly persisted in config and UI (#2645)

### Documentation

- docs(links): Update Discord links to new invite (#2675)
- docs(strategy-table): Enhance grouping and ordering logic (#2640)

## [0.103.9] - 2025-01-13

### Tests

- test: Add unit test for src/providers.ts (#2671)
- test: Add unit test for src/globalConfig/accounts.ts (#2652)

### Added

- feat(tests): Import tests from JS/TS (#2635)
- feat(redteam): Add GCG strategy (#2637)
- feat(redteam): Add Likert-based jailbreak strategy (#2614)

### Changed

- chore(redteam): Catch errors during iterative attacks and continue (#2631)
- chore(redteam): GCG number config (#2638)
- chore(redteam): Wrap iterative providers in try/catch (#2630)
- chore(webui): Don't actually truncate vars because they are scrollable (#2636)

### Fixed

- fix(webui): Revert 49bdcba - restore TruncatedText for var display (#2634)

## [0.103.8] - 2025-01-11

### Changed

- fix: Running redteam from cloud (#2627)
- fix: redteam strategies (#2629)
- chore: show # plugins and strats selected (#2628)o/pull/2626

## [0.103.7] - 2025-01-10

### Changed

- chore(redteam): record iterative history in metadata (#2625)
- chore(redteam): integrate grader into goat for ASR improvement (#2612)
- chore(cli): make db migrations quieter (#2621)
- chore(providers): update Azure API version for Azure provider (#2611)
- chore: Revert "chore(redteam): expose redteam run command and auto-share remote results" (#2613)
- docs: owasp illustrations (#2615)
- docs: plugin and strategy graphics (#2610)
- chore(site): add bio and photo of new team member (#2626)

### Fixed

- fix(webui): add default background for image lightbox (#2616)
- fix(openrouter): pass through openrouter-specific options (#2620)

### Dependencies

- chore(deps): bump @aws-sdk/client-bedrock-runtime from 3.723.0 to 3.726.0 (#2618)
- chore(deps): bump groq-sdk from 0.10.0 to 0.11.0 (#2619)
- chore(deps): bump openai from 4.77.4 to 4.78.0 (#2617)

### Documentation

- docs(site): add vedant to the about page (#2622)
- docs(site): update grid breakpoints for better spacing of team members on about page (#2623)

## [0.103.6] - 2025-01-09

### Changed

- chore(examples): add image saving hook for DALL-E outputs in redteam-dalle (#2607)
- chore(redteam): expose redteam run command and auto-share remote results (#2609)
- chore(redteam): store attack prompt instead of rendered prompt in metadata (#2602)
- chore(workflows): add actionlint GitHub Action for workflow validation (#2604)
- chore(ci): updated yanked dependency and ruff format (#2608)

### Fixed

- fix(docker): correct string concatenation for BUILD_DATE in GitHub Actions (#2603)
- fix(providers): convert anthropic bedrock lone system messages to user messages for compatibility with model graded metrics (#2606)

### Documentation

- docs(caching): expand documentation on caching mechanisms (#2605)

## [0.103.5] - 2025-01-09

### Added

- feat(fetch): Add support for custom SSL certificates (#2591)

### Changed

- chore(assertions): Improve Python assertion configuration passing (#2583)
- chore(debug): Enhance logging for null/undefined template variables (#2588)
- chore(providers): Allow ability to set custom default embedding provider (#2587)
- chore(providers): Improve error handling in HTTP provider (#2593)
- chore(redteam): Add grader to crescendo to increase ASR (#2594)
- chore(webui): Add plugin category on the recently used cards (#2600)
- chore(webui): Highlight selected strats just like plugins (#2601)
- chore(webui): Replace initial prompt with last redteam prompt when it exists (#2598)
- chore(webui): Response parser -> response transform (#2584)

### Fixed

- fix(cli): filterMode `failures` should omit `errors` (#2590)
- fix(providers): Handle bad HTTP status code (#2589)
- fix(redteam): ascii-smuggling is a plugin, not a strategy (#2585)
- fix(redteam): Use OS-agnostic temp file (#2586)

### Dependencies

- chore(deps): Update dependencies to latest versions (#2597)

### Documentation

- docs(license): Update year and clarify licensing terms (#2596)
- docs(providers): Update overview table with new entries (#2592)

## [0.103.4] - 2025-01-08

### Added

- feat(cli): add --filter-errors-only parameter to `eval` (#2539)
- feat(providers): f5 provider placeholder (#2563)
- feat(assertions): add support for specifying function names in external assertions (#2548)

### Changed

- chore(providers): add support for the WATSONX_AI_AUTH_TYPE env (#2547)
- chore(providers): add debug logs to llama provider (#2569)
- chore(redteam): add debug to cyberseceval (#2549)
- chore(redteam): add english language cyberseceval (#2561)
- chore(redteam): adjust parameters for iterativeTree strategy (#2535)
- chore(redteam): improve dialog content for load example configuration (#2574)
- chore(redteam): improve grader in jailbreak:tree strategy (#2565)
- chore(redteam): improve iterative provider with test case grader (#2552)
- chore(redteam): improve tree node selection. Add metadata (#2538)
- chore(redteam): reduce iterative image provider refusals (#2578)
- chore(tests): improve misc test setup and teardown (#2579)
- chore(webui): enhance metadata expand/collapse handling (#2550)
- chore(webui): Add type for provider test response (#2567)
- chore(assertions): minor change to python assert example and revert provider to gpt4 mini (#2564)
- chore(webui): ensure provider overrides are displayed correctly (#2546)
- docs: improve dark mode styles on security page (#2562)
- docs: jailbreak blog post (#2575)
- docs: missing plugins (#2558)
- docs: updates to llm vulnerability types page (#2527)
- docs: updating typo for g-eval pages (#2568)
- docs: only show frameworks in compliance section (#2559)
- chore(docs): improve dark mode on redteam configuration (#2553)
- chore(docs): sort plugins by pluginId (#2536)

### Fixed

- fix(assertions): ensure that Python assertions can reference the config as per the example given (#2551)

### Dependencies

- chore(deps): update dependencies to latest minor and patch versions (#2533)
- chore(deps): bump @aws-sdk/client-bedrock-runtime from 3.716.0 to 3.721.0 (#2532)
- chore(deps): bump @aws-sdk/client-bedrock-runtime from 3.721.0 to 3.723.0 (#2554)
- chore(deps): bump openai from 4.77.0 to 4.77.3 (#2544)
- chore(deps): update lock file to resolve dependency issues (#2545)
- chore(deps): update lock file to resolve yanked dependency (#2581)

### Documentation

- docs(blog): improve the usage instructions for jailbreak dalle post (#2576)
- docs(llm-vulnerability-scanner): improve dark mode styles (#2577)
- docs(styles): improve dark mode styles for index page (#2580)
- docs(troubleshooting): adjust sidebar order and update example version (#2557)

## [0.103.3] - 2025-01-03

### Added

- feat(redteam): add system prompt override plugin (#2524)

### Changed

- feat: cyberseceval plugin (#2523)
- chore(vertex): ability to override api version (#2529)
- chore: add more debug info to API health check (#2531)
- chore: switch cloud `run` to use --config param (#2520)
- docs: update owasp top 10 page (#2515)
- docs: misc improvements (#2525)

### Fixed

- fix(gemini): support gemini thinking model (#2526)
- fix(docs): correct broken link in blog post (#2522)
- fix(docs): conditionally enable gtag only in production (#2530)

### Documentation

- docs(blog): unbounded consumption (#2521)
- docs(redteam): update configuration.md (#2543)

## [0.103.2] - 2024-12-31

### Changed

- feat: run redteam from cloud config (#2503)
- feat: divergent repetition plugin (#2517)
- docs: guardrails ui (#2518)
- feat: granular envars for memory control (#2509)
- fix: use `default` when importing cjs module (#2506)
- docs: readme overhaul (#2502)
- chore(redteam): make numIterations configurable for iterative strategy (#2511)
- chore(webui): enhance styling and responsiveness for StrategyStats component (#2485)
- chore(providers): make number of retry attempts configurable for HTTP provider (#2512)
- chore(providers): add configurable retry attempts for AWS Bedrock. Improve error handling (#2514)
- chore(redteam): handle empty and refusal responses (#2516)
- docs: divergent repetition to plugins table (#2519)

### Fixed

- fix(moderation): handle empty output to avoid false positives (#2508)
- fix(fetch): correct retries logic to ensure at least one attempt (#2513)

## [0.103.1] - 2024-12-24

### Changed

- fix: send config purpose when running in web ui (#2504)
- fix: include `sharing` in generated redteam config (#2505)
- docs: g-eval docs (#2501)

## [0.103.0] - 2024-12-23

### Added

- feat(eval): Add sheet identifier to Google Sheets URL for saving eval results (#2348)
- feat(eval): Add support for Hugging Face datasets (#2497)
- feat(redteam): Ability to set the number of test cases per plugin (#2480)
- feat(redteam): Beavertails plugin (#2500)
- feat(redteam): Best-of-n jailbreak (#2495)
- feat(redteam): Dedicated custom input section (#2493)
- feat(redteam): Harmful:cybercrime:malicious-code (#2481)
- feat(redteam): Recently used plugins (#2488)
- feat(redteam): Support `intent` sequences (#2487)

### Changed

- chore(redteam): Add "View Probes" button (#2492)
- chore(redteam): Enhance metadata tracking for iterative provider (#2482)
- chore(redteam): Improve scoring in iterative providers (#2486)
- chore(redteam): Record stateless telemetry (#2477)
- chore(examples): Revert redteam-ollama example to previous version (#2499)
- docs: Cyberseceval (#2494)
- docs: Plugins overview (#2448)
- docs: Strategy overview (#2449)

### Fixed

- fix(redteam): Ability to set custom target (#2483)
- fix(redteam): Apply delay to redteam providers (#2498)
- fix(redteam): Scroll to top when changing tabs (#2484)
- fix(redteam): State management for raw HTTP requests (#2491)

### Dependencies

- chore(deps): Bump @aws-sdk/client-bedrock-runtime from 3.714.0 to 3.716.0 (#2479)

### Documentation

- docs(providers): Add new providers to documentation (#2496)

## [0.102.4] - 2024-12-20

### Changed

- feat: add G-Eval assertion (#2436)
- feat: ability to set delay from webui (#2474)
- fix: resolve circular reference issue in groq provider (#2475)
- chore: placeholder for ied (#2478)

### Fixed

- fix(provider): ensure system prompt is formatted correctly for amazon nova models (#2476)

### Documentation

- docs(red-team): update default strategy documentation (#2473)

## [0.102.3] - 2024-12-19

### Changed

- feat: pliny plugin (#2469)
- feat: meth plugin (#2470)

### Fixed

- fix(redteam): resolve prompt rendering issue in goat provider (#2472)

### Dependencies

- chore(deps): update dependencies to latest versions (#2442)

## [0.102.2] - 2024-12-19

### Added

- feat(eval): Add metadata filtering to `promptfoo eval` (#2460)
- feat(redteam): Implement `basic` strategy to skip strategy-less tests (#2461)
- feat(redteam): Show messages for multi-turn providers (#2454)
- feat(webui): Add search bar for reports (#2458)

### Changed

- chore(providers): Add new OpenAI O1 model versions (#2450)
- chore(ci): Handle fork PRs without secrets correctly (#2443)
- chore(ci): Update Node.js 22.x matrix configuration (#2444)
- chore(ci): Move workflow assets to .github/assets (#2445)
- chore(redteam): Update target handling for model-based strategies (#2466)
- docs: Update RAG red team details (#2459)

### Fixed

- fix(providers): Fix O1 model detection (#2455)
- fix(redteam): Handle invalid message from GOAT (#2462)
- fix(redteam): Handle null target model responses in GOAT and improve safeJsonStringify (#2465)
- fix(redteam): Improve logging and message handling in Crescendo and GOAT providers (#2467)
- fix(redteam): Properly write target response to iterative (#2447)
- fix(redteam): Skip iterative turn on refusal (#2464)

### Dependencies

- chore(deps): Bump @anthropic-ai/sdk from 0.32.1 to 0.33.1 (#2451)
- chore(deps): Bump @aws-sdk/client-bedrock-runtime from 3.712.0 to 3.714.0 (#2446)
- chore(deps): Bump openai from 4.76.3 to 4.77.0 (#2452)

## [0.102.1] - 2024-12-17

### Added

- feat(redteam): ability to upload intents from csv (#2424)
- feat(redteam): switch to rag example (#2432)

### Changed

- chore(cli): address punycode deprecation warning for Node.js 22 (#2440)
- chore(redteam): format extraction prompts as chat messages (#2429)
- chore(redteam): integration tests (#2413)
- chore(redteam): move plugin collections out of plugin type (#2435)
- chore(redteam): raise timeout on unaligned provider to 60s (#2434)
- chore(redteam): update owasp mappings (#2316)
- chore(redteam): update plugin and strategy display names and descriptions (#2387)
- chore(redteam): minor styling improvements to TestTargetConfiguration (#2430)
- chore(redteam): remove horizontal scroll from redteam setup tabs (#2420)

### Fixed

- fix(redteam): add support for entity merging in config (#2433)
- fix(redteam): combine strategy configs for chained strategies (#2415)
- fix(redteam): don't fall back if entity and purpose extraction fails (#2428)
- fix(redteam): integration test (#2431)
- fix(redteam): make cross-session-leak not default (#2427)
- fix(redteam): remove duplicate `intent` plugin (#2426)
- fix(redteam): dark mode in test targets ui (#2425)
- fix(redteam): resolve invalid DOM nesting of ul elements in Strategies component (#2421)
- fix(evaluator): handle circular references during error logging (#2441)

### Dependencies

- chore(deps): bump @aws-sdk/client-bedrock-runtime from 3.709.0 to 3.712.0 (#2418)
- chore(deps): bump groq-sdk from 0.9.0 to 0.9.1 (#2416)
- chore(deps): bump openai from 4.76.2 to 4.76.3 (#2417)

## [0.102.0] - 2024-12-16

### Added

- feat(redteam): add api healthcheck to redteam generate (#2398)

### Changed

- feat: add raw HTTP request support to Targets UI (#2407)
- feat: add HTTP provider configuration generator (#2409)
- feat: generate http config button (#2411)
- feat: run redteam in web ui (#2025)
- fix: exit codes and tests (#2414)
- docs: add docs for model-graded metrics (#2406)

## [0.101.2] - 2024-12-14

### Added

- feat(webui): implement cloud API health check functionality (#2397)
- feat(webui): redteam attack flow chart (#2389)
- feat(webui): strategy stats drawer (#2388)
- feat(webui): Filter Results view by errors (#2394)

### Changed

- revert: refactor(evaluator): enhance variable resolution and prompt rendering (#2386)
- chore(docker): add version info to docker build (#2401)
- chore(docs): Update README.md (#2391)

### Fixed

- fix(redteam): improve error message for plugin validation (#2395)
- fix(redteam): improve redteam strategy validation with detailed error messages (#2396)
- fix(webui): hide "show failures" checkbox on 1-column evals (#2393)

### Dependencies

- chore(deps): bump openai from 4.76.1 to 4.76.2 (#2390)

## [0.101.1] - 2024-12-13

### Added

- feat(eval): Separate errors from assert failures (#2214)
- feat(eval): Support more than one multi-turn conversation in the same eval with conversationId metadata field (#2360)
- feat: chunk results during share to handle large evals (#2381)

### Changed

- fix: use safeJsonStringify (#2385)
- chore(evaluator): Enhance variable resolution and prompt rendering (#2380)
- chore(ci): Remove outdated package-lock.json after enabling workspaces in package.json (#2377)
- chore(examples): Add Ollama red team example from blog post (#2374)
- Revert "feat: chunk results during share to handle large evals" (#2399)

### Fixed

- fix(cli): Fix punycode deprecation warning (#2384)
- fix(cli): Re-enable validation warning for invalid dereferenced configs (#2373)
- fix(prompts): Restore behavior that delays YAML parsing until after variable substitution (#2383)
- fix(redteam): Support file:// protocol for custom plugins (#2376)
- fix(webui): Use injectVar in redteam report view (#2366)

### Documentation

- docs(configuration): Add documentation for shared variables in tests (#2379)

## [0.101.0] - 2024-12-12

### Added

- feat(eval): Separate errors from assert failures (#2214)
- feat(eval): Support more than one multi-turn conversation in the same eval with conversationId metadata field (#2360)

### Changed

- chore(evaluator): Enhance variable resolution and prompt rendering (#2380)
- chore(ci): Remove outdated package-lock.json after enabling workspaces in package.json (#2377)
- chore(examples): Add Ollama red team example from blog post (#2374)

### Fixed

- fix(cli): Fix punycode deprecation warning (#2384)
- fix(cli): Re-enable validation warning for invalid dereferenced configs (#2373)
- fix(prompts): Restore behavior that delays YAML parsing until after variable substitution (#2383)
- fix(redteam): Support file:// protocol for custom plugins (#2376)
- fix(webui): Use injectVar in redteam report view (#2366)

### Documentation

- docs(configuration): Add documentation for shared variables in tests (#2379)

## [0.100.6] - 2024-12-11

### Changed

- chore: clean up invariant references (#2367)
- chore: invariant (#2363)
- chore(examples): add YAML schema and descriptions to config files (#2358)
- chore(providers): add debugs and make provider invariants more detailed (#2365)
- chore(redteam): add better error logging for multilingual (#2347)
- chore(redteam): add getRemoteGenerationUrl mocks to redteam tests (#2349)
- chore(redteam): Better error messaging for composite jailbreaks (#2372)
- chore(redteam): fix composite jailbreak docs (#2370)
- chore(redteam): respect --delay with redteam providers (#2369)
- chore(webui): add "save YAML" option to Save Config dialog (#2356)
- chore(webui): enhance redteam preset cards layout and styling (#2353)

### Fixed

- fix(providers): add regional model support to Bedrock (#2354)
- fix(webui): redteam setup UI should support request body objects (#2355)
- fix(providers): use Replicate moderation provider when OpenAI key not present (#2346)

### Dependencies

- chore(deps): bump @aws-sdk/client-bedrock-runtime from 3.706.0 to 3.709.0 (#2362)
- chore(deps): bump openai from 4.76.0 to 4.76.1 (#2361)
- chore(deps): update dependencies (#2350)

### Documentation

- docs(blog): new post on the EU AI Act (#2357)
- docs(redteam): Update documentation to suggest a detailed purpose (#2345)
- docs(troubleshooting): replace auto-generated index with custom overview (#2352)

## [0.100.5] - 2024-12-09

### Changed

- feat: Show current redteam and save state by @sklein12 in [#2336](https://github.com/promptfoo/promptfoo/pull/2336)
- fix: Our task API responds with a JSON object by @sklein12 in [#2337](https://github.com/promptfoo/promptfoo/pull/2337)
- fix: Attempt to fix metrics after share to self-hosted by @GICodeWarrior in [#2338](https://github.com/promptfoo/promptfoo/pull/2338)
- fix: Merge `defaultTest.vars` before applying `transformVars` by @mldangelo in [#2339](https://github.com/promptfoo/promptfoo/pull/2339)
- fix: Catch errors on purpose extraction and continue by @sklein12 in [#2344](https://github.com/promptfoo/promptfoo/pull/2344)
- chore: Allow overriding default and redteam providers globally by @sklein12 in [#2333](https://github.com/promptfoo/promptfoo/pull/2333)
- chore(providers): Align `transformRequest` with `transformResponse` behavior by @mldangelo in [#2334](https://github.com/promptfoo/promptfoo/pull/2334)
- chore: Update Node.js to v20.18.1 by @mldangelo in [#2342](https://github.com/promptfoo/promptfoo/pull/2342)
- chore: Add support for multiple Google Sheets in `promptfooconfig` by @mldangelo in [#2343](https://github.com/promptfoo/promptfoo/pull/2343)

## [0.100.4] - 2024-12-08

### Changed

- feat: "try example" in target configuration (#2335)
- chore(webui): add a reset config button (#2328)
- chore(redteam): add comments and schema to generated yaml (#2329)
- chore(webui): add select all/none for all plugins (#2326)
- chore: automate CITATION.cff version bump. Sort npm scripts (#2320)
- docs: Fix docs to reflect non-root docker user (#2324)

### Fixed

- fix(cli): recommend npx if necessary (#2325)
- fix(providers): use prompt config for structured outputs in azure (#2331)
- fix(redteam): Use cloud api for remote harmful generation (#2323)
- fix(webui): redteam bug where purpose was using old state (#2330)
- fix(webui): redteam config persist between refreshes (#2327)

### Dependencies

- chore(deps): bump openai from 4.75.0 to 4.76.0 (#2321)

## [0.100.3] - 2024-12-06

### Changed

- chore(providers): improve JSON schema support for openai azure (#2318)

### Dependencies

- chore(deps): bump the npm_and_yarn group with 2 updates (#2317)

### Documentation

- docs(aws-bedrock): add Nova model documentation and update examples (#2319)
- docs(multilingual): add language code references (#2311)

## [0.100.2] - 2024-12-06

### Added

- feat: multiline editor for http request body (#2314) by @typpo

### Fixed

- fix(redteam): Do not fail crescendo if the provider sends the wrong response (#2315) by @sklein12
- fix: remove log line (c539341)

## [0.100.1] - 2024-12-05

### Added

- feat(redteam): Multilingual generates test cases across all strats (#2313) by @sklein12

### Fixed

- fix(redteam): preserve assertion types in multilingual strategy (#2312) by @mldangelo

### Changed

- chore(redteam): Improve purpose output (779a8d4)
- chore: re-reorder target setup page (7dd11ae)
- chore: copy (158d841)
- ci: increase Docker workflow timeout to 60 minutes (414db79)

### Dependencies

- chore(deps): update multiple package dependencies (#2308) by @mldangelo

### Documentation

- docs: fix multilingual (e78e77d)

## [0.100.0] - 2024-12-05

### Added

- feat(providers): Add Amazon Nova models to Bedrock provider (#2300)
- feat(providers): Support TypeScript custom providers (#2285)
- feat(providers): Add transformRequest to HTTP provider. Rename responseParser to transformResponse (#2228)
- feat(cli): Add configurable CSV delimiter support (#2294)
- feat(redteam): Load `intents` plugin from file (#2283)
- feat(webui): Ability to configure strategies in redteam setup (#2304)
- feat(webui): Ability to upload YAML file to setup view (#2297)
- feat(webui): Column selector (#2288)

### Changed

- chore(webui): Add YAML preview and strategies to redteamReview page (#2305)
- chore(prompts): TypeScript for prompt functions (#2287)
- chore(webui): Display # selected plugins in accordion text (#2298)
- chore(redteam): Remote generation if logged into cloud (#2286)
- chore(cli): Write `promptfoo-errors.log` on error (#2303)
- chore(cli): Improve error message when attempting to share incomplete eval (#2301)
- chore(redteam): Fix stateless warning (#2282)
- chore(redteam): Plugin page UX (#2299)
- chore(webui): Display average cost alongside total (#2274)
- chore(webui): Remove prompt from redteam setup purpose page (#2295)
- docs: Guide on LangChain PromptTemplates (#2235)

### Fixed

- fix(redteam): Do not store config hash if redteam generation failed (#2296)
- fix(webui): Minor bugs in redteam config UI (#2278)
- fix(cli): Replace process.exitCode with process.exit calls in share command (#2307)

### Dependencies

- chore(deps): Bump @aws-sdk/client-bedrock-runtime from 3.699.0 to 3.704.0 (#2279)
- chore(deps): Bump @aws-sdk/client-bedrock-runtime from 3.704.0 to 3.705.0 (#2290)
- chore(deps): Bump groq-sdk from 0.8.0 to 0.9.0 (#2291)
- chore(deps): Bump openai from 4.73.1 to 4.74.0 (#2280)
- chore(deps): Bump openai from 4.74.0 to 4.75.0 (#2289)

### Documentation

- docs(examples): Add redteam chatbot example (#2306)

## [0.99.1] - 2024-12-02

### Changed

- chore(docs): update --config YAML file references to match actual behavior (#2170)
- chore(providers): add \*-latest models for Anthropic (#2262)
- chore(providers): remove optional chaining in goat provider (#2253)
- chore(redteam): ability to override severity (#2260)
- chore(redteam): improve hijacking grader (#2251)
- chore(redteam): improve overreliance grader (#2246)
- chore(redteam): improve politics grader (#2258)
- chore(redteam): move harmful specialized advice plugin to unaligned provider (#2239)
- chore(redteam): move misinformation plugin from aligned to unaligned provider (#2232)
- chore(redteam): shell injection grader improvement (25%) (#2277)
- chore(redteam): update policy grader (#2244)
- chore(site): improve architecture diagram dark mode (#2254)
- chore(site): move careers link (#2242)
- chore(tests): remove console.error debug statement (#2275)
- chore(types): add Zod schema for assertion types (#2276)
- chore(webui): ability to set image min/max height (#2268)
- chore(webui): add metric column in assertions table (#2238)
- chore(webui): add pointer cursor to report view (#2272)
- chore(webui): add support for custom targets to redteam setup (#2215)
- chore(webui): combine assertion context to eval output comment dialog (#2240)
- chore(webui): improve back and next buttons for purpose/targets pages (#2269)
- chore(webui): minor improvements to redteam setup strategy and plugin selection (#2247)
- chore(webui): only show action buttons for the currently hovered cell, rather than both cells for that row (#2270)
- chore(webui): preserve whitespace in TableCommentDialog (#2237)
- chore(webui): prevent dialog from popping up repeatedly when component rerenders (#2273)
- chore(webui): remove local dashboard (#2261)
- chore(webui): select all/none in redteam setup plugins view (#2241)
- docs: GitLab integration (#2234)

### Fixed

- fix(cli): improve debugging for fetchWithRetries (#2233)
- fix(cli): refuse to share incomplete evals (#2259)
- fix(webui): support sorting on pass/fail count & raw score (#2271)
- fix(redteam): stringify non-string target provider responses in goat (#2252)

### Dependencies

- chore(deps): bump openai from 4.73.0 to 4.73.1 (#2243)
- chore(deps): sync dependency versions with promptfoo cloud (#2256)
- chore(deps): update dependencies (#2257)
- chore(deps): update lock file for yanked dependency (#2250)

## [0.99.0] - 2024-11-25

### Added

- feat(cli): `promptfoo debug` command (#2220)
- feat(eval): Read variables from PDF (#2218)
- feat(providers): Add `sequence` provider (#2217)
- feat(redteam): Citation strategy (#2223)
- feat(redteam): Composite jailbreak strategy (#2227)
- feat(redteam): Ability to limit strategies to specific plugins (#2222)

### Changed

- chore(redteam): Attempt to reuse existing server for redteam init (#2210)
- chore(redteam): Naive GOAT error handling (#2213)
- chore(redteam): Improve competitors plugin and grading (#2208)

### Fixed

- fix(eval): CSV BOM parsing (#2230)
- fix(redteam): Add missing entities field to redteam schema (#2226)
- fix(redteam): Ensure numTests is properly inherited in config for all plugin types (#2229)
- fix(redteam): Strip prompt asterisks (#2212)
- fix(redteam): Validate plugins before starting (#2219)

### Dependencies

- chore(deps): Bump @aws-sdk/client-bedrock-runtime from 3.696.0 to 3.699.0 (#2231)

### Documentation

- docs(redteam): Ollama redteam blog (#2221)
- docs(redteam): Add troubleshooting documentation (#2211)

## [0.98.0] - 2024-11-22

### Added

- feat(providers): Maintain session-id in HTTP provider (#2101)
- feat(redteam): Add custom strategy (#2166)
- feat(webui): Add CSV download to report view (#2168)
- feat(webui): Add image preview lightbox for base64 image strings (#2194)

### Changed

- chore(providers): Add GPT-4-0-2024-11-20 to supported models (#2203)
- chore(providers): Add support for UUID in transformVars (#2204)
- chore(cli): Display help for invalid args (#2196)
- chore(redteam): Add `promptfoo redteam setup` (#2172)
- chore(redteam): Init now opens web setup UI (#2191)
- chore(redteam): Update purpose UI to capture better information (#2180)
- chore(redteam): Instrument redteam setup (#2193)
- chore(redteam): Remove OpenAI key requirement in onboarding (#2187)
- chore(redteam): Remove overreliance from default (#2201)
- chore(redteam): Remove redundant harmful plugin when all subcategories are selected (#2206)
- chore(redteam): Reorganize plugins in setup (#2173)
- chore(redteam): Session parsing in UI (#2192)
- chore(redteam): Update docs for multi-turn strategies (#2182)
- chore(redteam): Update redteam init instructions (#2190)
- chore(redteam): Wrap more system purpose tags (#2202)
- chore(redteam): Wrap purposes in <Purpose> tags (#2175)

### Fixed

- fix(prompts): Parse YAML files into JSON before Nunjucks template render (#2205)
- fix(providers): Handle more response parser failures in HTTP provider (#2200)
- fix(redteam): Attempt to fix undefined redteam testcase bug (#2186)
- fix(redteam): Debug access plugin grader improvement (#2178)
- fix(redteam): Handle missing prompts in indirect prompt injection setup (#2199)
- fix(redteam): Pass isRedteam from eval database model (#2171)
- fix(webui): Handle division by zero cases in CustomMetrics component (#2195)

### Dependencies

- chore(deps): Bump @aws-sdk/client-bedrock-runtime from 3.693.0 to 3.696.0 (#2176)
- chore(deps): Update dependencies - resolve lock file issue (#2179)
- chore(deps): Update dependencies (#2169)

### Documentation

- docs(examples): Add F-score example (#2198)
- docs(examples): Modernize image classification example (#2197)
- docs(site): Add red team Hugging Face model guide (#2181)
- docs(site): Use `https` id with `url` config (#2189)

## [0.97.0] - 2024-11-18

### Added

- feat(azure): adding AzureCliCredential as a fallback authentication option (#2149)

### Changed

- feat: report shows % framework compliance as progress bar (#2160)
- feat: support for grader fewshot examples (#2162)
- feat: add support for bedrock guardrails (#2163)
- fix: crescendo feedback (#2145)
- fix: handle null test cases in strategy generation (#2146)
- refactor(redteam): extract parseGeneratedPrompts from redteam base class (#2155)
- refactor(redteam): modularize and simplify harmful plugin (#2154)
- chore: bump @aws-sdk/client-bedrock-runtime from 3.691.0 to 3.693.0 (#2147)
- chore: bump @eslint/plugin-kit from 0.2.0 to 0.2.3 in the npm_and_yarn group (#2151)
- chore: track token usage for redteam providers (#2150)
- chore(providers): misc harmful completion provider enhancements (#2153)
- chore: display strategy used in report view (#2156)
- chore: open result details in report view (#2159)
- chore: add # requests to token usage (#2158)
- chore: set redteamFinalPrompt in goat provider (#2161)
- chore(redteam): refactor harmful plugin into aligned and unaligned modules (#2164)
- chore(redteam): refactor unaligned inference API response handling (#2167)

### Fixed

- fix(share): update eval author to logged-in user when sharing (#2165)

## [0.96.2] - 2024-11-14

### Added

- feat(redteam): redteam fewshot overrides (#2138)
- feat(cli): make README.md file during onboarding init flow optional (#2054)

### Changed

- feat: helm chart for self hosted (#2003)

### Fixed

- fix(cli): remove validation warning on yaml files (#2137)
- fix(providers): handle system messages correctly for bedrock Claude models (#2141)
- fix(redteam): Config for all strategies (#2126)
- fix(webui): potential divide by 0s (#2135)
- fix(webui): restore token usage display (#2143)

### Dependencies

- chore(deps): clean up plugin action params (#2139)
- chore(deps): bump @aws-sdk/client-bedrock-runtime from 3.687.0 to 3.691.0 (#2140)
- chore(deps): update dependencies (#2133)

## [0.96.1] - 2024-11-12

### Added

- feat(ui): Respect max text length in Markdown cells (#2109)

### Changed

- chore(assertions): split assertions into separate modules (#2116)\* chore(blog): update API endpoint to canonical domain by @mldangelo in https://github.com/promptfoo/promptfoo/pull/2119
- chore(cli): add promptfoo version header to all requests (#2121)
- chore(redteam): allow goat to be used stateless or not (#2102)
- chore(redteam): Break out Prompt Metrics Types (#2120)
- chore(redteam): re-organize report categories (#2127)
- chore(docs): Fix AWS default region to match documentation (#2117)

### Fixed

- fix(cli): validate config after dereferencing (#2129)
- fix(providers): handle system messages correctly in anthropic parseMessages (#2128)

### Dependencies

- chore(deps): bump groq-sdk from 0.7.0 to 0.8.0 (#2131)
- chore(deps): update multiple dependencies (#2118)

## [0.96.0] - 2024-11-10

### Added

- feat(redteam): intent plugin (#2072)
- feat(redteam): rag poisoning plugin (#2078)
- feat(cli): --filter-sample on eval to randomly sample (#2115)
- feat(providers): azure default provider (#2107)
- feat(assertions): BLEU score (#2081)

### Changed

- chore(assertions): refactor JSON assertions (#2098)
- chore(assertions): split assertions into separate files (#2089)
- chore(cli): add --ids-only to list commands (#2076)
- chore(cli): lazily init csv assertion regex (#2111)
- chore(cli): validate json, yaml, js configs on load (#2114)
- chore(lint): format lint (#2082)
- chore(providers): add envar support for azure auth (#2106)
- chore(providers): add support for Claude 3.5 Haiku model (#2066)
- chore(providers): add support for external response_format in azure openai (#2092)
- chore(providers): azureopenai -> azure (#2113)
- chore(providers): Support AWS sessionToken and profile for authentication (#2085)
- chore(redteam): improve rbac grader (#2067)
- chore(redteam): pass context and options to target in iterativeTree provider (#2093)
- chore(redteam): Use purpose in graders (#2077)
- chore(webui): prevent unnecessary state resets in plugin configuration in redteam ui (#2071)
- chore: add yaml config validation tests (#2070)
- chore(docs): goat-blog demo component usability improvements (#2095)
- docs: use "provider" key in python prompt function (#2103)
- docs: add GOAT blog post (#2068)
- chore(blog): update API endpoint to canonical domain (#2119)

### Fixed

- fix(cli): keep eval id on `import` (#2112)
- fix(providers): portkey provider and headers (#2088)
- fix(redteam): provide target context (#2090)
- fix(providers): ensure consistent message parsing for Anthropic Claude Vision (#2069)
- fix(redteam): make remote generation URL dynamic to support dotenv loading (#2086)

### Dependencies

- chore(deps): bump @anthropic-ai/sdk from 0.31.0 to 0.32.0 (#2074)
- chore(deps): bump @anthropic-ai/sdk from 0.32.0 to 0.32.1 (#2083)
- chore(deps): bump @aws-sdk/client-bedrock-runtime from 3.686.0 to 3.687.0 (#2104)
- chore(deps): bump openai from 4.70.2 to 4.71.0 (#2073)
- chore(deps): bump openai from 4.71.0 to 4.71.1 (#2087)

## [0.95.0] - 2024-11-04

### Added

- **feat(redteam):** goat (#2006)
- **feat(webui):** add support for file providers in eval creation view via file upload by @mldangelo in https://github.com/promptfoo/promptfoo/pull/2055
- feat(webui): add support for file providers in eval creation view via file upload (#2055)

### Changed

- **feat:** save and load configs (#2044)
- **feat:** index page for report view (#2048)
- **fix:** competitors grader (#2042)
- **fix:** llm rubric markup (#2043)
- **fix:** OOM on large evals (#2049)
- **chore:** migrate rag-full example to langchain 0.3.0 (#2041)
- **chore:** add some loaders to webui pages (#2050)
- **chore(providers):** add bedrock regional inference profile IDs (#2058)
- **chore(webui):** optimize custom policy handling (#2061)
- **chore:** bump @anthropic-ai/sdk from 0.30.1 to 0.31.0 (#2062)
- **chore:** bump openai from 4.69.0 to 4.70.2 (#2063)

### Fixed

- **fix(webui):** preserve target label when switching target types (#2060)

### Dependencies

- **chore(deps):** bump langchain from 0.2.10 to 0.3.0 in /examples/rag-full (#2040)
- **chore(deps):** bump openai from 4.68.4 to 4.69.0 (#2045)
- **chore(deps):** update patch and minor dependencies (#2064)

## [0.94.6] - 2024-10-30

### Added

- feat(webui): make table header sticky (#2001)

### Changed

- feat: `promptfoo auth whoami` (#2034)
- fix: minor redteam run fixes (#2033)
- fix: report issue counts (#2037)
- fix: Integration backlink to portkey docs (#2039)
- chore: add provider to assertion function context (#2036)
- chore: add `--verbose` to redteam run (#2032)
- chore(deps-dev): bump @aws-sdk/client-bedrock-runtime from 3.679.0 to 3.682.0 (#2038)

### Dependencies

- chore(deps): bump elliptic from 6.5.7 to 6.6.0 in /src/app (#2031)
- chore(deps): bump langchain from 0.1.14 to 0.3.0 in /examples/langchain-python (#2035)

## [0.94.5] - 2024-10-28

### Changed

- fix: bump version on fetch cache key (#2029)
- fix: support browser back/forward in redteam setup (#2022)
- chore: improve ui for plugin configs (#2024)
- chore(webui): improve redteam plugin configuration UI (#2028)
- chore: Add Missing Statuses to Risk Categories (#2030)

### Fixed

- fix(ci): add disk space cleanup steps to prevent runner failures (#2018)
- fix(redteam): auto-extract injectVar from prompt template in redteam image provider (#2021)
- fix(providers): adjust bedrock anthropic default temperature (#2027)
- fix(webui): hide redteam setup dialog after seen (#2023)

### Documentation

- docs(provider): fix dalle-3 provider name (#2020)

## [0.94.4] - 2024-10-27

### Added

- **Feature:** Add simulated user provider ([#2014](https://github.com/promptfoo/promptfoo/pull/2014) by [@typpo](https://github.com/typpo))

### Changed

- **Fix:** Handle basic auth credentials in fetch requests ([#2013](https://github.com/promptfoo/promptfoo/pull/2013) by [@mldangelo](https://github.com/mldangelo))
- **Chore:** Add configuration option to disable template environment variables ([#2017](https://github.com/promptfoo/promptfoo/pull/2017) by [@mldangelo](https://github.com/mldangelo))
- **Chore (Redteam):** Improve onboarding CLI plugin configuration handling ([#2015](https://github.com/promptfoo/promptfoo/pull/2015) by [@mldangelo](https://github.com/mldangelo))

## [0.94.3] - 2024-10-26

### Changed

- feat: package import support improvements (#1995)
- feat: add adaline gateway provider (#1980)
- fix: template creation for `promptfoo init` and `promptfoo redteam init`
- chore(providers): merge prompt and provider config in azure (#2011)

## [0.94.2] - 2024-10-25

### Added

- feat(browser): `optional` arg on `click` commands (#1997)

### Changed

- feat: add browser support in redteam setup (#1998)
- fix: test case descriptions (#2000)
- fix: Http Provider parser (#1994)
- chore: save user consent when logged in via webui (#1999)
- chore: Constants are lower case (#2007)
- style(eslint): add sort-keys rule and sort type constituents (#2008)
- chore(redteam): alphabetize and normalize ordering of constants (#2002)
- revert: style(eslint): add sort-keys rule and sort type constituents (#2009)

## [0.94.1] - 2024-10-24

### Added

- **feat(schema):** Add YAML schema validation to config files by [@mldangelo](https://github.com/mldangelo) in [#1990](https://github.com/promptfoo/promptfoo/pull/1990)

### Changed

- **chore:** Don't run Docker as root by [@typpo](https://github.com/typpo) in [#1884](https://github.com/promptfoo/promptfoo/pull/1884)
- **chore(webui):** Move Snackbar out of component for reuse by [@sklein12](https://github.com/sklein12) in [#1989](https://github.com/promptfoo/promptfoo/pull/1989)
- **chore(redteam):** Send version to remote endpoint by [@typpo](https://github.com/typpo) in [#1982](https://github.com/promptfoo/promptfoo/pull/1982)
- **refactor(tests):** Reorganize test files into subdirectories by [@mldangelo](https://github.com/mldangelo) in [#1984](https://github.com/promptfoo/promptfoo/pull/1984)
- site: additional landing page (#1996)

### Fixed

- **fix(providers):** Better OpenAI rate limit handling by [@typpo](https://github.com/typpo) in [#1981](https://github.com/promptfoo/promptfoo/pull/1981)
- **fix(providers):** Refusals are not failures by [@typpo](https://github.com/typpo) in [#1991](https://github.com/promptfoo/promptfoo/pull/1991)
- **fix(redteam):** Better error handling in strategies by [@typpo](https://github.com/typpo) in [#1983](https://github.com/promptfoo/promptfoo/pull/1983)
- **fix(redteam):** Better error on remote plugins when remote is disabled by [@typpo](https://github.com/typpo) in [#1979](https://github.com/promptfoo/promptfoo/pull/1979)
- fix: prompt validation (#1993)

### Dependencies

- **chore(deps):** Bump @aws-sdk/client-bedrock-runtime from 3.677.0 to 3.678.0 by [@dependabot](https://github.com/dependabot) in [#1987](https://github.com/promptfoo/promptfoo/pull/1987)
- **chore(deps):** Bump @anthropic-ai/sdk from 0.30.0 to 0.30.1 by [@dependabot](https://github.com/dependabot) in [#1986](https://github.com/promptfoo/promptfoo/pull/1986)
- **chore(deps):** Bump OpenAI from 4.68.2 to 4.68.4 by [@dependabot](https://github.com/dependabot) in [#1985](https://github.com/promptfoo/promptfoo/pull/1985)

## [0.94.0] - 2024-10-23

### Added

- feat(providers): add support for `github` provider (#1927)
- feat(providers): add support for xAI (Grok) provider (#1967)
- feat(providers): Update HTTP Provider to support any type of request (#1920)
- feat(prompts): add context to python and javascript prompts (#1974)
- feat(webui): add ability to update eval author (#1951)
- feat(webui): add login page (#1964)
- feat(webui): add support for displaying base64-encoded images (#1937)
- feat(cli): allow referencing specific gsheet (#1942)
- feat(redteam): show passes and fails in report drawer (#1972)

### Changed

- chore(cli): disable database logging by default (#1953)
- chore(cli): move db migrations up (#1975)
- chore(cli): replace node-fetch with native fetch API (#1968)
- chore(cli): warn on unsupported test format (#1945)
- chore(providers): support AWS credentials in config file for bedrock provider (#1936)
- chore(providers): support response_format in prompt config in openai provider (#1966)
- chore(providers): update Claude 3.5 model version (#1973)
- chore(providers): update implementation of togetherAI provider (#1934)
- chore(redteam): Add redteam descriptions and display names (#1962)
- chore(redteam): Better typing for the new constants (#1965)
- chore(redteam): fix typing issue, don't return in route (#1933)
- chore(redteam): move all redteam constants to one spot (#1952)
- chore(redteam): remove providers from db (#1955)
- chore(redteam): update providers to id by id or label (#1924)
- chore(redteam): Use Provider Label as Unique ID for redteam targets (#1938)
- chore(webui): add user email management endpoints (#1949)
- chore(webui): create dedicated eval router (#1948)
- chore(webui): expose redteam init ui in navigation dropdown menu (#1926)
- chore(webui): improve max text length slider (#1939)
- chore(webui): optimize Material-UI imports for better tree-shaking (#1928)
- chore(webui): optionally record anonymous telemetry (#1940)
- chore(webui): resolve fast refresh warning by separating useToast hook (#1941)
- refactor(assertions): move utility functions to separate file (#1944)
- chore: add citation generation script and update CITATION.cff (#1914)

### Fixed

- fix(cli): add metadata to EvaluateResult model (#1978)
- fix(cli): check for python3 alias (#1971)
- fix(cli): cli properly watches all types of configs (#1929)
- fix(cli): resolve deep copy issue when using grader cli arg (#1943)
- fix(eval): set author from getUserEmail when creating Eval (#1950)
- fix(providers): improve Gemini format coercion and add tests (#1925)
- fix(providers): maybeCoerceToGeminiFormat in palm provider - parse system_instruction (#1947)

### Dependencies

- chore(deps): bump aiohttp from 3.9.5 to 3.10.2 in /examples/rag-full (#1959)
- chore(deps): bump certifi from 2023.11.17 to 2024.7.4 in /examples/python-provider (#1958)
- chore(deps): bump idna from 3.6 to 3.7 in /examples/python-provider (#1957)
- chore(deps): bump rollup from 4.21.3 to 4.24.0 in /src/app (#1961)
- chore(deps): bump starlette from 0.37.2 to 0.40.0 in /examples/rag-full (#1956)
- chore(deps): bump vite from 5.3.3 to 5.4.9 in /examples/jest-integration (#1960)
- chore(deps): migrate drizzle (#1922)
- chore(deps): update dependencies (#1913)

### Documentation

- docs(blog): adding fuzzing post (#1921)

## [0.93.3] - 2024-10-17

### Added

- **feat(assertions):** Support array of files in assertion values by [@danpe](https://github.com/promptfoo/promptfoo/pull/1897)
- **feat(redteam):** Math-prompt strategy by [@AISimplyExplained](https://github.com/promptfoo/promptfoo/pull/1907)
- feat(redteam): math-prompt strategy (#1907)
- feat: add watsonx bearer token auth and display model cost (#1904)
- feat: support array of files in assertion values (#1897)

### Changed

- **chore(providers):** Add WatsonX bearer token auth and display model cost by [@gprem09](https://github.com/promptfoo/promptfoo/pull/1904)
- **chore(redteam):** Rename math-prompt strategy and update docs by [@mldangelo](https://github.com/promptfoo/promptfoo/pull/1912)
- **chore(webui):** Redesign navigation and dark mode components by [@mldangelo](https://github.com/promptfoo/promptfoo/pull/1903)
- **chore(ci):** Correct GitHub Actions syntax for secret access by [@mldangelo](https://github.com/promptfoo/promptfoo/pull/1911)
- **chore(ci):** Fix Docker build by [@sklein12](https://github.com/promptfoo/promptfoo/pull/1910)
- **chore(ci):** Test eval share for hosted container by [@sklein12](https://github.com/promptfoo/promptfoo/pull/1908)
- **chore(ci):** Test sharing to cloud by [@sklein12](https://github.com/promptfoo/promptfoo/pull/1909)
- chore: fix docker build (#1910)
- chore(redteam): rename math-prompt strategy and update docs (#1912)
- chore: Test sharing to cloud (#1909)
- chore: Test eval share for hosted container (#1908)

### Fixed

- **fix(webui):** Navigating directly to an eval by [@sklein12](https://github.com/promptfoo/promptfoo/pull/1905)
- fix(providers): lazy load watsonx dependencies (#1977)
- fix(ci): correct GitHub Actions syntax for secret access (#1911)
- fix: Navigating directly to an eval (#1905)

### Documentation

- **docs(redteam):** Add documentation for Custom and PII plugins by [@mldangelo](https://github.com/promptfoo/promptfoo/pull/1892)

## [0.93.2] - 2024-10-16

### Fixed

- fix: sharing to hosted (#1902)
- fix: update cloud share URL path from 'results' to 'eval' (#1901)
- fix: gemini chat formatting (#1900)

### Documentation

- docs(redteam): add documentation for Custom and PII plugins (#1892)

### Changed

- **fix:** update cloud share URL path from 'results' to 'eval' by [@mldangelo](https://github.com/promptfoo/promptfoo/pull/1901)
- **fix:** gemini chat formatting by [@typpo](https://github.com/promptfoo/promptfoo/pull/1900)
- **fix:** sharing to hosted by [@sklein12](https://github.com/promptfoo/promptfoo/pull/1902)
- **chore:** add `--filter-targets` to `redteam run` by [@typpo](https://github.com/promptfoo/promptfoo/pull/1893)
- **chore:** warn users about unknown arguments after 'eval' command by [@mldangelo](https://github.com/promptfoo/promptfoo/pull/1898)
- chore(webui): redesign navigation and dark mode components (#1903)
- chore(cli): warn users about unknown arguments after 'eval' command (#1898)
- chore: add `--filter-targets` to `redteam run` (#1893)

### Dependencies

- **chore(deps):** bump `@anthropic-ai/sdk` from 0.29.0 to 0.29.1 by [@dependabot](https://github.com/promptfoo/promptfoo/pull/1894)
- chore(deps): bump @anthropic-ai/sdk from 0.29.0 to 0.29.1 (#1894)

## [0.93.1] - 2024-10-15

### Fixed

- fix: Delete all evals broken (#1891)

### Added

- feat: Redteam http target tester (#1883)

### Changed

- **feat:** Crisp chat on certain pages by [@typpo](https://github.com/promptfoo/promptfoo/pull/1880)
- **feat:** Redteam HTTP target tester by [@sklein12](https://github.com/promptfoo/promptfoo/pull/1883)
- **fix:** Do not use default config when config is explicitly set by [@typpo](https://github.com/promptfoo/promptfoo/pull/1878)
- **fix:** Delete all evals broken by [@sklein12](https://github.com/promptfoo/promptfoo/pull/1891)
- **docs:** Add RAG architecture blog post by [@vsauter](https://github.com/promptfoo/promptfoo/pull/1886)
- **refactor(webui):** Move dashboard to redteam directory by [@mldangelo](https://github.com/promptfoo/promptfoo/pull/1890)
- refactor(webui): move dashboard to redteam directory (#1890)

## [0.93.0] - 2024-10-14

### Documentation

- docs: add rag architecture blog post (#1886)

### Added

- feat(cli): add example download functionality to init command (#1875)
- feat(redteam): introduce experimental redteam setup ui (#1872)
- feat(providers): watsonx provider (#1869)
- feat(providers): node package provider (#1855)
- feat: crisp chat on certain pages (#1880)

### Changed

- chore(webui): show tools in report view (#1871)

### Fixed

- fix(cli): only set redteam on combined configs when necessary (#1879)
- fix(cli): disable remote grading with rubric prompt override (#1877)
- fix(webui): rendering evals (#1881)
- fix: do not use default config when config is explicitly set (#1878)

## [0.92.3] - 2024-10-12

### Changed

- fix: request correct structure in prompt (#1851)
- fix: Only persist custom API url in local storage if it's set through the UI (#1854)
- fix: equality failure message (#1868)
- fix: don't always persist providers (#1870)
- feat: env variable to host pf at a different url path then base (#1853)
- chore(redteam): improve custom plugin definition and validation (#1860)
- chore: move skip logic to generate (#1834)
- chore: add `--filter-targets` alias (#1863)
- chore: Cloud sharing with new format (#1840)

### Fixed

- fix(webui): resolve undefined version display in InfoModal (#1856)

### Dependencies

- chore(deps-dev): bump @aws-sdk/client-bedrock-runtime from 3.667.0 to 3.668.0 (#1857)
- chore(deps-dev): bump @aws-sdk/client-bedrock-runtime from 3.668.0 to 3.669.0 (#1865)

## [0.92.2] - 2024-10-09

### Changed

- **ci(tests)**: Separate unit and integration tests in CI pipeline by [@mldangelo](https://github.com/mldangelo) in [#1849](https://github.com/promptfoo/promptfoo/pull/1849)
  - Bump `@aws-sdk/client-bedrock-runtime` from 3.666.0 to 3.667.0 by [@dependabot](https://github.com/dependabot) in [#1845](https://github.com/promptfoo/promptfoo/pull/1845)
  - Bump `@anthropic-ai/sdk` from 0.28.0 to 0.29.0 by [@dependabot](https://github.com/dependabot) in [#1846](https://github.com/promptfoo/promptfoo/pull/1846)
  - Bump `openai` from 4.67.2 to 4.67.3 by [@dependabot](https://github.com/dependabot) in [#1844](https://github.com/promptfoo/promptfoo/pull/1844)

### Fixed

- **fix(providers)**: Dynamically import FAL-AI serverless client by [@mldangelo](https://github.com/mldangelo) in [#1850](https://github.com/promptfoo/promptfoo/pull/1850)

### Dependencies

- **chore(deps)**:

## [0.92.1] - 2024-10-08

### Added

- **feat(providers):** Add support for an optional `responseSchema` file to Google Gemini by [@aud](https://github.com/promptfoo/promptfoo/pull/1839)
- feat(providers): Add support for an optional `responseSchema` file to google gemini (#1839)

### Changed

- **fix:** count could be off if there was a test that wasn't recorded by [@sklein12](https://github.com/promptfoo/promptfoo/pull/1841)
- **fix:** support relative paths by [@sklein12](https://github.com/promptfoo/promptfoo/pull/1842)
- **fix:** Prompt ordering on tables by [@sklein12](https://github.com/promptfoo/promptfoo/pull/1843)
- **chore:** delete empty file by [@sklein12](https://github.com/promptfoo/promptfoo/pull/1829)
- **chore:** rename tables by [@sklein12](https://github.com/promptfoo/promptfoo/pull/1831)
- chore(deps-dev): bump @aws-sdk/client-bedrock-runtime from 3.665.0 to 3.666.0 (#1836)

### Fixed

- **fix(provider):** fal prompt config overrides by [@drochetti](https://github.com/promptfoo/promptfoo/pull/1835)
- fix: Prompt ordering on tables (#1843)
- fix: support relative paths (#1842)
- fix: count could be off if there was a test that wasn't recorded (#1841)

### Dependencies

- **chore(deps):** bump openai from 4.67.1 to 4.67.2 by [@dependabot](https://github.com/promptfoo/promptfoo/pull/1837)
- **chore(deps-dev):** bump @aws-sdk/client-bedrock-runtime from 3.665.0 to 3.666.0 by [@dependabot](https://github.com/promptfoo/promptfoo/pull/1836)
- chore(deps): bump openai from 4.67.1 to 4.67.2 (#1837)

### Documentation

- **docs(contributing):** expand guide for adding new providers by [@mldangelo](https://github.com/promptfoo/promptfoo/pull/1833)

## [0.92.0] - 2024-10-07

### Fixed

- fix(provider): fal prompt config overrides (#1835)

### Documentation

- docs(contributing): expand guide for adding new providers (#1833)

### Changed

- Normalize eval results in db (#1776)
- foundation model blog post (#1823)
- site: custom blog index page (#1824)
- chore(build): allow-composite-ts (#1825)
- chore(cli): improve validation for extension hooks (#1827)
- chore: rename tables (#1831)
- chore: delete empty file (#1829)

## [0.91.3] - 2024-10-04

### Added

- feat(redteam): add religion plugin (#1822)
- feat(provider-fal): allow prompt config overrides (#1815)
- feat: remove in memory table (#1820)

## [0.91.2] - 2024-10-04

### Added

- feat(cli): Add input validation to eval command (@mldangelo #1810)
- feat(cli): Add real-time logging for Python script execution (@mldangelo #1818)
- feat(providers): Add support for setting cookies in `browser` provider (@typpo #1809)

### Changed

- chore(ci): Move integration tests to separate job in GitHub Actions workflow (@mldangelo #1821)
- chore(providers): Add support for file-based response parser for HTTP provider (@mldangelo #1808)
- chore(providers): Improve error message for browser provider missing imports (67c5fed2 @typpo)
- chore(redteam): Update to specific GPT-4 model (0be9c87f @mldangelo)
- chore(site): Update intro cal.com link (ff36972e @typpo)
- chore(webui): Remove 'use client' directives from React components (bc6f4214 @mldangelo)
- docs: Add Streamlit application in browser documentation (855e80f4 @typpo)
- docs: Escape tag in documentation (9c3ae83b @typpo)
- docs: Remove responseparser from quickstart (fe17b837 @typpo)
- docs: Remove responseParser from redteam template (feda3c60 @typpo)
- docs: Update test case reference documentation (d7c7a507 @mldangelo)
- docs: Update to use `redteam run` and `redteam report` (@typpo #1814)

### Fixed

- fix(redteam): Resolve cross-session templating issues (@typpo #1811)
- fix(webui): Ensure weight is not 0 (@sklein12 #1817)

### Dependencies

- chore(deps-dev): Bump @aws-sdk/client-bedrock-runtime from 3.658.1 to 3.662.0 (@dependabot #1805)
- chore(deps-dev): Bump @aws-sdk/client-bedrock-runtime from 3.663.0 to 3.664.0 (@dependabot #1819)
- chore(deps): Bump openai from 4.66.1 to 4.67.0 (@dependabot #1804)
- chore(deps): Bump replicate from 0.34.0 to 0.34.1 (@dependabot #1806)
- chore(deps): Update dependencies (ec37ca4e @mldangelo)

## [0.91.1] - 2024-10-01

### Changed

- feat: prompts as python classmethods (#1799)

### Fixed

- fix(redteam): read redteam config during redteam eval command (#1803)

### Documentation

- docs(custom-api): update documentation and improve typing (#1802)

## [0.91.0] - 2024-10-01

### Added

- feat(cli): ask for email on public share by @typpo in #1798
- feat(cli): support input transforms by @MrFlounder in #1704
- feat(redteam): add `redteam run` command by @typpo in #1791
- feat(webui): new Chart type on the eval page of web UI by @YingjiaLiu99 in #1147

### Changed

- fix: calc the same prompt id everywhere by @sklein12 in #1795
- docs: add troubleshooting section for timeouts by @mldangelo
- docs: fix indentation by @typpo
- docs: provider index by @mldangelo in #1792
- docs: update ts-config example README with tsx loader options by @mldangelo
- site: misc redteam guide clarifications by @typpo
- chore(cli): reorganize command structure and add program name by @mldangelo
- chore(cli): simplify node version check by @mldangelo in #1794
- chore(openai): use omni moderation by default by @typpo in #1797
- chore(providers): add support for special chars in browser provider by @typpo in #1790
- chore(providers): render provider label using Nunjucks by @mldangelo in #1789
- chore(providers): warn on unknown provider types by @mldangelo in #1787
- chore(redteam): include package version in redteam run hash by @typpo in 6d2d0c65
- chore(redteam): rename and export base classes by @mldangelo in #1801
- chore(redteam): serverside generation for indirect-prompt-injection by @mldangelo
- chore(redteam): update adversarial generation to specific gpt-4o model by @typpo in 1f397f62
- chore(cli): reorganize command structure and add program name by @mldangelo in 66781927

### Fixed

- fix(build): remove ts-config path aliases until compilation works correctly by @sklein12 in #1796
- fix(cli): don't ask for email when sharing in ci or without tty by @typpo
- fix(package): use provider prompt map when running via Node package by @vsauter in #1788
- fix(redteam): don't include entities if list is empty by @typpo
- fix(redteam): OWASP aliases by @typpo in #1765

### Dependencies

- chore(deps): bump openai from 4.65.0 to 4.66.1 by @dependabot in #1800
- chore(deps): update dependencies by @mldangelo

## [0.90.3] - 2024-09-27

### Changed

- fix: browser provider ignores cert errors by @ianw_github in 9fcc9f5974d919291456292e187fba1b1bacb3e2

## [0.90.2] - 2024-09-27

### Changed

- **feat:** Add fal.ai provider by [@drochetti](https://github.com/drochetti) in [#1778](https://github.com/promptfoo/promptfoo/pull/1778)
- **feat:** Add install script for pre-built binary installation by [@mldangelo](https://github.com/mldangelo) in [#1755](https://github.com/promptfoo/promptfoo/pull/1755)
- **fix:** Improve JSON parser handling for multiple braces by [@typpo](https://github.com/typpo) in [#1766](https://github.com/promptfoo/promptfoo/pull/1766)
- **refactor(eval):** Reorganize and improve eval command options by [@mldangelo](https://github.com/mldangelo) in [#1762](https://github.com/promptfoo/promptfoo/pull/1762)
- **chore(bedrock):** Improve support for LLAMA3.1 and LLAMA3.2 model configurations by [@mldangelo](https://github.com/mldangelo) in [#1777](https://github.com/promptfoo/promptfoo/pull/1777)
- **chore(config):** Simplify config loading by [@mldangelo](https://github.com/mldangelo) in [#1779](https://github.com/promptfoo/promptfoo/pull/1779)
- **chore(redteam):** Move select plugins for server-side generation by [@mldangelo](https://github.com/mldangelo) in [#1783](https://github.com/promptfoo/promptfoo/pull/1783)
- **ci(nexe-build):** Add ARM64 support for nexe builds by [@mldangelo](https://github.com/mldangelo) in [#1780](https://github.com/promptfoo/promptfoo/pull/1780)
- **ci(nexe-build):** Update runner selection for macOS and add Windows file extension by [@mldangelo](https://github.com/mldangelo) in [#1784](https://github.com/promptfoo/promptfoo/pull/1784)

### Fixed

- **fix(providers):** Correct data types for `responseParser` in HTTP provider by [@typpo](https://github.com/typpo) in [#1764](https://github.com/promptfoo/promptfoo/pull/1764)

### Dependencies

- **chore(deps-dev):** Bump `@aws-sdk/client-bedrock-runtime` from 3.658.0 to 3.658.1 by [@dependabot](https://github.com/dependabot) in [#1769](https://github.com/promptfoo/promptfoo/pull/1769)
- **chore(deps):** Bump `replicate` from 0.33.0 to 0.34.0 by [@dependabot](https://github.com/dependabot) in [#1767](https://github.com/promptfoo/promptfoo/pull/1767)
- **chore(deps):** Bump `openai` from 4.63.0 to 4.64.0 by [@dependabot](https://github.com/dependabot) in [#1768](https://github.com/promptfoo/promptfoo/pull/1768)

## [0.90.1] - 2024-09-26

### Changed

- **chore(providers):** Updated Bedrock integration to support Llama 3.2 models. [#1763](https://github.com/promptfoo/promptfoo/pull/1763) by [@aristsakpinis93](https://github.com/aristsakpinis93)
- **chore:** Added support for config objects in JavaScript and Python assertions. [#1729](https://github.com/promptfoo/promptfoo/pull/1729) by [@vedantr](https://github.com/vedantr)
- **fix:** Improved prompts handling per provider. [#1757](https://github.com/promptfoo/promptfoo/pull/1757) by [@typpo](https://github.com/typpo)
- **fix:** Updated `--no-interactive` description and added it to the documentation. [#1761](https://github.com/promptfoo/promptfoo/pull/1761) by [@kentyman23](https://github.com/kentyman23)
- site: adding blog post for Prompt Airlines (#1774)

### Dependencies

- **chore(deps-dev):** Bumped `@aws-sdk/client-bedrock-runtime` from 3.654.0 to 3.658.0. [#1758](https://github.com/promptfoo/promptfoo/pull/1758) by [@dependabot](https://github.com/dependabot)

## [0.90.0] - 2024-09-24

### Changed

- cli: Added 'pf' as an alias for the 'promptfoo' command (@mldangelo, #1745)
- providers(bedrock): Added support for AI21 Jamba Models and Meta Llama 3.1 Models (@mldangelo, #1753)
- providers(python): Added support for file:// syntax for Python providers (@mldangelo, #1748)
- providers(http): Added support for raw requests (@typpo, #1749)
- cli: implement cloud Login functionality for private sharing (@sklein12, #1719)
- cli(redteam): aliased 'eval' in redteam namespace and prioritized redteam.yaml over promptfooconfig.yaml (@typpo, #1664)
- providers(http): Added templating support for provider URLs (@mldangelo, #1747)
- cli: read config files from directory paths (@andretran, #1721)
- Added PROMPTFOO_EXPERIMENTAL environment variable (@typpo)
- Simplified redteam consent process (@typpo)
- Improved input handling for login prompts (@mldangelo)
- Updated dependencies (@mldangelo)
- webui: fix route to edit eval description(@sklein12, #1754)
- cli: prevent logging of empty output paths (@mldangelo)
- Added raw HTTP request example (@typpo)
- Updated documentation to prefer prebuilt versions (@sklein12, #1752)
- Triggered release step in nexe build for tagged branches (@mldangelo)
- Updated release token in GitHub Actions workflow (@mldangelo)
- Added continue-on-error to nexe-build job (@mldangelo)

## [0.89.4] - 2024-09-23

### Added

- feat(webui): display suggestions (#1739)

### Changed

- feat: headless browser provider (#1736)
- feat: suggestions (#1723)
- feat: improvements to http and websocket providers (#1732)
- fix: empty state for webui (#1727)
- chore: add costs for OpenAI model "gpt-4o-2024-08-06" (#1728)
- fix: catch errors when creating share url (#1726)https://github.com/promptfoo/promptfoo/pull/1725
- fix: add missing outputPath (#1734)
- fix: output path when PROMPTFOO_LIGHTWEIGHT_RESULTS is set (#1737)
- chore: Move share action to server (#1743)
- docs: Update documentation for Tree-based Jailbreaks Strategy by @vingiarrusso in

### Fixed

- fix(prompts): add handling for function prompt (#1724)

## [0.89.3] - 2024-09-20

### Changed

- **Bug Fixes:**
  - Improved sanitization of generations ([#1713](https://github.com/promptfoo/promptfoo/pull/1713) by [@typpo](https://github.com/typpo))
  - Reverted config changes to resolve prompt file bug ([#1722](https://github.com/promptfoo/promptfoo/pull/1722) by [@mldangelo](https://github.com/mldangelo))
- **Docs**
  - Added more information to the enterprise page ([#1714](https://github.com/promptfoo/promptfoo/pull/1714) by [@typpo](https://github.com/typpo))
  - Updated the about page ([#1715](https://github.com/promptfoo/promptfoo/pull/1715) by [@typpo](https://github.com/typpo))
  - Minor landing page updates ([#1718](https://github.com/promptfoo/promptfoo/pull/1718) by [@typpo](https://github.com/typpo))
- Update documentation for Tree-based Jailbreaks Strategy (#1725)

## [0.89.2] - 2024-09-18

### Changed

- **Dependencies**: Updated project dependencies (@mldangelo)
- **Website**: Added truncate functionality to the site (@typpo)
- Fixed Node cache dependency issue (@typpo)
- Improved nexe build workflow artifact handling in CI pipeline (@mldangelo)
- Bumped version to 0.89.2 (@typpo)
-

## [0.89.1] - 2024-09-18

### Added

- **feat(provider/openai)**: support loading `response_format` from a file by [@albertlieyingadrian](https://github.com/albertlieyingadrian) in [#1711](https://github.com/promptfoo/promptfoo/pull/1711)
- **feat(matchers)**: add external file loader for LLM rubric by [@albertlieyingadrian](https://github.com/albertlieyingadrian) in [#1698](https://github.com/promptfoo/promptfoo/pull/1698)

### Changed

- **feat**: Redteam dashboard by [@typpo](https://github.com/typpo) in [#1709](https://github.com/promptfoo/promptfoo/pull/1709)
- **feat**: add WebSocket provider by [@typpo](https://github.com/typpo) in [#1712](https://github.com/promptfoo/promptfoo/pull/1712)
- **docs**: GPT vs O1 guide by [@typpo](https://github.com/typpo) in [#1703](https://github.com/promptfoo/promptfoo/pull/1703)

### Dependencies

- **chore(deps)**: bump `openai` from `4.61.1` to `4.62.0` by [@dependabot](https://github.com/dependabot) in [#1706](https://github.com/promptfoo/promptfoo/pull/1706)
- **chore(deps)**: bump `@azure/openai-assistants` from `1.0.0-beta.5` to `1.0.0-beta.6` by [@dependabot](https://github.com/dependabot) in [#1707](https://github.com/promptfoo/promptfoo/pull/1707)

## [0.89.0] - 2024-09-17

### Added

- feat(util): add nunjucks template support for file path (#1688) by @albertlieyingadrian
- feat(redteam): top level targets, plugins, strategies (#1689) by @typpo

### Changed

- feat: Migrate NextUI to a React App (#1637) by @sklein12
- feat: add golang provider (#1693) by @typpo
- feat: make config `prompts` optional (#1694) by @typpo
- chore(redteam): plumb scores per plugin and strategy (#1684) by @typpo
- chore(redteam): redteam init indent plugins and strategies by @typpo
- chore(redteam): redteam onboarding updates (#1695) by @typpo
- chore(redteam): update some framework mappings by @typpo
- refactor(csv): improve assertion parsing and add warning for single underscore usage (#1692) by @mldangelo
- docs: improve Python provider example with stub LLM function by @mldangelo

### Fixed

- fix(python): change PythonShell mode to binary to fix unicode encoding issues (#1671) by @mldangelo
- fix(python): check --version for executable path validation (#1690) by @mldangelo
- fix(providers): Mistral Error Reporting (#1691) by @GICodeWarrior

### Dependencies

- chore(deps): bump openai from 4.61.0 to 4.61.1 (#1696) by @dependabot
- chore(deps): remove nexe dev dependency by @mldangelo
- chore(deps): update eslint and related packages by @mldangelo

## [0.88.0] - 2024-09-16

### Dependencies

- chore(deps): bump replicate from 0.32.1 to 0.33.0 (#1682)

### Added

- feat(webui): display custom namedScores (#1669)

### Changed

- **Added** `--env-path` as an alias for the `--env-file` option in CLI (@mldangelo)
- **Introduced** `PROMPTFOO_LIGHTWEIGHT_RESULTS` environment variable to optimize result storage (@typpo)
- **Added** `validatePythonPath` function and improved error handling for Python scripts (@mldangelo)
- **Displayed** custom named scores in the Web UI (@khp)
- **Improved** support for structured outputs in the OpenAI provider (@mldangelo)
- **Added** OpenAI Assistant's token usage statistics (@albertlieyingadrian)
- **Added** pricing information for Azure OpenAI models (@mldangelo)
- **Improved** API URL formatting for Azure OpenAI provider (@mldangelo)
- **Fixed** prompt normalization when reading configurations (@mldangelo)
- **Resolved** Docker image issues by adding Python, ensuring the `next` output directory exists, and disabling telemetry (@mldangelo)
- **Improved** message parsing for the Anthropic provider (@mldangelo)
- **Fixed** error in loading externally defined OpenAI function calls (@mldangelo)
- **Corrected** latency assertion error for zero milliseconds latency (@albertlieyingadrian)
- **Added** a new Red Team introduction and case studies to the documentation (@typpo)
- **Updated** model references and default LLM models in the documentation (@mldangelo)
- **Fixed** typos and broken image links in the documentation (@mldangelo, @typpo)
- **Refactored** Red Team commands and types to improve code organization (@mldangelo)
- **Moved** `evaluateOptions` initialization to `evalCommand` (@mldangelo)
- **Centralized** cost calculation logic in providers (@mldangelo)
- ci: improve nexe build workflow and caching (#1683)
- chore(providers): add pricing information for Azure OpenAI models (#1681)

### Tests

- **Added** support for `file://` prefix for local file paths in the `tests:` field in configuration (@mldangelo)

## [0.87.1] - 2024-09-12

### Fixed

- fix(docker): add Python to Docker image and verify in CI (#1677)
- fix(assertions): fix latencyMs comparison with undefined to allow 0 ms latency (#1668)
- fix(providers): improve parseMessages function for anthropic (#1666)
- fix(dockerfile): ensure next out directory exists and disable next telemetry (#1665)
- fix: normalize prompts when reading configs (#1659)

### Added

- feat(python): add validatePythonPath function and improve error handling (#1670)
- feat(cli): accept '--env-path' as an alias for '--env-file' option (#1654)
- feat: PROMPTFOO_LIGHTWEIGHT_RESULTS envar (#1450)

### Documentation

- docs: red team intro (#1662)
- docs: update model references from gpt-3.5-turbo to gpt-4o-mini (#1655)

### Changed

- **Add OpenAI `o1` pricing** by [@typpo](https://github.com/typpo) in [#1649](https://github.com/promptfoo/promptfoo/pull/1649)
- **Add support for OpenAI `o1` max completion tokens** by [@mldangelo](https://github.com/mldangelo) in [#1650](https://github.com/promptfoo/promptfoo/pull/1650)
- **Share link issue when self-hosting** by [@typpo](https://github.com/typpo) in [#1647](https://github.com/promptfoo/promptfoo/pull/1647)
- **Fix OpenAI function tool callbacks handling** by [@mldangelo](https://github.com/mldangelo) in [#1648](https://github.com/promptfoo/promptfoo/pull/1648)
- **Fix broken anchor links** by [@mldangelo](https://github.com/mldangelo) in [#1645](https://github.com/promptfoo/promptfoo/pull/1645)
- **Add documentation for Echo provider** by [@mldangelo](https://github.com/mldangelo) in [#1646](https://github.com/promptfoo/promptfoo/pull/1646)
- ci: add push trigger to docker workflow (#1678)
- refactor(providers): centralize cost calculation logic (#1679)
- refactor: move evaluateOptions initialization to evalCommand (#1674)
- refactor(redteam): move redteam types to src/redteam/types (#1653)
- refactor(redteam): move redteam commands to src/redteam/commands (#1652)
- chore(providers): improve API URL formatting for Azure OpenAI provider (#1672)
- chore(providers): add openai assistant's token usage (#1661)
- chore(openai): improve support for structured outputs (#1656)
- chore: support file:// prefix for local file paths in `tests:` field in config (#1651)

## [0.87.0] - 2024-09-12

### Changed

- feat: remote strategy execution (#1592)
- fix: run db migrations first thing in cli (#1638)
- chore: add --remote to `eval` (#1639)
- chore: ability to record when feature is used (#1643)
- site: intro and image updates (#1636)

### Dependencies

- chore(deps-dev): bump @aws-sdk/client-bedrock-runtime from 3.649.0 to 3.650.0 (#1640)
- chore(deps): bump openai from 4.58.2 to 4.59.0 (#1641)

## [0.86.1] - 2024-09-11

### Changed

- feat: cross-session leak plugin (#1631)
- fix: quickswitcher (#1635)

## [0.86.0] - 2024-09-11

### Changed

- **feat**: Added MITRE Atlas plugin aliases by [@typpo](https://github.com/typpo) in [#1629](https://github.com/promptfoo/promptfoo/pull/1629)
- **chore**: Removed the NextAPI by [@sklein12](https://github.com/sklein12) in [#1599](https://github.com/promptfoo/promptfoo/pull/1599)
- **fix**: Improved rate limiting handling by [@sinedied](https://github.com/sinedied) in [#1633](https://github.com/promptfoo/promptfoo/pull/1633)
- **fix**: Ensured `name:value` pairs are unique, rather than just names, for tags by [@sklein12](https://github.com/sklein12) in [#1621](https://github.com/promptfoo/promptfoo/pull/1621)
- **chore**: Fixed paths for `ts-node` by [@sklein12](https://github.com/sklein12) in [#1628](https://github.com/promptfoo/promptfoo/pull/1628)
- **chore**: Standardized paths by [@sklein12](https://github.com/sklein12) in [#1627](https://github.com/promptfoo/promptfoo/pull/1627)

### Dependencies

- **chore(deps-dev)**: Bumped `@aws-sdk/client-bedrock-runtime` from 3.645.0 to 3.649.0 by [@dependabot](https://github.com/dependabot) in [#1632](https://github.com/promptfoo/promptfoo/pull/1632)
- **chore(deps)**: Bumped `@anthropic-ai/sdk` from 0.27.2 to 0.27.3 by [@dependabot](https://github.com/dependabot) in [#1625](https://github.com/promptfoo/promptfoo/pull/1625)
- **chore(deps)**: Bumped `openai` from 4.58.1 to 4.58.2 by [@dependabot](https://github.com/dependabot) in [#1624](https://github.com/promptfoo/promptfoo/pull/1624)

## [0.85.2] - 2024-09-10

### Changed

- feat: compliance status in redteam reports (#1619)
- fix: prompt parsing (#1620)

## [0.85.1] - 2024-09-09

### Changed

- feat: add support for markdown prompts (#1616)
- fix: Indirect Prompt Injection missing purpose and will only generate… (#1618)

### Dependencies

- chore(deps): bump openai from 4.58.0 to 4.58.1 (#1617)

## [0.85.0] - 2024-09-06

### Added

- **feat(mistral):** Update chat models and add embedding provider by @mldangelo in [#1614](https://github.com/promptfoo/promptfoo/pull/1614)
- **feat(templates):** Allow Nunjucks templating in grader context by @mldangelo in [#1606](https://github.com/promptfoo/promptfoo/pull/1606)
- **feat(redteam):** Add remote generation for multilingual strategy by @mldangelo in [#1603](https://github.com/promptfoo/promptfoo/pull/1603)
- **feat(redteam):** ASCII smuggling plugin by @typpo in [#1602](https://github.com/promptfoo/promptfoo/pull/1602)
- **feat(redteam):** More direct prompt injections by @typpo in [#1600](https://github.com/promptfoo/promptfoo/pull/1600)
- **feat(redteam):** Prompt injections for all test cases by @typpo in [commit 28605413](https://github.com/promptfoo/promptfoo/commit/28605413)

### Changed

- **refactor:** Improve project initialization and error handling by @mldangelo in [#1591](https://github.com/promptfoo/promptfoo/pull/1591)
- **chore:** Warn if API keys are not present when running `promptfoo init` by @cristiancavalli in [#1577](https://github.com/promptfoo/promptfoo/pull/1577)
- **chore:** Add info to contains-all and icontains-all error by @typpo in [#1596](https://github.com/promptfoo/promptfoo/pull/1596)
- **chore(redteam):** Export graders by @sklein12 in [#1593](https://github.com/promptfoo/promptfoo/pull/1593)
- **chore(redteam):** Export prompt generators by @sklein12 in [#1583](https://github.com/promptfoo/promptfoo/pull/1583)
- **docs:** Add information on loading scenarios from external files by @mldangelo in [commit ddcc6e59](https://github.com/promptfoo/promptfoo/commit/ddcc6e59)

### Fixed

- **fix(redteam):** Correct metric name for misinfo/pii/etc plugins by @typpo in [#1605](https://github.com/promptfoo/promptfoo/pull/1605)
- **fix(redteam):** Remove quotes and numbered results from generated prompts by @typpo in [#1601](https://github.com/promptfoo/promptfoo/pull/1601)
- **fix(redteam):** Move purpose to the right place in redteam template by @typpo in [commit 00b2ed1c](https://github.com/promptfoo/promptfoo/commit/00b2ed1c)

### Dependencies

- **chore(deps):** Bump openai from 4.57.3 to 4.58.0 by @dependabot in [#1608](https://github.com/promptfoo/promptfoo/pull/1608)
- **chore(deps):** Bump openai from 4.57.2 to 4.57.3 by @dependabot in [#1594](https://github.com/promptfoo/promptfoo/pull/1594)

### Documentation

- **docs(redteam):** Red team introduction by @typpo in [commit ba5fe14c](https://github.com/promptfoo/promptfoo/commit/ba5fe14c) and [commit 60624456](https://github.com/promptfoo/promptfoo/commit/60624456)
- **docs(redteam):** Minor redteam update by @typpo in [commit 7cad8da5](https://github.com/promptfoo/promptfoo/commit/7cad8da5)

### Tests

- **test(redteam):** Enhance nested quotes handling in parseGeneratedPrompts by @mldangelo in [commit 36f6464a](https://github.com/promptfoo/promptfoo/commit/36f6464a)

## [0.84.1] - 2024-09-04

### Changed

- fix: json parsing infinite loop (#1590)
- fix: add cache and timeout to remote grading (#1589)

## [0.84.0] - 2024-09-04

### Changed

- Support for remote `llm-rubric` (@typpo in #1585)
- Resolve foreign key constraint in `deleteAllEvals` (@mldangelo in #1581)
- Don't set OpenAI chat completion `seed=0` by default (@Sasja in #1580)
- Improve strategy JSON parsing (@typpo in #1587)
- Multilingual strategy now uses redteam provider (@typpo in #1586)
- Handle redteam remote generation error (@typpo)
- Redteam refusals are not failures for Vertex AI (@typpo)
- Reorganize redteam exports and add Strategies (@mldangelo in #1588)
- Update OpenAI config documentation (@mldangelo)
- Improve Azure environment variables and configuration documentation (@mldangelo)
- Bump dependencies and devDependencies (@mldangelo)
- Set `stream: false` in Ollama provider (@typpo, #1568)
- Bump openai from 4.57.0 to 4.57.1 (@dependabot in #1579)
- Regenerate JSON schema based on type change (@mldangelo)
- Synchronize EnvOverrides in types and validators (@mldangelo)

## [0.83.2] - 2024-09-03

### Added

- feat: add --remote to redteam generate (#1576)

## [0.83.1] - 2024-09-03

## [0.83.0] - 2024-09-03

### Changed

- feat: add onboarding flow for http endpoint (#1572)
- feat: remote generation on the cli (#1570)
- docs: update YAML syntax for prompts and providers arrays (#1574)

## [0.82.0] - 2024-09-02

### Added

- feat(redteam): add remote generation for purpose and entities by @mldangelo

### Changed

- feat: add `delay` option for redteam generate and refactor plugins by @typpo
- fix: validate all plugins before running any by @typpo
- fix: remove indirect prompt injection `config.systemPrompt` dependency by @typpo
- fix: show all strategies on report by @typpo
- fix: bfla grading by @typpo
- chore: simplify redteam types by @typpo
- chore: move redteam command locations by @typpo
- chore: defaults for redteam plugins/strategies by @typpo
- chore: clean up some redteam onboarding questions by @typpo
- chore: export redteam plugins by @typpo
- chore: rename envar by @typpo
- chore: add `PROMPTFOO_NO_REDTEAM_MODERATION` envar by @typpo
- chore(redteam): add progress bar to multilingual strategy by @mldangelo
- chore(redteam): export extraction functions by @mldangelo
- chore(docker): install peer dependencies during build by @mldangelo
- docs: update file paths to use file:// prefix by @mldangelo
- chore: clean up some redteam onboarding questions (#1569)
- chore: defaults for redteam plugins/strategies (#1521)

### Dependencies

- chore(deps-dev): bump @aws-sdk/client-bedrock-runtime from 3.637.0 to 3.642.0 by @dependabot
- chore(deps): bump replicate from 0.32.0 to 0.32.1 by @dependabot
- chore(deps): bump openai from 4.56.1 to 4.57.0 by @dependabot
- chore(deps): bump the github-actions group with 2 updates by @dependabot

## [0.81.5] - 2024-08-30

### Dependencies

- chore(deps): bump the github-actions group with 2 updates (#1566)
- chore(deps): bump replicate from 0.32.0 to 0.32.1 (#1559)
- chore(deps): bump openai from 4.56.1 to 4.57.0 (#1558)

### Fixed

- fix: remove indirect prompt injection `config.systemPrompt` dependency (#1562)
- fix: validate all plugins before running any (#1561)

### Added

- feat: add `delay` option for redteam generate and refactor plugins (#1564)
- feat(redteam): add remote generation for purpose and entities (#1555)

### Changed

- feat: global `env` var in templates (#1553)
- fix: harmful grader (#1554)
- chore: include createdAt in getStandaloneEvals (#1550)
- chore: write eval tags to database and add migration (#1551)
- style: enforce object shorthand rule (#1557)
- chore: move redteam command locations (#1565)
- chore: simplify redteam types (#1563)
- chore(deps-dev): bump @aws-sdk/client-bedrock-runtime from 3.637.0 to 3.642.0 (#1560)

## [0.81.4] - 2024-08-29

### Changed

- **fix:** redteam progress bar by @typpo in [#1548](https://github.com/promptfoo/promptfoo/pull/1548)
- **fix:** redteam grading should use defaultTest by @typpo in [#1549](https://github.com/promptfoo/promptfoo/pull/1549)
- **refactor:** move extractJsonObjects to json utility module by @mldangelo in [#1539](https://github.com/promptfoo/promptfoo/pull/1539)

### Fixed

- **fix(redteam):** fix modifier handling in PluginBase by @mldangelo in [#1538](https://github.com/promptfoo/promptfoo/pull/1538)
- **fix(testCases):** improve test case generation with retry logic by @mldangelo in [#1544](https://github.com/promptfoo/promptfoo/pull/1544)
- **fix(docker):** link peer dependencies in Docker build by @mldangelo in [#1545](https://github.com/promptfoo/promptfoo/pull/1545)
- **fix(devcontainer):** simplify and standardize development environment by @mldangelo in [#1547](https://github.com/promptfoo/promptfoo/pull/1547)

### Dependencies

- **chore(deps):** update dependencies by @mldangelo in [#1540](https://github.com/promptfoo/promptfoo/pull/1540)
- **chore(deps):** bump @anthropic-ai/sdk from 0.27.0 to 0.27.1 by @dependabot in [#1541](https://github.com/promptfoo/promptfoo/pull/1541)
- **chore(deps):** bump openai from 4.56.0 to 4.56.1 by @dependabot in [#1542](https://github.com/promptfoo/promptfoo/pull/1542)

## [0.81.3] - 2024-08-28

### Changed

- fix: use redteam provider in extractions (#1536)
- feat: Indirect prompt injection plugin (#1518)
- feat: add support for tags property in config (#1526)
- feat: ability to reference external files in plugin config (#1530)
- feat: custom redteam plugins (#1529)
- fix: remove failure messages from output (#1531)
- fix: reduce pii false positives (#1532)
- fix: Addtl Pii false positives (#1533)
- fix: RBAC plugin false positives (#1534)
- fix: redteam providers should be overriddeable (#1516)
- fix: dont use openai moderation if key not present (#1535)

### Fixed

- fix(redteam): update logic for json only response format in default provider (#1537)

## [0.81.2] - 2024-08-27

### Changed

- fix: use redteam provider in extractions (#1536)
- feat: Indirect prompt injection plugin (#1518)
- feat: add support for tags property in config (#1526)
- feat: ability to reference external files in plugin config (#1530)
- feat: custom redteam plugins (#1529)
- fix: remove failure messages from output (#1531)
- fix: reduce pii false positives (#1532)
- fix: Addtl Pii false positives (#1533)
- fix: RBAC plugin false positives (#1534)
- fix: redteam providers should be overriddeable (#1516)
- fix: dont use openai moderation if key not present (#1535)

## [0.81.1] - 2024-08-27

### Changed

- feat: Indirect prompt injection plugin (#1518)
- feat: add support for `tags` property in config (#1526)
- feat: ability to reference external files in plugin config (#1530)
- feat: custom redteam plugins (#1529)
- fix: remove failure messages from output (#1531)
- fix: reduce pii false positives (#1532)
- fix: Addtl Pii false positives (#1533)
- fix: RBAC plugin false positives (#1534)
- fix: redteam providers should be overriddeable (#1516)
- fix: dont use openai moderation if key not present (#1535)
- chore: Set jest command line setting for jest extension (#1527)

## [0.81.0] - 2024-08-26

### Added

- feat(report): performance by strategy (#1524)
- feat(ai21): Add AI21 Labs provider (#1514)
- feat(docker): add Python runtime to final image (#1519)
- feat(anthropic): add support for create message headers (prompt caching) (#1503)

### Changed

- feat: report view sidebar for previewing test failures (#1522)
- chore: add plugin/strategy descriptions (#1520)
- chore: add `promptfoo redteam plugins` command to list plugins (#1523)
- chore: clear cache status messages (#1517)

### Fixed

- fix(scriptCompletionProvider): handle UTF-8 encoding in script output (#1515)
- fix(config): support loading scenarios and tests from external files (#331)

### Dependencies

- chore(deps-dev): bump @aws-sdk/client-bedrock-runtime from 3.635.0 to 3.637.0 (#1513)

## [0.80.3] - 2024-08-22

### Changed

- **Add Support for Embeddings API (Cohere)**: Added support for the embeddings API. [#1502](https://github.com/promptfoo/promptfoo/pull/1502) by @typpo
- **Improve Download Menu**: Enhanced the web UI by improving the download menu, adding an option to download human eval test cases, and adding tests. [#1500](https://github.com/promptfoo/promptfoo/pull/1500) by @mldangelo
- **Python IPC Encoding**: Resolved an issue by ensuring that Python IPC uses UTF-8 encoding. [#1511](https://github.com/promptfoo/promptfoo/pull/1511) by @typpo
- **Dependencies**:
  - Bumped `@anthropic-ai/sdk` from `0.26.1` to `0.27.0`. [#1507](https://github.com/promptfoo/promptfoo/pull/1507) by @dependabot
  - Upgraded Docusaurus to version `3.5.2`. [#1512](https://github.com/promptfoo/promptfoo/pull/1512) by @mldangelo

## [0.80.2] - 2024-08-22

### Changed

- fix: remove prompt-extraction from base plugins (#1505)

## [0.80.1] - 2024-08-21

### Added

- feat(redteam): improve test generation and reporting (#1481)
- feat(eval)!: remove interactive providers option (#1487)

### Changed

- refactor(harmful): improve test generation and deduplication (#1480)
- fix: hosted load shared eval (#1482)
- fix: Generate correct url for hosted shared evals (#1484)
- feat: multilingual strategy (#1483)
- chore(eslint): add and configure eslint-plugin-unicorn (#1489)
- fix: include vars in python provider cache key (#1493)
- fix: Including prompt extraction broke redteam generation (#1494)
- fix: floating point comparisons in matchers (#1486)
- site: enterprise breakdown (#1495)
- fix: Prompt setup during redteam generation (#1496)
- fix: hardcoded injectVars in harmful plugin (#1498)
- site: enterprise blog post (#1497)

### Fixed

- fix(assertions): update error messages for context-relevance and context-faithfulness (#1485)

### Dependencies

- chore(deps-dev): bump @aws-sdk/client-bedrock-runtime from 3.632.0 to 3.635.0 (#1490)

## [0.80.0] - 2024-08-21

### Changed

- **Multilingual Strategy**: Added multilingual strategy by @typpo in [#1483](https://github.com/promptfoo/promptfoo/pull/1483)
- **Redteam**: Improved test generation and reporting by @mldangelo in [#1481](https://github.com/promptfoo/promptfoo/pull/1481)
- **Evaluation**: Removed interactive providers option by @mldangelo in [#1487](https://github.com/promptfoo/promptfoo/pull/1487)
- **Hosted Load**: Fixed hosted load shared eval by @sklein12 in [#1482](https://github.com/promptfoo/promptfoo/pull/1482)
- **Shared Evals**: Generated correct URL for hosted shared evals by @sklein12 in [#1484](https://github.com/promptfoo/promptfoo/pull/1484)
- **Assertions**: Updated error messages for context-relevance and context-faithfulness by @mldangelo in [#1485](https://github.com/promptfoo/promptfoo/pull/1485)
- **Python Provider**: Included vars in Python provider cache key by @typpo in [#1493](https://github.com/promptfoo/promptfoo/pull/1493)
- **Prompt Extraction**: Fixed prompt extraction during redteam generation by @sklein12 in [#1494](https://github.com/promptfoo/promptfoo/pull/1494)
- **Matchers**: Fixed floating point comparisons in matchers by @typpo in [#1486](https://github.com/promptfoo/promptfoo/pull/1486)
- **Redteam Generation**: Fixed prompt setup during redteam generation by @sklein12 in [#1496](https://github.com/promptfoo/promptfoo/pull/1496)
- **Harmful Tests**: Improved test generation and deduplication by @mldangelo in [#1480](https://github.com/promptfoo/promptfoo/pull/1480)
- **ESLint**: Added and configured eslint-plugin-unicorn by @mldangelo in [#1489](https://github.com/promptfoo/promptfoo/pull/1489)
- **Dependencies**: Bumped @aws-sdk/client-bedrock-runtime from 3.632.0 to 3.635.0 by @dependabot in [#1490](https://github.com/promptfoo/promptfoo/pull/1490)
- **Crescendo**: Crescendo now uses gpt-4o-mini instead of gpt-4o by @typpo
- **Environment Variables**: Added GROQ_API_KEY and alphabetized 3rd party environment variables by @mldangelo
- **Enterprise Breakdown**: Added enterprise breakdown by @typpo in [#1495](https://github.com/promptfoo/promptfoo/pull/1495)

## [0.79.0] - 2024-08-20

### Added

- feat(groq): integrate native Groq SDK and update documentation by @mldangelo in #1479
- feat(redteam): support multiple policies in redteam config by @mldangelo in #1470
- feat(redteam): handle graceful exit on Ctrl+C during initialization by @mldangelo

### Changed

- feat: Prompt Extraction Redteam Plugin by @sklein12 in #1471
- feat: nexe build artifacts by @typpo in #1472
- fix: expand supported config file extensions by @mldangelo in #1473
- fix: onboarding.ts should assume context.py by @typpo
- fix: typo in onboarding example by @typpo
- fix: reduce false positives in `policy` and `sql-injection` by @typpo
- docs: remove references to optional Supabase environment variables by @mldangelo in #1474
- docs: owasp llm top 10 updates by @typpo
- test: mock logger in util test suite by @mldangelo
- chore(workflow): change release trigger type from 'published' to 'created' in Docker workflow, remove pull request and push triggers by @mldangelo
- chore(webui): update plugin display names by @typpo
- chore: refine pass rate threshold logging by @mldangelo
- ci: upload artifact by @typpo

### Fixed

- fix(devcontainer): improve Docker setup for development environment by @mldangelo
- fix(devcontainer): update Dockerfile.dev for Node.js development by @mldangelo
- fix(webui): truncate floating point scores by @typpo

### Dependencies

- chore(deps): update dependencies by @mldangelo in #1478
- chore(deps): update dependencies including @swc/core, esbuild, @anthropic-ai/sdk, and openai by @mldangelo

### Tests

- test(config): run tests over example promptfoo configs by @mldangelo in #1475

## [0.78.3] - 2024-08-19

### Added

- feat(redteam): add base path to CLI state for redteam generate by @mldangelo in [#1464](https://github.com/promptfoo/promptfoo/pull/1464)
- feat(eval): add global pass rate threshold by @mldangelo in [#1443](https://github.com/promptfoo/promptfoo/pull/1443)

### Changed

- chore: check config.redteam instead of config.metadata.redteam by @mldangelo in [#1463](https://github.com/promptfoo/promptfoo/pull/1463)
- chore: Add vscode settings for prettier formatting by @sklein12 in [#1469](https://github.com/promptfoo/promptfoo/pull/1469)
- build: add defaults for supabase environment variables by @sklein12 in [#1468](https://github.com/promptfoo/promptfoo/pull/1468)
- fix: smarter caching in exec provider by @typpo in [#1467](https://github.com/promptfoo/promptfoo/pull/1467)
- docs: display consistent instructions for npx vs npm vs brew by @typpo in [#1465](https://github.com/promptfoo/promptfoo/pull/1465)

### Dependencies

- chore(deps): bump openai from 4.55.9 to 4.56.0 by @dependabot in [#1466](https://github.com/promptfoo/promptfoo/pull/1466)
- chore(deps): replace rouge with js-rouge by @QuarkNerd in [#1420](https://github.com/promptfoo/promptfoo/pull/1420)

## [0.78.2] - 2024-08-18

### Changed

- feat: multi-turn jailbreak (#1459)
- feat: plugin aliases for owasp, nist (#1410)
- refactor(redteam): aliase `generate redteam` to `redteam generate`. (#1461)
- chore: strongly typed envars (#1452)
- chore: further simplify redteam onboarding (#1462)
- docs: strategies (#1460)

## [0.78.1] - 2024-08-16

### Changed

- **feat:** Helicone integration by @maamalama in [#1434](https://github.com/promptfoo/promptfoo/pull/1434)
- **fix:** is-sql assertion `databaseType` not `database` by @typpo in [#1451](https://github.com/promptfoo/promptfoo/pull/1451)
- **chore:** Use temporary file for Python interprocess communication by @enkoder in [#1447](https://github.com/promptfoo/promptfoo/pull/1447)
- **chore:** Redteam onboarding updates by @typpo in [#1453](https://github.com/promptfoo/promptfoo/pull/1453)
- **site:** Add blog post by @typpo in [#1444](https://github.com/promptfoo/promptfoo/pull/1444)

### Fixed

- **fix(redteam):** Improve iterative tree-based red team attack provider by @mldangelo in [#1458](https://github.com/promptfoo/promptfoo/pull/1458)

### Dependencies

- **chore(deps):** Update various dependencies by @mldangelo in [#1442](https://github.com/promptfoo/promptfoo/pull/1442)
- **chore(deps):** Bump `@aws-sdk/client-bedrock-runtime` from 3.629.0 to 3.631.0 by @dependabot in [#1448](https://github.com/promptfoo/promptfoo/pull/1448)
- **chore(deps):** Bump `@aws-sdk/client-bedrock-runtime` from 3.631.0 to 3.632.0 by @dependabot in [#1455](https://github.com/promptfoo/promptfoo/pull/1455)
- **chore(deps):** Bump `@anthropic-ai/sdk` from 0.25.2 to 0.26.0 by @dependabot in [#1449](https://github.com/promptfoo/promptfoo/pull/1449)
- **chore(deps):** Bump `@anthropic-ai/sdk` from 0.26.0 to 0.26.1 by @dependabot in [#1456](https://github.com/promptfoo/promptfoo/pull/1456)
- **chore(deps):** Bump `openai` from 4.55.7 to 4.55.9 by @dependabot in [#1457](https://github.com/promptfoo/promptfoo/pull/1457)

## [0.78.0] - 2024-08-14

### Changed

- **Web UI**: Added ability to choose prompt/provider column in report view by @typpo in [#1426](https://github.com/promptfoo/promptfoo/pull/1426)
- **Eval**: Support loading scenarios and tests from external files by @mldangelo in [#1432](https://github.com/promptfoo/promptfoo/pull/1432)
- **Redteam**: Added language support for generated tests by @mldangelo in [#1433](https://github.com/promptfoo/promptfoo/pull/1433)
- **Transform**: Support custom function names in file transforms by @mldangelo in [#1435](https://github.com/promptfoo/promptfoo/pull/1435)
- **Extension Hook API**: Introduced extension hook API by @aantn in [#1249](https://github.com/promptfoo/promptfoo/pull/1249)
- **Report**: Hide unused plugins in report by @typpo in [#1425](https://github.com/promptfoo/promptfoo/pull/1425)
- **Memory**: Optimize memory usage in `listPreviousResults` by not loading all results into memory by @typpo in [#1439](https://github.com/promptfoo/promptfoo/pull/1439)
- **TypeScript**: Added TypeScript `promptfooconfig` example by @mldangelo in [#1427](https://github.com/promptfoo/promptfoo/pull/1427)
- **Tests**: Moved `evaluatorHelpers` tests to a separate file by @mldangelo in [#1437](https://github.com/promptfoo/promptfoo/pull/1437)
- **Dev**: Bumped `@aws-sdk/client-bedrock-runtime` from 3.624.0 to 3.629.0 by @dependabot in [#1428](https://github.com/promptfoo/promptfoo/pull/1428)
- **SDK**: Bumped `@anthropic-ai/sdk` from 0.25.1 to 0.25.2 by @dependabot in [#1429](https://github.com/promptfoo/promptfoo/pull/1429)
- **SDK**: Bumped `openai` from 4.55.4 to 4.55.7 by @dependabot in [#1436](https://github.com/promptfoo/promptfoo/pull/1436)

## [0.77.0] - 2024-08-12

### Added

- feat(assertions): add option to disable AJV strict mode (#1415)

### Changed

- feat: ssrf plugin (#1411)
- feat: `basic` strategy to represent raw payloads only (#1417)
- refactor: transform function (#1423)
- fix: suppress docker lint (#1412)
- fix: update eslint config and resolve unused variable warnings (#1413)
- fix: handle retries for harmful generations (#1422)
- docs: add plugin documentation (#1421)

### Fixed

- fix(redteam): plugins respect config-level numTest (#1409)

### Dependencies

- chore(deps): bump openai from 4.55.3 to 4.55.4 (#1418)

### Documentation

- docs(faq): expand and restructure FAQ content (#1416)

## [0.76.1] - 2024-08-11

## [0.76.0] - 2024-08-10

### Changed

- feat: add `delete eval latest` and `delete eval all` (#1383)
- feat: bfla and bofa plugins (#1406)
- feat: Support loading tools from multiple files (#1384)
- feat: `promptfoo eval --description` override (#1399)
- feat: add `default` strategy and remove `--add-strategies` (#1401)
- feat: assume unrecognized openai models are chat models (#1404)
- feat: excessive agency grader looks at tools (#1403)
- fix: dont check SSL certs (#1396)
- fix: reduce rbac and moderation false positives (#1400)
- fix: `redteam` property was not read in config (#1407)
- fix: Do not ignored derived metrics (#1381)
- fix: add indexes for sqlite (#1382)

### Fixed

- fix(types): allow boolean values in VarsSchema (#1386)

### Dependencies

- chore(deps-dev): bump @aws-sdk/client-bedrock-runtime from 3.623.0 to 3.624.0 (#1379)
- chore(deps): bump openai from 4.54.0 to 4.55.0 (#1387)
- chore(deps): bump openai from 4.55.0 to 4.55.1 (#1392)
- chore(deps): bump @anthropic-ai/sdk from 0.25.0 to 0.25.1 (#1397)
- chore(deps): bump openai from 4.55.1 to 4.55.3 (#1398)

## [0.75.2] - 2024-08-06

### Added

- feat: ability to attach configs to prompts (#1391)

### Changed

- fix: Update "Edit Comment" dialog background for the dark mode (#1374)
- fix: undefined var in hallucination template (#1375)
- fix: restore harmCategory var (#1380)

## [0.75.1] - 2024-08-05

### Changed

- fix: temporarily disable nunjucks strict mode by @typpo

### Dependencies

- chore(deps): update dependencies (#1373)

## [0.75.0] - 2024-08-05

### Added

- feat(webui): Download report as PDF by @typpo in #1348
- feat(redteam): Add custom policy plugin by @mldangelo in #1346
- feat(config): Add writePromptfooConfig function and orderKeys utility by @mldangelo in #1360
- feat(redteam): Add purpose and entities to defaultTest metadata by @mldangelo in #1359
- feat(webui): Show metadata in details dialog by @typpo in #1362
- feat(redteam): Add some simple requested strategies by @typpo in #1364

### Changed

- feat: Implement defaultTest metadata in tests and scenarios by @mldangelo in #1361
- feat!: Add `default` plugin collection and remove --add-plugins by @typpo in #1369
- fix: Moderation assert and iterative provider handle output objects by @typpo in #1353
- fix: Improve PII grader by @typpo in #1354
- fix: Improve RBAC grading by @typpo in #1347
- fix: Make graders set assertion value by @typpo in #1355
- fix: Allow falsy provider response outputs by @typpo in #1356
- fix: Improve entity extraction and enable for PII by @typpo in #1358
- fix: Do not dereference external tool files by @typpo in #1357
- fix: Google sheets output by @typpo in #1367
- docs: How to red team RAG applications by @typpo in #1368
- refactor(redteam): Consolidate graders and plugins by @mldangelo in #1370
- chore(redteam): Collect user consent for harmful generation by @typpo in #1365

### Dependencies

- chore(deps): Bump openai from 4.53.2 to 4.54.0 by @dependabot in #1349
- chore(deps-dev): Bump @aws-sdk/client-bedrock-runtime from 3.622.0 to 3.623.0 by @dependabot in #1372

## [0.74.0] - 2024-08-01

### Changed

- **feat**: Split types vs validators for prompts, providers, and redteam [#1325](https://github.com/promptfoo/promptfoo/pull/1325) by [@typpo](https://github.com/typpo)
- **feat**: Load provider `tools` and `functions` from external file [#1342](https://github.com/promptfoo/promptfoo/pull/1342) by [@typpo](https://github.com/typpo)
- **fix**: Show gray icon when there are no tests in report [#1335](https://github.com/promptfoo/promptfoo/pull/1335) by [@typpo](https://github.com/typpo)
- **fix**: numTests calculation for previous evals [#1336](https://github.com/promptfoo/promptfoo/pull/1336) by [@onyck](https://github.com/onyck)
- **fix**: Only show the number of tests actually run in the eval [#1338](https://github.com/promptfoo/promptfoo/pull/1338) by [@typpo](https://github.com/typpo)
- **fix**: better-sqlite3 in arm64 docker image [#1344](https://github.com/promptfoo/promptfoo/pull/1344) by [@cmrfrd](https://github.com/cmrfrd)
- **fix**: Correct positive example in DEFAULT_GRADING_PROMPT [#1337](https://github.com/promptfoo/promptfoo/pull/1337) by [@tbuckley](https://github.com/tbuckley)
- **chore**: Integrate red team evaluation into promptfoo init [#1334](https://github.com/promptfoo/promptfoo/pull/1334) by [@mldangelo](https://github.com/mldangelo)
- **chore**: Enforce consistent type imports [#1341](https://github.com/promptfoo/promptfoo/pull/1341) by [@mldangelo](https://github.com/mldangelo)
- **refactor(redteam)**: Update plugin architecture and improve error handling [#1343](https://github.com/promptfoo/promptfoo/pull/1343) by [@mldangelo](https://github.com/mldangelo)
- **docs**: Expand installation instructions in README and docs [#1345](https://github.com/promptfoo/promptfoo/pull/1345) by [@mldangelo](https://github.com/mldangelo)

### Dependencies

- **chore(deps)**: Bump @azure/identity from 4.4.0 to 4.4.1 [#1340](https://github.com/promptfoo/promptfoo/pull/1340) by [@dependabot](https://github.com/dependabot)
- **chore(deps)**: Bump the github-actions group with 3 updates [#1339](https://github.com/promptfoo/promptfoo/pull/1339) by [@dependabot](https://github.com/dependabot)

## [0.73.9] - 2024-07-30

### Dependencies

- chore(deps): update dev dependencies and minor package versions (#1331)
- chore(deps): bump @anthropic-ai/sdk from 0.24.3 to 0.25.0 (#1326)

### Fixed

- fix: chain provider and test transform (#1316)

### Added

- feat: handle rate limits in generic fetch path (#1324)

### Changed

- **Features:**
  - feat: handle rate limits in generic fetch path by @typpo in https://github.com/promptfoo/promptfoo/pull/1324
- **Fixes:**
  - fix: show default vars in table by @typpo in https://github.com/promptfoo/promptfoo/pull/1306
  - fix: chain provider and test transform by @fvdnabee in https://github.com/promptfoo/promptfoo/pull/1316
- **Refactors:**
  - refactor(redteam): extract entity and purpose logic, update imitation plugin by @mldangelo in https://github.com/promptfoo/promptfoo/pull/1301
- **Chores:**
  - chore(deps): bump openai from 4.53.1 to 4.53.2 by @dependabot in https://github.com/promptfoo/promptfoo/pull/1314
  - chore: set page titles by @typpo in https://github.com/promptfoo/promptfoo/pull/1315
  - chore: add devcontainer setup by @cmrfrd in https://github.com/promptfoo/promptfoo/pull/1317
  - chore(webui): persist column selection in evals view by @mldangelo in https://github.com/promptfoo/promptfoo/pull/1302
  - chore(redteam): allow multiple provider selection by @mldangelo in https://github.com/promptfoo/promptfoo/pull/1319
  - chore(deps): bump @anthropic-ai/sdk from 0.24.3 to 0.25.0 by @dependabot in https://github.com/promptfoo/promptfoo/pull/1326
  - chore(deps-dev): bump @aws-sdk/client-bedrock-runtime from 3.620.0 to 3.620.1 by @dependabot in https://github.com/promptfoo/promptfoo/pull/1327
  - chore(deps): update dev dependencies and minor package versions by @mldangelo in https://github.com/promptfoo/promptfoo/pull/1331
- **CI/CD:**
  - ci: add assets generation job and update json schema by @mldangelo in https://github.com/promptfoo/promptfoo/pull/1321
  - docs: add CITATION.cff file by @mldangelo in https://github.com/promptfoo/promptfoo/pull/1322
  - docs: update examples and docs to use gpt-4o and gpt-4o-mini models by @mldangelo in https://github.com/promptfoo/promptfoo/pull/1323
- chore(deps-dev): bump @aws-sdk/client-bedrock-runtime from 3.620.0 to 3.620.1 (#1327)

### Documentation

- **Documentation:**

## [0.73.8] - 2024-07-29

### Dependencies

- chore(deps): bump openai from 4.53.1 to 4.53.2 (#1314)

### Documentation

- docs: update examples and docs to use gpt-4o and gpt-4o-mini models (#1323)
- docs: add CITATION.cff file (#1322)

### Added

- feat(webui): tooltip with provider config on hover (#1312)

### Changed

- feat: Imitation redteam plugin (#1163)
- fix: report cached tokens from assertions (#1299)
- fix: trim model-graded-closedqa response (#1309)
- refactor(utils): move transform logic to separate file (#1310)
- chore(cli): add option to strip auth info from shared URLs (#1304)
- chore: set page titles (#1315)
- chore(webui): persist column selection in evals view (#1302)
- ci: add assets generation job and update json schema (#1321)
- refactor(redteam): extract entity and purpose logic, update imitation plugin (#1301)
- chore(redteam): allow multiple provider selection (#1319)
- chore: add devcontainer setup (#1317)

### Fixed

- fix(webui): make it easier to select text without toggling cell (#1295)
- fix(docker): add sqlite-dev to runtime dependencies (#1297)
- fix(redteam): update CompetitorsGrader rubric (#1298)
- fix(redteam): improve plugin and strategy selection UI (#1300)
- fix(redteam): decrease false positives in hallucination grader (#1305)
- fix(redteam): misc fixes in grading and calculations (#1313)
- fix: show default vars in table (#1306)

## [0.73.7] - 2024-07-26

### Changed

- **Standalone graders for redteam** by [@typpo](https://github.com/typpo) in [#1256](https://github.com/promptfoo/promptfoo/pull/1256)
- **Punycode deprecation warning on node 22** by [@typpo](https://github.com/typpo) in [#1287](https://github.com/promptfoo/promptfoo/pull/1287)
- **Improve iterative providers and update provider API interface to pass original prompt** by [@mldangelo](https://github.com/mldangelo) in [#1293](https://github.com/promptfoo/promptfoo/pull/1293)
- **Add issue templates** by [@typpo](https://github.com/typpo) in [#1288](https://github.com/promptfoo/promptfoo/pull/1288)
- **Support TS files for prompts providers and assertions** by [@benasher44](https://github.com/benasher44) in [#1286](https://github.com/promptfoo/promptfoo/pull/1286)
- **Update dependencies** by [@mldangelo](https://github.com/mldangelo) in [#1292](https://github.com/promptfoo/promptfoo/pull/1292)
- **Move circular dependency check to style-check job** by [@mldangelo](https://github.com/mldangelo) in [#1291](https://github.com/promptfoo/promptfoo/pull/1291)
- **Add examples for embedding and classification providers** by [@Luca-Hackl](https://github.com/Luca-Hackl) in [#1296](https://github.com/promptfoo/promptfoo/pull/1296)

## [0.73.6] - 2024-07-25

### Added

- feat(ci): add Docker image publishing to GitHub Container Registry (#1263)
- feat(webui): add yaml upload button (#1264)

### Changed

- docs: fix javascript configuration guide variable example (#1268)
- site(careers): update application instructions and preferences (#1270)
- chore(python): enhance documentation, tests, formatting, and CI (#1282)
- fix: treat .cjs and .mjs files as javascript vars (#1267)
- fix: add xml tags for better delineation in `llm-rubric`, reduce `harmful` plugin false positives (#1269)
- fix: improve handling of json objects in http provider (#1274)
- fix: support provider json filepath (#1279)
- chore(ci): implement multi-arch Docker image build and push (#1266)
- chore(docker): add multi-arch image description (#1271)
- chore(eslint): add new linter rules and improve code quality (#1277)
- chore: move types files (#1278)
- refactor(redteam): rename strategies and improve type safety (#1275)
- ci: re-enable Node 22.x in CI matrix (#1272)
- chore: support loading .{,m,c}ts promptfooconfig files (#1284)

### Dependencies

- chore(deps): update ajv-formats from 2.1.1 to 3.0.1 (#1276)
- chore(deps): update @swc/core to version 1.7.1 (#1285)

## [0.73.5] - 2024-07-24

### Added

- **feat(cli):** Add the ability to share a specific eval by [@typpo](https://github.com/promptfoo/promptfoo/pull/1250)
- **feat(webui):** Hide long metrics lists by [@typpo](https://github.com/promptfoo/promptfoo/pull/1262)
- feat(webui): hide long metrics lists (#1262)
- feat: ability to share a specific eval (#1250)

### Changed

- **fix:** Resolve node-fetch TypeScript errors by [@mldangelo](https://github.com/promptfoo/promptfoo/pull/1254)
- **fix:** Correct color error in local `checkNodeVersion` test by [@mldangelo](https://github.com/promptfoo/promptfoo/pull/1255)
- **fix:** Multiple Docker fixes by [@typpo](https://github.com/promptfoo/promptfoo/pull/1257)
- **fix:** Improve `--add-strategies` validation error messages by [@typpo](https://github.com/promptfoo/promptfoo/pull/1260)
- **chore:** Warn when a variable is named `assert` by [@typpo](https://github.com/promptfoo/promptfoo/pull/1259)
- **chore:** Update Llama examples and add support for chat-formatted prompts in Replicate by [@typpo](https://github.com/promptfoo/promptfoo/pull/1261)
- chore: update llama examples and add support for chat formatted prompts in Replicate (#1261)
- chore: warn when a var is named assert (#1259)

### Fixed

- **fix(redteam):** Allow arbitrary `injectVar` name for redteam providers by [@mldangelo](https://github.com/promptfoo/promptfoo/pull/1253)
- fix: make --add-strategies validation have useful error (#1260)
- fix: multiple docker fixes (#1257)
- fix: color error in local checkNodeVersion test (#1255)
- fix: resolve node-fetch typescript errors (#1254)
- fix(redteam): allow arbitrary injectVar name for redteam providers (#1253)

## [0.73.4] - 2024-07-24

### Changed

- **schema**: Update config schema for strategies by @mldangelo in [#1244](https://github.com/promptfoo/promptfoo/pull/1244)
- **defaultTest**: Fix scenario assert merging by @onyck in [#1251](https://github.com/promptfoo/promptfoo/pull/1251)
- **webui**: Handle port already in use error by @mldangelo in [#1246](https://github.com/promptfoo/promptfoo/pull/1246)
- **webui**: Update provider list in `ProviderSelector` and add tests by @mldangelo in [#1245](https://github.com/promptfoo/promptfoo/pull/1245)
- **site**: Add blog post by @typpo in [#1247](https://github.com/promptfoo/promptfoo/pull/1247)
- **site**: Improve navigation and consistency by @mldangelo in [#1248](https://github.com/promptfoo/promptfoo/pull/1248)
- **site**: Add careers page by @mldangelo in [#1222](https://github.com/promptfoo/promptfoo/pull/1222)
- **docs**: Full RAG example by @typpo in [#1228](https://github.com/promptfoo/promptfoo/pull/1228)

## [0.73.3] - 2024-07-23

### Changed

- **WebUI:** Make eval switcher more obvious by @typpo in [#1232](https://github.com/promptfoo/promptfoo/pull/1232)
- **Redteam:** Add iterative tree provider and strategy by @mldangelo in [#1238](https://github.com/promptfoo/promptfoo/pull/1238)
- Improve `CallApiFunctionSchema`/`ProviderFunction` type by @aloisklink in [#1235](https://github.com/promptfoo/promptfoo/pull/1235)
- **Redteam:** CLI nits, plugins, provider functionality, and documentation by @mldangelo in [#1231](https://github.com/promptfoo/promptfoo/pull/1231)
- **Redteam:** PII false positives by @typpo in [#1233](https://github.com/promptfoo/promptfoo/pull/1233)
- **Redteam:** `--add-strategies` flag didn't work by @typpo in [#1234](https://github.com/promptfoo/promptfoo/pull/1234)
- Cleanup logging and fix nextui TS error by @mldangelo in [#1243](https://github.com/promptfoo/promptfoo/pull/1243)
- **CI:** Add registry URL to npm publish workflow by @mldangelo in [#1241](https://github.com/promptfoo/promptfoo/pull/1241)
- Remove redundant chalk invocations by @mldangelo in [#1240](https://github.com/promptfoo/promptfoo/pull/1240)
- Update dependencies by @mldangelo in [#1242](https://github.com/promptfoo/promptfoo/pull/1242)
- Update some images by @typpo in [#1236](https://github.com/promptfoo/promptfoo/pull/1236)
- More image updates by @typpo in [#1237](https://github.com/promptfoo/promptfoo/pull/1237)
- Update capitalization of Promptfoo and fix site deprecation warning by @mldangelo in [#1239](https://github.com/promptfoo/promptfoo/pull/1239)

## [0.73.2] - 2024-07-23

### Changed

- fix: add support for anthropic bedrock tools (#1229)
- chore(redteam): add a warning for no openai key set (#1230)

## [0.73.1] - 2024-07-22

### Changed

- fix: dont try to parse yaml content on load (#1226)

## [0.73.0] - 2024-07-22

### Added

- feat(redteam): add 4 new basic plugins (#1201)
- feat(redteam): improve test generation logic and add batching by @mldangelo in
- feat(redteam): settings dialog (#1215)https://github.com/promptfoo/promptfoo/pull/1208
- feat(redteam): introduce redteam section for promptfooconfig.yaml (#1192)

### Changed

- fix: gpt-4o-mini price (#1218)
- chore(openai): update model list (#1219)
- test: improve type safety and resolve TypeScript errors (#1216)
- refactor: resolve circular dependencies and improve code organization (#1212)
- docs: fix broken links (#1211)
- site: image updates and bugfixes (#1217)
- site: improve human readability of validator errors (#1221)
- site: yaml/json config validator for promptfoo configs (#1207)

### Fixed

- fix(validator): fix errors in default example (#1220)
- fix(webui): misc fixes and improvements to webui visuals (#1213)
- fix(redteam): mismatched categories and better overall scoring (#1214)
- fix(gemini): improve error handling (#1193)

### Dependencies

- chore(deps): update multiple dependencies to latest minor and patch versions (#1210)

## [0.72.2] - 2024-07-19

### Documentation

- docs: add guide for comparing GPT-4o vs GPT-4o-mini (#1200)

### Added

- **feat(openai):** add GPT-4o-mini models by [@mldangelo](https://github.com/promptfoo/promptfoo/pull/1196)
- feat(redteam): improve test generation logic and add batching (#1208)

### Changed

- **feat:** add schema validation to `promptfooconfig.yaml` by [@mldangelo](https://github.com/promptfoo/promptfoo/pull/1185)
- **fix:** base path for custom filter resolution by [@onyck](https://github.com/promptfoo/promptfoo/pull/1198)
- **chore(redteam):** refactor PII categories and improve plugin handling by [@mldangelo](https://github.com/promptfoo/promptfoo/pull/1191)
- **build(deps-dev):** bump `@aws-sdk/client-bedrock-runtime` from 3.614.0 to 3.616.0 by [@dependabot](https://github.com/promptfoo/promptfoo/pull/1203)
- **docs:** add guide for comparing GPT-4o vs GPT-4o-mini by [@mldangelo](https://github.com/promptfoo/promptfoo/pull/1200)
- **site:** contact page by [@typpo](https://github.com/promptfoo/promptfoo/pull/1190)
- **site:** newsletter form by [@typpo](https://github.com/promptfoo/promptfoo/pull/1194)
- **site:** miscellaneous images and improvements by [@typpo](https://github.com/promptfoo/promptfoo/pull/1199)
- build(deps-dev): bump @aws-sdk/client-bedrock-runtime from 3.614.0 to 3.616.0 (#1203)
- site: misc images and improvements (#1199)

### Fixed

- **fix(webui):** eval ID not being properly set by [@typpo](https://github.com/promptfoo/promptfoo/pull/1195)
- **fix(Dockerfile):** install curl for healthcheck by [@orange-anjou](https://github.com/promptfoo/promptfoo/pull/1204)
- fix(Dockerfile): install curl for healthcheck (#1204)
- fix: base path for custom filter resolution (#1198)

### Tests

- **test(webui):** add unit tests for `InfoModal` component by [@mldangelo](https://github.com/promptfoo/promptfoo/pull/1187)

## [0.72.1] - 2024-07-18

### Tests

- test(webui): add unit tests for InfoModal component (#1187)

### Fixed

- fix(webui): eval id not being properly set (#1195)

### Added

- feat(openai): add gpt-4o-mini models (#1196)
- feat: add schema validation to promptfooconfig.yaml (#1185)

### Changed

- Fix: Consider model name when caching Bedrock responses by @fvdnabee in [#1181](https://github.com/promptfoo/promptfoo/pull/1181)
- Fix: Parsing of the model name tag in Ollama embeddings provider by @minamijoyo in [#1189](https://github.com/promptfoo/promptfoo/pull/1189)
- Refactor (redteam): Simplify CLI command structure and update provider options by @mldangelo in [#1174](https://github.com/promptfoo/promptfoo/pull/1174)
- Refactor (types): Convert interfaces to Zod schemas by @mldangelo in [#1178](https://github.com/promptfoo/promptfoo/pull/1178)
- Refactor (redteam): Improve type safety and simplify code structure by @mldangelo in [#1175](https://github.com/promptfoo/promptfoo/pull/1175)
- Chore (redteam): Another injection by @typpo in [#1173](https://github.com/promptfoo/promptfoo/pull/1173)
- Chore (deps): Upgrade inquirer to v10 by @mldangelo in [#1176](https://github.com/promptfoo/promptfoo/pull/1176)
- Chore (redteam): Update CLI for test case generation by @mldangelo in [#1177](https://github.com/promptfoo/promptfoo/pull/1177)
- Chore: Include hostname in share confirmation by @typpo in [#1183](https://github.com/promptfoo/promptfoo/pull/1183)
- Build (deps-dev): Bump @azure/identity from 4.3.0 to 4.4.0 by @dependabot in [#1180](https://github.com/promptfoo/promptfoo/pull/1180)
- chore(redteam): refactor PII categories and improve plugin handling (#1191)
- site: newsletter form (#1194)
- site: contact page (#1190)

## [0.72.0] - 2024-07-17

### Added

- feat(webui): add about component with helpful links (#1149)
- feat(webui): Ability to compare evals (#1148)

### Changed

- feat: manual input provider (#1168)
- chore(mistral): add codestral-mamba (#1170)
- chore: static imports for iterative providers (#1169)

### Fixed

- fix(webui): dark mode toggle (#1171)
- fix(redteam): set harmCategory label for harmful tests (#1172)

## [0.71.1] - 2024-07-15

### Added

- feat(redteam): specify the default number of test cases to generate per plugin (#1154)

### Changed

- feat: add image classification example and xml assertions (#1153)

### Fixed

- fix(redteam): fix dynamic import paths (#1162)

## [0.71.0] - 2024-07-15

### Changed

- **Eval picker for web UI** by [@typpo](https://github.com/typpo) in [#1143](https://github.com/promptfoo/promptfoo/pull/1143)
- **Update default model providers to Claude 3.5** by [@mldangelo](https://github.com/mldangelo) in [#1157](https://github.com/promptfoo/promptfoo/pull/1157)
- **Allow provider customization for dataset generation** by [@mldangelo](https://github.com/mldangelo) in [#1158](https://github.com/promptfoo/promptfoo/pull/1158)
- **Predict Redteam injectVars** by [@mldangelo](https://github.com/mldangelo) in [#1141](https://github.com/promptfoo/promptfoo/pull/1141)
- **Fix JSON prompt escaping in HTTP provider and add LM Studio example** by [@mldangelo](https://github.com/mldangelo) in [#1156](https://github.com/promptfoo/promptfoo/pull/1156)
- **Fix poor performing harmful test generation** by [@mldangelo](https://github.com/mldangelo) in [#1124](https://github.com/promptfoo/promptfoo/pull/1124)
- **Update overreliance grading prompt** by [@mldangelo](https://github.com/mldangelo) in [#1146](https://github.com/promptfoo/promptfoo/pull/1146)
- **Move multiple variables warning to before progress bar** by [@typpo](https://github.com/typpo) in [#1160](https://github.com/promptfoo/promptfoo/pull/1160)
- **Add contributing guide** by [@mldangelo](https://github.com/mldangelo) in [#1150](https://github.com/promptfoo/promptfoo/pull/1150)
- **Refactor and optimize injection and iterative methods** by [@mldangelo](https://github.com/mldangelo) in [#1138](https://github.com/promptfoo/promptfoo/pull/1138)
- **Update plugin base class to support multiple assertions** by [@mldangelo](https://github.com/mldangelo) in [#1139](https://github.com/promptfoo/promptfoo/pull/1139)
- **Structural refactor, abstract plugin and method actions** by [@mldangelo](https://github.com/mldangelo) in [#1140](https://github.com/promptfoo/promptfoo/pull/1140)
- **Move CLI commands into individual files** by [@mldangelo](https://github.com/mldangelo) in [#1155](https://github.com/promptfoo/promptfoo/pull/1155)
- **Update Jest linter rules** by [@mldangelo](https://github.com/mldangelo) in [#1161](https://github.com/promptfoo/promptfoo/pull/1161)
- **Bump openai from 4.52.4 to 4.52.5** by [@dependabot](https://github.com/dependabot) in [#1137](https://github.com/promptfoo/promptfoo/pull/1137)
- **Bump @aws-sdk/client-bedrock-runtime from 3.613.0 to 3.614.0** by [@dependabot](https://github.com/dependabot) in [#1136](https://github.com/promptfoo/promptfoo/pull/1136)
- **Bump openai from 4.52.5 to 4.52.7** by [@dependabot](https://github.com/dependabot) in [#1142](https://github.com/promptfoo/promptfoo/pull/1142)
- **Update documentation and MUI dependencies** by [@mldangelo](https://github.com/mldangelo) in [#1152](https://github.com/promptfoo/promptfoo/pull/1152)
- **Update Drizzle dependencies and configuration** by [@mldangelo](https://github.com/mldangelo) in [#1151](https://github.com/promptfoo/promptfoo/pull/1151)
- **Bump dependencies with patch and minor version updates** by [@mldangelo](https://github.com/mldangelo) in [#1159](https://github.com/promptfoo/promptfoo/pull/1159)

## [0.70.1] - 2024-07-11

### Changed

- **provider**: put provider in outer loop to reduce model swap by @typpo in [#1132](https://github.com/promptfoo/promptfoo/pull/1132)
- **evaluator**: ensure unique prompt handling with labeled and unlabeled providers by @mldangelo in [#1134](https://github.com/promptfoo/promptfoo/pull/1134)
- **eval**: validate --output file extension before running eval by @mldangelo in [#1135](https://github.com/promptfoo/promptfoo/pull/1135)
- **deps-dev**: bump @aws-sdk/client-bedrock-runtime from 3.609.0 to 3.613.0 by @dependabot in [#1126](https://github.com/promptfoo/promptfoo/pull/1126)
- fix pythonCompletion test by @mldangelo in [#1133](https://github.com/promptfoo/promptfoo/pull/1133)

## [0.70.0] - 2024-07-10

### Changed

- feat: Add `promptfoo redteam init` command (#1122)
- chore: refactor eval and generate commands out of main.ts (#1121)
- build(deps): bump openai from 4.52.3 to 4.52.4 (#1118)
- refactor(redteam): relocate harmful and pii plugins from legacy directory (#1123)
- refactor(redteam): Migrate harmful test generators to plugin-based architecture (#1116)

### Fixed

- fix(redteam): use final prompt in moderation instead of original (#1117)

## [0.69.2] - 2024-07-08

### Changed

- feat: add support for nested grading results (#1101)
- fix: issue that caused harmful prompts to not save (#1112)
- fix: resolve relative paths for prompts (#1110)
- ci: compress images in PRs (#1108)
- site: landing page updates (#1096)

## [0.69.1] - 2024-07-06

### Changed

- **feat**: Add Zod schema validation for providers in `promptfooconfig` by @mldangelo in [#1102](https://github.com/promptfoo/promptfoo/pull/1102)
- **fix**: Re-add provider context in prompt functions by @mldangelo in [#1106](https://github.com/promptfoo/promptfoo/pull/1106)
- **fix**: Add missing `gpt-4-turbo-2024-04-09` by @aloisklink in [#1100](https://github.com/promptfoo/promptfoo/pull/1100)
- **chore**: Update minor and patch versions of several packages by @mldangelo in [#1107](https://github.com/promptfoo/promptfoo/pull/1107)
- **chore**: Format Python code and add check job to GitHub Actions workflow by @mldangelo in [#1105](https://github.com/promptfoo/promptfoo/pull/1105)
- **chore**: Bump version to 0.69.1 by @mldangelo
- **docs**: Add example and configuration guide for using `llama.cpp` by @mldangelo in [#1104](https://github.com/promptfoo/promptfoo/pull/1104)
- **docs**: Add Vitest integration guide by @mldangelo in [#1103](https://github.com/promptfoo/promptfoo/pull/1103)

## [0.69.0] - 2024-07-05

### Added

- feat(redteam): `extra-jailbreak` plugin that applies jailbreak to all probes (#1085)
- feat(webui): show metrics as % in column header (#1087)
- feat: add support for PROMPTFOO_AUTHOR environment variable (#1099)

### Changed

- feat: `llm-rubric` uses tools API for model-grading anthropic evals (#1079)
- feat: `--filter-providers` eval option (#1089)
- feat: add `author` field to evals (#1045)
- fix: improper path resolution for file:// prefixes (#1094)
- chore(webui): small changes to styling (#1088)
- docs: guide on how to do sandboxed evals on generated code (#1097)
- build(deps): bump replicate from 0.30.2 to 0.31.0 (#1090)

### Fixed

- fix(webui): Ability to toggle visibility of description column (#1095)

## [0.68.3] - 2024-07-04

### Tests

- test: fix assertion result mock pollution (#1086)

### Fixed

- fix: browser error on eval page with derived metrics that results when a score is null (#1093)
- fix(prompts): treat non-existent files as prompt strings (#1084)
- fix: remove test mutation for classifer and select-best assertion types (#1083)

### Added

- feat(openai): support for attachments for openai assistants (#1080)

### Changed

- **Features:**
  - Added support for attachments in OpenAI assistants by [@typpo](https://github.com/promptfoo/promptfoo/pull/1080)
- **Fixes:**
  - Removed test mutation for classifier and select-best assertion types by [@typpo](https://github.com/promptfoo/promptfoo/pull/1083)
  - Treated non-existent files as prompt strings by [@typpo](https://github.com/promptfoo/promptfoo/pull/1084)
  - Fixed assertion result mock pollution by [@mldangelo](https://github.com/promptfoo/promptfoo/pull/1086)
- **Dependencies:**
  - Bumped `openai` from 4.52.2 to 4.52.3 by [@dependabot](https://github.com/promptfoo/promptfoo/pull/1073)
  - Bumped `@aws-sdk/client-bedrock-runtime` from 3.606.0 to 3.609.0 by [@dependabot](https://github.com/promptfoo/promptfoo/pull/1072)

## [0.68.2] - 2024-07-03

### Changed

- build(deps): bump openai from 4.52.2 to 4.52.3 (#1073)
- build(deps-dev): bump @aws-sdk/client-bedrock-runtime from 3.606.0 to 3.609.0 (#1072)

### Added

- feat(webui): add scenarios to test suite configuration in yaml editor (#1071)

## [0.68.1] - 2024-07-02

### Fixed

- fix: resolve issues with relative prompt paths (#1066)
- fix: handle replicate ids without version (#1059)

### Added

- feat: support calling specific function from python provider (#1053)

### Changed

- **feat:** Support calling specific function from Python provider by [@typpo](https://github.com/promptfoo/promptfoo/pull/1053)
- **fix:** Resolve issues with relative prompt paths by [@mldangelo](https://github.com/promptfoo/promptfoo/pull/1066)
- **fix:** Handle replicate IDs without version by [@typpo](https://github.com/promptfoo/promptfoo/pull/1059)
- **build(deps):** Bump `@anthropic-ai/sdk` from 0.24.2 to 0.24.3 by [@dependabot](https://github.com/promptfoo/promptfoo/pull/1062)
- build(deps): bump @anthropic-ai/sdk from 0.24.2 to 0.24.3 (#1062)

## [0.68.0] - 2024-07-01

### Documentation

- docs: dalle jailbreak blog post (#1052)

### Added

- feat(webui): Add support for markdown tables and other extras by @typpo in [#1042](https://github.com/promptfoo/promptfoo/pull/1042)

### Changed

- feat: support for image model redteaming by @typpo in [#1051](https://github.com/promptfoo/promptfoo/pull/1051)
- feat: prompt syntax for bedrock llama3 by @fvdnabee in [#1038](https://github.com/promptfoo/promptfoo/pull/1038)
- fix: http provider returns the correct response format by @typpo in [#1027](https://github.com/promptfoo/promptfoo/pull/1027)
- fix: handle when stdout columns are not set by @typpo in [#1029](https://github.com/promptfoo/promptfoo/pull/1029)
- fix: support additional models via AWS Bedrock and update documentation by @mldangelo in [#1034](https://github.com/promptfoo/promptfoo/pull/1034)
- fix: handle imported single test case by @typpo in [#1041](https://github.com/promptfoo/promptfoo/pull/1041)
- fix: dereference promptfoo test files by @fvdnabee in [#1035](https://github.com/promptfoo/promptfoo/pull/1035)
- chore: expose runAssertion and runAssertions to node package by @typpo in [#1026](https://github.com/promptfoo/promptfoo/pull/1026)
- chore: add Node.js version check to ensure compatibility by @mldangelo in [#1030](https://github.com/promptfoo/promptfoo/pull/1030)
- chore: enable '@typescript-eslint/no-use-before-define' linter rule by @mldangelo in [#1043](https://github.com/promptfoo/promptfoo/pull/1043)
- docs: fix broken documentation links by @mldangelo in [#1033](https://github.com/promptfoo/promptfoo/pull/1033)
- docs: update anthropic.md by @Codeshark-NET in [#1036](https://github.com/promptfoo/promptfoo/pull/1036)
- ci: add GitHub Action for automatic version tagging by @mldangelo in [#1046](https://github.com/promptfoo/promptfoo/pull/1046)
- ci: npm publish workflow by @typpo in [#1044](https://github.com/promptfoo/promptfoo/pull/1044)
- build(deps): bump openai from 4.52.1 to 4.52.2 by @dependabot in [#1057](https://github.com/promptfoo/promptfoo/pull/1057)
- build(deps): bump @anthropic-ai/sdk from 0.24.1 to 0.24.2 by @dependabot in [#1056](https://github.com/promptfoo/promptfoo/pull/1056)
- build(deps-dev): bump @aws-sdk/client-bedrock-runtime from 3.602.0 to 3.606.0 by @dependabot in [#1055](https://github.com/promptfoo/promptfoo/pull/1055)
- build(deps): bump docker/setup-buildx-action from 2 to 3 in the github-actions group by @dependabot in [#1054](https://github.com/promptfoo/promptfoo/pull/1054)

## [0.67.0] - 2024-06-27

### Added

- feat(bedrock): add proxy support for AWS SDK (#1021)
- feat(redteam): Expose modified prompt for iterative jailbreaks (#1024)
- feat: replicate image provider (#1049)

### Changed

- feat: add support for gemini embeddings via vertex (#1004)
- feat: normalize prompt input formats, introduce single responsibility handlers, improve test coverage, and fix minor bugs (#994)
- fix: more robust json extraction for llm-rubric (#1019)
- build(deps): bump openai from 4.52.0 to 4.52.1 (#1015)
- build(deps): bump @anthropic-ai/sdk from 0.24.0 to 0.24.1 (#1016)
- chore: sort imports (#1006)
- chore: switch to smaller googleapis dependency (#1009)
- chore: add config telemetry (#1005)
- docs: update GitHub urls to reflect promptfoo github org repository location (#1011)
- docs: fix incorrect yaml ref in guide (#1018)

## [0.66.0] - 2024-06-24

### Changed

- `config get/set` commands, ability for users to set their email by [@typpo](https://github.com/typpo) in [#971](https://github.com/promptfoo/promptfoo/pull/971)
- **webui**: Download as CSV by [@typpo](https://github.com/typpo) in [#1000](https://github.com/promptfoo/promptfoo/pull/1000)
- Add support for Gemini default grader if credentials are present by [@typpo](https://github.com/typpo) in [#998](https://github.com/promptfoo/promptfoo/pull/998)
- **redteam**: Allow arbitrary providers by [@mldangelo](https://github.com/mldangelo) in [#1002](https://github.com/promptfoo/promptfoo/pull/1002)
- Derived metrics by [@typpo](https://github.com/typpo) in [#985](https://github.com/promptfoo/promptfoo/pull/985)
- Python provider can import modules with same name as built-ins by [@typpo](https://github.com/typpo) in [#989](https://github.com/promptfoo/promptfoo/pull/989)
- Include error text in all cases by [@typpo](https://github.com/typpo) in [#990](https://github.com/promptfoo/promptfoo/pull/990)
- Ensure tests inside scenarios are filtered by filter patterns by [@mldangelo](https://github.com/mldangelo) in [#996](https://github.com/promptfoo/promptfoo/pull/996)
- Anthropic message API support for env vars by [@typpo](https://github.com/typpo) in [#997](https://github.com/promptfoo/promptfoo/pull/997)
- Add build documentation workflow and fix typos by [@mldangelo](https://github.com/mldangelo) in [#993](https://github.com/promptfoo/promptfoo/pull/993)
- Block network calls in tests by [@typpo](https://github.com/typpo) in [#972](https://github.com/promptfoo/promptfoo/pull/972)
- Export `AnthropicMessagesProvider` from providers by [@greysteil](https://github.com/greysteil) in [#975](https://github.com/promptfoo/promptfoo/pull/975)
- Add Claude 3.5 sonnet pricing by [@typpo](https://github.com/typpo) in [#976](https://github.com/promptfoo/promptfoo/pull/976)
- Pass `tool_choice` to Anthropic when set in config by [@greysteil](https://github.com/greysteil) in [#977](https://github.com/promptfoo/promptfoo/pull/977)
- Fixed according to Ollama API specifications by [@keishidev](https://github.com/keishidev) in [#981](https://github.com/promptfoo/promptfoo/pull/981)
- Add Dependabot config and update provider dependencies by [@mldangelo](https://github.com/mldangelo) in [#984](https://github.com/promptfoo/promptfoo/pull/984)
- Don't commit `.env` to Git by [@will-holley](https://github.com/will-holley) in [#991](https://github.com/promptfoo/promptfoo/pull/991)
- Update Docker base image to Node 20, improve self-hosting documentation, and add CI action for Docker build by [@mldangelo](https://github.com/mldangelo) in [#995](https://github.com/promptfoo/promptfoo/pull/995)
- Allow variable cells to scroll instead of exploding the table height by [@grrowl](https://github.com/grrowl) in [#973](https://github.com/promptfoo/promptfoo/pull/973)

## [0.65.2] - 2024-06-20

### Documentation

- docs: update claude vs gpt guide with claude 3.5 (#986)

### Added

- feat(redteam): make it easier to add non default plugins (#958)

### Changed

- feat: contains-sql assert (#964)
- fix: handle absolute paths for js providers (#966)
- fix: label not showing problem when using eval with config option (#928)
- fix: should return the whole message if the OpenAI return the content and the function call/tools at the same time. (#968)
- fix: label support for js prompts (#970)
- docs: Add CLI delete command to docs (#959)
- docs: text to sql validation guide (#962)

### Fixed

- fix(redteam): wire ui to plugins (#965)
- fix(redteam): reduce overreliance, excessive-agency false positive rates (#963)

## [0.65.1] - 2024-06-18

### Changed

- chore(docs): add shell syntax highlighting and fix typos (#953)
- chore(dependencies): update package dependencies (#952)
- Revert "feat(cli): add tests for CLI commands and fix version flag bug" (#967)

### Fixed

- fix: handle case where returned python result is null (#957)
- fix(webui): handle empty fail reasons and null componentResults (#956)

### Added

- feat(cli): add tests for CLI commands and fix version flag bug (#954)
- feat(eslint): integrate eslint-plugin-jest and configure rules (#951)
- feat: add eslint-plugin-unused-imports and remove unused imports (#949)
- feat: assertion type: is-sql (#926)

## [0.65.0] - 2024-06-17

### Added

- feat(webui): show pass/fail toggle (#938)
- feat(webui): carousel for multiple failure reasons (#939)
- feat(webui): clicking metric pills filters by nonzero only (#941)
- feat(redteam): political statements (#944)
- feat(redteam): indicate performance with moderation filter (#933)

### Changed

- feat: add hf to onboarding flow (#947)
- feat: add support for `promptfoo export latest` (#948)
- fix: serialize each item in `vars` when its type is a string (#823) (#943)
- chore(webui): split ResultsTable into separate files (#942)

### Fixed

- fix(redteam): more aggressive contract testing (#946)

### Dependencies

- chore(deps): update dependencies without breaking changes (#937)

## [0.64.0] - 2024-06-15

### Added

- feat(redteam): add unintended contracts test (#934)
- feat(anthropic): support tool use (#932)

### Changed

- feat: export `promptfoo.cache` to node package (#923)
- feat: add Voyage AI embeddings provider (#931)
- feat: Add more Portkey header provider options and create headers automatically (#909)
- fix: handle openai chat-style messages better in `moderation` assert (#930)
- ci: add next.js build caching (#908)
- chore(docs): update installation and GitHub Actions guides (#935)
- chore(dependencies): bump LLM providers in package.json (#936)

### Fixed

- fix(bedrock): support cohere embeddings (#924)

### Dependencies

- chore(deps): bump braces from 3.0.2 to 3.0.3 (#918)

## [0.63.2] - 2024-06-10

### Added

- feat: report view for redteam evals (#920)

### Fixed

- fix(bedrock): default value for configs (#917)
- fix: prevent assertions from being modified as they run (#929)

## [0.63.1] - 2024-06-10

### Fixed

- fix(vertex): correct handling of system instruction (#911)
- fix(bedrock): support for llama, cohere command and command-r, mistral (#915)

## [0.63.0] - 2024-06-09

### Added

- feat(bedrock): Add support for mistral, llama, cohere (#885)
- feat(ollama): add OLLAMA_API_KEY to support authentication (#883)
- feat(redteam): add test for competitor recommendations (#877)
- feat(webui): Show the number of passes and failures (#888)
- feat(webui): show manual grading record in test details view (#906)
- feat(webui): use indexeddb instead of localstorage (#905)

### Changed

- feat: ability to set test case metric from csv (#889)
- feat: interactive onboarding (#886)
- feat: support `threshold` param from csv (#903)
- feat: support array of values for `similar` assertion (#895)
- fix: Prompt variable reads unprocessed spaces on both sides (#887)
- fix: windows node 22 flake (#907)
- [fix: ci passing despite failing build (](https://github.com/promptfoo/promptfoo/commit/ce6090be5d70fbe71c6da0a5ec1a73253a9d8a0e)https://github.com/promptfoo/promptfoo/pull/876[)](https://github.com/promptfoo/promptfoo/commit/ce6090be5d70fbe71c6da0a5ec1a73253a9d8a0e)
- [fix: incorrect migrations path in docker build](https://github.com/promptfoo/promptfoo/commit/6a1eef4e4b006b32de9ce6e5e2d7c0bd3b9fa95a) https://github.com/promptfoo/promptfoo/issues/861
- chore(ci): add `workflow_dispatch` trigger (#897)
- chore: add more gemini models (#894)
- chore: introduce eslint (#904)
- chore: switch to SWC for faster Jest tests (#899)
- chore: update to prettier 3 (#901)
- [chore(openai): add tool_choice required type](https://github.com/promptfoo/promptfoo/commit/e97ce63221b0e06f7e03f46c466da36c5b713017)

### Fixed

- fix(vertex): support var templating in system instruction (#902)
- [fix(webui): display latency when available](https://github.com/promptfoo/promptfoo/commit/bb335efbe9e8d6b23526c837402787a1cbba9969)

### Dependencies

- chore(deps): update most dependencies to latest stable versions (#898)

## [0.62.1] - 2024-06-06

### Added

- feat(webui): Ability to suppress browser open on `promptfoo view` (#881)
- feat(anthropic): add support for base url (#850)
- feat(openai): Support function/tool callbacks (#830)
- feat(vertex/gemini): add support for toolConfig and systemInstruction (#841)
- feat(webui): Ability to filter to highlighted cells (#852)
- feat(webui): ability to click to filter metric (#849)
- feat(webui): add copy and highlight cell actions (#847)

### Changed

- fix: migrate database before writing results (#882)
- chore: upgrade default graders to gpt-4o (#848)
- ci: Introduce jest test coverage reports (#868)
- ci: add support for node 22, remove support for node 16 (#836)
- docs: Addresses minor typographical errors (#845)
- docs: Help description of default `--output` (#844)
- feat: Add Red Team PII Tests (#862)
- feat: Support custom gateway URLs in Portkey (#840)
- feat: add support for python embedding and classification providers (#864)
- feat: add support for titan premier on bedrock (#839)
- feat: pass evalId in results (#758)
- fix: Broken types (#854)
- fix: Fix broken progress callback in web ui (#860)
- fix: Fix formatting and add style check to CI (#872)
- fix: Fix type error eval page.tsx (#867)
- fix: Improve Error Handling for Python Assertions and Provider Exceptions (#863)
- fix: Pass evaluateOptions from web ui yaml (#859)
- fix: Render multiple result images with markdown, if markdown contains multiple images (#873)
- fix: The values of defaultTest and evaluateOptions are not set when editing the eval yaml file. (#834)
- fix: crash on db migration when cache is disabled on first run (#842)
- fix: csv and html outputs include both prompt and provider labels (#851)
- fix: docker build and prepublish script (#846)
- fix: show labels for custom provider (#875)
- chore: fix windows node 22 build issues by adding missing encoding dependency and updating webpack config (#900)
- chore: update Node.js version management and improve documentation (#896)
- Fix CI Passing Despite Failing Build (#866) (#876)

## [0.62.0] - 2024-06-05

### Fixed

- fix: Parameter evaluateOptions not passed correctly in jobs created using web (#870)

### Added

- feat(anthropic): add support for base url (#850)
- feat(openai): Support function/tool callbacks (#830)
- feat(vertex/gemini): add support for toolConfig and systemInstruction (#841)
- feat(webui): Ability to filter to highlighted cells (#852)
- feat(webui): ability to click to filter metric (#849)
- feat(webui): add copy and highlight cell actions (#847)

### Changed

- feat: Add Red Team PII Tests (#862)
- feat: Support custom gateway URLs in Portkey (#840)
- feat: add support for python embedding and classification providers (#864)
- feat: add support for titan premier on bedrock (#839)
- feat: pass evalId in results (#758)
- feat: upgrade default graders to gpt-4o (#848)
- fix: Broken types (#854)
- fix: Fix broken progress callback in web ui (#860)
- fix: Fix formatting and add style check to CI (#872)
- fix: Fix type error eval page.tsx (#867)
- fix: Improve Error Handling for Python Assertions and Provider Exceptions (#863)
- fix: Pass evaluateOptions from web ui yaml (#859)
- fix: Render multiple result images with markdown, if markdown contains multiple images (#873)
- fix: The values of defaultTest and evaluateOptions are not set when editing the eval yaml file. (#834)
- fix: crash on db migration when cache is disabled on first run (#842)
- fix: csv and html outputs include both prompt and provider labels (#851)
- fix: docker build and prepublish script (#846)
- fix: show labels for custom provider (#875)
- ci: Introduce jest test coverage reports (#868)
- ci: add support for node 22, remove support for node 16 (#836)
- docs: Addresses minor typographical errors (#845)
- docs: Help description of default `--output` (#844)

## [0.61.0] - 2024-05-30

### Changed

- feat: `moderation` assert type (#821)
- feat: general purpose http/https provider (#822)
- feat: add portkey provider (#819)
- feat: Add Cloudflare AI Provider (#817)
- fix: Remove duplicate logging line (#825)
- fix: The ‘defaultTest’ option has no effect during evaluation. (#829)
- fix: Improve Error Handling in Python Script Execution (#833)
- docs: How to red team LLMs (#828)
- chore(mistral): add codestral (#831)

## [0.60.0] - 2024-05-25

### Added

- feat(webui): Add image viewer (#816)

### Changed

- feat: redteam testset generation (#804)
- feat: support for deep equality check in equals assertion (#805)
- feat: Allow functions in renderVarsInObject (#813)
- feat: ability to reference previous llm outputs via storeOutputAs (#808)
- feat: support for prompt objects (#818)
- fix: huggingface api key handling (#809)
- docs: Restore ProviderResponse class name (#806)
- docs: Fix typo in local build command (#811)

## [0.59.1] - 2024-05-18

### Changed

- [fix: handle null result timestamp when writing to db.](https://github.com/promptfoo/promptfoo/commit/40e1ebfbfd512fea56761b4cbdfff0cd25d61ae1) https://github.com/promptfoo/promptfoo/issues/800

## [0.59.0] - 2024-05-18

### Added

- feat(webui): add --filter-description option to `promptfoo view` (#780)
- feat(bedrock): add support for embeddings models (#797)

### Changed

- fix: python prompts break when using whole file (#784)
- Langfuse need to compile variables (#779)
- chore(webui): display prompt and completion tokens (#794)
- chore: include full error response in openai errors (#791)
- chore: add logprobs to assertion context (#790)
- feat: support var interpolation in function calls (#792)
- chore: add timestamp to EvaluateSummary (#785)
- fix: render markdown in variables too (#796)

### Fixed

- fix(vertex): remove leftover dependency on apiKey (#798)

## [0.58.1] - 2024-05-14

### Changed

- fix: improve GradingResult validation (#772)
- [fix: update python ProviderResponse error message and docs.](https://github.com/promptfoo/promptfoo/commit/258013080809bc782afe3de51c9309230cb5cdb2) https://github.com/promptfoo/promptfoo/issues/769
- [chore(openai): add gpt-4o models (](https://github.com/promptfoo/promptfoo/commit/ff4655d31d3588972522bb162733cb61e460f36f)https://github.com/promptfoo/promptfoo/pull/776[)](https://github.com/promptfoo/promptfoo/commit/ff4655d31d3588972522bb162733cb61e460f36f)
- add gpt-4o models (#776)

### Fixed

- fix(langfuse): Check runtime type of `getPrompt`, stringify the result (#774)

## [0.58.0] - 2024-05-09

### Changed

- feat: assert-set (#765)
- feat: add comma-delimited string support for array-type assertion values (#755)
- fix: Resolve JS assertion paths relative to configuration file (#756)
- fix: not-equals assertion (#763)
- fix: upgrade rouge package and limit to strings (#764)

## [0.57.1] - 2024-05-02

### Changed

- fix: do not serialize js objects to non-js providers (#754)
- **[See 0.57.0 release notes](https://github.com/promptfoo/promptfoo/releases/tag/0.57.0)**

## [0.57.0] - 2024-05-01

### Changed

- feat: ability to override provider per test case (#725)
- feat: eval tests matching pattern (#735)
- feat: add `-n` limit arg for `promptfoo list` (#749)
- feat: `promptfoo import` and `promptfoo export` commands (#750)
- feat: add support for `--var name=value` cli option (#745)
- feat: promptfoo eval --filter-failing outputFile.json (#742)
- fix: eval --first-n arg (#734)
- chore: Update openai package to 3.48.5 (#739)
- chore: include logger and cache utils in javascript provider context (#748)
- chore: add `PROMPTFOO_FAILED_TEST_EXIT_CODE` envar (#751)
- docs: Document `python:` prefix when loading assertions in CSV (#731)
- docs: update README.md (#733)
- docs: Fixes to Python docs (#728)
- docs: Update to include --filter-\* cli args (#747)

## [0.56.0] - 2024-04-28

### Added

- feat(webui): improved comment dialog (#713)

### Changed

- feat: Intergration with Langfuse (#707)
- feat: Support IBM Research BAM provider (#711)
- fix: Make errors uncached in Python completion. (#706)
- fix: include python tracebacks in python errors (#724)
- fix: `getCache` should return a memory store when disk caching is disabled (#715)
- chore(webui): improve eval view performance (#719)
- chore(webui): always show provider in header (#721)
- chore: add support for OPENAI_BASE_URL envar (#717)

### Fixed

- fix(vertex/gemini): support nested generationConfig (#714)

## [0.55.0] - 2024-04-24

### Changed

- [Docs] Add llama3 example to ollama docs (#695)
- bugfix in answer-relevance (#697)
- feat: add support for provider `transform` property (#696)
- feat: add support for provider-specific delays (#699)
- feat: portkey.ai integration (#698)
- feat: `eval -n` arg for running the first n test cases (#700)
- feat: ability to write outputs to google sheet (#701)
- feat: first-class support for openrouter (#702)
- Fix concurrent cache request behaviour (#703)

## [0.54.1] - 2024-04-20

### Changed

- Add support for Mixtral 8x22B (#687)
- fix: google sheets async loading (#688)
- fix: trim spaces in csv assertions that can have file:// prefixes (#689)
- fix: apply thresholds to custom python asserts (#690)
- fix: include detail from external python assertion (#691)
- chore(webui): allow configuration of results per page (#694)
- fix: ability to override rubric prompt for all model-graded metrics (#692)

## [0.54.0] - 2024-04-18

### Changed

- feat: support for authenticated google sheets access (#686)
- fix: bugs in `Answer-relevance` calculation (#683)
- fix: Add tool calls to response from azure openai (#685)

## [0.53.0] - 2024-04-16

### Changed

- fix!: make `javascript` assert function call consistent with external js function call (#674)
- fix: node library supports prompt files (#668)
- feat: Enable post-hoc evaluations through defining and using output value in TestSuite (#671)
- feat: Allow local files to define providerOutput value for TestCase (#675)
- feat: detect suitable anthropic default provider (#677)
- feat: Ability to delete evals (#676)
- feat: ability to create derived metrics (#670)

## [0.52.0] - 2024-04-12

### Added

- feat(webui): add pagination (#649)

### Changed

- feat: support for inline yaml for is-json, contains-json in csv (#651)
- feat: run providers 1 at a time with --interactive-providers (#645)
- feat: --env-file arg (#615)
- fix: Do not fail with api error when azure datasource is used (#644)
- fix: allow loading of custom provider in windows (#518) (#652)
- fix: don't show telemetry message without telemtry (#658)
- fix: `E2BIG` error during the execution of Python asserts (#660)
- fix: support relative filepaths for non-code assert values (#664)

### Fixed

- fix(webui): handle invalid search regexes (#663)

## [0.51.0] - 2024-04-07

### Added

- feat(webui): store settings in localstorage (#617)
- feat(azureopenai): apiKeyEnvar support (#628)
- feat(webui): "progress" page that shows provider/prompt pairs (#631)

### Changed

- chore: improve json parsing errors (#620)
- feat: ability to override path to python binary (#619)
- Add documentation for openai vision (#637)
- Support claude vision and images (#639)
- fix: assertion files use relative path (#624)
- feat: add provider reference to prompt function (#633)
- feat: ability to import vars using glob (#641)
- feat!: return values directly in python assertions (#638)

### Fixed

- fix(webui): ability to save defaultTest and evaluateOptions in yaml editor (#629)

## [0.50.1] - 2024-04-02

### Changed

- fix: compiled esmodule interop (#613)
- fix: downgrade var resolution failure to warning (#614)
- fix: glob behavior on windows (#612)

## [0.50.0] - 2024-04-01

### Added

- feat(webui): download button (#482)
- feat(webui): toggle for showing full prompt in output cell (#603)

### Changed

- feat: support .mjs external imports (#601)
- feat: load .env from cli (#602)
- feat: ability to use js files as `transform` (#605)
- feat: ability to reference vars from other vars (#607)
- fix: handling for nonscript assertion files (#608)

### Fixed

- fix(selfhost): add support for prompts and datasets api endpoints (#600)
- fix(selfhost): Consolidate to `NEXT_PUBLIC_PROMPTFOO_REMOTE_BASE_URL` (#609)

## [0.49.3] - 2024-03-29

### Changed

- fix: bedrock model parsing (#593)
- [fix: make llm-rubric more resilient to bad json responses.](https://github.com/promptfoo/promptfoo/commit/93fd059a13454ed7a251a90a33306fb1f3c81895) https://github.com/promptfoo/promptfoo/issues/596
- feat: display progress bar for each parallel execution (#597)

## [0.49.2] - 2024-03-27

### Changed

- fix: support relative paths for custom providers (#589)
- fix: gemini generationConfig and safetySettings (#590)
- feat: cli watch for vars and providers (#591)

## [0.49.1] - 2024-03-25

### Changed

- fix: lazy import of azure peer dependency (#586)

## [0.49.0] - 2024-03-23

### Added

- feat(vertexai): use gcloud application default credentials (#580)

### Changed

- feat: Add support for huggingface token classification (#574)
- feat: Mistral provider support for URL and API key envar (#570)
- feat: run assertions in parallel (#575)
- feat: support for azure openai assistants (#577)
- feat: ability to set tags on standalone assertion llm outputs (#581)
- feat: add support for claude3 on bedrock (#582)
- fix: load file before running prompt function (#583)
- [fix: broken ansi colors on cli table](https://github.com/promptfoo/promptfoo/commit/bbb0157b09c0ffb5366d3cbd112438ca3d2d61c9)
- [fix: remove duplicate instruction output](https://github.com/promptfoo/promptfoo/commit/fb095617d36102f5b6256e9718e736378c0a5cea)
- chore: better error messages when expecting json but getting text (#576)

### Fixed

- fix(selfhost): handle sqlite db in docker image and build (#568)

### Dependencies

- chore(deps): bump webpack-dev-middleware from 5.3.3 to 5.3.4 in /site (#579)

## [0.48.0] - 2024-03-18

### Added

- feat(csv): add support for `__description` field (#556)

### Changed

- feat: migrate filesystem storage to sqlite db (#558)
  - **When you first run `eval` or `view` with 0.48.0, your saved evals will be migrated from `.json` files to a sqlite db. Please open an issue if you run into problems.**
  - Restoration: By default, the migration process runs on the promptfoo output directory `~/.promptfoo/output`. This directory is backed up at `~/.promptfoo/output-backup-*` and you can restore it and use a previous version by renaming that directory back to `output`
- feat: Add anthropic:messages and replicate:mistral as default providers to web ui (#562)
- feat: add label field to provider options (#563)
- docs: adjust configuration for python provider (#565)
- chore: db migration and cleanup (#564)

### Fixed

- fix(azureopenai): add support for `max_tokens` and `seed` (#561)

## [0.47.0] - 2024-03-14

### Changed

- feat: improve python inline asserts to not require printing (#542)
- feat: add tools and tool_choice config parameters to azure openai provider (#550)
- feat: Add support for Claude 3 Haiku (#552)
- fix: validate custom js function return values (#548)
- fix: dedupe prompts from combined configs (#554)

### Fixed

- fix(replicate): support non-array outputs (#547)

## [0.46.0] - 2024-03-08

### Added

- feat(self-host): run evals via web ui (#540)
- feat(self-host): Persist changes on self-deployed UI without sharing a new link (#538)
- feat(webui): ability to change eval name (#537)

### Changed

- feat: add support for calling specific functions for python prompt (#533)
- fix: openai tools and function checks handle plaintext responses (#541)

### Fixed

- fix(anthropic): wrap text if prompt supplied as json (#536)

## [0.45.2] - 2024-03-07

### Changed

- fix: python provider handles relative script paths correctly (#535)

## [0.45.1] - 2024-03-06

### Changed

- fix: json and yaml vars files (#531)

### Fixed

- fix(python): deserialize objects from json (#532)

## [0.45.0] - 2024-03-06

### Added

- feat(anthropic): Add Claude 3 support (#526)

### Changed

- feat: ability to load `vars` values at runtime (#496)
  // Example logic to return a value based on the varName
  if (varName === 'context') {
  return `Processed ${otherVars.input} for prompt: ${prompt}`;
  }
  return {
  output: 'default value',
  };
  // Handle potential errors
  // return { error: 'Error message' }
  # Example logic to dynamically generate variable content
  if var_name == 'context':
  return {
  'output': f"Context for {other_vars['input']} in prompt: {prompt}"
  }
  return {'output': 'default context'}
  # Handle potential errors
  # return { 'error': 'Error message' }

## [0.44.0] - 2024-03-04

### Added

- feat(mistral): Add new models, JSON mode, and update pricing (#500)

### Changed

- fix: Print incorrect response from factuality checker (#503)
- fix: Support missing open parenthesis (fixes #504) (#505)
- feat: include prompt in transform (#512)
- feat: Support csv and json files in the `tests` array (#520)

### Fixed

- fix(ollama): dont send invalid options for `OllamaChatProvider` (#506)
- fix(huggingface): do not pass through non-hf parameters (#519)

## [0.43.1] - 2024-02-25

### Changed

- fix: pass through PROMPTFOO\_\* variables from docker run (#498)
- docs: clean up python provider header

### Fixed

- fix(huggingface): support `apiKey` config param (#494)
- fix(bedrock): transform model output from cache. #474

### Documentation

- docs(huggingface): example of private huggingface inference endpoint (#497)

## [0.43.0] - 2024-02-23

### Added

- feat(webui): Display test suite description (#487)
- feat(webui): Add upload testcase csv to eval page (#484)

### Changed

- feat: pass `test` to assertion context (#485)
- fix: Change variable name to what the prompt template expects (#489)
- (docs): Replace references to deprecated postprocess option (#483)
- chore: update replicate library and add new common params (#491)

### Fixed

- fix(self-hosting): remove supabase dependency from webui eval view (#492)

## [0.42.0] - 2024-02-19

### Added

- feat(webview): toggle for prettifying json outputs (#472)
- feat(openai): support handling OpenAI Assistant functions tool calls (#473)

### Changed

- feat: add support for claude 2.1 on bedrock (#470)
- feat: support for overriding `select-best` provider (#478)
- feat: ability to disable var expansion (#476)
- fix: improve escaping for python prompt shell (#481)

## [0.41.0] - 2024-02-12

### Added

- feat(openai)!: Allow apiBaseUrl to override /v1 endpoint (#464)

### Changed

- feat: add support for async python providers (#465)
- fix: pass config to python provider (#460)
- chore: include progress output in debug logs (#461)
- docs: perplexity example (#463)

### Fixed

- fix(factuality): make factuality output case-insensitive (#468)
- fix: ensure that only valid ollama params are passed (#480)

## [0.40.0] - 2024-02-06

### Added

- feat(mistral): Add Mistral provider (#455)
- feat(openai): add support for `apiKeyEnvar` (#456)
- feat(azureopenai): add apiBaseUrl config (#459)

### Changed

- feat: cohere api support (#457)
- feat: ability to override select-best prompt. #289
- fix: support for gemini generationConfig and safetySettings (#454)

### Fixed

- fix(vertex/gemini): add support for llm-rubric and other OpenAI-formatted prompts (#450)

### Documentation

- documentation: update python.md typo in yaml (#446)

## [0.39.1] - 2024-02-02

### Changed

- fix: func => function in index.ts (#443)
- feat: add support for google ai studio gemini (#445)

## [0.39.0] - 2024-02-01

### Changed

- feat: Add DefaultGradingJsonProvider to improve `llm-rubric` reliability (#432)
- feat: add caching for exec and python providers (#435)
- feat: add `--watch` option to eval command (#439)
- feat: ability to transform output on per-assertion level (#437)
- feat: compare between multiple outputs with `select-best` (#438)
- fix: pass through cost to runAssertion
- fix: pass through cost to runAssertion

## [0.38.0] - 2024-01-29

### Added

- feat(openai): Jan 25 model updates (#416)
- feat(webui): eval deeplinks (#426)
- feat(huggingface): Support sentence similarity inference API (#425)

### Changed

- fix: Only open previous results when necessary (uses lots of memory) (#418)
- fix: html output (#430)
- feat: add a `python` provider that supports native python function calls (#419)
- feat: support for image models such as dall-e (#406)
- feat: support for `PROMPTFOO_PROMPT_SEPARATOR envar. #424

## [0.37.1] - 2024-01-26

### Changed

- fix: do not require token usage info on openai provider (#414)

## [0.37.0] - 2024-01-24

### Added

- feat(webui): add markdown support (#403)

### Changed

- feat: standalone share server (#408)
- feat: `PROMPTFOO_DISABLE_TEMPLATING` disables nunjucks templates (#405)

## [0.36.0] - 2024-01-18

### Added

- feat(webui): Ability to comment on outputs (#395)
- feat(azure): Add response_format support (#402)
- feat(azure): add support for `passthrough` and `apiVersion` (#399)

### Changed

- feat: add `promptfoo generate dataset` (#397)
- fix: typo (#401)

## [0.35.1] - 2024-01-12

### Added

- feat(bedrock): introduce amazon titan models as another option for Bedrock (#380)
- feat(openai): add support for `passthrough` request args (#388)
- feat(azure): add support for client id/secret auth (#389)
- feat(webui): label evals using `description` field (#391)

### Changed

- fix: proper support for multiple types of test providers (#386)
- feat: update CSV and HTML outputs with more details (#393)

## [0.35.0] - 2024-01-07

### Added

- feat(webview): add regex search (#378)

### Changed

- feat: support standalone assertions on CLI (#368)
- feat: add perplexity-score metric (#377)
- feat: add logprobs support for azure openai (#376)
- fix: use relative paths consistently and handle object formats (#375)
- [fix: restore **prefix and **suffix column handlers when loading test csv](https://github.com/promptfoo/promptfoo/commit/3a058684b3389693f4c5899f786fb090b04e3c93)

## [0.34.1] - 2024-01-02

### Added

- feat(openai): add support for overriding provider cost (1be1072)

### Fixed

- fix(webview): increase the request payload size limit (ef4c30f)

## [0.34.0] - 2024-01-02

### Changed

- feat: Support for evaluating cost of LLM inference (#358)
- feat: save manual edits to test outputs in webview (#362)
- feat: add `cost` assertion type (#367)
- fix: handle huggingface text generation returning dict (#357)
- fix: disable cache when using repeat (#361)
- fix: do not dereference tools and functions in config (#365)
- docs: optimize docs of openai tool usage (#355)

## [0.33.2] - 2023-12-23

### Changed

- fix: bad indentation for inline python sript (#353)
- [fix: truncate CLI table headers](https://github.com/promptfoo/promptfoo/commit/9aa9106cc9bc1660df40117d3c8f053f361fa09c)
- feat: add openai tool parameter (#350)
- feat: add `is-valid-openai-tools-call` assertion type (#354)

## [0.33.1] - 2023-12-18

### Changed

- [fix: pass env to providers when using CLI](https://github.com/promptfoo/promptfoo/commit/e8170a7f0e9d4033ef219169115f6474d978f1a7)
- [fix: correctly handle bedrock models containing :](https://github.com/promptfoo/promptfoo/commit/4469b693993934192fee2e84cc27c21e31267e5f)
- feat: add latency assertion type (#344)
- feat: add perplexity assertion type (#346)
- feat: add support for ollama chat API (#342)
- feat: retry when getting internal server error with PROMPTFOO_RETRY_5XX envar (#327)
- fix: properly escape arguments for external python assertions (#338)
- fix: use execFile/spawn for external processes (#343)
- [fix: handle null score in custom metrics](https://github.com/promptfoo/promptfoo/commit/514feed49e2f83f3e04d3e167e5833dc075e6c10)
- [fix: increment failure counter for script errors.](https://github.com/promptfoo/promptfoo/commit/61d1b068f26c63f3234dc49c9d5f5104b9cf1cda)

## [0.33.0] - 2023-12-17

### Changed

- feat: add latency assertion type (#344)
- feat: add perplexity assertion type (#346)
- feat: add support for ollama chat API (#342)
- feat: retry when getting internal server error with PROMPTFOO_RETRY_5XX envar (#327)
- fix: properly escape arguments for external python assertions (#338)
- fix: use execFile/spawn for external processes (#343)
- [fix: handle null score in custom metrics](https://github.com/promptfoo/promptfoo/commit/514feed49e2f83f3e04d3e167e5833dc075e6c10)
- [fix: increment failure counter for script errors.](https://github.com/promptfoo/promptfoo/commit/61d1b068f26c63f3234dc49c9d5f5104b9cf1cda)

## [0.32.0] - 2023-12-14

### Added

- feat(webview): Layout and styling improvements (#333)

### Changed

- feat: add support for Google Gemini model (#336)
- feat: add download yaml button in config modal. Related to #330 (#332)
- fix: set process exit code on failure

## [0.31.2] - 2023-12-11

### Added

- feat(webview): Show aggregated named metrics at top of column (#322)

### Changed

- fix: sharing option is degraded (#325)

## [0.31.1] - 2023-12-04

### Changed

- fix: issues when evaling multiple config files
- feat: support for web viewer running remotely (#321)

## [0.31.0] - 2023-12-02

### Added

- feat(openai): Adds support for function call validation (#316)

### Changed

- feat: add support for ajv formats (#314)
- feat: support prompt functions via nodejs interface (#315)
- fix: webview handling of truncated cell contents with html (#318)
- docs: Merge docs into main repo (#317)

## [0.30.2] - 2023-11-29

### Changed

- feat(cli): simplify onboarding and provide npx-specific instructions (f81bd88)

## [0.30.1] - 2023-11-29

### Changed

- feat: add bedrock in webui setup (#301)
- feat: add support for custom metrics (#305)
- feat: show table by default, even with --output (#306)
- fix: handle multiple configs that import multiple prompts (#304)
- fix: remove use of dangerouslySetInnerHTML in results table (#309)

### Fixed

- fix(openai): add support for overriding api key, host, baseurl, org in Assistants API (#311)

## [0.30.0] - 2023-11-29

### Changed

- feat: add bedrock in webui setup (#301)
- feat: add support for custom metrics (#305)
- feat: show table by default, even with --output (#306)
- fix: handle multiple configs that import multiple prompts (#304)
- fix: remove use of dangerouslySetInnerHTML in results table (#309)

## [0.29.0] - 2023-11-28

### Changed

- feat: Add support for external provider configs via file:// (#296)
- feat: Add support for HTTP proxies (#299)
- feat: claude-based models on amazon bedrock (#298)

## [0.28.2] - 2023-11-27

### Added

- feat(azureopenai): Warn when test provider should be overwritten with azure (#293)
- feat(webview): Display test descriptions if available (#294)
- feat(webview): Ability to set test scores manually (#295)

### Changed

- feat: add support for self-hosted huggingface text generation inference (#290)
- fix: prevent duplicate asserts with `defaultTest` (#287)
- fix: multiple configs handle external test and prompt files correctly (#291)

## [0.28.0] - 2023-11-19

### Changed

- feat: Add support for multiple "\_\_expected" columns (#284)
- feat: Support for OpenAI assistants API (#283)
- feat: Ability to combine multiple configs into a single eval (#285)

## [0.27.1] - 2023-11-14

### Added

- [feat(node-package): Add support for raw objects in prompts](https://github.com/promptfoo/promptfoo/commit/e6a5fe2fa7c05aabd2f52bd4fa143d957a7953dd)
- feat(openai): Add support for OpenAI `seed` param (#275)
- [feat(openai): Add support for OpenAI response_format](https://github.com/promptfoo/promptfoo/commit/12781f11f495bed21db1070e987f1b40a43b72e3)
- [feat(webview): Round score in details modal](https://github.com/promptfoo/promptfoo/commit/483c31d79486a75efc497508b9a42257935585cf)

### Changed

- fix: Set `vars._conversation` only if it is used in prompt (#282)
- feat: Add new RAG metrics (answer-relevance, context-recall, context-relevance, context-faithfulness) (#279)
- feat: throw error correctly when invalid api key is passed for OpenAI (#276)
- Bump langchain from 0.0.325 to 0.0.329 in /examples/langchain-python (#278)
- Provide the prompt in the context to external assertion scripts (#277)
- fix the following error : 'List should have at least 1 item after val… (#280)
- [chore: Add HuggingFace debug output](https://github.com/promptfoo/promptfoo/commit/2bae118e3fa7f8164fd78d29a3a30d187026bf13)

## [0.27.0] - 2023-11-14

### Added

- [feat(node-package): Add support for raw objects in prompts](https://github.com/promptfoo/promptfoo/commit/e6a5fe2fa7c05aabd2f52bd4fa143d957a7953dd)
- feat(openai): Add support for OpenAI `seed` param (#275)
- [feat(openai): Add support for OpenAI response_format](https://github.com/promptfoo/promptfoo/commit/12781f11f495bed21db1070e987f1b40a43b72e3)
- [feat(webview): Round score in details modal](https://github.com/promptfoo/promptfoo/commit/483c31d79486a75efc497508b9a42257935585cf)

### Changed

- feat: Add new RAG metrics (answer-relevance, context-recall, context-relevance, context-faithfulness) (#279)
- feat: throw error correctly when invalid api key is passed for OpenAI (#276)
- Bump langchain from 0.0.325 to 0.0.329 in /examples/langchain-python (#278)
- Provide the prompt in the context to external assertion scripts (#277)
- fix the following error : 'List should have at least 1 item after val… (#280)
- [chore: Add HuggingFace debug output](https://github.com/promptfoo/promptfoo/commit/2bae118e3fa7f8164fd78d29a3a30d187026bf13)

## [0.26.5] - 2023-11-10

### Changed

- feat: Support for Azure OpenAI Cognitive Search (#274)
- [feat: Add PROMPTFOO_PYTHON environment variable](https://github.com/promptfoo/promptfoo/commit/33ecca3dab9382f063e68529c047cfd3fbd959e5)

## [0.26.4] - 2023-11-09

### Fixed

- fix(providers): use Azure OpenAI extensions endpoint when dataSources is set (2e5f14d)

### Tests

- test(assertions): add tests for object outputs (9e0909c)

## [0.26.3] - 2023-11-08

### Added

- [feat(AzureOpenAI): Add support for deployment_id and dataSources](https://github.com/promptfoo/promptfoo/commit/3f6dee99b4ef860af1088c4ceda1a74726070f37)

### Changed

- [Stringify output display string if output is a JSON object](https://github.com/promptfoo/promptfoo/commit/e6eff1fb75e09bfd602c08edd89ec154e3e61bf9)
- [Add JSON schema dereferencing support for JSON configs](https://github.com/promptfoo/promptfoo/commit/c32f9b051a51ee6e1ee08738e0921b4e05a5c23d)
- Update chat completion endpoint in azureopenai.ts (#273)

### Fixed

- fix(openai): Improve handling for function call responses (#270)

## [0.26.2] - 2023-11-07

### Changed

- [Fix issue with named prompt function imports](https://github.com/promptfoo/promptfoo/commit/18a4d751af15b996310eceafc5a75e114ce1bf56)
- [Fix OpenAI finetuned model parsing](https://github.com/promptfoo/promptfoo/commit/b52de61c6e1fd0a9e67d2476a9f3f9153084ad61)
- [Add new OpenAI models](https://github.com/promptfoo/promptfoo/commit/d9432d3b5747516aea1a7e8a744167fbd10a69d2)
- Fix: Broken custom api host for OpenAI. (#261)
- Add `classifier` assert type (#263)
- Send provider options and test context to ScriptCompletion (exec) provider (#268)
- Support for loading JSON schema from external file (#266)

## [0.26.1] - 2023-11-01

### Changed

- Fix broken default config for OpenAI evals created in web app (#255)
- Fix prompt per provider (#253)
- Add support for custom config directory (#257)
- Add latency and token metrics per prompt (#258)
- Add caching support to Anthropic provider (#259)
- webview: Preserve formatting of LLM outputs
- Bump langchain from 0.0.317 to 0.0.325 in /examples/langchain-python (#254)

## [0.26.0] - 2023-10-28

### Changed

- cli: Add support for raw text prompts (#252)
- Ensure the directory for the output file is created if it does not exist

## [0.25.2] - 2023-10-26

### Changed

- allow Python in tests.csv (#237)
- Improve escaping in matchers (#242)
- Add support for nunjucks filters (#243)
- Fix issue where outputPath from the configuration file is not used when `-c` option is provided
- Add envar PROMPTFOO_DISABLE_CONVERSATION_VAR
- Resolve promises in external assert files

## [0.25.1] - 2023-10-19

### Changed

- Fix issue with loading google sheets directly. (#222)
- Add \_conversation variable for testing multiple-turn chat conversations (#224)
- Allow multiple output formats simultaneously with `outputPath` (#229)
- Fall back to default embedding model if provided model doesn't support embeddings
- Various fixes and improvements
- Bump langchain from 0.0.312 to 0.0.317 in /examples/langchain-python (#245)

## [0.25.0] - 2023-10-10

### Changed

- Add support for icontains-any and icontains-all (#210)
- Bump langchain from 0.0.279 to 0.0.308 in /examples/langchain-python (#213)
- Add support for .cjs file extensions (#214)
- Add Prompts and Datasets pages (#211)
- Add CLI commands for listing and showing evals, prompts, and datasets (#218)
- Add support for `config` object in webhook provider payload. (#217)
- Other misc changes and improvements
- Bump langchain from 0.0.308 to 0.0.312 in /examples/langchain-python (#219)

## [0.24.4] - 2023-10-01

### Changed

- Fix bug in custom function boolean return value score (#208)
- Fix ollama provider with `--no-cache` and improve error handling
- Add support for HuggingFace Inference API (text generation) (#205)
- Add `apiHost` config key to Azure provider

## [0.24.3] - 2023-09-28

### Changed

- Better LocalAI/Ollama embeddings traversal failure (#191)
- `OPENAI_API_HOST` to `OPENAI_API_BASE_URL` (#187)
- Ability to include files as assertion values (#180)
- Add hosted db for evals (#149)
- Webview details pane improvements (#196)
- Add support for ollama options (#199)
- Adding TXT and HTML to `--output` help/error message (#201)

## [0.24.2] - 2023-09-23

### Changed

- Specify repo in package.json (#174)
- Add support for parsing multiple json blobs in responses (#178)
- Updated node version update of Google Colab notebook example (#171)
- Fix arg escaping for external python prompts on Windows (#179)
- Better OpenAI embeddings traversal failure (#190)
- Adds embeddings providers for LocalAI and Oolama (#189)
- Add `noindex` to shared results
- Many other misc fixes and improvements

## [0.24.1] - 2023-09-21

### Changed

- Fix prompt errors caused by leading and trailing whitespace for var file imports
- Fix an issue with response parsing in LocalAI chat
- Fix issue preventing custom provider for similarity check (#152)
- Fix escaping in python asserts (#156)
- Fix README link to providers docs (#153)
- Allow object with function name as a value for function_call (#158)
- Add a -y/--yes option to `promptfoo view` command to skip confirmation (#166)
- Other misc fixes and improvements

## [0.24.0] - 2023-09-18

### Changed

- Support for custom functions as prompts (#147)
- Refactor parts of util into more descriptive files (#148)
- Misc fixes and improvements

## [0.23.1] - 2023-09-14

### Changed

- Improvements to custom grading (#140)
- Support for Google Vertex and PaLM chat APIs (#131)
- Add support for including files in defaultTest (#137)
- Add support for disabling cache in evaluate() options (#135)
- Add support for loading vars directly from file (#139)
- Include `provider` in `EvaluateResult`
- Other misc improvements and fixes

## [0.23.0] - 2023-09-14

### Changed

- Improvements to custom grading (#140)
- Support for Google Vertex and PaLM chat APIs (#131)
- Add support for including files in defaultTest (#137)
- Add support for disabling cache in evaluate() options (#135)
- Add support for loading vars directly from file (#139)
- Include `provider` in `EvaluateResult`
- Other misc improvements and fixes

## [0.22.1] - 2023-09-14

### Added

- feat(vars): add support for loading vars directly from file (#139)
- feat(config): add support for including files in defaultTest (#137)
- feat(config): add support for disabling cache in evaluate() options (#135)
- feat(providers): support for Google Vertex and PaLM chat APIs (#131)
- feat(api): include provider in EvaluateResult (#130)

### Changed

- chore(providers): improve PaLM recognized model detection (2317eac)

### Documentation

- docs(examples): add conversation history example (#136)
- docs(examples): update node-package example with context (#134)

## [0.22.0] - 2023-09-04

### Changed

- Add OpenAI factuality and closed-QA graders (#126). These new graders implement OpenAI's eval methodology.
- Auto-escape vars when prompt is a JSON object (#127).
- Improvements to custom providers - Pass context including `vars` to callApi and make `TestCase` generic for ease of typing
- Add `prompt` to Javascript, Python, and Webhook assertion context
- Fix llama.cpp usage of provider config overrides
- Fix ollama provider parsing for llama versions like llama:13b, llama:70b etc.
- Trim var strings in CLI table (prevents slowness during CLI table output)

## [0.21.4] - 2023-09-01

### Changed

- Add support for test case threshold value (#125)
- Add support for pass/fail threshold for javascript and python numeric return values

## [0.21.3] - 2023-09-01

### Changed

- Increase request backoff and add optional delay between API calls (#122)

## [0.21.2] - 2023-08-31

### Changed

- Fix symlink bug on Windows

## [0.21.1] - 2023-08-30

### Changed

- Consistent envars and configs across providers (#119)
- Add configuration for API keys in WebUI (#120)
- Add CodeLlama to WebUI
- Fix issue with numeric values in some assert types
- Add support for running specific prompts for specific providers using `{id, prompts, config}` format
- Add a feedback command

## [0.21.0] - 2023-08-28

### Changed

- Add webhook provider (#117)
- Add support for editing config in web view (#115)
- Standalone server with database with self-hosting support (#118)
- Add support for custom llm-rubric grading via `rubricPrompt` in Assertion objects
- Add support for `vars` in `rubricPrompt`, making it easier to pass expected values per test case
- Add a handful of new supported parameters to OpenAI, Azure, Anthropic, and Replicate providers
- Allow setting `config` on `provider` attached to Assertion or TestCase
- Add/improve support for custom providers in matchesSimilarity and matchesLlmRubric

## [0.20.1] - 2023-08-18

### Changed

- Fix issue when there's not enough data to display useful charts
- Add charts to web viewer (#112)
- Add support for multiline javascript asserts
- Add support for Levenshtein distance assert type (#111)

## [0.20.0] - 2023-08-18

### Changed

- Add charts to web viewer (#112)
- Add support for multiline javascript asserts
- Add support for Levenshtein distance assert type (#111)

## [0.19.3] - 2023-08-17

### Changed

- llm-rubric provider fixes (#110)
- New diff viewer for evals
- Web UI for running evals (#103)
- Add support for OpenAI organization (#106)
- function call azure fix (#95)
- Add support for JSON schema validation for is-json and contains-json (#108)
- Other misc fixes and API improvements

## [0.19.2] - 2023-08-15

### Changed

- function call azure fix (#95)
- Add support for JSON schema validation for is-json and contains-json (#108)
- New diff viewer for evals
- Web UI for running evals (#103)
- Add support for OpenAI organization (#106)
- Other misc fixes and API improvements

## [0.19.1] - 2023-08-14

### Changed

- Add support for OpenAI organization (#106)
- New diff viewer for evals
- Web UI for running evals (#103)
- Other misc fixes and API improvements

## [0.19.0] - 2023-08-14

### Changed

- New diff viewer for evals
- Web UI for running evals (#103)
- Other misc fixes and API improvements

## [0.18.4] - 2023-08-11

### Fixed

- fix(providers): resolve Ollama provider issue with empty line handling (c4d1e5f)

### Dependencies

- chore(deps): bump certifi from 2023.5.7 to 2023.7.22 in /examples/langchain-python (#104)

## [0.18.3] - 2023-08-08

### Added

- feat(providers): add Ollama provider (#102)

### Changed

- chore(webui): disable nunjucks autoescaping by default (#101)
- chore(webui): stop forcing manual line breaks in results view (76d18f5)

### Fixed

- fix(history): remove stale `latest` symlinks before regenerating eval output (a603eee)

## [0.18.2] - 2023-08-08

### Added

- feat(webui): display assertion summaries in the results viewer (#100)

### Changed

- feat(providers): allow testing identical models with different parameters (#83)

### Fixed

- fix(cli): repair `promptfoo share` regression (01df513)
- fix(config): handle provider map parsing when entries are strings (bdd1dea)
- fix(scoring): keep weighted averages accurate by running all test cases (7854424)

## [0.18.1] - 2023-08-06

### Added

- feat(providers): add llama.cpp server support (#94)

### Changed

- chore(providers): expose `LLAMA_BASE_URL` environment variable (f4b4c39)

### Fixed

- fix(history): repair symlink detection when writing latest results (e6aed7a)

## [0.18.0] - 2023-07-28

### Added

- feat(assertions): add `python` assertion type (#78)
- feat(api): support native function ApiProviders and assertions (#93)
- feat(evals): introduce Promptfoo scenarios for data-driven testing - allows datasets to be associated with specific tests, eliminating the need to copy tests for each dataset by @Skylertodd (#89)
- feat(cli): allow specifying `outputPath` when using the Node evaluate helper (#91)

### Changed

- chore(evals): rename default "theories" concept to "scenarios" (aca0821)

### Fixed

- fix(history): repair symlink handling when persisting latest results (81a4a26)
- fix(history): clean up stale eval history entries (253ae60)
- fix(cli): restore ANSI escape code rendering in console tables (497b698)

## [0.17.9] - 2023-07-24

### Added

- feat(evals): load test cases from file or directory paths (#88)

### Changed

- feat(metrics): record latency in eval results (#85)

### Fixed

- fix(windows): resolve path compatibility issues (8de6e12)

## [0.17.8] - 2023-07-22

### Added

- feat(evals): support post-processing hooks in test cases (#84)

### Changed

- feat(webui): show recent runs in the results viewer (#82)
- feat(providers): expose additional OpenAI parameters (#81)

### Fixed

- fix(evaluator): support empty test suites without crashing (31fb876)
- fix(network): ensure fetch timeouts bubble up correctly (9e4bf94)

## [0.17.7] - 2023-07-20

### Added

- feat(config): allow provider-specific prompts in test suites (#76)

### Changed

- chore(runtime): require Node.js 16 or newer (f7f85e3)
- chore(providers): reuse context configuration for Replicate provider (48819a7)

### Fixed

- fix(providers): handle missing provider prompt maps gracefully (7c6bb35)
- fix(grading): escape user input in grading prompts (4049b3f)

## [0.17.6] - 2023-07-20

### Added

- feat(cli): add `--repeat` support to evaluations (#71)
- feat(providers): add Azure YAML prompt support (#72)
- feat(providers): implement Replicate provider (#75)

### Changed

- chore(providers): refine Replicate provider behaviour (57fa43f)
- chore(cli): default `promptfoo share` prompt to Yes on enter (1a4c080)
- chore(webui): simplify dark mode and hide identical rows in history (c244403)

## [0.17.5] - 2023-07-14

### Added

- feat(assertions): add starts-with assertion type (#64)
- feat(providers): add Azure OpenAI provider (#66)

### Changed

- feat(providers): support YAML-formatted OpenAI prompts (#67)
- chore(cli): allow disabling sharing prompts (#69)
- chore(cli): require confirmation before running `promptfoo share` (f3de0e4)
- chore(env): add `PROMPTFOO_DISABLE_UPDATE` environment variable (60fee72)

### Fixed

- fix(config): read prompts relative to the config directory (ddc370c)

## [0.17.4] - 2023-07-13

### Added

- feat(assertions): add `contains-any` assertion support (#61)

### Changed

- chore(cli): handle npm outages without crashing (3177715)

### Fixed

- fix(cli): support terminals without `process.stdout.columns` (064dcb3)
- fix(cli): correct `promptfoo init` output to reference YAML (404be34)

### Documentation

- docs: add telemetry notice (#39)

## [0.17.3] - 2023-07-10

### Added

- feat(providers): add Anthropic provider (#58)

### Changed

- chore(onboarding): refresh init onboarding content (992c0b6)

### Fixed

- fix(cli): maintain table header ordering (1e3a711)
- fix(runtime): ensure compatibility with Node 14 (59e2bb1)

## [0.17.2] - 2023-07-07

### Changed

- feat(providers): improve support for running external scripts (#55)

## [0.17.1] - 2023-07-07

### Fixed

- fix(webui): restore output rendering in results view (5ce5598)

## [0.17.0] - 2023-07-06

### Added

- feat(models): add gpt-3.5-16k checkpoints (#51)
- feat(providers): add `script:` provider prefix for custom providers (bae14ec)
- feat(webui): view raw prompts in the web viewer (#54)
- feat(cli): add `cache clear` command (970ee67)

### Changed

- chore(providers): change default suggestion provider (cc11e59)
- chore(providers): ensure OpenAI chat completions fail on invalid JSON (c456c01)
- chore(assertions): allow numeric values for contains/icontains assertions (dc04329)

### Fixed

- fix(evals): avoid creating assertions from empty expected columns (d398866)

## [0.16.0] - 2023-06-28

### Added

- feat(cli): retry failed HTTP requests to reduce transient failures (#47)
- feat(templates): allow object vars inside nunjucks templates for richer prompts (#50)

### Documentation

- docs: refresh the Question reference page with updated guidance (#46)

## [0.15.0] - 2023-06-26

### Added

- feat(scoring): add continuous scoring support for evaluations (#44)
- feat(assertions): introduce assertion weights to fine-tune scoring (0688a64)

### Changed

- chore(prompt): rename grading prompt field from `content` to `output` (fa20a25)
- chore(webui): maintain backwards compatibility for row outputs in the viewer (b2fc084)

### Fixed

- fix(config): ensure `defaultTest` populates when configs load implicitly (44acb91)

## [0.14.2] - 2023-06-24

### Changed

- chore(assertions): switch the default grading provider to `gpt-4-0613` (0d26776)
- chore(cli): trim stray progress-bar newlines for cleaner output (8d624d6)

### Fixed

- fix(cli): update cached table output correctly when results change (8fe5f84)
- fix(cli): allow non-string result payloads during rendering (61d349e)

## [0.14.1] - 2023-06-19

### Fixed

- fix(config): only apply the config base path when a path override is provided (e67918b)

## [0.14.0] - 2023-06-18

### Added

- feat(cli)!: add shareable URLs and the `promptfoo share` command by @typpo (#42)
- feat(cli): add `--no-progress-bar` option to `promptfoo eval` (75adf8a)
- feat(cli): add `--no-table` flag for evaluation output (ecf79a4)
- feat(cli): add `--share` flag to automatically create shareable URLs (7987f6e)

### Changed

- chore(cli)!: resolve config-relative file references from the config directory, not working directory (dffb091)
- chore(api)!: restructure JSON/YAML output formats to include `results`, `config`, and `shareableUrl` properties (d1b7038)

### Fixed

- fix(cli): write the latest results before launching the viewer with `--view` (496f2fb)

## [0.13.1] - 2023-06-17

### Fixed

- fix(cli): ensure command arguments override config values (c425d3a)

## [0.13.0] - 2023-06-16

### Added

- feat(providers): support OpenAI functions and custom provider arguments by @typpo (#34)
- feat(cli): add JSONL prompt file support by @typpo (#40)
- feat(cli): export `generateTable()` for external tooling reuse by @tizmagik (#37)
- feat(openai): enable OpenAI ChatCompletion function calling (0f10cdd)

### Changed

- chore(openai): add official support for OpenAI `*-0613` models (4d5f827)
- chore(cli): allow optional configs when invoking the CLI (a9140d6)
- chore(cli): respect the `LOG_LEVEL` environment variable in the logger (1f1f05f)
- chore(cli): stabilize progress display when using var arrays (340da53)

### Fixed

- fix(build): fix HTML output generation in production builds (46a2233)

## [0.12.0] - 2023-06-12

### Added

- feat(share): publish evaluations with the `promptfoo share` workflow by @typpo (#33)
- feat(telemetry): add basic usage telemetry for insight gathering (7e7e3ea)
- feat(assertions): support CSV definitions for `rouge-n` and webhook assertions (7f8be15)

### Changed

- chore(build): resolve build output paths for the web client (#32)
- chore(cli): notify users when a newer promptfoo release is available by @typpo (#31)

## [0.11.0] - 2023-06-11

### Added

- feat(assertions): add contains, icontains, contains-some, contains-any, regex, webhook, and rouge-n assertion types (#30)
- feat(assertions): allow negating any assertion type with `not-` prefix (cc5fef1)
- feat(assertions): pass context objects with vars to custom functions (1e4df7e)
- feat(webui): add failure filtering and improved table layout (69189fe)
- feat(webui): add word-break toggle to results (9c1fd3b)
- feat(webui): highlight highest passing scores in matrix (6e2942f)

### Changed

- chore(cli): limit console table rows for readability (52a28c9)
- chore(cli): add more detailed custom function failure output (6fcc37a)

### Fixed

- fix(config): respect CLI write/cache options from config (5b456ec)
- fix(webui): improve dark mode colours and rating overflow (eb7bd54)
- fix(config): parse YAML references correctly in configs (62561b5)

## [0.10.0] - 2023-06-09

### Added

- feat(prompts): add support for named prompts by @typpo (#28)

### Changed

- chore(env)!: rename `OPENAI_MAX_TEMPERATURE` to `OPENAI_TEMPERATURE` (4830557)
- chore(config): read `.yml` files by default as configs (d5c179e)
- chore(build): add native ts-node compatibility by @MentalGear (#25)
- chore(openai): add chatml stopwords by default (561437f)
- chore(webui): adjust column ordering and styling (27977c5)

### Fixed

- fix(config): support `defaultTest` overrides in CLI (59c3cbb)
- fix(env): correctly parse `OPENAI_MAX_TOKENS` and `OPENAI_MAX_TEMPERATURE` by @abi (#29)
- fix(cli): improve JSON formatting error messages (5f59900)

## [0.9.0] - 2023-06-05

### Added

- feat(vars): add support for var arrays by @typpo (#21)

### Changed

- chore(core): set a default semantic similarity threshold (4ebea73)
- chore(cli): refresh `promptfoo init` output messaging (cdbf806)

### Fixed

- fix(cache): register cache manager types for TypeScript (1a82de7)
- fix(evals): handle string interpolation issues in prompts (6b8c175)

## [0.8.3] - 2023-05-31

### Fixed

- fix(cache): create cache directory on first use (423f375)
- fix(config): throw a clearer error for malformed default configs (0d759c4)

## [0.8.2] - 2023-05-30

### Fixed

- fix(cache): only persist cache entries on successful API responses (71c10a6)

## [0.8.1] - 2023-05-30

### Added

- feat(data): add Google Sheets loader support (df900c3)

### Fixed

- fix(cli): restore backward compatibility for `-t/--tests` flags (aad1822)

## [0.8.0] - 2023-05-30

### Added

- feat(api)!: simplify the API and support unified test suite definitions by @typpo (#14)

### Changed

- chore(api)!: move evaluation settings under `evaluateOptions` (`maxConcurrency`, `showProgressBar`, `generateSuggestions`) (#14)
- chore(api)!: move CLI flag defaults under `commandLineOptions` (`write`, `cache`, `verbose`, `view`) (#14)

## [0.7.0] - 2023-05-29

### Changed

- chore(cache): improve caching defaults and enable caching by default (#17)

## [0.6.0] - 2023-05-28

### Added

- feat(providers): add LocalAI support for open-source LLMs like Llama, Alpaca, Vicuna, GPT4All (6541bb2)
- feat(cli): add glob pattern support for prompts and tests (#13)
- feat(assertions): rename `eval:` to `fn:` for custom JavaScript assertions by @MentalGear (#11)
- feat(webui): add dark mode support (0a2bb49)
- feat(api): add exports for types and useful utility functions (57ac4bb)
- feat(tests): add Jest and Mocha integrations (00d9aa2)

### Changed

- chore(cli): improve error handling and word wrapping in CLI output (398f4b0)
- chore(cli): support non-ES module requires (c451362)

### Fixed

- fix(cli): move API key validation into OpenAI subclasses (c451362)
- fix(webui): correct HTML table rendering errors in the viewer (64c9161)
- fix(providers): improve handling of third-party API errors (398f4b0)

### Dependencies

- chore(deps): bump socket.io-parser from 4.2.2 to 4.2.3 in /src/web/client (#15)

## [0.5.1] - 2023-05-23

### Changed

- chore(cli): add glob support for prompt selection (#13)

### Fixed

- fix(cli): prevent crashes when `OPENAI_API_KEY` is not set (c451362)

## [0.5.0] - 2023-05-22

### Added

- feat(assertions): add semantic similarity grading (#7)

### Changed

- chore(cli): improve error handling and word wrapping in CLI output (398f4b0)

## [0.4.0] - 2023-05-13

### Added

- feat(webui): add web viewer for evaluation results (#5)

### Changed

- chore(openai): support `OPENAI_STOP` environment variable for stopwords (79d590e)
- chore(cli): increase the default request timeout (c73e055)

## [0.3.0] - 2023-05-07

### Added

- feat(grading): enable LLM automatic grading of outputs (#4)
- feat(webui): improve how test results are shown - PASS/FAIL is shown in matrix view rather than its own column (2c3f489)

### Changed

- chore(config): allow overriding `OPENAI_API_HOST` environment variable (e390678)
- chore(cli): add `REQUEST_TIMEOUT_MS` environment variable for API timeouts (644abf9)
- chore(webui): improve HTML table output readability (2384c69)

## [0.2.2] - 2023-05-04

### Added

- feat(cli): add `promptfoo --version` output (77e862b)

### Changed

- chore(cli): improve error messages when API calls fail (af2c8d3)

### Fixed

- fix(cli): correct `promptfoo init` output text (862d7a7)
- fix(evals): preserve table ordering when building concurrently (2e3ddfa)

## [0.2.0] - 2023-05-04

### Added

- feat(cli): add `promptfoo init` command (c6a3a59)
- feat(providers): improve custom provider loading and add example (4f6b6e2)<|MERGE_RESOLUTION|>--- conflicted
+++ resolved
@@ -46,14 +46,6 @@
 
 ### Added
 
-<<<<<<< HEAD
-- feat(config): add per-test structured output configuration - test-level `options` now override prompt-level config for all providers, enabling different `response_format` (OpenAI) or `responseSchema` (Google) per test without duplicating prompts; works with all providers (OpenAI, Azure, Google Vertex, Mistral, etc.); supports external schema files with `file://` prefix and variable substitution; uses shallow merge (object spread) where test options completely replace conflicting prompt config objects; 100% backward compatible (#6239)
-
-### Changed
-
-- chore: Add visiblity button for PFX passphrase (#6258)
-- feat(app): Red Team Strategy Test Generation (#6005)
-=======
 - feat(providers): add Claude Opus 4.5 support across Anthropic (claude-opus-4-5-20251101, claude-opus-4-5-latest), Google Vertex AI (claude-opus-4-5@20251101), and AWS Bedrock (anthropic.claude-opus-4-5-20251101-v1:0 for all regions) with $5/MTok input and $25/MTok output pricing; includes comprehensive documentation updates, advanced coding example demonstrating bug diagnosis and tradeoff analysis, updated provider examples, and cost calculation tests
 - feat(util): add support for loading tool definitions from Python/JavaScript files - providers now support dynamic tool generation using `file://tools.py:get_tools` and `file://tools.js:get_tools` syntax, enabling runtime tool definitions based on environment, config, or external APIs (#6272)
 - feat(server): add server-side provider list customization via ui-providers.yaml - enables organizations to define custom provider lists that appear in eval creator and redteam setup UIs; when ui-providers.yaml exists, replaces default ~600 providers with organization-specific options for simplified workflow and security control (#6124)
@@ -181,7 +173,6 @@
 
 - fix(cli): add missing Authorization header in `validate target` command to fix 403 Forbidden error when calling agent helper endpoint (#6274)
 - fix(providers): support function providers in defaultTest.options.provider and assertions (#6174)
->>>>>>> 353ab118
 
 ## [0.119.8] - 2025-11-18
 
