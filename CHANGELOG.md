--- conflicted
+++ resolved
@@ -21,8 +21,8 @@
 
 ### Fixed
 
-<<<<<<< HEAD
 - fix(evaluator): force uncached provider calls for repeat iterations (#6043)
+- fix(webui): handle plugin generation when target URL is not set (#6055)
 - fix(redteam): improve image strategy text wrapping to handle long lines and prevent overflow (#6066)
 - fix(providers): ensure Python worker writes error response before signaling completion to prevent ENOENT errors when function calls fail (#6073)
 - fix(providers): improve Python error messages with available function list, expected function names, fuzzy matching suggestions, and documentation links (#6073)
@@ -31,11 +31,6 @@
 
 - test(providers): add regression test ensuring Python worker writes error response file on exceptions and returns AttributeError instead of ENOENT when calling non-existent functions (#6073)
 - test(providers): add test verifying helpful error messages with function name suggestions for common Python function naming mistakes (#6073)
-=======
-- fix(webui): handle plugin generation when target URL is not set (#6055)
-- fix(redteam): improve image strategy text wrapping to handle long lines and prevent overflow (#6066)
-- fix(evaluator): force uncached provider calls for repeat iterations (#6043)
->>>>>>> 738534ed
 
 ## [0.119.1] - 2025-10-29
 
