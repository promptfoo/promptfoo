# Changelog

All notable changes to this project will be documented in this file.

The format is based on [Keep a Changelog](https://keepachangelog.com/en/1.1.0/).

## [Unreleased]

<<<<<<< HEAD
### Changed

- refactor(redteam): update risk score thresholds to match CVSS v3.x/v4.0 standards (Critical: 9.0-10.0, High: 7.0-8.9, Medium: 4.0-6.9, Low: 0.1-3.9) (#6132)
=======
### Added

- feat(webui): display rendered assertion values with substituted variables in Evaluation tab instead of raw templates, improving readability for assertions with Nunjucks variables and loops (#5988)
- feat(prompts): add executable prompt scripts - use any script/binary to dynamically generate prompts via `exec:` prefix or auto-detection for common extensions (.sh, .bash, .rb, .pl); scripts receive context as JSON and output to stdout (#5329)
- feat(providers): add variable templating support for initialMessages in simulated-user provider, enabling template reuse across test cases with Nunjucks variables (#6143)
- feat(redteam): add `jailbreak:hydra` strategy - multi-turn conversational adversarial agent that learns from target responses and shares learnings across tests in the same scan for improved attack success rates (#6151)
- feat(providers): add missing Alibaba Cloud models - qwen3-vl-flash, qwen3-asr-flash-realtime, qwen3-vl-32b/8b (thinking/instruct), text-embedding-v4 (7d658dc)

### Fixed

- fix(prompts): fix basePath resolution for executable prompts with `exec:` prefix - relative paths now resolve correctly (5308c5d)
- fix(prompts): convert sync fs operations to async in executable prompt processor for better performance (5308c5d)
- fix(assertions): support runtime variables in custom rubricPrompt for factuality and model-graded-closedqa assertions (#5340)
- fix(openai): extend automatic 10-minute timeout to gpt-5-pro models to prevent timeouts on long-running requests (#6147)
- fix(deps): add @vitest/coverage-v8@3.2.4 to app workspace to match vitest version and fix coverage reporting "Cannot read properties of undefined (reading 'reportsDirectory')" error
- fix(cli): honor `commandLineOptions` from config file for `maxConcurrency`, `repeat`, `delay`, `cache`, `progressBar`, `generateSuggestions`, `table`, `share`, and `write` — previously ignored in favor of defaults (#6142)

### Changed

- chore(server): change traces fetch log to debug level (#6152)
- chore(redteam): rename `gradingGuidance` to `graderGuidance` for consistency with `graderExamples` - `gradingGuidance` still works as a deprecated alias for backward compatibility (#6128)

### Documentation

- docs(site): add blog post on Anthropic threat intelligence covering PROMPTFLUX and PROMPTSTEAL (first observed LLM-querying malware by Google), AI-orchestrated extortion campaigns, three categories of AI-assisted attacks (operator/builder/enabler), operational security implications, and practical Promptfoo testing examples for AI system exploitation risks (#5583)
- docs(prompts): add executable prompt scripts documentation with usage examples, security warnings, and timeout configuration (5308c5d)
- docs(redteam): add comprehensive documentation for `graderGuidance` plugin configuration option including usage examples, priority explanations, and integration with `graderExamples` (#6128)
- docs(site): re-add adaptive guardrails documentation covering enterprise feature for generating target-specific security policies from red team findings, including architecture, API integration, use cases, troubleshooting, and comparison to AWS Bedrock/Azure AI Content Safety (#5955)
- docs(guides): add comprehensive Portkey integration guide covering prompt management, multi-model testing across 1600+ providers, red-teaming workflows, and production deployment strategies by @ladyofcode (#5730)
- docs(providers): comprehensive Alibaba Cloud documentation update with 100+ models including Qwen3 flagship variants, qwen-long (10M context), all DeepSeek/QwQ reasoning models, complete vision/multimodal lineup, audio/speech models, coding/math specializations, open-source Qwen3 series, and third-party models (Kimi); reorganized with Commercial/Open-source sections; fixes configuration to use `apiBaseUrl` and adds Beijing region endpoint (#6118)

### Tests

- test(assertions): add comprehensive test coverage for rendered assertion value metadata including variable substitution, loops, static text handling, and UI display fallback priority (#6145)
- test(cli): add unit tests verifying `commandLineOptions` precedence (config respected; CLI args still override) for eval runtime flags including `maxConcurrency` (#6142)

### Dependencies

- chore(deps): update 76 packages to latest minor and patch versions across all workspaces (#6139)
>>>>>>> 403bcceb

## [0.119.4] - 2025-11-06

### Added

- feat(redteam): pass policy text to intent extraction for custom policy tests, enabling more accurate and self-contained testing objectives that include specific policy requirements (#6116)

- feat(redteam): add timestamp context to all grading rubrics for time-aware evaluation and temporal context in security assessments (#6110)
- feat(model-audit): add revision tracking, content hash generation, and deduplication for model scans to prevent re-scanning unchanged models (saving ~99% time and bandwidth); add `--stream` flag to delete downloaded files immediately after scan ([#6058](https://github.com/promptfoo/promptfoo/pull/6058))
- feat(redteam): add FERPA compliance plugin

### Fixed

- fix(examples): change Zod schema from `.optional()` to `.default('')` for OpenAI Agents SDK compatibility (#6114)
- fix(redteam): pass all gradingContext properties to rubric templates to fix categoryGuidance rendering errors in BeavertailsGrader (#6111)
- fix(webui): custom policy name consistency (#6123)
- fix(docker): resolve @swc/core SIGSEGV on Alpine Linux by upgrading to 1.15.0 and aligning base image with Node 24 (#6127)

## [0.119.2] - 2025-11-03

### Added

- feat(integrations): add Microsoft SharePoint dataset support with certificate-based authentication for importing CSV files (#6080)
- feat(providers): add `initialMessages` support to simulated-user provider for starting conversations from specific states, with support for loading from JSON/YAML files via `file://` syntax (#6090)
- feat(providers): add local config override support for cloud providers - merge local configuration with cloud provider settings for per-eval customization while keeping API keys centralized (#6100)
- feat(providers): add linkedTargetId validation with comprehensive error messages (#6053)
- feat(redteam): add `gradingGuidance` config option for plugin-specific grading rules to reduce false positives by allowing per-plugin evaluation context (#6108)
- feat(webui): add Grading Guidance field to plugin configuration dialogs in open-source UI (#6108)
- feat(webui): add eval copy functionality to duplicate evaluations with all results, configuration, and relationships via UI menu (#6079)
- feat(redteam): add pharmacy plugins (controlled substance compliance, dosage calculation, drug interaction) and insurance plugins (coverage discrimination, network misinformation, PHI disclosure) (#6064)
- feat(redteam): add goal-misalignment plugin for detecting Goodhart's Law vulnerabilities (#6045)
- feat(webui): add jailbreak:meta strategy configuration UI in red team setup with numIterations parameter (#6086)
- feat(redteam): OpenTelemetry traces feed back into red team strategies
- feat(redteam): expand OWASP Agentic preset to cover 8/10 threats with 20 plugins; add 'owasp:agentic:redteam' alias for easy selection (#6099)
- fix: max concurrency run options override scan template settings

### Changed

- feat(redteam): display specific subcategory metrics for harmful plugins (e.g., "Copyright Violations", "Child Exploitation") instead of generic "Harmful" label, enabling granular vulnerability tracking and analysis (#6134)
- chore(examples): update openai-agents-basic example from weather to D&D dungeon master with gpt-5-mini, comprehensive D&D 5e tools (dice rolling, character stats, inventory), and maxTurns increased to 20 (#6114)
- fix(python): use REQUEST_TIMEOUT_MS for consistent timeout behavior across providers (300s default, previously 120s) (#6098)
- refactor(redteam): Prevent early (evaluator-based) exits in Jailbreak, Crescendo, and Custom Strategies (#6047)
- chore(webui): expand language options to 486 ISO 639-2 languages with support for all 687 ISO codes (639-1, 639-2/T, 639-2/B) in red team run settings (#6069)
- chore(app): larger eval selector dialog (#6063)
- refactor(app): Adds useApplyFilterFromMetric hook (#6095)
- refactor(cli): extract duplicated organization context display logic into shared utility function to fix dynamic import issue and improve code maintainability (#6070)
- chore: make meta-agent a default strategy

### Fixed

- fix(providers): selective env var rendering in provider config with full Nunjucks filter support (preserves runtime variables for per-test customization) (#6091)
- fix(core): handle Nunjucks template variables in URL sanitization to prevent parsing errors when sharing evals; add unit tests covering sanitizer behavior for Nunjucks template URLs (#6089)
- fix(app): Fixes the metric is defined filter (#6082)
- fix(webui): handle plugin generation when target URL is not set (#6055)
- fix(redteam): improve image strategy text wrapping to handle long lines and prevent overflow (#6066)
- fix(evaluator): force uncached provider calls for repeat iterations (#6043)
- fix(providers): fix Python worker ENOENT errors by ensuring error responses are written before completion signal, improving error messages with function suggestions and fuzzy matching, and removing premature function validation to support embeddings-only and classification-only providers (#6073)

### Tests

- test(examples): add 9 D&D test scenarios for openai-agents-basic (combat, stats, inventory, scenes, saves, crits, edge cases, short rest, magic item) (#6114)
- test(providers): add coverage for simulated-user initialMessages (vars/config precedence, file:// loading from JSON/YAML, validation, conversation flow when ending with user role) (#6090)
- test(redteam): add comprehensive tests for `gradingGuidance` feature and `graderExamples` flow-through, including full integration regression tests (#6108)
- test(webui): add tests for gradingGuidance UI in PluginConfigDialog and CustomIntentPluginSection (#6108)
- test(providers): add Python worker regression tests for ENOENT prevention, helpful error messages with function name suggestions, and embeddings-only provider support without call_api function (#6073)

### Documentation

- docs(examples): update openai-agents-basic README for D&D theme with tracing setup and example interactions; shorten openai-agents.md provider documentation (#6114)
- docs(python): update timeout documentation with REQUEST_TIMEOUT_MS environment variable and add retry logic example for handling rate limits (#6098)
- docs(redteam): add comprehensive documentation for `jailbreak:meta` strategy including usage guide, comparison with other jailbreak strategies, and integration into strategy tables (#6088)
- docs(site): add remediation reports documentation (#6083)
- docs(site): add custom strategy to the strategies reference table (#6081)
- docs(site): pricing page updates (#6068)
- docs(site): clarify remote inference in Community edition (#6065)

### Dependencies

- chore(deps): bump the github-actions group with 4 updates (#6092)
- chore(deps): bump @aws-sdk/client-bedrock-runtime from 3.920.0 to 3.921.0 (#6075)
- chore(deps): bump @aws-sdk/client-bedrock-runtime from 3.919.0 to 3.920.0 (#6060)

### Fixed

- fix(redteam): enable layer strategy with multilingual language support; plugins now generate tests in multiple languages even when layer strategy is present (#6084)
- fix(redteam): reduce multilingual deprecation logging noise by moving from warn to debug level (#6084)

## [0.119.1] - 2025-10-29

### Changed

- chore(redteam): categorize `jailbreak:meta` under agentic strategies and mark as remote-only for correct UI grouping and Cloud behavior (#6049)
- chore(redteam): improve support for custom policy metric names that should include strategy suffix (#6048)

### Fixed

- fix(providers): render environment variables in provider config at load time (#6007)
- fix(redteam): validate custom strategy strategyText requirement to prevent confusing errors during test execution (#6046)
- fix(init): include helpful error message and cleanup any directories created when example download fails (#6051)
- fix(providers): removing axios as a runtime dependency in google live provider (#6050)
- fix(csv): handle primitive values directly in red team CSV export to avoid double-quoting strings (#6040)
- fix(csv): fix column count mismatch in red team CSV export when rows have multiple outputs (#6040)
- fix(internals): propagate originalProvider context to all model-graded assertions (#5973)

### Dependencies

- chore(deps): bump better-sqlite3 from 11.10.0 to 12.4.1 for Node.js v24 support (#6052) by @cdolek-twilio
- chore(deps): update Biome version with force-include patterns (`!!`) for faster local linting/CI by @sklein12 (#6042)

## [0.119.0] - 2025-10-27

### Added

- feat(webui): filtering eval results by metric values w/ numeric operators (e.g. EQ, GT, LTE, etc.) (#6011)
- feat(providers): add Python provider persistence for 10-100x performance improvement with persistent worker pools (#5968)
- feat(providers): add OpenAI Agents SDK integration with support for agents, tools, handoffs, and OTLP tracing (#6009)
- feat(providers): add function calling/tool support for Ollama chat provider (#5977)
- feat(providers): add support for Claude Haiku 4.5 (#5937)
- feat(redteam): add `jailbreak:meta` strategy with intelligent meta-agent that builds dynamic attack taxonomy and learns from full attempt history (#6021)
- feat(redteam): add COPPA plugin (#5997)
- feat(redteam): add GDPR preset mappings for red team testing (#5986)
- feat(redteam): add modifiers support to iterative strategies (#5972)
- feat(redteam): add authoritative markup injection strategy (#5961)
- feat(redteam): add wordplay plugin (#5889)
- feat(redteam): add pluginId, strategyId, sessionId, and sessionIds to metadata columns in CSV export (#6016)
- feat(redteam): add subcategory filtering to BeaverTails plugin (a70372f)
- feat(redteam): Add Simba Red Team Agent Strategy (#5795)
- feat(webui): persist inline-defined custom policy names (#5990)
- feat(webui): show target response to generated red team plugin test case (#5869)
- feat(cli): log all errors in a log file and message to the console (#5992)
- feat(cli): add errors to eval progress bar (#5942)
- feat(cache): preserve and display latency measurements when provider responses are cached (#5978)

### Changed

- chore(internals): custom policy type def (#6037)
- chore(changelog): organize and improve Unreleased section with consistent scoping and formatting (#6024)
- refactor(redteam): migrate multilingual from per-strategy config to global language configuration; plugins now generate tests directly in target languages without post-generation translation (#5984)
- chore(cli): show telemetryDisabled/telemetryDebug in `promptfoo debug` output (#6015)
- chore(cli): improve error handling and error logging (#5930)
- chore(cli): revert "feat: Improved error handling in CLI and error logging" (#5939)
- chore(webui): add label column to prompts table (#6002)
- chore(webui): gray out strategies requiring remote generation when disabled (#5985)
- chore(webui): gray out remote plugins when remote generation is disabled (#5970)
- chore(webui): improve test transform modal editor (#5962)
- chore(webui): add readOnly prop to EvalOutputPromptDialog (#5952)
- refactor(webui): organize red team plugins page into tabs with separate components (#5865)
- chore(redteam): remove "LLM Risk Assessment" prefix (#6004)
- chore(redteam): add top-level redteam telemetry events (#5951)
- refactor(webui): reduce unnecessary API health requests (#5979)
- chore(api): export GUARDRAIL_BLOCKED_REASON constant for external use (#5956)
- chore(providers): add rendered request headers to http provider debug output (#5950)
- refactor(transforms): refactor transform code to avoid 'require' (#5943)
- refactor(transforms): refactor createRequest/ResponseTransform functions into separate module (#5925)
- chore(examples): consolidate Ollama examples into unified directory (#5977)
- chore(deps): move dependencies to optional instead of peer (#5948)
- chore(deps): move `natural` to optional dependency (#5946)
- chore(redteam): improve GOAT and Crescendo error logs with additional error details for easier debugging (#6036)

### Fixed

- fix(providers): revert eager template rendering that broke runtime variable substitution (5423f80)
- fix(providers): support environment variables in provider config while preserving runtime variable templates
- fix(providers): improve Python provider reliability with automatic python3/python detection, worker cleanup, request count tracking, and reduced logging noise (#6034)
- fix(providers): simulated-user and mischievous-user now respect assistant system prompts in multi-turn conversations (#6020)
- fix(providers): improve MCP tool schema transformation for OpenAI compatibility (#5965)
- fix(providers): sessionId now properly stored in metadata for providers that use server side generated sessionIds (#6016)
- fix(redteam): don't test session management if target is not stateful (#5989)
- fix(redteam): improve crescendo prompt example alignment with actual objective statements to increase accuracy (#5964)
- fix(redteam): fewer duplicate errors for invalid strategy and plugin ids (#5954)
- fix(fetch): use consistent units in retry counter log messages - now shows attempt count vs total attempts (#6017)
- fix(fetch): include error details in final error message when rate limited (#6019)
- fix(webui): pass extensions config when running eval from UI (#6006)
- fix(webui): in red team setup, reset config button hidden by version banner (#5896)
- fix(webui): sync selected plugins to global config in red team setup UI (#5991)
- fix(webui): HTTP test agent (#6033)
- fix(webui): reset red team strategy config dialog when switching strategies (#6035)

### Dependencies

- chore(deps): bump @aws-sdk/client-bedrock-runtime from 3.914.0 to 3.916.0 (#6008)
- chore(deps): bump @aws-sdk/client-bedrock-runtime from 3.913.0 to 3.914.0 (#5996)
- chore(deps): bump pypdf from 6.0.0 to 6.1.3 in /examples/rag-full (#5998)
- chore(deps): bump @aws-sdk/client-bedrock-runtime from 3.911.0 to 3.913.0 (#5975)
- chore(deps): bump @aws-sdk/client-bedrock-runtime from 3.910.0 to 3.911.0 (#5945)
- chore(deps): bump @anthropic-ai/sdk from 0.65.0 to 0.66.0 (#5944)

### Documentation

- docs(model-audit): improve accuracy and clarity of ModelAudit documentation (#6023)
- docs(contributing): add changelog and GitHub Actions enforcement (#6012)
- docs(redteam): add global language configuration section to red team configuration docs; remove multilingual strategy documentation (#5984)
- docs(providers): add OpenAI Agents provider documentation and example (#6009)
- docs(providers): update AWS Bedrock model access documentation (#5953)
- docs(providers): fix apiKey environment variable syntax across provider docs and examples (#6018)
- docs(providers): add echo provider examples for evaluating logged production outputs (#5941)
- docs(blog): add blog post on RLVR (Reinforcement Learning with Verifiable Rewards) (#5987)
- docs(site): configuring inference (#5983)
- docs(site): update about page (#5971)
- docs(site): add export formats (#5958)
- docs(site): September release notes (#5712)
- docs(site): add red-team claude guidelines (616844d)
- docs(site): remove duplicate links (5aea733)
- docs(examples): add example demonstrating conversation session id management using hooks (#5940)

### Tests

- test(server): add comprehensive unit tests for POST /providers/test route (#6031)
- test(providers): fix flaky latencyMs assertions in TrueFoundry provider tests (#6026)
- test(providers): add unit test verifying assistant system prompt inclusion for simulated-user provider (#6020)
- test(providers): add comprehensive tests for OpenAI Agents provider, loader, and tracing (#6009)
- test(redteam): update strategy and frontend tests for global language configuration migration (#5984)
- test(redteam): remove redteam constants mocks from unit tests (#6010)
- test(webui): add tests for evaluation UI components and hooks (#5981)

## [0.118.17] - 2025-10-15

### Changed

- chore: bump version to 0.118.17 (#5936)

### Fixed

- fix(evaluator): support `defaultTest.options.provider` for model-graded assertions (#5931)
- fix(webui): improve UI email validation handling when email is invalid; add better tests (#5932)
- fix(deps): move `claude-agent-sdk` to optionalDependencies (#5935)

### Dependencies

- chore(deps): bump `@aws-sdk/client-bedrock-runtime` from 3.908.0 to 3.910.0 (#5933)

## [0.118.16] - 2025-10-15

### Added

- feat(providers): add TrueFoundry LLM Gateway provider (#5839)
- feat(redteam): add test button for request and response transforms in red-team setup UI (#5482)

### Changed

- chore(providers): count errors in websocket responses as errors (#5915)
- chore(providers): update Alibaba model support (#5919)
- chore(redteam): validate emails after prompt for red team evaluations (#5912)
- chore(redteam): implement web UI email verification (#5928)
- chore(redteam): display estimated probes on red team review page (#5863)
- chore(webui): add flag to hide traces (#5924)
- chore(build): stop tracking TypeScript build cache file (#5914)
- chore(build): update dependencies to latest minor versions (#5916)
- chore(cli): remove duplicate 'Successfully logged in' message from auth login (#5907)
- chore(redteam): add max height and scroll to custom policies container (#5910)
- chore: bump version to 0.118.16 (#5920)
- docs: add docstrings to `feat/ruby-provider` (#5903)
- test: cover red team setup components and hooks in `src/app` (#5911)

### Fixed

- fix(providers): dynamically import `DefaultAzureCredential` from `@azure/identity` (#5921)
- fix(providers): improve debugging and address hanging in websocket provider (#5918)
- fix(http): parse stringified JSON body in provider config (#5927)
- fix(redteam): improve ASR calculation accuracy in redteam report (#5792)

### Documentation

- docs(site): fix typo (#5922)

## [0.118.15] - 2025-10-13

### Added

- feat(providers): add ruby provider (#5902)
- feat(providers): Claude Agent SDK provider support (#5509)
- feat(providers): Azure AI Foundry Assistants provider (#5181)
- feat(providers): add support for streaming websocket responses (#5890)
- feat(providers): snowflake cortex provider (#5882)

### Changed

- chore(providers): add support for new OpenAI models (GPT-5 Pro, gpt-audio-mini, gpt-realtime-mini) (#5876)
- chore(providers): rename azure ai foundry assistant to ai foundry agent (#5908)
- chore(providers): update params passed to azure ai foundry provider (#5906)
- chore(webui): group agentic strategies by turn compatibility in red team UI (#5861)
- chore(webui): sort red team plugins alphabetically by display name (#5862)
- chore(webui): improved color consistency and dark mode legibility on Red Team dashboard (#5829)
- chore(test): add snowflake provider tests and environment variables (#5883)
- chore(config): add conductor config (#5904)
- chore: bump version 0.118.15 (#5909)

### Fixed

- fix(app): disable red team scan Run Now button when Promptfoo Cloud is unavailable (#5891)
- fix(webui): fix infinite re-render when custom intents are specified (#5897)
- fix(redteam): clean up multilingual strategy logging and fix chunk numbering (#5878)
- fix(redteam): requested column in 'redteam generate' output incorporates fan out strategies (#5864)
- fix(core): resolve Windows path compatibility issues (#5841)
- fix(core): restore correct cache matching behavior for test results (#5879)

### Dependencies

- chore(deps): bump @aws-sdk/client-bedrock-runtime from 3.901.0 to 3.906.0 (#5877)
- chore(deps): bump @aws-sdk/client-bedrock-runtime from 3.906.0 to 3.907.0 (#5888)
- chore(deps): bump openai from 6.2.0 to 6.3.0 (#5887)
- chore(deps): update dependencies to latest safe minor/patch versions (#5900)

### Documentation

- docs(providers): add missing providers and troubleshooting pages to index (#5905)
- docs(guardrails): remove open source guardrails page (#5880)

## [0.118.14] - 2025-10-09

### Changed

- fix: there should always be a guardrails field passed out form openai chat provider (#5874)
- chore: bump version 0.118.14 (#5875)

## [0.118.13] - 2025-10-08

### Added

- feat(cli): Add connectivity tests to promptfoo validate (#5802)
- feat(guardrails): map content filter response to guardrails output (#5859)
- feat(webui): Download full results (#5674)

### Changed

- chore(core): change default log level to debug for network errors (#5860)
- chore(core): Don't log all request error messages (#5870)
- chore(linter): Enforce no unused function params (#5853)
- chore(providers): remove deprecated IBM BAM provider (#5843)
- refactor(webui): improve EvalOutputPromptDialog with grouped dependency injection (#5845)
- chore: bump version 0.118.13 (#5873)

### Fixed

- fix(webui): Don't prepend fail reasons to output text (#5872)
- fix(redteam): filter out placeholders before purpose generation (#5852)
- fix(tests): make auth login test tolerate colorized output (#5851)

### Dependencies

- chore(deps): bump @azure/identity from 4.12.0 to 4.13.0 (#5858)
- chore(deps): bump langchain-text-splitters from 0.3.5 to 1.0.0a1 in /examples/redteam-langchain in the pip group across 1 directory (#5855)

## [0.118.12] - 2025-10-08

### Added

- feat(providers): add Slack provider (#3469)

### Changed

- feat: postman import for http provider (#5778)
- feat: Bring request transform to parity with response transform (#5850)
- fix: import command (#5794)
- fix: implement remote generation environment variable controls (#5815)
- fix: resolve Windows path handling issues (#5827)
- fix: custom strategy UI (#5834)
- fix: eliminate Python validation race condition on Windows (#5837)
- fix: escape JSON special characters in raw HTTP request variables (#5842)
- fix: Show response headers in test target results (#5848)
- fix: double sharing red teams (#5854)
- chore: update DeepSeek provider to V3.2-Exp (#5787)
- chore: bump the github-actions group with 3 updates (#5789)
- chore: bump openai from 5.23.2 to 6.0.0 (#5790)
- chore: Revert "perf: Don't create new agent for every fetch (#5633)" (#5793)
- chore: add /index to directory imports for ESM compatibility (#5798)
- chore: bump @aws-sdk/client-bedrock-runtime from 3.899.0 to 3.901.0 (#5799)
- chore: bump openai from 6.0.0 to 6.0.1 (#5800)
- chore(telemetry): Add CI flag to identify call (#5801)
- chore: bump openai from 6.0.1 to 6.1.0 (#5806)
- chore: fix npm audit vulnerabilities (#5810)
- chore: Fix incorrect session parser help text (#5811)
- chore(internals): make `runAssertion` easier to read by moving const outside function scope (#5813)
- chore: update investor info and user count (#5816)
- chore(internals): Prevent `GradingResult.assertion` definition from being overridden in select red team grading cases (#5785)
- chore: show "why" in modelaudit ui (#5821)
- chore(site): migrate OG image generation to Satori (#5826)
- chore: remove outdated license notice (#5828)
- chore: show # github stars on site (#5831)
- chore(site): update Docusaurus to v3.9.1 and fix deprecated config (#5835)
- chore: bump openai from 6.1.0 to 6.2.0 (#5844)
- chore: invert default unblocking behavior (#5856)
- chore: bump version 0.118.12 (#5857)
- chore(site): Adds Travis to team page (#5786)
- docs: update readme.md (#5812)
- docs(contributing): add CLAUDE.md context files for Claude Code (#5819)
- docs(blog): safety benchmark blog post (#5781)
- docs(providers): update IBM WatsonX model list (#5838)
- docs(contributing): add warning against using commit --amend and force push (#5840)
- test: fix vitest timeout error in EvalOutputPromptDialog tests (#5820)
- test: fix flaky Python test failures on Windows (#5824)
- test: add mock cleanup to Python provider tests (#5825)
- refactor: Remove null from GradingResult.assertion type (#5818)

### Fixed

- fix(site): add metadata key to the provider response class (#5796)
- fix(webui): prevent empty state flash when loading large evals (#5797)
- fix(webui): Clicking "Show Charts" does not show charts (#5814)
- fix(webui): remove delimiter stripping logic from EvalOutputCell (#5817)
- fix(provider): merge config and prompt systemInstruction instead of throwing error in gemini (#5823)
- fix(assertions): allow is-refusal to detect refusals in provider error messages (#5830)
- fix(webui): improve usability of number inputs (#5804)
- test: Unit tests for fix(webui): improve usability of number inputs (#5836)

### Documentation

- docs(site): adding new hire bio (#5788)
- docs(site): fix formatting issue in about page (#5803)
- docs(site): add Dane to About page team section (#5833)

## [0.118.11] - 2025-09-30

### Added

- feat(providers): add support for Claude Sonnet 4.5 (#5764)
- feat(providers): add support for Gemini 2.5 Flash and Flash-Lite (#5737)
- feat(providers): add gpt-5-codex model support (#5733)
- feat(providers): add support for Qwen models in AWS Bedrock provider (#5718)
- feat(cli): add browser opening support for auth login command (#5722)
- feat(cli): add team switching functionality (#5750)
- feat(webui): add latency to eval export CSV (#5771)
- feat(cli): sanitize all log objects (#5773)
- feat(providers): add Anthropic web_fetch_20250910 and web_search_20250305 tool support (#5573)
- feat(providers): add CometAPI provider support with environment variable configuration and example usage (#5721)
- feat(providers): add Nscale provider support (#5690)
- feat(providers): add OpenAI gpt-realtime model with full audio support (#5426)
- feat(webui): add metadata `exists` operator to eval results filter (#5697)

### Changed

- chore(cli): improve installer-aware command generation utility for consistent CLI invocation (#5747)
- chore(core): sort metadata entries (#5751)
- chore(core): update error mapping (#5783)
- chore(providers): update Claude 4.5 Sonnet (#5763)
- chore(providers): update default Granite model to granite-3-3-8b-instruct (#5768)
- chore(redteam): remove on-topic call (#5774)
- chore(redteam): update red team init default to gpt-5 (#5756)
- chore: bump version 0.118.11 (#5784)
- chore: Add docstrings to `feat/add-latency-to-csv` (#5772)

### Fixed

- fix(core): ensure `-filter-failing` correctly filters failing tests when re-running an eval (#5770)
- fix(core): ensure Python and JavaScript providers have appropriate path prefix (#5765)
- fix(core): preserve glob patterns in vars context for test case expansion (#5701)
- fix(core): suppress verbose error logging for update check timeouts (#5745)
- fix(providers): improve OpenAI embedding provider error handling (#5742)
- fix(tests): resolve Windows test failures in Python tests (#5767)
- fix(webui): apply proper truncation initialization to variable cells (#5657)
- fix(webui): disable prompt editing in header row dialogs (#5746)
- fix(webui): handle login redirects (#5734)
- fix(webui): improve empty state UI and handle null eval data (#5780)

### Dependencies

- chore(deps): bump @anthropic-ai/sdk from 0.63.1 to 0.64.0 (#5758)
- chore(deps): bump @anthropic-ai/sdk from 0.64.0 to 0.65.0 (#5776)
- chore(deps): bump @aws-sdk/client-bedrock-runtime from 3.896.0 to 3.899.0 (#5777)
- chore(deps): bump openai from 5.23.0 to 5.23.1 (#5759)
- chore(deps): bump openai from 5.23.1 to 5.23.2 (#5775)

### Documentation

- docs(site): add new hire bio (#5769)
- docs(site): improve AWS Bedrock SSO authentication documentation (#5585)
- docs(site): refine and extend e2b sandbox evaluation guide with improved examples and fixes (#5753)
- docs(site): remove incorrect Python globals persistence tip (#5782)
- docs(site): strengthen git workflow warnings in CLAUDE.md (#5762)
- docs(site): write lethal trifecta blog (#5754)

### Tests

- test(webui): add tests for evaluation UI components (`src/app`) (#5766)

## [0.118.10] - 2025-09-26

### Changed

- feat: Revamp HTTP Provider setup (#5717)
- chore: introduce grading provider to RedteamProviderManager (#5741)
- chore(webui): UX improvements for displaying custom policies in Eval Results and Red Team Vulnerabilities Reports (#5562)
- chore: bump version 0.118.10 (#5749)

## [0.118.9] - 2025-09-25

### Changed

- feat: envoy ai gateway provider (#5731)
- feat: iso 42001 mappings (#5724)
- feat: Compress data when sharing an eval (#5738)
- fix: rename agentcore provider to bedrock agents provider (#5709)
- fix: increase timeout for version checks from 1s to 10s (#5715)
- fix: add missing backend support for filtering by highlights, plus tests (#5735)
- chore: improve parsing so in case a redteam provider doesn't take json obje… (#5700)
- chore: bump @aws-sdk/client-bedrock-runtime from 3.893.0 to 3.894.0 (#5706)
- chore: bump openai from 5.22.0 to 5.22.1 (#5707)
- chore: support multilingual provider set from server boot (#5703)
- chore: Add docstrings to `applying-column-format` (#5719)
- chore(webui): in eval creator disable `Run Eval` button if no prompts or test cases are available (#5558)
- chore: bump @aws-sdk/client-bedrock-runtime from 3.894.0 to 3.895.0 (#5727)
- chore: bump @anthropic-ai/sdk from 0.62.0 to 0.63.1 (#5728)
- chore: bump openai from 5.22.1 to 5.23.0 (#5729)
- chore: bump @aws-sdk/client-bedrock-runtime from 3.895.0 to 3.896.0 (#5732)
- chore: bump version 0.118.9 (#5740)

### Fixed

- fix(webui): prioritize JSON prettify over Markdown rendering when both enabled (#5705)
- fix(webui): Copying truncated text in eval results (#5711)
- fix(internals/redteam): decrease debug access grading false negatives (#5713)

## [0.118.8] - 2025-09-23

### Added

- feat(webui): populate metadata filter keys in results dropdown (#5584)

### Fixed

- fix: improve iterative judge parsing (#5691)
- fix(cli): prevent promptfoo CLI from hanging after commands complete (#5698)
- fix(dev): suppress noisy health check logs during local startup (#5667)
- fix(prompts): tune prompt set to reduce model refusals (#5689)

### Changed

- chore: bump version 0.118.8 (#5699)

### Documentation

- docs(site): publish August release notes (#5625)
- docs(site): document `linkedTargetId` usage for custom provider linking (#5684)

## [0.118.7] - 2025-09-22

### Added

- feat(webui): connect login page to promptfoo auth system (#5685)
- feat: ability to retry errors from cli (#5647)

### Changed

- chore(webui): add 404 page (#5687)
- refactor(webui): Vulnerability Report Table Improvements (#5638)
- chore: bump version 0.118.7 (#5695)
- chore: bump openai from 5.21.0 to 5.22.0 (#5694)
- chore: bump @aws-sdk/client-bedrock-runtime from 3.891.0 to 3.893.0 (#5693)

## [0.118.6] - 2025-09-18

### Tests

- test: network isolation for tests (#5673)

### Dependencies

- chore(deps): upgrade Vite to v7 and fix browser compatibility issues (#5681)

### Documentation

- docs(site): clarify webhook issue meaning (#5679)
- docs(examples): add HTTP provider streaming example (#5648)
- docs(blog): add autonomy and agency in AI article (#5512)

### Added

- feat(redteam): support threshold in custom plugin configuration (#5644)
- feat: upgrade Material UI from v6 to v7 (#5669)
- feat(redteam): Adds support for `metric` field on custom plugins (#5656)
- feat: migrate from MUI Grid to Grid2 across all components (#5578)
- feat: report filters (#5634)
- feat: Add string array support for context-based assertions (#5631)

### Changed

- chore: Exclude node modules and build/dist from biome (#5641)
- chore: improvements to framework compliance cards (#5642)
- chore: improve design of eval download dialog (#5622)
- chore: bump @aws-sdk/client-bedrock-runtime from 3.888.0 to 3.890.0 (#5636)
- chore: bump @aws-sdk/client-bedrock-runtime from 3.890.0 to 3.891.0 (#5649)
- chore: bump openai from 5.20.3 to 5.21.0 (#5651)
- chore: update redteam small model to gpt-4.1-mini-2025-04-14 (#5645)
- chore: reduce coloration on Report View Test Suites table (#5643)
- chore: bump version 0.118.6 (#5655)
- chore(webui): minor style tweaks to datagrid pages for consistency (#5686)
- chore: persistent header on report view (#5678)
- chore(webui): fix z-index on version update banner (#5677)
- refactor(webui): Reports table UX Improvements (#5637)
- ci: revert temporarily disable redteam multi-lingual strategy in integration tests (#5658)
- ci: temporarily disable redteam multi-lingual strategy in integration tests (#5639)
- refactor(redteam): remove dead code and optimize page meta handling (#5672)
- chore: remove accidentally committed site/package-lock.json (#5688)
- chore: Allow overwriting the logger (#5663)
- chore: Update names in workflow (#5659)
- chore: update dependencies to latest compatible versions (#5627)
- chore(internals): Improves support for defining LLM-Rubric assertion threshold in CSV test cases (#5389)

### Fixed

- fix(webui): Filtering eval results on severity (#5632)
- fix(tests): correct TypeScript errors in test files (#5683)
- fix(webui): unify page layout styles (#5682)
- fix: trace visualization circular dependency (#5676)
- fix(webui): re-enable sharing button by default (#5675)
- fix: apply prettier formatting to blog post (#5670)
- fix: Remove global fetch patch (#5665)
- fix(webui): Include description column, if defined, in CSV export of eval results (#5654)
- fix(redteam): add robust fallbacks, partial retries, dedupe, safer logs to multilingual strategy (#5652)
- fix: handle dynamic imports without eval (#5630)
- fix: Catch exception when no vertex projectId is found (#5640)
- fix: spacing on report view (#5646)
- fix: plugin counts flickering (#5635)

## [0.118.5] - 2025-09-16

### Tests

- test: Unit tests for feat: upload csv for custom policies (#5629)
- test: Unit tests for chore: organize EvalOutputPromptDialog and change it to a drawer (#5628)

### Added

- feat(webui): organize `EvalOutputPromptDialog` and convert it to a drawer, (#5619)
- feat(webui): add keyboard navigation to the web UI results table, (#5591)
- feat(webui): enable bulk deletion of eval results, (#5438)
- feat(providers): add `azure:responses` provider alias for Azure Responses API, (#5293)
- feat(providers): support application inference profiles in Bedrock, (#5617)
- feat(redteam): add "layer" strategy for combining multiple strategies, (#5606)
- feat(redteam): set severity on reusable custom policies, (#5539)
- feat(redteam): display unencrypted attacks in the web UI results table, (#5565)
- feat(redteam): enable test generation for custom policies in the plugins view, (#5587)
- feat(redteam): allow uploading CSVs for custom policies, (#5618)
- feat(cli): add ability to pause and resume evals, (#5570)

### Changed

- chore(examples): update model IDs to GPT-5 and latest models, (#5593)
- chore(providers): remove Lambda Labs provider due to API deprecation, (#5599)
- chore(providers): update Cloudflare AI models and remove deprecated ones, (#5590)
- chore(redteam): add MCP plugin preset, (#5557)
- chore(redteam): add UI indicators and documentation for HuggingFace gated datasets in redteam web UI, (#5545)
- chore(internals): improve error logging on redteam test generation failures, (#5458)
- chore(internals): reduce log level of global fetch logs, (#5588)
- chore(server): add context to health check logging during startup, (#5568)
- chore(webui): hide trace timeline section when no traces are available, (#5582)
- chore(webui): improve delete confirmation dialog styling, (#5610)
- chore(webui): remove `React.FC` type annotations for React 19 compatibility, (#5572)
- ci: increase test timeout from 8 to 10 minutes, (#5586)
- ci: temporarily disable macOS Node 24.x tests due to flaky failures, (#5579)
- refactor: move `src/util/file.node.ts` path utilities, (#5596)
- refactor: standardize all directory import paths for ESM compatibility, (#5603)
- refactor: standardize directory import paths for ESM compatibility, (#5605)
- refactor: standardize import paths for ESM preparation, (#5600)
- refactor: standardize TypeScript import paths for ESM compatibility, (#5597)
- test: CoverBot: add tests for UI interaction utilities and components (`src/app`), (#5611)
- chore: update `act` import for React 19 compatibility, (#5574)
- chore(dependencies): bump `@aws-sdk/client-bedrock-runtime` from 3.886.0 to 3.887.0, (#5580)
- chore(dependencies): bump `@aws-sdk/client-bedrock-runtime` from 3.887.0 to 3.888.0, (#5602)
- chore(dependencies): bump `axios` from 1.11.0 to 1.12.0 in npm_and_yarn group across one directory, (#5569)
- chore(dependencies): bump `openai` from 5.20.1 to 5.20.2, (#5601)
- chore(dependencies): bump `openai` from 5.20.2 to 5.20.3, (#5624)
- chore(dependencies): bump version to 0.118.5, (#5626)

### Fixed

- fix(assertions): handle `threshold=0` correctly across all assertion types, (#5581)
- fix(cli): prevent accidental escaping of Python path override, (#5589)
- fix(cli): fix table display for `promptfoo list`, (#5616)
- fix(cli): temporarily disable SIGINT handler, (#5620)
- fix(internal): strip authentication headers in HTTP provider metadata, (#5577)
- fix(redteam): ensure custom policies skip the basic refusal check, (#5614)
- fix(server): hide non-critical `hasModelAuditBeenShared` error logging, (#5607)
- fix(webui): always show failure reasons in the results view when available, (#5608)
- fix(webui): improve filter component styling and layout, (#5604)
- fix(webui): prevent phantom strategy filter options for non-redteam evaluations, (#5575)
- fix(webui): fix undulating CSS header animation, (#5571)

### Documentation

- docs(site): clarify llm-rubric pass/score/threshold semantics, (#5623)
- docs(site): add August 2025 release highlights (#5518)

## [0.118.4] - 2025-09-12

### Added

- feat(cli): Add CI-friendly progress reporting for long-running evaluations (#5144)
- feat(cli): Auto-share if connected to the cloud (#5475)
- feat(cli): Log all requests and persist debug logs (#5504)
- feat(internals): Reuse FilterMode type across backend (#5542)
- feat(providers): Add AWS Bedrock AgentCore provider (#5267)
- feat(providers): Extend configuration options for Ollama provider to support thinking (#5212)
- feat(providers): OpenAI real-time custom ws URLs (#5528)
- feat(redteam): Add VLGuard plugin for multi-modal red teaming (#5243)
- feat(redteam): More financial plugins (#5419)
- feat(redteam): Risk scoring (#5191)
- feat(redteam): Special token injection plugin (#5489)
- feat(webui): Add passes-only filter to results view (#5430)

### Changed

- chore(internals): Add probes and token metrics to eval event (#5538)
- chore(internals): Add support for reusable custom policies (#5290)
- chore(internals): Remove node-fetch (#5503)
- chore(internals): Send auth info to cloud (#3744)
- chore(modelaudit): Add support for modelaudit v0.2.5 CLI arguments (#5500)
- chore(onboarding): Add Azure preset (#5537)
- chore(onboarding): Make provider menu single-select (#5536)
- chore(providers): Make OpenAI max retries configurable (#5541)
- chore(providers): Update OpenAI pricing and add missing models (#5495)
- chore(redteam): Consolidate accordion UIs on review page (#5508)
- chore(redteam): Improve user persona question in config (#5559)
- chore(redteam): Minor improvements to red team setup flow (#5523)
- chore(redteam): Retire Pandamonium redteam strategy (#5122)
- chore(redteam): Unify all date formats across tables (#5561)
- chore(redteam): Update plugin prompts to reduce rejection (#5560)
- chore(redteam): Use sharp to modify unsafeBench image formats (#5304)
- perf(webui): Optimize history endpoint to eliminate N+1 queries (#5333)
- refactor(modelaudit): Move modelAuditCliParser.ts to correct directory (#5511)
- refactor(internals): Gracefully handle remote generation disabled in plugins that require it (#5413)
- revert(redteam): Remove red team limits functionality (#5527)

### Fixed

- fix(redteam): Allow users to delete values from numeric inputs and then type (#5530)
- fix(redteam): Deduplicate assertions in DoNotAnswer and XSTest (#5513)
- fix(internals): Eliminate flaky Unicode test timeouts on Windows CI (#5485)
- fix(config): Handle function references in external file loading (#5548)
- fix(providers): Fix MCP tool calls returning [object Object] in Azure Chat provider (#5423)
- fix(config): Preserve Python assertion file references in YAML tests (issue #5519) (#5550)
- fix(providers): Proxy HTTP provider generate request through server (#5486)
- fix(internals): Resolve SIGSEGV crash in evaluator tests on macOS Node 24 (#5525)
- fix(webui): Revert migration from MUI Grid to Grid2 across all components (#5510)
- fix(cli): Use fetch with proxy to get server version (#5490)
- fix(internals): Read evaluateOptions from config file properly (#5375)
- fix(onboarding): Don't throw error when user refuses permission to write (#5535)
- fix(provider): Prioritize explicit projectId config over google-auth-library (#5492)
- fix(providers): Handle system-only prompt in Gemini (#5502)
- fix(providers): Update outdated Azure OpenAI Provider data sources (#5411)
- fix(redteam): Add missing finance graders (#5564)
- fix(redteam): Add missing plugins to webui (#5546)
- fix(redteam): Handle empty string responses in multi-turn strategies (#5549)
- fix(redteam): Prevent JSON blob injection in Crescendo chat templates (#5532)
- fix(webui): Text truncation initialization on eval page (#5483)

### Dependencies

- chore(deps): Bump @anthropic-ai/sdk from 0.61.0 to 0.62.0 (#5551)
- chore(deps): Bump @aws-sdk/client-bedrock-runtime from 3.879.0 to 3.882.0 (#5480)
- chore(deps): Bump @aws-sdk/client-bedrock-runtime from 3.882.0 to 3.883.0 (#5506)
- chore(deps): Bump @aws-sdk/client-bedrock-runtime from 3.883.0 to 3.886.0 (#5553)
- chore(deps): Bump @azure/identity from 4.11.2 to 4.12.0 (#5533)
- chore(deps): Bump langchain-community from 0.3.14 to 0.3.27 in /examples/redteam-langchain in the pip group across 1 directory (#5481)
- chore(deps): Bump langchain-community from 0.3.3 to 0.3.27 in /examples/langchain-python in the pip group across 1 directory (#5484)
- chore(deps): Bump openai from 5.19.1 to 5.20.0 (#5526)
- chore(deps): Bump openai from 5.20.0 to 5.20.1 (#5552)
- chore(deps): Bump version to 0.118.4 (#5567)
- chore(deps): Bump vite from 6.3.5 to 6.3.6 in the npm_and_yarn group across 1 directory (#5531)

### Documentation

- docs(e2b-example): Add e2b-code-eval example (promptfoo + e2b sandbox) (#5477)
- docs(examples): Add Google ADK integration example (#5520)
- docs(examples): Add YAML schema directives to example configs (#5476)
- docs(redteam): Add missing plugins to sidebar and improve bias docs (#5498)
- docs(site): Add Alan DeLong to the team section on the About page (#5507)
- docs(site): Add comprehensive multilingual evaluation support (#5505)
- docs(site): Add SKIP_OG_GENERATION environment variable for faster docs builds (#5521)
- docs(site): Clarify file extension requirements for custom providers (#5478)
- docs(site): Clarify JFrog ML vs JFrog Artifactory distinction (#5543)
- docs(site): Complete parameters page migration (#5494)
- docs(site): Redteam limits documentation (#5516)
- docs(site): Update Lily bio (#5515)
- docs(site): Updates to agent guide (#5499)
- docs(site): Latency assertion description (#5479)

### Tests

- test(webui): CoverBot: Added tests for frontend UI components and discovery utility (`src/app`) (#5514)

## [0.118.3] - 2025-09-04

### Added

- feat: migrate MUI Grid to Grid2 across all components (#5435)
- feat: Add open source red team limits (#5230)

### Changed

- Add AWS Bedrock support for OpenAI GPT OSS models (#5444)
- Add Amazon Bedrock API key authentication support (#5468)
- Ability to filter evals view by severity (#5443)
- Check cloud permissions for target before running red team (#5400)
- Make vars and context available for request transform (#5461)
- Add Vertex AI responseSchema file loading support (#5414)
- Close menus when mouse leaves (#5456)
- Default sharing to false (#5473)
- Handle empty function arguments in OpenAI Responses API tool callbacks (#5454)
- Improve Windows Python detection and add sys.executable support (#5467)
- Prioritize tool calls over content in openrouter provider (#5417)
- Support commandLineOptions.envPath in config files (#5415)
- Support setting HELICONE_API_KEY for Cloud Gateway (#5465)
- Token tracking (#5239)
- Add "results" menu, link to red team reports view (#5459)
- Bump version 0.118.3 (#5474)
- Include provider response metadata on test case transform (#5316)
- Refactor Crescendo maxTurns property (#4528)
- Remove accidental server directory (#5471)
- Replace direct process.env calls with environment helpers (#5472)
- Reorganize misplaced test files from src/ to test/ directory (#5470)
- Fix enterprise email (#5463)
- Bump openai from 5.18.1 to 5.19.1 (#5466)
- Add Tusk test runner workflow for src Jest unit tests (#5469)

## [0.118.2] - 2025-09-03

### Added

- feat(providers): Add support for Meta Llama API provider (#5432)
- feat(providers): Support TLS certs in http provider (#5452)
- feat(providers): add support for xAI Grok Code Fast models (#5425)

### Changed

- fix: Update util.ts to reflect correct Anthropic Haiku 3.5 pricing (#5436)
- chore: drop Node.js 18 support (#5428)
- chore(http): improve PFX debug logging + tests (#5445)
- chore(webui): Show footer on custom metrics dialog (#5424)
- chore: silence dotenv commercial logging messages (#5453)
- chore: remove example (#5420)
- test: CoverBot: Added tests for analytics tracking and red team reporting components (`src/app`) (#5441)
- test: optimize Python Unicode test suite for CI reliability (#5449)
- chore: bump the github-actions group with 3 updates (#5440)
- chore: update dependencies (non-breaking) (#5448)
- chore: update dependencies to latest minor/patch versions (#5433)
- chore: bump version 0.118.2 (#5457)

### Fixed

- fix(sharing): Share when it's enabled via the Config or the CLI command (#5404)
- fix(grader): reduce grader false positives (#5431)

### Documentation

- docs(site): add more guardrails assertion doc (#5434)
- docs(site): add multi-lingual RAG evaluation guidance (#5447)
- docs(site): optimize OG image generation performance (#5451)
- docs(site): update blog post (#5422)

## [0.118.1] - 2025-08-29

### Added

- feat(redteam): Add AI auto-fill for HTTP target configuration in redteam target setup ui (#5391)
- feat(redteam): Handle uploaded signatureAuth in target setup ui (#5405)

### Changed

- chore(site): integrate pylon chat into site (#5407)
- chore: bump version 0.118.1 (#5418)

### Fixed

- fix(providers): Handle Qwen tool call responses in openrouter provider (#5416)

### Documentation

- docs(site): avoid logging full image/base64; use boolean presence only (#5408)

## [0.118.0] - 2025-08-28

### Added

- feat(providers): add support for database-stored certificates in HTTP provider for promptfoo cloud (#5401)

### Changed

- fix: stop progress bar to show a clearer share error message (#5399)
- chore(internals)!: send provider-transformed output directly to test context transforms (#5376)
  **Breaking:** `contextTransform` now receives the provider transform directly.
- chore(providers): sanitize sensitive credentials in HTTP provider debug logs (#5387)
- chore: warn when tests and red-team configuration are both present during generation (#5398)
- chore(release): bump version to 0.118.0 (#5402)
- test: add tests for CoverBot store management and red-team reporting components (`src/app`) (#5372)

### Documentation

- docs(site): update model-graded metrics (#5285)
- docs(site): remove references to "parallel" introduced by #5376 (#5403)

## [0.117.11] - 2025-08-27

### Added

- feat(redteam): add -t/--target option to redteam generate command (#5338)

### Changed

- feat: MCP Agent example to red team with tool call results (#5379)
- feat: medical offlabel use (#5342)
- feat: modelaudit ability to remove recent paths (#5330)
- fix: Address design nits in redteam setup UI (#5264)
- fix: allow custom ApiProvider instances in defaultTest configuration (#5381)
- fix: mcp eval example (#5390)
- fix: Prioritize tool calls over thinking for openrouter reasoning models (#5395)
- fix: use `model` role for gemini ai studio models (#5386)
- chore: Adjust padding in plugins page (#5396)
- chore: bump version 0.117.11 (#5397)
- chore(CI): enable and refactor Docker build for caching (#5374)
- chore: remove promptfoo/package-lock.json (#5380)
- chore: visual formatting for modelaudit flat list (#5331)
- refactor(webui): Clicking "show more" on eval results metric pills renders dialog (#5337)
- docs: expose sidebar on pages that aren't in the sidebar (#5377)
- docs: model audit ci/cd (#5335)
- docs: remove orphaned star animation gif (#5383)
- docs: update site user count to 150,000+ across site constants and pages (#5394)
- chore: bump @aws-sdk/client-bedrock-runtime from 3.873.0 to 3.876.0 (#5392)
- chore: bump openai from 5.15.0 to 5.16.0 (#5388)

### Documentation

- docs(site): fix context transform examples to use context.vars.prompt (#5393)

## [0.117.10] - 2025-08-25

### Changed

- feat: improve HuggingFace dataset fetching performance and reliability (#5346)
- feat: add Google AI Studio default providers (#5361)
- feat: share model audit scans to cloud (#5336)
- feat: add google vertex credentials in config (#5179)
- fix: safe raw HTTP templating via Nunjucks raw-wrap + CRLF normalization (#5358)
- fix: improve JSON export error handling for large datasets (#5344)
- fix: replace raw-request editor with auto-growing textarea to prevent layout overflow (#5369)
- chore: better error messages for browser (#5226)
- chore: improve strategy presets (#5357)
- chore: set onboarding defaults to gpt 5 (#5360)
- chore: update dependencies to latest minor versions (#5363)
- chore: log posthog errors to debug (#5359)
- chore: sync dependencies (#5367)
- test: clean up skipped tests and add FunctionCallbackHandler coverage (#5366)
- chore: bump version 0.117.10 (#5373)
- docs: add critical git workflow guidelines to CLAUDE.md (#5362)
- docs: add SARIF output format documentation for ModelAudit (#5364)

### Fixed

- fix(CI): refactor docker build (#5353)
- fix(internals): defaultTest.provider doesn't override (#5348)

## [0.117.9] - 2025-08-22

### Added

- feat(ollama): support for `think` and passthrough parameters (#5341)
- feat: Persist model audit scans (#5308)
- feat: add support for Claude Opus 4.1 (#5183)
- feat: support file:// in http provider `body` (#5321)

### Fixed

- fix(ui): prevent header dropdown collapse on hover (#5355)
- fix(webui): Apply metric filters to eval results via url search params (#5332)
- fix: loaders on all pages (#5339)
- fix(internals): Pass `vars.output` and `vars.rubric` to LLM rubric grading call (#5315)
- fix: resolve TypeScript errors in test files (7992892)
- fix: validation for no target label set (#5318)

### Changed

- chore(webui): add navigation in redteam report from severity table to vulnerabilities table filtered by severity (#5320)
- chore: dropdown menu design consistency (#5328)
- chore: fix build (#5326)
- chore: recursively resolve file:// references in json and yaml prompts (#5215)
- chore(modelAudit): defer auth to modelaudit via environment variable (#5296)
- chore: more share debug info on error (#5266)
- chore: add stack trace to redteam error in web runner (#5319)
- chore: copy for Review page (e957b5c)
- chore: explain why things are disabled on the targets page (#5312)

### Dependencies

- chore: bump @aws-sdk/client-bedrock-runtime from 3.864.0 to 3.872.0 (#5323)
- chore: bump openai from 5.13.1 to 5.15.0 (#5345)
- chore(deps): run npm audit fix dependencies (#5343)
- chore: bump openai from 5.12.2 to 5.13.1 (#5314)

### Documentation

- docs(site): add truncation marker to top-5-open-source-ai-red-teaming-tools-2025 blog post (#5351)
- docs: add writing for promptfoo guidelines to sidebar (#5277)
- docs(site): describe llm-rubric default grading providers (#5350)
- docs: og image updates (#5324)
- docs: red team data flow (#5325)
- docs: modelaudit updates (#5322)
- docs(site): Add GitHub Actions caching optimization tip (#5301)

### Tests

- test: Unit tests for fix: loaders on all pages (#5347)

## [0.117.8] - 2025-08-20

### Tests

- test: Unit tests for fix: loaders on all pages (#5347)

### Fixed

- fix(ui): prevent header dropdown collapse on hover (#5355)
- fix: audit fix dependencies (#5343)
- fix: loaders on all pages (#5339)
- fix(webui): Apply metric filters to eval results via url search params (#5332)
- fix: validation for no target label set (#5318)
- fix(internals): Pass `vars.output` and `vars.rubric` to LLM rubric grading call (#5315)

### Documentation

- docs(site): describe llm-rubric default grading providers (#5350)
- docs: red team data flow (#5325)
- docs: og image updates (#5324)
- docs: modelaudit updates (#5322)
- docs(site): Add GitHub Actions caching optimization tip (#5301)
- docs(site): correct author attribution (#5297)
- docs: add writing for promptfoo guidelines to sidebar (#5277)
- docs(site): add truncation marker to top-5-open-source-ai-red-teaming-tools-2025 blog post (#5351)
- docs(site): update security quiz questions and answers for prompt injection blog (#5302)

### Added

- feat(redteam): make unblock call optional for multi-turn strategies (#5292)
- feat(ollama): support for `think` and passthrough parameters (#5341)
- feat: support file:// in http provider `body` (#5321)
- feat: Persist model audit scans (#5308)
- feat: add support for Claude Opus 4.1 (#5183)

### Changed

- fix: add lru-cache dependency (#5309)
- chore: many plugins and strategies selected warning (#5306)
- chore: add max max concurrency to generate (#5305)
- chore: bump version 0.117.8 (#5311)
- ci: add depcheck (#5310)
- chore: fix build (#5326)
- chore(webui): add navigation in redteam report from severity table to vulnerabilities table filtered by severity (#5320)
- chore: explain why things are disabled on the targets page (#5312)
- chore: bump version 0.117.9 (#5356)
- chore: bump openai from 5.13.1 to 5.15.0 (#5345)
- chore: dropdown menu design consistency (#5328)
- chore: bump @aws-sdk/client-bedrock-runtime from 3.864.0 to 3.872.0 (#5323)
- chore: add stack trace to redteam error in web runner (#5319)
- chore: bump openai from 5.12.2 to 5.13.1 (#5314)
- chore(modelAudit): defer auth to modelaudit via environment variable (#5296)
- chore: more share debug info on error (#5266)
- chore: recursively resolve file:// references in json and yaml prompts (#5215)

## [0.117.7] - 2025-08-19

### Added

- feat(site): add hero image for red teaming tools blog post (#5291)
- feat(webui): Demarcate redteam results (#5255)

### Changed

- feat: Add unverifiable claims red team plugin (#5190)
- fix: lower sharing chunk size (#5270)
- chore(webui): Rename "Redteam" to "Red Team" in evals datagrid (#5288)
- chore: bump version 0.117.7 (#5299)
- test: CoverBot: Added test coverage for History page component (`src/app`) (#5289)
- docs: add open source ai red teaming tools post (#5259)
- docs: add red team github action info (#5294)

### Fixed

- fix(webui/reports): Don't exclude failure cases from stats (#5298)
- fix(internals): Gracefully handle object responses during target purpose discovery (#5236)
- fix(site): fix YAML front matter parsing error in jailbreaking blog post (#5287)
- fix(webui): Improved handling of long loglines (#5227)

### Documentation

- docs(site): add AI Safety vs AI Security blog post with interactive quiz (#5268)
- docs(site): add blog post about prompt injection vs jailbreaking differences (#5282)
- docs(site): document transform and contextTransform for model-graded assertions (#5258)
- docs(site): improve context assertion documentation (#5249)

## [0.117.6] - 2025-08-18

### Changed

- feat: Add Agent provider types in red team setup (#5244)
- feat: add update check for modelaudit package (#5278)
- feat: add update notification banner to web UI (#5279)
- feat: edit and replay requests in details dialog (#5242)
- feat: Surface run options and probes on red team review page (#5272)
- fix: composite indices and query optimization (#5275)
- fix: exclude errors from report (#5271)
- fix: Fix json-output example (#5213)
- fix: handle json schema for openrouter provider (#5284)
- fix: handle thinking tokens for openrouter (#5263)
- fix: OpenAI Responses API function callbacks and Azure implementation (#5176)
- fix: throw error instead of failing when trace data is unavailable (#5192)
- perf(webui): Reduces eval results load-time when filters are applied via search param (#5234)
- chore: add bias to foundation plugins list (#5280)
- chore: Add .serena to .gitignore (#5225)
- chore: bump version 0.117.6 (#5273)
- chore: fix model id name (#5232)
- chore: improve generated constants handling to prevent accidental commits (#5148)
- chore: remove file (#5229)
- chore: show final prompt in table view for attacks that mutate prompts (#5269)
- chore: simplify eval progress bar (#5238)
- chore: update dark mode styles, formatting, etc (#5251)
- chore(webui): Don't show loading animations while streaming eval results (#5201)
- chore(webui/eval results): Sticky header sticks to the top of the viewport (#5208)
- test: CoverBot: Added tests for red team reporting components (`src/app`) (#5228)
- docs: Add AWS Bedrock Guardrails image testing documentation (#5253)
- docs: add july release notes (#5133)
- docs: hide events banner (#5217)
- docs: separate malicious code plugin documentation (#5222)
- chore: bump @anthropic-ai/sdk from 0.58.0 to 0.59.0 (#5218)
- chore: bump @anthropic-ai/sdk from 0.59.0 to 0.60.0 (#5257)
- chore: bump @aws-sdk/client-bedrock-runtime from 3.862.0 to 3.863.0 (#5211)
- chore: bump @aws-sdk/client-bedrock-runtime from 3.863.0 to 3.864.0 (#5221)
- chore: bump openai from 5.12.0 to 5.12.1 (#5210)
- chore: bump openai from 5.12.1 to 5.12.2 (#5219)
- chore: bump pypdf from 5.7.0 to 6.0.0 in /examples/rag-full in the pip group across 1 directory (#5252)
- chore: bump the npm_and_yarn group with 2 updates (#5276)

### Fixed

- fix(provider): Remove maxTokens for gpt-5 calls (#5224)
- fix(providers): Validate that OpenAI response reasoning outputs have summary items (#5235)
- fix(site): suppress noisy font loading warnings in OG image plugin (#5254)

### Documentation

- docs(site): add cross-links between multimodal strategy documentation (#5241)
- docs(site): add missing meta descriptions and optimize existing ones for SEO (#5247)
- docs(site): enhance OG image generation with full metadata support (#5246)
- docs(site): remove unused markdown-page.md (#5245)

## [0.117.5] - 2025-08-08

### Added

- feat(assertions): add conversational relevancy metric (#2130)
- feat(export): add metadata to exported evaluation files (#4886)
- feat(providers): add support for Docker Model Runner provider (#5081)
- feat(webui): add plugin and strategy filters for red team results (#5086)

### Changed

- feat: add GPT-5 support (#5205)
- feat: add collapsible header to ResultsView (#5159)
- feat: add contains-html and is-html assertions (#5161)
- feat: add Google Imagen image generation support (#5104)
- feat: add max-score assertion for objective output selection (#5067)
- feat: add selected state to provider type picker (#5152)
- feat: add unified page wrapper around each red team setup step (#5136)
- feat: apply plugin modifiers for crescendo (#5032)
- feat: help text to nudge towards better red teams (#5153)
- feat: improve red team plugin selection UI with test generation (#5125)
- feat: respect prompt config override in all providers (#5189)
- feat: update red team provider selection UI (#5078)
- fix: adjust padding on docs sidebar to prevent overlap (#5099)
- fix: fix XML crash (#5194)
- fix: list reasoning tokens on the left side of token breakdown tooltip (#5113)
- fix: map critical severity to error in ModelAudit scanner output (#5098)
- fix: prevent double stateful target question in strategies page (#4988)
- fix: prevent Unicode corruption in Python providers (#5108)
- fix: remove problematic caching from ModelAudit installation check (#5120)
- fix: replace broken Ashby iframe with link to careers page (#5088)
- fix: reset provider type correctly and handle Go providers (#5154)
- fix: share debugging (#5131)
- chore: add link to documentation in plugin sample modal (#5193)
- chore: add missing image back to home page (#5196)
- chore: fix width on application details page (#5139)
- chore: improve RAG metrics with detailed metadata and fix context relevance scoring (#5164)
- chore: memoize context value in PostHog provider (#5089)
- chore: remove accidentally committed PR description file (#5175)
- chore: rename scan templates to attack profiles (#5165)
- chore: support verbosity and reasoning parameters for GPT-5 (#5207)
- chore: update dependencies to latest minor and patch versions (#5109)
- chore: update dependencies to latest minor and patch versions (#5173)
- chore: update Replicate provider (#5085)
- chore(providers): improve Google API key error handling and test reliability (#5147)
- chore(webui): add intelligent scroll-timeline polyfill loading (#5130)
- chore: bump @anthropic-ai/sdk from 0.57.0 to 0.58.0 (#5186)
- chore: bump @aws-sdk/client-bedrock-runtime from 3.848.0 to 3.855.0 (#5096)
- chore: bump @aws-sdk/client-bedrock-runtime from 3.855.0 to 3.856.0 (#5107)
- chore: bump @aws-sdk/client-bedrock-runtime from 3.856.0 to 3.857.0 (#5126)
- chore: bump @aws-sdk/client-bedrock-runtime from 3.857.0 to 3.858.0 (#5145)
- chore: bump @aws-sdk/client-bedrock-runtime from 3.858.0 to 3.859.0 (#5167)
- chore: bump @aws-sdk/client-bedrock-runtime from 3.859.0 to 3.861.0 (#5188)
- chore: bump @aws-sdk/client-bedrock-runtime from 3.861.0 to 3.862.0 (#5198)
- chore: bump @azure/identity from 4.10.2 to 4.11.0 (#5180)
- chore: bump @azure/identity from 4.11.0 to 4.11.1 (#5185)
- chore: bump openai from 5.10.2 to 5.11.0 (#5127)
- chore: bump openai from 5.11.0 to 5.12.0 (#5187)
- chore: bump version to 0.117.5 (#5206)
- chore(webui/evals): filter by categorical plugins (#5118)
- docs: add bert-score example (#5091)
- docs: add dynamic OG image generation for social media previews (#5157)
- docs: add red teaming best practices (#5155)
- docs: clarify contains-any/contains-all CSV format (#5150)
- docs: fix company name (#5143)
- docs: fix images (#5197)
- docs: fix multi-turn strategy documentation (#5156)
- docs: guide for evaluating LangGraph agents with Promptfoo (#4926)
- docs: include font for meta image (#5158)
- docs: make MCP image taller (#5199)
- docs: update Ollama documentation with latest models and defaultTest guidance (#5084)
- perf: make database migrations non-blocking and fix error handling (#5105)
- style: extract helper function for deduplicating strategy IDs (#5138)
- test: add tests for fix width on application details page (#5140)
- test: add tests for red team compliance reporting utilities in src/app (#5170)
- test: fix flaky Python Unicode tests (#5128)
- test: fix modelGradedClosedQa test segmentation fault on macOS/Node 24 (#5163)
- test: increase test coverage for unified page wrapper around each red team setup step (#5142)

### Fixed

- fix(internals): force CommonJS mode for db:migrate in Node 24 (#5123)
- fix(openrouter): handle Gemini thinking tokens correctly (#5116)
- fix(providers): correct WebP image detection in Google provider (#5171)
- fix(webui): deduplicate strategy IDs (#5132)
- fix(webui): fix custom policy validation timing issue (#5141)
- fix(webui): refresh eval list when navigating back after editing eval name (#5090)
- fix(webui/evals): prevent applying the same plugin/strategy multiple times (#5114)
- fix(webui/evals): show highlights after search results (#5137)

### Documentation

- docs(site): add comprehensive command line options documentation (#5135)
- docs(site): add Lily Liu to team page (#5177)
- docs(site): add Series A post (#5097)
- docs(site): rename will.jpg to will.jpeg for consistency (#5178)

## [0.117.4] - 2025-07-29

### Changed

- fix: progress bars incrementing beyond their maximum values (#5049)
- docs: clarifiy derivedMetrics documentation (#5068)
- chore: refactor token tracking utilities, track all tokens (#4897)
- fix: resolve Jest test failures and open handles (#5052)
- fix: skip validation for defaultTest to allow partial test case properties (#4732)
- chore: add new fields to eval_ran telemetry (#4638)
- chore(redteam): improve redteam plugin error messaging (#4330)
- feat: add support for OpenAI deep research models (#4661)
- feat: add mcp server (#4595)
- feat: add support for connecting to existing Chrome browser sessions (#5069)
- docs: update defcon posting (#5070)
- docs: update defcon posting (#5071)
- fix: Nested config field for custom target json (#5076)
- docs: switch to likert preview image (#5083)
- test: CoverBot: Added tests for model audit and prompt management UI components (`src/app`) (#5087)
- fix: handle multi-line prompts in parseGeneratedPrompts for testGenerationInstructions (#5093)
- chore: bump version 0.117.4 (#5094)

### Fixed

- fix(providers): Preserve text formatting when no images present for Google provider (#5058)
- fix(simba): fix simba host (#5092)

### Documentation

- docs(site): add AI red teaming for first-timers blog post (#5017)
- docs(blog): defcon and blackhat info (#5050)

## [0.117.3] - 2025-07-25

### Added

- feat(eval-creator): add YAML file upload support for test cases (#5054)

### Changed

- fix: improve x.ai provider error handling for 502 errors (#5051)
- fix: Infinite re-render on redteam review page (#5061)
- fix: sessionid(s) in extension hooks (#5053)
- fix: Bias Plugins should send config in remote generation (#5064)
- chore(redteam): regenerate sessionId for each iteration in single-turn strategies (#4835)
- chore: Change mcp log from error to debug (#5060)
- chore: Improve telemetry (#5062)
- chore: Add simba command (#5063)
- chore(webui): improve redteam setup UI with progressive disclosure for advanced options (#5028)
- refactor: remove redundant dotenv from Vite app (#4983)
- chore: bump version 0.117.3 (#5066)
- test: CoverBot: Added tests for eval-creator components and feature flag hook (`src/app`) (#5013)
- docs: fix cli command and remove gratuitous hover (#5056)
- docs: update user count from 100,000 to 125,000 (#5046)
- docs: updates to political bias post (#5057)
- docs: improve crewai eval example (#5035)
- docs: update GitHub Actions to v4 across documentation and examples (#5008)
- docs: add style check guidance to CLAUDE.md (#5065)

### Fixed

- fix(webui): Eval results pass rate chart rendering incorrect percentages (#5048)
- fix(webui): Eval results histogram improvements (#5059)
- fix(google): handle multiple candidates in gemini response (#5020)

### Documentation

- docs(blog): grok-4 political bias post (#4953)

## [0.117.2] - 2025-07-24

### Added

- feat(webui): First-class support for zooming eval results table by @will-holley in #4966
- feat(webui): Apply metrics filter when clicking on a metric pill rendered in eval results cell by @will-holley in #4991

### Changed

- feat: Grading and test generation improvements for BFLA, BOLA and RBAC by @sklein12 in #4982
- feat: New Sample Target by @sklein12 in #4979
- feat: HTTP Target test button improvements by @faizanminhas in #5007
- feat: Add metadata filtering to eval results by @will-holley in #5014
- fix: add goal related rubric when grade crescendo turns to increase grading accuracy by @MrFlounder in #4980
- fix: update HTTP config generator endpoint to use v1 API by @mldangelo in #4989
- fix: View logs button on redteam report by @sklein12 in #5009
- fix: undo unintended changes to http config editor by @faizanminhas in #5012
- fix: Autofocus on Redteam configuration description field by @sklein12 in #5019
- fix: remove filter icon by @sklein12 in #5021
- fix: Ollama token usage by @SamPatt in #5022
- chore: revert eval view ui improvements by @mldangelo in #4969
- chore(webui): Improvements to pagination "go to" functionality by @will-holley in #4976
- chore(webui): Eval results sticky header improvements by @will-holley in #4978
- chore: update custom strategy prompt by @MrFlounder in #4994
- chore(cli): add support for 'help' argument to display command help by @mldangelo in #4823
- chore(examples): remove redteam-agent example by @mldangelo in #5001
- chore(providers): add GEMINI_API_KEY environment variable support by @mldangelo in #5004
- chore(webui): Migrate from JS to CSS for eval results scroll effects by @will-holley in #4995
- chore(webui): Eval result pagination UX improvements by @will-holley in #4993
- chore: Sort imports and turn on rule against unused imports by @faizanminhas in #5010
- chore: Make default target stateful by @faizanminhas in #4992
- chore: add medical plugins collection by @MrFlounder in #5006
- chore: Improve grading accuracy with Goal-Aware Grading for iterative/iterative tree by @MrFlounder in #4996
- chore: Add additionalRubric and storedGraderResult to GOAT and Custom providers by @MrFlounder in #5015
- chore: prevent testGenerationInstructions from being serialized if not present by @faizanminhas in #5029
- chore: Add lint rule to ensure key in jsx by @faizanminhas in #5034
- chore(webui): Eval Results UI Tweaks by @will-holley in #5023
- chore: skip goal extraction for datasets by @MrFlounder in #5036
- chore(providers): add GitHub Models provider by @mldangelo in #4998
- chore: bump version 0.117.2 by @MrFlounder in #5045
- ci: increase build job timeout from 4 to 5 minutes by @mldangelo in #5043
- test: refactor share.test.ts to prevent flaky timeouts by @mldangelo in #5037
- test: remove share.test.ts file by @mldangelo in #5044
- docs: remove label from featured blog post by @typpo in #5011
- chore: bump @aws-sdk/client-bedrock-runtime from 3.846.0 to 3.848.0 by @dependabot in #4985
- chore: bump the npm_and_yarn group with 2 updates by @dependabot in #4984
- chore: bump @anthropic-ai/sdk from 0.56.0 to 0.57.0 by @dependabot in #5016
- chore: bump openai from 5.10.1 to 5.10.2 by @dependabot in #5024
- chore: bump the npm_and_yarn group with 2 updates by @dependabot in #5026
- chore: bump axios from 1.10.0 to 1.11.0 in the npm_and_yarn group by @dependabot in #5031

### Fixed

- fix(redteam): find plugin assertion in strategy providers by @MrFlounder in #4981
- fix(site): dark mode style on redteam setup ui by @mldangelo in #5000
- fix(test): improve share test isolation to prevent CI timeouts by @mldangelo in #5038

### Documentation

- docs(providers): update OpenAI Assistants example by @aloisklink in #4987
- docs(redteam): improve custom strategy documentation by @mldangelo in #4990
- docs(blog): correct author attribution in DeepSeek censorship post by @mldangelo in #5002
- docs(openai): remove gpt-4.5-preview references after API deprecation by @mldangelo in #5005
- docs(site): vegas contact redirect by @typpo in #5033
- docs(browser): improve browser provider documentation and examples by @mldangelo in #5030
- docs(providers): remove deprecated claude-3-sonnet-20240229 model references by @mldangelo in #5018
- docs(site): add hipaa badge by @typpo in #5039
- docs(site): add documentation for using text and embedding providers with Azure by @mldangelo in #5027
- docs(blog): fix missing blog posts by removing even-number enforcement by @mldangelo in #5042

## [0.117.1] - 2025-07-17

### Changed

- fix: move inquirer dependencies to production dependencies (#4973)
- fix: grading in crescendo (#4960)
- fix: composite strategy test generation (#4971)
- chore: bump version 0.117.1 (#4974)
- docs: remove tags from blog card (#4970)

### Documentation

- docs(blog): add system cards security analysis with vulnerability testing (#4937)

## [0.117.0] - 2025-07-17

### Added

- feat(http): support JKS and PFX Certificates in HTTP providers (#4865)
- feat(langfuse): add Langfuse prompt label support with improved parsing (#4847)
- feat(prompts): preserve function names when using glob patterns (#4927)
- feat(providers): add grok-4 support (#4855)
- feat(providers): image understanding for Google providers (#4767)
- feat(azure): add system prompt support for azure provider (#4869)
- feat(cli): xml output (#4912)

### Changed

- chore(knip): integrate knip for unused code detection and clean up codebase (#4464)
- chore(linting): migrate from ESLint + Prettier to Biome (#4903)
- chore(assertions): additional checking on llm-rubric response (#4954)
- chore(assertions): include reason in model-graded-closedqa pass reason (#4931)
- chore(build): resolve build warnings and optimize bundle size (#4895)
- chore(csv): improve \_\_metadata warning message and test coverage (#4842)
- chore(providers): improve guardrails handling in Azure providers (#4788)
- chore(redteam): add domain-specific risks section and reduce verbose descriptions (#4879)
- chore(release): bump version 0.117.0 (#4963)
- chore(server): check if server is already running before starting (#4896)
- chore(server): log correct eval ID instead of description in WebSocket updates (#4910)
- chore(telemetry): add telemetry logging when tracing is enabled (#4925)
- chore(types): typings needed for enterprise (#4955)
- chore(vscode): use Biome as default formatter of TS files in vscode (#4920)
- chore(webui): conditionally render metrics selector (#4936)
- chore(webui): display context values in eval results (#4856)
- chore(webui): improves eval results table spacing (#4965)
- chore(webui): revert eval view ui improvements (#4967)
- chore(webui/eval): allow filtering results by >1 metrics simultaneously (disabled by default) (#4870)
- refactor(eval-config): modernize eval-creator state management (#4908)
- refactor(webui): improve metrics ui (#4938)
- refactor(webui/eval results): pagination improvements (#4914)

### Fixed

- fix(cli): --filter-failing not working with custom providers (#4911)
- fix(google-sheets): replace hardcoded range with dynamic approach (#4822)
- fix(internal): fixes filtering by metric keys which contain dots (#4964)
- fix(providers): add thinking token tracking for Google Gemini models (#4944)
- fix(providers): esm provider loading (#4915)
- fix(providers): implement callEmbeddingApi for LiteLLM embedding provider (#4952)
- fix(redteam): prevent redteam run from hanging when using an mcp client (#4924)
- fix(redteam): respect PROMPTFOO_DISABLE_REDTEAM_REMOTE_GENERATION for cloud users (#4839)
- fix(redteam): set pluginId on eval results (#4928)
- fix(redteam): test target in http provider setup with non-200 status codes (#4932)
- fix(webui): eval results table horizontal scrolling (#4826)
- fix(webui): fix hard-coded light mode colors in model audit interface (#4907)
- fix(webui): handle null table.body in DownloadMenu disabled prop (#4913)
- fix(webui): resolve pagination scrolling and layout issues in ResultsTable (#4943)
- fix(webui): scrolling when `tbody` is outside of viewport (#4948)

### Dependencies

- chore(deps): add overrides to fix build issues (#4957)
- chore(deps): bump @aws-sdk/client-bedrock-runtime from 3.842.0 to 3.844.0 (#4850)
- chore(deps): bump aiohttp from 3.11.11 to 3.12.14 in /examples/redteam-langchain in the pip group across 1 directory (#4922)
- chore(deps): bump openai from 5.8.3 to 5.9.0 (#4863)
- chore(deps): bump openai from 5.9.2 to 5.10.1 (#4961)
- chore(deps): move knip to dev dependencies (#4958)
- chore(deps): npm audit fix (#4962)
- chore(deps): test removing knip to resolve installation errors (#4956)
- chore(deps): update all example dependencies to latest versions (#4900)
- chore(deps): update dependencies to latest minor/patch versions (#4899)
- chore(deps): update non-breaking dependencies (#4935)
- chore(deps): update Jest to version 30 (#4939)

### Documentation

- docs(analytics): add google tag manager (#4904)
- docs(api): improves `contextTransform` documentation (#4854)
- docs(assertions): add missing deterministic assertions (#4891)
- docs(azure): improve Azure provider documentation (#4836)
- docs(blog): add blog image generation script (#4945)
- docs(blog): add truncation markers to articles without them (#4934)
- docs(blog): add truncation markers to blog posts (#4906)
- docs(blog): mcp proxy blog (#4860)
- docs(blog): revise article tags (#4949)
- docs(blog): soc2 type ii and iso 27001 blog (#4880)
- docs(comparison): pyrit comparison (#4679)
- docs(config): clarify PROMPTFOO_EVAL_TIMEOUT_MS and PROMPTFOO_MAX_EVAL_TIME_MS descriptions (#4947)
- docs(enterprise): adaptive guardrails enterprise (#4951)
- docs(events): blackhat landing page (#4862)
- docs(events): defcon landing page (#4864)
- docs(events): events banner (#4867)
- docs(examples): add mischievous-user strategy to redteam multi-turn examples (#4837)
- docs(gemini): update experimental Gemini model IDs to stable versions (#4894)
- docs(google): add examples for gemini URL context and code execution tools (#4923)
- docs(guide): guide for evaluating CrewAI agents with Promptfoo (#4861)
- docs(images): standardize CrewAI image filenames to kebab-case (#4941)
- docs(integration): add n8n integration (#4917)
- docs(litellm): fix example with modern model IDs and proper embedding config (#4885)
- docs(mcp): add mcp testing guide (#4846)
- docs(mcp): add mcp to sidebar (#4852)
- docs(metrics): add similar to model graded metrics table (#4830)
- docs(providers): update available databricks models (#4887)
- docs(providers): update provider index with missing providers and latest 2025 model IDs (#4888)
- docs(release): add monthly release notes (#4358)
- docs(resources): add arsenal link (#4878)
- docs(security): add soc2 badge (#4877)
- docs(site): add OWASP top 10 tldr blog post (#4853)
- docs(site): expand June 2025 release notes with detailed feature documentation (#4881)
- docs(site): improve Google AI and Vertex authentication documentation (#4892)
- docs(site): improve NLP metric explanations and add SEO metadata (#4890)
- docs(site): update python documentation for basePath config option (#4819)
- docs(ui): better mobile wrap on homepage tabs (#4884)
- docs(ui): colors (#4875)
- docs(ui): contrast fixes (#4901)
- docs(ui): fix button clickability issue on hero sections (#4905)
- docs(ui): remove bouncing down arrow in mobile (#4882)
- docs(ui): remove text shadow (#4898)

### Tests

- test(core): coverBot: added tests for core UI components and user context hooks (`src/app`) (#4929)
- test(EnterpriseBanner): add unit tests for EnterpriseBanner component (#4919)
- test(redteam): add unit test for src/redteam/remoteGeneration.ts (#4834)
- test(server): fix flaky server share tests (#4942)
- test(server): fix flaky server tests (#4968)
- test(server): mock database in server tests (#4959)
- test(tusk): update Tusk test runner workflow - coverage script (#4921)

## [0.116.7] - 2025-07-09

### Tests

- test: add unit test for src/commands/export.ts (#4889)
- test: add unit test for src/commands/upgrade.ts (#4874)
- test: add unit test for src/main.ts (#4873)
- test: add unit test for src/models/eval.ts (#4868)
- test: add unit test for src/assertions/contextRecall.ts (#4859)
- test: add unit test for src/assertions/contextFaithfulness.ts (#4858)
- test: add unit test for src/assertions/contextRelevance.ts (#4857)
- test: add unit test for src/util/xlsx.ts (#4843)
- test: add unit test for src/commands/eval.ts (#4824)

### Changed

- fix: Always do remote generation if logged into cloud (#4832)
- chore(providers/sagemaker): Improves error handling in SageMakerCompletionProvider (#4808)
- chore(providers/sagemaker): Improves validation of user-provided config (#4809)
- chore: update graderExamplesString (#4821)
- chore: bump version 0.116.7 (#4833)

## [0.116.6] - 2025-07-09

### Changed

- fix: Failing test (#4829)
- chore: bump version 0.116.6 (#4831)

## [0.116.5] - 2025-07-09

### Changed

- feat: add support for loading defaultTest from external files (#4720)
- feat: add embedding support to LiteLLM provider (#4804)
- feat: add mischievous user strategy (#4107)
- fix: add glob pattern support for loading scenario files (#4761)
- fix: improve model-audit installation check dark mode display (#4816)
- fix: pass env vars to MCP server (#4827)
- chore: better remote grading logs (#4820)
- chore: bump openai from 5.8.2 to 5.8.3 (#4817)
- chore: bump version 0.116.5 (#4828)
- chore: capitalize 'Red Team' in navigation menu for consistency (#4799)
- chore: remove redundant 'Done.' message from evaluation output (#4810)
- chore: remove python script result data type debug log (#4807)
- chore: update website with MCP Proxy (#4812)
- docs: add Azure OpenAI vision example (#4806)
- docs: add looper guide (#4814)
- docs: add SonarQube integration (#4815)
- test: add unit test for src/assertions/guardrails.ts (#4765)
- test: add unit test for src/redteam/commands/generate.ts (#4789)
- test: add unit test for src/redteam/constants/strategies.ts (#4800)
- test: add unit test for src/redteam/plugins/pii.ts (#4780)
- test: add unit test for src/types/providers.ts (#4766)
- test: add unit test for src/validators/redteam.ts (#4803)

## [0.116.4] - 2025-07-08

### Tests

- test: add unit test for src/redteam/types.ts (#4795)

### Added

- feat(redteam): add support for custom multi-turn strategy by @MrFlounder in #4783
- feat(redteam): expose generate function in redteam namespace by @mldangelo in #4793

### Changed

- chore: bump version 0.116.4 by @MrFlounder in #4805
- chore: rename strategy name from playbook to custom by @MrFlounder in #4798
- refactor: inline MEMORY_POISONING_PLUGIN_ID constant by @mldangelo in #4794
- docs: add doc for custom strategy by @MrFlounder in #4802
- docs: modular configuration management by @typpo in #4763
- refactor: move MULTI_MODAL_STRATEGIES constant (#4801)

## [0.116.3] - 2025-07-07

### Added

- feat(providers): add MCP provider (#4768)
- feat(providers): add new AIMLAPI provider (#4721)
- feat(assertions): add contextTransform support for RAG evaluation (#4467)
- feat(assertions): add finish reason as assertion option (#3879)
- feat(assertions): trace assertions (#4750)
- feat(tracing): add traces to JavaScript, Python asserts (#4745)

### Changed

- chore(schema): remove duplicate 'bias' entry in config-schema.json (#4773)
- chore(telemetry): add PostHog client to app (#4726)
- chore(redteam): add reason field to give clear/customized guardrails triggering reason (#4764)
- chore(providers): expose MCP plugin in UI (#4762)
- chore(providers): AWS SageMaker AI provider cleanup (#4667)
- chore(providers): update AIML integration (#4751)
- chore(redteam): improve organization of redteam strategies in setup UI (#4738)
- chore(telemetry): identify to PostHog whether user is also cloud user (#4782)
- chore: expose doRedteamRun in package exports (#4758)
- docs: add Gemini Live API audio (#4729)
- docs: ModelAudit vs ModelScan (#4769)
- docs: multiple MCP server connections (#4755)
- docs: update ModelAudit documentation with new features and fixes (#4699)
- test: add integrity check for generated-constants.ts (#4753)
- test: fix flaky Google Live test and improve test speed (#4774)
- test: fix mock pollution in testCaseReader (#4775)
- test: isolate mocks so tests can run in any order with --randomize (#4744)

### Fixed

- fix(telemetry): prevent PostHog initialization when telemetry is disabled (#4772)
- fix(redteam): fix modifiers application order in PII plugins (#4779)

### Dependencies

- chore(deps): bump @anthropic-ai/sdk from 0.55.1 to 0.56.0 (#4756)
- chore(deps): bump @aws-sdk/client-bedrock-runtime from 3.840.0 to 3.842.0 (#4747)
- chore(deps): bump @azure/identity from 4.10.1 to 4.10.2 (#4748)
- chore(deps): bump version 0.116.3 (#4792)
- chore(deps): update pbkdf2 to 3.1.3 (#4777)
- chore(deps): upgrade glob from v10 to v11 (#4776)

## [0.116.2] - 2025-07-02

### Changed

- fix: unblock postbuild for ci by @MrFlounder in #4742
- chore: bump version 0.116.2 by @MrFlounder in #4743

## [0.116.1] - 2025-07-02

### Added

- feat(cli): support pdb tracing in 3rd party Python scripts by @will-holley in #4723

### Changed

- fix: http body parsing when it comes from yaml string by @MrFlounder in #4728
- fix: remove accidentally committed redteam.yaml file by @mldangelo in #4733
- fix: fix the case when http body has not escaped charactors by @MrFlounder in #4739
- fix: update package-lock.json by @mldangelo in #4719
- test: fix SIGSEGV caused by better-sqlite3 in test environment by @mldangelo in #4737
- chore: Add unblocking detection to GOAT strategy by @MrFlounder in #4532
- chore: add preset for guardrails eval by @MrFlounder in #4640
- chore: Improve telemetry delivery by @sklein12 in #4655
- chore: reset generated constants after build by @mldangelo in #4731
- chore: update onboarding model defaults by @typpo in #4708
- chore(webui): improve styling of EvalsDataGrid by @mldangelo in #4736
- ci(workflows): gracefully handle missing PostHog secret in forks by @ggiiaa in #4725
- test: refactor assertion tests by @mldangelo in #4718
- chore: bump version 0.116.1 by @MrFlounder in #4741
- docs: add system prompt hardening blog post by @ladyofcode in #4630
- chore: bump @anthropic-ai/sdk from 0.55.0 to 0.55.1 by @dependabot in #4710
- chore: bump @aws-sdk/client-bedrock-runtime from 3.839.0 to 3.840.0 by @dependabot in #4709

### Fixed

- fix(webui): replace window.location.href with React Router navigation by @mldangelo in #4717

### Documentation

- docs(site): add guide on humanity's last exam by @mldangelo in #4694
- docs(site): clarify self-hosting workflow for eval sharing by @mldangelo in #4730
- docs(site): fix relative link in HLE benchmark guide by @mldangelo in #4711

## [0.116.0] - 2025-07-01

### Tests

- test: add unit test for src/redteam/providers/advNoise.ts (#4716)
- test: add unit test for src/redteam/strategies/advNoise.ts (#4715)
- test: add unit test for src/redteam/strategies/index.ts (#4714)
- test: add unit test for src/redteam/constants/strategies.ts (#4713)
- test: add unit test for src/providers/openai/image.ts (#4706)
- test: add unit test for src/providers/openai/util.ts (#4705)
- test: add unit test for src/providers/openai/completion.ts (#4703)

### Added

- feat(redteam): add financial plugins (#4416)
- feat(redteam): add bias plugins (#4382)
- feat(providers): add Helicone AI Gateway provider (#4662)

### Changed

- chore: enable WAL mode for SQLite (#4104)
- chore(providers): add thread ID function call for OpenAI and Azure assistants (#2263)
- chore(app): improve target test error handling (#4652)
- chore(cli): add missing CLI options to scan-model command for feature parity (#4670)
- chore(providers): convert Cloudflare AI to use OpenAI-compatible endpoints (#4683)
- chore(providers): log flagged output for Azure chat models (#4636)
- chore(redteam): add centralized REDTEAM_DEFAULTS and maxConcurrency support (#4656)
- chore(webui): add checkbox to clear all variables (#666)
- chore(webui): add defaultTest variables to red team setup UI (#4671)
- chore(webui): remove unused components (#4695)
- chore(webui): set page titles on every page (#4668)
- chore(telemetry): add pass/fail/errors to eval_run event (#4639)
- chore(telemetry): improve page view deduplication (#4651)
- test: add unit test for src/server/routes/providers.ts (#4658)
- test: verify that plugins are synced between code and documentation (#4681)

### Fixed

- fix(app): use client-generated session IDs when testing targets (#4653)
- fix(matchers): track token usage for successful API calls (#4677)
- fix(providers): handle content filter errors in Azure Assistant API (#4674)
- fix(providers): fix SageMaker Llama inference configuration serialization (#4637)
- fix(redteam): respect maxConcurrency from Web UI (#4605)
- fix(simulated-user): pass context variables to custom providers (#4654)
- fix(telemetry): add telemetry for red teams (#4641)
- fix(webui): handle undefined outputs in DownloadMenu (#4693)
- fix(webui): prevent pass/fail badge from disappearing when toggling highlight (#4700)
- fix(webui): support derived metrics in eval configuration uploaded via Web UI (#4647)
- fix(webui): use backendCounts first before counting metrics on page (#4659)
- fix(sharing): fix file outputs when sharing (#4698)

### Dependencies

- chore(deps): bump @anthropic-ai/sdk from 0.54.0 to 0.55.0 (#4628)
- chore(deps): bump openai from 5.7.0 to 5.8.1 (#4664)
- chore(deps): bump version to 0.116.0 (#4707)
- chore(deps): update minor and patch dependencies (#4686)

### Documentation

- docs(site): add async Python note (#4680)
- docs(site): add Garak comparison (#4660)
- docs(site): update Garak post (#4672)
- docs(site): add ModelAudit HuggingFace scanner (#4645)
- docs(redteam): add missing docs to sidebar (#4690)
- docs(redteam): remove duplicate ToxicChat plugin (#4689)
- docs(redteam): update Target Purpose documentation (#4523)
- docs(site): add FAQ section for offline environment usage (#4650)
- docs(site): add HuggingFace datasets integration documentation (#4691)
- docs(site): add truncation marker to Garak blog post (#4666)
- docs(site): clarify self-hosting replica limitations (#4669)
- docs(site): remove copy for LLM button (#4665)
- docs(site): remove unnecessary configuration review text from getting started guide (#4597)
- docs(site): reorganize configuration documentation structure (#4692)
- docs(site): use relative URLs for internal links and fix broken references (#4688)
- docs(site): correct typos in red team agent blog post (#4634)

## [0.115.4] - 2025-06-25

### Tests

- test: add unit test for src/providers/browser.ts (#4687)
- test: add unit test for src/migrate.ts (#4685)
- test: add unit test for src/commands/debug.ts (#4684)
- test: add unit test for src/esm.ts (#4682)
- test: add unit test for src/constants.ts (#4657)
- test: add comprehensive test coverage for SageMaker provider (#4646)
- test: add unit test for src/providers/shared.ts (#4643)
- test: add unit test for src/redteam/constants/plugins.ts (#4642)
- test: add unit test for src/assertions/counterfactual.ts (#4629)

### Changed

- feat: opentelemetry tracing support (#4600)
- chore: bump version 0.115.4 (#4635)
- chore: remove invariant (#4633)
- chore: update Tusk test runner workflow (#4627)\*
- docs: prevent copy button from overlapping screenshot overlay (#4632)

## [0.115.3] - 2025-06-24

### Tests

- test: add unit test for src/models/eval.ts (#4624)

### Changed

- fix: empty vars array on eval results [#4621](https://github.com/promptfoo/promptfoo/pull/4621) by @sklein12
- fix: save sessionId for multi-turn strategies [#4625](https://github.com/promptfoo/promptfoo/pull/4625) by @sklein12
- chore: PROMPTFOO_DISABLE_TEMPLATE_ENV_VARS controls process.env access, not `env:` access [#4620](https://github.com/promptfoo/promptfoo/pull/4620) by @mldangelo
- chore: bump version to 0.115.3 [#4626](https://github.com/promptfoo/promptfoo/pull/4626) by @sklein12

### Fixed

- fix(webui): handle null scores in ResultsCharts component [#4610](https://github.com/promptfoo/promptfoo/pull/4610) by @mldangelo
- fix(redteam): skip goal extraction when remote generation is disabled [#4623](https://github.com/promptfoo/promptfoo/pull/4623) by @mldangelo
- fix(test): hyperbolic provider tests failing due to env variable pollution [#4619](https://github.com/promptfoo/promptfoo/pull/4619) by @mldangelo
- fix(cli): remove context schema validation from extension hooks [#4622](https://github.com/promptfoo/promptfoo/pull/4622) by @will-holley

## [0.115.2] - 2025-06-24

### Added

- feat(cli): add assertion generation (#4559)
- feat(providers): add support for hyperbolic image and audio providers (#4260)

### Changed

- chore(redteam): add cross-session leak strategy exclusions (#4516)
- chore(cli): display key metrics (success, failures, pass rate) at the bottom of output (#4580)
- chore: remove unused import (#4530)
- chore(webui): show provider breakdown only for multiple providers (#4599)
- chore(redteam): update Target Purpose Discovery (#4480)
- chore(ci): update CodeRabbit config to be less aggressive (#4586)
- chore(providers): update Gemini models to include latest 2.5 Pro Preview and Flash models (#4499)
- chore(providers): update tau-simulated-user docs and example (#4468)
- chore(webui): use CSS to create PDF-optimized report and browser to save as PDF (#4535)
- chore(app): remove discovered purpose from report view (#4541)
- chore(cli): add cache busting for select provider API calls (#4508)
- chore(cli): improve concurrency log statements (#4606)
- chore(eval): add first-class support for `beforeAll` and `beforeEach` extension hooks mutation of context (#4197)
- chore(providers): document support for loading system instructions from files (#4582)
- chore(providers): enhance OpenAI provider with legacy models and new parameters (#4502)
- chore(redteam): add continueAfterSuccess option to multi-turn strategies (#4570)
- chore(webui): improve purpose form (#4603)
- chore(redteam): add JSON file support to intent plugin with enhanced UI (#4574)
- chore(redteam): add unblock multiturn (#4498)
- chore(ci): clean up CodeRabbit configuration and minimize automated comments (#4573)
- build: update Tusk vitest reporter (#4602)
- chore: bump version to 0.115.2 (#4617)
- docs: add audit logging documentation for enterprise features (#4482)
- docs: add feedback page and update CLI link (#4591)
- docs: add ISO badge (#4534)
- docs: improve contact form (#4531)
- docs: update ModelAudit documentation (#4585)
- docs: clarify no OpenAI key required for Claude redteam (#4524)
- docs: add red team Gemini documentation (#4542)
- docs: add trust center documentation (#4539)
- docs: update contact form (#4529)
- test: add unit test for src/commands/delete.ts (#4572)
- test: add unit test for src/commands/modelScan.ts (#4526)
- test: add unit test for src/commands/show.ts (#4571)
- test: add unit test for src/providers/azure/completion.ts (#4510)
- test: add unit test for src/providers/ollama.ts (#4509)
- test: add unit test for src/providers/ollama.ts (#4512)
- test: add unit test for src/providers/openai/completion.ts (#4511)
- test: add unit test for src/python/pythonUtils.ts (#4486)
- test: improve mock setup and teardown for --randomize (#4569)

### Fixed

- fix(openrouter): unpack passthrough at the root level (#4592)
- fix(webui): escape HTML special characters in output reports (#4555)
- fix(webui): sort EvalsDataGrid by creation date (#4594)
- fix(cli): include cached results in grand total (#4581)
- fix(webui): improve base64 matching (#4609)
- fix(modelaudit): use modelaudit binary (#4525)
- fix(webui): make Citations font consistent with other headers (#4598)
- fix(redteam): respect maxTurns from dev doc in crescendo (#4527)
- fix(webui): prevent Welcome component from rendering while loading eval data (#4604)
- fix(cli): prevent RangeError in progress bar variable display (#4475)
- fix(server): resolve Express.js NotFoundError when serving app (#4601)

### Dependencies

- chore(deps): bump @aws-sdk/client-bedrock-runtime from 3.830.0 to 3.835.0 (#4614)
- chore(deps): bump openai from 5.5.0 to 5.5.1 (#4537)
- chore(deps): bump openai from 5.5.1 to 5.6.0 (#4596)
- chore(deps): bump openai from 5.6.0 to 5.7.0 (#4615)
- chore(deps): bump urllib3 from 1.26.19 to 2.5.0 in /examples/docker-code-generation-sandbox (#4556)
- chore(deps): bump urllib3 from 2.3.0 to 2.5.0 in /examples/redteam-langchain (#4557)

### Documentation

- docs(blog): add authors to blog posts and update authors.yml (#4564)
- docs(blog): add descriptions and keywords to blog posts (#4565)
- docs(examples): add pydantic-ai example with structured output evaluation (#4575)
- docs(examples): consolidate Google Vertex Tools examples (#4587)
- docs(examples): consolidate Python assertion examples into unified folder (#4588)
- docs(examples): consolidate translation examples (#4590)
- docs(site): document new features in ModelAudit (#4593)
- docs(site): document new features in modelaudit (#4593)
- docs(site): fix author reference on 2025-summer-new-redteam-agent blog post (#4563)
- docs(site): Update ModelAudit scanners documentation with comprehensive scanner coverage (#4562)

## [0.115.1] - 2025-06-17

### Tests

- test: add unit test for src/redteam/sharedFrontend.ts (#4608)
- test: add unit test for src/redteam/types.ts (#4607)
- test: add unit test for src/redteam/providers/simulatedUser.ts (#4584)
- test: add unit test for src/redteam/strategies/index.ts (#4583)
- test: add unit test for src/providers/hyperbolic/chat.ts (#4578)
- test: add unit test for src/providers/hyperbolic/image.ts (#4577)
- test: add unit test for src/providers/hyperbolic/audio.ts (#4576)
- test: add unit test for src/redteam/strategies/counterfactual.ts (#4548)
- test: add unit test for src/redteam/strategies/index.ts (#4547)
- test: add unit test for src/redteam/constants/strategies.ts (#4545)
- test: add unit test for src/telemetry.ts (#4543)

### Changed

- fix: Windows Python path validation race condition (#4485)
- fix: View results as evaluation runs (#4459)
- chore: refactor modifiers and apply to all plugins (#4454)
- chore(cli): update plugin severity overrides API endpoint (#4460)
- chore(webui): fix text length reset value to use reasonable default (#4469)
- chore(webui): remove unused hook files (#4470)
- chore: remove unused token usage utilities (#4471)
- chore: convert console.logs to logger (#4479)
- chore: improve tusk workflow (#4461)
- chore: bump version to 0.115.1 (#4520)
- docs: add log file location section to troubleshooting guide (#4473)
- docs: capitalize Promptfoo (#4515)
- docs: update red-teaming agent blog post title (#4497)
- docs: improve installation and getting-started pages with tabbed interface and SEO metadata (#4395)
- docs: improve Python provider documentation (#4484)
- docs: add ModelAudit binary formats documentation (#4500)
- docs: update ModelAudit documentation (#4514)
- docs: add ModelAudit weighted distribution scanner documentation (#4501)
- docs: add ModelAudit ZIP feature documentation (#4491)
- docs: separate pages for prompts, test cases, and outputs (#4505)
- docs: update model reference in guide.md (#4513)
- docs: fix typo in blog post (#4496)
- docs: update title on blog post (#4495)
- test: add unit test for src/util/cloud.ts (#4462)
- test: add unit test for src/util/convertEvalResultsToTable.ts (#4457)

### Dependencies

- chore(deps): bump @aws-sdk/client-bedrock-runtime from 3.828.0 to 3.830.0 (#4519)
- chore(deps): bump @azure/identity from 4.10.0 to 4.10.1 (#4477)
- chore(deps): bump openai from 5.3.0 to 5.5.0 (#4518)
- chore(deps): update zod to 3.25.63 and zod-validation-error to 3.5.0 (#4463)

### Documentation

- docs(blog): add new redteam agent documentation (#4494)
- docs(examples): fix custom-grader-csv README inconsistencies (#4474)
- docs(site): add llms.txt mentions and documentation standards (#4481)
- docs(site): add robots.txt (#4488)

## [0.115.0] - 2025-06-12

### Added

- feat(providers): Google live audio output ([#4280](https://github.com/promptfoo/promptfoo/pull/4280)) by **@adelmuursepp**
- feat(webui): static model-scanning UI ([#4368](https://github.com/promptfoo/promptfoo/pull/4368)) by **@typpo**
- feat(tests): configuration support for test generators ([#4301](https://github.com/promptfoo/promptfoo/pull/4301)) by **@mldangelo**
- feat(cli): per-provider token-usage statistics ([#4044](https://github.com/promptfoo/promptfoo/pull/4044)) by **@mldangelo**
- feat(providers): optional token-estimation for HTTP provider ([#4439](https://github.com/promptfoo/promptfoo/pull/4439)) by **@mldangelo**
- feat(redteam): enable HTTP-token estimation by default in red-team mode ([#4449](https://github.com/promptfoo/promptfoo/pull/4449)) by **@mldangelo**
- feat(redteam): cloud-based plugin-severity overrides ([#4348](https://github.com/promptfoo/promptfoo/pull/4348)) by **@will-holley**
- feat(providers): custom-header support for Azure API ([#4409](https://github.com/promptfoo/promptfoo/pull/4409)) by **@yurchik11**
- feat(core): maximum evaluation-time limit via `PROMPTFOO_MAX_EVAL_TIME_MS` ([#4322](https://github.com/promptfoo/promptfoo/pull/4322)) by **@mldangelo**
- feat(redteam): Aegis red-team dataset ([#4119](https://github.com/promptfoo/promptfoo/pull/4119)) by **@mldangelo**
- feat(providers): Mistral Magistral reasoning models ([#4435](https://github.com/promptfoo/promptfoo/pull/4435)) by **@mldangelo**
- feat(core): WebSocket header support ([#4456](https://github.com/promptfoo/promptfoo/pull/4456)) by **@typpo**

### Changed

- refactor(redteam): consolidate constants ([#4372](https://github.com/promptfoo/promptfoo/pull/4372)) by **@mldangelo**
- chore(ci): set CodeRabbit review settings ([#4413](https://github.com/promptfoo/promptfoo/pull/4413)) by **@sklein12**
- chore(core): coding-rules for error messages ([#4401](https://github.com/promptfoo/promptfoo/pull/4401)) by **@sklein12**
- chore(core): improve `RangeError` diagnostics ([#4431](https://github.com/promptfoo/promptfoo/pull/4431)) by **@mldangelo**
- chore(core): prefer remote-purpose generation ([#4444](https://github.com/promptfoo/promptfoo/pull/4444)) by **@typpo**
- chore(core): remove unused types & deprecated functions ([#4450](https://github.com/promptfoo/promptfoo/pull/4450)) by **@mldangelo**
- chore(cursor): local-dev guidance for coding agents ([#4403](https://github.com/promptfoo/promptfoo/pull/4403)) by **@mldangelo**
- chore(docs): add README for missing examples ([#4404](https://github.com/promptfoo/promptfoo/pull/4404)) by **@mldangelo**
- chore(providers): initial o3-pro support ([#4397](https://github.com/promptfoo/promptfoo/pull/4397)) by **@mldangelo**
- chore(providers): o3-pro improvements ([#4396](https://github.com/promptfoo/promptfoo/pull/4396)) by **@mldangelo**
- chore(redteam): delimit user-inputs in purpose discovery ([#4405](https://github.com/promptfoo/promptfoo/pull/4405)) by **@typpo**
- chore(redteam): turn off discovery by default ([#4393](https://github.com/promptfoo/promptfoo/pull/4393)) by **@sklein12**
- chore(release): bump version → 0.115.0 ([#4451](https://github.com/promptfoo/promptfoo/pull/4451)) by **@mldangelo**
- chore(ui): improve `EvalOutputPromptDialog` styling ([#4364](https://github.com/promptfoo/promptfoo/pull/4364)) by **@typpo**
- chore(webui): remove extra OpenAI targets ([#4447](https://github.com/promptfoo/promptfoo/pull/4447)) by **@mldangelo**
- chore(webui): add token-estimation UI ([#4448](https://github.com/promptfoo/promptfoo/pull/4448)) by **@mldangelo**
- chore(docs): fix link to careers page (#4506)
- chore: bump @anthropic-ai/sdk from 0.53.0 to 0.54.0 (#4441)

### Fixed

- fix(eval): gracefully handle `RangeError` & truncate oversized output ([#4424](https://github.com/promptfoo/promptfoo/pull/4424)) by **@Sly1029**
- fix(providers): add timeout to `ProxyAgent` ([#4369](https://github.com/promptfoo/promptfoo/pull/4369)) by **@AegisAurora**
- fix(config): persist Goat configuration ([#4370](https://github.com/promptfoo/promptfoo/pull/4370)) by **@sklein12**
- fix(parser): lenient JSON parsing for MathPrompt ([#4361](https://github.com/promptfoo/promptfoo/pull/4361)) by **@typpo**
- fix(redteam): standardize plugin parameter to `prompt` ([#4425](https://github.com/promptfoo/promptfoo/pull/4425)) by **@mldangelo**
- fix(assertions): support `snake_case` fields in Python assertions ([#4398](https://github.com/promptfoo/promptfoo/pull/4398)) by **@mldangelo**
- fix(redteam): handle purpose without prompts ([#4445](https://github.com/promptfoo/promptfoo/pull/4445)) by **@typpo**
- fix(webui): stream test-cases to viewer ([#4440](https://github.com/promptfoo/promptfoo/pull/4440)) by **@mldangelo**
- fix(redteam): connect `MisinformationDisinformationGrader` ([#4452](https://github.com/promptfoo/promptfoo/pull/4452)) by **@mldangelo**

### Dependencies

- chore(deps): bump `@aws-sdk/client-bedrock-runtime` → 3.826.0 ([#4366](https://github.com/promptfoo/promptfoo/pull/4366)) by **@dependabot**
- chore(deps): bump `@aws-sdk/client-bedrock-runtime` → 3.828.0 ([#4442](https://github.com/promptfoo/promptfoo/pull/4442)) by **@dependabot**
- chore(deps): bump `brace-expansion` → 1.1.12 ([#4423](https://github.com/promptfoo/promptfoo/pull/4423)) by **@dependabot**
- chore(deps): bump `openai` → 5.3.0 ([#4407](https://github.com/promptfoo/promptfoo/pull/4407)) by **@dependabot**
- chore(deps): bump pip group dependencies ([#4379](https://github.com/promptfoo/promptfoo/pull/4379)) by **@dependabot**
- chore(deps): minor + patch bumps across workspaces ([#4377](https://github.com/promptfoo/promptfoo/pull/4377)) by **@mldangelo**
- chore(deps): upgrade Express → 5.1.0 ([#4378](https://github.com/promptfoo/promptfoo/pull/4378)) by **@mldangelo**

### Documentation

- docs(blog): GPT red-team post ([#4363](https://github.com/promptfoo/promptfoo/pull/4363)) by **@typpo**
- docs(blog): Claude red-team post ([#4365](https://github.com/promptfoo/promptfoo/pull/4365)) by **@typpo**
- docs(guides): clarify completion-variable for factuality ([#4385](https://github.com/promptfoo/promptfoo/pull/4385)) by **@mldangelo**
- docs(blog): fix broken image link in GPT post ([#4391](https://github.com/promptfoo/promptfoo/pull/4391)) by **@mldangelo**
- docs(blog): update Claude-4 post date ([#4392](https://github.com/promptfoo/promptfoo/pull/4392)) by **@mldangelo**
- docs(site): move discovery docs under _Tools_ ([#4408](https://github.com/promptfoo/promptfoo/pull/4408)) by **@typpo**
- docs(guides): GPT-4.1 vs GPT-4o MMLU comparison ([#4399](https://github.com/promptfoo/promptfoo/pull/4399)) by **@mldangelo**
- docs(blog): 100 k-users milestone post ([#4402](https://github.com/promptfoo/promptfoo/pull/4402)) by **@mldangelo**
- docs(redteam): configuration precedence section ([#4412](https://github.com/promptfoo/promptfoo/pull/4412)) by **@typpo**
- docs(policies): PromptBlock format for custom policies ([#4327](https://github.com/promptfoo/promptfoo/pull/4327)) by **@mldangelo**
- docs(site): improve copy-button positioning ([#4414](https://github.com/promptfoo/promptfoo/pull/4414)) by **@mldangelo**
- docs(workflow): GH-CLI rule improvements ([#4415](https://github.com/promptfoo/promptfoo/pull/4415)) by **@mldangelo**
- docs(blog): overflow in MCP blog post ([#4367](https://github.com/promptfoo/promptfoo/pull/4367)) by **@AISimplyExplained**
- docs(redteam): remove duplicate memory-poisoning entry ([#4388](https://github.com/promptfoo/promptfoo/pull/4388)) by **@mldangelo**

### Tests

- test(redteam): unique risk-category IDs ([#4390](https://github.com/promptfoo/promptfoo/pull/4390)) by **@mldangelo**
- test(pricing): add missing o3 pricing information ([#4400](https://github.com/promptfoo/promptfoo/pull/4400)) by **@mldangelo**
- test(providers): Azure embedding ([#4411](https://github.com/promptfoo/promptfoo/pull/4411)) & completion ([#4410](https://github.com/promptfoo/promptfoo/pull/4410)) by **@gru-agent**
- test(redteam): graders unit tests ([#4433](https://github.com/promptfoo/promptfoo/pull/4433), [#4455](https://github.com/promptfoo/promptfoo/pull/4455)) by **@gru-agent**
- test(redteam): Aegis plugin unit tests ([#4434](https://github.com/promptfoo/promptfoo/pull/4434)) by **@gru-agent**
- test(redteam): memory-poisoning plugin tests ([#4453](https://github.com/promptfoo/promptfoo/pull/4453)) by **@gru-agent**
- test: add unit test for src/util/tokenUsage.ts (#4472)
- test: add unit test for src/redteam/extraction/purpose.ts (#4446)
- test: add unit test for src/providers/defaults.ts (#4438)
- test: add unit test for src/providers/mistral.ts (#4437)
- test: add unit test for src/database/index.ts (#4436)
- test: add unit test for src/redteam/plugins/medical/medicalIncorrectKnowledge.ts (#4430)
- test: add unit test for src/redteam/plugins/medical/medicalSycophancy.ts (#4429)
- test: add unit test for src/redteam/plugins/medical/medicalAnchoringBias.ts (#4428)
- test: add unit test for src/redteam/plugins/medical/medicalPrioritizationError.ts (#4427)
- test: add unit test for src/redteam/plugins/medical/medicalHallucination.ts (#4426)
- test: add unit test for src/redteam/plugins/financial/financialComplianceViolation.ts (#4422)
- test: add unit test for src/redteam/plugins/financial/financialDataLeakage.ts (#4421)
- test: add unit test for src/redteam/plugins/financial/financialCalculationError.ts (#4420)
- test: add unit test for src/redteam/plugins/financial/financialSycophancy.ts (#4419)
- test: add unit test for src/redteam/plugins/financial/financialHallucination.ts (#4418)
- test: add unit test for src/redteam/graders.ts (#4417)

## [0.114.7] - 2025-06-06

### Tests

- test: add unit test for src/assertions/python.ts (#4406)
- test: add unit test for src/redteam/plugins/agentic/memoryPoisoning.ts (#4389)
- test: add unit test for src/redteam/plugins/harmful/graders.ts (#4384)
- test: add unit test for src/redteam/graders.ts (#4383)
- test: add unit test for src/server/server.ts (#4380)
- test: add unit test for src/redteam/constants/metadata.ts (#4376)
- test: add unit test for src/redteam/constants/plugins.ts (#4375)
- test: add unit test for src/redteam/constants/frameworks.ts (#4374)
- test: add unit test for src/redteam/constants/strategies.ts (#4373)
- test: add unit test for src/redteam/providers/goat.ts (#4371)

### Changed

- Revert "chore(redteam): add target option to generate command (#4215)" (#4359)
- chore: bump version 0.114.7 (#4360)

## [0.114.6] - 2025-06-06

### Added

- feat(redteam): add medical plugins for testing medical anchoring bias (#4196)

### Changed

- chore(redteam): add target option to generate command (#4215)
- chore(redteam): update OpenAI model options in redteam setup (#4344)
- chore(webui): update OpenAI model options with GPT-4.1 series and o4-mini models in eval-creator (#4350)
- docs: update getting-started example (#4346)
- test: clean up teardown and setup to remove side effects from tests (#4351)

### Fixed

- fix(redteam): include plugin and strategy IDs in report CSV output (#4347)
- fix(webui): reset defaultTest configuration on setup page (#4345)

### Dependencies

- chore(deps): bump @aws-sdk/client-bedrock-runtime from 3.823.0 to 3.825.0 (#4355)
- chore(deps): bump openai from 5.1.0 to 5.1.1 (#4354)
- chore(deps): bump version to 0.114.6 (#4357)

## [0.114.5] - 2025-06-05

### Changed

- chore(redteam): update custom policy template and generatedPrompts parser (#4324)
- chore(redteam): add severity levels to redteam plugin objects (#4310)
- chore(redteam): store original text for encoding strategies (#4248)
- chore(redteam): add emoji encoding strategy (#4263)
- chore(cli): terminal cleanup on Ctrl+C (#4313)
- chore(providers): improve logging when inheriting from OpenAiChatCompletionProvider (#4320)
- chore(tusk): fix tusk test runner workflow configuration (#4328)
- chore(tusk): add Tusk test runner workflow for even more unit tests (#4326)
- test: add unit test for src/redteam/providers/agentic/memoryPoisoning.ts (#4319)
- test: improve test setup and teardown for better isolation (#4331)

### Fixed

- fix(redteam): exclude memory poisoning plugin from strategies (#4317)
- fix(redteam): agent discovered info dark mode (#4312)
- fix(eval): handle undefined maxConcurrency with proper fallbacks (#4314)

### Dependencies

- chore(deps): bump @anthropic-ai/sdk from 0.52.0 to 0.53.0 (#4333)
- chore(deps): bump version 0.114.5 (#4332)

### Documentation

- docs(site): add Tabs Fakier as Founding Developer Advocate to team page (#4315)

### Tests

- test(webui): add telemetry hook tests (#4329)
- test: add unit test for src/redteam/plugins/eu-ai-act/deepfakeDisclosure.ts (#4342)
- test: add unit test for src/redteam/plugins/eu-ai-act/biometricEmotion.ts (#4341)
- test: add unit test for src/redteam/plugins/eu-ai-act/datasetShift.ts (#4340)
- test: add unit test for src/redteam/plugins/eu-ai-act/lawenforcementBiometricId.ts (#4339)
- test: add unit test for src/redteam/plugins/eu-ai-act/lawenforcementPredictivePolicing.ts (#4338)
- test: add unit test for src/redteam/plugins/eu-ai-act/biometricInference.ts (#4337)
- test: add unit test for src/redteam/plugins/eu-ai-act/explainability.ts (#4336)
- test: add unit test for src/redteam/plugins/eu-ai-act/identityAiDisclosure.ts (#4335)
- test: add unit test for src/redteam/plugins/policy.ts (#4325)
- test: add unit test for src/envars.ts (#4323)

## [0.114.4] - 2025-06-04

### Changed

- chore(templating): add PROMPTFOO_DISABLE_OBJECT_STRINGIFY environment variable for object template handling (#4297)
- chore(cli): improve token usage presentation (#4294)
- chore(providers): add base URL override for Google provider (#4255)
- chore(providers): add custom headers support for Google Gemini (#4308)
- chore(redteam): add tool-discovery:multi-turn alias to tool-discovery (#4302)
- chore(redteam): remove empty values from discovery result (#4295)
- chore(redteam): improve shell injection attack generation (#4304)
- chore(redteam): update goal extraction logic (#4285)
- chore(webui): add highlight count to eval view (#4249)
- docs: update GPT-4o to GPT-4.1 references (#4296)
- docs: refresh getting started models section (#4290)
- docs: standardize file references to use file:// scheme (#4291)
- docs: add descriptions to example configs (#4283)

### Fixed

- fix(webui): restore dark mode cell highlighting without breaking status pill visibility (#4300)
- fix(redteam): set plugin severity (#4303)
- fix(redteam): remove empty values from discovery result (#4295)
- fix: improve logging when inheriting from OpenAiChatCompletionProvider (#4110)

### Dependencies

- chore(deps): bump @aws-sdk/client-bedrock-runtime from 3.821.0 to 3.823.0 (#4306)
- chore(deps): bump openai from 5.0.1 to 5.0.2 (#4292)
- chore(deps): bump openai from 5.0.2 to 5.1.0 (#4307)
- chore(deps): bump tar-fs from 2.1.2 to 2.1.3 in npm_and_yarn group (#4293)
- chore(deps): bump version to 0.114.4 (#4309)

### Documentation

- docs(examples): update model references from gpt-4o-mini to gpt-4.1-mini (#4289)

### Tests

- test(redteam): add unit test for discover command (#4298)
- test: add unit test for src/redteam/strategies/mathPrompt.ts (#4316)
- test: add unit test for src/validators/redteam.ts (#4311)
- test: add unit test for src/redteam/plugins/shellInjection.ts (#4305)

## [0.114.3] - 2025-06-02

### Tests

- test: add unit test for src/envars.ts (#4299)

### Added

- **feat(redteam):** Update application definition flow to collect better info

### Changed

- **feat:** Display audio file variables in result table
  [#3864](https://github.com/promptfoo/promptfoo/pull/3864) by @faizanminhas
  [#4244](https://github.com/promptfoo/promptfoo/pull/4244) by @faizanminhas
- **fix:** Resolve model-graded assertion providers from providerMap
  [#4273](https://github.com/promptfoo/promptfoo/pull/4273) by @mldangelo
- **fix:** File content not being loaded when referenced with `file://` prefix in vars
  [#3793](https://github.com/promptfoo/promptfoo/pull/3793) by @adityabharadwaj198
- **fix:** Use array as type for vars
  [#4281](https://github.com/promptfoo/promptfoo/pull/4281) by @sklein12
- **test:** Add unit test for `src/globalConfig/accounts.ts`
  [#4259](https://github.com/promptfoo/promptfoo/pull/4259) by @gru-agent
- **test:** Add unit test for `src/util/config/manage.ts`
  [#4258](https://github.com/promptfoo/promptfoo/pull/4258) by @gru-agent
- **test:** Add vitest coverage for frontend pages
  [#4274](https://github.com/promptfoo/promptfoo/pull/4274) by @mldangelo
- **test:** Add unit test for `renderVarsInObject` formatting
  [#4254](https://github.com/promptfoo/promptfoo/pull/4254) by @mldangelo
- **test:** Add unit test for `src/redteam/plugins/base.ts`
  [#4233](https://github.com/promptfoo/promptfoo/pull/4233) by @gru-agent
- **test:** Add unit test for `src/redteam/providers/crescendo/index.ts`
  [#4211](https://github.com/promptfoo/promptfoo/pull/4211)
  [#4214](https://github.com/promptfoo/promptfoo/pull/4214) by @gru-agent
- **test:** Add unit test for `src/redteam/providers/crescendo/prompts.ts`
  [#4213](https://github.com/promptfoo/promptfoo/pull/4213) by @gru-agent
- **docs:** Add job board
  [#4264](https://github.com/promptfoo/promptfoo/pull/4264) by @typpo
- **docs:** Add custom policy to sidebar
  [#4272](https://github.com/promptfoo/promptfoo/pull/4272) by @typpo
- **docs:** Add native build guidance to troubleshooting section
  [#4253](https://github.com/promptfoo/promptfoo/pull/4253) by @mldangelo
- **docs:** Add anchor links to press page section headings
  [#4265](https://github.com/promptfoo/promptfoo/pull/4265) by @mldangelo
- **docs:** Add JSON schema to example
  [#4276](https://github.com/promptfoo/promptfoo/pull/4276) by @ladyofcode
- **docs:** Add schema header to example configs
  [#4277](https://github.com/promptfoo/promptfoo/pull/4277) by @mldangelo
- **docs:** Unify formatting across site
  [#4270](https://github.com/promptfoo/promptfoo/pull/4270) by @mldangelo
- **chore:** Fix open handles in readline tests preventing graceful Jest exit
  [#4242](https://github.com/promptfoo/promptfoo/pull/4242) by @mldangelo
- **chore:** Add external file loading support for `response_format` in OpenAI API
  [#4240](https://github.com/promptfoo/promptfoo/pull/4240) by @mldangelo
- **chore:** Always have unique redteam file when running live
  [#4237](https://github.com/promptfoo/promptfoo/pull/4237) by @sklein12
- **chore:** Add metadata to generated `redteam.yaml`
  [#4257](https://github.com/promptfoo/promptfoo/pull/4257) by @typpo
- **chore:** Bump `openai` from 4.103.0 to 5.0.1
  [#4250](https://github.com/promptfoo/promptfoo/pull/4250) by @dependabot
- **chore:** Redteam → red team
  [#4268](https://github.com/promptfoo/promptfoo/pull/4268) by @typpo
- **chore:** Improve dark mode highlight styling for eval cell views
  [#4269](https://github.com/promptfoo/promptfoo/pull/4269) by @mldangelo
- **chore:** Update dependencies to latest minor/patch versions
  [#4271](https://github.com/promptfoo/promptfoo/pull/4271) by @mldangelo
- **chore:** Clarify wording
  [#4278](https://github.com/promptfoo/promptfoo/pull/4278) by @typpo
- **chore:** Format estimated probes
  [#4279](https://github.com/promptfoo/promptfoo/pull/4279) by @typpo
- **chore:** Update grader for malicious code
  [#4286](https://github.com/promptfoo/promptfoo/pull/4286) by @MrFlounder
- **chore:** Add back example config to red team create flow
  [#4282](https://github.com/promptfoo/promptfoo/pull/4282) by @faizanminhas
- **chore:** Bump version 0.114.3
  [#4287](https://github.com/promptfoo/promptfoo/pull/4287) by @sklein12
- **chore(webui):** Hide diff filter option on /eval when single column
  [#4246](https://github.com/promptfoo/promptfoo/pull/4246) by @mldangelo
- **chore(webui):** Allow toggling highlight on eval outputs
  [#4252](https://github.com/promptfoo/promptfoo/pull/4252) by @mldangelo

## [0.114.2] - 2025-05-29

### Tests

- test: add unit test for src/redteam/strategies/index.ts (#4267)
- test: add unit test for src/redteam/constants.ts (#4266)
- test: add unit test for src/redteam/types.ts (#4245)
- test: add unit test for src/redteam/util.ts (#4234)
- test: add unit test for src/validators/redteam.ts (#4227)
- test: add unit test for src/redteam/plugins/bola.ts (#4226)
- test: add unit test for src/redteam/plugins/bfla.ts (#4225)
- test: add unit test for src/redteam/providers/goat.ts (#4223)
- test: add unit test for src/util/readline.ts (#4220)

### Added

- feat(redteam): Off-Topic Plugin (#4168)
- feat(redteam): Set a goal for attacks (#4217)

### Changed

- fix: fix border radius on purpose example (#4229)
- fix: resolve env variables in renderVarsInObject (issue #4143) (#4231)
- fix: Check if body is good json before sending warning (#4239)
- chore: bump version 0.114.2 (#4241)
- chore(redteam): handle null goal (#4232)

### Documentation

- docs(site): clarify deepseek model aliases and fix configuration examples (#4236)

## [0.114.1] - 2025-05-29

### Added

- feat(redteam): Target Discovery Agent (#4203)
- feat(providers): add OpenAI MCP (Model Context Protocol) support to Responses API (#4180)

### Changed

- fix: Relax private key validation (#4216)
- fix: Undefined values on red team application purpose page (#4202)
- chore: Add purpose to crescendo prompt (#4212)
- chore: Add purpose with goat generation (#4222)
- chore: Always include raw output from http provider, status code and status text (#4206)
- chore: centralize readline utilities to fix Jest open handle issues (#4219)
- chore: move http data to metadata (#4209)
- chore(redteam): tight up some graders (#4210)
- chore(redteam): tight up some graders (#4224)
- chore: bump version 0.114.1 (#4228)

## [0.114.0] - 2025-05-28

### Added

- feat(providers): Add xAI image provider (#4130)
- feat(cli): add validate command (#4134)
- feat(redteam): add camelCase strategy (#4146)

### Changed

- feat: add typed row interfaces for eval queries (#4186)
- feat: add goal/intent extraction (#4178)
- fix: isolate proxy vars in bedrock tests (#4181)
- fix: when there’s too many intents result won’t render error (#4175)
- fix: need to send auth request to api path (#4199)
- fix: Gemini MCP integration - can not parse $schema field (#4200)
- chore(redteam): add harmful plugin preset to redteam setup ui (#4132)
- chore(redteam): add label strategy-less plugins in redteam setup ui (#4131)
- chore(redteam): improve style of redteam purpose field in webui (#4124)
- chore(providers): add xai live search support (#4123)
- chore(providers): add Claude 4 support to anthropic, bedrock, and vertex providers (#4129)
- chore: bump @aws-sdk/client-bedrock-runtime from 3.816.0 to 3.817.0 (#4164)
- chore(providers): update fal provider (#4182)
- chore: remove redundant test comments (#4183)
- chore: add typed interface for MCP tool schemas (#4187)
- chore(redteam): add ToxicChat dataset as redteam plugin (#4121)
- chore(webui): add max concurrency as an option for run in browser (#4147)
- chore(app/evals): Adds Agent Discovered Information to Redteam Report (#4198)
- chore: bump version 0.114.0 (#4201)
- docs: fix DOM nesting warning and sort plugins array (#4174)
- docs: iterative jailbreak diagram (#4191)

### Fixed

- fix(prompts): splitting when PROMPTFOO_PROMPT_SEPARATOR is contained within a string with text files (#4142)
- fix(docs): Fix issue with docs links not scrolling to the top (#4195)

### Documentation

- docs(site): minimal copy page button + sanitize text (#4156)
- docs(site): scroll to top when using (#4162)
- docs(site): document missing redteam plugins (#4169)
- docs(site): restore scroll-to-top behavior on page navigation (#4176)

## [0.113.4] - 2025-05-26

### Tests

- test: add unit test for src/commands/canary.ts (#4193)
- test: add unit test for src/canary/index.ts (#4192)
- test: add unit test for src/assertions/sql.ts (#4185)
- test: re-enable sql assertion edge cases (#4184)
- test: add unit test for src/redteam/plugins/intent.ts (#4179)
- test: add unit test for src/redteam/graders.ts (#4173)
- test: add unit test for src/providers/xai/chat.ts (#4172)
- test: add unit test for src/redteam/plugins/offTopic.ts (#4171)
- test: add unit test for src/providers/xai/image.ts (#4170)
- test: add unit test for src/redteam/graders.ts (#4166)
- test: add unit test for src/providers/xai.ts (#4163)
- test: add unit test for src/redteam/constants.ts (#4161)

### Changed

- feat: Server-side pagination, filtering and search for eval results table (#4054)
- feat: add score to pass/fail in CSV and add json download (#4153)
- fix: Run red team from UI without email (#4158)
- chore: bump version 0.113.4 (#4160)
- refactor: unify React import style (#4177)
- refactor: organize xai providers into dedicated folder (#4167)
- refactor: organize bedrock providers into dedicated folder (#4165)

### Fixed

- fix(webui): defaultTest shown in webui YAML editor (#4152)

### Documentation

- docs(site): reduce sidebar padding (#4154)

## [0.113.3] - 2025-05-24

### Changed

- fix: zod error when state.answer has object (#4136)
- fix: use current working directory for redteam file if loading from cloud (#4145)
- fix: Throw error on un-supported command - redteam run with a cloud target but no config (#4144)
- fix: bias:gender plugin generation (#4126)
- chore: bump openai from 4.100.0 to 4.103.0 (#4140)
- chore: bump @aws-sdk/client-bedrock-runtime from 3.812.0 to 3.816.0 (#4137)
- chore: bump @anthropic-ai/sdk from 0.51.0 to 0.52.0 (#4138)
- chore(telemetry): add isRedteam property to telemetry events (#4149)
- build: increase build job timeout from 3 to 4 minutes (#4150)
- chore: bump version 0.113.3 (#4151)

## [0.113.2] - 2025-05-22

### Changed

- fix: intent grader crescendo (#4113)
- chore: revert telemtry changes (#4122)
- chore: bump version 0.113.2 (#4128)
- chore(cli/redteam/discover): Small improvements (#4117)

### Dependencies

- chore(deps): update peer dependencies to latest versions (#4125)

## [0.113.1] - 2025-05-21

### Tests

- test: add unit test for src/redteam/plugins/intent.ts (#4114)

### Changed

- chore(redteam): Target discovery agent by @sklein12 in [#4084](https://github.com/promptfoo/promptfoo/pull/4084)
- chore(redteam): Add log by @MrFlounder in [#4108](https://github.com/promptfoo/promptfoo/pull/4108)
- chore(redteam): Update purpose example by @MrFlounder in [#4109](https://github.com/promptfoo/promptfoo/pull/4109)
- chore(providers): Support templated URLs in HTTP by @mldangelo in [#4103](https://github.com/promptfoo/promptfoo/pull/4103)
- chore(redteam): Update default REDTEAM_MODEL from 'openai:chat:gpt-4o' to 'openai:chat:gpt-4.1-2025-04-14' by @mldangelo in [#4100](https://github.com/promptfoo/promptfoo/pull/4100)
- chore(telemetry): Add isRunningInCi flag to telemetry events by @mldangelo in [#4115](https://github.com/promptfoo/promptfoo/pull/4115)
- chore: Bump version 0.113.1 by @mldangelo in [#4116](https://github.com/promptfoo/promptfoo/pull/4116)
- docs: Add enterprise disclaimer to self-hosting by @mldangelo in [#4102](https://github.com/promptfoo/promptfoo/pull/4102)

### Fixed

- fix(redteam): Skip plugins when validation fails by @faizanminhas in [#4101](https://github.com/promptfoo/promptfoo/pull/4101)

### Dependencies

- chore(deps): Update Smithy dependencies to latest version by @mldangelo in [#4105](https://github.com/promptfoo/promptfoo/pull/4105)

## [0.113.0] - 2025-05-20

### Tests

- test: add unit test for src/assertions/llmRubric.ts (#4096)
- test: add unit test for src/telemetry.ts (#4094)

## [0.112.9] - 2025-05-20

### Fixed

- fix: target purpose not making it into redteam config (#4097)

### Changed

- chore: Remove deprecated sharing setups (#4082)
- chore: add vision grading example (#4090)

## [0.112.8] - 2025-05-20

### Changed

- feat: multilingual combinations (#4048)
- feat: add copy as markdown button to doc pages (#4039)
- fix: telemetry key (#4093)
- chore: bump @anthropic-ai/sdk from 0.50.4 to 0.51.0 (#4030)
- chore: add headers support for url remote mcp servers (#4018)
- chore(providers): Adds support for openai codex-mini-latest (#4041)
- chore(redteam): improve multilingual strategy performance and reliability (#4055)
- chore(providers): update default openai models for openai:chat alias (#4066)
- chore: Update prompt suffix help text (#4058)
- chore(docs): update model IDs in documentation to reflect latest naming convention (#4046)
- chore(redteam): introduce strategy collection for other-encodings (#4075)
- chore(webui): display currently selected eval in eval dialogue (#4079)
- chore: Improve memory usage when sharing results (#4050)
- chore(docs): Handle index.md files for copy page (#4081)
- chore: update Google Sheets fetch to use proxy helper (#4087)
- chore: simplify crypto usage in sagemaker provider (#4089)
- chore: bump version 0.112.8 (#4095)
- docs: add curl example for medical agent (#4049)
- docs: update CLI docs (#4063)
- docs: standardize code block titles (#4067)
- test: add unit test for src/redteam/commands/discover.ts (#4034)
- test: add unit test for src/redteam/commands/generate.ts (#4036)
- test: add unit test for src/providers/ai21.ts (#4056)
- test: add unit test for src/commands/eval.ts (#4062)
- test: add unit test for src/evaluatorHelpers.ts (#4037)

### Fixed

- fix(providers): AI21 response validation (#4052)
- fix(redteam): respect cliState.webUI in multilingual progressbar (#4047)
- fix(redteam): fix test count calculation for multiple strategies (#4065)
- fix(redteam): replace other-encodings with individual morse and piglatin strategies (#4064)
- fix(webui): evaluateOptions removal in YAML editor (#4059)
- fix(redteam): fix open handle in video test (#4069)
- fix(hooks): add missing results to afterAll hook context (#4071)

### Dependencies

- chore(deps): update dependencies (#4073)

### Documentation

- docs(examples): add uniform init commands to all example READMEs (#4068)

## [0.112.7] - 2025-05-15

### Tests

- test: add unit test for src/redteam/constants.ts (#4076)
- test: add unit test for src/redteam/strategies/multilingual.ts (#4060)
- test: add unit test for src/redteam/index.ts (#4057)
- test: add unit test for src/providers/openai/util.ts (#4042)
- test: add unit test for src/redteam/providers/offTopic.ts (#4028)
- test: add unit test for src/redteam/plugins/offTopic.ts (#4027)
- test: add unit test for src/redteam/constants.ts (#4026)
- test: add unit test for src/redteam/constants.ts (#4019)

### Added

- feat(redteam): add MCP plugin (#3989)
- feat(redteam): Target Purpose Discovery (#3907)

### Changed

- fix: stringify objects in matcher templates (#3896)
- fix: Azure auth headers get set to null in subclass (#4015)
- fix: move custom policies into the correct accordion (#4017)
- fix: update return type for task extract-goat-failure (#4021)
- chore: adjust framework compliance column width (#4005)
- chore: bump @aws-sdk/client-bedrock-runtime from 3.808.0 to 3.810.0 (#4012)
- chore: bump @azure/identity from 4.9.1 to 4.10.0 (#4013)
- chore: bump version 0.112.7 (#4023)
- chore: exclude response from crescendo if privacy setting is enabled (#4009)
- chore: remove accidentally committed example prompt (#4008)
- chore: update GOAT implementation (#4011)
- chore: update multilingual description (#4016)
- chore(cli): improve color of Red Team test generation table headers (#4004)
- chore(redteam): add link to view all logs at top of report (#4007)
- chore(redteam): add feature flag for purpose discovery agent (#4040)
- chore(cli/redteam/discover): Sets default turn count to 5 (#4035)

### Fixed

- fix(redteam): remove duplicate Datasets section in Plugins component (#4022)
- fix(cli): Discovery bugs (#4032)
- fix: dont bomb redteam if discovery fails (#4029)

### Documentation

- docs(blog): Agent2Agent Protocol (#3981)
- docs(examples): add OpenAI Agents SDK example (#4006)
- docs(usage): update sharing instructions with API key details (#4010)

## [0.112.6] - 2025-05-14

### Added

- feat(redteam): add EU AI Act mappings (#4000)
- feat(redteam): add gender bias plugin (#3886)
- feat(eval): add evaluation duration display (#3996)

### Changed

- fix: autowrap prompts with partial nunjucks tags (#3999)
- chore(providers): improve Perplexity API integration (#3990)
- build: add Node.js 24 support (#3941)
- chore(redteam): set plugin config type (#3982)
- chore(providers): add EU Claude 3.7 Sonnet model to Bedrock (#3998)
- chore(redteam): update iterative tree (#3987)
- chore: bump version to 0.112.6 (#4003)
- refactor: clean up providers for redteam generate (#3954)
- docs: add basic enterprise architecture diagram (#3988)
- test: add unit test for src/redteam/types.ts (#3983)

### Fixed

- fix(python): resolve paths relative to promptfooconfig when not cloud config (#4001)

### Dependencies

- chore(deps): update dependencies (#3985)

### Documentation

- docs(ci): add Azure pipelines (#3986)
- docs(ci): add Bitbucket and Travis CI (#3997)
- docs(examples): add medical agent example (#3993)
- docs(blog): add truncation marker to MCP blog post (#3984)

## [0.112.5] - 2025-05-12

### Tests

- test: add unit test for src/redteam/constants.ts (#3995)
- test: add unit test for src/redteam/plugins/mcp.ts (#3994)

### Added

- chore(cli): revert "feat(cli): adds global `--verbose` option" (#3945)

### Changed

- chore(cli): add global env-file option to all commands recursively (#3969)
- chore(cli): add global verbose option to all commands recursively (#3950)
- chore(cli): better error handling and logging for remote generation (#3965)
- chore(cli): better error handling for remote generation (#3956)
- revert: "chore: better error handling for remote generation" (#3964)
- chore(cli): better response parsing errors (#3955)
- chore(providers): add support for Amazon Nova Premier model (#3951)
- chore(redteam): improvement, include purpose in iterative attacker prompt (#3948)
- chore(redteam): minor changes to category descriptions and ordering (#3960)
- chore(redteam): order attack methods by decreasing ASR (#3959)
- chore(redteam): red teamer two words (#3976)
- chore(logger): replace console.error with logger.error in MCPClient (#3944)
- chore(providers): add google ai studio embedding provider and improve docs (#3686)
- chore: lint with type info (#3932)
- docs: how to create inline assertions for package users (#3974)
- docs: improve Docusaurus documentation instructions (#3977)
- docs: instructions on how to run the documentation (#3973)
- docs: update CLAUDE.md with additional commands and project conventions (#3972)
- docs: update user count from 75,000 to 80,000 (#3940)
- test: add unit test for src/redteam/plugins/pii.ts (#3947)

### Fixed

- fix(config): resolve relative paths in combineConfigs (#3942)
- fix(evaluator): correctly count named scores based on contributing assertions (#3968)
- fix(fetch): no proxy values should take priority in fetch (#3962)
- fix(providers): combine prompt config with provider config for bedrock (#3970)
- fix(providers): ensure correct addition for bedrock token counts (#3762)
- fix(redteam): crescendo formatting (#3952)
- fix(redteam): pii grader false positives (#3946)
- fix(redteam): shell injection false positives (#3957)
- fix(redteam): add strategy pills and output details to passed tests (#3961)

### Dependencies

- chore(deps): bump version 0.112.5 (#3980)
- chore(deps): sync dependencies (#3971)
- chore(deps): update dependencies (#3943)

### Documentation

- docs(google-vertex): fix duplicate readme (#3979)
- docs(openai): update structured output external schema file example (#3967)

## [0.112.4] - 2025-05-08

### Tests

- test: add unit test for src/redteam/constants.ts (#3963)
- test: add unit test for src/commands/view.ts (#3928)
- test: add unit test for src/redteam/commands/setup.ts (#3923)
- test: add unit test for src/constants.ts (#3922)
- test: add unit test for src/redteam/commands/report.ts (#3921)
- test: add unit test for src/redteam/types.ts (#3912)

### Added

- feat(assertions): add PI scorer (#3799)
- feat(redteam): add video strategy (#3820)
- feat(evals): optionally time out eval steps (#3765)

### Changed

- fix: foreign key error in better-sqlite3 and adapt new transaction API (#3937)
- chore(cli): add global `--verbose` option (#3931)
- chore(redteam): implement agentic plugin UI (#3880)
- chore(providers): improve error message in http provider transform (#3910)
- chore(cloud): improve error messages on cloud requests (#3934)
- chore: bump version 0.112.4 (#3939)
- chore(telemetry): implement minor telemetry changes (#3895)
- chore(telemetry): remove assertion-used event (#3894)
- chore(assertions): add throw error option for LLM Rubric if provider doesn't return a result or errors out (#3909)
- chore(cli): allow sharing urls with auth credentials (#3903)
- revert: "chore(cli): allow sharing urls with auth credentials" (#3918)
- refactor: improve self hosting environment variable handling (#3920)
- test: add unit test for src/models/eval.ts (#3904)
- test: add unit test for src/python/pythonUtils.ts (#3915)
- test: add unit test for src/redteam/constants.ts (#3881)
- test: fix huggingface dataset tests to mock environment variables (#3936)

### Fixed

- fix(redteam): filter null values in harmful completion provider output (#3908)
- fix(python): increase timeout for python path validation (#3914)
- fix(cli): read `.env` file prior to calling env var getters (#3892)

### Dependencies

- chore(deps): bump @anthropic-ai/sdk from 0.40.1 to 0.41.0 (#3930)
- chore(deps): bump @aws-sdk/client-bedrock-runtime from 3.799.0 to 3.803.0 (#3898)
- chore(deps): bump @aws-sdk/client-bedrock-runtime from 3.803.0 to 3.804.0 (#3913)
- chore(deps): bump openai from 4.96.2 to 4.97.0 (#3890)

### Documentation

- docs(http-provider): add documentation about returning object for custom parser (#3897)
- docs(http-provider): fix missing return statement in HTTP provider example (#3925)
- docs(blog): fix scroll to top when linking into blog post (#3889)
- docs(assertions): improve PI scorer documentation (#3924)
- docs(redteam): add memory poisoning plugin documentation (#3867)
- docs(usage): add information about HTTP Basic Authentication (#3919)
- docs(site): fix landing page content jumping on step switch (#3891)
- docs(blog): add mcp blog (#3893)

## [0.112.3] - 2025-05-02

### Tests

- test: add unit test for src/util/convertEvalResultsToTable.ts (#3876)
- test: add unit test for src/models/evalResult.ts (#3875)
- test: add unit test for src/types/index.ts (#3874)

### Changed

- Red team: Added memory poisoning plugin ([#3785](https://github.com/promptfoo/promptfoo/pull/3785)) @will-holley
- CLI: Improved progress bar visualization with thread grouping ([#3768](https://github.com/promptfoo/promptfoo/pull/3768)) @AISimplyExplained
- Improved red team strategy documentation ([#3870](https://github.com/promptfoo/promptfoo/pull/3870)) @mldangelo
- Bumped version to 0.112.2 ([#3872](https://github.com/promptfoo/promptfoo/pull/3872)) @sklein12
- Bumped version to 0.112.3 ([#3877](https://github.com/promptfoo/promptfoo/pull/3877)) @sklein12
- Implemented plumbing and prompt enabling customers to use cloud attacker and unified configurations ([#3852](https://github.com/promptfoo/promptfoo/pull/3852)) @MrFlounder
- Optimized Meteor tests for improved performance ([#3869](https://github.com/promptfoo/promptfoo/pull/3869)) @mldangelo
- Optimized Nova Sonic tests for improved performance ([#3868](https://github.com/promptfoo/promptfoo/pull/3868)) @mldangelo
- Retrieve unified config with provider from cloud ([#3865](https://github.com/promptfoo/promptfoo/pull/3865)) @sklein12
- Dataset plugins now clearly marked in setup UI ([#3859](https://github.com/promptfoo/promptfoo/pull/3859)) @mldangelo
- Moved maybeLoadFromExternalFile to file.ts ([#3851](https://github.com/promptfoo/promptfoo/pull/3851)) @benbuzz790

## [0.112.2] - 2025-05-01

### Tests

- test: add unit test for src/redteam/constants.ts (#3860)

### Added

- **feat(providers):** support Google Search grounding [#3800](https://github.com/promptfoo/promptfoo/pull/3800)
- **feat(providers):** mcp support for all models that support function calling [#3832](https://github.com/promptfoo/promptfoo/pull/3832)
- **feat(providers):** Add support for Amazon nova-sonic [#3713](https://github.com/promptfoo/promptfoo/pull/3713)

### Changed

- **fix:** allow escaping of `{{ }}` placeholders in prompts [#3858](https://github.com/promptfoo/promptfoo/pull/3858)
- **fix:** Trim CSV assertion values [#3863](https://github.com/promptfoo/promptfoo/pull/3863)
- **chore(providers):** add llama4 support for bedrock [#3850](https://github.com/promptfoo/promptfoo/pull/3850)
- **chore:** make custom metrics more obviously clickable [#3682](https://github.com/promptfoo/promptfoo/pull/3682)
- **refactor:** colocate fetching evalID [#3715](https://github.com/promptfoo/promptfoo/pull/3715)
- **chore:** Respect Max text length for variable cells in results table [#3862](https://github.com/promptfoo/promptfoo/pull/3862)
- **docs:** updates to grading documentation [#3848](https://github.com/promptfoo/promptfoo/pull/3848)
- **docs:** add false positives [#3857](https://github.com/promptfoo/promptfoo/pull/3857)
- **chore(workflows):** update permissions in GitHub workflows [#3849](https://github.com/promptfoo/promptfoo/pull/3849)
- **chore:** bump `openai` from 4.96.0 to 4.96.2 [#3853](https://github.com/promptfoo/promptfoo/pull/3853)
- **chore:** bump `vite` from 6.2.6 to 6.2.7 [#3856](https://github.com/promptfoo/promptfoo/pull/3856)
- **chore:** bump `@aws-sdk/client-bedrock-runtime` from 3.798.0 to 3.799.0 [#3854](https://github.com/promptfoo/promptfoo/pull/3854)
- **chore:** bump `@aws-sdk/client-bedrock-runtime` from 3.797.0 to 3.798.0 [#3843](https://github.com/promptfoo/promptfoo/pull/3843)
- **chore:** bump `@anthropic-ai/sdk` from 0.40.0 to 0.40.1 [#3842](https://github.com/promptfoo/promptfoo/pull/3842)
- **chore:** bump `formidable` from 3.5.2 to 3.5.4 [#3845](https://github.com/promptfoo/promptfoo/pull/3845)

### Fixed

- **fix(sharing):** sharing to self-hosted [#3839](https://github.com/promptfoo/promptfoo/pull/3839)
- **fix(webui):** align settings icon to top right in strategy cards [#2938](https://github.com/promptfoo/promptfoo/pull/2938)

### Documentation

- **docs(site):** improve pricing page [#3790](https://github.com/promptfoo/promptfoo/pull/3790)

## [0.112.1] - 2025-04-29

### Tests

- test: add unit test for src/share.ts (#3840)

### Changed

- chore: set telemetry key (#3838)
- chore: improve chunking (#3846)
- chore: bump version 0.112.1 (#3847)

## [0.112.0] - 2025-04-29

### Added

- feat(env): allow every env variable to be overridden within the env block in a promptfoo config (#3786)
- feat(redteam): homoglyph strategy (#3811)
- feat(redteam): add more encodings (#3815)
- feat(providers): add cerebras provider (#3814)

### Changed

- feat: persist search in url (#3717)
- feat: METEOR score (#3776)
- feat: enable custom response parser to optionally return provider response (#3824)
- fix: update dependencies to address npm audit issues (#3791)
- fix: accordion positioning in plugins view (#3807)
- fix: results api returns elements ordered by date (#3826)
- chore: write static plugin severity to metadata (#3783)
- chore: respect redteam commandLineOptions from config (#3782)
- chore: update telemetry endpoint (#3751)
- chore: add cloud log in link (#3787)
- chore: bump h11 from 0.14.0 to 0.16.0 in /examples/python-provider in the pip group across 1 directory (#3794)
- chore: bump openai from 4.95.1 to 4.96.0 (#3792)
- chore: bump h11 from 0.14.0 to 0.16.0 in /examples/redteam-langchain in the pip group across 1 directory (#3796)
- chore: add target option to cli redteam run (#3795)
- chore: bump @aws-sdk/client-bedrock-runtime from 3.787.0 to 3.796.0 (#3802)
- refactor: remove if string check (#3801) (Refactor categorized as chore)
- chore: add info banner for community red teams (#3809)
- chore(examples): remove moderation assertions from foundation model redteam (#3804)
- refactor: remove unused datasetGenerationProvider in favor of synthesizeProvider (#3818) (Refactor categorized as chore)
- chore: resolve relative provider paths from cloud configs (#3805)
- chore: bump @aws-sdk/client-bedrock-runtime from 3.796.0 to 3.797.0 (#3829)
- chore: bump @anthropic-ai/sdk from 0.39.0 to 0.40.0 (#3828)
- chore: bump version 0.112.0 (#3844)
- docs: donotanswer example (#3780)
- docs: "red team" two words (#3798)
- docs: add self-hosting caveats (#3808)
- docs: add CLAUDE.md (#3810)
- test: add unit test for src/redteam/plugins/xstest.ts (#3779)
- test: add unit test for src/models/eval.ts (#3827)

### Fixed

- fix(provider): OpenAI Realtime history issue (#3719)
- fix(matchers): score results correctly with trailing newlines. (#3823)
- fix(webui): overlapping text results pill on narrow screens (#3831)
- fix(build): add missing strategy entries for build (#3836)

### Dependencies

- chore(deps): update react-router-dom to v7.5.2 (#3803)
- chore(deps): move 'natural' to peer dependency (#3813)

### Documentation

- docs(plugins): `harmful:bias` => `bias` name correction (#3731)
- docs(vertex): put setup and config at the top (#3830)
- docs(site): add redirect from /docs to /docs/intro (#3837)

## [0.111.1] - 2025-04-22

### Tests

- test: add unit test for src/providers/mcp/client.ts (#3835)
- test: add unit test for src/providers/mcp/transform.ts (#3834)
- test: add unit test for src/redteam/strategies/simpleVideo.ts (#3822)
- test: add unit test for src/redteam/strategies/index.ts (#3821)
- test: add unit test for src/providers/cerebras.ts (#3819)
- test: add unit test for src/redteam/strategies/otherEncodings.ts (#3817)
- test: add unit test for src/redteam/strategies/index.ts (#3816)
- test: add unit test for src/redteam/strategies/homoglyph.ts (#3812)
- test: add unit test for src/util/file.ts (#3806)
- test: add unit test for src/envars.ts (#3788)

### Changed

- chore(release): bump version to 0.111.1 (#3778)
- chore(ui): capitalize "UI" in text (#3773)

### Fixed

- fix(redteam): correct the URL format in XSTest plugin (#3777)

### Dependencies

- chore(deps): bump @azure/identity from 4.9.0 to 4.9.1 (#3775)

### Documentation

- docs(about): add Ben Shipley to team section (#3758)

## [0.111.0] - 2025-04-21

### Tests

- test: add unit test for src/providers/defaults.ts (#3757)

### Added

- feat(grading): update OpenAI grading model to GPT-4.1 (#3741)
- feat(assertions): modify LLM Rubric rubricPrompt rendering to support arbitrary objects (#3746)
- feat(redteam): add donotanswer plugin (#3754)
- feat(redteam): add xstest plugin (#3771)
- feat(webui): add anchor link to specific row and show on top (#1582)

### Changed

- chore!(redteam): default to outputting generated Redteam config in same dir as input config (#3721)
- chore(providers): add support for gemini-2.5-flash (#3747)
- chore: use ajv with formats everywhere (#3716)
- chore(cli): improve readline handling and tests (#3763)
- chore(eval): add warning for redteam config without test cases (#3740)
- chore(providers): increase max output tokens for `google:gemini-2.5-pro-exp-03-25` to 2048 in Gemini example (#3753)
- chore(redteam): add canGenerateRemote property to redteam plugins (#3761)
- chore(webui): improve Eval Quick Selector (cmd+k) (#3742)
- chore: bump version to 0.111.0 (#3772)
- docs: update homepage (#3733)
- test: add unit test for src/redteam/plugins/donotanswer.ts (#3755)

### Dependencies

- chore(deps): bump @azure/identity from 4.8.0 to 4.9.0 (#3737)
- chore(deps): bump openai from 4.94.0 to 4.95.0 (#3736)
- chore(deps): bump openai from 4.95.0 to 4.95.1 (#3766)

### Documentation

- docs(redteam): add donotanswer to sidebar and plugins list (#3767)
- docs(redteam): add isRemote to all harmful plugins (#3769)
- docs(providers): update model IDs to latest versions (#3770)
- docs(about): add Asmi Gulati to team section (#3760)
- docs(about): add Matthew Bou to team section (#3759)

## [0.110.1] - 2025-04-17

### Added

- feat(openai): add support for GPT-4.1 model by [@mldangelo](https://github.com/promptfoo/promptfoo/pull/3698)
- feat(openai): add support for o4-mini reasoning model by [@mldangelo](https://github.com/promptfoo/promptfoo/pull/3727)
- feat(openai): add support for o4-mini reasoning model (#3727)

### Changed

- feat: Change pass rate to ASR and add export in report by [@sklein12](https://github.com/promptfoo/promptfoo/pull/3694)
- fix: Update prompt extraction to work in more scenarios without providing a prompt by [@sklein12](https://github.com/promptfoo/promptfoo/pull/3697)
- fix: google is valid function call allow property_ordering field in tool schema by [@abrayne](https://github.com/promptfoo/promptfoo/pull/3704)
- fix: settings positioning in strategies view by [@typpo](https://github.com/promptfoo/promptfoo/pull/3723)
- fix: stricter test for null or undefined in transform response by [@typpo](https://github.com/promptfoo/promptfoo/pull/3730)
- chore(dependencies): update dependencies to latest versions by [@mldangelo](https://github.com/promptfoo/promptfoo/pull/3693)
- chore: rename owasp plugin presets by [@typpo](https://github.com/promptfoo/promptfoo/pull/3695)
- chore: expand frameworks section by [@typpo](https://github.com/promptfoo/promptfoo/pull/3700)
- chore(self-hosting): update self-hosting instructions by [@mldangelo](https://github.com/promptfoo/promptfoo/pull/3701)
- chore: bump openai from 4.93.0 to 4.94.0 by [@dependabot](https://github.com/promptfoo/promptfoo/pull/3702)
- chore(cli): When sharing, show auth-gate prior to re-share confirmation by [@will-holley](https://github.com/promptfoo/promptfoo/pull/3706)
- chore: email verification analytics by [@sklein12](https://github.com/promptfoo/promptfoo/pull/3708)
- chore(cli): improves robustness of hasEvalBeenShared util by [@will-holley](https://github.com/promptfoo/promptfoo/pull/3709)
- chore: easily remove plugins/strats from review page by [@typpo](https://github.com/promptfoo/promptfoo/pull/3711)
- chore: bump the npm_and_yarn group with 2 updates by [@dependabot](https://github.com/promptfoo/promptfoo/pull/3714)
- chore(cli): Health check API before running Redteam by [@will-holley](https://github.com/promptfoo/promptfoo/pull/3718)
- chore: make strategies configurable where applicable by [@typpo](https://github.com/promptfoo/promptfoo/pull/3722)
- chore: remove moderation assertions from foundation model redteam example by [@mldangelo](https://github.com/promptfoo/promptfoo/pull/3725)
- chore(cli): Improve description of Redteam run command by [@will-holley](https://github.com/promptfoo/promptfoo/pull/3720)
- chore: better parsing by [@MrFlounder](https://github.com/promptfoo/promptfoo/pull/3732)
- docs: add owasp selection image by [@typpo](https://github.com/promptfoo/promptfoo/pull/3696)
- docs: best-of-n documentation fixes by [@typpo](https://github.com/promptfoo/promptfoo/pull/3712)
- perf(webui): Reduce memory usage of eval results by [@will-holley](https://github.com/promptfoo/promptfoo/pull/3678)
- refactor: update export syntax for functions by [@mldangelo](https://github.com/promptfoo/promptfoo/pull/3734)
- test: add unit test for src/providers/google/util.ts by [@gru-agent](https://github.com/promptfoo/promptfoo/pull/3705)
- test: add unit test for src/redteam/commands/poison.ts by [@gru-agent](https://github.com/promptfoo/promptfoo/pull/3728)
- chore: bump version 0.110.1 (#3739)
- refactor: update export syntax for functions (#3734)

### Fixed

- fix(providers): output json rather than string from google live provider by [@abrayne](https://github.com/promptfoo/promptfoo/pull/3703)
- fix(cli): Use correct url for sharing validation by [@will-holley](https://github.com/promptfoo/promptfoo/pull/3710)
- fix(cli/redteam/poison): Write docs to the output dir by [@will-holley](https://github.com/promptfoo/promptfoo/pull/3726)
- fix(evaluator): handle prompt rendering errors gracefully by [@mldangelo](https://github.com/promptfoo/promptfoo/pull/3729)
- fix: stricter test for null or undefined in transform response (#3730)
- fix(evaluator): handle prompt rendering errors gracefully (#3729)

### Documentation

- docs(sharing): add troubleshooting section for upload issues by [@mldangelo](https://github.com/promptfoo/promptfoo/pull/3699)

## [0.110.0] - 2025-04-14

### Tests

- test: add unit test for src/redteam/commands/poison.ts (#3728)
- test: add unit test for src/providers/google/util.ts (#3705)
- test: add unit test for src/app/src/pages/eval/components/TableSettings/hooks/useSettingsState.ts (#3679)

### Added

- feat(assertions): add GLEU metric (#3674)
- feat(providers): add Grok-3 support (#3663)
- feat(providers): add support for AWS Bedrock Knowledge Base (#3576)
- feat(openai): add support for GPT-4.1 model (#3698)
- feat: Change pass rate to ASR and add export (#3694)

### Changed

- fix: correct formatting issues (#3688)
- chore(webui): add X to report drawer (#3680)
- chore(share): improve error message on sharing (#3654)
- chore(redteam): implement reset button for strategies (#3684)
- chore(report): make eval output text expansion clearer (#3681)
- chore(report): make it clearer that plugins on the report can be clicked (#3683)
- chore(webui): change model to target in report view (#3646)
- chore(strategies): update Large preset strategies (#3675)
- chore(docker): update base images to Node.js 22 (#3666)
- chore(redteam): make audio strategy remote-only (#3618)
- chore(redteam): remove stale check for buildDate when fetching a config from cloud (#3658)
- docs: improve styles on nav buttons (#3637)
- docs: update user count to 75,000+ (#3662)
- refactor: change multimodal live to live (#3657)
- refactor(util): consolidate tool loading and rendering (#3642)
- test: add unit test for src/commands/auth.ts (#3652)
- chore: easily remove plugins/strats from review page (#3711)
- perf(webui): Reduce memory usage of eval results (#3678)
- chore: bump version 0.110.0 (#3692)
- chore: better parsing (#3732)
- chore: remove moderation assertions from foundation model redteam example (#3725)
- chore: make strategies configurable where applicable (#3722)
- chore(cli): Improve description of Redteam run command (#3720)
- chore(cli): Health check API before running Redteam (#3718)
- chore: bump the npm_and_yarn group with 2 updates (#3714)
- chore(cli): improves robustness of hasEvalBeenShared util (#3709)
- chore: email verification analytics (#3708)
- chore(cli): When sharing, show auth-gate prior to re-share confirmation (#3706)
- chore: bump openai from 4.93.0 to 4.94.0 (#3702)
- chore: expand frameworks section (#3700)
- chore: rename owasp plugin presets (#3695)
- chore(dependencies): update dependencies to latest versions (#3693)

### Fixed

- fix(auth): remove deprecated login flow (#3650)
- fix(evals): implement sharing idempotence (#3653)
- fix(huggingface): disable var expansion for huggingface datasets to prevent array field expansion (#3687)
- fix(logger): resolve `[Object object]` empty string error (#3638)
- fix(providers): address scenario where type refers to function field rather than schema type (#3647)
- fix(providers): handle transformRequest for Raw HTTP (#3665)
- fix(providers): resolve Google Vertex AI output format (#3660)
- fix(providers): support gemini system_instruction prompt format (#3672)
- fix(share): add backward compatibility for '-y' flag (#3640)
- fix(share): ensure promptfoo share respects sharing config from promptfooconfig.yaml (#3668)
- fix(testCaseReader): make JSON test file parsing preserve test case structure (#3651)
- fix(webui): fix eval comparison mode filter (#3671)
- fix(cli/redteam/poison): Write docs to the output dir (#3726)
- fix: settings positioning in strategies view (#3723)
- fix(cli): Use correct url for sharing validation (#3710)
- fix: google is valid function call allow property_ordering field in tool schema (#3704)
- fix(providers): output json rather than string from google live provider (#3703)
- fix: Update prompt extraction to work in more scenarios without providing a prompt (#3697)

### Dependencies

- chore(deps): bump @aws-sdk/client-bedrock-runtime from 3.784.0 to 3.785.0 (#3644)
- chore(deps): bump @aws-sdk/client-bedrock-runtime from 3.785.0 to 3.787.0 (#3670)
- chore(deps): bump openai from 4.92.1 to 4.93.0 (#3643)
- chore(deps): bump vite from 6.2.5 to 6.2.6 in the npm_and_yarn group (#3677)

### Documentation

- docs(nav): add lm security db to nav (#3690)
- docs(blog): add interactive blog on invisible Unicode threats (#3621)
- docs: best-of-n documentation fixes (#3712)
- docs(self-hosting): update self-hosting instructions (#3701)
- docs(sharing): add troubleshooting section for upload issues (#3699)
- docs: add owasp selection image (#3696)

## [0.109.1] - 2025-04-08

### Added

- feat: Eval sharing idempotence (#3608)

### Changed

- chore(schema): make extensions field nullable (#3611)
- chore(webui): add multi-turn tool discovery to UI (#3622)
- chore(scripts): ensure GitHub CLI is installed in preversion (#3614)
- refactor(share): improve formatting of cloud sharing instructions (#3628)
- refactor(tests): consolidate and reorganize test files (#3616)
- chore: bump version 0.109.1 (#3634)
- chore: bump version 0.109.0 (#3613)

### Fixed

- fix(assertions): handle both string and object outputs from llm-rubric providers (#3624)
- fix(assertions): fix google is-valid-function-call (#3625)
- fix(eval): handle providers array with file references to multiple providers (#3617)

### Dependencies

- chore(deps): bump @aws-sdk/client-bedrock-runtime from 3.782.0 to 3.784.0 (#3619)
- chore(deps): bump openai from 4.91.1 to 4.92.1 (#3620)
- chore(deps): update dependencies to resolve vulnerabilities (#3631)

### Documentation

- docs(contributing): add guidance on adding a new assertion (#3610)
- docs(enterprise): add enterprise documentation (#3596)
- docs(moderation): update moderation documentation for LlamaGuard 3 (#3630)
- docs(providers): clarify AWS Bedrock credential resolution order (#3633)
- docs(providers): improve Lambda Labs documentation (#3615)

### Tests

- test(providers): add unit test for src/providers/google/util.ts (#3626)
- test: add unit test for src/commands/share.ts (#3641)
- test: add unit test for src/app/src/pages/eval/components/store.ts (#3635)
- test: add unit test for src/types/index.ts (#3612)

## [0.109.0] - 2025-04-08

### Added

- feat(eval): track assertion tokens in token usage (#3551)
- feat(plugins): add CCA plugin with documentation and grader (#3590)
- feat(providers): add Google valid function call support (#3605)
- feat(providers): add Lambda Labs integration (#3601)
- feat(webui): add pass rate column (#3580)

### Changed

- chore(api): prefix API routes with /api/v1/ (#3587)
- chore(evals): remove print option from evals data grid (#3595)
- chore(webui): update provider selector in create eval page (#3597)

### Fixed

- fix(dataset): resolve issue when generating a dataset without a `providers` key in configuration (#3603)
- fix(server): prevent server crash when unknown model is selected (#3593)

### Dependencies

- chore(deps): bump vite from 6.2.4 to 6.2.5 in the npm_and_yarn group (#3594)
- chore(deps): bump @aws-sdk/client-bedrock-runtime from 3.779.0 to 3.782.0 (#3592)

### Documentation

- docs(plugins): add llms.txt plugin and convert config to TypeScript (#3600)
- docs(plugins): remove duplicate plugins in list (#3599)
- docs(providers): add Llama 4 model details (#3598)
- docs(self-hosting): clarify configuration and sharing options (#3591)

## [0.108.0] - 2025-04-03

### Tests

- test: add unit test for src/providers/lambdalabs.ts (#3602)

### Added

- feat(sharing): migrate sharing to promptfoo.app (#3572)
- feat(providers): add Google AI Studio tool use (#3564)
- feat(providers): add promptfoo model endpoint (#3534)
- feat(providers): implement Google Live mock stateful API (#3500)
- feat(redteam): add multi-turn tool discovery plugin (#3448)
- feat(dataset-generation): output generated datasets as CSV (#3573)

### Changed

- chore(redteam): add OWASP red team mappings (#3581)
- chore(webui): link URLs in metadata (#3569)
- chore(webui): use datagrids for Prompts, Datasets, and History (#3556)
- chore(build): split test and build jobs for faster CI workflow (#3586)
- chore: 0.108.0 (#3589)
- docs: add link to API reference (#3583)
- docs: add screenshot (#3582)
- docs: update docs around Google tools and rename multimodal live (#3578)
- refactor: rename vertexUtil to util and Google provider to AIS provider (#3567)
- test: add unit test for src/commands/generate/dataset.ts (#3575)

### Fixed

- fix(providers): make AIStudio & Live handle system prompts as thoroughly as vertex (#3588)
- fix(providers): enable Google to load tools from vars (#3579)
- fix(csv): update CSV docs and trim whitespace for keys in CSV test files (#3571)

### Dependencies

- chore(deps): bump @aws-sdk/client-bedrock-runtime from 3.778.0 to 3.779.0 (#3563)
- chore(deps): bump openai from 4.90.0 to 4.91.0 (#3562)
- chore(deps): bump openai from 4.91.0 to 4.91.1 (#3577)
- chore(deps): update jspdf and dompurify dependencies (#3585)
- chore(deps): update to vite 6 (#3584)

### Documentation

- docs(azure): add guidance on configuring DeepSeek models (#3559)

## [0.107.7] - 2025-04-01

### Added

- feat(evals): add evals index page (#3554)
- feat(guardrails): implement adaptive prompting guardrails (#3536)
- feat(prompts): add support for loading prompts from CSV files (#3542)
- feat(providers): load arbitrary files in nested configs in python provider (#3540)
- feat(redteam): add UnsafeBench plugin for testing unsafe image handling (#3422)

### Changed

- chore: fix type of Prompt to use omit (#3526)
- chore: hide navbar during report PDF generation (#3558)
- chore(dependencies): update package dependencies to latest versions (#3544)
- docs: add openapi reference page (#3550)
- docs: add foundation model guide (#3531)
- docs: rename guide (#3546)
- docs: update multi modal guide (#3547)
- refactor: improve google types (#3549)
- refactor: unify google apis (#3548)
- test: add unit test for src/python/pythonUtils.ts (#3508)
- chore: bump @aws-sdk/client-bedrock-runtime from 3.775.0 to 3.777.0 (#3521)
- chore: bump @aws-sdk/client-bedrock-runtime from 3.777.0 to 3.778.0 (#3541)
- chore: bump openai from 4.89.1 to 4.90.0 (#3520)
- chore: bump version 0.107.7 (#3560)
- chore: bump vite from 5.4.15 to 5.4.16 in the npm_and_yarn group (#3555)
- Revert "docs(azure): add guidance on configuring DeepSeek models" (#3561)

### Fixed

- fix(assertions): include reason in python score threshold message (#3528)
- fix(assertions): log all reasons in g-eval (#3522)
- fix(datasets): add support for jsonl test cases (#3533)
- fix(http): template strings directly in url (#3525)
- fix(providers): add logging and fix custom python provider caching (#3507)
- fix(redteam): correct tool count (#3557)
- fix(webui): handle : characters better in metadata search (#3530)

### Documentation

- docs(azure-example): update assistant prompts and test cases (#3529)
- docs(red-team): add metadata to foundation models guide (#3532)
- docs(sagemaker): improve documentation (#3539)
- docs(troubleshooting): add guidance for better-sqlite version mismatch (#3537)

## [0.107.6] - 2025-03-28

### Tests

- test: add unit test for src/models/eval.ts (#3553)
- test: add unit test for src/prompts/processors/csv.ts (#3543)
- test: add unit test for src/providers/promptfooModel.ts (#3535)

### Added

- feat(providers): add support for Amazon SageMaker (#3413)

### Changed

- feat: litellm provider (#3517)
- fix: handle circular provider references (#3511)
- chore: bump openai from 4.89.0 to 4.89.1 (#3509)
- chore(blog): improve pagination and post grid UI (#3504)
- chore: add support for `apiKeyRequired` in openai provider (#3513)
- chore: bump version 0.107.6 (#3519)
- docs: owasp red teaming guide (#3101)

### Fixed

- fix(providers): support token counting for every major type of bedrock model (#3506)
- fix(env): add override option to dotenv.config for --env-file support (#3502)

## [0.107.5] - 2025-03-26

### Tests

- test: add unit test for src/providers/openai/index.ts (#3514)
- test: add unit test for src/models/evalResult.ts (#3512)

### Added

- feat(csv): add CSV metadata column support with array values (#2709)

### Changed

- chore: add filepaths to debug output (#3464)
- chore: remove generate test cases button from UI (#3475)
- chore(content): update user statistics (#3460)
- chore(providers): add support and docs for gemini 2.5 pro to Google Chat Provider (#3485)
- chore(providers): support refusal and JSON schemas in openai responses api (#3456)
- chore(providers): update openai model costs and add missing models (#3454)
- chore(redteam): add a PlinyGrader to more accurately grade Pliny results (#3478)
- chore: bump @aws-sdk/client-bedrock-runtime from 3.758.0 to 3.772.0 (#3452)
- chore: bump @aws-sdk/client-bedrock-runtime from 3.772.0 to 3.774.0 (#3482)
- chore: bump @aws-sdk/client-bedrock-runtime from 3.774.0 to 3.775.0 (#3498)
- chore: bump openai from 4.88.0 to 4.89.0 (#3451)
- chore: bump version 0.107.5 (#3505)
- chore: bump vite from 5.4.14 to 5.4.15 in the npm_and_yarn group (#3483)
- docs: ensure consistent redteam flag usage in guides (#3477)
- docs: reduce size of profile pic (#3484)
- test: add unit test for src/app/src/pages/redteam/setup/components/strategies/utils.ts (#3495)
- test: add unit test for src/providers/openai/util.ts (#3455)

### Fixed

- fix(togetherai): ensure max_tokens is respected in configuration (#3468)
- fix(providers): handle malformed response in a21 (#3465)
- fix(csv): newlines in CSVs (#3459)
- fix(providers): simulated user bugs (#3463)
- fix(assertions): replace logical OR with nullish coalescing for thresholds (#3486)
- fix(redteam): filter out template variables in entity extraction (#3476)
- fix(redteam): type of ALL_STRATEGIES to be as const (#3494)

### Dependencies

- chore(deps): update dependencies to latest versions (#3453)

### Documentation

- docs(contributing): enhance contributing guide with additional details and formatting (#3457)
- docs(examples): improve instructions for running 4o vs. 4o mini example (#3474)
- docs(multilingual): improve multilingual strategy documentation (#3487)
- docs(readme): improve README formatting and add new sections (#3461)
- docs(security): add security policy (#3470)
- docs(site): add Faizan to team page (#3473)
- docs(site): add will to team page (#3472)

## [0.107.4] - 2025-03-20

### Tests

- test: add unit test for src/assertions/similar.ts (#3490)
- test: add unit test for src/assertions/rouge.ts (#3489)
- test: add unit test for src/assertions/levenshtein.ts (#3488)
- test: add unit test for src/redteam/graders.ts (#3479)
- test: add unit test for src/logger.ts (#3467)
- test: add unit test for src/redteam/providers/toolDiscoveryMulti.ts (#3450)
- test: add unit test for src/redteam/graders.ts (#3449)
- test: add unit test for src/providers/openai/util.ts (#3441)

### Added

- feat(providers): Added support for OpenAI Responses API (#3440)

### Changed

- chore(dependencies): Bumped OpenAI from 4.87.4 to 4.88.0 (#3436)
- chore(webui): Included error message in toast (#3437)
- chore(providers): Added o1-pro (#3438)
- chore(scripts): Specified repository for postversion PR creation (#3432)
- test: Added unit test for src/evaluatorHelpers.ts (#3430)
- chore: bump version 0.107.4 (#3447)

### Fixed

- fix(Dockerfile): Created .promptfoo directory in Dockerfile and removed initContainer (#3435)
- fix(providers): Fixed caching behavior for Azure assistants (#3443)
- fix(providers): Resolved Go provider CallApi redeclaration issue (#3414)
- fix(redteam): Added missing constants for RAG poisoning plugin (#3375)

### Documentation

- docs(blog): Added misinformation blog post (#3433)
- docs(examples): Added redteam-azure-assistant example (#3446)
- docs(redteam): Added guidance on purpose for image redteams (#3444)
- docs(redteam): Created guides section under red teaming (#3445)
- docs(site): Added responsible disclosure policy (#3434)

## [0.107.3] - 2025-03-19

### Tests

- test: add unit test for src/providers/azure/util.ts (#3427)
- test: add unit test for src/providers/azure/warnings.ts (#3426)

### Changed

- chore(providers): improve Azure Assistant integration (#3424)
- chore(providers): add Google multimodal live function callbacks (#3421)
- refactor(providers): split Azure provider into multiple files and update model pricing (#3425)
- docs: add multi-modal redteam example (#3416)
- chore: bump version 0.107.3 (#3431)

### Dependencies

- chore(deps): bump openai from 4.87.3 to 4.87.4 (#3428)

## [0.107.2] - 2025-03-17

### Tests

- test: add unit test for src/redteam/graders.ts (#3423)
- test: add unit test for src/providers/golangCompletion.ts (#3415)

### Added

- feat(assertions): update factuality grading prompt to improve compatibility across many different providers (#3408)
- feat(providers): add support for OpenAI Realtime API (#3383)
- feat(providers): update default Anthropic providers to latest version (#3388)

### Changed

- chore(cli): set PROMPTFOO_INSECURE_SSL to true by default (#3397)
- chore(webui): add success filter mode (#3387)
- chore(webui): add more copying options in EvalOutputPromptDialog (#3379)
- chore(onboarding): update presets (#3411)
- chore(auth): improve login text formatting (#3389)
- chore(init): add fallback to 'main' branch for example fetching (#3417)
- chore(prompts): remove unused prompts from grading.ts (#3407)
- chore(redteam): update entity extraction prompt (#3405)
- refactor(providers): split Anthropic provider into modular components (#3406)
- chore: bump version 0.107.2 (#3419)
- revert: "fix(workflow): temporarily disable redteam-custom-enterprise-server job" (#3418)

### Fixed

- fix(providers): update Bedrock output method signature (#3409)
- fix(redteam): correct strategyId for jailbreak (#3399)

### Dependencies

- chore(deps): update dependencies to latest stable versions (#3385)

### Documentation

- docs(blog): add data poisoning article (#2566)
- docs(examples): update Amazon Bedrock provider documentation (#3401)
- docs(guides): add documentation on testing guardrails (#3403)
- docs(guides): add more content on agent and RAG testing (#3412)
- docs(providers): update AWS Bedrock documentation with Nova details (#3395)
- docs(redteam): remove duplicate plugin entry (#3393)
- docs(redteam): update examples (#3394)
- docs(style): introduce a cursor rule for documentation and do some cleanup (#3404)

## [0.107.1] - 2025-03-14

### Tests

- test: add unit test for src/redteam/strategies/iterative.ts (#3400)

### Fixed

- fix(workflow): temporarily disable redteam-custom-enterprise-server job (#3410)

### Changed

- chore: more copying options in EvalOutputPromptDialog (#3379)
- chore: add filter mode (#3387)
- chore(providers): update default Anthropic providers to latest version (#3388)
- chore(auth): improve login text formatting (#3389)
- chore: PROMPTFOO_INSECURE_SSL true by default (#3397)
- chore: bump version 0.107.1 (#3398)
- docs: update redteam examples (#3394)

### Dependencies

- chore(deps): update dependencies to latest stable versions (#3385)

### Documentation

- docs(redteam): remove duplicate plugin entry (#3393)

## [0.107.0] - 2025-03-13

### Tests

- test: add unit test for src/globalConfig/cloud.ts (#3391)
- test: add unit test for src/providers/openai/util.ts (#3384)
- test: add unit test for src/redteam/graders.ts (#3382)

### Added

- feat(cli): Add model-scan command (#3323)
- feat(webui): Add metadata filtering in ResultsTable (#3368)
- feat(providers): Add multi-modal live sequential function calls (#3345)
- feat(server): Load dotenv file when starting server (#3321)
- feat(redteam): Add audio strategy (#3347)
- feat(redteam): Add convert to image strategy (#3342)
- feat(webui): Add download failed tests dialog (#3327)

### Changed

- chore(providers): Add Bedrock support for DeepSeek (#3363)
- chore(docs): Add Cursor AI rules for development workflow (#3326)
- chore(webui): Sync custom policies UI changes from promptfoo-cloud (#3257)
- chore(redteam): Make image jailbreak strategy runnable (#3361)
- chore(redteam): Add missing audio and image descriptions (#3372)
- chore(webui): Improve keyboard shortcut order in DownloadMenu (#3330)
- chore(error): Improve malformed target response error message (#3341)
- chore(prompts): Support j2 files (#3338)
- chore(providers): Add missing Bedrock models (#3362)
- chore(providers): Improve support for Azure reasoning models and update documentation (#3332)
- chore(providers): Integrate DeepSeek reasoning context into output (#3285)
- chore(providers): Support entire ProviderResponse output (#3343)
- chore(providers): Support multi-segment prompts in google:live provider (#3373)
- chore(redteam): Add fallback to harmful grader for specific ID patterns (#3366)
- chore(redteam): Add pluginId to plugin metadata (#3367)
- chore(redteam): Add strategyId metadata to test cases (#3365)
- chore(release): Bump version to 0.107.0 (#3378)
- chore(webui): Clean up YAML from download menu (#3328)
- chore(webui): Improve styling of table settings modal (#3329)
- chore(webui): Improve YAML editor component (#3325)
- chore(webui): Sort display metrics alphabetically in eval output cells (#3364)
- refactor(redteam): Remove harmCategory from harmful plugin vars (#3371)

### Fixed

- fix(evaluator): Merge test case metadata with provider response metadata (#3344)
- fix(redteam): Include assertion in remote grading result (#3349)
- fix(providers): Fix environment variable substitution in HTTP provider headers (#3335)
- fix(redteam): Update moderation flag default and adjust test case metadata (#3377)
- fix(share): Correct URL display when self-hosting (#3312)
- fix(webui): Fix missing plugins in report view (#3356)

### Dependencies

- chore(deps): Bump @azure/identity from 4.7.0 to 4.8.0 (#3352)
- chore(deps): Bump @babel/runtime from 7.26.7 to 7.26.10 in the npm_and_yarn group (#3348)
- chore(deps): Bump openai from 4.86.2 to 4.87.3 (#3353)
- chore(deps): Bump the npm_and_yarn group with 3 updates (#3336)
- chore(deps): Run `npm audit fix` (#3359)

### Documentation

- docs(blog): Add sensitive information disclosure post (#3350)
- docs(examples): Add foundation model redteam example (#3333)
- docs(scanner): Add model scanner documentation (#3322)

## [0.106.3] - 2025-03-07

### Added

- feat(redteam): Advanced redteam configurations from cloud provider (#3303)
- feat(redteam): Advanced redteam configurations from cloud provider (#3303)

### Changed

- chore: Bump version 0.106.3 (#3320)
- chore(providers): Add EU Nova models to Bedrock (#3318)
- chore: bump version 0.106.2 (#3317)

### Fixed

- fix(webui): Setting custom target ID (#3319)
- fix(providers): amazon nova outputs

### Documentation

- docs(self-hosting): Add a note about PROMPTFOO_CONFIG_DIR (#3315)

## [0.106.2] - 2025-03-07

### Changed

- chore(providers): add claude 3.7 thinking support in bedrock (#3313)
- chore(providers): add `showThinking` option to anthropic and bedrock (#3316)
- chore: Update cloud provider prefix (#3311)

## [0.106.1] - 2025-03-06

### Tests

- test: add unit test for src/providers/azure/moderation.ts (#3298)
- test: add unit test for src/providers/defaults.ts (#3297)
- test: add unit test for src/providers/defaults.ts (#3294)

### Added

- feat(providers): Google Multimodal Live provider by @abrayne in #3270
- feat(providers): add support for gpt-4o-audio-preview by @mldangelo in #3302
- feat(cloud): Fetch provider from cloud by @sklein12 in #3299
- feat(moderation): add Azure Content Safety API moderation by @MrFlounder in #3292

### Changed

- chore: bump version 0.106.1 by @MrFlounder in #3310
- chore(build): add pnpm support by @mldangelo in #3307
- chore(config): add fallback for eval without configuration by @mldangelo in #3279
- chore(config): enhance error message formatting by @mldangelo in #3306
- chore(dep): bump @anthropic-ai/sdk from 0.38.0 to 0.39.0 by @dependabot in #3269
- chore(dep): bump openai from 4.86.1 to 4.86.2 by @dependabot in #3305
- chore(providers): enable templating of Google API credentials by @mldangelo in #3283
- chore(providers): support for xai region by @typpo in #3281
- chore(scripts): remove unused and undocumented install script by @mldangelo in #3308
- chore(webui): set proper MIME types for JavaScript files by @mldangelo in #3271
- docs: more bedrock multimodal docs by @typpo in #3268
- docs: show remote status for plugins by @typpo in #3272
- docs: update azure moderation doc by @MrFlounder in #3309
- docs: improve JavaScript provider documentation by @mldangelo in #3301
- test: add unit test for src/globalConfig/accounts.ts by @gru-agent in #3254
- test: add unit test for src/providers/vertexUtil.ts by @gru-agent in #3278
- test: add unit test for src/util/cloud.ts by @gru-agent in #3300
- test: add unit test for src/providers/golangCompletion.ts by @gru-agent in #3276

### Fixed

- fix(providers): remove duplicate CallApi in golang completion by @MrFlounder in #3275
- fix(providers): support @smithy/node-http-handler ^4.0.0 by @aloisklink in #3288
- fix(config): env vars in promptfooconfig.yaml files are strings by @mldangelo in #3273
- fix(eval): honor evaluateOptions when config file is in a different directory by @mldangelo in #3287
- fix(providers): catch Vertex finish_reason errors correctly by @kieranmilan in #3277

## [0.106.0] - 2025-03-03

### Tests

- test: add unit test for src/providers/google.ts (#3284)
- test: add unit test for src/types/index.ts (#3274)

### Changed

- feat: base64 loader for images (#3262)
- feat: allow prompt functions to return config (#3239)
- fix: infinite rerender in provider editor (#3242)
- chore(providers): refactor OpenAI image provider to remove OpenAI Node SDK dependency (#3245)
- chore(providers): replace OpenAI moderation provider SDK with fetch (#3248)
- chore: Add Foundational Model Reports links to Resources menu and footer (#3250)
- chore: inference limit warning (#3253)
- chore: Fix an error in Google SpreadSheet(Authenticated) with a header without a value (#3255)
- chore: bump version 0.106.0 (#3267)
- test: add unit test for src/providers/openai/util.ts (#3241)

### Dependencies

- chore(deps): update dependencies to latest versions (#3247)

### Documentation

- docs(press): add new podcast to press page (#3252)

## [0.105.1] - 2025-02-28

### Added

- feat(providers): add support for execution of function/tool callbacks in Vertex provider (@abrayne) [#3215](https://github.com/promptfoo/promptfoo/pull/3215)

### Changed

- chore(cli): refactor share command (@mldangelo) [#3234](https://github.com/promptfoo/promptfoo/pull/3234)
- chore(providers): add support for GPT-4.5 OpenAI model (@mldangelo) [#3240](https://github.com/promptfoo/promptfoo/pull/3240)
- chore(providers): lazy load replicate provider (@typpo) [#3220](https://github.com/promptfoo/promptfoo/pull/3220)
- chore(providers): support inject vars in query params for raw requests for http provider (@sklein12) [#3233](https://github.com/promptfoo/promptfoo/pull/3233)
- chore(redteam): map RBAC-tagIds when pulling redteam configs from the cloud (@sklein12) [#3229](https://github.com/promptfoo/promptfoo/pull/3229)
- chore(webui): add reusable error boundary component (@mldangelo) [#3224](https://github.com/promptfoo/promptfoo/pull/3224)
- chore(webui): fix progress to history redirects (@mldangelo) [#3217](https://github.com/promptfoo/promptfoo/pull/3217)
- chore(webui): make datasets optional in history and prompts components (@mldangelo) [#3235](https://github.com/promptfoo/promptfoo/pull/3235)
- revert: "chore: Map RBAC-tagIds when pulling redteam configs from the cloud" (@sklein12) [#3231](https://github.com/promptfoo/promptfoo/pull/3231)
- docs: update Claude vs GPT comparison (@AISimplyExplained) [#3216](https://github.com/promptfoo/promptfoo/pull/3216)
- test: add unit test for src/app/src/pages/history/History.tsx (@gru-agent) [#3197](https://github.com/promptfoo/promptfoo/pull/3197)
- test: add unit test for src/providers/vertexUtil.ts (@gru-agent) [#3208](https://github.com/promptfoo/promptfoo/pull/3208)
- test: add unit test for src/server/server.ts (@gru-agent) [#3198](https://github.com/promptfoo/promptfoo/pull/3198)

### Dependencies

- chore(deps): bump @aws-sdk/client-bedrock-runtime from 3.751.0 to 3.755.0 (@dependabot) [#3213](https://github.com/promptfoo/promptfoo/pull/3213)
- chore(deps): bump version 0.105.1 (@mldangelo) [#3244](https://github.com/promptfoo/promptfoo/pull/3244)

### Documentation

- docs(command-line): update documentation with new commands and options (@mldangelo) [#3223](https://github.com/promptfoo/promptfoo/pull/3223)
- docs(vertex): enhance and update Vertex AI documentation (@mldangelo) [#3107](https://github.com/promptfoo/promptfoo/pull/3107)

### Tests

- test(history): remove obsolete History component tests (@mldangelo) [#3218](https://github.com/promptfoo/promptfoo/pull/3218)

## [0.105.0] - 2025-02-25

### Added

- feat(assertions): add custom assertion scoring functions (#3142)
- feat(providers): add Claude 3.7 (#3200)
- feat(providers): add Databricks provider (#3124)
- feat(providers): add support for multiple providers in single config file (#3156)
- feat(webui): add HTTPS option for raw request in redteam setup (#3149)

### Changed

- chore!(providers): remove direct provider exports in favor of loadApiProvider (#3183)
- chore(build): enable SWC for ts-node for faster dev server (#3126)
- chore(eval): add eval-id to --filter-failing and --filter-errors-only eval flags (#3174)
- chore(logging): replace console.error with logger.error (#3175)
- chore(providers): add support for Anthropic Claude 3.7 Sonnet model (#3202)
- chore(providers): add support for Claude on Vertex (#3209)
- chore(providers): update Claude 3.7 Sonnet configurations (#3199)
- chore(redteam): refactor HarmBench plugin (#3176)
- chore(release): bump version to 0.105.0 (#3210)
- chore(webui): add pagination to eval selector (#3189)
- chore(webui): add pagination to reports index frontend (#3190)
- chore(webui): add toggle for application vs model testing (#3194)
- chore(webui): enhance dataset dialog and table UI (#3154)
- chore(webui): improve external systems section styling (#3195)
- chore(webui): improve prompts page view (#3135)
- chore(webui): modernize UI components (#3150)
- chore(webui): refactor data loading in progress view for reusability (#3136)
- chore(webui): return detailed error messages from fetch (#3145)
- chore(webui): sync UI improvements from cloud (#3164)
- chore(webui): update outdated onboarding models (#3130)
- refactor(env): centralize environment variable schema (#3105)
- refactor(providers): extract provider registry to dedicated module (#3127)
- refactor(utils): separate database utilities from general utilities (#3184)
- refactor(webui): rename progress to history (#3196)

### Fixed

- fix(cli): fix list command for datasets (#3163)
- fix(cli): resolve issue where script.py:myFunc fails fs stat check with PROMPTFOO_STRICT_FILES=true (#3133)
- fix(env): ensure environment variables are properly merged and rendered in Nunjucks (#3134)
- fix(providers): update Go toolchain version to valid syntax (#3170)
- fix(providers): add JSON stringify for debug output in `http` provider (#3131)
- fix(providers): correct Gemini/OpenAI format conversion (#3206)
- fix(providers): handle OpenRouter empty content (#3205)
- fix(providers): properly classify API errors with ResultFailureReason.ERROR (#3141)
- fix(providers): remove content length header in HTTP provider (#3147)
- fix(site): resolve mobile responsiveness issues (#3201)
- fix(webui): improve dark mode colors (#3187)
- fix(webui): resolve share modal infinite loop (#3171)

### Dependencies

- chore(deps): bump @aws-sdk/client-bedrock-runtime from 3.744.0 to 3.749.0 (#3121)
- chore(deps): bump @aws-sdk/client-bedrock-runtime from 3.749.0 to 3.750.0 (#3128)
- chore(deps): bump @aws-sdk/client-bedrock-runtime from 3.750.0 to 3.751.0 (#3159)
- chore(deps): bump @azure/identity from 4.6.0 to 4.7.0 (#3160)
- chore(deps): bump openai from 4.85.0 to 4.85.1 (#3120)
- chore(deps): bump openai from 4.85.1 to 4.85.2 (#3161)
- chore(deps): bump openai from 4.85.2 to 4.85.3 (#3173)
- chore(deps): bump openai from 4.85.3 to 4.85.4 (#3192)
- chore(deps): update dependencies to latest versions (#3193)

### Documentation

- docs(vertex): add gemini-2.0-flash-001 fixes #3167 (#3168)
- docs(metrics): improve derived metrics documentation (#3157)
- docs(configuration): enhance CSV documentation with custom assertion example (#3158)
- docs(press): update press page with new content and resources (#3103)

### Tests

- test(routes): add unit test for src/server/routes/redteam.ts (#3181)

## [0.104.4] - 2025-02-17

### Added

- feat(redteam): add reasoning denial of service plugin (#3109)
- feat(providers): add support for tools in Vertex provider (#3077)

### Changed

- chore(providers): update replicate default moderation provider (#3097)
- chore(redteam): update grader prompt (#3092)
- chore(testCases): improve error message clarity in testCaseReader, clean up tests (#3108)
- chore(testCases): improve JSON field support in CSV test cases (#3102)
- chore(webui): add extension hooks support to red team configuration (#3067)
- chore(webui): display suggestion note (#3116)
- chore(webui): refine suggestion behavior (#3112)

### Fixed

- fix(providers): support nested directory structures in Go provider (#3118)

### Dependencies

- chore(deps): bump openai from 4.84.0 to 4.85.0 (#3095)
- chore(deps): bump version to 0.104.4 (#3119)

### Documentation

- docs(blog): add agent security blog post (#3072)
- docs(google-sheets): improve documentation clarity (#3104)
- docs: adds deprecation notice for PaLM models (#3172)

### Tests

- test(providers): add unit test for src/providers/openai/image.ts (#3086)
- test(redteam): add unit test for src/redteam/plugins/overreliance.ts (#3093)
- test(core): add unit test for src/table.ts (#3084)
- test: add unit test for src/types/index.ts (#3177)
- test: add unit test for src/types/index.ts (#3144)
- test: add unit test for src/assertions/assertionsResult.ts (#3143)

## [0.104.3] - 2025-02-14

### Tests

- test: add unit test for src/providers/replicate.ts (#3098)

### Changed

- chore(release): bump version to 0.104.3 (#3091)
- refactor(prompts): consolidate prompt processing logic (#3081)
- refactor(utils): move utils to util (#3083)

### Fixed

- fix(testCaseReader): correctly process file:// URLs for YAML files (#3082)

## [0.104.2] - 2025-02-13

### Tests

- test: add unit test for src/validators/redteam.ts (#3074)

### Changed

- chore(providers): add extra_body support for Anthropic API (#3079)
- chore(webui): add pagination and show more/less controls to intent sections (#2955)
- chore(auth): sync email between config and login commands (#3062)
- chore: remove debug log (#3071)
- chore(testCases): add HuggingFace Hub token support for datasets (#3063)
- docs: document `NO_PROXY` environment variable (#3070)

### Fixed

- fix(providers): Anthropic API error handling for 413s (#3078)
- fix(redteam): correct foundation plugin collection expansion (#3073)

### Dependencies

- chore(deps): bump openai from 4.83.0 to 4.84.0 (#3075)
- chore(deps): bump version to 0.104.2 (#3080)

## [0.104.1] - 2025-02-11

### Documentation

- docs: improve getting started guide (#3065)

### Added

- feat(test-cases): add support for loading dynamic test cases from Python and JavaScript/TypeScript files (#2993)
- feat(assertions): add `threshold` support for `llm-rubric` (#2999)
- feat(package): add guardrails in node package (#3034)

### Changed

- chore(assertions): improve parsing of llm-rubric outputs (#3021)
- chore(assertions): make JSON parsing less strict for matchers (#3002)
- chore(assertions): parse string scores in llm rubric outputs (#3037)
- chore(build): resolve CodeQL invalid Go toolchain version warning (#3022)
- chore(ci): remove unused nexe build workflow (#3014)
- chore(config): enhance email validation with zod schema (#3011)
- chore(config): handle empty config files gracefully (#3027)
- chore(download): include comment in download data (#3052)
- chore(eval): add redteamFinalPrompt to download menu (#3035)
- chore(harmful): refine grader logic for specific categories (#3054)
- chore(hooks): improve handling of absolute paths in hook/code import (#3060)
- chore(providers): add bedrock llama3.3 support (#3031)
- chore(providers): add fireworks provider (#3001)
- chore(providers): allow Alibaba API base URL override (#3040)
- chore(providers): correct golang behavior for prompts with quotes (#3026)
- chore(providers): expose `deleteFromCache` to evict cache keys after fetch by providers (#3009)
- chore(providers): handle edge case in openai chat completion provider (#3033)
- chore(providers): validate dynamic method call (#3023)
- chore(redteam): add --no-progress-bar support for redteam generate and run (#3043)
- chore(redteam): add support for job progress in RunEvalOptions (#3042)
- chore(redteam): enhance refusal detection (#3015)
- chore(redteam): improve progress plumbing changes (#3053)
- chore(redteam): purge signature auth from redteam config if disabled (#2995)
- chore(redteam): support progress callback in redteam run (#3049)
- chore(release): bump version 0.104.1 (#3061)
- chore(webui): add clear search buttons to search fields (#3048)
- chore(webui): color pass rates on a gradient (#2997)
- chore(webui): ensure extensions are serialized from config in getUnifiedConfig (#3050)
- chore(webui): ensure thumbs remain active after selection (#3059)
- chore(webui): improve column selector tooltip placement (#3005)
- chore(webui): move dropdown chevron to correct position (#3007)
- chore(webui): reorganize provider configurations (#3028)
- refactor(test): split test case loading from synthesis (#3004)
- docs: fix PromptFoo vs. Promptfoo capitalization (#3013)
- docs: update assert function context docs and examples (#3008)

### Fixed

- fix(providers): escape single quotes in golang provider (#3025)

### Dependencies

- chore(deps): bump @aws-sdk/client-bedrock-runtime from 3.741.0 to 3.743.0 (#3020)
- chore(deps): bump @aws-sdk/client-bedrock-runtime from 3.743.0 to 3.744.0 (#3038)
- chore(deps): bump esbuild from 0.24.2 to 0.25.0 (#3056)
- chore(deps): bump openai from 4.82.0 to 4.83.0 (#3019)
- chore(deps): bump vitest from 2.1.8 to 2.1.9 (#3018)
- chore(deps): update dependencies (#3032)
- chore(deps): update dependencies to latest versions (#3024)
- chore(deps): update vitest to resolve CVE issues (#3016)

### Tests

- test(unit): add test for src/redteam/sharedFrontend.ts (#3051)
- test: add unit test for src/integrations/huggingfaceDatasets.ts (#3064)

## [0.104.0] - 2025-02-06

### Tests

- test: add unit test for src/redteam/util.ts (#3017)

### Added

- feat(openai): Updated default grading provider to gpt-4o-2024-11-20 (#2987)
- feat(assertions): Added `.js` file support for `rubricPrompt` in `llm-rubric` assertion (#2972)
- feat(redteam): Added pandamonium strategy (#2920)
- feat(redteam): Added retry strategy for regression testing (#2924)
- feat(redteam): Added support for base64-encoded key strings in webui in addition to file paths and file upload (#2983)

### Changed

- chore(redteam): Improved RBAC grader (#2976)
- chore(redteam): Improved BOLA grader (#2982)
- chore(site): Added HTTP endpoint config generator link (#2957)
- chore(webui): Synced test target configuration key file UI with cloud (#2959)
- chore(docs): Changed Docusaurus default port (#2964)
- chore(redteam): Added foundation model plugin collection (#2967)
- chore(redteam): Cleaned up key validation code (#2992)
- chore(redteam): Sorted constants (#2988)
- chore(redteam): Sorted strategy list (#2989)
- chore(redteam): UI - Added new strategy presents and client-side session IDs (#2968)
- chore(share): Added confirmation step before generating public share link (#2921)
- chore(providers): Restructured OpenAI provider into modular files (#2953)
- chore: Fixed build due to duplicate import and cyclic dependency (#2969)
- chore(docusaurus): Added ability to override port via environment variable (#2986)
- test: Added unit test for src/assertions/utils.ts (#2974)
- test: Added unit test for src/redteam/plugins/rbac.ts (#2977)

### Fixed

- fix(redteam): Improved Crescendo strategy on refusals (#2979)
- fix(redteam): Added support for target delay in redteam setup UI (#2991)
- fix(redteam): Stringified guardrail headers (#2981)
- fix(redteam): Fixed harmbench plugin dataset pull location (#2963)

### Dependencies

- chore(deps): Bumped @aws-sdk/client-bedrock-runtime from 3.738.0 to 3.741.0 (#2973)
- chore(deps): Bumped version to 0.104.0 (#2994)
- chore(deps): Bumped vitest from 1.6.0 to 1.6.1 in /examples/jest-integration (#2978)

### Documentation

- docs(blog): DeepSeek tweaks (#2970)
- docs(blog): DeepSeek redteam (#2966)
- docs(cloud): Added service accounts (#2984)
- docs(guide): Added guide for doing evals with harmbench (#2943)
- docs(press): Added dedicated press page (#2990)
- docs(python): Updated Python provider docs to add guardrails usage example (#2962)

## [0.103.19] - 2025-02-02

### Tests

- test: add unit test for src/redteam/strategies/hex.ts (#2951)

### Added

- feat(redteam): Add a plugin to run redteams against the HarmBench dataset (#2896)
- feat(redteam): add hex strategy (#2950)

### Changed

- chore(providers): add o3 mini as an option to OpenAI provider (#2940)
- chore(providers): migrate Groq to use OpenAI provider - add groq reasoning example (#2952)
- chore(providers): update openai api version to support o3 models (#2942)
- chore(redteam): reduce false positives in politics plugin (#2935)
- chore(docs): re-add plugin documentation to the example (#2939)
- chore(examples): Example of a very simple barebones eval with Harmbench (#2873)
- chore: Reduced watched files for nodemon (#2949)
- chore(redteam): use shared penalized phrase function in `iterativeTree (#2946)
- chore: bump version 0.103.19 (#2954)

### Dependencies

- chore(deps): bump various dependencies (#2941)

## [0.103.18] - 2025-01-31

### Tests

- test: add unit test for src/redteam/constants.ts (#2928)
- test: add unit test for src/redteam/strategies/retry.ts (#2927)

### Added

- feat(providers): add Alibaba Model Studio provider (#2908)

### Changed

- fix: added tsx back to dependencies (#2923)
- fix: full rubricPrompt support for json/yaml filetypes (#2931)
- chore(grader): improve false positive detection for religion grader (#2909)
- chore(redteam): upgrade replicate moderation api to Llama Guard 3 (#2904)
- chore(webui): add preset collections for redteam plugins (#2853)
- chore: Move callEval outside of the function so we can re-use it (#2897)
- chore: Save test case from EvalResult (#2902)
- chore: bump @aws-sdk/client-bedrock-runtime from 3.734.0 to 3.738.0 (#2906)
- chore: bump openai from 4.80.1 to 4.81.0 (#2905)
- chore: bump version 0.103.18 (#2932)
- chore: improvements to refusal detection (#2903)
- test: configure default globalConfig mock and logger mock (#2915)

### Fixed

- fix(generation): handle cases where vars is not an array (#2916)
- fix(providers): handle function expressions in transform response (#2917)
- fix(webui): improve dark mode syntax highlighting in HTTP request editor (#2911)
- fix(webui): improve spacing between Back and Next buttons (#2912)
- fix(webui): update Next button styling to support dark mode (#2898)
- fix: broken docs build (#2937)

### Documentation

- docs(examples): update and clean up DeepSeek R1 example README (#2918)

## [0.103.17] - 2025-01-30

### Added

- feat(launcher): Add launcher page and Cloudflare deploy action (#2599)
- feat(providers): Add JFrog ML provider (#2872)

### Changed

- chore(build): Move dependencies to devDependencies (#2876)
- chore(redteam): Update grader SpecializedAdviceGrader (#2895)
- chore(redteam): Update graders: imitation, overreliance (#2882)
- chore(redteam): Update graders: politics and RBAC (#2878)
- chore(redteam): Update SQL injection and shell injection graders (#2870)
- chore(redteam): Remove RedTeamProvider response (#2899)
- chore(build): Bump version to 0.103.17 (#2900)
- docs: Fix broken transformVars example (#2887)
- test: Add unit test for src/providers/bedrockUtil.ts (#2879)
- test: Add unit test for src/redteam/plugins/shellInjection.ts (#2871)

### Fixed

- fix(assertions): Add valueFromScript support to contains, equals, and startsWith assertions (#2890)
- fix(golang-provider): Support internal package imports by preserving module structure (#2888)

### Dependencies

- chore(deps): Move tsx to dev dependencies (#2884)
- chore(deps): Update Drizzle dependencies (#2877)

### Documentation

- docs(providers): Fix syntax and formatting in examples (#2875)

## [0.103.16] - 2025-01-28

### Added

- feat(eval): Support reasoning effort and usage tokens (#2817)
- feat(providers): Add support for anthropic citations (#2854)
- feat(redteam): Add RAG Full Document Exfiltration plugin (#2820)
- feat(tests): Add support for loading tests from JSONL files (#2842)

### Changed

- chore(eval): Support reasoning field (#2867)
- chore(providers): Add common provider types for redteam providers (#2856)
- chore(providers): Update google provider with better support for latest gemini models (#2838)
- chore(redteam): Add redteam run analytics (#2852)
- chore(package): Bump version 0.103.16 (#2869)
- chore(package): Ensure correct branch name when incrementing package version (#2851)
- chore(package): Exclude test files from npm package (#2862)
- chore(package): Simplify files field in package.json (#2868)
- chore(dev): Upgrade development versions of Node.js to v22 and Python to 3.13 (#2340)

### Fixed

- fix(openrouter): Pass through `passthrough` (#2863)
- fix(redteam): Run strategies on intents (#2866)
- fix(sharing): Combine sharing configuration from multiple promptfooconfigs (#2855)

### Dependencies

- chore(deps): Remove unused dependencies (#2861)
- chore(deps): Update patch and minor dependency versions (#2860)

### Documentation

- docs(deepseek): Deepseek censorship article (#2864)
- docs(simulated-user): Improve simulated user example (#2865)

### Tests

- test(redteam): Add unit test for src/redteam/plugins/beavertails.ts (#2844)
- test(redteam): Add unit test for src/redteam/plugins/contracts.ts (#2845)
- test: add unit test for src/providers.ts (#2874)
- test: add unit test for src/redteam/providers/iterative.ts (#2858)
- test: add unit test for src/types/index.ts (#2857)

## [0.103.15] - 2025-01-28

### Changed

- chore(providers): Add Hyperbolic alias (#2826)
- chore(providers): Add Perplexity alias (#2836)
- chore(providers): Add Cloudera alias (#2823)
- chore(providers): Make Adaline a peer dependency (#2833)
- chore(providers): Support chatgpt-4o-latest alias in OpenAI provider (#2841)
- chore(providers): Handle empty content due to Azure content filter (#2822)
- chore(assertions): Add not-is-refusal assertion (#2840)
- chore(redteam): Add stack trace to generate/run errors (#2831)
- chore(redteam): Reduce science fiction jailbreaks (#2830)
- chore(redteam): Switch from stateless to stateful (#2839)
- docs: Update contributing guide and fix docs build break (#2849)
- docs: Add terms of service (#2821)
- docs: Clean up LocalAI title (#2824)
- docs: Minor updates to provider documentation sidebar order (#2827)
- docs: Update contributing guide with helpful links and update new release documentation (#2843)
- docs: Update documentation with new models and features (#2837)
- test: Add unit test for src/providers/portkey.ts (#2825)
- test: Add unit test for src/redteam/plugins/asciiSmuggling.ts (#2846)

### Dependencies

- chore(deps): Bump OpenAI from 4.80.0 to 4.80.1 (#2835)
- chore(deps): Bump version to 0.103.15 (#2850)

## [0.103.14] - 2025-01-24

### Added

- feat(redteam): add InsultsGrader for insult detection (#2814)

### Changed

- feat: ability to export to burp (#2807)
- feat: pull and set sessionIds in the request and response body (#2784)
- fix: use controlled accordion for signature auth (#2789)
- chore: bump @anthropic-ai/sdk from 0.33.1 to 0.35.0 (#2790)
- chore: bump openai from 4.79.1 to 4.79.4 (#2791)
- chore: improve specialized advice grader (#2793)
- chore: unsafe practices grader (#2796)
- chore: more harmful graders (#2797)
- chore: sort by priority strategies in report view (#2809)
- chore: add graders for drugs, illegal activities, cybercrime, radicalization (#2810)
- chore: burp docs, improvements, and ui (#2818)
- chore: bump @aws-sdk/client-bedrock-runtime from 3.731.1 to 3.734.0 (#2815)
- chore: add keyfile upload (#2787)
- test: add unit test for src/assertions/contextRelevance.ts (#2804)
- test: add unit test for src/assertions/geval.ts (#2803)
- test: add unit test for src/fetch.ts (#2781)
- test: add unit test for src/assertions/contextFaithfulness.ts (#2798)
- test: add unit test for src/assertions/answerRelevance.ts (#2799)
- test: add unit test for src/assertions/contextRecall.ts (#2800)
- test: add unit test for src/assertions/modelGradedClosedQa.ts (#2801)
- refactor(fetch): remove unnecessary debug log (#2806)

### Fixed

- fix(azure): handle 400 response for content filter errors (#2812)
- fix(ui): ensure that a default value of the signature data field is populated into the redteam config (#2788)
- fix(docs): random grammar fix for model-graded metrics (#2794)

### Dependencies

- chore(deps): update LLM provider dependencies (#2795)

### Documentation

- docs(config): add status page link to footer (#2811)

### Tests

- test(openai): move OpenAI provider tests to dedicated file (#2802)
- test: add unit test for src/providers/adaline.gateway.ts (#2834)

## [0.103.13] - 2025-01-21

### Tests

- test: add unit test for src/types/providers.ts (#2766)
- test: add unit test for src/redteam/plugins/competitors.ts (#2764)

### Added

- feat(redteam): Add guardrail option to redteam ui & update transform response (#2688)
- feat: Share chunked results (#2632)

### Changed

- feat: http provider auth signature support (#2755)
- chore: improve http signature setup (#2779)
- chore(fetch): sanitize sensitive data in debug logs (#2778)
- chore(redteam): enhance logging and test count formatting (#2775)

### Fixed

- fix(fetch): correct TLS options for proxy settings (#2783)

### Dependencies

- chore(deps): bump vite from 5.4.11 to 5.4.12 in the npm_and_yarn group (#2777)
- chore(deps): bump vite from 5.4.9 to 5.4.14 in /examples/jest-integration in the npm_and_yarn group across 1 directory (#2776)

## [0.103.12] - 2025-01-21

### Changed

- chore(providers): Add DeepSeek provider alias (#2768)
- chore(types): Remove unused 'getSessionId' field from ApiProvider (#2765)
- chore(redteam): Add copyright violations grader (#2770)
- chore(redteam): Show plugin in strategy stats prompt/response examples (#2758)
- chore(redteam): Improve competitors grader (#2761)
- chore(lint): Resolve trailing whitespace issues in YAML file (#2767)
- test: Add unit test for src/providers/bam.ts (#2748)
- test: Add unit test for src/redteam/graders.ts (#2762)
- test: Add unit test for src/redteam/plugins/harmful/graders.ts (#2763)
- test: Add unit test for src/redteam/plugins/harmful/graders.ts (#2771)
- test: Add unit test for src/redteam/providers/crescendo/index.ts (#2749)
- test: Add mocks to reduce CI flakes and logs (#2774)

### Fixed

- fix(providers): Add support for tool_resources in OpenAI assistants (#2772)
- fix(providers): Do not set top_p, presence_penalty, or frequency_penalty by default in OpenAI providers (#2753)
- fix(providers): Handle serialization bug in defaultTest for provider overrides with self references (Groq) (#2760)
- fix(webui): Add error boundary to React Markdown component (#2756)
- fix(redteam): Add missing strategy tags (#2769)
- fix(redteam): Empty response is not a failure for red team (#2754)
- fix(redteam): Self-harm, graphic, sexual content, competitors false positives (#2759)

### Dependencies

- chore(deps): Bump @aws-sdk/client-bedrock-runtime from 3.730.0 to 3.731.1 (#2750)
- chore(deps): Bump openai from 4.78.1 to 4.79.1 (#2751)

## [0.103.11] - 2025-01-20

### Changed

- chore: update vars type definition in Test Case to support nested objects (#2738)
- chore(providers): add config.o1 flag for Azure o1 model support (#2710)
- chore(assertions): handle OpenAI tool call with content (#2741)
- chore(fetch): use undici to set global proxy dispatcher (#2737)
- chore(providers): update Groq documentation with latest models (#2733)
- chore(logger): expose additional logger methods (#2731)
- refactor: remove dynamic import for OpenAiChatCompletionProvider (#2739)
- refactor: remove async imports for third-party integrations (#2746)
- refactor: remove dynamic import for fetchWithProxy (#2742)
- build: create `dist/` using TypeScript's `"module": "Node16"` setting (#2686)
- revert: "build: create `dist/` using TypeScript's `"module": "Node16"` setting (#2686)" (#2747)
- docs: LangChain example (#2735)
- docs: resolve duplicate route warning on docs/providers (#2676)
- docs: update app details (#2734)
- test: add unit test for src/logger.ts (#2732)
- test: Add unit test for src/providers/openai.ts (#2700)
- test: Add unit test for src/providers/websocket.ts (#2658)
- test: Add unit test for src/redteam/strategies/crescendo.ts (#2679)
- test: Add unit test for src/redteam/strategies/gcg.ts (#2680)
- test: Add unit test for src/redteam/strategies/index.ts (#2682)
- test: Add unit test for src/util/exportToFile/index.ts (#2666)

### Fixed

- fix(webui): ensure nested variables are rendered correctly (#2736)
- fix(assertions): support JavaScript files in CSV assertions file:// protocol (#2723)
- fix(redteam): don't blow up when translation fails (#2740)

### Dependencies

- chore(deps): bump @aws-sdk/client-bedrock-runtime from 3.726.1 to 3.730.0 (#2727)
- chore(deps): bump @azure/identity from 4.5.0 to 4.6.0 (#2728)
- chore(deps): update Docusaurus version (#2730)

### Documentation

- docs(faq): enhance documentation on proxies and SSL certificates (#2725)

## [0.103.10] - 2025-01-16

### Tests

- test: Add unit test for src/redteam/sharedFrontend.ts (#2690)

### Added

- feat(moderation): Add guardrail checks and logging for moderation (#2624)
- feat(redteam): Add support for built-in guardrails (#2654)

### Changed

- fix: Don't throw in HTTP provider on non-2xx (#2689)
- fix: Eval description in `promptfoo list evals` (#2668)
- fix: Handle HTTP errors better (#2687)
- fix: Make back/next icons consistent (#2707)
- fix: Resolve defaultTest and test providers when called via Node (#2664)
- fix: WebUI should automatically refresh with new evals (#2672)
- chore: Add email to remote inference requests (#2647)
- chore: Add envar for max harmful tests per request (#2714)
- chore: Bump @aws-sdk/client-bedrock-runtime from 3.726.0 to 3.726.1 (#2641)
- chore: Bump groq-sdk from 0.11.0 to 0.12.0 (#2642)
- chore: Bump openai from 4.78.0 to 4.78.1 (#2643)
- chore: Check email status (#2651)
- chore: Organize advanced configurations UI (#2713)
- chore: Standardize ellipsize function across codebase (#2698)
- chore: Update unaligned timeout (#2696)
- chore(assertion): Update doc (#2705)
- chore(ci): Add shell format check to CI workflow (#2669)
- chore(cli): Update show command to default to most recent eval (#2718)
- chore(config): Clean up and comment unused configurations (#2646)
- chore(providers): Add error handling for request transforms in HTTP provider (#2697)
- chore(providers): Add validateStatus option to HTTP provider (#2691)
- chore(providers): Change default validateStatus to accept all HTTP status codes (#2712)
- chore(redteam): Add more abort checkpoints for redteam runs (#2717)
- chore(redteam): Enhance debug logging in iterative provider (#2695)
- chore(redteam): Improve HTTP transform configuration placeholders (#2702)
- chore(webui): Add configurable validateStatus to redteam HTTP target setup (#2706)
- docs: Add redirect for troubleshooting link (#2653)
- docs: Updated plugin table and harmful page (#2560)
- test: Add unit test for src/assertions/guardrail.ts (#2656)
- test: Add unit test for src/providers/promptfoo.ts (#2662)
- test: Add unit test for src/providers/simulatedUser.ts (#2670)
- test: Add unit test for src/providers/webhook.ts (#2661)
- test: Add unit test for src/redteam/plugins/indirectPromptInjection.ts (#2663)
- test: Add unit test for src/redteam/strategies/bestOfN.ts (#2677)
- test: Add unit test for src/redteam/strategies/likert.ts (#2681)
- test: Add unit test for src/utils/text.ts (#2701)
- test: Fix flaky test (#2715)
- test: Make share test more robust (#2716)
- test: Support randomizing test execution order (#2556)
- chore(providers): automate watsonx provider to fetch model costs dynamically (#2703)
- Revert "test: Add unit test for src/redteam/sharedFrontend.ts" (#2721)

### Fixed

- fix(ci): Resolve redteam integration test failure by setting author (#2667)
- fix(logging): Enforce single-argument type for logger methods (#2719)
- fix(providers): Lazy load @azure/identity (#2708)
- fix(redteam): Adjust divergent repetition plugin prompt formatting (#2639)
- fix(ui): Don't select a stateful/stateless setting if discrepancy exists between configured providers (#2650)
- fix(ui): Fix stateful/stateless setting for providers (#2649)
- fix(webui): Ensure user's selection of system statefulness is correctly persisted in config and UI (#2645)

### Documentation

- docs(links): Update Discord links to new invite (#2675)
- docs(strategy-table): Enhance grouping and ordering logic (#2640)

## [0.103.9] - 2025-01-13

### Tests

- test: Add unit test for src/providers.ts (#2671)
- test: Add unit test for src/globalConfig/accounts.ts (#2652)

### Added

- feat(tests): Import tests from JS/TS (#2635)
- feat(redteam): Add GCG strategy (#2637)
- feat(redteam): Add Likert-based jailbreak strategy (#2614)

### Changed

- chore(redteam): Catch errors during iterative attacks and continue (#2631)
- chore(redteam): GCG number config (#2638)
- chore(redteam): Wrap iterative providers in try/catch (#2630)
- chore(webui): Don't actually truncate vars because they are scrollable (#2636)

### Fixed

- fix(webui): Revert 49bdcba - restore TruncatedText for var display (#2634)

## [0.103.8] - 2025-01-11

### Changed

- fix: Running redteam from cloud (#2627)
- fix: redteam strategies (#2629)
- chore: show # plugins and strats selected (#2628)o/pull/2626

## [0.103.7] - 2025-01-10

### Changed

- chore(redteam): record iterative history in metadata (#2625)
- chore(redteam): integrate grader into goat for ASR improvement (#2612)
- chore(cli): make db migrations quieter (#2621)
- chore(providers): update Azure API version for Azure provider (#2611)
- chore: Revert "chore(redteam): expose redteam run command and auto-share remote results" (#2613)
- docs: owasp illustrations (#2615)
- docs: plugin and strategy graphics (#2610)
- chore(site): add bio and photo of new team member (#2626)

### Fixed

- fix(webui): add default background for image lightbox (#2616)
- fix(openrouter): pass through openrouter-specific options (#2620)

### Dependencies

- chore(deps): bump @aws-sdk/client-bedrock-runtime from 3.723.0 to 3.726.0 (#2618)
- chore(deps): bump groq-sdk from 0.10.0 to 0.11.0 (#2619)
- chore(deps): bump openai from 4.77.4 to 4.78.0 (#2617)

### Documentation

- docs(site): add vedant to the about page (#2622)
- docs(site): update grid breakpoints for better spacing of team members on about page (#2623)

## [0.103.6] - 2025-01-09

### Changed

- chore(examples): add image saving hook for DALL-E outputs in redteam-dalle (#2607)
- chore(redteam): expose redteam run command and auto-share remote results (#2609)
- chore(redteam): store attack prompt instead of rendered prompt in metadata (#2602)
- chore(workflows): add actionlint GitHub Action for workflow validation (#2604)
- chore(ci): updated yanked dependency and ruff format (#2608)

### Fixed

- fix(docker): correct string concatenation for BUILD_DATE in GitHub Actions (#2603)
- fix(providers): convert anthropic bedrock lone system messages to user messages for compatibility with model graded metrics (#2606)

### Documentation

- docs(caching): expand documentation on caching mechanisms (#2605)

## [0.103.5] - 2025-01-09

### Added

- feat(fetch): Add support for custom SSL certificates (#2591)

### Changed

- chore(assertions): Improve Python assertion configuration passing (#2583)
- chore(debug): Enhance logging for null/undefined template variables (#2588)
- chore(providers): Allow ability to set custom default embedding provider (#2587)
- chore(providers): Improve error handling in HTTP provider (#2593)
- chore(redteam): Add grader to crescendo to increase ASR (#2594)
- chore(webui): Add plugin category on the recently used cards (#2600)
- chore(webui): Highlight selected strats just like plugins (#2601)
- chore(webui): Replace initial prompt with last redteam prompt when it exists (#2598)
- chore(webui): Response parser -> response transform (#2584)

### Fixed

- fix(cli): filterMode `failures` should omit `errors` (#2590)
- fix(providers): Handle bad HTTP status code (#2589)
- fix(redteam): ascii-smuggling is a plugin, not a strategy (#2585)
- fix(redteam): Use OS-agnostic temp file (#2586)

### Dependencies

- chore(deps): Update dependencies to latest versions (#2597)

### Documentation

- docs(license): Update year and clarify licensing terms (#2596)
- docs(providers): Update overview table with new entries (#2592)

## [0.103.4] - 2025-01-08

### Added

- feat(cli): add --filter-errors-only parameter to `eval` (#2539)
- feat(providers): f5 provider placeholder (#2563)
- feat(assertions): add support for specifying function names in external assertions (#2548)

### Changed

- chore(providers): add support for the WATSONX_AI_AUTH_TYPE env (#2547)
- chore(providers): add debug logs to llama provider (#2569)
- chore(redteam): add debug to cyberseceval (#2549)
- chore(redteam): add english language cyberseceval (#2561)
- chore(redteam): adjust parameters for iterativeTree strategy (#2535)
- chore(redteam): improve dialog content for load example configuration (#2574)
- chore(redteam): improve grader in jailbreak:tree strategy (#2565)
- chore(redteam): improve iterative provider with test case grader (#2552)
- chore(redteam): improve tree node selection. Add metadata (#2538)
- chore(redteam): reduce iterative image provider refusals (#2578)
- chore(tests): improve misc test setup and teardown (#2579)
- chore(webui): enhance metadata expand/collapse handling (#2550)
- chore(webui): Add type for provider test response (#2567)
- chore(assertions): minor change to python assert example and revert provider to gpt4 mini (#2564)
- chore(webui): ensure provider overrides are displayed correctly (#2546)
- docs: improve dark mode styles on security page (#2562)
- docs: jailbreak blog post (#2575)
- docs: missing plugins (#2558)
- docs: updates to llm vulnerability types page (#2527)
- docs: updating typo for g-eval pages (#2568)
- docs: only show frameworks in compliance section (#2559)
- chore(docs): improve dark mode on redteam configuration (#2553)
- chore(docs): sort plugins by pluginId (#2536)

### Fixed

- fix(assertions): ensure that Python assertions can reference the config as per the example given (#2551)

### Dependencies

- chore(deps): update dependencies to latest minor and patch versions (#2533)
- chore(deps): bump @aws-sdk/client-bedrock-runtime from 3.716.0 to 3.721.0 (#2532)
- chore(deps): bump @aws-sdk/client-bedrock-runtime from 3.721.0 to 3.723.0 (#2554)
- chore(deps): bump openai from 4.77.0 to 4.77.3 (#2544)
- chore(deps): update lock file to resolve dependency issues (#2545)
- chore(deps): update lock file to resolve yanked dependency (#2581)

### Documentation

- docs(blog): improve the usage instructions for jailbreak dalle post (#2576)
- docs(llm-vulnerability-scanner): improve dark mode styles (#2577)
- docs(styles): improve dark mode styles for index page (#2580)
- docs(troubleshooting): adjust sidebar order and update example version (#2557)

## [0.103.3] - 2025-01-03

### Added

- feat(redteam): add system prompt override plugin (#2524)

### Changed

- feat: cyberseceval plugin (#2523)
- chore(vertex): ability to override api version (#2529)
- chore: add more debug info to API health check (#2531)
- chore: switch cloud `run` to use --config param (#2520)
- docs: update owasp top 10 page (#2515)
- docs: misc improvements (#2525)

### Fixed

- fix(gemini): support gemini thinking model (#2526)
- fix(docs): correct broken link in blog post (#2522)
- fix(docs): conditionally enable gtag only in production (#2530)

### Documentation

- docs(blog): unbounded consumption (#2521)
- docs(redteam): update configuration.md (#2543)

## [0.103.2] - 2024-12-31

### Changed

- feat: run redteam from cloud config (#2503)
- feat: divergent repetition plugin (#2517)
- docs: guardrails ui (#2518)
- feat: granular envars for memory control (#2509)
- fix: use `default` when importing cjs module (#2506)
- docs: readme overhaul (#2502)
- chore(redteam): make numIterations configurable for iterative strategy (#2511)
- chore(webui): enhance styling and responsiveness for StrategyStats component (#2485)
- chore(providers): make number of retry attempts configurable for HTTP provider (#2512)
- chore(providers): add configurable retry attempts for AWS Bedrock. Improve error handling (#2514)
- chore(redteam): handle empty and refusal responses (#2516)
- docs: divergent repetition to plugins table (#2519)

### Fixed

- fix(moderation): handle empty output to avoid false positives (#2508)
- fix(fetch): correct retries logic to ensure at least one attempt (#2513)

## [0.103.1] - 2024-12-24

### Changed

- fix: send config purpose when running in web ui (#2504)
- fix: include `sharing` in generated redteam config (#2505)
- docs: g-eval docs (#2501)

## [0.103.0] - 2024-12-23

### Added

- feat(eval): Add sheet identifier to Google Sheets URL for saving eval results (#2348)
- feat(eval): Add support for Hugging Face datasets (#2497)
- feat(redteam): Ability to set the number of test cases per plugin (#2480)
- feat(redteam): Beavertails plugin (#2500)
- feat(redteam): Best-of-n jailbreak (#2495)
- feat(redteam): Dedicated custom input section (#2493)
- feat(redteam): Harmful:cybercrime:malicious-code (#2481)
- feat(redteam): Recently used plugins (#2488)
- feat(redteam): Support `intent` sequences (#2487)

### Changed

- chore(redteam): Add "View Probes" button (#2492)
- chore(redteam): Enhance metadata tracking for iterative provider (#2482)
- chore(redteam): Improve scoring in iterative providers (#2486)
- chore(redteam): Record stateless telemetry (#2477)
- chore(examples): Revert redteam-ollama example to previous version (#2499)
- docs: Cyberseceval (#2494)
- docs: Plugins overview (#2448)
- docs: Strategy overview (#2449)

### Fixed

- fix(redteam): Ability to set custom target (#2483)
- fix(redteam): Apply delay to redteam providers (#2498)
- fix(redteam): Scroll to top when changing tabs (#2484)
- fix(redteam): State management for raw HTTP requests (#2491)

### Dependencies

- chore(deps): Bump @aws-sdk/client-bedrock-runtime from 3.714.0 to 3.716.0 (#2479)

### Documentation

- docs(providers): Add new providers to documentation (#2496)

## [0.102.4] - 2024-12-20

### Changed

- feat: add G-Eval assertion (#2436)
- feat: ability to set delay from webui (#2474)
- fix: resolve circular reference issue in groq provider (#2475)
- chore: placeholder for ied (#2478)

### Fixed

- fix(provider): ensure system prompt is formatted correctly for amazon nova models (#2476)

### Documentation

- docs(red-team): update default strategy documentation (#2473)

## [0.102.3] - 2024-12-19

### Changed

- feat: pliny plugin (#2469)
- feat: meth plugin (#2470)

### Fixed

- fix(redteam): resolve prompt rendering issue in goat provider (#2472)

### Dependencies

- chore(deps): update dependencies to latest versions (#2442)

## [0.102.2] - 2024-12-19

### Added

- feat(eval): Add metadata filtering to `promptfoo eval` (#2460)
- feat(redteam): Implement `basic` strategy to skip strategy-less tests (#2461)
- feat(redteam): Show messages for multi-turn providers (#2454)
- feat(webui): Add search bar for reports (#2458)

### Changed

- chore(providers): Add new OpenAI O1 model versions (#2450)
- chore(ci): Handle fork PRs without secrets correctly (#2443)
- chore(ci): Update Node.js 22.x matrix configuration (#2444)
- chore(ci): Move workflow assets to .github/assets (#2445)
- chore(redteam): Update target handling for model-based strategies (#2466)
- docs: Update RAG red team details (#2459)

### Fixed

- fix(providers): Fix O1 model detection (#2455)
- fix(redteam): Handle invalid message from GOAT (#2462)
- fix(redteam): Handle null target model responses in GOAT and improve safeJsonStringify (#2465)
- fix(redteam): Improve logging and message handling in Crescendo and GOAT providers (#2467)
- fix(redteam): Properly write target response to iterative (#2447)
- fix(redteam): Skip iterative turn on refusal (#2464)

### Dependencies

- chore(deps): Bump @anthropic-ai/sdk from 0.32.1 to 0.33.1 (#2451)
- chore(deps): Bump @aws-sdk/client-bedrock-runtime from 3.712.0 to 3.714.0 (#2446)
- chore(deps): Bump openai from 4.76.3 to 4.77.0 (#2452)

## [0.102.1] - 2024-12-17

### Added

- feat(redteam): ability to upload intents from csv (#2424)
- feat(redteam): switch to rag example (#2432)

### Changed

- chore(cli): address punycode deprecation warning for Node.js 22 (#2440)
- chore(redteam): format extraction prompts as chat messages (#2429)
- chore(redteam): integration tests (#2413)
- chore(redteam): move plugin collections out of plugin type (#2435)
- chore(redteam): raise timeout on unaligned provider to 60s (#2434)
- chore(redteam): update owasp mappings (#2316)
- chore(redteam): update plugin and strategy display names and descriptions (#2387)
- chore(redteam): minor styling improvements to TestTargetConfiguration (#2430)
- chore(redteam): remove horizontal scroll from redteam setup tabs (#2420)

### Fixed

- fix(redteam): add support for entity merging in config (#2433)
- fix(redteam): combine strategy configs for chained strategies (#2415)
- fix(redteam): don't fall back if entity and purpose extraction fails (#2428)
- fix(redteam): integration test (#2431)
- fix(redteam): make cross-session-leak not default (#2427)
- fix(redteam): remove duplicate `intent` plugin (#2426)
- fix(redteam): dark mode in test targets ui (#2425)
- fix(redteam): resolve invalid DOM nesting of ul elements in Strategies component (#2421)
- fix(evaluator): handle circular references during error logging (#2441)

### Dependencies

- chore(deps): bump @aws-sdk/client-bedrock-runtime from 3.709.0 to 3.712.0 (#2418)
- chore(deps): bump groq-sdk from 0.9.0 to 0.9.1 (#2416)
- chore(deps): bump openai from 4.76.2 to 4.76.3 (#2417)

## [0.102.0] - 2024-12-16

### Added

- feat(redteam): add api healthcheck to redteam generate (#2398)

### Changed

- feat: add raw HTTP request support to Targets UI (#2407)
- feat: add HTTP provider configuration generator (#2409)
- feat: generate http config button (#2411)
- feat: run redteam in web ui (#2025)
- fix: exit codes and tests (#2414)
- docs: add docs for model-graded metrics (#2406)

## [0.101.2] - 2024-12-14

### Added

- feat(webui): implement cloud API health check functionality (#2397)
- feat(webui): redteam attack flow chart (#2389)
- feat(webui): strategy stats drawer (#2388)
- feat(webui): Filter Results view by errors (#2394)

### Changed

- revert: refactor(evaluator): enhance variable resolution and prompt rendering (#2386)
- chore(docker): add version info to docker build (#2401)
- chore(docs): Update README.md (#2391)

### Fixed

- fix(redteam): improve error message for plugin validation (#2395)
- fix(redteam): improve redteam strategy validation with detailed error messages (#2396)
- fix(webui): hide "show failures" checkbox on 1-column evals (#2393)

### Dependencies

- chore(deps): bump openai from 4.76.1 to 4.76.2 (#2390)

## [0.101.1] - 2024-12-13

### Added

- feat(eval): Separate errors from assert failures (#2214)
- feat(eval): Support more than one multi-turn conversation in the same eval with conversationId metadata field (#2360)
- feat: chunk results during share to handle large evals (#2381)

### Changed

- fix: use safeJsonStringify (#2385)
- chore(evaluator): Enhance variable resolution and prompt rendering (#2380)
- chore(ci): Remove outdated package-lock.json after enabling workspaces in package.json (#2377)
- chore(examples): Add Ollama red team example from blog post (#2374)
- Revert "feat: chunk results during share to handle large evals" (#2399)

### Fixed

- fix(cli): Fix punycode deprecation warning (#2384)
- fix(cli): Re-enable validation warning for invalid dereferenced configs (#2373)
- fix(prompts): Restore behavior that delays YAML parsing until after variable substitution (#2383)
- fix(redteam): Support file:// protocol for custom plugins (#2376)
- fix(webui): Use injectVar in redteam report view (#2366)

### Documentation

- docs(configuration): Add documentation for shared variables in tests (#2379)

## [0.101.0] - 2024-12-12

### Added

- feat(eval): Separate errors from assert failures (#2214)
- feat(eval): Support more than one multi-turn conversation in the same eval with conversationId metadata field (#2360)

### Changed

- chore(evaluator): Enhance variable resolution and prompt rendering (#2380)
- chore(ci): Remove outdated package-lock.json after enabling workspaces in package.json (#2377)
- chore(examples): Add Ollama red team example from blog post (#2374)

### Fixed

- fix(cli): Fix punycode deprecation warning (#2384)
- fix(cli): Re-enable validation warning for invalid dereferenced configs (#2373)
- fix(prompts): Restore behavior that delays YAML parsing until after variable substitution (#2383)
- fix(redteam): Support file:// protocol for custom plugins (#2376)
- fix(webui): Use injectVar in redteam report view (#2366)

### Documentation

- docs(configuration): Add documentation for shared variables in tests (#2379)

## [0.100.6] - 2024-12-11

### Changed

- chore: clean up invariant references (#2367)
- chore: invariant (#2363)
- chore(examples): add YAML schema and descriptions to config files (#2358)
- chore(providers): add debugs and make provider invariants more detailed (#2365)
- chore(redteam): add better error logging for multilingual (#2347)
- chore(redteam): add getRemoteGenerationUrl mocks to redteam tests (#2349)
- chore(redteam): Better error messaging for composite jailbreaks (#2372)
- chore(redteam): fix composite jailbreak docs (#2370)
- chore(redteam): respect --delay with redteam providers (#2369)
- chore(webui): add "save YAML" option to Save Config dialog (#2356)
- chore(webui): enhance redteam preset cards layout and styling (#2353)

### Fixed

- fix(providers): add regional model support to Bedrock (#2354)
- fix(webui): redteam setup UI should support request body objects (#2355)
- fix(providers): use Replicate moderation provider when OpenAI key not present (#2346)

### Dependencies

- chore(deps): bump @aws-sdk/client-bedrock-runtime from 3.706.0 to 3.709.0 (#2362)
- chore(deps): bump openai from 4.76.0 to 4.76.1 (#2361)
- chore(deps): update dependencies (#2350)

### Documentation

- docs(blog): new post on the EU AI Act (#2357)
- docs(redteam): Update documentation to suggest a detailed purpose (#2345)
- docs(troubleshooting): replace auto-generated index with custom overview (#2352)

## [0.100.5] - 2024-12-09

### Changed

- feat: Show current redteam and save state by @sklein12 in [#2336](https://github.com/promptfoo/promptfoo/pull/2336)
- fix: Our task API responds with a JSON object by @sklein12 in [#2337](https://github.com/promptfoo/promptfoo/pull/2337)
- fix: Attempt to fix metrics after share to self-hosted by @GICodeWarrior in [#2338](https://github.com/promptfoo/promptfoo/pull/2338)
- fix: Merge `defaultTest.vars` before applying `transformVars` by @mldangelo in [#2339](https://github.com/promptfoo/promptfoo/pull/2339)
- fix: Catch errors on purpose extraction and continue by @sklein12 in [#2344](https://github.com/promptfoo/promptfoo/pull/2344)
- chore: Allow overriding default and redteam providers globally by @sklein12 in [#2333](https://github.com/promptfoo/promptfoo/pull/2333)
- chore(providers): Align `transformRequest` with `transformResponse` behavior by @mldangelo in [#2334](https://github.com/promptfoo/promptfoo/pull/2334)
- chore: Update Node.js to v20.18.1 by @mldangelo in [#2342](https://github.com/promptfoo/promptfoo/pull/2342)
- chore: Add support for multiple Google Sheets in `promptfooconfig` by @mldangelo in [#2343](https://github.com/promptfoo/promptfoo/pull/2343)

## [0.100.4] - 2024-12-08

### Changed

- feat: "try example" in target configuration (#2335)
- chore(webui): add a reset config button (#2328)
- chore(redteam): add comments and schema to generated yaml (#2329)
- chore(webui): add select all/none for all plugins (#2326)
- chore: automate CITATION.cff version bump. Sort npm scripts (#2320)
- docs: Fix docs to reflect non-root docker user (#2324)

### Fixed

- fix(cli): recommend npx if necessary (#2325)
- fix(providers): use prompt config for structured outputs in azure (#2331)
- fix(redteam): Use cloud api for remote harmful generation (#2323)
- fix(webui): redteam bug where purpose was using old state (#2330)
- fix(webui): redteam config persist between refreshes (#2327)

### Dependencies

- chore(deps): bump openai from 4.75.0 to 4.76.0 (#2321)

## [0.100.3] - 2024-12-06

### Changed

- chore(providers): improve JSON schema support for openai azure (#2318)

### Dependencies

- chore(deps): bump the npm_and_yarn group with 2 updates (#2317)

### Documentation

- docs(aws-bedrock): add Nova model documentation and update examples (#2319)
- docs(multilingual): add language code references (#2311)

## [0.100.2] - 2024-12-06

### Added

- feat: multiline editor for http request body (#2314) by @typpo

### Fixed

- fix(redteam): Do not fail crescendo if the provider sends the wrong response (#2315) by @sklein12
- fix: remove log line (c539341)

## [0.100.1] - 2024-12-05

### Added

- feat(redteam): Multilingual generates test cases across all strats (#2313) by @sklein12

### Fixed

- fix(redteam): preserve assertion types in multilingual strategy (#2312) by @mldangelo

### Changed

- chore(redteam): Improve purpose output (779a8d4)
- chore: re-reorder target setup page (7dd11ae)
- chore: copy (158d841)
- ci: increase Docker workflow timeout to 60 minutes (414db79)

### Dependencies

- chore(deps): update multiple package dependencies (#2308) by @mldangelo

### Documentation

- docs: fix multilingual (e78e77d)

## [0.100.0] - 2024-12-05

### Added

- feat(providers): Add Amazon Nova models to Bedrock provider (#2300)
- feat(providers): Support TypeScript custom providers (#2285)
- feat(providers): Add transformRequest to HTTP provider. Rename responseParser to transformResponse (#2228)
- feat(cli): Add configurable CSV delimiter support (#2294)
- feat(redteam): Load `intents` plugin from file (#2283)
- feat(webui): Ability to configure strategies in redteam setup (#2304)
- feat(webui): Ability to upload YAML file to setup view (#2297)
- feat(webui): Column selector (#2288)

### Changed

- chore(webui): Add YAML preview and strategies to redteamReview page (#2305)
- chore(prompts): TypeScript for prompt functions (#2287)
- chore(webui): Display # selected plugins in accordion text (#2298)
- chore(redteam): Remote generation if logged into cloud (#2286)
- chore(cli): Write `promptfoo-errors.log` on error (#2303)
- chore(cli): Improve error message when attempting to share incomplete eval (#2301)
- chore(redteam): Fix stateless warning (#2282)
- chore(redteam): Plugin page UX (#2299)
- chore(webui): Display average cost alongside total (#2274)
- chore(webui): Remove prompt from redteam setup purpose page (#2295)
- docs: Guide on LangChain PromptTemplates (#2235)

### Fixed

- fix(redteam): Do not store config hash if redteam generation failed (#2296)
- fix(webui): Minor bugs in redteam config UI (#2278)
- fix(cli): Replace process.exitCode with process.exit calls in share command (#2307)

### Dependencies

- chore(deps): Bump @aws-sdk/client-bedrock-runtime from 3.699.0 to 3.704.0 (#2279)
- chore(deps): Bump @aws-sdk/client-bedrock-runtime from 3.704.0 to 3.705.0 (#2290)
- chore(deps): Bump groq-sdk from 0.8.0 to 0.9.0 (#2291)
- chore(deps): Bump openai from 4.73.1 to 4.74.0 (#2280)
- chore(deps): Bump openai from 4.74.0 to 4.75.0 (#2289)

### Documentation

- docs(examples): Add redteam chatbot example (#2306)

## [0.99.1] - 2024-12-02

### Changed

- chore(docs): update --config YAML file references to match actual behavior (#2170)
- chore(providers): add \*-latest models for Anthropic (#2262)
- chore(providers): remove optional chaining in goat provider (#2253)
- chore(redteam): ability to override severity (#2260)
- chore(redteam): improve hijacking grader (#2251)
- chore(redteam): improve overreliance grader (#2246)
- chore(redteam): improve politics grader (#2258)
- chore(redteam): move harmful specialized advice plugin to unaligned provider (#2239)
- chore(redteam): move misinformation plugin from aligned to unaligned provider (#2232)
- chore(redteam): shell injection grader improvement (25%) (#2277)
- chore(redteam): update policy grader (#2244)
- chore(site): improve architecture diagram dark mode (#2254)
- chore(site): move careers link (#2242)
- chore(tests): remove console.error debug statement (#2275)
- chore(types): add Zod schema for assertion types (#2276)
- chore(webui): ability to set image min/max height (#2268)
- chore(webui): add metric column in assertions table (#2238)
- chore(webui): add pointer cursor to report view (#2272)
- chore(webui): add support for custom targets to redteam setup (#2215)
- chore(webui): combine assertion context to eval output comment dialog (#2240)
- chore(webui): improve back and next buttons for purpose/targets pages (#2269)
- chore(webui): minor improvements to redteam setup strategy and plugin selection (#2247)
- chore(webui): only show action buttons for the currently hovered cell, rather than both cells for that row (#2270)
- chore(webui): preserve whitespace in TableCommentDialog (#2237)
- chore(webui): prevent dialog from popping up repeatedly when component rerenders (#2273)
- chore(webui): remove local dashboard (#2261)
- chore(webui): select all/none in redteam setup plugins view (#2241)
- docs: GitLab integration (#2234)

### Fixed

- fix(cli): improve debugging for fetchWithRetries (#2233)
- fix(cli): refuse to share incomplete evals (#2259)
- fix(webui): support sorting on pass/fail count & raw score (#2271)
- fix(redteam): stringify non-string target provider responses in goat (#2252)

### Dependencies

- chore(deps): bump openai from 4.73.0 to 4.73.1 (#2243)
- chore(deps): sync dependency versions with promptfoo cloud (#2256)
- chore(deps): update dependencies (#2257)
- chore(deps): update lock file for yanked dependency (#2250)

## [0.99.0] - 2024-11-25

### Added

- feat(cli): `promptfoo debug` command (#2220)
- feat(eval): Read variables from PDF (#2218)
- feat(providers): Add `sequence` provider (#2217)
- feat(redteam): Citation strategy (#2223)
- feat(redteam): Composite jailbreak strategy (#2227)
- feat(redteam): Ability to limit strategies to specific plugins (#2222)

### Changed

- chore(redteam): Attempt to reuse existing server for redteam init (#2210)
- chore(redteam): Naive GOAT error handling (#2213)
- chore(redteam): Improve competitors plugin and grading (#2208)

### Fixed

- fix(eval): CSV BOM parsing (#2230)
- fix(redteam): Add missing entities field to redteam schema (#2226)
- fix(redteam): Ensure numTests is properly inherited in config for all plugin types (#2229)
- fix(redteam): Strip prompt asterisks (#2212)
- fix(redteam): Validate plugins before starting (#2219)

### Dependencies

- chore(deps): Bump @aws-sdk/client-bedrock-runtime from 3.696.0 to 3.699.0 (#2231)

### Documentation

- docs(redteam): Ollama redteam blog (#2221)
- docs(redteam): Add troubleshooting documentation (#2211)

## [0.98.0] - 2024-11-22

### Added

- feat(providers): Maintain session-id in HTTP provider (#2101)
- feat(redteam): Add custom strategy (#2166)
- feat(webui): Add CSV download to report view (#2168)
- feat(webui): Add image preview lightbox for base64 image strings (#2194)

### Changed

- chore(providers): Add GPT-4-0-2024-11-20 to supported models (#2203)
- chore(providers): Add support for UUID in transformVars (#2204)
- chore(cli): Display help for invalid args (#2196)
- chore(redteam): Add `promptfoo redteam setup` (#2172)
- chore(redteam): Init now opens web setup UI (#2191)
- chore(redteam): Update purpose UI to capture better information (#2180)
- chore(redteam): Instrument redteam setup (#2193)
- chore(redteam): Remove OpenAI key requirement in onboarding (#2187)
- chore(redteam): Remove overreliance from default (#2201)
- chore(redteam): Remove redundant harmful plugin when all subcategories are selected (#2206)
- chore(redteam): Reorganize plugins in setup (#2173)
- chore(redteam): Session parsing in UI (#2192)
- chore(redteam): Update docs for multi-turn strategies (#2182)
- chore(redteam): Update redteam init instructions (#2190)
- chore(redteam): Wrap more system purpose tags (#2202)
- chore(redteam): Wrap purposes in <Purpose> tags (#2175)

### Fixed

- fix(prompts): Parse YAML files into JSON before Nunjucks template render (#2205)
- fix(providers): Handle more response parser failures in HTTP provider (#2200)
- fix(redteam): Attempt to fix undefined redteam testcase bug (#2186)
- fix(redteam): Debug access plugin grader improvement (#2178)
- fix(redteam): Handle missing prompts in indirect prompt injection setup (#2199)
- fix(redteam): Pass isRedteam from eval database model (#2171)
- fix(webui): Handle division by zero cases in CustomMetrics component (#2195)

### Dependencies

- chore(deps): Bump @aws-sdk/client-bedrock-runtime from 3.693.0 to 3.696.0 (#2176)
- chore(deps): Update dependencies - resolve lock file issue (#2179)
- chore(deps): Update dependencies (#2169)

### Documentation

- docs(examples): Add F-score example (#2198)
- docs(examples): Modernize image classification example (#2197)
- docs(site): Add red team Hugging Face model guide (#2181)
- docs(site): Use `https` id with `url` config (#2189)

## [0.97.0] - 2024-11-18

### Added

- feat(azure): adding AzureCliCredential as a fallback authentication option (#2149)

### Changed

- feat: report shows % framework compliance as progress bar (#2160)
- feat: support for grader fewshot examples (#2162)
- feat: add support for bedrock guardrails (#2163)
- fix: crescendo feedback (#2145)
- fix: handle null test cases in strategy generation (#2146)
- refactor(redteam): extract parseGeneratedPrompts from redteam base class (#2155)
- refactor(redteam): modularize and simplify harmful plugin (#2154)
- chore: bump @aws-sdk/client-bedrock-runtime from 3.691.0 to 3.693.0 (#2147)
- chore: bump @eslint/plugin-kit from 0.2.0 to 0.2.3 in the npm_and_yarn group (#2151)
- chore: track token usage for redteam providers (#2150)
- chore(providers): misc harmful completion provider enhancements (#2153)
- chore: display strategy used in report view (#2156)
- chore: open result details in report view (#2159)
- chore: add # requests to token usage (#2158)
- chore: set redteamFinalPrompt in goat provider (#2161)
- chore(redteam): refactor harmful plugin into aligned and unaligned modules (#2164)
- chore(redteam): refactor unaligned inference API response handling (#2167)

### Fixed

- fix(share): update eval author to logged-in user when sharing (#2165)

## [0.96.2] - 2024-11-14

### Added

- feat(redteam): redteam fewshot overrides (#2138)
- feat(cli): make README.md file during onboarding init flow optional (#2054)

### Changed

- feat: helm chart for self hosted (#2003)

### Fixed

- fix(cli): remove validation warning on yaml files (#2137)
- fix(providers): handle system messages correctly for bedrock Claude models (#2141)
- fix(redteam): Config for all strategies (#2126)
- fix(webui): potential divide by 0s (#2135)
- fix(webui): restore token usage display (#2143)

### Dependencies

- chore(deps): clean up plugin action params (#2139)
- chore(deps): bump @aws-sdk/client-bedrock-runtime from 3.687.0 to 3.691.0 (#2140)
- chore(deps): update dependencies (#2133)

## [0.96.1] - 2024-11-12

### Added

- feat(ui): Respect max text length in Markdown cells (#2109)

### Changed

- chore(assertions): split assertions into separate modules (#2116)\* chore(blog): update API endpoint to canonical domain by @mldangelo in https://github.com/promptfoo/promptfoo/pull/2119
- chore(cli): add promptfoo version header to all requests (#2121)
- chore(redteam): allow goat to be used stateless or not (#2102)
- chore(redteam): Break out Prompt Metrics Types (#2120)
- chore(redteam): re-organize report categories (#2127)
- chore(docs): Fix AWS default region to match documentation (#2117)

### Fixed

- fix(cli): validate config after dereferencing (#2129)
- fix(providers): handle system messages correctly in anthropic parseMessages (#2128)

### Dependencies

- chore(deps): bump groq-sdk from 0.7.0 to 0.8.0 (#2131)
- chore(deps): update multiple dependencies (#2118)

## [0.96.0] - 2024-11-10

### Added

- feat(redteam): intent plugin (#2072)
- feat(redteam): rag poisoning plugin (#2078)
- feat(cli): --filter-sample on eval to randomly sample (#2115)
- feat(providers): azure default provider (#2107)
- feat(assertions): BLEU score (#2081)

### Changed

- chore(assertions): refactor JSON assertions (#2098)
- chore(assertions): split assertions into separate files (#2089)
- chore(cli): add --ids-only to list commands (#2076)
- chore(cli): lazily init csv assertion regex (#2111)
- chore(cli): validate json, yaml, js configs on load (#2114)
- chore(lint): format lint (#2082)
- chore(providers): add envar support for azure auth (#2106)
- chore(providers): add support for Claude 3.5 Haiku model (#2066)
- chore(providers): add support for external response_format in azure openai (#2092)
- chore(providers): azureopenai -> azure (#2113)
- chore(providers): Support AWS sessionToken and profile for authentication (#2085)
- chore(redteam): improve rbac grader (#2067)
- chore(redteam): pass context and options to target in iterativeTree provider (#2093)
- chore(redteam): Use purpose in graders (#2077)
- chore(webui): prevent unnecessary state resets in plugin configuration in redteam ui (#2071)
- chore: add yaml config validation tests (#2070)
- chore(docs): goat-blog demo component usability improvements (#2095)
- docs: use "provider" key in python prompt function (#2103)
- docs: add GOAT blog post (#2068)
- chore(blog): update API endpoint to canonical domain (#2119)

### Fixed

- fix(cli): keep eval id on `import` (#2112)
- fix(providers): portkey provider and headers (#2088)
- fix(redteam): provide target context (#2090)
- fix(providers): ensure consistent message parsing for Anthropic Claude Vision (#2069)
- fix(redteam): make remote generation URL dynamic to support dotenv loading (#2086)

### Dependencies

- chore(deps): bump @anthropic-ai/sdk from 0.31.0 to 0.32.0 (#2074)
- chore(deps): bump @anthropic-ai/sdk from 0.32.0 to 0.32.1 (#2083)
- chore(deps): bump @aws-sdk/client-bedrock-runtime from 3.686.0 to 3.687.0 (#2104)
- chore(deps): bump openai from 4.70.2 to 4.71.0 (#2073)
- chore(deps): bump openai from 4.71.0 to 4.71.1 (#2087)

## [0.95.0] - 2024-11-04

### Added

- **feat(redteam):** goat (#2006)
- **feat(webui):** add support for file providers in eval creation view via file upload by @mldangelo in https://github.com/promptfoo/promptfoo/pull/2055
- feat(webui): add support for file providers in eval creation view via file upload (#2055)

### Changed

- **feat:** save and load configs (#2044)
- **feat:** index page for report view (#2048)
- **fix:** competitors grader (#2042)
- **fix:** llm rubric markup (#2043)
- **fix:** OOM on large evals (#2049)
- **chore:** migrate rag-full example to langchain 0.3.0 (#2041)
- **chore:** add some loaders to webui pages (#2050)
- **chore(providers):** add bedrock regional inference profile IDs (#2058)
- **chore(webui):** optimize custom policy handling (#2061)
- **chore:** bump @anthropic-ai/sdk from 0.30.1 to 0.31.0 (#2062)
- **chore:** bump openai from 4.69.0 to 4.70.2 (#2063)

### Fixed

- **fix(webui):** preserve target label when switching target types (#2060)

### Dependencies

- **chore(deps):** bump langchain from 0.2.10 to 0.3.0 in /examples/rag-full (#2040)
- **chore(deps):** bump openai from 4.68.4 to 4.69.0 (#2045)
- **chore(deps):** update patch and minor dependencies (#2064)

## [0.94.6] - 2024-10-30

### Added

- feat(webui): make table header sticky (#2001)

### Changed

- feat: `promptfoo auth whoami` (#2034)
- fix: minor redteam run fixes (#2033)
- fix: report issue counts (#2037)
- fix: Integration backlink to portkey docs (#2039)
- chore: add provider to assertion function context (#2036)
- chore: add `--verbose` to redteam run (#2032)
- chore(deps-dev): bump @aws-sdk/client-bedrock-runtime from 3.679.0 to 3.682.0 (#2038)

### Dependencies

- chore(deps): bump elliptic from 6.5.7 to 6.6.0 in /src/app (#2031)
- chore(deps): bump langchain from 0.1.14 to 0.3.0 in /examples/langchain-python (#2035)

## [0.94.5] - 2024-10-28

### Changed

- fix: bump version on fetch cache key (#2029)
- fix: support browser back/forward in redteam setup (#2022)
- chore: improve ui for plugin configs (#2024)
- chore(webui): improve redteam plugin configuration UI (#2028)
- chore: Add Missing Statuses to Risk Categories (#2030)

### Fixed

- fix(ci): add disk space cleanup steps to prevent runner failures (#2018)
- fix(redteam): auto-extract injectVar from prompt template in redteam image provider (#2021)
- fix(providers): adjust bedrock anthropic default temperature (#2027)
- fix(webui): hide redteam setup dialog after seen (#2023)

### Documentation

- docs(provider): fix dalle-3 provider name (#2020)

## [0.94.4] - 2024-10-27

### Added

- **Feature:** Add simulated user provider ([#2014](https://github.com/promptfoo/promptfoo/pull/2014) by [@typpo](https://github.com/typpo))

### Changed

- **Fix:** Handle basic auth credentials in fetch requests ([#2013](https://github.com/promptfoo/promptfoo/pull/2013) by [@mldangelo](https://github.com/mldangelo))
- **Chore:** Add configuration option to disable template environment variables ([#2017](https://github.com/promptfoo/promptfoo/pull/2017) by [@mldangelo](https://github.com/mldangelo))
- **Chore (Redteam):** Improve onboarding CLI plugin configuration handling ([#2015](https://github.com/promptfoo/promptfoo/pull/2015) by [@mldangelo](https://github.com/mldangelo))

## [0.94.3] - 2024-10-26

### Changed

- feat: package import support improvements (#1995)
- feat: add adaline gateway provider (#1980)
- fix: template creation for `promptfoo init` and `promptfoo redteam init`
- chore(providers): merge prompt and provider config in azure (#2011)

## [0.94.2] - 2024-10-25

### Added

- feat(browser): `optional` arg on `click` commands (#1997)

### Changed

- feat: add browser support in redteam setup (#1998)
- fix: test case descriptions (#2000)
- fix: Http Provider parser (#1994)
- chore: save user consent when logged in via webui (#1999)
- chore: Constants are lower case (#2007)
- style(eslint): add sort-keys rule and sort type constituents (#2008)
- chore(redteam): alphabetize and normalize ordering of constants (#2002)
- revert: style(eslint): add sort-keys rule and sort type constituents (#2009)

## [0.94.1] - 2024-10-24

### Added

- **feat(schema):** Add YAML schema validation to config files by [@mldangelo](https://github.com/mldangelo) in [#1990](https://github.com/promptfoo/promptfoo/pull/1990)

### Changed

- **chore:** Don't run Docker as root by [@typpo](https://github.com/typpo) in [#1884](https://github.com/promptfoo/promptfoo/pull/1884)
- **chore(webui):** Move Snackbar out of component for reuse by [@sklein12](https://github.com/sklein12) in [#1989](https://github.com/promptfoo/promptfoo/pull/1989)
- **chore(redteam):** Send version to remote endpoint by [@typpo](https://github.com/typpo) in [#1982](https://github.com/promptfoo/promptfoo/pull/1982)
- **refactor(tests):** Reorganize test files into subdirectories by [@mldangelo](https://github.com/mldangelo) in [#1984](https://github.com/promptfoo/promptfoo/pull/1984)
- site: additional landing page (#1996)

### Fixed

- **fix(providers):** Better OpenAI rate limit handling by [@typpo](https://github.com/typpo) in [#1981](https://github.com/promptfoo/promptfoo/pull/1981)
- **fix(providers):** Refusals are not failures by [@typpo](https://github.com/typpo) in [#1991](https://github.com/promptfoo/promptfoo/pull/1991)
- **fix(redteam):** Better error handling in strategies by [@typpo](https://github.com/typpo) in [#1983](https://github.com/promptfoo/promptfoo/pull/1983)
- **fix(redteam):** Better error on remote plugins when remote is disabled by [@typpo](https://github.com/typpo) in [#1979](https://github.com/promptfoo/promptfoo/pull/1979)
- fix: prompt validation (#1993)

### Dependencies

- **chore(deps):** Bump @aws-sdk/client-bedrock-runtime from 3.677.0 to 3.678.0 by [@dependabot](https://github.com/dependabot) in [#1987](https://github.com/promptfoo/promptfoo/pull/1987)
- **chore(deps):** Bump @anthropic-ai/sdk from 0.30.0 to 0.30.1 by [@dependabot](https://github.com/dependabot) in [#1986](https://github.com/promptfoo/promptfoo/pull/1986)
- **chore(deps):** Bump OpenAI from 4.68.2 to 4.68.4 by [@dependabot](https://github.com/dependabot) in [#1985](https://github.com/promptfoo/promptfoo/pull/1985)

## [0.94.0] - 2024-10-23

### Added

- feat(providers): add support for `github` provider (#1927)
- feat(providers): add support for xAI (Grok) provider (#1967)
- feat(providers): Update HTTP Provider to support any type of request (#1920)
- feat(prompts): add context to python and javascript prompts (#1974)
- feat(webui): add ability to update eval author (#1951)
- feat(webui): add login page (#1964)
- feat(webui): add support for displaying base64-encoded images (#1937)
- feat(cli): allow referencing specific gsheet (#1942)
- feat(redteam): show passes and fails in report drawer (#1972)

### Changed

- chore(cli): disable database logging by default (#1953)
- chore(cli): move db migrations up (#1975)
- chore(cli): replace node-fetch with native fetch API (#1968)
- chore(cli): warn on unsupported test format (#1945)
- chore(providers): support AWS credentials in config file for bedrock provider (#1936)
- chore(providers): support response_format in prompt config in openai provider (#1966)
- chore(providers): update Claude 3.5 model version (#1973)
- chore(providers): update implementation of togetherAI provider (#1934)
- chore(redteam): Add redteam descriptions and display names (#1962)
- chore(redteam): Better typing for the new constants (#1965)
- chore(redteam): fix typing issue, don't return in route (#1933)
- chore(redteam): move all redteam constants to one spot (#1952)
- chore(redteam): remove providers from db (#1955)
- chore(redteam): update providers to id by id or label (#1924)
- chore(redteam): Use Provider Label as Unique ID for redteam targets (#1938)
- chore(webui): add user email management endpoints (#1949)
- chore(webui): create dedicated eval router (#1948)
- chore(webui): expose redteam init ui in navigation dropdown menu (#1926)
- chore(webui): improve max text length slider (#1939)
- chore(webui): optimize Material-UI imports for better tree-shaking (#1928)
- chore(webui): optionally record anonymous telemetry (#1940)
- chore(webui): resolve fast refresh warning by separating useToast hook (#1941)
- refactor(assertions): move utility functions to separate file (#1944)
- chore: add citation generation script and update CITATION.cff (#1914)

### Fixed

- fix(cli): add metadata to EvaluateResult model (#1978)
- fix(cli): check for python3 alias (#1971)
- fix(cli): cli properly watches all types of configs (#1929)
- fix(cli): resolve deep copy issue when using grader cli arg (#1943)
- fix(eval): set author from getUserEmail when creating Eval (#1950)
- fix(providers): improve Gemini format coercion and add tests (#1925)
- fix(providers): maybeCoerceToGeminiFormat in palm provider - parse system_instruction (#1947)

### Dependencies

- chore(deps): bump aiohttp from 3.9.5 to 3.10.2 in /examples/rag-full (#1959)
- chore(deps): bump certifi from 2023.11.17 to 2024.7.4 in /examples/python-provider (#1958)
- chore(deps): bump idna from 3.6 to 3.7 in /examples/python-provider (#1957)
- chore(deps): bump rollup from 4.21.3 to 4.24.0 in /src/app (#1961)
- chore(deps): bump starlette from 0.37.2 to 0.40.0 in /examples/rag-full (#1956)
- chore(deps): bump vite from 5.3.3 to 5.4.9 in /examples/jest-integration (#1960)
- chore(deps): migrate drizzle (#1922)
- chore(deps): update dependencies (#1913)

### Documentation

- docs(blog): adding fuzzing post (#1921)

## [0.93.3] - 2024-10-17

### Added

- **feat(assertions):** Support array of files in assertion values by [@danpe](https://github.com/promptfoo/promptfoo/pull/1897)
- **feat(redteam):** Math-prompt strategy by [@AISimplyExplained](https://github.com/promptfoo/promptfoo/pull/1907)
- feat(redteam): math-prompt strategy (#1907)
- feat: add watsonx bearer token auth and display model cost (#1904)
- feat: support array of files in assertion values (#1897)

### Changed

- **chore(providers):** Add WatsonX bearer token auth and display model cost by [@gprem09](https://github.com/promptfoo/promptfoo/pull/1904)
- **chore(redteam):** Rename math-prompt strategy and update docs by [@mldangelo](https://github.com/promptfoo/promptfoo/pull/1912)
- **chore(webui):** Redesign navigation and dark mode components by [@mldangelo](https://github.com/promptfoo/promptfoo/pull/1903)
- **chore(ci):** Correct GitHub Actions syntax for secret access by [@mldangelo](https://github.com/promptfoo/promptfoo/pull/1911)
- **chore(ci):** Fix Docker build by [@sklein12](https://github.com/promptfoo/promptfoo/pull/1910)
- **chore(ci):** Test eval share for hosted container by [@sklein12](https://github.com/promptfoo/promptfoo/pull/1908)
- **chore(ci):** Test sharing to cloud by [@sklein12](https://github.com/promptfoo/promptfoo/pull/1909)
- chore: fix docker build (#1910)
- chore(redteam): rename math-prompt strategy and update docs (#1912)
- chore: Test sharing to cloud (#1909)
- chore: Test eval share for hosted container (#1908)

### Fixed

- **fix(webui):** Navigating directly to an eval by [@sklein12](https://github.com/promptfoo/promptfoo/pull/1905)
- fix(providers): lazy load watsonx dependencies (#1977)
- fix(ci): correct GitHub Actions syntax for secret access (#1911)
- fix: Navigating directly to an eval (#1905)

### Documentation

- **docs(redteam):** Add documentation for Custom and PII plugins by [@mldangelo](https://github.com/promptfoo/promptfoo/pull/1892)

## [0.93.2] - 2024-10-16

### Fixed

- fix: sharing to hosted (#1902)
- fix: update cloud share URL path from 'results' to 'eval' (#1901)
- fix: gemini chat formatting (#1900)

### Documentation

- docs(redteam): add documentation for Custom and PII plugins (#1892)

### Changed

- **fix:** update cloud share URL path from 'results' to 'eval' by [@mldangelo](https://github.com/promptfoo/promptfoo/pull/1901)
- **fix:** gemini chat formatting by [@typpo](https://github.com/promptfoo/promptfoo/pull/1900)
- **fix:** sharing to hosted by [@sklein12](https://github.com/promptfoo/promptfoo/pull/1902)
- **chore:** add `--filter-targets` to `redteam run` by [@typpo](https://github.com/promptfoo/promptfoo/pull/1893)
- **chore:** warn users about unknown arguments after 'eval' command by [@mldangelo](https://github.com/promptfoo/promptfoo/pull/1898)
- chore(webui): redesign navigation and dark mode components (#1903)
- chore(cli): warn users about unknown arguments after 'eval' command (#1898)
- chore: add `--filter-targets` to `redteam run` (#1893)

### Dependencies

- **chore(deps):** bump `@anthropic-ai/sdk` from 0.29.0 to 0.29.1 by [@dependabot](https://github.com/promptfoo/promptfoo/pull/1894)
- chore(deps): bump @anthropic-ai/sdk from 0.29.0 to 0.29.1 (#1894)

## [0.93.1] - 2024-10-15

### Fixed

- fix: Delete all evals broken (#1891)

### Added

- feat: Redteam http target tester (#1883)

### Changed

- **feat:** Crisp chat on certain pages by [@typpo](https://github.com/promptfoo/promptfoo/pull/1880)
- **feat:** Redteam HTTP target tester by [@sklein12](https://github.com/promptfoo/promptfoo/pull/1883)
- **fix:** Do not use default config when config is explicitly set by [@typpo](https://github.com/promptfoo/promptfoo/pull/1878)
- **fix:** Delete all evals broken by [@sklein12](https://github.com/promptfoo/promptfoo/pull/1891)
- **docs:** Add RAG architecture blog post by [@vsauter](https://github.com/promptfoo/promptfoo/pull/1886)
- **refactor(webui):** Move dashboard to redteam directory by [@mldangelo](https://github.com/promptfoo/promptfoo/pull/1890)
- refactor(webui): move dashboard to redteam directory (#1890)

## [0.93.0] - 2024-10-14

### Documentation

- docs: add rag architecture blog post (#1886)

### Added

- feat(cli): add example download functionality to init command (#1875)
- feat(redteam): introduce experimental redteam setup ui (#1872)
- feat(providers): watsonx provider (#1869)
- feat(providers): node package provider (#1855)
- feat: crisp chat on certain pages (#1880)

### Changed

- chore(webui): show tools in report view (#1871)

### Fixed

- fix(cli): only set redteam on combined configs when necessary (#1879)
- fix(cli): disable remote grading with rubric prompt override (#1877)
- fix(webui): rendering evals (#1881)
- fix: do not use default config when config is explicitly set (#1878)

## [0.92.3] - 2024-10-12

### Changed

- fix: request correct structure in prompt (#1851)
- fix: Only persist custom API url in local storage if it's set through the UI (#1854)
- fix: equality failure message (#1868)
- fix: don't always persist providers (#1870)
- feat: env variable to host pf at a different url path then base (#1853)
- chore(redteam): improve custom plugin definition and validation (#1860)
- chore: move skip logic to generate (#1834)
- chore: add `--filter-targets` alias (#1863)
- chore: Cloud sharing with new format (#1840)

### Fixed

- fix(webui): resolve undefined version display in InfoModal (#1856)

### Dependencies

- chore(deps-dev): bump @aws-sdk/client-bedrock-runtime from 3.667.0 to 3.668.0 (#1857)
- chore(deps-dev): bump @aws-sdk/client-bedrock-runtime from 3.668.0 to 3.669.0 (#1865)

## [0.92.2] - 2024-10-09

### Changed

- **ci(tests)**: Separate unit and integration tests in CI pipeline by [@mldangelo](https://github.com/mldangelo) in [#1849](https://github.com/promptfoo/promptfoo/pull/1849)
  - Bump `@aws-sdk/client-bedrock-runtime` from 3.666.0 to 3.667.0 by [@dependabot](https://github.com/dependabot) in [#1845](https://github.com/promptfoo/promptfoo/pull/1845)
  - Bump `@anthropic-ai/sdk` from 0.28.0 to 0.29.0 by [@dependabot](https://github.com/dependabot) in [#1846](https://github.com/promptfoo/promptfoo/pull/1846)
  - Bump `openai` from 4.67.2 to 4.67.3 by [@dependabot](https://github.com/dependabot) in [#1844](https://github.com/promptfoo/promptfoo/pull/1844)

### Fixed

- **fix(providers)**: Dynamically import FAL-AI serverless client by [@mldangelo](https://github.com/mldangelo) in [#1850](https://github.com/promptfoo/promptfoo/pull/1850)

### Dependencies

- **chore(deps)**:

## [0.92.1] - 2024-10-08

### Added

- **feat(providers):** Add support for an optional `responseSchema` file to Google Gemini by [@aud](https://github.com/promptfoo/promptfoo/pull/1839)
- feat(providers): Add support for an optional `responseSchema` file to google gemini (#1839)

### Changed

- **fix:** count could be off if there was a test that wasn't recorded by [@sklein12](https://github.com/promptfoo/promptfoo/pull/1841)
- **fix:** support relative paths by [@sklein12](https://github.com/promptfoo/promptfoo/pull/1842)
- **fix:** Prompt ordering on tables by [@sklein12](https://github.com/promptfoo/promptfoo/pull/1843)
- **chore:** delete empty file by [@sklein12](https://github.com/promptfoo/promptfoo/pull/1829)
- **chore:** rename tables by [@sklein12](https://github.com/promptfoo/promptfoo/pull/1831)
- chore(deps-dev): bump @aws-sdk/client-bedrock-runtime from 3.665.0 to 3.666.0 (#1836)

### Fixed

- **fix(provider):** fal prompt config overrides by [@drochetti](https://github.com/promptfoo/promptfoo/pull/1835)
- fix: Prompt ordering on tables (#1843)
- fix: support relative paths (#1842)
- fix: count could be off if there was a test that wasn't recorded (#1841)

### Dependencies

- **chore(deps):** bump openai from 4.67.1 to 4.67.2 by [@dependabot](https://github.com/promptfoo/promptfoo/pull/1837)
- **chore(deps-dev):** bump @aws-sdk/client-bedrock-runtime from 3.665.0 to 3.666.0 by [@dependabot](https://github.com/promptfoo/promptfoo/pull/1836)
- chore(deps): bump openai from 4.67.1 to 4.67.2 (#1837)

### Documentation

- **docs(contributing):** expand guide for adding new providers by [@mldangelo](https://github.com/promptfoo/promptfoo/pull/1833)

## [0.92.0] - 2024-10-07

### Fixed

- fix(provider): fal prompt config overrides (#1835)

### Documentation

- docs(contributing): expand guide for adding new providers (#1833)

### Changed

- Normalize eval results in db (#1776)
- foundation model blog post (#1823)
- site: custom blog index page (#1824)
- chore(build): allow-composite-ts (#1825)
- chore(cli): improve validation for extension hooks (#1827)
- chore: rename tables (#1831)
- chore: delete empty file (#1829)

## [0.91.3] - 2024-10-04

### Added

- feat(redteam): add religion plugin (#1822)
- feat(provider-fal): allow prompt config overrides (#1815)
- feat: remove in memory table (#1820)

## [0.91.2] - 2024-10-04

### Added

- feat(cli): Add input validation to eval command (@mldangelo #1810)
- feat(cli): Add real-time logging for Python script execution (@mldangelo #1818)
- feat(providers): Add support for setting cookies in `browser` provider (@typpo #1809)

### Changed

- chore(ci): Move integration tests to separate job in GitHub Actions workflow (@mldangelo #1821)
- chore(providers): Add support for file-based response parser for HTTP provider (@mldangelo #1808)
- chore(providers): Improve error message for browser provider missing imports (67c5fed2 @typpo)
- chore(redteam): Update to specific GPT-4 model (0be9c87f @mldangelo)
- chore(site): Update intro cal.com link (ff36972e @typpo)
- chore(webui): Remove 'use client' directives from React components (bc6f4214 @mldangelo)
- docs: Add Streamlit application in browser documentation (855e80f4 @typpo)
- docs: Escape tag in documentation (9c3ae83b @typpo)
- docs: Remove responseparser from quickstart (fe17b837 @typpo)
- docs: Remove responseParser from redteam template (feda3c60 @typpo)
- docs: Update test case reference documentation (d7c7a507 @mldangelo)
- docs: Update to use `redteam run` and `redteam report` (@typpo #1814)

### Fixed

- fix(redteam): Resolve cross-session templating issues (@typpo #1811)
- fix(webui): Ensure weight is not 0 (@sklein12 #1817)

### Dependencies

- chore(deps-dev): Bump @aws-sdk/client-bedrock-runtime from 3.658.1 to 3.662.0 (@dependabot #1805)
- chore(deps-dev): Bump @aws-sdk/client-bedrock-runtime from 3.663.0 to 3.664.0 (@dependabot #1819)
- chore(deps): Bump openai from 4.66.1 to 4.67.0 (@dependabot #1804)
- chore(deps): Bump replicate from 0.34.0 to 0.34.1 (@dependabot #1806)
- chore(deps): Update dependencies (ec37ca4e @mldangelo)

## [0.91.1] - 2024-10-01

### Changed

- feat: prompts as python classmethods (#1799)

### Fixed

- fix(redteam): read redteam config during redteam eval command (#1803)

### Documentation

- docs(custom-api): update documentation and improve typing (#1802)

## [0.91.0] - 2024-10-01

### Added

- feat(cli): ask for email on public share by @typpo in #1798
- feat(cli): support input transforms by @MrFlounder in #1704
- feat(redteam): add `redteam run` command by @typpo in #1791
- feat(webui): new Chart type on the eval page of web UI by @YingjiaLiu99 in #1147

### Changed

- fix: calc the same prompt id everywhere by @sklein12 in #1795
- docs: add troubleshooting section for timeouts by @mldangelo
- docs: fix indentation by @typpo
- docs: provider index by @mldangelo in #1792
- docs: update ts-config example README with tsx loader options by @mldangelo
- site: misc redteam guide clarifications by @typpo
- chore(cli): reorganize command structure and add program name by @mldangelo
- chore(cli): simplify node version check by @mldangelo in #1794
- chore(openai): use omni moderation by default by @typpo in #1797
- chore(providers): add support for special chars in browser provider by @typpo in #1790
- chore(providers): render provider label using Nunjucks by @mldangelo in #1789
- chore(providers): warn on unknown provider types by @mldangelo in #1787
- chore(redteam): include package version in redteam run hash by @typpo in 6d2d0c65
- chore(redteam): rename and export base classes by @mldangelo in #1801
- chore(redteam): serverside generation for indirect-prompt-injection by @mldangelo
- chore(redteam): update adversarial generation to specific gpt-4o model by @typpo in 1f397f62
- chore(cli): reorganize command structure and add program name by @mldangelo in 66781927

### Fixed

- fix(build): remove ts-config path aliases until compilation works correctly by @sklein12 in #1796
- fix(cli): don't ask for email when sharing in ci or without tty by @typpo
- fix(package): use provider prompt map when running via Node package by @vsauter in #1788
- fix(redteam): don't include entities if list is empty by @typpo
- fix(redteam): OWASP aliases by @typpo in #1765

### Dependencies

- chore(deps): bump openai from 4.65.0 to 4.66.1 by @dependabot in #1800
- chore(deps): update dependencies by @mldangelo

## [0.90.3] - 2024-09-27

### Changed

- fix: browser provider ignores cert errors by @ianw_github in 9fcc9f5974d919291456292e187fba1b1bacb3e2

## [0.90.2] - 2024-09-27

### Changed

- **feat:** Add fal.ai provider by [@drochetti](https://github.com/drochetti) in [#1778](https://github.com/promptfoo/promptfoo/pull/1778)
- **feat:** Add install script for pre-built binary installation by [@mldangelo](https://github.com/mldangelo) in [#1755](https://github.com/promptfoo/promptfoo/pull/1755)
- **fix:** Improve JSON parser handling for multiple braces by [@typpo](https://github.com/typpo) in [#1766](https://github.com/promptfoo/promptfoo/pull/1766)
- **refactor(eval):** Reorganize and improve eval command options by [@mldangelo](https://github.com/mldangelo) in [#1762](https://github.com/promptfoo/promptfoo/pull/1762)
- **chore(bedrock):** Improve support for LLAMA3.1 and LLAMA3.2 model configurations by [@mldangelo](https://github.com/mldangelo) in [#1777](https://github.com/promptfoo/promptfoo/pull/1777)
- **chore(config):** Simplify config loading by [@mldangelo](https://github.com/mldangelo) in [#1779](https://github.com/promptfoo/promptfoo/pull/1779)
- **chore(redteam):** Move select plugins for server-side generation by [@mldangelo](https://github.com/mldangelo) in [#1783](https://github.com/promptfoo/promptfoo/pull/1783)
- **ci(nexe-build):** Add ARM64 support for nexe builds by [@mldangelo](https://github.com/mldangelo) in [#1780](https://github.com/promptfoo/promptfoo/pull/1780)
- **ci(nexe-build):** Update runner selection for macOS and add Windows file extension by [@mldangelo](https://github.com/mldangelo) in [#1784](https://github.com/promptfoo/promptfoo/pull/1784)

### Fixed

- **fix(providers):** Correct data types for `responseParser` in HTTP provider by [@typpo](https://github.com/typpo) in [#1764](https://github.com/promptfoo/promptfoo/pull/1764)

### Dependencies

- **chore(deps-dev):** Bump `@aws-sdk/client-bedrock-runtime` from 3.658.0 to 3.658.1 by [@dependabot](https://github.com/dependabot) in [#1769](https://github.com/promptfoo/promptfoo/pull/1769)
- **chore(deps):** Bump `replicate` from 0.33.0 to 0.34.0 by [@dependabot](https://github.com/dependabot) in [#1767](https://github.com/promptfoo/promptfoo/pull/1767)
- **chore(deps):** Bump `openai` from 4.63.0 to 4.64.0 by [@dependabot](https://github.com/dependabot) in [#1768](https://github.com/promptfoo/promptfoo/pull/1768)

## [0.90.1] - 2024-09-26

### Changed

- **chore(providers):** Updated Bedrock integration to support Llama 3.2 models. [#1763](https://github.com/promptfoo/promptfoo/pull/1763) by [@aristsakpinis93](https://github.com/aristsakpinis93)
- **chore:** Added support for config objects in JavaScript and Python assertions. [#1729](https://github.com/promptfoo/promptfoo/pull/1729) by [@vedantr](https://github.com/vedantr)
- **fix:** Improved prompts handling per provider. [#1757](https://github.com/promptfoo/promptfoo/pull/1757) by [@typpo](https://github.com/typpo)
- **fix:** Updated `--no-interactive` description and added it to the documentation. [#1761](https://github.com/promptfoo/promptfoo/pull/1761) by [@kentyman23](https://github.com/kentyman23)
- site: adding blog post for Prompt Airlines (#1774)

### Dependencies

- **chore(deps-dev):** Bumped `@aws-sdk/client-bedrock-runtime` from 3.654.0 to 3.658.0. [#1758](https://github.com/promptfoo/promptfoo/pull/1758) by [@dependabot](https://github.com/dependabot)

## [0.90.0] - 2024-09-24

### Changed

- cli: Added 'pf' as an alias for the 'promptfoo' command (@mldangelo, #1745)
- providers(bedrock): Added support for AI21 Jamba Models and Meta Llama 3.1 Models (@mldangelo, #1753)
- providers(python): Added support for file:// syntax for Python providers (@mldangelo, #1748)
- providers(http): Added support for raw requests (@typpo, #1749)
- cli: implement cloud Login functionality for private sharing (@sklein12, #1719)
- cli(redteam): aliased 'eval' in redteam namespace and prioritized redteam.yaml over promptfooconfig.yaml (@typpo, #1664)
- providers(http): Added templating support for provider URLs (@mldangelo, #1747)
- cli: read config files from directory paths (@andretran, #1721)
- Added PROMPTFOO_EXPERIMENTAL environment variable (@typpo)
- Simplified redteam consent process (@typpo)
- Improved input handling for login prompts (@mldangelo)
- Updated dependencies (@mldangelo)
- webui: fix route to edit eval description(@sklein12, #1754)
- cli: prevent logging of empty output paths (@mldangelo)
- Added raw HTTP request example (@typpo)
- Updated documentation to prefer prebuilt versions (@sklein12, #1752)
- Triggered release step in nexe build for tagged branches (@mldangelo)
- Updated release token in GitHub Actions workflow (@mldangelo)
- Added continue-on-error to nexe-build job (@mldangelo)

## [0.89.4] - 2024-09-23

### Added

- feat(webui): display suggestions (#1739)

### Changed

- feat: headless browser provider (#1736)
- feat: suggestions (#1723)
- feat: improvements to http and websocket providers (#1732)
- fix: empty state for webui (#1727)
- chore: add costs for OpenAI model "gpt-4o-2024-08-06" (#1728)
- fix: catch errors when creating share url (#1726)https://github.com/promptfoo/promptfoo/pull/1725
- fix: add missing outputPath (#1734)
- fix: output path when PROMPTFOO_LIGHTWEIGHT_RESULTS is set (#1737)
- chore: Move share action to server (#1743)
- docs: Update documentation for Tree-based Jailbreaks Strategy by @vingiarrusso in

### Fixed

- fix(prompts): add handling for function prompt (#1724)

## [0.89.3] - 2024-09-20

### Changed

- **Bug Fixes:**
  - Improved sanitization of generations ([#1713](https://github.com/promptfoo/promptfoo/pull/1713) by [@typpo](https://github.com/typpo))
  - Reverted config changes to resolve prompt file bug ([#1722](https://github.com/promptfoo/promptfoo/pull/1722) by [@mldangelo](https://github.com/mldangelo))
- **Docs**
  - Added more information to the enterprise page ([#1714](https://github.com/promptfoo/promptfoo/pull/1714) by [@typpo](https://github.com/typpo))
  - Updated the about page ([#1715](https://github.com/promptfoo/promptfoo/pull/1715) by [@typpo](https://github.com/typpo))
  - Minor landing page updates ([#1718](https://github.com/promptfoo/promptfoo/pull/1718) by [@typpo](https://github.com/typpo))
- Update documentation for Tree-based Jailbreaks Strategy (#1725)

## [0.89.2] - 2024-09-18

### Changed

- **Dependencies**: Updated project dependencies (@mldangelo)
- **Website**: Added truncate functionality to the site (@typpo)
- Fixed Node cache dependency issue (@typpo)
- Improved nexe build workflow artifact handling in CI pipeline (@mldangelo)
- Bumped version to 0.89.2 (@typpo)
-

## [0.89.1] - 2024-09-18

### Added

- **feat(provider/openai)**: support loading `response_format` from a file by [@albertlieyingadrian](https://github.com/albertlieyingadrian) in [#1711](https://github.com/promptfoo/promptfoo/pull/1711)
- **feat(matchers)**: add external file loader for LLM rubric by [@albertlieyingadrian](https://github.com/albertlieyingadrian) in [#1698](https://github.com/promptfoo/promptfoo/pull/1698)

### Changed

- **feat**: Redteam dashboard by [@typpo](https://github.com/typpo) in [#1709](https://github.com/promptfoo/promptfoo/pull/1709)
- **feat**: add WebSocket provider by [@typpo](https://github.com/typpo) in [#1712](https://github.com/promptfoo/promptfoo/pull/1712)
- **docs**: GPT vs O1 guide by [@typpo](https://github.com/typpo) in [#1703](https://github.com/promptfoo/promptfoo/pull/1703)

### Dependencies

- **chore(deps)**: bump `openai` from `4.61.1` to `4.62.0` by [@dependabot](https://github.com/dependabot) in [#1706](https://github.com/promptfoo/promptfoo/pull/1706)
- **chore(deps)**: bump `@azure/openai-assistants` from `1.0.0-beta.5` to `1.0.0-beta.6` by [@dependabot](https://github.com/dependabot) in [#1707](https://github.com/promptfoo/promptfoo/pull/1707)

## [0.89.0] - 2024-09-17

### Added

- feat(util): add nunjucks template support for file path (#1688) by @albertlieyingadrian
- feat(redteam): top level targets, plugins, strategies (#1689) by @typpo

### Changed

- feat: Migrate NextUI to a React App (#1637) by @sklein12
- feat: add golang provider (#1693) by @typpo
- feat: make config `prompts` optional (#1694) by @typpo
- chore(redteam): plumb scores per plugin and strategy (#1684) by @typpo
- chore(redteam): redteam init indent plugins and strategies by @typpo
- chore(redteam): redteam onboarding updates (#1695) by @typpo
- chore(redteam): update some framework mappings by @typpo
- refactor(csv): improve assertion parsing and add warning for single underscore usage (#1692) by @mldangelo
- docs: improve Python provider example with stub LLM function by @mldangelo

### Fixed

- fix(python): change PythonShell mode to binary to fix unicode encoding issues (#1671) by @mldangelo
- fix(python): check --version for executable path validation (#1690) by @mldangelo
- fix(providers): Mistral Error Reporting (#1691) by @GICodeWarrior

### Dependencies

- chore(deps): bump openai from 4.61.0 to 4.61.1 (#1696) by @dependabot
- chore(deps): remove nexe dev dependency by @mldangelo
- chore(deps): update eslint and related packages by @mldangelo

## [0.88.0] - 2024-09-16

### Dependencies

- chore(deps): bump replicate from 0.32.1 to 0.33.0 (#1682)

### Added

- feat(webui): display custom namedScores (#1669)

### Changed

- **Added** `--env-path` as an alias for the `--env-file` option in CLI (@mldangelo)
- **Introduced** `PROMPTFOO_LIGHTWEIGHT_RESULTS` environment variable to optimize result storage (@typpo)
- **Added** `validatePythonPath` function and improved error handling for Python scripts (@mldangelo)
- **Displayed** custom named scores in the Web UI (@khp)
- **Improved** support for structured outputs in the OpenAI provider (@mldangelo)
- **Added** OpenAI Assistant's token usage statistics (@albertlieyingadrian)
- **Added** pricing information for Azure OpenAI models (@mldangelo)
- **Improved** API URL formatting for Azure OpenAI provider (@mldangelo)
- **Fixed** prompt normalization when reading configurations (@mldangelo)
- **Resolved** Docker image issues by adding Python, ensuring the `next` output directory exists, and disabling telemetry (@mldangelo)
- **Improved** message parsing for the Anthropic provider (@mldangelo)
- **Fixed** error in loading externally defined OpenAI function calls (@mldangelo)
- **Corrected** latency assertion error for zero milliseconds latency (@albertlieyingadrian)
- **Added** a new Red Team introduction and case studies to the documentation (@typpo)
- **Updated** model references and default LLM models in the documentation (@mldangelo)
- **Fixed** typos and broken image links in the documentation (@mldangelo, @typpo)
- **Refactored** Red Team commands and types to improve code organization (@mldangelo)
- **Moved** `evaluateOptions` initialization to `evalCommand` (@mldangelo)
- **Centralized** cost calculation logic in providers (@mldangelo)
- ci: improve nexe build workflow and caching (#1683)
- chore(providers): add pricing information for Azure OpenAI models (#1681)

### Tests

- **Added** support for `file://` prefix for local file paths in the `tests:` field in configuration (@mldangelo)

## [0.87.1] - 2024-09-12

### Fixed

- fix(docker): add Python to Docker image and verify in CI (#1677)
- fix(assertions): fix latencyMs comparison with undefined to allow 0 ms latency (#1668)
- fix(providers): improve parseMessages function for anthropic (#1666)
- fix(dockerfile): ensure next out directory exists and disable next telemetry (#1665)
- fix: normalize prompts when reading configs (#1659)

### Added

- feat(python): add validatePythonPath function and improve error handling (#1670)
- feat(cli): accept '--env-path' as an alias for '--env-file' option (#1654)
- feat: PROMPTFOO_LIGHTWEIGHT_RESULTS envar (#1450)

### Documentation

- docs: red team intro (#1662)
- docs: update model references from gpt-3.5-turbo to gpt-4o-mini (#1655)

### Changed

- **Add OpenAI `o1` pricing** by [@typpo](https://github.com/typpo) in [#1649](https://github.com/promptfoo/promptfoo/pull/1649)
- **Add support for OpenAI `o1` max completion tokens** by [@mldangelo](https://github.com/mldangelo) in [#1650](https://github.com/promptfoo/promptfoo/pull/1650)
- **Share link issue when self-hosting** by [@typpo](https://github.com/typpo) in [#1647](https://github.com/promptfoo/promptfoo/pull/1647)
- **Fix OpenAI function tool callbacks handling** by [@mldangelo](https://github.com/mldangelo) in [#1648](https://github.com/promptfoo/promptfoo/pull/1648)
- **Fix broken anchor links** by [@mldangelo](https://github.com/mldangelo) in [#1645](https://github.com/promptfoo/promptfoo/pull/1645)
- **Add documentation for Echo provider** by [@mldangelo](https://github.com/mldangelo) in [#1646](https://github.com/promptfoo/promptfoo/pull/1646)
- ci: add push trigger to docker workflow (#1678)
- refactor(providers): centralize cost calculation logic (#1679)
- refactor: move evaluateOptions initialization to evalCommand (#1674)
- refactor(redteam): move redteam types to src/redteam/types (#1653)
- refactor(redteam): move redteam commands to src/redteam/commands (#1652)
- chore(providers): improve API URL formatting for Azure OpenAI provider (#1672)
- chore(providers): add openai assistant's token usage (#1661)
- chore(openai): improve support for structured outputs (#1656)
- chore: support file:// prefix for local file paths in `tests:` field in config (#1651)

## [0.87.0] - 2024-09-12

### Changed

- feat: remote strategy execution (#1592)
- fix: run db migrations first thing in cli (#1638)
- chore: add --remote to `eval` (#1639)
- chore: ability to record when feature is used (#1643)
- site: intro and image updates (#1636)

### Dependencies

- chore(deps-dev): bump @aws-sdk/client-bedrock-runtime from 3.649.0 to 3.650.0 (#1640)
- chore(deps): bump openai from 4.58.2 to 4.59.0 (#1641)

## [0.86.1] - 2024-09-11

### Changed

- feat: cross-session leak plugin (#1631)
- fix: quickswitcher (#1635)

## [0.86.0] - 2024-09-11

### Changed

- **feat**: Added MITRE Atlas plugin aliases by [@typpo](https://github.com/typpo) in [#1629](https://github.com/promptfoo/promptfoo/pull/1629)
- **chore**: Removed the NextAPI by [@sklein12](https://github.com/sklein12) in [#1599](https://github.com/promptfoo/promptfoo/pull/1599)
- **fix**: Improved rate limiting handling by [@sinedied](https://github.com/sinedied) in [#1633](https://github.com/promptfoo/promptfoo/pull/1633)
- **fix**: Ensured `name:value` pairs are unique, rather than just names, for tags by [@sklein12](https://github.com/sklein12) in [#1621](https://github.com/promptfoo/promptfoo/pull/1621)
- **chore**: Fixed paths for `ts-node` by [@sklein12](https://github.com/sklein12) in [#1628](https://github.com/promptfoo/promptfoo/pull/1628)
- **chore**: Standardized paths by [@sklein12](https://github.com/sklein12) in [#1627](https://github.com/promptfoo/promptfoo/pull/1627)

### Dependencies

- **chore(deps-dev)**: Bumped `@aws-sdk/client-bedrock-runtime` from 3.645.0 to 3.649.0 by [@dependabot](https://github.com/dependabot) in [#1632](https://github.com/promptfoo/promptfoo/pull/1632)
- **chore(deps)**: Bumped `@anthropic-ai/sdk` from 0.27.2 to 0.27.3 by [@dependabot](https://github.com/dependabot) in [#1625](https://github.com/promptfoo/promptfoo/pull/1625)
- **chore(deps)**: Bumped `openai` from 4.58.1 to 4.58.2 by [@dependabot](https://github.com/dependabot) in [#1624](https://github.com/promptfoo/promptfoo/pull/1624)

## [0.85.2] - 2024-09-10

### Changed

- feat: compliance status in redteam reports (#1619)
- fix: prompt parsing (#1620)

## [0.85.1] - 2024-09-09

### Changed

- feat: add support for markdown prompts (#1616)
- fix: Indirect Prompt Injection missing purpose and will only generate… (#1618)

### Dependencies

- chore(deps): bump openai from 4.58.0 to 4.58.1 (#1617)

## [0.85.0] - 2024-09-06

### Added

- **feat(mistral):** Update chat models and add embedding provider by @mldangelo in [#1614](https://github.com/promptfoo/promptfoo/pull/1614)
- **feat(templates):** Allow Nunjucks templating in grader context by @mldangelo in [#1606](https://github.com/promptfoo/promptfoo/pull/1606)
- **feat(redteam):** Add remote generation for multilingual strategy by @mldangelo in [#1603](https://github.com/promptfoo/promptfoo/pull/1603)
- **feat(redteam):** ASCII smuggling plugin by @typpo in [#1602](https://github.com/promptfoo/promptfoo/pull/1602)
- **feat(redteam):** More direct prompt injections by @typpo in [#1600](https://github.com/promptfoo/promptfoo/pull/1600)
- **feat(redteam):** Prompt injections for all test cases by @typpo in [commit 28605413](https://github.com/promptfoo/promptfoo/commit/28605413)

### Changed

- **refactor:** Improve project initialization and error handling by @mldangelo in [#1591](https://github.com/promptfoo/promptfoo/pull/1591)
- **chore:** Warn if API keys are not present when running `promptfoo init` by @cristiancavalli in [#1577](https://github.com/promptfoo/promptfoo/pull/1577)
- **chore:** Add info to contains-all and icontains-all error by @typpo in [#1596](https://github.com/promptfoo/promptfoo/pull/1596)
- **chore(redteam):** Export graders by @sklein12 in [#1593](https://github.com/promptfoo/promptfoo/pull/1593)
- **chore(redteam):** Export prompt generators by @sklein12 in [#1583](https://github.com/promptfoo/promptfoo/pull/1583)
- **docs:** Add information on loading scenarios from external files by @mldangelo in [commit ddcc6e59](https://github.com/promptfoo/promptfoo/commit/ddcc6e59)

### Fixed

- **fix(redteam):** Correct metric name for misinfo/pii/etc plugins by @typpo in [#1605](https://github.com/promptfoo/promptfoo/pull/1605)
- **fix(redteam):** Remove quotes and numbered results from generated prompts by @typpo in [#1601](https://github.com/promptfoo/promptfoo/pull/1601)
- **fix(redteam):** Move purpose to the right place in redteam template by @typpo in [commit 00b2ed1c](https://github.com/promptfoo/promptfoo/commit/00b2ed1c)

### Dependencies

- **chore(deps):** Bump openai from 4.57.3 to 4.58.0 by @dependabot in [#1608](https://github.com/promptfoo/promptfoo/pull/1608)
- **chore(deps):** Bump openai from 4.57.2 to 4.57.3 by @dependabot in [#1594](https://github.com/promptfoo/promptfoo/pull/1594)

### Documentation

- **docs(redteam):** Red team introduction by @typpo in [commit ba5fe14c](https://github.com/promptfoo/promptfoo/commit/ba5fe14c) and [commit 60624456](https://github.com/promptfoo/promptfoo/commit/60624456)
- **docs(redteam):** Minor redteam update by @typpo in [commit 7cad8da5](https://github.com/promptfoo/promptfoo/commit/7cad8da5)

### Tests

- **test(redteam):** Enhance nested quotes handling in parseGeneratedPrompts by @mldangelo in [commit 36f6464a](https://github.com/promptfoo/promptfoo/commit/36f6464a)

## [0.84.1] - 2024-09-04

### Changed

- fix: json parsing infinite loop (#1590)
- fix: add cache and timeout to remote grading (#1589)

## [0.84.0] - 2024-09-04

### Changed

- Support for remote `llm-rubric` (@typpo in #1585)
- Resolve foreign key constraint in `deleteAllEvals` (@mldangelo in #1581)
- Don't set OpenAI chat completion `seed=0` by default (@Sasja in #1580)
- Improve strategy JSON parsing (@typpo in #1587)
- Multilingual strategy now uses redteam provider (@typpo in #1586)
- Handle redteam remote generation error (@typpo)
- Redteam refusals are not failures for Vertex AI (@typpo)
- Reorganize redteam exports and add Strategies (@mldangelo in #1588)
- Update OpenAI config documentation (@mldangelo)
- Improve Azure environment variables and configuration documentation (@mldangelo)
- Bump dependencies and devDependencies (@mldangelo)
- Set `stream: false` in Ollama provider (@typpo, #1568)
- Bump openai from 4.57.0 to 4.57.1 (@dependabot in #1579)
- Regenerate JSON schema based on type change (@mldangelo)
- Synchronize EnvOverrides in types and validators (@mldangelo)

## [0.83.2] - 2024-09-03

### Added

- feat: add --remote to redteam generate (#1576)

## [0.83.1] - 2024-09-03

## [0.83.0] - 2024-09-03

### Changed

- feat: add onboarding flow for http endpoint (#1572)
- feat: remote generation on the cli (#1570)
- docs: update YAML syntax for prompts and providers arrays (#1574)

## [0.82.0] - 2024-09-02

### Added

- feat(redteam): add remote generation for purpose and entities by @mldangelo

### Changed

- feat: add `delay` option for redteam generate and refactor plugins by @typpo
- fix: validate all plugins before running any by @typpo
- fix: remove indirect prompt injection `config.systemPrompt` dependency by @typpo
- fix: show all strategies on report by @typpo
- fix: bfla grading by @typpo
- chore: simplify redteam types by @typpo
- chore: move redteam command locations by @typpo
- chore: defaults for redteam plugins/strategies by @typpo
- chore: clean up some redteam onboarding questions by @typpo
- chore: export redteam plugins by @typpo
- chore: rename envar by @typpo
- chore: add `PROMPTFOO_NO_REDTEAM_MODERATION` envar by @typpo
- chore(redteam): add progress bar to multilingual strategy by @mldangelo
- chore(redteam): export extraction functions by @mldangelo
- chore(docker): install peer dependencies during build by @mldangelo
- docs: update file paths to use file:// prefix by @mldangelo
- chore: clean up some redteam onboarding questions (#1569)
- chore: defaults for redteam plugins/strategies (#1521)

### Dependencies

- chore(deps-dev): bump @aws-sdk/client-bedrock-runtime from 3.637.0 to 3.642.0 by @dependabot
- chore(deps): bump replicate from 0.32.0 to 0.32.1 by @dependabot
- chore(deps): bump openai from 4.56.1 to 4.57.0 by @dependabot
- chore(deps): bump the github-actions group with 2 updates by @dependabot

## [0.81.5] - 2024-08-30

### Dependencies

- chore(deps): bump the github-actions group with 2 updates (#1566)
- chore(deps): bump replicate from 0.32.0 to 0.32.1 (#1559)
- chore(deps): bump openai from 4.56.1 to 4.57.0 (#1558)

### Fixed

- fix: remove indirect prompt injection `config.systemPrompt` dependency (#1562)
- fix: validate all plugins before running any (#1561)

### Added

- feat: add `delay` option for redteam generate and refactor plugins (#1564)
- feat(redteam): add remote generation for purpose and entities (#1555)

### Changed

- feat: global `env` var in templates (#1553)
- fix: harmful grader (#1554)
- chore: include createdAt in getStandaloneEvals (#1550)
- chore: write eval tags to database and add migration (#1551)
- style: enforce object shorthand rule (#1557)
- chore: move redteam command locations (#1565)
- chore: simplify redteam types (#1563)
- chore(deps-dev): bump @aws-sdk/client-bedrock-runtime from 3.637.0 to 3.642.0 (#1560)

## [0.81.4] - 2024-08-29

### Changed

- **fix:** redteam progress bar by @typpo in [#1548](https://github.com/promptfoo/promptfoo/pull/1548)
- **fix:** redteam grading should use defaultTest by @typpo in [#1549](https://github.com/promptfoo/promptfoo/pull/1549)
- **refactor:** move extractJsonObjects to json utility module by @mldangelo in [#1539](https://github.com/promptfoo/promptfoo/pull/1539)

### Fixed

- **fix(redteam):** fix modifier handling in PluginBase by @mldangelo in [#1538](https://github.com/promptfoo/promptfoo/pull/1538)
- **fix(testCases):** improve test case generation with retry logic by @mldangelo in [#1544](https://github.com/promptfoo/promptfoo/pull/1544)
- **fix(docker):** link peer dependencies in Docker build by @mldangelo in [#1545](https://github.com/promptfoo/promptfoo/pull/1545)
- **fix(devcontainer):** simplify and standardize development environment by @mldangelo in [#1547](https://github.com/promptfoo/promptfoo/pull/1547)

### Dependencies

- **chore(deps):** update dependencies by @mldangelo in [#1540](https://github.com/promptfoo/promptfoo/pull/1540)
- **chore(deps):** bump @anthropic-ai/sdk from 0.27.0 to 0.27.1 by @dependabot in [#1541](https://github.com/promptfoo/promptfoo/pull/1541)
- **chore(deps):** bump openai from 4.56.0 to 4.56.1 by @dependabot in [#1542](https://github.com/promptfoo/promptfoo/pull/1542)

## [0.81.3] - 2024-08-28

### Changed

- fix: use redteam provider in extractions (#1536)
- feat: Indirect prompt injection plugin (#1518)
- feat: add support for tags property in config (#1526)
- feat: ability to reference external files in plugin config (#1530)
- feat: custom redteam plugins (#1529)
- fix: remove failure messages from output (#1531)
- fix: reduce pii false positives (#1532)
- fix: Addtl Pii false positives (#1533)
- fix: RBAC plugin false positives (#1534)
- fix: redteam providers should be overriddeable (#1516)
- fix: dont use openai moderation if key not present (#1535)

### Fixed

- fix(redteam): update logic for json only response format in default provider (#1537)

## [0.81.2] - 2024-08-27

### Changed

- fix: use redteam provider in extractions (#1536)
- feat: Indirect prompt injection plugin (#1518)
- feat: add support for tags property in config (#1526)
- feat: ability to reference external files in plugin config (#1530)
- feat: custom redteam plugins (#1529)
- fix: remove failure messages from output (#1531)
- fix: reduce pii false positives (#1532)
- fix: Addtl Pii false positives (#1533)
- fix: RBAC plugin false positives (#1534)
- fix: redteam providers should be overriddeable (#1516)
- fix: dont use openai moderation if key not present (#1535)

## [0.81.1] - 2024-08-27

### Changed

- feat: Indirect prompt injection plugin (#1518)
- feat: add support for `tags` property in config (#1526)
- feat: ability to reference external files in plugin config (#1530)
- feat: custom redteam plugins (#1529)
- fix: remove failure messages from output (#1531)
- fix: reduce pii false positives (#1532)
- fix: Addtl Pii false positives (#1533)
- fix: RBAC plugin false positives (#1534)
- fix: redteam providers should be overriddeable (#1516)
- fix: dont use openai moderation if key not present (#1535)
- chore: Set jest command line setting for jest extension (#1527)

## [0.81.0] - 2024-08-26

### Added

- feat(report): performance by strategy (#1524)
- feat(ai21): Add AI21 Labs provider (#1514)
- feat(docker): add Python runtime to final image (#1519)
- feat(anthropic): add support for create message headers (prompt caching) (#1503)

### Changed

- feat: report view sidebar for previewing test failures (#1522)
- chore: add plugin/strategy descriptions (#1520)
- chore: add `promptfoo redteam plugins` command to list plugins (#1523)
- chore: clear cache status messages (#1517)

### Fixed

- fix(scriptCompletionProvider): handle UTF-8 encoding in script output (#1515)
- fix(config): support loading scenarios and tests from external files (#331)

### Dependencies

- chore(deps-dev): bump @aws-sdk/client-bedrock-runtime from 3.635.0 to 3.637.0 (#1513)

## [0.80.3] - 2024-08-22

### Changed

- **Add Support for Embeddings API (Cohere)**: Added support for the embeddings API. [#1502](https://github.com/promptfoo/promptfoo/pull/1502) by @typpo
- **Improve Download Menu**: Enhanced the web UI by improving the download menu, adding an option to download human eval test cases, and adding tests. [#1500](https://github.com/promptfoo/promptfoo/pull/1500) by @mldangelo
- **Python IPC Encoding**: Resolved an issue by ensuring that Python IPC uses UTF-8 encoding. [#1511](https://github.com/promptfoo/promptfoo/pull/1511) by @typpo
- **Dependencies**:
  - Bumped `@anthropic-ai/sdk` from `0.26.1` to `0.27.0`. [#1507](https://github.com/promptfoo/promptfoo/pull/1507) by @dependabot
  - Upgraded Docusaurus to version `3.5.2`. [#1512](https://github.com/promptfoo/promptfoo/pull/1512) by @mldangelo

## [0.80.2] - 2024-08-22

### Changed

- fix: remove prompt-extraction from base plugins (#1505)

## [0.80.1] - 2024-08-21

### Added

- feat(redteam): improve test generation and reporting (#1481)
- feat(eval)!: remove interactive providers option (#1487)

### Changed

- refactor(harmful): improve test generation and deduplication (#1480)
- fix: hosted load shared eval (#1482)
- fix: Generate correct url for hosted shared evals (#1484)
- feat: multilingual strategy (#1483)
- chore(eslint): add and configure eslint-plugin-unicorn (#1489)
- fix: include vars in python provider cache key (#1493)
- fix: Including prompt extraction broke redteam generation (#1494)
- fix: floating point comparisons in matchers (#1486)
- site: enterprise breakdown (#1495)
- fix: Prompt setup during redteam generation (#1496)
- fix: hardcoded injectVars in harmful plugin (#1498)
- site: enterprise blog post (#1497)

### Fixed

- fix(assertions): update error messages for context-relevance and context-faithfulness (#1485)

### Dependencies

- chore(deps-dev): bump @aws-sdk/client-bedrock-runtime from 3.632.0 to 3.635.0 (#1490)

## [0.80.0] - 2024-08-21

### Changed

- **Multilingual Strategy**: Added multilingual strategy by @typpo in [#1483](https://github.com/promptfoo/promptfoo/pull/1483)
- **Redteam**: Improved test generation and reporting by @mldangelo in [#1481](https://github.com/promptfoo/promptfoo/pull/1481)
- **Evaluation**: Removed interactive providers option by @mldangelo in [#1487](https://github.com/promptfoo/promptfoo/pull/1487)
- **Hosted Load**: Fixed hosted load shared eval by @sklein12 in [#1482](https://github.com/promptfoo/promptfoo/pull/1482)
- **Shared Evals**: Generated correct URL for hosted shared evals by @sklein12 in [#1484](https://github.com/promptfoo/promptfoo/pull/1484)
- **Assertions**: Updated error messages for context-relevance and context-faithfulness by @mldangelo in [#1485](https://github.com/promptfoo/promptfoo/pull/1485)
- **Python Provider**: Included vars in Python provider cache key by @typpo in [#1493](https://github.com/promptfoo/promptfoo/pull/1493)
- **Prompt Extraction**: Fixed prompt extraction during redteam generation by @sklein12 in [#1494](https://github.com/promptfoo/promptfoo/pull/1494)
- **Matchers**: Fixed floating point comparisons in matchers by @typpo in [#1486](https://github.com/promptfoo/promptfoo/pull/1486)
- **Redteam Generation**: Fixed prompt setup during redteam generation by @sklein12 in [#1496](https://github.com/promptfoo/promptfoo/pull/1496)
- **Harmful Tests**: Improved test generation and deduplication by @mldangelo in [#1480](https://github.com/promptfoo/promptfoo/pull/1480)
- **ESLint**: Added and configured eslint-plugin-unicorn by @mldangelo in [#1489](https://github.com/promptfoo/promptfoo/pull/1489)
- **Dependencies**: Bumped @aws-sdk/client-bedrock-runtime from 3.632.0 to 3.635.0 by @dependabot in [#1490](https://github.com/promptfoo/promptfoo/pull/1490)
- **Crescendo**: Crescendo now uses gpt-4o-mini instead of gpt-4o by @typpo
- **Environment Variables**: Added GROQ_API_KEY and alphabetized 3rd party environment variables by @mldangelo
- **Enterprise Breakdown**: Added enterprise breakdown by @typpo in [#1495](https://github.com/promptfoo/promptfoo/pull/1495)

## [0.79.0] - 2024-08-20

### Added

- feat(groq): integrate native Groq SDK and update documentation by @mldangelo in #1479
- feat(redteam): support multiple policies in redteam config by @mldangelo in #1470
- feat(redteam): handle graceful exit on Ctrl+C during initialization by @mldangelo

### Changed

- feat: Prompt Extraction Redteam Plugin by @sklein12 in #1471
- feat: nexe build artifacts by @typpo in #1472
- fix: expand supported config file extensions by @mldangelo in #1473
- fix: onboarding.ts should assume context.py by @typpo
- fix: typo in onboarding example by @typpo
- fix: reduce false positives in `policy` and `sql-injection` by @typpo
- docs: remove references to optional Supabase environment variables by @mldangelo in #1474
- docs: owasp llm top 10 updates by @typpo
- test: mock logger in util test suite by @mldangelo
- chore(workflow): change release trigger type from 'published' to 'created' in Docker workflow, remove pull request and push triggers by @mldangelo
- chore(webui): update plugin display names by @typpo
- chore: refine pass rate threshold logging by @mldangelo
- ci: upload artifact by @typpo

### Fixed

- fix(devcontainer): improve Docker setup for development environment by @mldangelo
- fix(devcontainer): update Dockerfile.dev for Node.js development by @mldangelo
- fix(webui): truncate floating point scores by @typpo

### Dependencies

- chore(deps): update dependencies by @mldangelo in #1478
- chore(deps): update dependencies including @swc/core, esbuild, @anthropic-ai/sdk, and openai by @mldangelo

### Tests

- test(config): run tests over example promptfoo configs by @mldangelo in #1475

## [0.78.3] - 2024-08-19

### Added

- feat(redteam): add base path to CLI state for redteam generate by @mldangelo in [#1464](https://github.com/promptfoo/promptfoo/pull/1464)
- feat(eval): add global pass rate threshold by @mldangelo in [#1443](https://github.com/promptfoo/promptfoo/pull/1443)

### Changed

- chore: check config.redteam instead of config.metadata.redteam by @mldangelo in [#1463](https://github.com/promptfoo/promptfoo/pull/1463)
- chore: Add vscode settings for prettier formatting by @sklein12 in [#1469](https://github.com/promptfoo/promptfoo/pull/1469)
- build: add defaults for supabase environment variables by @sklein12 in [#1468](https://github.com/promptfoo/promptfoo/pull/1468)
- fix: smarter caching in exec provider by @typpo in [#1467](https://github.com/promptfoo/promptfoo/pull/1467)
- docs: display consistent instructions for npx vs npm vs brew by @typpo in [#1465](https://github.com/promptfoo/promptfoo/pull/1465)

### Dependencies

- chore(deps): bump openai from 4.55.9 to 4.56.0 by @dependabot in [#1466](https://github.com/promptfoo/promptfoo/pull/1466)
- chore(deps): replace rouge with js-rouge by @QuarkNerd in [#1420](https://github.com/promptfoo/promptfoo/pull/1420)

## [0.78.2] - 2024-08-18

### Changed

- feat: multi-turn jailbreak (#1459)
- feat: plugin aliases for owasp, nist (#1410)
- refactor(redteam): aliase `generate redteam` to `redteam generate`. (#1461)
- chore: strongly typed envars (#1452)
- chore: further simplify redteam onboarding (#1462)
- docs: strategies (#1460)

## [0.78.1] - 2024-08-16

### Changed

- **feat:** Helicone integration by @maamalama in [#1434](https://github.com/promptfoo/promptfoo/pull/1434)
- **fix:** is-sql assertion `databaseType` not `database` by @typpo in [#1451](https://github.com/promptfoo/promptfoo/pull/1451)
- **chore:** Use temporary file for Python interprocess communication by @enkoder in [#1447](https://github.com/promptfoo/promptfoo/pull/1447)
- **chore:** Redteam onboarding updates by @typpo in [#1453](https://github.com/promptfoo/promptfoo/pull/1453)
- **site:** Add blog post by @typpo in [#1444](https://github.com/promptfoo/promptfoo/pull/1444)

### Fixed

- **fix(redteam):** Improve iterative tree-based red team attack provider by @mldangelo in [#1458](https://github.com/promptfoo/promptfoo/pull/1458)

### Dependencies

- **chore(deps):** Update various dependencies by @mldangelo in [#1442](https://github.com/promptfoo/promptfoo/pull/1442)
- **chore(deps):** Bump `@aws-sdk/client-bedrock-runtime` from 3.629.0 to 3.631.0 by @dependabot in [#1448](https://github.com/promptfoo/promptfoo/pull/1448)
- **chore(deps):** Bump `@aws-sdk/client-bedrock-runtime` from 3.631.0 to 3.632.0 by @dependabot in [#1455](https://github.com/promptfoo/promptfoo/pull/1455)
- **chore(deps):** Bump `@anthropic-ai/sdk` from 0.25.2 to 0.26.0 by @dependabot in [#1449](https://github.com/promptfoo/promptfoo/pull/1449)
- **chore(deps):** Bump `@anthropic-ai/sdk` from 0.26.0 to 0.26.1 by @dependabot in [#1456](https://github.com/promptfoo/promptfoo/pull/1456)
- **chore(deps):** Bump `openai` from 4.55.7 to 4.55.9 by @dependabot in [#1457](https://github.com/promptfoo/promptfoo/pull/1457)

## [0.78.0] - 2024-08-14

### Changed

- **Web UI**: Added ability to choose prompt/provider column in report view by @typpo in [#1426](https://github.com/promptfoo/promptfoo/pull/1426)
- **Eval**: Support loading scenarios and tests from external files by @mldangelo in [#1432](https://github.com/promptfoo/promptfoo/pull/1432)
- **Redteam**: Added language support for generated tests by @mldangelo in [#1433](https://github.com/promptfoo/promptfoo/pull/1433)
- **Transform**: Support custom function names in file transforms by @mldangelo in [#1435](https://github.com/promptfoo/promptfoo/pull/1435)
- **Extension Hook API**: Introduced extension hook API by @aantn in [#1249](https://github.com/promptfoo/promptfoo/pull/1249)
- **Report**: Hide unused plugins in report by @typpo in [#1425](https://github.com/promptfoo/promptfoo/pull/1425)
- **Memory**: Optimize memory usage in `listPreviousResults` by not loading all results into memory by @typpo in [#1439](https://github.com/promptfoo/promptfoo/pull/1439)
- **TypeScript**: Added TypeScript `promptfooconfig` example by @mldangelo in [#1427](https://github.com/promptfoo/promptfoo/pull/1427)
- **Tests**: Moved `evaluatorHelpers` tests to a separate file by @mldangelo in [#1437](https://github.com/promptfoo/promptfoo/pull/1437)
- **Dev**: Bumped `@aws-sdk/client-bedrock-runtime` from 3.624.0 to 3.629.0 by @dependabot in [#1428](https://github.com/promptfoo/promptfoo/pull/1428)
- **SDK**: Bumped `@anthropic-ai/sdk` from 0.25.1 to 0.25.2 by @dependabot in [#1429](https://github.com/promptfoo/promptfoo/pull/1429)
- **SDK**: Bumped `openai` from 4.55.4 to 4.55.7 by @dependabot in [#1436](https://github.com/promptfoo/promptfoo/pull/1436)

## [0.77.0] - 2024-08-12

### Added

- feat(assertions): add option to disable AJV strict mode (#1415)

### Changed

- feat: ssrf plugin (#1411)
- feat: `basic` strategy to represent raw payloads only (#1417)
- refactor: transform function (#1423)
- fix: suppress docker lint (#1412)
- fix: update eslint config and resolve unused variable warnings (#1413)
- fix: handle retries for harmful generations (#1422)
- docs: add plugin documentation (#1421)

### Fixed

- fix(redteam): plugins respect config-level numTest (#1409)

### Dependencies

- chore(deps): bump openai from 4.55.3 to 4.55.4 (#1418)

### Documentation

- docs(faq): expand and restructure FAQ content (#1416)

## [0.76.1] - 2024-08-11

## [0.76.0] - 2024-08-10

### Changed

- feat: add `delete eval latest` and `delete eval all` (#1383)
- feat: bfla and bofa plugins (#1406)
- feat: Support loading tools from multiple files (#1384)
- feat: `promptfoo eval --description` override (#1399)
- feat: add `default` strategy and remove `--add-strategies` (#1401)
- feat: assume unrecognized openai models are chat models (#1404)
- feat: excessive agency grader looks at tools (#1403)
- fix: dont check SSL certs (#1396)
- fix: reduce rbac and moderation false positives (#1400)
- fix: `redteam` property was not read in config (#1407)
- fix: Do not ignored derived metrics (#1381)
- fix: add indexes for sqlite (#1382)

### Fixed

- fix(types): allow boolean values in VarsSchema (#1386)

### Dependencies

- chore(deps-dev): bump @aws-sdk/client-bedrock-runtime from 3.623.0 to 3.624.0 (#1379)
- chore(deps): bump openai from 4.54.0 to 4.55.0 (#1387)
- chore(deps): bump openai from 4.55.0 to 4.55.1 (#1392)
- chore(deps): bump @anthropic-ai/sdk from 0.25.0 to 0.25.1 (#1397)
- chore(deps): bump openai from 4.55.1 to 4.55.3 (#1398)

## [0.75.2] - 2024-08-06

### Added

- feat: ability to attach configs to prompts (#1391)

### Changed

- fix: Update "Edit Comment" dialog background for the dark mode (#1374)
- fix: undefined var in hallucination template (#1375)
- fix: restore harmCategory var (#1380)

## [0.75.1] - 2024-08-05

### Changed

- fix: temporarily disable nunjucks strict mode by @typpo

### Dependencies

- chore(deps): update dependencies (#1373)

## [0.75.0] - 2024-08-05

### Added

- feat(webui): Download report as PDF by @typpo in #1348
- feat(redteam): Add custom policy plugin by @mldangelo in #1346
- feat(config): Add writePromptfooConfig function and orderKeys utility by @mldangelo in #1360
- feat(redteam): Add purpose and entities to defaultTest metadata by @mldangelo in #1359
- feat(webui): Show metadata in details dialog by @typpo in #1362
- feat(redteam): Add some simple requested strategies by @typpo in #1364

### Changed

- feat: Implement defaultTest metadata in tests and scenarios by @mldangelo in #1361
- feat!: Add `default` plugin collection and remove --add-plugins by @typpo in #1369
- fix: Moderation assert and iterative provider handle output objects by @typpo in #1353
- fix: Improve PII grader by @typpo in #1354
- fix: Improve RBAC grading by @typpo in #1347
- fix: Make graders set assertion value by @typpo in #1355
- fix: Allow falsy provider response outputs by @typpo in #1356
- fix: Improve entity extraction and enable for PII by @typpo in #1358
- fix: Do not dereference external tool files by @typpo in #1357
- fix: Google sheets output by @typpo in #1367
- docs: How to red team RAG applications by @typpo in #1368
- refactor(redteam): Consolidate graders and plugins by @mldangelo in #1370
- chore(redteam): Collect user consent for harmful generation by @typpo in #1365

### Dependencies

- chore(deps): Bump openai from 4.53.2 to 4.54.0 by @dependabot in #1349
- chore(deps-dev): Bump @aws-sdk/client-bedrock-runtime from 3.622.0 to 3.623.0 by @dependabot in #1372

## [0.74.0] - 2024-08-01

### Changed

- **feat**: Split types vs validators for prompts, providers, and redteam [#1325](https://github.com/promptfoo/promptfoo/pull/1325) by [@typpo](https://github.com/typpo)
- **feat**: Load provider `tools` and `functions` from external file [#1342](https://github.com/promptfoo/promptfoo/pull/1342) by [@typpo](https://github.com/typpo)
- **fix**: Show gray icon when there are no tests in report [#1335](https://github.com/promptfoo/promptfoo/pull/1335) by [@typpo](https://github.com/typpo)
- **fix**: numTests calculation for previous evals [#1336](https://github.com/promptfoo/promptfoo/pull/1336) by [@onyck](https://github.com/onyck)
- **fix**: Only show the number of tests actually run in the eval [#1338](https://github.com/promptfoo/promptfoo/pull/1338) by [@typpo](https://github.com/typpo)
- **fix**: better-sqlite3 in arm64 docker image [#1344](https://github.com/promptfoo/promptfoo/pull/1344) by [@cmrfrd](https://github.com/cmrfrd)
- **fix**: Correct positive example in DEFAULT_GRADING_PROMPT [#1337](https://github.com/promptfoo/promptfoo/pull/1337) by [@tbuckley](https://github.com/tbuckley)
- **chore**: Integrate red team evaluation into promptfoo init [#1334](https://github.com/promptfoo/promptfoo/pull/1334) by [@mldangelo](https://github.com/mldangelo)
- **chore**: Enforce consistent type imports [#1341](https://github.com/promptfoo/promptfoo/pull/1341) by [@mldangelo](https://github.com/mldangelo)
- **refactor(redteam)**: Update plugin architecture and improve error handling [#1343](https://github.com/promptfoo/promptfoo/pull/1343) by [@mldangelo](https://github.com/mldangelo)
- **docs**: Expand installation instructions in README and docs [#1345](https://github.com/promptfoo/promptfoo/pull/1345) by [@mldangelo](https://github.com/mldangelo)

### Dependencies

- **chore(deps)**: Bump @azure/identity from 4.4.0 to 4.4.1 [#1340](https://github.com/promptfoo/promptfoo/pull/1340) by [@dependabot](https://github.com/dependabot)
- **chore(deps)**: Bump the github-actions group with 3 updates [#1339](https://github.com/promptfoo/promptfoo/pull/1339) by [@dependabot](https://github.com/dependabot)

## [0.73.9] - 2024-07-30

### Dependencies

- chore(deps): update dev dependencies and minor package versions (#1331)
- chore(deps): bump @anthropic-ai/sdk from 0.24.3 to 0.25.0 (#1326)

### Fixed

- fix: chain provider and test transform (#1316)

### Added

- feat: handle rate limits in generic fetch path (#1324)

### Changed

- **Features:**
  - feat: handle rate limits in generic fetch path by @typpo in https://github.com/promptfoo/promptfoo/pull/1324
- **Fixes:**
  - fix: show default vars in table by @typpo in https://github.com/promptfoo/promptfoo/pull/1306
  - fix: chain provider and test transform by @fvdnabee in https://github.com/promptfoo/promptfoo/pull/1316
- **Refactors:**
  - refactor(redteam): extract entity and purpose logic, update imitation plugin by @mldangelo in https://github.com/promptfoo/promptfoo/pull/1301
- **Chores:**
  - chore(deps): bump openai from 4.53.1 to 4.53.2 by @dependabot in https://github.com/promptfoo/promptfoo/pull/1314
  - chore: set page titles by @typpo in https://github.com/promptfoo/promptfoo/pull/1315
  - chore: add devcontainer setup by @cmrfrd in https://github.com/promptfoo/promptfoo/pull/1317
  - chore(webui): persist column selection in evals view by @mldangelo in https://github.com/promptfoo/promptfoo/pull/1302
  - chore(redteam): allow multiple provider selection by @mldangelo in https://github.com/promptfoo/promptfoo/pull/1319
  - chore(deps): bump @anthropic-ai/sdk from 0.24.3 to 0.25.0 by @dependabot in https://github.com/promptfoo/promptfoo/pull/1326
  - chore(deps-dev): bump @aws-sdk/client-bedrock-runtime from 3.620.0 to 3.620.1 by @dependabot in https://github.com/promptfoo/promptfoo/pull/1327
  - chore(deps): update dev dependencies and minor package versions by @mldangelo in https://github.com/promptfoo/promptfoo/pull/1331
- **CI/CD:**
  - ci: add assets generation job and update json schema by @mldangelo in https://github.com/promptfoo/promptfoo/pull/1321
  - docs: add CITATION.cff file by @mldangelo in https://github.com/promptfoo/promptfoo/pull/1322
  - docs: update examples and docs to use gpt-4o and gpt-4o-mini models by @mldangelo in https://github.com/promptfoo/promptfoo/pull/1323
- chore(deps-dev): bump @aws-sdk/client-bedrock-runtime from 3.620.0 to 3.620.1 (#1327)

### Documentation

- **Documentation:**

## [0.73.8] - 2024-07-29

### Dependencies

- chore(deps): bump openai from 4.53.1 to 4.53.2 (#1314)

### Documentation

- docs: update examples and docs to use gpt-4o and gpt-4o-mini models (#1323)
- docs: add CITATION.cff file (#1322)

### Added

- feat(webui): tooltip with provider config on hover (#1312)

### Changed

- feat: Imitation redteam plugin (#1163)
- fix: report cached tokens from assertions (#1299)
- fix: trim model-graded-closedqa response (#1309)
- refactor(utils): move transform logic to separate file (#1310)
- chore(cli): add option to strip auth info from shared URLs (#1304)
- chore: set page titles (#1315)
- chore(webui): persist column selection in evals view (#1302)
- ci: add assets generation job and update json schema (#1321)
- refactor(redteam): extract entity and purpose logic, update imitation plugin (#1301)
- chore(redteam): allow multiple provider selection (#1319)
- chore: add devcontainer setup (#1317)

### Fixed

- fix(webui): make it easier to select text without toggling cell (#1295)
- fix(docker): add sqlite-dev to runtime dependencies (#1297)
- fix(redteam): update CompetitorsGrader rubric (#1298)
- fix(redteam): improve plugin and strategy selection UI (#1300)
- fix(redteam): decrease false positives in hallucination grader (#1305)
- fix(redteam): misc fixes in grading and calculations (#1313)
- fix: show default vars in table (#1306)

## [0.73.7] - 2024-07-26

### Changed

- **Standalone graders for redteam** by [@typpo](https://github.com/typpo) in [#1256](https://github.com/promptfoo/promptfoo/pull/1256)
- **Punycode deprecation warning on node 22** by [@typpo](https://github.com/typpo) in [#1287](https://github.com/promptfoo/promptfoo/pull/1287)
- **Improve iterative providers and update provider API interface to pass original prompt** by [@mldangelo](https://github.com/mldangelo) in [#1293](https://github.com/promptfoo/promptfoo/pull/1293)
- **Add issue templates** by [@typpo](https://github.com/typpo) in [#1288](https://github.com/promptfoo/promptfoo/pull/1288)
- **Support TS files for prompts providers and assertions** by [@benasher44](https://github.com/benasher44) in [#1286](https://github.com/promptfoo/promptfoo/pull/1286)
- **Update dependencies** by [@mldangelo](https://github.com/mldangelo) in [#1292](https://github.com/promptfoo/promptfoo/pull/1292)
- **Move circular dependency check to style-check job** by [@mldangelo](https://github.com/mldangelo) in [#1291](https://github.com/promptfoo/promptfoo/pull/1291)
- **Add examples for embedding and classification providers** by [@Luca-Hackl](https://github.com/Luca-Hackl) in [#1296](https://github.com/promptfoo/promptfoo/pull/1296)

## [0.73.6] - 2024-07-25

### Added

- feat(ci): add Docker image publishing to GitHub Container Registry (#1263)
- feat(webui): add yaml upload button (#1264)

### Changed

- docs: fix javascript configuration guide variable example (#1268)
- site(careers): update application instructions and preferences (#1270)
- chore(python): enhance documentation, tests, formatting, and CI (#1282)
- fix: treat .cjs and .mjs files as javascript vars (#1267)
- fix: add xml tags for better delineation in `llm-rubric`, reduce `harmful` plugin false positives (#1269)
- fix: improve handling of json objects in http provider (#1274)
- fix: support provider json filepath (#1279)
- chore(ci): implement multi-arch Docker image build and push (#1266)
- chore(docker): add multi-arch image description (#1271)
- chore(eslint): add new linter rules and improve code quality (#1277)
- chore: move types files (#1278)
- refactor(redteam): rename strategies and improve type safety (#1275)
- ci: re-enable Node 22.x in CI matrix (#1272)
- chore: support loading .{,m,c}ts promptfooconfig files (#1284)

### Dependencies

- chore(deps): update ajv-formats from 2.1.1 to 3.0.1 (#1276)
- chore(deps): update @swc/core to version 1.7.1 (#1285)

## [0.73.5] - 2024-07-24

### Added

- **feat(cli):** Add the ability to share a specific eval by [@typpo](https://github.com/promptfoo/promptfoo/pull/1250)
- **feat(webui):** Hide long metrics lists by [@typpo](https://github.com/promptfoo/promptfoo/pull/1262)
- feat(webui): hide long metrics lists (#1262)
- feat: ability to share a specific eval (#1250)

### Changed

- **fix:** Resolve node-fetch TypeScript errors by [@mldangelo](https://github.com/promptfoo/promptfoo/pull/1254)
- **fix:** Correct color error in local `checkNodeVersion` test by [@mldangelo](https://github.com/promptfoo/promptfoo/pull/1255)
- **fix:** Multiple Docker fixes by [@typpo](https://github.com/promptfoo/promptfoo/pull/1257)
- **fix:** Improve `--add-strategies` validation error messages by [@typpo](https://github.com/promptfoo/promptfoo/pull/1260)
- **chore:** Warn when a variable is named `assert` by [@typpo](https://github.com/promptfoo/promptfoo/pull/1259)
- **chore:** Update Llama examples and add support for chat-formatted prompts in Replicate by [@typpo](https://github.com/promptfoo/promptfoo/pull/1261)
- chore: update llama examples and add support for chat formatted prompts in Replicate (#1261)
- chore: warn when a var is named assert (#1259)

### Fixed

- **fix(redteam):** Allow arbitrary `injectVar` name for redteam providers by [@mldangelo](https://github.com/promptfoo/promptfoo/pull/1253)
- fix: make --add-strategies validation have useful error (#1260)
- fix: multiple docker fixes (#1257)
- fix: color error in local checkNodeVersion test (#1255)
- fix: resolve node-fetch typescript errors (#1254)
- fix(redteam): allow arbitrary injectVar name for redteam providers (#1253)

## [0.73.4] - 2024-07-24

### Changed

- **schema**: Update config schema for strategies by @mldangelo in [#1244](https://github.com/promptfoo/promptfoo/pull/1244)
- **defaultTest**: Fix scenario assert merging by @onyck in [#1251](https://github.com/promptfoo/promptfoo/pull/1251)
- **webui**: Handle port already in use error by @mldangelo in [#1246](https://github.com/promptfoo/promptfoo/pull/1246)
- **webui**: Update provider list in `ProviderSelector` and add tests by @mldangelo in [#1245](https://github.com/promptfoo/promptfoo/pull/1245)
- **site**: Add blog post by @typpo in [#1247](https://github.com/promptfoo/promptfoo/pull/1247)
- **site**: Improve navigation and consistency by @mldangelo in [#1248](https://github.com/promptfoo/promptfoo/pull/1248)
- **site**: Add careers page by @mldangelo in [#1222](https://github.com/promptfoo/promptfoo/pull/1222)
- **docs**: Full RAG example by @typpo in [#1228](https://github.com/promptfoo/promptfoo/pull/1228)

## [0.73.3] - 2024-07-23

### Changed

- **WebUI:** Make eval switcher more obvious by @typpo in [#1232](https://github.com/promptfoo/promptfoo/pull/1232)
- **Redteam:** Add iterative tree provider and strategy by @mldangelo in [#1238](https://github.com/promptfoo/promptfoo/pull/1238)
- Improve `CallApiFunctionSchema`/`ProviderFunction` type by @aloisklink in [#1235](https://github.com/promptfoo/promptfoo/pull/1235)
- **Redteam:** CLI nits, plugins, provider functionality, and documentation by @mldangelo in [#1231](https://github.com/promptfoo/promptfoo/pull/1231)
- **Redteam:** PII false positives by @typpo in [#1233](https://github.com/promptfoo/promptfoo/pull/1233)
- **Redteam:** `--add-strategies` flag didn't work by @typpo in [#1234](https://github.com/promptfoo/promptfoo/pull/1234)
- Cleanup logging and fix nextui TS error by @mldangelo in [#1243](https://github.com/promptfoo/promptfoo/pull/1243)
- **CI:** Add registry URL to npm publish workflow by @mldangelo in [#1241](https://github.com/promptfoo/promptfoo/pull/1241)
- Remove redundant chalk invocations by @mldangelo in [#1240](https://github.com/promptfoo/promptfoo/pull/1240)
- Update dependencies by @mldangelo in [#1242](https://github.com/promptfoo/promptfoo/pull/1242)
- Update some images by @typpo in [#1236](https://github.com/promptfoo/promptfoo/pull/1236)
- More image updates by @typpo in [#1237](https://github.com/promptfoo/promptfoo/pull/1237)
- Update capitalization of Promptfoo and fix site deprecation warning by @mldangelo in [#1239](https://github.com/promptfoo/promptfoo/pull/1239)

## [0.73.2] - 2024-07-23

### Changed

- fix: add support for anthropic bedrock tools (#1229)
- chore(redteam): add a warning for no openai key set (#1230)

## [0.73.1] - 2024-07-22

### Changed

- fix: dont try to parse yaml content on load (#1226)

## [0.73.0] - 2024-07-22

### Added

- feat(redteam): add 4 new basic plugins (#1201)
- feat(redteam): improve test generation logic and add batching by @mldangelo in
- feat(redteam): settings dialog (#1215)https://github.com/promptfoo/promptfoo/pull/1208
- feat(redteam): introduce redteam section for promptfooconfig.yaml (#1192)

### Changed

- fix: gpt-4o-mini price (#1218)
- chore(openai): update model list (#1219)
- test: improve type safety and resolve TypeScript errors (#1216)
- refactor: resolve circular dependencies and improve code organization (#1212)
- docs: fix broken links (#1211)
- site: image updates and bugfixes (#1217)
- site: improve human readability of validator errors (#1221)
- site: yaml/json config validator for promptfoo configs (#1207)

### Fixed

- fix(validator): fix errors in default example (#1220)
- fix(webui): misc fixes and improvements to webui visuals (#1213)
- fix(redteam): mismatched categories and better overall scoring (#1214)
- fix(gemini): improve error handling (#1193)

### Dependencies

- chore(deps): update multiple dependencies to latest minor and patch versions (#1210)

## [0.72.2] - 2024-07-19

### Documentation

- docs: add guide for comparing GPT-4o vs GPT-4o-mini (#1200)

### Added

- **feat(openai):** add GPT-4o-mini models by [@mldangelo](https://github.com/promptfoo/promptfoo/pull/1196)
- feat(redteam): improve test generation logic and add batching (#1208)

### Changed

- **feat:** add schema validation to `promptfooconfig.yaml` by [@mldangelo](https://github.com/promptfoo/promptfoo/pull/1185)
- **fix:** base path for custom filter resolution by [@onyck](https://github.com/promptfoo/promptfoo/pull/1198)
- **chore(redteam):** refactor PII categories and improve plugin handling by [@mldangelo](https://github.com/promptfoo/promptfoo/pull/1191)
- **build(deps-dev):** bump `@aws-sdk/client-bedrock-runtime` from 3.614.0 to 3.616.0 by [@dependabot](https://github.com/promptfoo/promptfoo/pull/1203)
- **docs:** add guide for comparing GPT-4o vs GPT-4o-mini by [@mldangelo](https://github.com/promptfoo/promptfoo/pull/1200)
- **site:** contact page by [@typpo](https://github.com/promptfoo/promptfoo/pull/1190)
- **site:** newsletter form by [@typpo](https://github.com/promptfoo/promptfoo/pull/1194)
- **site:** miscellaneous images and improvements by [@typpo](https://github.com/promptfoo/promptfoo/pull/1199)
- build(deps-dev): bump @aws-sdk/client-bedrock-runtime from 3.614.0 to 3.616.0 (#1203)
- site: misc images and improvements (#1199)

### Fixed

- **fix(webui):** eval ID not being properly set by [@typpo](https://github.com/promptfoo/promptfoo/pull/1195)
- **fix(Dockerfile):** install curl for healthcheck by [@orange-anjou](https://github.com/promptfoo/promptfoo/pull/1204)
- fix(Dockerfile): install curl for healthcheck (#1204)
- fix: base path for custom filter resolution (#1198)

### Tests

- **test(webui):** add unit tests for `InfoModal` component by [@mldangelo](https://github.com/promptfoo/promptfoo/pull/1187)

## [0.72.1] - 2024-07-18

### Tests

- test(webui): add unit tests for InfoModal component (#1187)

### Fixed

- fix(webui): eval id not being properly set (#1195)

### Added

- feat(openai): add gpt-4o-mini models (#1196)
- feat: add schema validation to promptfooconfig.yaml (#1185)

### Changed

- Fix: Consider model name when caching Bedrock responses by @fvdnabee in [#1181](https://github.com/promptfoo/promptfoo/pull/1181)
- Fix: Parsing of the model name tag in Ollama embeddings provider by @minamijoyo in [#1189](https://github.com/promptfoo/promptfoo/pull/1189)
- Refactor (redteam): Simplify CLI command structure and update provider options by @mldangelo in [#1174](https://github.com/promptfoo/promptfoo/pull/1174)
- Refactor (types): Convert interfaces to Zod schemas by @mldangelo in [#1178](https://github.com/promptfoo/promptfoo/pull/1178)
- Refactor (redteam): Improve type safety and simplify code structure by @mldangelo in [#1175](https://github.com/promptfoo/promptfoo/pull/1175)
- Chore (redteam): Another injection by @typpo in [#1173](https://github.com/promptfoo/promptfoo/pull/1173)
- Chore (deps): Upgrade inquirer to v10 by @mldangelo in [#1176](https://github.com/promptfoo/promptfoo/pull/1176)
- Chore (redteam): Update CLI for test case generation by @mldangelo in [#1177](https://github.com/promptfoo/promptfoo/pull/1177)
- Chore: Include hostname in share confirmation by @typpo in [#1183](https://github.com/promptfoo/promptfoo/pull/1183)
- Build (deps-dev): Bump @azure/identity from 4.3.0 to 4.4.0 by @dependabot in [#1180](https://github.com/promptfoo/promptfoo/pull/1180)
- chore(redteam): refactor PII categories and improve plugin handling (#1191)
- site: newsletter form (#1194)
- site: contact page (#1190)

## [0.72.0] - 2024-07-17

### Added

- feat(webui): add about component with helpful links (#1149)
- feat(webui): Ability to compare evals (#1148)

### Changed

- feat: manual input provider (#1168)
- chore(mistral): add codestral-mamba (#1170)
- chore: static imports for iterative providers (#1169)

### Fixed

- fix(webui): dark mode toggle (#1171)
- fix(redteam): set harmCategory label for harmful tests (#1172)

## [0.71.1] - 2024-07-15

### Added

- feat(redteam): specify the default number of test cases to generate per plugin (#1154)

### Changed

- feat: add image classification example and xml assertions (#1153)

### Fixed

- fix(redteam): fix dynamic import paths (#1162)

## [0.71.0] - 2024-07-15

### Changed

- **Eval picker for web UI** by [@typpo](https://github.com/typpo) in [#1143](https://github.com/promptfoo/promptfoo/pull/1143)
- **Update default model providers to Claude 3.5** by [@mldangelo](https://github.com/mldangelo) in [#1157](https://github.com/promptfoo/promptfoo/pull/1157)
- **Allow provider customization for dataset generation** by [@mldangelo](https://github.com/mldangelo) in [#1158](https://github.com/promptfoo/promptfoo/pull/1158)
- **Predict Redteam injectVars** by [@mldangelo](https://github.com/mldangelo) in [#1141](https://github.com/promptfoo/promptfoo/pull/1141)
- **Fix JSON prompt escaping in HTTP provider and add LM Studio example** by [@mldangelo](https://github.com/mldangelo) in [#1156](https://github.com/promptfoo/promptfoo/pull/1156)
- **Fix poor performing harmful test generation** by [@mldangelo](https://github.com/mldangelo) in [#1124](https://github.com/promptfoo/promptfoo/pull/1124)
- **Update overreliance grading prompt** by [@mldangelo](https://github.com/mldangelo) in [#1146](https://github.com/promptfoo/promptfoo/pull/1146)
- **Move multiple variables warning to before progress bar** by [@typpo](https://github.com/typpo) in [#1160](https://github.com/promptfoo/promptfoo/pull/1160)
- **Add contributing guide** by [@mldangelo](https://github.com/mldangelo) in [#1150](https://github.com/promptfoo/promptfoo/pull/1150)
- **Refactor and optimize injection and iterative methods** by [@mldangelo](https://github.com/mldangelo) in [#1138](https://github.com/promptfoo/promptfoo/pull/1138)
- **Update plugin base class to support multiple assertions** by [@mldangelo](https://github.com/mldangelo) in [#1139](https://github.com/promptfoo/promptfoo/pull/1139)
- **Structural refactor, abstract plugin and method actions** by [@mldangelo](https://github.com/mldangelo) in [#1140](https://github.com/promptfoo/promptfoo/pull/1140)
- **Move CLI commands into individual files** by [@mldangelo](https://github.com/mldangelo) in [#1155](https://github.com/promptfoo/promptfoo/pull/1155)
- **Update Jest linter rules** by [@mldangelo](https://github.com/mldangelo) in [#1161](https://github.com/promptfoo/promptfoo/pull/1161)
- **Bump openai from 4.52.4 to 4.52.5** by [@dependabot](https://github.com/dependabot) in [#1137](https://github.com/promptfoo/promptfoo/pull/1137)
- **Bump @aws-sdk/client-bedrock-runtime from 3.613.0 to 3.614.0** by [@dependabot](https://github.com/dependabot) in [#1136](https://github.com/promptfoo/promptfoo/pull/1136)
- **Bump openai from 4.52.5 to 4.52.7** by [@dependabot](https://github.com/dependabot) in [#1142](https://github.com/promptfoo/promptfoo/pull/1142)
- **Update documentation and MUI dependencies** by [@mldangelo](https://github.com/mldangelo) in [#1152](https://github.com/promptfoo/promptfoo/pull/1152)
- **Update Drizzle dependencies and configuration** by [@mldangelo](https://github.com/mldangelo) in [#1151](https://github.com/promptfoo/promptfoo/pull/1151)
- **Bump dependencies with patch and minor version updates** by [@mldangelo](https://github.com/mldangelo) in [#1159](https://github.com/promptfoo/promptfoo/pull/1159)

## [0.70.1] - 2024-07-11

### Changed

- **provider**: put provider in outer loop to reduce model swap by @typpo in [#1132](https://github.com/promptfoo/promptfoo/pull/1132)
- **evaluator**: ensure unique prompt handling with labeled and unlabeled providers by @mldangelo in [#1134](https://github.com/promptfoo/promptfoo/pull/1134)
- **eval**: validate --output file extension before running eval by @mldangelo in [#1135](https://github.com/promptfoo/promptfoo/pull/1135)
- **deps-dev**: bump @aws-sdk/client-bedrock-runtime from 3.609.0 to 3.613.0 by @dependabot in [#1126](https://github.com/promptfoo/promptfoo/pull/1126)
- fix pythonCompletion test by @mldangelo in [#1133](https://github.com/promptfoo/promptfoo/pull/1133)

## [0.70.0] - 2024-07-10

### Changed

- feat: Add `promptfoo redteam init` command (#1122)
- chore: refactor eval and generate commands out of main.ts (#1121)
- build(deps): bump openai from 4.52.3 to 4.52.4 (#1118)
- refactor(redteam): relocate harmful and pii plugins from legacy directory (#1123)
- refactor(redteam): Migrate harmful test generators to plugin-based architecture (#1116)

### Fixed

- fix(redteam): use final prompt in moderation instead of original (#1117)

## [0.69.2] - 2024-07-08

### Changed

- feat: add support for nested grading results (#1101)
- fix: issue that caused harmful prompts to not save (#1112)
- fix: resolve relative paths for prompts (#1110)
- ci: compress images in PRs (#1108)
- site: landing page updates (#1096)

## [0.69.1] - 2024-07-06

### Changed

- **feat**: Add Zod schema validation for providers in `promptfooconfig` by @mldangelo in [#1102](https://github.com/promptfoo/promptfoo/pull/1102)
- **fix**: Re-add provider context in prompt functions by @mldangelo in [#1106](https://github.com/promptfoo/promptfoo/pull/1106)
- **fix**: Add missing `gpt-4-turbo-2024-04-09` by @aloisklink in [#1100](https://github.com/promptfoo/promptfoo/pull/1100)
- **chore**: Update minor and patch versions of several packages by @mldangelo in [#1107](https://github.com/promptfoo/promptfoo/pull/1107)
- **chore**: Format Python code and add check job to GitHub Actions workflow by @mldangelo in [#1105](https://github.com/promptfoo/promptfoo/pull/1105)
- **chore**: Bump version to 0.69.1 by @mldangelo
- **docs**: Add example and configuration guide for using `llama.cpp` by @mldangelo in [#1104](https://github.com/promptfoo/promptfoo/pull/1104)
- **docs**: Add Vitest integration guide by @mldangelo in [#1103](https://github.com/promptfoo/promptfoo/pull/1103)

## [0.69.0] - 2024-07-05

### Added

- feat(redteam): `extra-jailbreak` plugin that applies jailbreak to all probes (#1085)
- feat(webui): show metrics as % in column header (#1087)
- feat: add support for PROMPTFOO_AUTHOR environment variable (#1099)

### Changed

- feat: `llm-rubric` uses tools API for model-grading anthropic evals (#1079)
- feat: `--filter-providers` eval option (#1089)
- feat: add `author` field to evals (#1045)
- fix: improper path resolution for file:// prefixes (#1094)
- chore(webui): small changes to styling (#1088)
- docs: guide on how to do sandboxed evals on generated code (#1097)
- build(deps): bump replicate from 0.30.2 to 0.31.0 (#1090)

### Fixed

- fix(webui): Ability to toggle visibility of description column (#1095)

## [0.68.3] - 2024-07-04

### Tests

- test: fix assertion result mock pollution (#1086)

### Fixed

- fix: browser error on eval page with derived metrics that results when a score is null (#1093)
- fix(prompts): treat non-existent files as prompt strings (#1084)
- fix: remove test mutation for classifer and select-best assertion types (#1083)

### Added

- feat(openai): support for attachments for openai assistants (#1080)

### Changed

- **Features:**
  - Added support for attachments in OpenAI assistants by [@typpo](https://github.com/promptfoo/promptfoo/pull/1080)
- **Fixes:**
  - Removed test mutation for classifier and select-best assertion types by [@typpo](https://github.com/promptfoo/promptfoo/pull/1083)
  - Treated non-existent files as prompt strings by [@typpo](https://github.com/promptfoo/promptfoo/pull/1084)
  - Fixed assertion result mock pollution by [@mldangelo](https://github.com/promptfoo/promptfoo/pull/1086)
- **Dependencies:**
  - Bumped `openai` from 4.52.2 to 4.52.3 by [@dependabot](https://github.com/promptfoo/promptfoo/pull/1073)
  - Bumped `@aws-sdk/client-bedrock-runtime` from 3.606.0 to 3.609.0 by [@dependabot](https://github.com/promptfoo/promptfoo/pull/1072)

## [0.68.2] - 2024-07-03

### Changed

- build(deps): bump openai from 4.52.2 to 4.52.3 (#1073)
- build(deps-dev): bump @aws-sdk/client-bedrock-runtime from 3.606.0 to 3.609.0 (#1072)

### Added

- feat(webui): add scenarios to test suite configuration in yaml editor (#1071)

## [0.68.1] - 2024-07-02

### Fixed

- fix: resolve issues with relative prompt paths (#1066)
- fix: handle replicate ids without version (#1059)

### Added

- feat: support calling specific function from python provider (#1053)

### Changed

- **feat:** Support calling specific function from Python provider by [@typpo](https://github.com/promptfoo/promptfoo/pull/1053)
- **fix:** Resolve issues with relative prompt paths by [@mldangelo](https://github.com/promptfoo/promptfoo/pull/1066)
- **fix:** Handle replicate IDs without version by [@typpo](https://github.com/promptfoo/promptfoo/pull/1059)
- **build(deps):** Bump `@anthropic-ai/sdk` from 0.24.2 to 0.24.3 by [@dependabot](https://github.com/promptfoo/promptfoo/pull/1062)
- build(deps): bump @anthropic-ai/sdk from 0.24.2 to 0.24.3 (#1062)

## [0.68.0] - 2024-07-01

### Documentation

- docs: dalle jailbreak blog post (#1052)

### Added

- feat(webui): Add support for markdown tables and other extras by @typpo in [#1042](https://github.com/promptfoo/promptfoo/pull/1042)

### Changed

- feat: support for image model redteaming by @typpo in [#1051](https://github.com/promptfoo/promptfoo/pull/1051)
- feat: prompt syntax for bedrock llama3 by @fvdnabee in [#1038](https://github.com/promptfoo/promptfoo/pull/1038)
- fix: http provider returns the correct response format by @typpo in [#1027](https://github.com/promptfoo/promptfoo/pull/1027)
- fix: handle when stdout columns are not set by @typpo in [#1029](https://github.com/promptfoo/promptfoo/pull/1029)
- fix: support additional models via AWS Bedrock and update documentation by @mldangelo in [#1034](https://github.com/promptfoo/promptfoo/pull/1034)
- fix: handle imported single test case by @typpo in [#1041](https://github.com/promptfoo/promptfoo/pull/1041)
- fix: dereference promptfoo test files by @fvdnabee in [#1035](https://github.com/promptfoo/promptfoo/pull/1035)
- chore: expose runAssertion and runAssertions to node package by @typpo in [#1026](https://github.com/promptfoo/promptfoo/pull/1026)
- chore: add Node.js version check to ensure compatibility by @mldangelo in [#1030](https://github.com/promptfoo/promptfoo/pull/1030)
- chore: enable '@typescript-eslint/no-use-before-define' linter rule by @mldangelo in [#1043](https://github.com/promptfoo/promptfoo/pull/1043)
- docs: fix broken documentation links by @mldangelo in [#1033](https://github.com/promptfoo/promptfoo/pull/1033)
- docs: update anthropic.md by @Codeshark-NET in [#1036](https://github.com/promptfoo/promptfoo/pull/1036)
- ci: add GitHub Action for automatic version tagging by @mldangelo in [#1046](https://github.com/promptfoo/promptfoo/pull/1046)
- ci: npm publish workflow by @typpo in [#1044](https://github.com/promptfoo/promptfoo/pull/1044)
- build(deps): bump openai from 4.52.1 to 4.52.2 by @dependabot in [#1057](https://github.com/promptfoo/promptfoo/pull/1057)
- build(deps): bump @anthropic-ai/sdk from 0.24.1 to 0.24.2 by @dependabot in [#1056](https://github.com/promptfoo/promptfoo/pull/1056)
- build(deps-dev): bump @aws-sdk/client-bedrock-runtime from 3.602.0 to 3.606.0 by @dependabot in [#1055](https://github.com/promptfoo/promptfoo/pull/1055)
- build(deps): bump docker/setup-buildx-action from 2 to 3 in the github-actions group by @dependabot in [#1054](https://github.com/promptfoo/promptfoo/pull/1054)

## [0.67.0] - 2024-06-27

### Added

- feat(bedrock): add proxy support for AWS SDK (#1021)
- feat(redteam): Expose modified prompt for iterative jailbreaks (#1024)
- feat: replicate image provider (#1049)

### Changed

- feat: add support for gemini embeddings via vertex (#1004)
- feat: normalize prompt input formats, introduce single responsibility handlers, improve test coverage, and fix minor bugs (#994)
- fix: more robust json extraction for llm-rubric (#1019)
- build(deps): bump openai from 4.52.0 to 4.52.1 (#1015)
- build(deps): bump @anthropic-ai/sdk from 0.24.0 to 0.24.1 (#1016)
- chore: sort imports (#1006)
- chore: switch to smaller googleapis dependency (#1009)
- chore: add config telemetry (#1005)
- docs: update GitHub urls to reflect promptfoo github org repository location (#1011)
- docs: fix incorrect yaml ref in guide (#1018)

## [0.66.0] - 2024-06-24

### Changed

- `config get/set` commands, ability for users to set their email by [@typpo](https://github.com/typpo) in [#971](https://github.com/promptfoo/promptfoo/pull/971)
- **webui**: Download as CSV by [@typpo](https://github.com/typpo) in [#1000](https://github.com/promptfoo/promptfoo/pull/1000)
- Add support for Gemini default grader if credentials are present by [@typpo](https://github.com/typpo) in [#998](https://github.com/promptfoo/promptfoo/pull/998)
- **redteam**: Allow arbitrary providers by [@mldangelo](https://github.com/mldangelo) in [#1002](https://github.com/promptfoo/promptfoo/pull/1002)
- Derived metrics by [@typpo](https://github.com/typpo) in [#985](https://github.com/promptfoo/promptfoo/pull/985)
- Python provider can import modules with same name as built-ins by [@typpo](https://github.com/typpo) in [#989](https://github.com/promptfoo/promptfoo/pull/989)
- Include error text in all cases by [@typpo](https://github.com/typpo) in [#990](https://github.com/promptfoo/promptfoo/pull/990)
- Ensure tests inside scenarios are filtered by filter patterns by [@mldangelo](https://github.com/mldangelo) in [#996](https://github.com/promptfoo/promptfoo/pull/996)
- Anthropic message API support for env vars by [@typpo](https://github.com/typpo) in [#997](https://github.com/promptfoo/promptfoo/pull/997)
- Add build documentation workflow and fix typos by [@mldangelo](https://github.com/mldangelo) in [#993](https://github.com/promptfoo/promptfoo/pull/993)
- Block network calls in tests by [@typpo](https://github.com/typpo) in [#972](https://github.com/promptfoo/promptfoo/pull/972)
- Export `AnthropicMessagesProvider` from providers by [@greysteil](https://github.com/greysteil) in [#975](https://github.com/promptfoo/promptfoo/pull/975)
- Add Claude 3.5 sonnet pricing by [@typpo](https://github.com/typpo) in [#976](https://github.com/promptfoo/promptfoo/pull/976)
- Pass `tool_choice` to Anthropic when set in config by [@greysteil](https://github.com/greysteil) in [#977](https://github.com/promptfoo/promptfoo/pull/977)
- Fixed according to Ollama API specifications by [@keishidev](https://github.com/keishidev) in [#981](https://github.com/promptfoo/promptfoo/pull/981)
- Add Dependabot config and update provider dependencies by [@mldangelo](https://github.com/mldangelo) in [#984](https://github.com/promptfoo/promptfoo/pull/984)
- Don't commit `.env` to Git by [@will-holley](https://github.com/will-holley) in [#991](https://github.com/promptfoo/promptfoo/pull/991)
- Update Docker base image to Node 20, improve self-hosting documentation, and add CI action for Docker build by [@mldangelo](https://github.com/mldangelo) in [#995](https://github.com/promptfoo/promptfoo/pull/995)
- Allow variable cells to scroll instead of exploding the table height by [@grrowl](https://github.com/grrowl) in [#973](https://github.com/promptfoo/promptfoo/pull/973)

## [0.65.2] - 2024-06-20

### Documentation

- docs: update claude vs gpt guide with claude 3.5 (#986)

### Added

- feat(redteam): make it easier to add non default plugins (#958)

### Changed

- feat: contains-sql assert (#964)
- fix: handle absolute paths for js providers (#966)
- fix: label not showing problem when using eval with config option (#928)
- fix: should return the whole message if the OpenAI return the content and the function call/tools at the same time. (#968)
- fix: label support for js prompts (#970)
- docs: Add CLI delete command to docs (#959)
- docs: text to sql validation guide (#962)

### Fixed

- fix(redteam): wire ui to plugins (#965)
- fix(redteam): reduce overreliance, excessive-agency false positive rates (#963)

## [0.65.1] - 2024-06-18

### Changed

- chore(docs): add shell syntax highlighting and fix typos (#953)
- chore(dependencies): update package dependencies (#952)
- Revert "feat(cli): add tests for CLI commands and fix version flag bug" (#967)

### Fixed

- fix: handle case where returned python result is null (#957)
- fix(webui): handle empty fail reasons and null componentResults (#956)

### Added

- feat(cli): add tests for CLI commands and fix version flag bug (#954)
- feat(eslint): integrate eslint-plugin-jest and configure rules (#951)
- feat: add eslint-plugin-unused-imports and remove unused imports (#949)
- feat: assertion type: is-sql (#926)

## [0.65.0] - 2024-06-17

### Added

- feat(webui): show pass/fail toggle (#938)
- feat(webui): carousel for multiple failure reasons (#939)
- feat(webui): clicking metric pills filters by nonzero only (#941)
- feat(redteam): political statements (#944)
- feat(redteam): indicate performance with moderation filter (#933)

### Changed

- feat: add hf to onboarding flow (#947)
- feat: add support for `promptfoo export latest` (#948)
- fix: serialize each item in `vars` when its type is a string (#823) (#943)
- chore(webui): split ResultsTable into separate files (#942)

### Fixed

- fix(redteam): more aggressive contract testing (#946)

### Dependencies

- chore(deps): update dependencies without breaking changes (#937)

## [0.64.0] - 2024-06-15

### Added

- feat(redteam): add unintended contracts test (#934)
- feat(anthropic): support tool use (#932)

### Changed

- feat: export `promptfoo.cache` to node package (#923)
- feat: add Voyage AI embeddings provider (#931)
- feat: Add more Portkey header provider options and create headers automatically (#909)
- fix: handle openai chat-style messages better in `moderation` assert (#930)
- ci: add next.js build caching (#908)
- chore(docs): update installation and GitHub Actions guides (#935)
- chore(dependencies): bump LLM providers in package.json (#936)

### Fixed

- fix(bedrock): support cohere embeddings (#924)

### Dependencies

- chore(deps): bump braces from 3.0.2 to 3.0.3 (#918)

## [0.63.2] - 2024-06-10

### Added

- feat: report view for redteam evals (#920)

### Fixed

- fix(bedrock): default value for configs (#917)
- fix: prevent assertions from being modified as they run (#929)

## [0.63.1] - 2024-06-10

### Fixed

- fix(vertex): correct handling of system instruction (#911)
- fix(bedrock): support for llama, cohere command and command-r, mistral (#915)

## [0.63.0] - 2024-06-09

### Added

- feat(bedrock): Add support for mistral, llama, cohere (#885)
- feat(ollama): add OLLAMA_API_KEY to support authentication (#883)
- feat(redteam): add test for competitor recommendations (#877)
- feat(webui): Show the number of passes and failures (#888)
- feat(webui): show manual grading record in test details view (#906)
- feat(webui): use indexeddb instead of localstorage (#905)

### Changed

- feat: ability to set test case metric from csv (#889)
- feat: interactive onboarding (#886)
- feat: support `threshold` param from csv (#903)
- feat: support array of values for `similar` assertion (#895)
- fix: Prompt variable reads unprocessed spaces on both sides (#887)
- fix: windows node 22 flake (#907)
- [fix: ci passing despite failing build (](https://github.com/promptfoo/promptfoo/commit/ce6090be5d70fbe71c6da0a5ec1a73253a9d8a0e)https://github.com/promptfoo/promptfoo/pull/876[)](https://github.com/promptfoo/promptfoo/commit/ce6090be5d70fbe71c6da0a5ec1a73253a9d8a0e)
- [fix: incorrect migrations path in docker build](https://github.com/promptfoo/promptfoo/commit/6a1eef4e4b006b32de9ce6e5e2d7c0bd3b9fa95a) https://github.com/promptfoo/promptfoo/issues/861
- chore(ci): add `workflow_dispatch` trigger (#897)
- chore: add more gemini models (#894)
- chore: introduce eslint (#904)
- chore: switch to SWC for faster Jest tests (#899)
- chore: update to prettier 3 (#901)
- [chore(openai): add tool_choice required type](https://github.com/promptfoo/promptfoo/commit/e97ce63221b0e06f7e03f46c466da36c5b713017)

### Fixed

- fix(vertex): support var templating in system instruction (#902)
- [fix(webui): display latency when available](https://github.com/promptfoo/promptfoo/commit/bb335efbe9e8d6b23526c837402787a1cbba9969)

### Dependencies

- chore(deps): update most dependencies to latest stable versions (#898)

## [0.62.1] - 2024-06-06

### Added

- feat(webui): Ability to suppress browser open on `promptfoo view` (#881)
- feat(anthropic): add support for base url (#850)
- feat(openai): Support function/tool callbacks (#830)
- feat(vertex/gemini): add support for toolConfig and systemInstruction (#841)
- feat(webui): Ability to filter to highlighted cells (#852)
- feat(webui): ability to click to filter metric (#849)
- feat(webui): add copy and highlight cell actions (#847)

### Changed

- fix: migrate database before writing results (#882)
- chore: upgrade default graders to gpt-4o (#848)
- ci: Introduce jest test coverage reports (#868)
- ci: add support for node 22, remove support for node 16 (#836)
- docs: Addresses minor typographical errors (#845)
- docs: Help description of default `--output` (#844)
- feat: Add Red Team PII Tests (#862)
- feat: Support custom gateway URLs in Portkey (#840)
- feat: add support for python embedding and classification providers (#864)
- feat: add support for titan premier on bedrock (#839)
- feat: pass evalId in results (#758)
- fix: Broken types (#854)
- fix: Fix broken progress callback in web ui (#860)
- fix: Fix formatting and add style check to CI (#872)
- fix: Fix type error eval page.tsx (#867)
- fix: Improve Error Handling for Python Assertions and Provider Exceptions (#863)
- fix: Pass evaluateOptions from web ui yaml (#859)
- fix: Render multiple result images with markdown, if markdown contains multiple images (#873)
- fix: The values of defaultTest and evaluateOptions are not set when editing the eval yaml file. (#834)
- fix: crash on db migration when cache is disabled on first run (#842)
- fix: csv and html outputs include both prompt and provider labels (#851)
- fix: docker build and prepublish script (#846)
- fix: show labels for custom provider (#875)
- chore: fix windows node 22 build issues by adding missing encoding dependency and updating webpack config (#900)
- chore: update Node.js version management and improve documentation (#896)
- Fix CI Passing Despite Failing Build (#866) (#876)

## [0.62.0] - 2024-06-05

### Fixed

- fix: Parameter evaluateOptions not passed correctly in jobs created using web (#870)

### Added

- feat(anthropic): add support for base url (#850)
- feat(openai): Support function/tool callbacks (#830)
- feat(vertex/gemini): add support for toolConfig and systemInstruction (#841)
- feat(webui): Ability to filter to highlighted cells (#852)
- feat(webui): ability to click to filter metric (#849)
- feat(webui): add copy and highlight cell actions (#847)

### Changed

- feat: Add Red Team PII Tests (#862)
- feat: Support custom gateway URLs in Portkey (#840)
- feat: add support for python embedding and classification providers (#864)
- feat: add support for titan premier on bedrock (#839)
- feat: pass evalId in results (#758)
- feat: upgrade default graders to gpt-4o (#848)
- fix: Broken types (#854)
- fix: Fix broken progress callback in web ui (#860)
- fix: Fix formatting and add style check to CI (#872)
- fix: Fix type error eval page.tsx (#867)
- fix: Improve Error Handling for Python Assertions and Provider Exceptions (#863)
- fix: Pass evaluateOptions from web ui yaml (#859)
- fix: Render multiple result images with markdown, if markdown contains multiple images (#873)
- fix: The values of defaultTest and evaluateOptions are not set when editing the eval yaml file. (#834)
- fix: crash on db migration when cache is disabled on first run (#842)
- fix: csv and html outputs include both prompt and provider labels (#851)
- fix: docker build and prepublish script (#846)
- fix: show labels for custom provider (#875)
- ci: Introduce jest test coverage reports (#868)
- ci: add support for node 22, remove support for node 16 (#836)
- docs: Addresses minor typographical errors (#845)
- docs: Help description of default `--output` (#844)

## [0.61.0] - 2024-05-30

### Changed

- feat: `moderation` assert type (#821)
- feat: general purpose http/https provider (#822)
- feat: add portkey provider (#819)
- feat: Add Cloudflare AI Provider (#817)
- fix: Remove duplicate logging line (#825)
- fix: The ‘defaultTest’ option has no effect during evaluation. (#829)
- fix: Improve Error Handling in Python Script Execution (#833)
- docs: How to red team LLMs (#828)
- chore(mistral): add codestral (#831)

## [0.60.0] - 2024-05-25

### Added

- feat(webui): Add image viewer (#816)

### Changed

- feat: redteam testset generation (#804)
- feat: support for deep equality check in equals assertion (#805)
- feat: Allow functions in renderVarsInObject (#813)
- feat: ability to reference previous llm outputs via storeOutputAs (#808)
- feat: support for prompt objects (#818)
- fix: huggingface api key handling (#809)
- docs: Restore ProviderResponse class name (#806)
- docs: Fix typo in local build command (#811)

## [0.59.1] - 2024-05-18

### Changed

- [fix: handle null result timestamp when writing to db.](https://github.com/promptfoo/promptfoo/commit/40e1ebfbfd512fea56761b4cbdfff0cd25d61ae1) https://github.com/promptfoo/promptfoo/issues/800

## [0.59.0] - 2024-05-18

### Added

- feat(webui): add --filter-description option to `promptfoo view` (#780)
- feat(bedrock): add support for embeddings models (#797)

### Changed

- fix: python prompts break when using whole file (#784)
- Langfuse need to compile variables (#779)
- chore(webui): display prompt and completion tokens (#794)
- chore: include full error response in openai errors (#791)
- chore: add logprobs to assertion context (#790)
- feat: support var interpolation in function calls (#792)
- chore: add timestamp to EvaluateSummary (#785)
- fix: render markdown in variables too (#796)

### Fixed

- fix(vertex): remove leftover dependency on apiKey (#798)

## [0.58.1] - 2024-05-14

### Changed

- fix: improve GradingResult validation (#772)
- [fix: update python ProviderResponse error message and docs.](https://github.com/promptfoo/promptfoo/commit/258013080809bc782afe3de51c9309230cb5cdb2) https://github.com/promptfoo/promptfoo/issues/769
- [chore(openai): add gpt-4o models (](https://github.com/promptfoo/promptfoo/commit/ff4655d31d3588972522bb162733cb61e460f36f)https://github.com/promptfoo/promptfoo/pull/776[)](https://github.com/promptfoo/promptfoo/commit/ff4655d31d3588972522bb162733cb61e460f36f)
- add gpt-4o models (#776)

### Fixed

- fix(langfuse): Check runtime type of `getPrompt`, stringify the result (#774)

## [0.58.0] - 2024-05-09

### Changed

- feat: assert-set (#765)
- feat: add comma-delimited string support for array-type assertion values (#755)
- fix: Resolve JS assertion paths relative to configuration file (#756)
- fix: not-equals assertion (#763)
- fix: upgrade rouge package and limit to strings (#764)

## [0.57.1] - 2024-05-02

### Changed

- fix: do not serialize js objects to non-js providers (#754)
- **[See 0.57.0 release notes](https://github.com/promptfoo/promptfoo/releases/tag/0.57.0)**

## [0.57.0] - 2024-05-01

### Changed

- feat: ability to override provider per test case (#725)
- feat: eval tests matching pattern (#735)
- feat: add `-n` limit arg for `promptfoo list` (#749)
- feat: `promptfoo import` and `promptfoo export` commands (#750)
- feat: add support for `--var name=value` cli option (#745)
- feat: promptfoo eval --filter-failing outputFile.json (#742)
- fix: eval --first-n arg (#734)
- chore: Update openai package to 3.48.5 (#739)
- chore: include logger and cache utils in javascript provider context (#748)
- chore: add `PROMPTFOO_FAILED_TEST_EXIT_CODE` envar (#751)
- docs: Document `python:` prefix when loading assertions in CSV (#731)
- docs: update README.md (#733)
- docs: Fixes to Python docs (#728)
- docs: Update to include --filter-\* cli args (#747)

## [0.56.0] - 2024-04-28

### Added

- feat(webui): improved comment dialog (#713)

### Changed

- feat: Intergration with Langfuse (#707)
- feat: Support IBM Research BAM provider (#711)
- fix: Make errors uncached in Python completion. (#706)
- fix: include python tracebacks in python errors (#724)
- fix: `getCache` should return a memory store when disk caching is disabled (#715)
- chore(webui): improve eval view performance (#719)
- chore(webui): always show provider in header (#721)
- chore: add support for OPENAI_BASE_URL envar (#717)

### Fixed

- fix(vertex/gemini): support nested generationConfig (#714)

## [0.55.0] - 2024-04-24

### Changed

- [Docs] Add llama3 example to ollama docs (#695)
- bugfix in answer-relevance (#697)
- feat: add support for provider `transform` property (#696)
- feat: add support for provider-specific delays (#699)
- feat: portkey.ai integration (#698)
- feat: `eval -n` arg for running the first n test cases (#700)
- feat: ability to write outputs to google sheet (#701)
- feat: first-class support for openrouter (#702)
- Fix concurrent cache request behaviour (#703)

## [0.54.1] - 2024-04-20

### Changed

- Add support for Mixtral 8x22B (#687)
- fix: google sheets async loading (#688)
- fix: trim spaces in csv assertions that can have file:// prefixes (#689)
- fix: apply thresholds to custom python asserts (#690)
- fix: include detail from external python assertion (#691)
- chore(webui): allow configuration of results per page (#694)
- fix: ability to override rubric prompt for all model-graded metrics (#692)

## [0.54.0] - 2024-04-18

### Changed

- feat: support for authenticated google sheets access (#686)
- fix: bugs in `Answer-relevance` calculation (#683)
- fix: Add tool calls to response from azure openai (#685)

## [0.53.0] - 2024-04-16

### Changed

- fix!: make `javascript` assert function call consistent with external js function call (#674)
- fix: node library supports prompt files (#668)
- feat: Enable post-hoc evaluations through defining and using output value in TestSuite (#671)
- feat: Allow local files to define providerOutput value for TestCase (#675)
- feat: detect suitable anthropic default provider (#677)
- feat: Ability to delete evals (#676)
- feat: ability to create derived metrics (#670)

## [0.52.0] - 2024-04-12

### Added

- feat(webui): add pagination (#649)

### Changed

- feat: support for inline yaml for is-json, contains-json in csv (#651)
- feat: run providers 1 at a time with --interactive-providers (#645)
- feat: --env-file arg (#615)
- fix: Do not fail with api error when azure datasource is used (#644)
- fix: allow loading of custom provider in windows (#518) (#652)
- fix: don't show telemetry message without telemtry (#658)
- fix: `E2BIG` error during the execution of Python asserts (#660)
- fix: support relative filepaths for non-code assert values (#664)

### Fixed

- fix(webui): handle invalid search regexes (#663)

## [0.51.0] - 2024-04-07

### Added

- feat(webui): store settings in localstorage (#617)
- feat(azureopenai): apiKeyEnvar support (#628)
- feat(webui): "progress" page that shows provider/prompt pairs (#631)

### Changed

- chore: improve json parsing errors (#620)
- feat: ability to override path to python binary (#619)
- Add documentation for openai vision (#637)
- Support claude vision and images (#639)
- fix: assertion files use relative path (#624)
- feat: add provider reference to prompt function (#633)
- feat: ability to import vars using glob (#641)
- feat!: return values directly in python assertions (#638)

### Fixed

- fix(webui): ability to save defaultTest and evaluateOptions in yaml editor (#629)

## [0.50.1] - 2024-04-02

### Changed

- fix: compiled esmodule interop (#613)
- fix: downgrade var resolution failure to warning (#614)
- fix: glob behavior on windows (#612)

## [0.50.0] - 2024-04-01

### Added

- feat(webui): download button (#482)
- feat(webui): toggle for showing full prompt in output cell (#603)

### Changed

- feat: support .mjs external imports (#601)
- feat: load .env from cli (#602)
- feat: ability to use js files as `transform` (#605)
- feat: ability to reference vars from other vars (#607)
- fix: handling for nonscript assertion files (#608)

### Fixed

- fix(selfhost): add support for prompts and datasets api endpoints (#600)
- fix(selfhost): Consolidate to `NEXT_PUBLIC_PROMPTFOO_REMOTE_BASE_URL` (#609)

## [0.49.3] - 2024-03-29

### Changed

- fix: bedrock model parsing (#593)
- [fix: make llm-rubric more resilient to bad json responses.](https://github.com/promptfoo/promptfoo/commit/93fd059a13454ed7a251a90a33306fb1f3c81895) https://github.com/promptfoo/promptfoo/issues/596
- feat: display progress bar for each parallel execution (#597)

## [0.49.2] - 2024-03-27

### Changed

- fix: support relative paths for custom providers (#589)
- fix: gemini generationConfig and safetySettings (#590)
- feat: cli watch for vars and providers (#591)

## [0.49.1] - 2024-03-25

### Changed

- fix: lazy import of azure peer dependency (#586)

## [0.49.0] - 2024-03-23

### Added

- feat(vertexai): use gcloud application default credentials (#580)

### Changed

- feat: Add support for huggingface token classification (#574)
- feat: Mistral provider support for URL and API key envar (#570)
- feat: run assertions in parallel (#575)
- feat: support for azure openai assistants (#577)
- feat: ability to set tags on standalone assertion llm outputs (#581)
- feat: add support for claude3 on bedrock (#582)
- fix: load file before running prompt function (#583)
- [fix: broken ansi colors on cli table](https://github.com/promptfoo/promptfoo/commit/bbb0157b09c0ffb5366d3cbd112438ca3d2d61c9)
- [fix: remove duplicate instruction output](https://github.com/promptfoo/promptfoo/commit/fb095617d36102f5b6256e9718e736378c0a5cea)
- chore: better error messages when expecting json but getting text (#576)

### Fixed

- fix(selfhost): handle sqlite db in docker image and build (#568)

### Dependencies

- chore(deps): bump webpack-dev-middleware from 5.3.3 to 5.3.4 in /site (#579)

## [0.48.0] - 2024-03-18

### Added

- feat(csv): add support for `__description` field (#556)

### Changed

- feat: migrate filesystem storage to sqlite db (#558)
  - **When you first run `eval` or `view` with 0.48.0, your saved evals will be migrated from `.json` files to a sqlite db. Please open an issue if you run into problems.**
  - Restoration: By default, the migration process runs on the promptfoo output directory `~/.promptfoo/output`. This directory is backed up at `~/.promptfoo/output-backup-*` and you can restore it and use a previous version by renaming that directory back to `output`
- feat: Add anthropic:messages and replicate:mistral as default providers to web ui (#562)
- feat: add label field to provider options (#563)
- docs: adjust configuration for python provider (#565)
- chore: db migration and cleanup (#564)

### Fixed

- fix(azureopenai): add support for `max_tokens` and `seed` (#561)

## [0.47.0] - 2024-03-14

### Changed

- feat: improve python inline asserts to not require printing (#542)
- feat: add tools and tool_choice config parameters to azure openai provider (#550)
- feat: Add support for Claude 3 Haiku (#552)
- fix: validate custom js function return values (#548)
- fix: dedupe prompts from combined configs (#554)

### Fixed

- fix(replicate): support non-array outputs (#547)

## [0.46.0] - 2024-03-08

### Added

- feat(self-host): run evals via web ui (#540)
- feat(self-host): Persist changes on self-deployed UI without sharing a new link (#538)
- feat(webui): ability to change eval name (#537)

### Changed

- feat: add support for calling specific functions for python prompt (#533)
- fix: openai tools and function checks handle plaintext responses (#541)

### Fixed

- fix(anthropic): wrap text if prompt supplied as json (#536)

## [0.45.2] - 2024-03-07

### Changed

- fix: python provider handles relative script paths correctly (#535)

## [0.45.1] - 2024-03-06

### Changed

- fix: json and yaml vars files (#531)

### Fixed

- fix(python): deserialize objects from json (#532)

## [0.45.0] - 2024-03-06

### Added

- feat(anthropic): Add Claude 3 support (#526)

### Changed

- feat: ability to load `vars` values at runtime (#496)
  // Example logic to return a value based on the varName
  if (varName === 'context') {
  return `Processed ${otherVars.input} for prompt: ${prompt}`;
  }
  return {
  output: 'default value',
  };
  // Handle potential errors
  // return { error: 'Error message' }
  # Example logic to dynamically generate variable content
  if var_name == 'context':
  return {
  'output': f"Context for {other_vars['input']} in prompt: {prompt}"
  }
  return {'output': 'default context'}
  # Handle potential errors
  # return { 'error': 'Error message' }

## [0.44.0] - 2024-03-04

### Added

- feat(mistral): Add new models, JSON mode, and update pricing (#500)

### Changed

- fix: Print incorrect response from factuality checker (#503)
- fix: Support missing open parenthesis (fixes #504) (#505)
- feat: include prompt in transform (#512)
- feat: Support csv and json files in the `tests` array (#520)

### Fixed

- fix(ollama): dont send invalid options for `OllamaChatProvider` (#506)
- fix(huggingface): do not pass through non-hf parameters (#519)

## [0.43.1] - 2024-02-25

### Changed

- fix: pass through PROMPTFOO\_\* variables from docker run (#498)
- docs: clean up python provider header

### Fixed

- fix(huggingface): support `apiKey` config param (#494)
- fix(bedrock): transform model output from cache. #474

### Documentation

- docs(huggingface): example of private huggingface inference endpoint (#497)

## [0.43.0] - 2024-02-23

### Added

- feat(webui): Display test suite description (#487)
- feat(webui): Add upload testcase csv to eval page (#484)

### Changed

- feat: pass `test` to assertion context (#485)
- fix: Change variable name to what the prompt template expects (#489)
- (docs): Replace references to deprecated postprocess option (#483)
- chore: update replicate library and add new common params (#491)

### Fixed

- fix(self-hosting): remove supabase dependency from webui eval view (#492)

## [0.42.0] - 2024-02-19

### Added

- feat(webview): toggle for prettifying json outputs (#472)
- feat(openai): support handling OpenAI Assistant functions tool calls (#473)

### Changed

- feat: add support for claude 2.1 on bedrock (#470)
- feat: support for overriding `select-best` provider (#478)
- feat: ability to disable var expansion (#476)
- fix: improve escaping for python prompt shell (#481)

## [0.41.0] - 2024-02-12

### Added

- feat(openai)!: Allow apiBaseUrl to override /v1 endpoint (#464)

### Changed

- feat: add support for async python providers (#465)
- fix: pass config to python provider (#460)
- chore: include progress output in debug logs (#461)
- docs: perplexity example (#463)

### Fixed

- fix(factuality): make factuality output case-insensitive (#468)
- fix: ensure that only valid ollama params are passed (#480)

## [0.40.0] - 2024-02-06

### Added

- feat(mistral): Add Mistral provider (#455)
- feat(openai): add support for `apiKeyEnvar` (#456)
- feat(azureopenai): add apiBaseUrl config (#459)

### Changed

- feat: cohere api support (#457)
- feat: ability to override select-best prompt. #289
- fix: support for gemini generationConfig and safetySettings (#454)

### Fixed

- fix(vertex/gemini): add support for llm-rubric and other OpenAI-formatted prompts (#450)

### Documentation

- documentation: update python.md typo in yaml (#446)

## [0.39.1] - 2024-02-02

### Changed

- fix: func => function in index.ts (#443)
- feat: add support for google ai studio gemini (#445)

## [0.39.0] - 2024-02-01

### Changed

- feat: Add DefaultGradingJsonProvider to improve `llm-rubric` reliability (#432)
- feat: add caching for exec and python providers (#435)
- feat: add `--watch` option to eval command (#439)
- feat: ability to transform output on per-assertion level (#437)
- feat: compare between multiple outputs with `select-best` (#438)
- fix: pass through cost to runAssertion
- fix: pass through cost to runAssertion

## [0.38.0] - 2024-01-29

### Added

- feat(openai): Jan 25 model updates (#416)
- feat(webui): eval deeplinks (#426)
- feat(huggingface): Support sentence similarity inference API (#425)

### Changed

- fix: Only open previous results when necessary (uses lots of memory) (#418)
- fix: html output (#430)
- feat: add a `python` provider that supports native python function calls (#419)
- feat: support for image models such as dall-e (#406)
- feat: support for `PROMPTFOO_PROMPT_SEPARATOR envar. #424

## [0.37.1] - 2024-01-26

### Changed

- fix: do not require token usage info on openai provider (#414)

## [0.37.0] - 2024-01-24

### Added

- feat(webui): add markdown support (#403)

### Changed

- feat: standalone share server (#408)
- feat: `PROMPTFOO_DISABLE_TEMPLATING` disables nunjucks templates (#405)

## [0.36.0] - 2024-01-18

### Added

- feat(webui): Ability to comment on outputs (#395)
- feat(azure): Add response_format support (#402)
- feat(azure): add support for `passthrough` and `apiVersion` (#399)

### Changed

- feat: add `promptfoo generate dataset` (#397)
- fix: typo (#401)

## [0.35.1] - 2024-01-12

### Added

- feat(bedrock): introduce amazon titan models as another option for Bedrock (#380)
- feat(openai): add support for `passthrough` request args (#388)
- feat(azure): add support for client id/secret auth (#389)
- feat(webui): label evals using `description` field (#391)

### Changed

- fix: proper support for multiple types of test providers (#386)
- feat: update CSV and HTML outputs with more details (#393)

## [0.35.0] - 2024-01-07

### Added

- feat(webview): add regex search (#378)

### Changed

- feat: support standalone assertions on CLI (#368)
- feat: add perplexity-score metric (#377)
- feat: add logprobs support for azure openai (#376)
- fix: use relative paths consistently and handle object formats (#375)
- [fix: restore **prefix and **suffix column handlers when loading test csv](https://github.com/promptfoo/promptfoo/commit/3a058684b3389693f4c5899f786fb090b04e3c93)

## [0.34.1] - 2024-01-02

### Added

- feat(openai): add support for overriding provider cost (1be1072)

### Fixed

- fix(webview): increase the request payload size limit (ef4c30f)

## [0.34.0] - 2024-01-02

### Changed

- feat: Support for evaluating cost of LLM inference (#358)
- feat: save manual edits to test outputs in webview (#362)
- feat: add `cost` assertion type (#367)
- fix: handle huggingface text generation returning dict (#357)
- fix: disable cache when using repeat (#361)
- fix: do not dereference tools and functions in config (#365)
- docs: optimize docs of openai tool usage (#355)

## [0.33.2] - 2023-12-23

### Changed

- fix: bad indentation for inline python sript (#353)
- [fix: truncate CLI table headers](https://github.com/promptfoo/promptfoo/commit/9aa9106cc9bc1660df40117d3c8f053f361fa09c)
- feat: add openai tool parameter (#350)
- feat: add `is-valid-openai-tools-call` assertion type (#354)

## [0.33.1] - 2023-12-18

### Changed

- [fix: pass env to providers when using CLI](https://github.com/promptfoo/promptfoo/commit/e8170a7f0e9d4033ef219169115f6474d978f1a7)
- [fix: correctly handle bedrock models containing :](https://github.com/promptfoo/promptfoo/commit/4469b693993934192fee2e84cc27c21e31267e5f)
- feat: add latency assertion type (#344)
- feat: add perplexity assertion type (#346)
- feat: add support for ollama chat API (#342)
- feat: retry when getting internal server error with PROMPTFOO_RETRY_5XX envar (#327)
- fix: properly escape arguments for external python assertions (#338)
- fix: use execFile/spawn for external processes (#343)
- [fix: handle null score in custom metrics](https://github.com/promptfoo/promptfoo/commit/514feed49e2f83f3e04d3e167e5833dc075e6c10)
- [fix: increment failure counter for script errors.](https://github.com/promptfoo/promptfoo/commit/61d1b068f26c63f3234dc49c9d5f5104b9cf1cda)

## [0.33.0] - 2023-12-17

### Changed

- feat: add latency assertion type (#344)
- feat: add perplexity assertion type (#346)
- feat: add support for ollama chat API (#342)
- feat: retry when getting internal server error with PROMPTFOO_RETRY_5XX envar (#327)
- fix: properly escape arguments for external python assertions (#338)
- fix: use execFile/spawn for external processes (#343)
- [fix: handle null score in custom metrics](https://github.com/promptfoo/promptfoo/commit/514feed49e2f83f3e04d3e167e5833dc075e6c10)
- [fix: increment failure counter for script errors.](https://github.com/promptfoo/promptfoo/commit/61d1b068f26c63f3234dc49c9d5f5104b9cf1cda)

## [0.32.0] - 2023-12-14

### Added

- feat(webview): Layout and styling improvements (#333)

### Changed

- feat: add support for Google Gemini model (#336)
- feat: add download yaml button in config modal. Related to #330 (#332)
- fix: set process exit code on failure

## [0.31.2] - 2023-12-11

### Added

- feat(webview): Show aggregated named metrics at top of column (#322)

### Changed

- fix: sharing option is degraded (#325)

## [0.31.1] - 2023-12-04

### Changed

- fix: issues when evaling multiple config files
- feat: support for web viewer running remotely (#321)

## [0.31.0] - 2023-12-02

### Added

- feat(openai): Adds support for function call validation (#316)

### Changed

- feat: add support for ajv formats (#314)
- feat: support prompt functions via nodejs interface (#315)
- fix: webview handling of truncated cell contents with html (#318)
- docs: Merge docs into main repo (#317)

## [0.30.2] - 2023-11-29

### Changed

- feat(cli): simplify onboarding and provide npx-specific instructions (f81bd88)

## [0.30.1] - 2023-11-29

### Changed

- feat: add bedrock in webui setup (#301)
- feat: add support for custom metrics (#305)
- feat: show table by default, even with --output (#306)
- fix: handle multiple configs that import multiple prompts (#304)
- fix: remove use of dangerouslySetInnerHTML in results table (#309)

### Fixed

- fix(openai): add support for overriding api key, host, baseurl, org in Assistants API (#311)

## [0.30.0] - 2023-11-29

### Changed

- feat: add bedrock in webui setup (#301)
- feat: add support for custom metrics (#305)
- feat: show table by default, even with --output (#306)
- fix: handle multiple configs that import multiple prompts (#304)
- fix: remove use of dangerouslySetInnerHTML in results table (#309)

## [0.29.0] - 2023-11-28

### Changed

- feat: Add support for external provider configs via file:// (#296)
- feat: Add support for HTTP proxies (#299)
- feat: claude-based models on amazon bedrock (#298)

## [0.28.2] - 2023-11-27

### Added

- feat(azureopenai): Warn when test provider should be overwritten with azure (#293)
- feat(webview): Display test descriptions if available (#294)
- feat(webview): Ability to set test scores manually (#295)

### Changed

- feat: add support for self-hosted huggingface text generation inference (#290)
- fix: prevent duplicate asserts with `defaultTest` (#287)
- fix: multiple configs handle external test and prompt files correctly (#291)

## [0.28.0] - 2023-11-19

### Changed

- feat: Add support for multiple "\_\_expected" columns (#284)
- feat: Support for OpenAI assistants API (#283)
- feat: Ability to combine multiple configs into a single eval (#285)

## [0.27.1] - 2023-11-14

### Added

- [feat(node-package): Add support for raw objects in prompts](https://github.com/promptfoo/promptfoo/commit/e6a5fe2fa7c05aabd2f52bd4fa143d957a7953dd)
- feat(openai): Add support for OpenAI `seed` param (#275)
- [feat(openai): Add support for OpenAI response_format](https://github.com/promptfoo/promptfoo/commit/12781f11f495bed21db1070e987f1b40a43b72e3)
- [feat(webview): Round score in details modal](https://github.com/promptfoo/promptfoo/commit/483c31d79486a75efc497508b9a42257935585cf)

### Changed

- fix: Set `vars._conversation` only if it is used in prompt (#282)
- feat: Add new RAG metrics (answer-relevance, context-recall, context-relevance, context-faithfulness) (#279)
- feat: throw error correctly when invalid api key is passed for OpenAI (#276)
- Bump langchain from 0.0.325 to 0.0.329 in /examples/langchain-python (#278)
- Provide the prompt in the context to external assertion scripts (#277)
- fix the following error : 'List should have at least 1 item after val… (#280)
- [chore: Add HuggingFace debug output](https://github.com/promptfoo/promptfoo/commit/2bae118e3fa7f8164fd78d29a3a30d187026bf13)

## [0.27.0] - 2023-11-14

### Added

- [feat(node-package): Add support for raw objects in prompts](https://github.com/promptfoo/promptfoo/commit/e6a5fe2fa7c05aabd2f52bd4fa143d957a7953dd)
- feat(openai): Add support for OpenAI `seed` param (#275)
- [feat(openai): Add support for OpenAI response_format](https://github.com/promptfoo/promptfoo/commit/12781f11f495bed21db1070e987f1b40a43b72e3)
- [feat(webview): Round score in details modal](https://github.com/promptfoo/promptfoo/commit/483c31d79486a75efc497508b9a42257935585cf)

### Changed

- feat: Add new RAG metrics (answer-relevance, context-recall, context-relevance, context-faithfulness) (#279)
- feat: throw error correctly when invalid api key is passed for OpenAI (#276)
- Bump langchain from 0.0.325 to 0.0.329 in /examples/langchain-python (#278)
- Provide the prompt in the context to external assertion scripts (#277)
- fix the following error : 'List should have at least 1 item after val… (#280)
- [chore: Add HuggingFace debug output](https://github.com/promptfoo/promptfoo/commit/2bae118e3fa7f8164fd78d29a3a30d187026bf13)

## [0.26.5] - 2023-11-10

### Changed

- feat: Support for Azure OpenAI Cognitive Search (#274)
- [feat: Add PROMPTFOO_PYTHON environment variable](https://github.com/promptfoo/promptfoo/commit/33ecca3dab9382f063e68529c047cfd3fbd959e5)

## [0.26.4] - 2023-11-09

### Fixed

- fix(providers): use Azure OpenAI extensions endpoint when dataSources is set (2e5f14d)

### Tests

- test(assertions): add tests for object outputs (9e0909c)

## [0.26.3] - 2023-11-08

### Added

- [feat(AzureOpenAI): Add support for deployment_id and dataSources](https://github.com/promptfoo/promptfoo/commit/3f6dee99b4ef860af1088c4ceda1a74726070f37)

### Changed

- [Stringify output display string if output is a JSON object](https://github.com/promptfoo/promptfoo/commit/e6eff1fb75e09bfd602c08edd89ec154e3e61bf9)
- [Add JSON schema dereferencing support for JSON configs](https://github.com/promptfoo/promptfoo/commit/c32f9b051a51ee6e1ee08738e0921b4e05a5c23d)
- Update chat completion endpoint in azureopenai.ts (#273)

### Fixed

- fix(openai): Improve handling for function call responses (#270)

## [0.26.2] - 2023-11-07

### Changed

- [Fix issue with named prompt function imports](https://github.com/promptfoo/promptfoo/commit/18a4d751af15b996310eceafc5a75e114ce1bf56)
- [Fix OpenAI finetuned model parsing](https://github.com/promptfoo/promptfoo/commit/b52de61c6e1fd0a9e67d2476a9f3f9153084ad61)
- [Add new OpenAI models](https://github.com/promptfoo/promptfoo/commit/d9432d3b5747516aea1a7e8a744167fbd10a69d2)
- Fix: Broken custom api host for OpenAI. (#261)
- Add `classifier` assert type (#263)
- Send provider options and test context to ScriptCompletion (exec) provider (#268)
- Support for loading JSON schema from external file (#266)

## [0.26.1] - 2023-11-01

### Changed

- Fix broken default config for OpenAI evals created in web app (#255)
- Fix prompt per provider (#253)
- Add support for custom config directory (#257)
- Add latency and token metrics per prompt (#258)
- Add caching support to Anthropic provider (#259)
- webview: Preserve formatting of LLM outputs
- Bump langchain from 0.0.317 to 0.0.325 in /examples/langchain-python (#254)

## [0.26.0] - 2023-10-28

### Changed

- cli: Add support for raw text prompts (#252)
- Ensure the directory for the output file is created if it does not exist

## [0.25.2] - 2023-10-26

### Changed

- allow Python in tests.csv (#237)
- Improve escaping in matchers (#242)
- Add support for nunjucks filters (#243)
- Fix issue where outputPath from the configuration file is not used when `-c` option is provided
- Add envar PROMPTFOO_DISABLE_CONVERSATION_VAR
- Resolve promises in external assert files

## [0.25.1] - 2023-10-19

### Changed

- Fix issue with loading google sheets directly. (#222)
- Add \_conversation variable for testing multiple-turn chat conversations (#224)
- Allow multiple output formats simultaneously with `outputPath` (#229)
- Fall back to default embedding model if provided model doesn't support embeddings
- Various fixes and improvements
- Bump langchain from 0.0.312 to 0.0.317 in /examples/langchain-python (#245)

## [0.25.0] - 2023-10-10

### Changed

- Add support for icontains-any and icontains-all (#210)
- Bump langchain from 0.0.279 to 0.0.308 in /examples/langchain-python (#213)
- Add support for .cjs file extensions (#214)
- Add Prompts and Datasets pages (#211)
- Add CLI commands for listing and showing evals, prompts, and datasets (#218)
- Add support for `config` object in webhook provider payload. (#217)
- Other misc changes and improvements
- Bump langchain from 0.0.308 to 0.0.312 in /examples/langchain-python (#219)

## [0.24.4] - 2023-10-01

### Changed

- Fix bug in custom function boolean return value score (#208)
- Fix ollama provider with `--no-cache` and improve error handling
- Add support for HuggingFace Inference API (text generation) (#205)
- Add `apiHost` config key to Azure provider

## [0.24.3] - 2023-09-28

### Changed

- Better LocalAI/Ollama embeddings traversal failure (#191)
- `OPENAI_API_HOST` to `OPENAI_API_BASE_URL` (#187)
- Ability to include files as assertion values (#180)
- Add hosted db for evals (#149)
- Webview details pane improvements (#196)
- Add support for ollama options (#199)
- Adding TXT and HTML to `--output` help/error message (#201)

## [0.24.2] - 2023-09-23

### Changed

- Specify repo in package.json (#174)
- Add support for parsing multiple json blobs in responses (#178)
- Updated node version update of Google Colab notebook example (#171)
- Fix arg escaping for external python prompts on Windows (#179)
- Better OpenAI embeddings traversal failure (#190)
- Adds embeddings providers for LocalAI and Oolama (#189)
- Add `noindex` to shared results
- Many other misc fixes and improvements

## [0.24.1] - 2023-09-21

### Changed

- Fix prompt errors caused by leading and trailing whitespace for var file imports
- Fix an issue with response parsing in LocalAI chat
- Fix issue preventing custom provider for similarity check (#152)
- Fix escaping in python asserts (#156)
- Fix README link to providers docs (#153)
- Allow object with function name as a value for function_call (#158)
- Add a -y/--yes option to `promptfoo view` command to skip confirmation (#166)
- Other misc fixes and improvements

## [0.24.0] - 2023-09-18

### Changed

- Support for custom functions as prompts (#147)
- Refactor parts of util into more descriptive files (#148)
- Misc fixes and improvements

## [0.23.1] - 2023-09-14

### Changed

- Improvements to custom grading (#140)
- Support for Google Vertex and PaLM chat APIs (#131)
- Add support for including files in defaultTest (#137)
- Add support for disabling cache in evaluate() options (#135)
- Add support for loading vars directly from file (#139)
- Include `provider` in `EvaluateResult`
- Other misc improvements and fixes

## [0.23.0] - 2023-09-14

### Changed

- Improvements to custom grading (#140)
- Support for Google Vertex and PaLM chat APIs (#131)
- Add support for including files in defaultTest (#137)
- Add support for disabling cache in evaluate() options (#135)
- Add support for loading vars directly from file (#139)
- Include `provider` in `EvaluateResult`
- Other misc improvements and fixes

## [0.22.1] - 2023-09-14

### Added

- feat(vars): add support for loading vars directly from file (#139)
- feat(config): add support for including files in defaultTest (#137)
- feat(config): add support for disabling cache in evaluate() options (#135)
- feat(providers): support for Google Vertex and PaLM chat APIs (#131)
- feat(api): include provider in EvaluateResult (#130)

### Changed

- chore(providers): improve PaLM recognized model detection (2317eac)

### Documentation

- docs(examples): add conversation history example (#136)
- docs(examples): update node-package example with context (#134)

## [0.22.0] - 2023-09-04

### Changed

- Add OpenAI factuality and closed-QA graders (#126). These new graders implement OpenAI's eval methodology.
- Auto-escape vars when prompt is a JSON object (#127).
- Improvements to custom providers - Pass context including `vars` to callApi and make `TestCase` generic for ease of typing
- Add `prompt` to Javascript, Python, and Webhook assertion context
- Fix llama.cpp usage of provider config overrides
- Fix ollama provider parsing for llama versions like llama:13b, llama:70b etc.
- Trim var strings in CLI table (prevents slowness during CLI table output)

## [0.21.4] - 2023-09-01

### Changed

- Add support for test case threshold value (#125)
- Add support for pass/fail threshold for javascript and python numeric return values

## [0.21.3] - 2023-09-01

### Changed

- Increase request backoff and add optional delay between API calls (#122)

## [0.21.2] - 2023-08-31

### Changed

- Fix symlink bug on Windows

## [0.21.1] - 2023-08-30

### Changed

- Consistent envars and configs across providers (#119)
- Add configuration for API keys in WebUI (#120)
- Add CodeLlama to WebUI
- Fix issue with numeric values in some assert types
- Add support for running specific prompts for specific providers using `{id, prompts, config}` format
- Add a feedback command

## [0.21.0] - 2023-08-28

### Changed

- Add webhook provider (#117)
- Add support for editing config in web view (#115)
- Standalone server with database with self-hosting support (#118)
- Add support for custom llm-rubric grading via `rubricPrompt` in Assertion objects
- Add support for `vars` in `rubricPrompt`, making it easier to pass expected values per test case
- Add a handful of new supported parameters to OpenAI, Azure, Anthropic, and Replicate providers
- Allow setting `config` on `provider` attached to Assertion or TestCase
- Add/improve support for custom providers in matchesSimilarity and matchesLlmRubric

## [0.20.1] - 2023-08-18

### Changed

- Fix issue when there's not enough data to display useful charts
- Add charts to web viewer (#112)
- Add support for multiline javascript asserts
- Add support for Levenshtein distance assert type (#111)

## [0.20.0] - 2023-08-18

### Changed

- Add charts to web viewer (#112)
- Add support for multiline javascript asserts
- Add support for Levenshtein distance assert type (#111)

## [0.19.3] - 2023-08-17

### Changed

- llm-rubric provider fixes (#110)
- New diff viewer for evals
- Web UI for running evals (#103)
- Add support for OpenAI organization (#106)
- function call azure fix (#95)
- Add support for JSON schema validation for is-json and contains-json (#108)
- Other misc fixes and API improvements

## [0.19.2] - 2023-08-15

### Changed

- function call azure fix (#95)
- Add support for JSON schema validation for is-json and contains-json (#108)
- New diff viewer for evals
- Web UI for running evals (#103)
- Add support for OpenAI organization (#106)
- Other misc fixes and API improvements

## [0.19.1] - 2023-08-14

### Changed

- Add support for OpenAI organization (#106)
- New diff viewer for evals
- Web UI for running evals (#103)
- Other misc fixes and API improvements

## [0.19.0] - 2023-08-14

### Changed

- New diff viewer for evals
- Web UI for running evals (#103)
- Other misc fixes and API improvements

## [0.18.4] - 2023-08-11

### Fixed

- fix(providers): resolve Ollama provider issue with empty line handling (c4d1e5f)

### Dependencies

- chore(deps): bump certifi from 2023.5.7 to 2023.7.22 in /examples/langchain-python (#104)

## [0.18.3] - 2023-08-08

### Added

- feat(providers): add Ollama provider (#102)

### Changed

- chore(webui): disable nunjucks autoescaping by default (#101)
- chore(webui): stop forcing manual line breaks in results view (76d18f5)

### Fixed

- fix(history): remove stale `latest` symlinks before regenerating eval output (a603eee)

## [0.18.2] - 2023-08-08

### Added

- feat(webui): display assertion summaries in the results viewer (#100)

### Changed

- feat(providers): allow testing identical models with different parameters (#83)

### Fixed

- fix(cli): repair `promptfoo share` regression (01df513)
- fix(config): handle provider map parsing when entries are strings (bdd1dea)
- fix(scoring): keep weighted averages accurate by running all test cases (7854424)

## [0.18.1] - 2023-08-06

### Added

- feat(providers): add llama.cpp server support (#94)

### Changed

- chore(providers): expose `LLAMA_BASE_URL` environment variable (f4b4c39)

### Fixed

- fix(history): repair symlink detection when writing latest results (e6aed7a)

## [0.18.0] - 2023-07-28

### Added

- feat(assertions): add `python` assertion type (#78)
- feat(api): support native function ApiProviders and assertions (#93)
- feat(evals): introduce Promptfoo scenarios for data-driven testing - allows datasets to be associated with specific tests, eliminating the need to copy tests for each dataset by @Skylertodd (#89)
- feat(cli): allow specifying `outputPath` when using the Node evaluate helper (#91)

### Changed

- chore(evals): rename default "theories" concept to "scenarios" (aca0821)

### Fixed

- fix(history): repair symlink handling when persisting latest results (81a4a26)
- fix(history): clean up stale eval history entries (253ae60)
- fix(cli): restore ANSI escape code rendering in console tables (497b698)

## [0.17.9] - 2023-07-24

### Added

- feat(evals): load test cases from file or directory paths (#88)

### Changed

- feat(metrics): record latency in eval results (#85)

### Fixed

- fix(windows): resolve path compatibility issues (8de6e12)

## [0.17.8] - 2023-07-22

### Added

- feat(evals): support post-processing hooks in test cases (#84)

### Changed

- feat(webui): show recent runs in the results viewer (#82)
- feat(providers): expose additional OpenAI parameters (#81)

### Fixed

- fix(evaluator): support empty test suites without crashing (31fb876)
- fix(network): ensure fetch timeouts bubble up correctly (9e4bf94)

## [0.17.7] - 2023-07-20

### Added

- feat(config): allow provider-specific prompts in test suites (#76)

### Changed

- chore(runtime): require Node.js 16 or newer (f7f85e3)
- chore(providers): reuse context configuration for Replicate provider (48819a7)

### Fixed

- fix(providers): handle missing provider prompt maps gracefully (7c6bb35)
- fix(grading): escape user input in grading prompts (4049b3f)

## [0.17.6] - 2023-07-20

### Added

- feat(cli): add `--repeat` support to evaluations (#71)
- feat(providers): add Azure YAML prompt support (#72)
- feat(providers): implement Replicate provider (#75)

### Changed

- chore(providers): refine Replicate provider behaviour (57fa43f)
- chore(cli): default `promptfoo share` prompt to Yes on enter (1a4c080)
- chore(webui): simplify dark mode and hide identical rows in history (c244403)

## [0.17.5] - 2023-07-14

### Added

- feat(assertions): add starts-with assertion type (#64)
- feat(providers): add Azure OpenAI provider (#66)

### Changed

- feat(providers): support YAML-formatted OpenAI prompts (#67)
- chore(cli): allow disabling sharing prompts (#69)
- chore(cli): require confirmation before running `promptfoo share` (f3de0e4)
- chore(env): add `PROMPTFOO_DISABLE_UPDATE` environment variable (60fee72)

### Fixed

- fix(config): read prompts relative to the config directory (ddc370c)

## [0.17.4] - 2023-07-13

### Added

- feat(assertions): add `contains-any` assertion support (#61)

### Changed

- chore(cli): handle npm outages without crashing (3177715)

### Fixed

- fix(cli): support terminals without `process.stdout.columns` (064dcb3)
- fix(cli): correct `promptfoo init` output to reference YAML (404be34)

### Documentation

- docs: add telemetry notice (#39)

## [0.17.3] - 2023-07-10

### Added

- feat(providers): add Anthropic provider (#58)

### Changed

- chore(onboarding): refresh init onboarding content (992c0b6)

### Fixed

- fix(cli): maintain table header ordering (1e3a711)
- fix(runtime): ensure compatibility with Node 14 (59e2bb1)

## [0.17.2] - 2023-07-07

### Changed

- feat(providers): improve support for running external scripts (#55)

## [0.17.1] - 2023-07-07

### Fixed

- fix(webui): restore output rendering in results view (5ce5598)

## [0.17.0] - 2023-07-06

### Added

- feat(models): add gpt-3.5-16k checkpoints (#51)
- feat(providers): add `script:` provider prefix for custom providers (bae14ec)
- feat(webui): view raw prompts in the web viewer (#54)
- feat(cli): add `cache clear` command (970ee67)

### Changed

- chore(providers): change default suggestion provider (cc11e59)
- chore(providers): ensure OpenAI chat completions fail on invalid JSON (c456c01)
- chore(assertions): allow numeric values for contains/icontains assertions (dc04329)

### Fixed

- fix(evals): avoid creating assertions from empty expected columns (d398866)

## [0.16.0] - 2023-06-28

### Added

- feat(cli): retry failed HTTP requests to reduce transient failures (#47)
- feat(templates): allow object vars inside nunjucks templates for richer prompts (#50)

### Documentation

- docs: refresh the Question reference page with updated guidance (#46)

## [0.15.0] - 2023-06-26

### Added

- feat(scoring): add continuous scoring support for evaluations (#44)
- feat(assertions): introduce assertion weights to fine-tune scoring (0688a64)

### Changed

- chore(prompt): rename grading prompt field from `content` to `output` (fa20a25)
- chore(webui): maintain backwards compatibility for row outputs in the viewer (b2fc084)

### Fixed

- fix(config): ensure `defaultTest` populates when configs load implicitly (44acb91)

## [0.14.2] - 2023-06-24

### Changed

- chore(assertions): switch the default grading provider to `gpt-4-0613` (0d26776)
- chore(cli): trim stray progress-bar newlines for cleaner output (8d624d6)

### Fixed

- fix(cli): update cached table output correctly when results change (8fe5f84)
- fix(cli): allow non-string result payloads during rendering (61d349e)

## [0.14.1] - 2023-06-19

### Fixed

- fix(config): only apply the config base path when a path override is provided (e67918b)

## [0.14.0] - 2023-06-18

### Added

- feat(cli)!: add shareable URLs and the `promptfoo share` command by @typpo (#42)
- feat(cli): add `--no-progress-bar` option to `promptfoo eval` (75adf8a)
- feat(cli): add `--no-table` flag for evaluation output (ecf79a4)
- feat(cli): add `--share` flag to automatically create shareable URLs (7987f6e)

### Changed

- chore(cli)!: resolve config-relative file references from the config directory, not working directory (dffb091)
- chore(api)!: restructure JSON/YAML output formats to include `results`, `config`, and `shareableUrl` properties (d1b7038)

### Fixed

- fix(cli): write the latest results before launching the viewer with `--view` (496f2fb)

## [0.13.1] - 2023-06-17

### Fixed

- fix(cli): ensure command arguments override config values (c425d3a)

## [0.13.0] - 2023-06-16

### Added

- feat(providers): support OpenAI functions and custom provider arguments by @typpo (#34)
- feat(cli): add JSONL prompt file support by @typpo (#40)
- feat(cli): export `generateTable()` for external tooling reuse by @tizmagik (#37)
- feat(openai): enable OpenAI ChatCompletion function calling (0f10cdd)

### Changed

- chore(openai): add official support for OpenAI `*-0613` models (4d5f827)
- chore(cli): allow optional configs when invoking the CLI (a9140d6)
- chore(cli): respect the `LOG_LEVEL` environment variable in the logger (1f1f05f)
- chore(cli): stabilize progress display when using var arrays (340da53)

### Fixed

- fix(build): fix HTML output generation in production builds (46a2233)

## [0.12.0] - 2023-06-12

### Added

- feat(share): publish evaluations with the `promptfoo share` workflow by @typpo (#33)
- feat(telemetry): add basic usage telemetry for insight gathering (7e7e3ea)
- feat(assertions): support CSV definitions for `rouge-n` and webhook assertions (7f8be15)

### Changed

- chore(build): resolve build output paths for the web client (#32)
- chore(cli): notify users when a newer promptfoo release is available by @typpo (#31)

## [0.11.0] - 2023-06-11

### Added

- feat(assertions): add contains, icontains, contains-some, contains-any, regex, webhook, and rouge-n assertion types (#30)
- feat(assertions): allow negating any assertion type with `not-` prefix (cc5fef1)
- feat(assertions): pass context objects with vars to custom functions (1e4df7e)
- feat(webui): add failure filtering and improved table layout (69189fe)
- feat(webui): add word-break toggle to results (9c1fd3b)
- feat(webui): highlight highest passing scores in matrix (6e2942f)

### Changed

- chore(cli): limit console table rows for readability (52a28c9)
- chore(cli): add more detailed custom function failure output (6fcc37a)

### Fixed

- fix(config): respect CLI write/cache options from config (5b456ec)
- fix(webui): improve dark mode colours and rating overflow (eb7bd54)
- fix(config): parse YAML references correctly in configs (62561b5)

## [0.10.0] - 2023-06-09

### Added

- feat(prompts): add support for named prompts by @typpo (#28)

### Changed

- chore(env)!: rename `OPENAI_MAX_TEMPERATURE` to `OPENAI_TEMPERATURE` (4830557)
- chore(config): read `.yml` files by default as configs (d5c179e)
- chore(build): add native ts-node compatibility by @MentalGear (#25)
- chore(openai): add chatml stopwords by default (561437f)
- chore(webui): adjust column ordering and styling (27977c5)

### Fixed

- fix(config): support `defaultTest` overrides in CLI (59c3cbb)
- fix(env): correctly parse `OPENAI_MAX_TOKENS` and `OPENAI_MAX_TEMPERATURE` by @abi (#29)
- fix(cli): improve JSON formatting error messages (5f59900)

## [0.9.0] - 2023-06-05

### Added

- feat(vars): add support for var arrays by @typpo (#21)

### Changed

- chore(core): set a default semantic similarity threshold (4ebea73)
- chore(cli): refresh `promptfoo init` output messaging (cdbf806)

### Fixed

- fix(cache): register cache manager types for TypeScript (1a82de7)
- fix(evals): handle string interpolation issues in prompts (6b8c175)

## [0.8.3] - 2023-05-31

### Fixed

- fix(cache): create cache directory on first use (423f375)
- fix(config): throw a clearer error for malformed default configs (0d759c4)

## [0.8.2] - 2023-05-30

### Fixed

- fix(cache): only persist cache entries on successful API responses (71c10a6)

## [0.8.1] - 2023-05-30

### Added

- feat(data): add Google Sheets loader support (df900c3)

### Fixed

- fix(cli): restore backward compatibility for `-t/--tests` flags (aad1822)

## [0.8.0] - 2023-05-30

### Added

- feat(api)!: simplify the API and support unified test suite definitions by @typpo (#14)

### Changed

- chore(api)!: move evaluation settings under `evaluateOptions` (`maxConcurrency`, `showProgressBar`, `generateSuggestions`) (#14)
- chore(api)!: move CLI flag defaults under `commandLineOptions` (`write`, `cache`, `verbose`, `view`) (#14)

## [0.7.0] - 2023-05-29

### Changed

- chore(cache): improve caching defaults and enable caching by default (#17)

## [0.6.0] - 2023-05-28

### Added

- feat(providers): add LocalAI support for open-source LLMs like Llama, Alpaca, Vicuna, GPT4All (6541bb2)
- feat(cli): add glob pattern support for prompts and tests (#13)
- feat(assertions): rename `eval:` to `fn:` for custom JavaScript assertions by @MentalGear (#11)
- feat(webui): add dark mode support (0a2bb49)
- feat(api): add exports for types and useful utility functions (57ac4bb)
- feat(tests): add Jest and Mocha integrations (00d9aa2)

### Changed

- chore(cli): improve error handling and word wrapping in CLI output (398f4b0)
- chore(cli): support non-ES module requires (c451362)

### Fixed

- fix(cli): move API key validation into OpenAI subclasses (c451362)
- fix(webui): correct HTML table rendering errors in the viewer (64c9161)
- fix(providers): improve handling of third-party API errors (398f4b0)

### Dependencies

- chore(deps): bump socket.io-parser from 4.2.2 to 4.2.3 in /src/web/client (#15)

## [0.5.1] - 2023-05-23

### Changed

- chore(cli): add glob support for prompt selection (#13)

### Fixed

- fix(cli): prevent crashes when `OPENAI_API_KEY` is not set (c451362)

## [0.5.0] - 2023-05-22

### Added

- feat(assertions): add semantic similarity grading (#7)

### Changed

- chore(cli): improve error handling and word wrapping in CLI output (398f4b0)

## [0.4.0] - 2023-05-13

### Added

- feat(webui): add web viewer for evaluation results (#5)

### Changed

- chore(openai): support `OPENAI_STOP` environment variable for stopwords (79d590e)
- chore(cli): increase the default request timeout (c73e055)

## [0.3.0] - 2023-05-07

### Added

- feat(grading): enable LLM automatic grading of outputs (#4)
- feat(webui): improve how test results are shown - PASS/FAIL is shown in matrix view rather than its own column (2c3f489)

### Changed

- chore(config): allow overriding `OPENAI_API_HOST` environment variable (e390678)
- chore(cli): add `REQUEST_TIMEOUT_MS` environment variable for API timeouts (644abf9)
- chore(webui): improve HTML table output readability (2384c69)

## [0.2.2] - 2023-05-04

### Added

- feat(cli): add `promptfoo --version` output (77e862b)

### Changed

- chore(cli): improve error messages when API calls fail (af2c8d3)

### Fixed

- fix(cli): correct `promptfoo init` output text (862d7a7)
- fix(evals): preserve table ordering when building concurrently (2e3ddfa)

## [0.2.0] - 2023-05-04

### Added

- feat(cli): add `promptfoo init` command (c6a3a59)
- feat(providers): improve custom provider loading and add example (4f6b6e2)<|MERGE_RESOLUTION|>--- conflicted
+++ resolved
@@ -6,11 +6,6 @@
 
 ## [Unreleased]
 
-<<<<<<< HEAD
-### Changed
-
-- refactor(redteam): update risk score thresholds to match CVSS v3.x/v4.0 standards (Critical: 9.0-10.0, High: 7.0-8.9, Medium: 4.0-6.9, Low: 0.1-3.9) (#6132)
-=======
 ### Added
 
 - feat(webui): display rendered assertion values with substituted variables in Evaluation tab instead of raw templates, improving readability for assertions with Nunjucks variables and loops (#5988)
@@ -30,6 +25,7 @@
 
 ### Changed
 
+- refactor(redteam): update risk score thresholds to match CVSS v3.x/v4.0 standards (Critical: 9.0-10.0, High: 7.0-8.9, Medium: 4.0-6.9, Low: 0.1-3.9) (#6132)
 - chore(server): change traces fetch log to debug level (#6152)
 - chore(redteam): rename `gradingGuidance` to `graderGuidance` for consistency with `graderExamples` - `gradingGuidance` still works as a deprecated alias for backward compatibility (#6128)
 
@@ -50,7 +46,6 @@
 ### Dependencies
 
 - chore(deps): update 76 packages to latest minor and patch versions across all workspaces (#6139)
->>>>>>> 403bcceb
 
 ## [0.119.4] - 2025-11-06
 
