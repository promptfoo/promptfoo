# Changelog

All notable changes to this project will be documented in this file.

The format is based on [Keep a Changelog](https://keepachangelog.com/en/1.1.0/).

## [Unreleased]

### Added

- feat(redteam): add `jailbreak:meta` strategy with intelligent meta-agent that builds dynamic attack taxonomy and learns from full attempt history (#XXXX)
- feat(providers): add OpenAI Agents SDK integration with support for agents, tools, handoffs, and OTLP tracing (#6009)
- feat(providers): add function calling/tool support for Ollama chat provider (#5977)
- feat(app): persist inline-defined custom policy names (#5990)
- feat: coppa plugin (#5997)
- feat: Log all errors in a log file and message to the console (#5992)
- feat: add GDPR preset mappings for red team testing (#5986)
- feat(app): show target response to generated red team plugin test case (#5869)
- feat: add modifiers support to iterative strategies (#5972)
- feat: authoritative markup injection strategy (#5961)
- feat: wordplay red team plugin (#5889)
- feat: adding support for Claude Haiku 4.5 (#5937)
- feat: Add errors to eval progress bar (#5942)
- feat: Improved error handling in CLI and error logging (#5930)
- feat: Add pluginId, strategyId, sessionId, and sessionIds to red team metadata columns in CSV export (#6016)
- feat: Ability to filter beavertails dataset by harm category for red teaming

### Changed

- chore(cli): show telemetryDisabled/telemetryDebug in `promptfoo debug` output (#6015)
- chore(examples): consolidate Ollama examples into unified directory (#5977)
- chore(webui): add label column to prompts table (#6002)
- chore: remove "LLM Risk Assessment" prefix (#6004)
- refactor(app): Reduce unnecessary API health requests (#5979)
- chore: gray out strategies requiring remote generation when disabled (#5985)
- chore: gray out remote plugins when remote generation is disabled (#5970)
- refactor(webui): Organize red team plugins page into tabs with separate components (#5865)
- chore: export GUARDRAIL_BLOCKED_REASON constant for external use (#5956)
- chore: Improve test transform modal editor (#5962)
- chore: add top-level redteam telemetry events (#5951)
- chore(webui): add readOnly prop to EvalOutputPromptDialog (#5952)
- chore: Add rendered request headers to http provider debug output (#5950)
- chore: move dependencies to optional instead of peer (#5948)
- chore: Further refactor transform code to avoid 'require' (#5943)
- chore: move `natural` to optional dependency (#5946)
- chore: revert "feat: Improved error handling in CLI and error logging" (#5939)
- chore: Refactor createRequest/ResponseTransform functions into separate module (#5925)

### Fixed

<<<<<<< HEAD
- fix(fetch): use consistent units in retry counter log messages - now shows attempt count vs total attempts (#6017)
=======
- fix(fetch): include error details in final error message when rate limited (#6019)
- fix(providers): simulated-user and mischievous-user now respect assistant system prompts in multi-turn conversations (#6020)
>>>>>>> 3c8ac590
- fix(providers): render environment variables in provider config at load time (#6007)

### Documentation

- docs: fix apiKey environment variable syntax across provider docs and examples (#6018)
- fix: Don't test session management if target is not stateful (#5989)
- fix(internals): plugin selection (#5991)
- fix: improve crescendo prompt example alignment with actual objective statements to increase accuracy. (#5964)
- fix: improve MCP tool schema transformation for OpenAI compatibility (#5965)
- fix: fewer dupe errors for invalid strategy and plugin ids (#5954)
- fix(app): in red team setup, reset config button hidden by version banner (#5896)
- fix: sessionId now properly stored in metadata for providers that use server side generated sessionIds. (#6016)

### Dependencies

- chore: bump @aws-sdk/client-bedrock-runtime from 3.914.0 to 3.916.0 (#6008)
- chore: bump pypdf from 6.0.0 to 6.1.3 in /examples/rag-full in the pip group across 1 directory (#5998)
- chore: bump @aws-sdk/client-bedrock-runtime from 3.913.0 to 3.914.0 (#5996)
- chore: bump @aws-sdk/client-bedrock-runtime from 3.911.0 to 3.913.0 (#5975)
- chore: bump @anthropic-ai/sdk from 0.65.0 to 0.66.0 (#5944)
- chore: bump @aws-sdk/client-bedrock-runtime from 3.910.0 to 3.911.0 (#5945)

### Documentation

- docs(providers): add OpenAI Agents provider documentation and example (#6009)
- docs(blog): add blog post on RLVR (Reinforcement Learning with Verifiable Rewards) (#5987)
- docs: configuring inference (#5983)
- docs(site): update about page (#5971)
- docs: add export formats (#5958)
- docs: Update AWS Bedrock model access documentation (#5953)
- docs: Example demonstrating conversation session id management using hooks (#5940)
- docs(echo): add examples for evaluating logged production outputs (#5941)
- docs(site): September release notes (#5712)

### Tests

- test(providers): add unit test verifying assistant system prompt inclusion for simulated-user provider (#6020)
- test(providers): add comprehensive tests for OpenAI Agents provider, loader, and tracing (#6009)
- tests: remove redteam constants mocks from unit tests (#6010)
- test: CoverBot: Added tests for evaluation UI components and hooks (`src/app`) (#5981)

## [0.118.17] - 2025-10-15

### Changed

- chore: bump version to 0.118.17 (#5936)

### Fixed

- fix(evaluator): support `defaultTest.options.provider` for model-graded assertions (#5931)
- fix(webui): improve UI email validation handling when email is invalid; add better tests (#5932)
- fix(deps): move `claude-agent-sdk` to optionalDependencies (#5935)

### Dependencies

- chore(deps): bump `@aws-sdk/client-bedrock-runtime` from 3.908.0 to 3.910.0 (#5933)

## [0.118.16] - 2025-10-15

### Added

- feat(providers): add TrueFoundry LLM Gateway provider (#5839)
- feat(redteam): add test button for request and response transforms in red-team setup UI (#5482)

### Changed

- chore(providers): count errors in websocket responses as errors (#5915)
- chore(providers): update Alibaba model support (#5919)
- chore(redteam): validate emails after prompt for red team evaluations (#5912)
- chore(redteam): implement web UI email verification (#5928)
- chore(redteam): display estimated probes on red team review page (#5863)
- chore(webui): add flag to hide traces (#5924)
- chore(build): stop tracking TypeScript build cache file (#5914)
- chore(build): update dependencies to latest minor versions (#5916)
- chore(cli): remove duplicate 'Successfully logged in' message from auth login (#5907)
- chore(redteam): add max height and scroll to custom policies container (#5910)
- chore: bump version to 0.118.16 (#5920)
- docs: add docstrings to `feat/ruby-provider` (#5903)
- test: cover red team setup components and hooks in `src/app` (#5911)

### Fixed

- fix(providers): dynamically import `DefaultAzureCredential` from `@azure/identity` (#5921)
- fix(providers): improve debugging and address hanging in websocket provider (#5918)
- fix(http): parse stringified JSON body in provider config (#5927)
- fix(redteam): improve ASR calculation accuracy in redteam report (#5792)

### Documentation

- docs(site): fix typo (#5922)

## [0.118.15] - 2025-10-13

### Added

- feat(providers): add ruby provider (#5902)
- feat(providers): Claude Agent SDK provider support (#5509)
- feat(providers): Azure AI Foundry Assistants provider (#5181)
- feat(providers): add support for streaming websocket responses (#5890)
- feat(providers): snowflake cortex provider (#5882)

### Changed

- chore(providers): add support for new OpenAI models (GPT-5 Pro, gpt-audio-mini, gpt-realtime-mini) (#5876)
- chore(providers): rename azure ai foundry assistant to ai foundry agent (#5908)
- chore(providers): update params passed to azure ai foundry provider (#5906)
- chore(webui): group agentic strategies by turn compatibility in red team UI (#5861)
- chore(webui): sort red team plugins alphabetically by display name (#5862)
- chore(webui): improved color consistency and dark mode legibility on Red Team dashboard (#5829)
- chore(test): add snowflake provider tests and environment variables (#5883)
- chore(config): add conductor config (#5904)
- chore: bump version 0.118.15 (#5909)

### Fixed

- fix(app): disable red team scan Run Now button when Promptfoo Cloud is unavailable (#5891)
- fix(webui): fix infinite re-render when custom intents are specified (#5897)
- fix(redteam): clean up multilingual strategy logging and fix chunk numbering (#5878)
- fix(redteam): requested column in 'redteam generate' output incorporates fan out strategies (#5864)
- fix(core): resolve Windows path compatibility issues (#5841)
- fix(core): restore correct cache matching behavior for test results (#5879)

### Dependencies

- chore(deps): bump @aws-sdk/client-bedrock-runtime from 3.901.0 to 3.906.0 (#5877)
- chore(deps): bump @aws-sdk/client-bedrock-runtime from 3.906.0 to 3.907.0 (#5888)
- chore(deps): bump openai from 6.2.0 to 6.3.0 (#5887)
- chore(deps): update dependencies to latest safe minor/patch versions (#5900)

### Documentation

- docs(providers): add missing providers and troubleshooting pages to index (#5905)
- docs(guardrails): remove open source guardrails page (#5880)

## [0.118.14] - 2025-10-09

### Changed

- fix: there should always be a guardrails field passed out form openai chat provider (#5874)
- chore: bump version 0.118.14 (#5875)

## [0.118.13] - 2025-10-08

### Added

- feat(cli): Add connectivity tests to promptfoo validate (#5802)
- feat(guardrails): map content filter response to guardrails output (#5859)
- feat(webui): Download full results (#5674)

### Changed

- chore(core): change default log level to debug for network errors (#5860)
- chore(core): Don't log all request error messages (#5870)
- chore(linter): Enforce no unused function params (#5853)
- chore(providers): remove deprecated IBM BAM provider (#5843)
- refactor(webui): improve EvalOutputPromptDialog with grouped dependency injection (#5845)
- chore: bump version 0.118.13 (#5873)

### Fixed

- fix(webui): Don't prepend fail reasons to output text (#5872)
- fix(redteam): filter out placeholders before purpose generation (#5852)
- fix(tests): make auth login test tolerate colorized output (#5851)

### Dependencies

- chore(deps): bump @azure/identity from 4.12.0 to 4.13.0 (#5858)
- chore(deps): bump langchain-text-splitters from 0.3.5 to 1.0.0a1 in /examples/redteam-langchain in the pip group across 1 directory (#5855)

## [0.118.12] - 2025-10-08

### Added

- feat(providers): add Slack provider (#3469)

### Changed

- feat: postman import for http provider (#5778)
- feat: Bring request transform to parity with response transform (#5850)
- fix: import command (#5794)
- fix: implement remote generation environment variable controls (#5815)
- fix: resolve Windows path handling issues (#5827)
- fix: custom strategy UI (#5834)
- fix: eliminate Python validation race condition on Windows (#5837)
- fix: escape JSON special characters in raw HTTP request variables (#5842)
- fix: Show response headers in test target results (#5848)
- fix: double sharing red teams (#5854)
- chore: update DeepSeek provider to V3.2-Exp (#5787)
- chore: bump the github-actions group with 3 updates (#5789)
- chore: bump openai from 5.23.2 to 6.0.0 (#5790)
- chore: Revert "perf: Don't create new agent for every fetch (#5633)" (#5793)
- chore: add /index to directory imports for ESM compatibility (#5798)
- chore: bump @aws-sdk/client-bedrock-runtime from 3.899.0 to 3.901.0 (#5799)
- chore: bump openai from 6.0.0 to 6.0.1 (#5800)
- chore(telemetry): Add CI flag to identify call (#5801)
- chore: bump openai from 6.0.1 to 6.1.0 (#5806)
- chore: fix npm audit vulnerabilities (#5810)
- chore: Fix incorrect session parser help text (#5811)
- chore(internals): make `runAssertion` easier to read by moving const outside function scope (#5813)
- chore: update investor info and user count (#5816)
- chore(internals): Prevent `GradingResult.assertion` definition from being overridden in select red team grading cases (#5785)
- chore: show "why" in modelaudit ui (#5821)
- chore(site): migrate OG image generation to Satori (#5826)
- chore: remove outdated license notice (#5828)
- chore: show # github stars on site (#5831)
- chore(site): update Docusaurus to v3.9.1 and fix deprecated config (#5835)
- chore: bump openai from 6.1.0 to 6.2.0 (#5844)
- chore: invert default unblocking behavior (#5856)
- chore: bump version 0.118.12 (#5857)
- chore(site): Adds Travis to team page (#5786)
- docs: update readme.md (#5812)
- docs: add CLAUDE.md context files for Claude Code (#5819)
- docs: safety benchmark blog post (#5781)
- docs: update IBM WatsonX model list (#5838)
- docs: add warning against using commit --amend and force push (#5840)
- test: fix vitest timeout error in EvalOutputPromptDialog tests (#5820)
- test: fix flaky Python test failures on Windows (#5824)
- test: add mock cleanup to Python provider tests (#5825)
- refactor: Remove null from GradingResult.assertion type (#5818)

### Fixed

- fix(site): add metadata key to the provider response class (#5796)
- fix(webui): prevent empty state flash when loading large evals (#5797)
- fix(webui): Clicking "Show Charts" does not show charts (#5814)
- fix(webui): remove delimiter stripping logic from EvalOutputCell (#5817)
- fix(provider): merge config and prompt systemInstruction instead of throwing error in gemini (#5823)
- fix(assertions): allow is-refusal to detect refusals in provider error messages (#5830)
- fix(webui): improve usability of number inputs (#5804)
- test: Unit tests for fix(webui): improve usability of number inputs (#5836)

### Documentation

- docs(site): adding new hire bio (#5788)
- docs(site): fix formatting issue in about page (#5803)
- docs(site): add Dane to About page team section (#5833)

## [0.118.11] - 2025-09-30

### Added

- feat(providers): add support for Claude Sonnet 4.5 (#5764)
- feat(providers): add support for Gemini 2.5 Flash and Flash-Lite (#5737)
- feat(providers): add gpt-5-codex model support (#5733)
- feat(providers): add support for Qwen models in AWS Bedrock provider (#5718)
- feat(cli): add browser opening support for auth login command (#5722)
- feat(cli): add team switching functionality (#5750)
- feat(webui): add latency to eval export CSV (#5771)
- feat(cli): sanitize all log objects (#5773)
- feat(providers): add Anthropic web_fetch_20250910 and web_search_20250305 tool support (#5573)
- feat(providers): add CometAPI provider support with environment variable configuration and example usage (#5721)
- feat(providers): add Nscale provider support (#5690)
- feat(providers): add OpenAI gpt-realtime model with full audio support (#5426)
- feat(webui): add metadata `exists` operator to eval results filter (#5697)

### Changed

- chore(cli): improve installer-aware command generation utility for consistent CLI invocation (#5747)
- chore(core): sort metadata entries (#5751)
- chore(core): update error mapping (#5783)
- chore(providers): update Claude 4.5 Sonnet (#5763)
- chore(providers): update default Granite model to granite-3-3-8b-instruct (#5768)
- chore(redteam): remove on-topic call (#5774)
- chore(redteam): update red team init default to gpt-5 (#5756)
- chore: bump version 0.118.11 (#5784)
- chore: Add docstrings to `feat/add-latency-to-csv` (#5772)

### Fixed

- fix(core): ensure `-filter-failing` correctly filters failing tests when re-running an eval (#5770)
- fix(core): ensure Python and JavaScript providers have appropriate path prefix (#5765)
- fix(core): preserve glob patterns in vars context for test case expansion (#5701)
- fix(core): suppress verbose error logging for update check timeouts (#5745)
- fix(providers): improve OpenAI embedding provider error handling (#5742)
- fix(tests): resolve Windows test failures in Python tests (#5767)
- fix(webui): apply proper truncation initialization to variable cells (#5657)
- fix(webui): disable prompt editing in header row dialogs (#5746)
- fix(webui): handle login redirects (#5734)
- fix(webui): improve empty state UI and handle null eval data (#5780)

### Dependencies

- chore(deps): bump @anthropic-ai/sdk from 0.63.1 to 0.64.0 (#5758)
- chore(deps): bump @anthropic-ai/sdk from 0.64.0 to 0.65.0 (#5776)
- chore(deps): bump @aws-sdk/client-bedrock-runtime from 3.896.0 to 3.899.0 (#5777)
- chore(deps): bump openai from 5.23.0 to 5.23.1 (#5759)
- chore(deps): bump openai from 5.23.1 to 5.23.2 (#5775)

### Documentation

- docs(site): add new hire bio (#5769)
- docs(site): improve AWS Bedrock SSO authentication documentation (#5585)
- docs(site): refine and extend e2b sandbox evaluation guide with improved examples and fixes (#5753)
- docs(site): remove incorrect Python globals persistence tip (#5782)
- docs(site): strengthen git workflow warnings in CLAUDE.md (#5762)
- docs(site): write lethal trifecta blog (#5754)

### Tests

- test(webui): add tests for evaluation UI components (`src/app`) (#5766)

## [0.118.10] - 2025-09-26

### Changed

- feat: Revamp HTTP Provider setup (#5717)
- chore: introduce grading provider to RedteamProviderManager (#5741)
- chore(webui): UX improvements for displaying custom policies in Eval Results and Red Team Vulnerabilities Reports (#5562)
- chore: bump version 0.118.10 (#5749)

## [0.118.9] - 2025-09-25

### Changed

- feat: envoy ai gateway provider (#5731)
- feat: iso 42001 mappings (#5724)
- feat: Compress data when sharing an eval (#5738)
- fix: rename agentcore provider to bedrock agents provider (#5709)
- fix: increase timeout for version checks from 1s to 10s (#5715)
- fix: add missing backend support for filtering by highlights, plus tests (#5735)
- chore: improve parsing so in case a redteam provider doesn't take json obje… (#5700)
- chore: bump @aws-sdk/client-bedrock-runtime from 3.893.0 to 3.894.0 (#5706)
- chore: bump openai from 5.22.0 to 5.22.1 (#5707)
- chore: support multilingual provider set from server boot (#5703)
- chore: Add docstrings to `applying-column-format` (#5719)
- chore(webui): in eval creator disable `Run Eval` button if no prompts or test cases are available (#5558)
- chore: bump @aws-sdk/client-bedrock-runtime from 3.894.0 to 3.895.0 (#5727)
- chore: bump @anthropic-ai/sdk from 0.62.0 to 0.63.1 (#5728)
- chore: bump openai from 5.22.1 to 5.23.0 (#5729)
- chore: bump @aws-sdk/client-bedrock-runtime from 3.895.0 to 3.896.0 (#5732)
- chore: bump version 0.118.9 (#5740)

### Fixed

- fix(webui): prioritize JSON prettify over Markdown rendering when both enabled (#5705)
- fix(webui): Copying truncated text in eval results (#5711)
- fix(internals/redteam): decrease debug access grading false negatives (#5713)

## [0.118.8] - 2025-09-23

### Added

- **feat(webui):** populate keys in metadata filters dropdown by [@mldangelo](https://github.com/mldangelo) in [#5584](https://github.com/promptfoo/promptfoo/pull/5584)

### Changed

- **fix:** iterative judge parsing by [@MrFlounder](https://github.com/MrFlounder) in [#5691](https://github.com/promptfoo/promptfoo/pull/5691)
- **fix:** Promptfoo CLI hanging after command finishes by [@sklein12](https://github.com/sklein12) in [#5698](https://github.com/promptfoo/promptfoo/pull/5698)
- **fix:** suppress noisy health check logs during dev startup by [@mldangelo](https://github.com/mldangelo) in [#5667](https://github.com/promptfoo/promptfoo/pull/5667)
- **fix:** update more prompts to get less refusal by [@MrFlounder](https://github.com/MrFlounder) in [#5689](https://github.com/promptfoo/promptfoo/pull/5689)
- **chore:** bump version 0.118.8 by [@sklein12](https://github.com/sklein12) in [#5699](https://github.com/promptfoo/promptfoo/pull/5699)
- **docs:** release notes August by [@ladyofcode](https://github.com/ladyofcode) in [#5625](https://github.com/promptfoo/promptfoo/pull/5625)

### Documentation

- **docs(site):** add `linkedTargetId` documentation for custom provider linking by [@mldangelo](https://github.com/mldangelo) in [#5684](https://github.com/promptfoo/promptfoo/pull/5684)

## [0.118.7] - 2025-09-22

### Added

- feat(webui): connect login page to promptfoo auth system (#5685)
- feat: ability to retry errors from cli (#5647)

### Changed

- chore(webui): add 404 page (#5687)
- refactor(webui): Vulnerability Report Table Improvements (#5638)
- chore: bump version 0.118.7 (#5695)
- chore: bump openai from 5.21.0 to 5.22.0 (#5694)
- chore: bump @aws-sdk/client-bedrock-runtime from 3.891.0 to 3.893.0 (#5693)

## [0.118.6] - 2025-09-18

### Tests

- test: network isolation for tests (#5673)

### Dependencies

- chore(deps): upgrade Vite to v7 and fix browser compatibility issues (#5681)

### Documentation

- docs: clarify webhook issue meaning (#5679)
- docs(examples): add HTTP provider streaming example (#5648)
- docs: (blog) add autonomy and agency in AI article (#5512)

### Added

- feat(redteam): support threshold in custom plugin configuration (#5644)
- feat: upgrade Material UI from v6 to v7 (#5669)
- feat(redteam): Adds support for `metric` field on custom plugins (#5656)
- feat: migrate from MUI Grid to Grid2 across all components (#5578)
- feat: report filters (#5634)
- feat: Add string array support for context-based assertions (#5631)

### Changed

- chore: Exclude node modules and build/dist from biome (#5641)
- chore: improvements to framework compliance cards (#5642)
- chore: improve design of eval download dialog (#5622)
- chore: bump @aws-sdk/client-bedrock-runtime from 3.888.0 to 3.890.0 (#5636)
- chore: bump @aws-sdk/client-bedrock-runtime from 3.890.0 to 3.891.0 (#5649)
- chore: bump openai from 5.20.3 to 5.21.0 (#5651)
- chore: update redteam small model to gpt-4.1-mini-2025-04-14 (#5645)
- chore: reduce coloration on Report View Test Suites table (#5643)
- chore: bump version 0.118.6 (#5655)
- chore(webui): minor style tweaks to datagrid pages for consistency (#5686)
- chore: persistent header on report view (#5678)
- chore(webui): fix z-index on version update banner (#5677)
- refactor(webui): Reports table UX Improvements (#5637)
- ci: revert temporarily disable redteam multi-lingual strategy in integration tests (#5658)
- ci: temporarily disable redteam multi-lingual strategy in integration tests (#5639)
- refactor(redteam): remove dead code and optimize page meta handling (#5672)
- chore: remove accidentally committed site/package-lock.json (#5688)
- chore: Allow overwriting the logger (#5663)
- chore: Update names in workflow (#5659)
- chore: update dependencies to latest compatible versions (#5627)
- chore(internals): Improves support for defining LLM-Rubric assertion threshold in CSV test cases (#5389)

### Fixed

- fix(webui): Filtering eval results on severity (#5632)
- fix(tests): correct TypeScript errors in test files (#5683)
- fix(webui): unify page layout styles (#5682)
- fix: trace visualization circular dependency (#5676)
- fix(webui): re-enable sharing button by default (#5675)
- fix: apply prettier formatting to blog post (#5670)
- fix: Remove global fetch patch (#5665)
- fix(webui): Include description column, if defined, in CSV export of eval results (#5654)
- fix(redteam): add robust fallbacks, partial retries, dedupe, safer logs to multilingual strategy (#5652)
- fix: handle dynamic imports without eval (#5630)
- fix: Catch exception when no vertex projectId is found (#5640)
- fix: spacing on report view (#5646)
- fix: plugin counts flickering (#5635)

## [0.118.5] - 2025-09-16

### Tests

- test: Unit tests for feat: upload csv for custom policies (#5629)
- test: Unit tests for chore: organize EvalOutputPromptDialog and change it to a drawer (#5628)

### Added

- feat(webui): organize `EvalOutputPromptDialog` and convert it to a drawer, (#5619)
- feat(webui): add keyboard navigation to the web UI results table, (#5591)
- feat(webui): enable bulk deletion of eval results, (#5438)
- feat(providers): add `azure:responses` provider alias for Azure Responses API, (#5293)
- feat(providers): support application inference profiles in Bedrock, (#5617)
- feat(redteam): add "layer" strategy for combining multiple strategies, (#5606)
- feat(redteam): set severity on reusable custom policies, (#5539)
- feat(redteam): display unencrypted attacks in the web UI results table, (#5565)
- feat(redteam): enable test generation for custom policies in the plugins view, (#5587)
- feat(redteam): allow uploading CSVs for custom policies, (#5618)
- feat(cli): add ability to pause and resume evals, (#5570)

### Changed

- chore(examples): update model IDs to GPT-5 and latest models, (#5593)
- chore(providers): remove Lambda Labs provider due to API deprecation, (#5599)
- chore(providers): update Cloudflare AI models and remove deprecated ones, (#5590)
- chore(redteam): add MCP plugin preset, (#5557)
- chore(redteam): add UI indicators and documentation for HuggingFace gated datasets in redteam web UI, (#5545)
- chore(internals): improve error logging on redteam test generation failures, (#5458)
- chore(internals): reduce log level of global fetch logs, (#5588)
- chore(server): add context to health check logging during startup, (#5568)
- chore(webui): hide trace timeline section when no traces are available, (#5582)
- chore(webui): improve delete confirmation dialog styling, (#5610)
- chore(webui): remove `React.FC` type annotations for React 19 compatibility, (#5572)
- ci: increase test timeout from 8 to 10 minutes, (#5586)
- ci: temporarily disable macOS Node 24.x tests due to flaky failures, (#5579)
- refactor: move `src/util/file.node.ts` path utilities, (#5596)
- refactor: standardize all directory import paths for ESM compatibility, (#5603)
- refactor: standardize directory import paths for ESM compatibility, (#5605)
- refactor: standardize import paths for ESM preparation, (#5600)
- refactor: standardize TypeScript import paths for ESM compatibility, (#5597)
- test: CoverBot: add tests for UI interaction utilities and components (`src/app`), (#5611)
- chore: update `act` import for React 19 compatibility, (#5574)
- chore(dependencies): bump `@aws-sdk/client-bedrock-runtime` from 3.886.0 to 3.887.0, (#5580)
- chore(dependencies): bump `@aws-sdk/client-bedrock-runtime` from 3.887.0 to 3.888.0, (#5602)
- chore(dependencies): bump `axios` from 1.11.0 to 1.12.0 in npm_and_yarn group across one directory, (#5569)
- chore(dependencies): bump `openai` from 5.20.1 to 5.20.2, (#5601)
- chore(dependencies): bump `openai` from 5.20.2 to 5.20.3, (#5624)
- chore(dependencies): bump version to 0.118.5, (#5626)

### Fixed

- fix(assertions): handle `threshold=0` correctly across all assertion types, (#5581)
- fix(cli): prevent accidental escaping of Python path override, (#5589)
- fix(cli): fix table display for `promptfoo list`, (#5616)
- fix(cli): temporarily disable SIGINT handler, (#5620)
- fix(internal): strip authentication headers in HTTP provider metadata, (#5577)
- fix(redteam): ensure custom policies skip the basic refusal check, (#5614)
- fix(server): hide non-critical `hasModelAuditBeenShared` error logging, (#5607)
- fix(webui): always show failure reasons in the results view when available, (#5608)
- fix(webui): improve filter component styling and layout, (#5604)
- fix(webui): prevent phantom strategy filter options for non-redteam evaluations, (#5575)
- fix(webui): fix undulating CSS header animation, (#5571)

### Documentation

- docs(site): clarify llm-rubric pass/score/threshold semantics, (#5623)
- docs(site): add August 2025 release highlights (#5518)

## [0.118.4] - 2025-09-12

### Added

- feat(cli): Add CI-friendly progress reporting for long-running evaluations (#5144)
- feat(cli): Auto-share if connected to the cloud (#5475)
- feat(cli): Log all requests and persist debug logs (#5504)
- feat(internals): Reuse FilterMode type across backend (#5542)
- feat(providers): Add AWS Bedrock AgentCore provider (#5267)
- feat(providers): Extend configuration options for Ollama provider to support thinking (#5212)
- feat(providers): OpenAI real-time custom ws URLs (#5528)
- feat(redteam): Add VLGuard plugin for multi-modal red teaming (#5243)
- feat(redteam): More financial plugins (#5419)
- feat(redteam): Risk scoring (#5191)
- feat(redteam): Special token injection plugin (#5489)
- feat(webui): Add passes-only filter to results view (#5430)

### Changed

- chore(internals): Add probes and token metrics to eval event (#5538)
- chore(internals): Add support for reusable custom policies (#5290)
- chore(internals): Remove node-fetch (#5503)
- chore(internals): Send auth info to cloud (#3744)
- chore(modelaudit): Add support for modelaudit v0.2.5 CLI arguments (#5500)
- chore(onboarding): Add Azure preset (#5537)
- chore(onboarding): Make provider menu single-select (#5536)
- chore(providers): Make OpenAI max retries configurable (#5541)
- chore(providers): Update OpenAI pricing and add missing models (#5495)
- chore(redteam): Consolidate accordion UIs on review page (#5508)
- chore(redteam): Improve user persona question in config (#5559)
- chore(redteam): Minor improvements to red team setup flow (#5523)
- chore(redteam): Retire Pandamonium redteam strategy (#5122)
- chore(redteam): Unify all date formats across tables (#5561)
- chore(redteam): Update plugin prompts to reduce rejection (#5560)
- chore(redteam): Use sharp to modify unsafeBench image formats (#5304)
- perf(webui): Optimize history endpoint to eliminate N+1 queries (#5333)
- refactor(modelaudit): Move modelAuditCliParser.ts to correct directory (#5511)
- refactor(internals): Gracefully handle remote generation disabled in plugins that require it (#5413)
- revert(redteam): Remove red team limits functionality (#5527)

### Fixed

- fix(redteam): Allow users to delete values from numeric inputs and then type (#5530)
- fix(redteam): Deduplicate assertions in DoNotAnswer and XSTest (#5513)
- fix(internals): Eliminate flaky Unicode test timeouts on Windows CI (#5485)
- fix(config): Handle function references in external file loading (#5548)
- fix(providers): Fix MCP tool calls returning [object Object] in Azure Chat provider (#5423)
- fix(config): Preserve Python assertion file references in YAML tests (issue #5519) (#5550)
- fix(providers): Proxy HTTP provider generate request through server (#5486)
- fix(internals): Resolve SIGSEGV crash in evaluator tests on macOS Node 24 (#5525)
- fix(webui): Revert migration from MUI Grid to Grid2 across all components (#5510)
- fix(cli): Use fetch with proxy to get server version (#5490)
- fix(internals): Read evaluateOptions from config file properly (#5375)
- fix(onboarding): Don't throw error when user refuses permission to write (#5535)
- fix(provider): Prioritize explicit projectId config over google-auth-library (#5492)
- fix(providers): Handle system-only prompt in Gemini (#5502)
- fix(providers): Update outdated Azure OpenAI Provider data sources (#5411)
- fix(redteam): Add missing finance graders (#5564)
- fix(redteam): Add missing plugins to webui (#5546)
- fix(redteam): Handle empty string responses in multi-turn strategies (#5549)
- fix(redteam): Prevent JSON blob injection in Crescendo chat templates (#5532)
- fix(webui): Text truncation initialization on eval page (#5483)

### Dependencies

- chore(deps): Bump @anthropic-ai/sdk from 0.61.0 to 0.62.0 (#5551)
- chore(deps): Bump @aws-sdk/client-bedrock-runtime from 3.879.0 to 3.882.0 (#5480)
- chore(deps): Bump @aws-sdk/client-bedrock-runtime from 3.882.0 to 3.883.0 (#5506)
- chore(deps): Bump @aws-sdk/client-bedrock-runtime from 3.883.0 to 3.886.0 (#5553)
- chore(deps): Bump @azure/identity from 4.11.2 to 4.12.0 (#5533)
- chore(deps): Bump langchain-community from 0.3.14 to 0.3.27 in /examples/redteam-langchain in the pip group across 1 directory (#5481)
- chore(deps): Bump langchain-community from 0.3.3 to 0.3.27 in /examples/langchain-python in the pip group across 1 directory (#5484)
- chore(deps): Bump openai from 5.19.1 to 5.20.0 (#5526)
- chore(deps): Bump openai from 5.20.0 to 5.20.1 (#5552)
- chore(deps): Bump version to 0.118.4 (#5567)
- chore(deps): Bump vite from 6.3.5 to 6.3.6 in the npm_and_yarn group across 1 directory (#5531)

### Documentation

- docs(e2b-example): Add e2b-code-eval example (promptfoo + e2b sandbox) (#5477)
- docs(examples): Add Google ADK integration example (#5520)
- docs(examples): Add YAML schema directives to example configs (#5476)
- docs(redteam): Add missing plugins to sidebar and improve bias docs (#5498)
- docs(site): Add Alan DeLong to the team section on the About page (#5507)
- docs(site): Add comprehensive multilingual evaluation support (#5505)
- docs(site): Add SKIP_OG_GENERATION environment variable for faster docs builds (#5521)
- docs(site): Clarify file extension requirements for custom providers (#5478)
- docs(site): Clarify JFrog ML vs JFrog Artifactory distinction (#5543)
- docs(site): Complete parameters page migration (#5494)
- docs(site): Redteam limits documentation (#5516)
- docs(site): Update Lily bio (#5515)
- docs(site): Updates to agent guide (#5499)
- docs(site): Latency assertion description (#5479)

### Tests

- test(webui): CoverBot: Added tests for frontend UI components and discovery utility (`src/app`) (#5514)

## [0.118.3] - 2025-09-04

### Added

- feat: migrate MUI Grid to Grid2 across all components (#5435)
- feat: Add open source red team limits (#5230)

### Changed

- Add AWS Bedrock support for OpenAI GPT OSS models (#5444)
- Add Amazon Bedrock API key authentication support (#5468)
- Ability to filter evals view by severity (#5443)
- Check cloud permissions for target before running red team (#5400)
- Make vars and context available for request transform (#5461)
- Add Vertex AI responseSchema file loading support (#5414)
- Close menus when mouse leaves (#5456)
- Default sharing to false (#5473)
- Handle empty function arguments in OpenAI Responses API tool callbacks (#5454)
- Improve Windows Python detection and add sys.executable support (#5467)
- Prioritize tool calls over content in openrouter provider (#5417)
- Support commandLineOptions.envPath in config files (#5415)
- Support setting HELICONE_API_KEY for Cloud Gateway (#5465)
- Token tracking (#5239)
- Add "results" menu, link to red team reports view (#5459)
- Bump version 0.118.3 (#5474)
- Include provider response metadata on test case transform (#5316)
- Refactor Crescendo maxTurns property (#4528)
- Remove accidental server directory (#5471)
- Replace direct process.env calls with environment helpers (#5472)
- Reorganize misplaced test files from src/ to test/ directory (#5470)
- Fix enterprise email (#5463)
- Bump openai from 5.18.1 to 5.19.1 (#5466)
- Add Tusk test runner workflow for src Jest unit tests (#5469)

## [0.118.2] - 2025-09-03

### Added

- feat(providers): Add support for Meta Llama API provider (#5432)
- feat(providers): Support TLS certs in http provider (#5452)
- feat(providers): add support for xAI Grok Code Fast models (#5425)

### Changed

- fix: Update util.ts to reflect correct Anthropic Haiku 3.5 pricing (#5436)
- chore: drop Node.js 18 support (#5428)
- chore(http): improve PFX debug logging + tests (#5445)
- chore(webui): Show footer on custom metrics dialog (#5424)
- chore: silence dotenv commercial logging messages (#5453)
- chore: remove example (#5420)
- test: CoverBot: Added tests for analytics tracking and red team reporting components (`src/app`) (#5441)
- test: optimize Python Unicode test suite for CI reliability (#5449)
- chore: bump the github-actions group with 3 updates (#5440)
- chore: update dependencies (non-breaking) (#5448)
- chore: update dependencies to latest minor/patch versions (#5433)
- chore: bump version 0.118.2 (#5457)

### Fixed

- fix(sharing): Share when it's enabled via the Config or the CLI command (#5404)
- fix(grader): reduce grader false positives (#5431)

### Documentation

- docs(site): add more guardrails assertion doc (#5434)
- docs(site): add multi-lingual RAG evaluation guidance (#5447)
- docs(site): optimize OG image generation performance (#5451)
- docs(site): update blog post (#5422)

## [0.118.1] - 2025-08-29

### Added

- feat(redteam): Add AI auto-fill for HTTP target configuration in redteam target setup ui (#5391)
- feat(redteam): Handle uploaded signatureAuth in target setup ui (#5405)

### Changed

- chore(site): integrate pylon chat into site (#5407)
- chore: bump version 0.118.1 (#5418)

### Fixed

- fix(providers): Handle Qwen tool call responses in openrouter provider (#5416)

### Documentation

- docs(site): avoid logging full image/base64; use boolean presence only (#5408)

## [0.118.0] - 2025-08-28

### Added

- feat(providers): add support for database-stored certificates in HTTP provider for promptfoo cloud (#5401)

### Changed

- fix: stop progress bar to show a clearer share error message (#5399)
- chore(internals)!: send provider-transformed output directly to test context transforms (#5376)
  **Breaking:** `contextTransform` now receives the provider transform directly.
- chore(providers): sanitize sensitive credentials in HTTP provider debug logs (#5387)
- chore: warn when tests and red-team configuration are both present during generation (#5398)
- chore(release): bump version to 0.118.0 (#5402)
- test: add tests for CoverBot store management and red-team reporting components (`src/app`) (#5372)

### Documentation

- docs(site): update model-graded metrics (#5285)
- docs(site): remove references to "parallel" introduced by #5376 (#5403)

## [0.117.11] - 2025-08-27

### Added

- feat(redteam): add -t/--target option to redteam generate command (#5338)

### Changed

- feat: MCP Agent example to red team with tool call results (#5379)
- feat: medical offlabel use (#5342)
- feat: modelaudit ability to remove recent paths (#5330)
- fix: Address design nits in redteam setup UI (#5264)
- fix: allow custom ApiProvider instances in defaultTest configuration (#5381)
- fix: mcp eval example (#5390)
- fix: Prioritize tool calls over thinking for openrouter reasoning models (#5395)
- fix: use `model` role for gemini ai studio models (#5386)
- chore: Adjust padding in plugins page (#5396)
- chore: bump version 0.117.11 (#5397)
- chore(CI): enable and refactor Docker build for caching (#5374)
- chore: remove promptfoo/package-lock.json (#5380)
- chore: visual formatting for modelaudit flat list (#5331)
- refactor(webui): Clicking "show more" on eval results metric pills renders dialog (#5337)
- docs: expose sidebar on pages that aren't in the sidebar (#5377)
- docs: model audit ci/cd (#5335)
- docs: remove orphaned star animation gif (#5383)
- docs: update site user count to 150,000+ across site constants and pages (#5394)
- chore: bump @aws-sdk/client-bedrock-runtime from 3.873.0 to 3.876.0 (#5392)
- chore: bump openai from 5.15.0 to 5.16.0 (#5388)

### Documentation

- docs(site): fix context transform examples to use context.vars.prompt (#5393)

## [0.117.10] - 2025-08-25

### Changed

- feat: improve HuggingFace dataset fetching performance and reliability (#5346)
- feat: add Google AI Studio default providers (#5361)
- feat: share model audit scans to cloud (#5336)
- feat: add google vertex credentials in config (#5179)
- fix: safe raw HTTP templating via Nunjucks raw-wrap + CRLF normalization (#5358)
- fix: improve JSON export error handling for large datasets (#5344)
- fix: replace raw-request editor with auto-growing textarea to prevent layout overflow (#5369)
- chore: better error messages for browser (#5226)
- chore: improve strategy presets (#5357)
- chore: set onboarding defaults to gpt 5 (#5360)
- chore: update dependencies to latest minor versions (#5363)
- chore: log posthog errors to debug (#5359)
- chore: sync dependencies (#5367)
- test: clean up skipped tests and add FunctionCallbackHandler coverage (#5366)
- chore: bump version 0.117.10 (#5373)
- docs: add critical git workflow guidelines to CLAUDE.md (#5362)
- docs: add SARIF output format documentation for ModelAudit (#5364)

### Fixed

- fix(CI): refactor docker build (#5353)
- fix(internals): defaultTest.provider doesn't override (#5348)

## [0.117.8] - 2025-08-20

### Tests

- test: Unit tests for fix: loaders on all pages (#5347)

### Fixed

- fix(ui): prevent header dropdown collapse on hover (#5355)
- fix: audit fix dependencies (#5343)
- fix: loaders on all pages (#5339)
- fix(webui): Apply metric filters to eval results via url search params (#5332)
- fix: validation for no target label set (#5318)
- fix(internals): Pass `vars.output` and `vars.rubric` to LLM rubric grading call (#5315)

### Documentation

- docs(site): describe llm-rubric default grading providers (#5350)
- docs: red team data flow (#5325)
- docs: og image updates (#5324)
- docs: modelaudit updates (#5322)
- docs(site): Add GitHub Actions caching optimization tip (#5301)
- docs(site): correct author attribution (#5297)
- docs: add writing for promptfoo guidelines to sidebar (#5277)
- docs(site): add truncation marker to top-5-open-source-ai-red-teaming-tools-2025 blog post (#5351)
- docs(site): update security quiz questions and answers for prompt injection blog (#5302)

### Added

- feat(redteam): make unblock call optional for multi-turn strategies (#5292)
- feat(ollama): support for `think` and passthrough parameters (#5341)
- feat: support file:// in http provider `body` (#5321)
- feat: Persist model audit scans (#5308)
- feat: add support for Claude Opus 4.1 (#5183)

### Changed

- fix: add lru-cache dependency (#5309)
- chore: many plugins and strategies selected warning (#5306)
- chore: add max max concurrency to generate (#5305)
- chore: bump version 0.117.8 (#5311)
- ci: add depcheck (#5310)
- chore: fix build (#5326)
- chore(webui): add navigation in redteam report from severity table to vulnerabilities table filtered by severity (#5320)
- chore: explain why things are disabled on the targets page (#5312)
- chore: bump version 0.117.9 (#5356)
- chore: bump openai from 5.13.1 to 5.15.0 (#5345)
- chore: dropdown menu design consistency (#5328)
- chore: bump @aws-sdk/client-bedrock-runtime from 3.864.0 to 3.872.0 (#5323)
- chore: add stack trace to redteam error in web runner (#5319)
- chore: bump openai from 5.12.2 to 5.13.1 (#5314)
- chore(modelAudit): defer auth to modelaudit via environment variable (#5296)
- chore: more share debug info on error (#5266)
- chore: recursively resolve file:// references in json and yaml prompts (#5215)

## [0.117.7] - 2025-08-19

### Added

- feat(site): add hero image for red teaming tools blog post (#5291)
- feat(webui): Demarcate redteam results (#5255)

### Changed

- feat: Add unverifiable claims red team plugin (#5190)
- fix: lower sharing chunk size (#5270)
- chore(webui): Rename "Redteam" to "Red Team" in evals datagrid (#5288)
- chore: bump version 0.117.7 (#5299)
- test: CoverBot: Added test coverage for History page component (`src/app`) (#5289)
- docs: add open source ai red teaming tools post (#5259)
- docs: add red team github action info (#5294)

### Fixed

- fix(webui/reports): Don't exclude failure cases from stats (#5298)
- fix(internals): Gracefully handle object responses during target purpose discovery (#5236)
- fix(site): fix YAML front matter parsing error in jailbreaking blog post (#5287)
- fix(webui): Improved handling of long loglines (#5227)

### Documentation

- docs(site): add AI Safety vs AI Security blog post with interactive quiz (#5268)
- docs(site): add blog post about prompt injection vs jailbreaking differences (#5282)
- docs(site): document transform and contextTransform for model-graded assertions (#5258)
- docs(site): improve context assertion documentation (#5249)

## [0.117.6] - 2025-08-18

### Changed

- feat: Add Agent provider types in red team setup (#5244)
- feat: add update check for modelaudit package (#5278)
- feat: add update notification banner to web UI (#5279)
- feat: edit and replay requests in details dialog (#5242)
- feat: Surface run options and probes on red team review page (#5272)
- fix: composite indices and query optimization (#5275)
- fix: exclude errors from report (#5271)
- fix: Fix json-output example (#5213)
- fix: handle json schema for openrouter provider (#5284)
- fix: handle thinking tokens for openrouter (#5263)
- fix: OpenAI Responses API function callbacks and Azure implementation (#5176)
- fix: throw error instead of failing when trace data is unavailable (#5192)
- perf(webui): Reduces eval results load-time when filters are applied via search param (#5234)
- chore: add bias to foundation plugins list (#5280)
- chore: Add .serena to .gitignore (#5225)
- chore: bump version 0.117.6 (#5273)
- chore: fix model id name (#5232)
- chore: improve generated constants handling to prevent accidental commits (#5148)
- chore: remove file (#5229)
- chore: show final prompt in table view for attacks that mutate prompts (#5269)
- chore: simplify eval progress bar (#5238)
- chore: update dark mode styles, formatting, etc (#5251)
- chore(webui): Don't show loading animations while streaming eval results (#5201)
- chore(webui/eval results): Sticky header sticks to the top of the viewport (#5208)
- test: CoverBot: Added tests for red team reporting components (`src/app`) (#5228)
- docs: Add AWS Bedrock Guardrails image testing documentation (#5253)
- docs: add july release notes (#5133)
- docs: hide events banner (#5217)
- docs: separate malicious code plugin documentation (#5222)
- chore: bump @anthropic-ai/sdk from 0.58.0 to 0.59.0 (#5218)
- chore: bump @anthropic-ai/sdk from 0.59.0 to 0.60.0 (#5257)
- chore: bump @aws-sdk/client-bedrock-runtime from 3.862.0 to 3.863.0 (#5211)
- chore: bump @aws-sdk/client-bedrock-runtime from 3.863.0 to 3.864.0 (#5221)
- chore: bump openai from 5.12.0 to 5.12.1 (#5210)
- chore: bump openai from 5.12.1 to 5.12.2 (#5219)
- chore: bump pypdf from 5.7.0 to 6.0.0 in /examples/rag-full in the pip group across 1 directory (#5252)
- chore: bump the npm_and_yarn group with 2 updates (#5276)

### Fixed

- fix(provider): Remove maxTokens for gpt-5 calls (#5224)
- fix(providers): Validate that OpenAI response reasoning outputs have summary items (#5235)
- fix(site): suppress noisy font loading warnings in OG image plugin (#5254)

### Documentation

- docs(site): add cross-links between multimodal strategy documentation (#5241)
- docs(site): add missing meta descriptions and optimize existing ones for SEO (#5247)
- docs(site): enhance OG image generation with full metadata support (#5246)
- docs(site): remove unused markdown-page.md (#5245)

## [0.117.5] - 2025-08-08

### Added

- feat(assertions): add conversational relevancy metric (#2130)
- feat(export): add metadata to exported evaluation files (#4886)
- feat(providers): add support for Docker Model Runner provider (#5081)
- feat(webui): add plugin and strategy filters for red team results (#5086)

### Changed

- feat: add GPT-5 support (#5205)
- feat: add collapsible header to ResultsView (#5159)
- feat: add contains-html and is-html assertions (#5161)
- feat: add Google Imagen image generation support (#5104)
- feat: add max-score assertion for objective output selection (#5067)
- feat: add selected state to provider type picker (#5152)
- feat: add unified page wrapper around each red team setup step (#5136)
- feat: apply plugin modifiers for crescendo (#5032)
- feat: help text to nudge towards better red teams (#5153)
- feat: improve red team plugin selection UI with test generation (#5125)
- feat: respect prompt config override in all providers (#5189)
- feat: update red team provider selection UI (#5078)
- fix: adjust padding on docs sidebar to prevent overlap (#5099)
- fix: fix XML crash (#5194)
- fix: list reasoning tokens on the left side of token breakdown tooltip (#5113)
- fix: map critical severity to error in ModelAudit scanner output (#5098)
- fix: prevent double stateful target question in strategies page (#4988)
- fix: prevent Unicode corruption in Python providers (#5108)
- fix: remove problematic caching from ModelAudit installation check (#5120)
- fix: replace broken Ashby iframe with link to careers page (#5088)
- fix: reset provider type correctly and handle Go providers (#5154)
- fix: share debugging (#5131)
- chore: add link to documentation in plugin sample modal (#5193)
- chore: add missing image back to home page (#5196)
- chore: fix width on application details page (#5139)
- chore: improve RAG metrics with detailed metadata and fix context relevance scoring (#5164)
- chore: memoize context value in PostHog provider (#5089)
- chore: remove accidentally committed PR description file (#5175)
- chore: rename scan templates to attack profiles (#5165)
- chore: support verbosity and reasoning parameters for GPT-5 (#5207)
- chore: update dependencies to latest minor and patch versions (#5109)
- chore: update dependencies to latest minor and patch versions (#5173)
- chore: update Replicate provider (#5085)
- chore(providers): improve Google API key error handling and test reliability (#5147)
- chore(webui): add intelligent scroll-timeline polyfill loading (#5130)
- chore: bump @anthropic-ai/sdk from 0.57.0 to 0.58.0 (#5186)
- chore: bump @aws-sdk/client-bedrock-runtime from 3.848.0 to 3.855.0 (#5096)
- chore: bump @aws-sdk/client-bedrock-runtime from 3.855.0 to 3.856.0 (#5107)
- chore: bump @aws-sdk/client-bedrock-runtime from 3.856.0 to 3.857.0 (#5126)
- chore: bump @aws-sdk/client-bedrock-runtime from 3.857.0 to 3.858.0 (#5145)
- chore: bump @aws-sdk/client-bedrock-runtime from 3.858.0 to 3.859.0 (#5167)
- chore: bump @aws-sdk/client-bedrock-runtime from 3.859.0 to 3.861.0 (#5188)
- chore: bump @aws-sdk/client-bedrock-runtime from 3.861.0 to 3.862.0 (#5198)
- chore: bump @azure/identity from 4.10.2 to 4.11.0 (#5180)
- chore: bump @azure/identity from 4.11.0 to 4.11.1 (#5185)
- chore: bump openai from 5.10.2 to 5.11.0 (#5127)
- chore: bump openai from 5.11.0 to 5.12.0 (#5187)
- chore: bump version to 0.117.5 (#5206)
- chore(webui/evals): filter by categorical plugins (#5118)
- docs: add bert-score example (#5091)
- docs: add dynamic OG image generation for social media previews (#5157)
- docs: add red teaming best practices (#5155)
- docs: clarify contains-any/contains-all CSV format (#5150)
- docs: fix company name (#5143)
- docs: fix images (#5197)
- docs: fix multi-turn strategy documentation (#5156)
- docs: guide for evaluating LangGraph agents with Promptfoo (#4926)
- docs: include font for meta image (#5158)
- docs: make MCP image taller (#5199)
- docs: update Ollama documentation with latest models and defaultTest guidance (#5084)
- perf: make database migrations non-blocking and fix error handling (#5105)
- style: extract helper function for deduplicating strategy IDs (#5138)
- test: add tests for fix width on application details page (#5140)
- test: add tests for red team compliance reporting utilities in src/app (#5170)
- test: fix flaky Python Unicode tests (#5128)
- test: fix modelGradedClosedQa test segmentation fault on macOS/Node 24 (#5163)
- test: increase test coverage for unified page wrapper around each red team setup step (#5142)

### Fixed

- fix(internals): force CommonJS mode for db:migrate in Node 24 (#5123)
- fix(openrouter): handle Gemini thinking tokens correctly (#5116)
- fix(providers): correct WebP image detection in Google provider (#5171)
- fix(webui): deduplicate strategy IDs (#5132)
- fix(webui): fix custom policy validation timing issue (#5141)
- fix(webui): refresh eval list when navigating back after editing eval name (#5090)
- fix(webui/evals): prevent applying the same plugin/strategy multiple times (#5114)
- fix(webui/evals): show highlights after search results (#5137)

### Documentation

- docs(site): add comprehensive command line options documentation (#5135)
- docs(site): add Lily Liu to team page (#5177)
- docs(site): add Series A post (#5097)
- docs(site): rename will.jpg to will.jpeg for consistency (#5178)

## [0.117.4] - 2025-07-29

### Changed

- fix: progress bars incrementing beyond their maximum values (#5049)
- docs: clarifiy derivedMetrics documentation (#5068)
- chore: refactor token tracking utilities, track all tokens (#4897)
- fix: resolve Jest test failures and open handles (#5052)
- fix: skip validation for defaultTest to allow partial test case properties (#4732)
- chore: add new fields to eval_ran telemetry (#4638)
- chore(redteam): improve redteam plugin error messaging (#4330)
- feat: add support for OpenAI deep research models (#4661)
- feat: add mcp server (#4595)
- feat: add support for connecting to existing Chrome browser sessions (#5069)
- docs: update defcon posting (#5070)
- docs: update defcon posting (#5071)
- fix: Nested config field for custom target json (#5076)
- docs: switch to likert preview image (#5083)
- test: CoverBot: Added tests for model audit and prompt management UI components (`src/app`) (#5087)
- fix: handle multi-line prompts in parseGeneratedPrompts for testGenerationInstructions (#5093)
- chore: bump version 0.117.4 (#5094)

### Fixed

- fix(providers): Preserve text formatting when no images present for Google provider (#5058)
- fix(simba): fix simba host (#5092)

### Documentation

- docs(site): add AI red teaming for first-timers blog post (#5017)
- docs(blog): defcon and blackhat info (#5050)

## [0.117.3] - 2025-07-25

### Added

- feat(eval-creator): add YAML file upload support for test cases (#5054)

### Changed

- fix: improve x.ai provider error handling for 502 errors (#5051)
- fix: Infinite re-render on redteam review page (#5061)
- fix: sessionid(s) in extension hooks (#5053)
- fix: Bias Plugins should send config in remote generation (#5064)
- chore(redteam): regenerate sessionId for each iteration in single-turn strategies (#4835)
- chore: Change mcp log from error to debug (#5060)
- chore: Improve telemetry (#5062)
- chore: Add simba command (#5063)
- chore(webui): improve redteam setup UI with progressive disclosure for advanced options (#5028)
- refactor: remove redundant dotenv from Vite app (#4983)
- chore: bump version 0.117.3 (#5066)
- test: CoverBot: Added tests for eval-creator components and feature flag hook (`src/app`) (#5013)
- docs: fix cli command and remove gratuitous hover (#5056)
- docs: update user count from 100,000 to 125,000 (#5046)
- docs: updates to political bias post (#5057)
- docs: improve crewai eval example (#5035)
- docs: update GitHub Actions to v4 across documentation and examples (#5008)
- docs: add style check guidance to CLAUDE.md (#5065)

### Fixed

- fix(webui): Eval results pass rate chart rendering incorrect percentages (#5048)
- fix(webui): Eval results histogram improvements (#5059)
- fix(google): handle multiple candidates in gemini response (#5020)

### Documentation

- docs(blog): grok-4 political bias post (#4953)

## [0.117.2] - 2025-07-24

### Added

- feat(webui): First-class support for zooming eval results table by @will-holley in #4966
- feat(webui): Apply metrics filter when clicking on a metric pill rendered in eval results cell by @will-holley in #4991

### Changed

- feat: Grading and test generation improvements for BFLA, BOLA and RBAC by @sklein12 in #4982
- feat: New Sample Target by @sklein12 in #4979
- feat: HTTP Target test button improvements by @faizanminhas in #5007
- feat: Add metadata filtering to eval results by @will-holley in #5014
- fix: add goal related rubric when grade crescendo turns to increase grading accuracy by @MrFlounder in #4980
- fix: update HTTP config generator endpoint to use v1 API by @mldangelo in #4989
- fix: View logs button on redteam report by @sklein12 in #5009
- fix: undo unintended changes to http config editor by @faizanminhas in #5012
- fix: Autofocus on Redteam configuration description field by @sklein12 in #5019
- fix: remove filter icon by @sklein12 in #5021
- fix: Ollama token usage by @SamPatt in #5022
- chore: revert eval view ui improvements by @mldangelo in #4969
- chore(webui): Improvements to pagination "go to" functionality by @will-holley in #4976
- chore(webui): Eval results sticky header improvements by @will-holley in #4978
- chore: update custom strategy prompt by @MrFlounder in #4994
- chore(cli): add support for 'help' argument to display command help by @mldangelo in #4823
- chore(examples): remove redteam-agent example by @mldangelo in #5001
- chore(providers): add GEMINI_API_KEY environment variable support by @mldangelo in #5004
- chore(webui): Migrate from JS to CSS for eval results scroll effects by @will-holley in #4995
- chore(webui): Eval result pagination UX improvements by @will-holley in #4993
- chore: Sort imports and turn on rule against unused imports by @faizanminhas in #5010
- chore: Make default target stateful by @faizanminhas in #4992
- chore: add medical plugins collection by @MrFlounder in #5006
- chore: Improve grading accuracy with Goal-Aware Grading for iterative/iterative tree by @MrFlounder in #4996
- chore: Add additionalRubric and storedGraderResult to GOAT and Custom providers by @MrFlounder in #5015
- chore: prevent testGenerationInstructions from being serialized if not present by @faizanminhas in #5029
- chore: Add lint rule to ensure key in jsx by @faizanminhas in #5034
- chore(webui): Eval Results UI Tweaks by @will-holley in #5023
- chore: skip goal extraction for datasets by @MrFlounder in #5036
- chore(providers): add GitHub Models provider by @mldangelo in #4998
- chore: bump version 0.117.2 by @MrFlounder in #5045
- ci: increase build job timeout from 4 to 5 minutes by @mldangelo in #5043
- test: refactor share.test.ts to prevent flaky timeouts by @mldangelo in #5037
- test: remove share.test.ts file by @mldangelo in #5044
- docs: remove label from featured blog post by @typpo in #5011
- chore: bump @aws-sdk/client-bedrock-runtime from 3.846.0 to 3.848.0 by @dependabot in #4985
- chore: bump the npm_and_yarn group with 2 updates by @dependabot in #4984
- chore: bump @anthropic-ai/sdk from 0.56.0 to 0.57.0 by @dependabot in #5016
- chore: bump openai from 5.10.1 to 5.10.2 by @dependabot in #5024
- chore: bump the npm_and_yarn group with 2 updates by @dependabot in #5026
- chore: bump axios from 1.10.0 to 1.11.0 in the npm_and_yarn group by @dependabot in #5031

### Fixed

- fix(redteam): find plugin assertion in strategy providers by @MrFlounder in #4981
- fix(site): dark mode style on redteam setup ui by @mldangelo in #5000
- fix(test): improve share test isolation to prevent CI timeouts by @mldangelo in #5038

### Documentation

- docs(providers): update OpenAI Assistants example by @aloisklink in #4987
- docs(redteam): improve custom strategy documentation by @mldangelo in #4990
- docs(blog): correct author attribution in DeepSeek censorship post by @mldangelo in #5002
- docs(openai): remove gpt-4.5-preview references after API deprecation by @mldangelo in #5005
- docs(site): vegas contact redirect by @typpo in #5033
- docs(browser): improve browser provider documentation and examples by @mldangelo in #5030
- docs(providers): remove deprecated claude-3-sonnet-20240229 model references by @mldangelo in #5018
- docs(site): add hipaa badge by @typpo in #5039
- docs(site): add documentation for using text and embedding providers with Azure by @mldangelo in #5027
- docs(blog): fix missing blog posts by removing even-number enforcement by @mldangelo in #5042

## [0.117.1] - 2025-07-17

### Changed

- fix: move inquirer dependencies to production dependencies (#4973)
- fix: grading in crescendo (#4960)
- fix: composite strategy test generation (#4971)
- chore: bump version 0.117.1 (#4974)
- docs: remove tags from blog card (#4970)

### Documentation

- docs(blog): add system cards security analysis with vulnerability testing (#4937)

## [0.117.0] - 2025-07-17

### Added

- feat(http): support JKS and PFX Certificates in HTTP providers (#4865)
- feat(langfuse): add Langfuse prompt label support with improved parsing (#4847)
- feat(prompts): preserve function names when using glob patterns (#4927)
- feat(providers): add grok-4 support (#4855)
- feat(providers): image understanding for Google providers (#4767)
- feat(azure): add system prompt support for azure provider (#4869)
- feat(cli): xml output (#4912)

### Changed

- chore(knip): integrate knip for unused code detection and clean up codebase (#4464)
- chore(linting): migrate from ESLint + Prettier to Biome (#4903)
- chore(assertions): additional checking on llm-rubric response (#4954)
- chore(assertions): include reason in model-graded-closedqa pass reason (#4931)
- chore(build): resolve build warnings and optimize bundle size (#4895)
- chore(csv): improve \_\_metadata warning message and test coverage (#4842)
- chore(providers): improve guardrails handling in Azure providers (#4788)
- chore(redteam): add domain-specific risks section and reduce verbose descriptions (#4879)
- chore(release): bump version 0.117.0 (#4963)
- chore(server): check if server is already running before starting (#4896)
- chore(server): log correct eval ID instead of description in WebSocket updates (#4910)
- chore(telemetry): add telemetry logging when tracing is enabled (#4925)
- chore(types): typings needed for enterprise (#4955)
- chore(vscode): use Biome as default formatter of TS files in vscode (#4920)
- chore(webui): conditionally render metrics selector (#4936)
- chore(webui): display context values in eval results (#4856)
- chore(webui): improves eval results table spacing (#4965)
- chore(webui): revert eval view ui improvements (#4967)
- chore(webui/eval): allow filtering results by >1 metrics simultaneously (disabled by default) (#4870)
- refactor(eval-config): modernize eval-creator state management (#4908)
- refactor(webui): improve metrics ui (#4938)
- refactor(webui/eval results): pagination improvements (#4914)

### Fixed

- fix(cli): --filter-failing not working with custom providers (#4911)
- fix(google-sheets): replace hardcoded range with dynamic approach (#4822)
- fix(internal): fixes filtering by metric keys which contain dots (#4964)
- fix(providers): add thinking token tracking for Google Gemini models (#4944)
- fix(providers): esm provider loading (#4915)
- fix(providers): implement callEmbeddingApi for LiteLLM embedding provider (#4952)
- fix(redteam): prevent redteam run from hanging when using an mcp client (#4924)
- fix(redteam): respect PROMPTFOO_DISABLE_REDTEAM_REMOTE_GENERATION for cloud users (#4839)
- fix(redteam): set pluginId on eval results (#4928)
- fix(redteam): test target in http provider setup with non-200 status codes (#4932)
- fix(webui): eval results table horizontal scrolling (#4826)
- fix(webui): fix hard-coded light mode colors in model audit interface (#4907)
- fix(webui): handle null table.body in DownloadMenu disabled prop (#4913)
- fix(webui): resolve pagination scrolling and layout issues in ResultsTable (#4943)
- fix(webui): scrolling when `tbody` is outside of viewport (#4948)

### Dependencies

- chore(deps): add overrides to fix build issues (#4957)
- chore(deps): bump @aws-sdk/client-bedrock-runtime from 3.842.0 to 3.844.0 (#4850)
- chore(deps): bump aiohttp from 3.11.11 to 3.12.14 in /examples/redteam-langchain in the pip group across 1 directory (#4922)
- chore(deps): bump openai from 5.8.3 to 5.9.0 (#4863)
- chore(deps): bump openai from 5.9.2 to 5.10.1 (#4961)
- chore(deps): move knip to dev dependencies (#4958)
- chore(deps): npm audit fix (#4962)
- chore(deps): test removing knip to resolve installation errors (#4956)
- chore(deps): update all example dependencies to latest versions (#4900)
- chore(deps): update dependencies to latest minor/patch versions (#4899)
- chore(deps): update non-breaking dependencies (#4935)
- chore(deps): update Jest to version 30 (#4939)

### Documentation

- docs(analytics): add google tag manager (#4904)
- docs(api): improves `contextTransform` documentation (#4854)
- docs(assertions): add missing deterministic assertions (#4891)
- docs(azure): improve Azure provider documentation (#4836)
- docs(blog): add blog image generation script (#4945)
- docs(blog): add truncation markers to articles without them (#4934)
- docs(blog): add truncation markers to blog posts (#4906)
- docs(blog): mcp proxy blog (#4860)
- docs(blog): revise article tags (#4949)
- docs(blog): soc2 type ii and iso 27001 blog (#4880)
- docs(comparison): pyrit comparison (#4679)
- docs(config): clarify PROMPTFOO_EVAL_TIMEOUT_MS and PROMPTFOO_MAX_EVAL_TIME_MS descriptions (#4947)
- docs(enterprise): adaptive guardrails enterprise (#4951)
- docs(events): blackhat landing page (#4862)
- docs(events): defcon landing page (#4864)
- docs(events): events banner (#4867)
- docs(examples): add mischievous-user strategy to redteam multi-turn examples (#4837)
- docs(gemini): update experimental Gemini model IDs to stable versions (#4894)
- docs(google): add examples for gemini URL context and code execution tools (#4923)
- docs(guide): guide for evaluating CrewAI agents with Promptfoo (#4861)
- docs(images): standardize CrewAI image filenames to kebab-case (#4941)
- docs(integration): add n8n integration (#4917)
- docs(litellm): fix example with modern model IDs and proper embedding config (#4885)
- docs(mcp): add mcp testing guide (#4846)
- docs(mcp): add mcp to sidebar (#4852)
- docs(metrics): add similar to model graded metrics table (#4830)
- docs(providers): update available databricks models (#4887)
- docs(providers): update provider index with missing providers and latest 2025 model IDs (#4888)
- docs(release): add monthly release notes (#4358)
- docs(resources): add arsenal link (#4878)
- docs(security): add soc2 badge (#4877)
- docs(site): add OWASP top 10 tldr blog post (#4853)
- docs(site): expand June 2025 release notes with detailed feature documentation (#4881)
- docs(site): improve Google AI and Vertex authentication documentation (#4892)
- docs(site): improve NLP metric explanations and add SEO metadata (#4890)
- docs(site): update python documentation for basePath config option (#4819)
- docs(ui): better mobile wrap on homepage tabs (#4884)
- docs(ui): colors (#4875)
- docs(ui): contrast fixes (#4901)
- docs(ui): fix button clickability issue on hero sections (#4905)
- docs(ui): remove bouncing down arrow in mobile (#4882)
- docs(ui): remove text shadow (#4898)

### Tests

- test(core): coverBot: added tests for core UI components and user context hooks (`src/app`) (#4929)
- test(EnterpriseBanner): add unit tests for EnterpriseBanner component (#4919)
- test(redteam): add unit test for src/redteam/remoteGeneration.ts (#4834)
- test(server): fix flaky server share tests (#4942)
- test(server): fix flaky server tests (#4968)
- test(server): mock database in server tests (#4959)
- test(tusk): update Tusk test runner workflow - coverage script (#4921)

## [0.116.7] - 2025-07-09

### Tests

- test: add unit test for src/commands/export.ts (#4889)
- test: add unit test for src/commands/upgrade.ts (#4874)
- test: add unit test for src/main.ts (#4873)
- test: add unit test for src/models/eval.ts (#4868)
- test: add unit test for src/assertions/contextRecall.ts (#4859)
- test: add unit test for src/assertions/contextFaithfulness.ts (#4858)
- test: add unit test for src/assertions/contextRelevance.ts (#4857)
- test: add unit test for src/util/xlsx.ts (#4843)
- test: add unit test for src/commands/eval.ts (#4824)

### Changed

- fix: Always do remote generation if logged into cloud (#4832)
- chore(providers/sagemaker): Improves error handling in SageMakerCompletionProvider (#4808)
- chore(providers/sagemaker): Improves validation of user-provided config (#4809)
- chore: update graderExamplesString (#4821)
- chore: bump version 0.116.7 (#4833)

## [0.116.6] - 2025-07-09

### Changed

- fix: Failing test (#4829)
- chore: bump version 0.116.6 (#4831)

## [0.116.5] - 2025-07-09

### Changed

- feat: add support for loading defaultTest from external files (#4720)
- feat: add embedding support to LiteLLM provider (#4804)
- feat: add mischievous user strategy (#4107)
- fix: add glob pattern support for loading scenario files (#4761)
- fix: improve model-audit installation check dark mode display (#4816)
- fix: pass env vars to MCP server (#4827)
- chore: better remote grading logs (#4820)
- chore: bump openai from 5.8.2 to 5.8.3 (#4817)
- chore: bump version 0.116.5 (#4828)
- chore: capitalize 'Red Team' in navigation menu for consistency (#4799)
- chore: remove redundant 'Done.' message from evaluation output (#4810)
- chore: remove python script result data type debug log (#4807)
- chore: update website with MCP Proxy (#4812)
- docs: add Azure OpenAI vision example (#4806)
- docs: add looper guide (#4814)
- docs: add SonarQube integration (#4815)
- test: add unit test for src/assertions/guardrails.ts (#4765)
- test: add unit test for src/redteam/commands/generate.ts (#4789)
- test: add unit test for src/redteam/constants/strategies.ts (#4800)
- test: add unit test for src/redteam/plugins/pii.ts (#4780)
- test: add unit test for src/types/providers.ts (#4766)
- test: add unit test for src/validators/redteam.ts (#4803)

## [0.116.4] - 2025-07-08

### Tests

- test: add unit test for src/redteam/types.ts (#4795)

### Added

- feat(redteam): add support for custom multi-turn strategy by @MrFlounder in #4783
- feat(redteam): expose generate function in redteam namespace by @mldangelo in #4793

### Changed

- chore: bump version 0.116.4 by @MrFlounder in #4805
- chore: rename strategy name from playbook to custom by @MrFlounder in #4798
- refactor: inline MEMORY_POISONING_PLUGIN_ID constant by @mldangelo in #4794
- docs: add doc for custom strategy by @MrFlounder in #4802
- docs: modular configuration management by @typpo in #4763
- refactor: move MULTI_MODAL_STRATEGIES constant (#4801)

## [0.116.3] - 2025-07-07

### Added

- feat(providers): add MCP provider (#4768)
- feat(providers): add new AIMLAPI provider (#4721)
- feat(assertions): add contextTransform support for RAG evaluation (#4467)
- feat(assertions): add finish reason as assertion option (#3879)
- feat(assertions): trace assertions (#4750)
- feat(tracing): add traces to JavaScript, Python asserts (#4745)

### Changed

- chore(schema): remove duplicate 'bias' entry in config-schema.json (#4773)
- chore(telemetry): add PostHog client to app (#4726)
- chore(redteam): add reason field to give clear/customized guardrails triggering reason (#4764)
- chore(providers): expose MCP plugin in UI (#4762)
- chore(providers): AWS SageMaker AI provider cleanup (#4667)
- chore(providers): update AIML integration (#4751)
- chore(redteam): improve organization of redteam strategies in setup UI (#4738)
- chore(telemetry): identify to PostHog whether user is also cloud user (#4782)
- chore: expose doRedteamRun in package exports (#4758)
- docs: add Gemini Live API audio (#4729)
- docs: ModelAudit vs ModelScan (#4769)
- docs: multiple MCP server connections (#4755)
- docs: update ModelAudit documentation with new features and fixes (#4699)
- test: add integrity check for generated-constants.ts (#4753)
- test: fix flaky Google Live test and improve test speed (#4774)
- test: fix mock pollution in testCaseReader (#4775)
- test: isolate mocks so tests can run in any order with --randomize (#4744)

### Fixed

- fix(telemetry): prevent PostHog initialization when telemetry is disabled (#4772)
- fix(redteam): fix modifiers application order in PII plugins (#4779)

### Dependencies

- chore(deps): bump @anthropic-ai/sdk from 0.55.1 to 0.56.0 (#4756)
- chore(deps): bump @aws-sdk/client-bedrock-runtime from 3.840.0 to 3.842.0 (#4747)
- chore(deps): bump @azure/identity from 4.10.1 to 4.10.2 (#4748)
- chore(deps): bump version 0.116.3 (#4792)
- chore(deps): update pbkdf2 to 3.1.3 (#4777)
- chore(deps): upgrade glob from v10 to v11 (#4776)

## [0.116.2] - 2025-07-02

### Changed

- fix: unblock postbuild for ci by @MrFlounder in #4742
- chore: bump version 0.116.2 by @MrFlounder in #4743

## [0.116.1] - 2025-07-02

### Added

- feat(cli): support pdb tracing in 3rd party Python scripts by @will-holley in #4723

### Changed

- fix: http body parsing when it comes from yaml string by @MrFlounder in #4728
- fix: remove accidentally committed redteam.yaml file by @mldangelo in #4733
- fix: fix the case when http body has not escaped charactors by @MrFlounder in #4739
- fix: update package-lock.json by @mldangelo in #4719
- test: fix SIGSEGV caused by better-sqlite3 in test environment by @mldangelo in #4737
- chore: Add unblocking detection to GOAT strategy by @MrFlounder in #4532
- chore: add preset for guardrails eval by @MrFlounder in #4640
- chore: Improve telemetry delivery by @sklein12 in #4655
- chore: reset generated constants after build by @mldangelo in #4731
- chore: update onboarding model defaults by @typpo in #4708
- chore(webui): improve styling of EvalsDataGrid by @mldangelo in #4736
- ci(workflows): gracefully handle missing PostHog secret in forks by @ggiiaa in #4725
- test: refactor assertion tests by @mldangelo in #4718
- chore: bump version 0.116.1 by @MrFlounder in #4741
- docs: add system prompt hardening blog post by @ladyofcode in #4630
- chore: bump @anthropic-ai/sdk from 0.55.0 to 0.55.1 by @dependabot in #4710
- chore: bump @aws-sdk/client-bedrock-runtime from 3.839.0 to 3.840.0 by @dependabot in #4709

### Fixed

- fix(webui): replace window.location.href with React Router navigation by @mldangelo in #4717

### Documentation

- docs(site): add guide on humanity's last exam by @mldangelo in #4694
- docs(site): clarify self-hosting workflow for eval sharing by @mldangelo in #4730
- docs(site): fix relative link in HLE benchmark guide by @mldangelo in #4711

## [0.116.0] - 2025-07-01

### Tests

- test: add unit test for src/redteam/providers/advNoise.ts (#4716)
- test: add unit test for src/redteam/strategies/advNoise.ts (#4715)
- test: add unit test for src/redteam/strategies/index.ts (#4714)
- test: add unit test for src/redteam/constants/strategies.ts (#4713)
- test: add unit test for src/providers/openai/image.ts (#4706)
- test: add unit test for src/providers/openai/util.ts (#4705)
- test: add unit test for src/providers/openai/completion.ts (#4703)

### Added

- feat(redteam): add financial plugins (#4416)
- feat(redteam): add bias plugins (#4382)
- feat(providers): add Helicone AI Gateway provider (#4662)

### Changed

- chore: enable WAL mode for SQLite (#4104)
- chore(providers): add thread ID function call for OpenAI and Azure assistants (#2263)
- chore(app): improve target test error handling (#4652)
- chore(cli): add missing CLI options to scan-model command for feature parity (#4670)
- chore(providers): convert Cloudflare AI to use OpenAI-compatible endpoints (#4683)
- chore(providers): log flagged output for Azure chat models (#4636)
- chore(redteam): add centralized REDTEAM_DEFAULTS and maxConcurrency support (#4656)
- chore(webui): add checkbox to clear all variables (#666)
- chore(webui): add defaultTest variables to red team setup UI (#4671)
- chore(webui): remove unused components (#4695)
- chore(webui): set page titles on every page (#4668)
- chore(telemetry): add pass/fail/errors to eval_run event (#4639)
- chore(telemetry): improve page view deduplication (#4651)
- test: add unit test for src/server/routes/providers.ts (#4658)
- test: verify that plugins are synced between code and documentation (#4681)

### Fixed

- fix(app): use client-generated session IDs when testing targets (#4653)
- fix(matchers): track token usage for successful API calls (#4677)
- fix(providers): handle content filter errors in Azure Assistant API (#4674)
- fix(providers): fix SageMaker Llama inference configuration serialization (#4637)
- fix(redteam): respect maxConcurrency from Web UI (#4605)
- fix(simulated-user): pass context variables to custom providers (#4654)
- fix(telemetry): add telemetry for red teams (#4641)
- fix(webui): handle undefined outputs in DownloadMenu (#4693)
- fix(webui): prevent pass/fail badge from disappearing when toggling highlight (#4700)
- fix(webui): support derived metrics in eval configuration uploaded via Web UI (#4647)
- fix(webui): use backendCounts first before counting metrics on page (#4659)
- fix(sharing): fix file outputs when sharing (#4698)

### Dependencies

- chore(deps): bump @anthropic-ai/sdk from 0.54.0 to 0.55.0 (#4628)
- chore(deps): bump openai from 5.7.0 to 5.8.1 (#4664)
- chore(deps): bump version to 0.116.0 (#4707)
- chore(deps): update minor and patch dependencies (#4686)

### Documentation

- docs(site): add async Python note (#4680)
- docs(site): add Garak comparison (#4660)
- docs(site): update Garak post (#4672)
- docs(site): add ModelAudit HuggingFace scanner (#4645)
- docs(redteam): add missing docs to sidebar (#4690)
- docs(redteam): remove duplicate ToxicChat plugin (#4689)
- docs(redteam): update Target Purpose documentation (#4523)
- docs(site): add FAQ section for offline environment usage (#4650)
- docs(site): add HuggingFace datasets integration documentation (#4691)
- docs(site): add truncation marker to Garak blog post (#4666)
- docs(site): clarify self-hosting replica limitations (#4669)
- docs(site): remove copy for LLM button (#4665)
- docs(site): remove unnecessary configuration review text from getting started guide (#4597)
- docs(site): reorganize configuration documentation structure (#4692)
- docs(site): use relative URLs for internal links and fix broken references (#4688)
- docs(site): correct typos in red team agent blog post (#4634)

## [0.115.4] - 2025-06-25

### Tests

- test: add unit test for src/providers/browser.ts (#4687)
- test: add unit test for src/migrate.ts (#4685)
- test: add unit test for src/commands/debug.ts (#4684)
- test: add unit test for src/esm.ts (#4682)
- test: add unit test for src/constants.ts (#4657)
- test: add comprehensive test coverage for SageMaker provider (#4646)
- test: add unit test for src/providers/shared.ts (#4643)
- test: add unit test for src/redteam/constants/plugins.ts (#4642)
- test: add unit test for src/assertions/counterfactual.ts (#4629)

### Changed

- feat: opentelemetry tracing support (#4600)
- chore: bump version 0.115.4 (#4635)
- chore: remove invariant (#4633)
- chore: update Tusk test runner workflow (#4627)\*
- docs: prevent copy button from overlapping screenshot overlay (#4632)

## [0.115.3] - 2025-06-24

### Tests

- test: add unit test for src/models/eval.ts (#4624)

### Changed

- fix: empty vars array on eval results [#4621](https://github.com/promptfoo/promptfoo/pull/4621) by @sklein12
- fix: save sessionId for multi-turn strategies [#4625](https://github.com/promptfoo/promptfoo/pull/4625) by @sklein12
- chore: PROMPTFOO_DISABLE_TEMPLATE_ENV_VARS controls process.env access, not `env:` access [#4620](https://github.com/promptfoo/promptfoo/pull/4620) by @mldangelo
- chore: bump version to 0.115.3 [#4626](https://github.com/promptfoo/promptfoo/pull/4626) by @sklein12

### Fixed

- fix(webui): handle null scores in ResultsCharts component [#4610](https://github.com/promptfoo/promptfoo/pull/4610) by @mldangelo
- fix(redteam): skip goal extraction when remote generation is disabled [#4623](https://github.com/promptfoo/promptfoo/pull/4623) by @mldangelo
- fix(test): hyperbolic provider tests failing due to env variable pollution [#4619](https://github.com/promptfoo/promptfoo/pull/4619) by @mldangelo
- fix(cli): remove context schema validation from extension hooks [#4622](https://github.com/promptfoo/promptfoo/pull/4622) by @will-holley

## [0.115.2] - 2025-06-24

### Added

- feat(cli): add assertion generation (#4559)
- feat(providers): add support for hyperbolic image and audio providers (#4260)

### Changed

- chore(redteam): add cross-session leak strategy exclusions (#4516)
- chore(cli): display key metrics (success, failures, pass rate) at the bottom of output (#4580)
- chore: remove unused import (#4530)
- chore(webui): show provider breakdown only for multiple providers (#4599)
- chore(redteam): update Target Purpose Discovery (#4480)
- chore(ci): update CodeRabbit config to be less aggressive (#4586)
- chore(providers): update Gemini models to include latest 2.5 Pro Preview and Flash models (#4499)
- chore(providers): update tau-simulated-user docs and example (#4468)
- chore(webui): use CSS to create PDF-optimized report and browser to save as PDF (#4535)
- chore(app): remove discovered purpose from report view (#4541)
- chore(cli): add cache busting for select provider API calls (#4508)
- chore(cli): improve concurrency log statements (#4606)
- chore(eval): add first-class support for `beforeAll` and `beforeEach` extension hooks mutation of context (#4197)
- chore(providers): document support for loading system instructions from files (#4582)
- chore(providers): enhance OpenAI provider with legacy models and new parameters (#4502)
- chore(redteam): add continueAfterSuccess option to multi-turn strategies (#4570)
- chore(webui): improve purpose form (#4603)
- chore(redteam): add JSON file support to intent plugin with enhanced UI (#4574)
- chore(redteam): add unblock multiturn (#4498)
- chore(ci): clean up CodeRabbit configuration and minimize automated comments (#4573)
- build: update Tusk vitest reporter (#4602)
- chore: bump version to 0.115.2 (#4617)
- docs: add audit logging documentation for enterprise features (#4482)
- docs: add feedback page and update CLI link (#4591)
- docs: add ISO badge (#4534)
- docs: improve contact form (#4531)
- docs: update ModelAudit documentation (#4585)
- docs: clarify no OpenAI key required for Claude redteam (#4524)
- docs: add red team Gemini documentation (#4542)
- docs: add trust center documentation (#4539)
- docs: update contact form (#4529)
- test: add unit test for src/commands/delete.ts (#4572)
- test: add unit test for src/commands/modelScan.ts (#4526)
- test: add unit test for src/commands/show.ts (#4571)
- test: add unit test for src/providers/azure/completion.ts (#4510)
- test: add unit test for src/providers/ollama.ts (#4509)
- test: add unit test for src/providers/ollama.ts (#4512)
- test: add unit test for src/providers/openai/completion.ts (#4511)
- test: add unit test for src/python/pythonUtils.ts (#4486)
- test: improve mock setup and teardown for --randomize (#4569)

### Fixed

- fix(openrouter): unpack passthrough at the root level (#4592)
- fix(webui): escape HTML special characters in output reports (#4555)
- fix(webui): sort EvalsDataGrid by creation date (#4594)
- fix(cli): include cached results in grand total (#4581)
- fix(webui): improve base64 matching (#4609)
- fix(modelaudit): use modelaudit binary (#4525)
- fix(webui): make Citations font consistent with other headers (#4598)
- fix(redteam): respect maxTurns from dev doc in crescendo (#4527)
- fix(webui): prevent Welcome component from rendering while loading eval data (#4604)
- fix(cli): prevent RangeError in progress bar variable display (#4475)
- fix(server): resolve Express.js NotFoundError when serving app (#4601)

### Dependencies

- chore(deps): bump @aws-sdk/client-bedrock-runtime from 3.830.0 to 3.835.0 (#4614)
- chore(deps): bump openai from 5.5.0 to 5.5.1 (#4537)
- chore(deps): bump openai from 5.5.1 to 5.6.0 (#4596)
- chore(deps): bump openai from 5.6.0 to 5.7.0 (#4615)
- chore(deps): bump urllib3 from 1.26.19 to 2.5.0 in /examples/docker-code-generation-sandbox (#4556)
- chore(deps): bump urllib3 from 2.3.0 to 2.5.0 in /examples/redteam-langchain (#4557)

### Documentation

- docs(blog): add authors to blog posts and update authors.yml (#4564)
- docs(blog): add descriptions and keywords to blog posts (#4565)
- docs(examples): add pydantic-ai example with structured output evaluation (#4575)
- docs(examples): consolidate Google Vertex Tools examples (#4587)
- docs(examples): consolidate Python assertion examples into unified folder (#4588)
- docs(examples): consolidate translation examples (#4590)
- docs(site): document new features in ModelAudit (#4593)
- docs(site): document new features in modelaudit (#4593)
- docs(site): fix author reference on 2025-summer-new-redteam-agent blog post (#4563)
- docs(site): Update ModelAudit scanners documentation with comprehensive scanner coverage (#4562)

## [0.115.1] - 2025-06-17

### Tests

- test: add unit test for src/redteam/sharedFrontend.ts (#4608)
- test: add unit test for src/redteam/types.ts (#4607)
- test: add unit test for src/redteam/providers/simulatedUser.ts (#4584)
- test: add unit test for src/redteam/strategies/index.ts (#4583)
- test: add unit test for src/providers/hyperbolic/chat.ts (#4578)
- test: add unit test for src/providers/hyperbolic/image.ts (#4577)
- test: add unit test for src/providers/hyperbolic/audio.ts (#4576)
- test: add unit test for src/redteam/strategies/counterfactual.ts (#4548)
- test: add unit test for src/redteam/strategies/index.ts (#4547)
- test: add unit test for src/redteam/constants/strategies.ts (#4545)
- test: add unit test for src/telemetry.ts (#4543)

### Changed

- fix: Windows Python path validation race condition (#4485)
- fix: View results as evaluation runs (#4459)
- chore: refactor modifiers and apply to all plugins (#4454)
- chore(cli): update plugin severity overrides API endpoint (#4460)
- chore(webui): fix text length reset value to use reasonable default (#4469)
- chore(webui): remove unused hook files (#4470)
- chore: remove unused token usage utilities (#4471)
- chore: convert console.logs to logger (#4479)
- chore: improve tusk workflow (#4461)
- chore: bump version to 0.115.1 (#4520)
- docs: add log file location section to troubleshooting guide (#4473)
- docs: capitalize Promptfoo (#4515)
- docs: update red-teaming agent blog post title (#4497)
- docs: improve installation and getting-started pages with tabbed interface and SEO metadata (#4395)
- docs: improve Python provider documentation (#4484)
- docs: add ModelAudit binary formats documentation (#4500)
- docs: update ModelAudit documentation (#4514)
- docs: add ModelAudit weighted distribution scanner documentation (#4501)
- docs: add ModelAudit ZIP feature documentation (#4491)
- docs: separate pages for prompts, test cases, and outputs (#4505)
- docs: update model reference in guide.md (#4513)
- docs: fix typo in blog post (#4496)
- docs: update title on blog post (#4495)
- test: add unit test for src/util/cloud.ts (#4462)
- test: add unit test for src/util/convertEvalResultsToTable.ts (#4457)

### Dependencies

- chore(deps): bump @aws-sdk/client-bedrock-runtime from 3.828.0 to 3.830.0 (#4519)
- chore(deps): bump @azure/identity from 4.10.0 to 4.10.1 (#4477)
- chore(deps): bump openai from 5.3.0 to 5.5.0 (#4518)
- chore(deps): update zod to 3.25.63 and zod-validation-error to 3.5.0 (#4463)

### Documentation

- docs(blog): add new redteam agent documentation (#4494)
- docs(examples): fix custom-grader-csv README inconsistencies (#4474)
- docs(site): add llms.txt mentions and documentation standards (#4481)
- docs(site): add robots.txt (#4488)

## [0.115.0] - 2025-06-12

### Added

- feat(providers): Google live audio output ([#4280](https://github.com/promptfoo/promptfoo/pull/4280)) by **@adelmuursepp**
- feat(webui): static model-scanning UI ([#4368](https://github.com/promptfoo/promptfoo/pull/4368)) by **@typpo**
- feat(tests): configuration support for test generators ([#4301](https://github.com/promptfoo/promptfoo/pull/4301)) by **@mldangelo**
- feat(cli): per-provider token-usage statistics ([#4044](https://github.com/promptfoo/promptfoo/pull/4044)) by **@mldangelo**
- feat(providers): optional token-estimation for HTTP provider ([#4439](https://github.com/promptfoo/promptfoo/pull/4439)) by **@mldangelo**
- feat(redteam): enable HTTP-token estimation by default in red-team mode ([#4449](https://github.com/promptfoo/promptfoo/pull/4449)) by **@mldangelo**
- feat(redteam): cloud-based plugin-severity overrides ([#4348](https://github.com/promptfoo/promptfoo/pull/4348)) by **@will-holley**
- feat(providers): custom-header support for Azure API ([#4409](https://github.com/promptfoo/promptfoo/pull/4409)) by **@yurchik11**
- feat(core): maximum evaluation-time limit via `PROMPTFOO_MAX_EVAL_TIME_MS` ([#4322](https://github.com/promptfoo/promptfoo/pull/4322)) by **@mldangelo**
- feat(redteam): Aegis red-team dataset ([#4119](https://github.com/promptfoo/promptfoo/pull/4119)) by **@mldangelo**
- feat(providers): Mistral Magistral reasoning models ([#4435](https://github.com/promptfoo/promptfoo/pull/4435)) by **@mldangelo**
- feat(core): WebSocket header support ([#4456](https://github.com/promptfoo/promptfoo/pull/4456)) by **@typpo**

### Changed

- refactor(redteam): consolidate constants ([#4372](https://github.com/promptfoo/promptfoo/pull/4372)) by **@mldangelo**
- chore(ci): set CodeRabbit review settings ([#4413](https://github.com/promptfoo/promptfoo/pull/4413)) by **@sklein12**
- chore(core): coding-rules for error messages ([#4401](https://github.com/promptfoo/promptfoo/pull/4401)) by **@sklein12**
- chore(core): improve `RangeError` diagnostics ([#4431](https://github.com/promptfoo/promptfoo/pull/4431)) by **@mldangelo**
- chore(core): prefer remote-purpose generation ([#4444](https://github.com/promptfoo/promptfoo/pull/4444)) by **@typpo**
- chore(core): remove unused types & deprecated functions ([#4450](https://github.com/promptfoo/promptfoo/pull/4450)) by **@mldangelo**
- chore(cursor): local-dev guidance for coding agents ([#4403](https://github.com/promptfoo/promptfoo/pull/4403)) by **@mldangelo**
- chore(docs): add README for missing examples ([#4404](https://github.com/promptfoo/promptfoo/pull/4404)) by **@mldangelo**
- chore(providers): initial o3-pro support ([#4397](https://github.com/promptfoo/promptfoo/pull/4397)) by **@mldangelo**
- chore(providers): o3-pro improvements ([#4396](https://github.com/promptfoo/promptfoo/pull/4396)) by **@mldangelo**
- chore(redteam): delimit user-inputs in purpose discovery ([#4405](https://github.com/promptfoo/promptfoo/pull/4405)) by **@typpo**
- chore(redteam): turn off discovery by default ([#4393](https://github.com/promptfoo/promptfoo/pull/4393)) by **@sklein12**
- chore(release): bump version → 0.115.0 ([#4451](https://github.com/promptfoo/promptfoo/pull/4451)) by **@mldangelo**
- chore(ui): improve `EvalOutputPromptDialog` styling ([#4364](https://github.com/promptfoo/promptfoo/pull/4364)) by **@typpo**
- chore(webui): remove extra OpenAI targets ([#4447](https://github.com/promptfoo/promptfoo/pull/4447)) by **@mldangelo**
- chore(webui): add token-estimation UI ([#4448](https://github.com/promptfoo/promptfoo/pull/4448)) by **@mldangelo**
- chore(docs): fix link to careers page (#4506)
- chore: bump @anthropic-ai/sdk from 0.53.0 to 0.54.0 (#4441)

### Fixed

- fix(eval): gracefully handle `RangeError` & truncate oversized output ([#4424](https://github.com/promptfoo/promptfoo/pull/4424)) by **@Sly1029**
- fix(providers): add timeout to `ProxyAgent` ([#4369](https://github.com/promptfoo/promptfoo/pull/4369)) by **@AegisAurora**
- fix(config): persist Goat configuration ([#4370](https://github.com/promptfoo/promptfoo/pull/4370)) by **@sklein12**
- fix(parser): lenient JSON parsing for MathPrompt ([#4361](https://github.com/promptfoo/promptfoo/pull/4361)) by **@typpo**
- fix(redteam): standardize plugin parameter to `prompt` ([#4425](https://github.com/promptfoo/promptfoo/pull/4425)) by **@mldangelo**
- fix(assertions): support `snake_case` fields in Python assertions ([#4398](https://github.com/promptfoo/promptfoo/pull/4398)) by **@mldangelo**
- fix(redteam): handle purpose without prompts ([#4445](https://github.com/promptfoo/promptfoo/pull/4445)) by **@typpo**
- fix(webui): stream test-cases to viewer ([#4440](https://github.com/promptfoo/promptfoo/pull/4440)) by **@mldangelo**
- fix(redteam): connect `MisinformationDisinformationGrader` ([#4452](https://github.com/promptfoo/promptfoo/pull/4452)) by **@mldangelo**

### Dependencies

- chore(deps): bump `@aws-sdk/client-bedrock-runtime` → 3.826.0 ([#4366](https://github.com/promptfoo/promptfoo/pull/4366)) by **@dependabot**
- chore(deps): bump `@aws-sdk/client-bedrock-runtime` → 3.828.0 ([#4442](https://github.com/promptfoo/promptfoo/pull/4442)) by **@dependabot**
- chore(deps): bump `brace-expansion` → 1.1.12 ([#4423](https://github.com/promptfoo/promptfoo/pull/4423)) by **@dependabot**
- chore(deps): bump `openai` → 5.3.0 ([#4407](https://github.com/promptfoo/promptfoo/pull/4407)) by **@dependabot**
- chore(deps): bump pip group dependencies ([#4379](https://github.com/promptfoo/promptfoo/pull/4379)) by **@dependabot**
- chore(deps): minor + patch bumps across workspaces ([#4377](https://github.com/promptfoo/promptfoo/pull/4377)) by **@mldangelo**
- chore(deps): upgrade Express → 5.1.0 ([#4378](https://github.com/promptfoo/promptfoo/pull/4378)) by **@mldangelo**

### Documentation

- docs(blog): GPT red-team post ([#4363](https://github.com/promptfoo/promptfoo/pull/4363)) by **@typpo**
- docs(blog): Claude red-team post ([#4365](https://github.com/promptfoo/promptfoo/pull/4365)) by **@typpo**
- docs(guides): clarify completion-variable for factuality ([#4385](https://github.com/promptfoo/promptfoo/pull/4385)) by **@mldangelo**
- docs(blog): fix broken image link in GPT post ([#4391](https://github.com/promptfoo/promptfoo/pull/4391)) by **@mldangelo**
- docs(blog): update Claude-4 post date ([#4392](https://github.com/promptfoo/promptfoo/pull/4392)) by **@mldangelo**
- docs(site): move discovery docs under _Tools_ ([#4408](https://github.com/promptfoo/promptfoo/pull/4408)) by **@typpo**
- docs(guides): GPT-4.1 vs GPT-4o MMLU comparison ([#4399](https://github.com/promptfoo/promptfoo/pull/4399)) by **@mldangelo**
- docs(blog): 100 k-users milestone post ([#4402](https://github.com/promptfoo/promptfoo/pull/4402)) by **@mldangelo**
- docs(redteam): configuration precedence section ([#4412](https://github.com/promptfoo/promptfoo/pull/4412)) by **@typpo**
- docs(policies): PromptBlock format for custom policies ([#4327](https://github.com/promptfoo/promptfoo/pull/4327)) by **@mldangelo**
- docs(site): improve copy-button positioning ([#4414](https://github.com/promptfoo/promptfoo/pull/4414)) by **@mldangelo**
- docs(workflow): GH-CLI rule improvements ([#4415](https://github.com/promptfoo/promptfoo/pull/4415)) by **@mldangelo**
- docs(blog): overflow in MCP blog post ([#4367](https://github.com/promptfoo/promptfoo/pull/4367)) by **@AISimplyExplained**
- docs(redteam): remove duplicate memory-poisoning entry ([#4388](https://github.com/promptfoo/promptfoo/pull/4388)) by **@mldangelo**

### Tests

- test(redteam): unique risk-category IDs ([#4390](https://github.com/promptfoo/promptfoo/pull/4390)) by **@mldangelo**
- test(pricing): add missing o3 pricing information ([#4400](https://github.com/promptfoo/promptfoo/pull/4400)) by **@mldangelo**
- test(providers): Azure embedding ([#4411](https://github.com/promptfoo/promptfoo/pull/4411)) & completion ([#4410](https://github.com/promptfoo/promptfoo/pull/4410)) by **@gru-agent**
- test(redteam): graders unit tests ([#4433](https://github.com/promptfoo/promptfoo/pull/4433), [#4455](https://github.com/promptfoo/promptfoo/pull/4455)) by **@gru-agent**
- test(redteam): Aegis plugin unit tests ([#4434](https://github.com/promptfoo/promptfoo/pull/4434)) by **@gru-agent**
- test(redteam): memory-poisoning plugin tests ([#4453](https://github.com/promptfoo/promptfoo/pull/4453)) by **@gru-agent**
- test: add unit test for src/util/tokenUsage.ts (#4472)
- test: add unit test for src/redteam/extraction/purpose.ts (#4446)
- test: add unit test for src/providers/defaults.ts (#4438)
- test: add unit test for src/providers/mistral.ts (#4437)
- test: add unit test for src/database/index.ts (#4436)
- test: add unit test for src/redteam/plugins/medical/medicalIncorrectKnowledge.ts (#4430)
- test: add unit test for src/redteam/plugins/medical/medicalSycophancy.ts (#4429)
- test: add unit test for src/redteam/plugins/medical/medicalAnchoringBias.ts (#4428)
- test: add unit test for src/redteam/plugins/medical/medicalPrioritizationError.ts (#4427)
- test: add unit test for src/redteam/plugins/medical/medicalHallucination.ts (#4426)
- test: add unit test for src/redteam/plugins/financial/financialComplianceViolation.ts (#4422)
- test: add unit test for src/redteam/plugins/financial/financialDataLeakage.ts (#4421)
- test: add unit test for src/redteam/plugins/financial/financialCalculationError.ts (#4420)
- test: add unit test for src/redteam/plugins/financial/financialSycophancy.ts (#4419)
- test: add unit test for src/redteam/plugins/financial/financialHallucination.ts (#4418)
- test: add unit test for src/redteam/graders.ts (#4417)

## [0.114.7] - 2025-06-06

### Tests

- test: add unit test for src/assertions/python.ts (#4406)
- test: add unit test for src/redteam/plugins/agentic/memoryPoisoning.ts (#4389)
- test: add unit test for src/redteam/plugins/harmful/graders.ts (#4384)
- test: add unit test for src/redteam/graders.ts (#4383)
- test: add unit test for src/server/server.ts (#4380)
- test: add unit test for src/redteam/constants/metadata.ts (#4376)
- test: add unit test for src/redteam/constants/plugins.ts (#4375)
- test: add unit test for src/redteam/constants/frameworks.ts (#4374)
- test: add unit test for src/redteam/constants/strategies.ts (#4373)
- test: add unit test for src/redteam/providers/goat.ts (#4371)

### Changed

- Revert "chore(redteam): add target option to generate command (#4215)" (#4359)
- chore: bump version 0.114.7 (#4360)

## [0.114.6] - 2025-06-06

### Added

- feat(redteam): add medical plugins for testing medical anchoring bias (#4196)

### Changed

- chore(redteam): add target option to generate command (#4215)
- chore(redteam): update OpenAI model options in redteam setup (#4344)
- chore(webui): update OpenAI model options with GPT-4.1 series and o4-mini models in eval-creator (#4350)
- docs: update getting-started example (#4346)
- test: clean up teardown and setup to remove side effects from tests (#4351)

### Fixed

- fix(redteam): include plugin and strategy IDs in report CSV output (#4347)
- fix(webui): reset defaultTest configuration on setup page (#4345)

### Dependencies

- chore(deps): bump @aws-sdk/client-bedrock-runtime from 3.823.0 to 3.825.0 (#4355)
- chore(deps): bump openai from 5.1.0 to 5.1.1 (#4354)
- chore(deps): bump version to 0.114.6 (#4357)

## [0.114.5] - 2025-06-05

### Changed

- chore(redteam): update custom policy template and generatedPrompts parser (#4324)
- chore(redteam): add severity levels to redteam plugin objects (#4310)
- chore(redteam): store original text for encoding strategies (#4248)
- chore(redteam): add emoji encoding strategy (#4263)
- chore(cli): terminal cleanup on Ctrl+C (#4313)
- chore(providers): improve logging when inheriting from OpenAiChatCompletionProvider (#4320)
- chore(tusk): fix tusk test runner workflow configuration (#4328)
- chore(tusk): add Tusk test runner workflow for even more unit tests (#4326)
- test: add unit test for src/redteam/providers/agentic/memoryPoisoning.ts (#4319)
- test: improve test setup and teardown for better isolation (#4331)

### Fixed

- fix(redteam): exclude memory poisoning plugin from strategies (#4317)
- fix(redteam): agent discovered info dark mode (#4312)
- fix(eval): handle undefined maxConcurrency with proper fallbacks (#4314)

### Dependencies

- chore(deps): bump @anthropic-ai/sdk from 0.52.0 to 0.53.0 (#4333)
- chore(deps): bump version 0.114.5 (#4332)

### Documentation

- docs(site): add Tabs Fakier as Founding Developer Advocate to team page (#4315)

### Tests

- test(webui): add telemetry hook tests (#4329)
- test: add unit test for src/redteam/plugins/eu-ai-act/deepfakeDisclosure.ts (#4342)
- test: add unit test for src/redteam/plugins/eu-ai-act/biometricEmotion.ts (#4341)
- test: add unit test for src/redteam/plugins/eu-ai-act/datasetShift.ts (#4340)
- test: add unit test for src/redteam/plugins/eu-ai-act/lawenforcementBiometricId.ts (#4339)
- test: add unit test for src/redteam/plugins/eu-ai-act/lawenforcementPredictivePolicing.ts (#4338)
- test: add unit test for src/redteam/plugins/eu-ai-act/biometricInference.ts (#4337)
- test: add unit test for src/redteam/plugins/eu-ai-act/explainability.ts (#4336)
- test: add unit test for src/redteam/plugins/eu-ai-act/identityAiDisclosure.ts (#4335)
- test: add unit test for src/redteam/plugins/policy.ts (#4325)
- test: add unit test for src/envars.ts (#4323)

## [0.114.4] - 2025-06-04

### Changed

- chore(templating): add PROMPTFOO_DISABLE_OBJECT_STRINGIFY environment variable for object template handling (#4297)
- chore(cli): improve token usage presentation (#4294)
- chore(providers): add base URL override for Google provider (#4255)
- chore(providers): add custom headers support for Google Gemini (#4308)
- chore(redteam): add tool-discovery:multi-turn alias to tool-discovery (#4302)
- chore(redteam): remove empty values from discovery result (#4295)
- chore(redteam): improve shell injection attack generation (#4304)
- chore(redteam): update goal extraction logic (#4285)
- chore(webui): add highlight count to eval view (#4249)
- docs: update GPT-4o to GPT-4.1 references (#4296)
- docs: refresh getting started models section (#4290)
- docs: standardize file references to use file:// scheme (#4291)
- docs: add descriptions to example configs (#4283)

### Fixed

- fix(webui): restore dark mode cell highlighting without breaking status pill visibility (#4300)
- fix(redteam): set plugin severity (#4303)
- fix(redteam): remove empty values from discovery result (#4295)
- fix: improve logging when inheriting from OpenAiChatCompletionProvider (#4110)

### Dependencies

- chore(deps): bump @aws-sdk/client-bedrock-runtime from 3.821.0 to 3.823.0 (#4306)
- chore(deps): bump openai from 5.0.1 to 5.0.2 (#4292)
- chore(deps): bump openai from 5.0.2 to 5.1.0 (#4307)
- chore(deps): bump tar-fs from 2.1.2 to 2.1.3 in npm_and_yarn group (#4293)
- chore(deps): bump version to 0.114.4 (#4309)

### Documentation

- docs(examples): update model references from gpt-4o-mini to gpt-4.1-mini (#4289)

### Tests

- test(redteam): add unit test for discover command (#4298)
- test: add unit test for src/redteam/strategies/mathPrompt.ts (#4316)
- test: add unit test for src/validators/redteam.ts (#4311)
- test: add unit test for src/redteam/plugins/shellInjection.ts (#4305)

## [0.114.3] - 2025-06-02

### Tests

- test: add unit test for src/envars.ts (#4299)

### Added

- **feat(redteam):** Update application definition flow to collect better info

### Changed

- **feat:** Display audio file variables in result table
  [#3864](https://github.com/promptfoo/promptfoo/pull/3864) by @faizanminhas
  [#4244](https://github.com/promptfoo/promptfoo/pull/4244) by @faizanminhas
- **fix:** Resolve model-graded assertion providers from providerMap
  [#4273](https://github.com/promptfoo/promptfoo/pull/4273) by @mldangelo
- **fix:** File content not being loaded when referenced with `file://` prefix in vars
  [#3793](https://github.com/promptfoo/promptfoo/pull/3793) by @adityabharadwaj198
- **fix:** Use array as type for vars
  [#4281](https://github.com/promptfoo/promptfoo/pull/4281) by @sklein12
- **test:** Add unit test for `src/globalConfig/accounts.ts`
  [#4259](https://github.com/promptfoo/promptfoo/pull/4259) by @gru-agent
- **test:** Add unit test for `src/util/config/manage.ts`
  [#4258](https://github.com/promptfoo/promptfoo/pull/4258) by @gru-agent
- **test:** Add vitest coverage for frontend pages
  [#4274](https://github.com/promptfoo/promptfoo/pull/4274) by @mldangelo
- **test:** Add unit test for `renderVarsInObject` formatting
  [#4254](https://github.com/promptfoo/promptfoo/pull/4254) by @mldangelo
- **test:** Add unit test for `src/redteam/plugins/base.ts`
  [#4233](https://github.com/promptfoo/promptfoo/pull/4233) by @gru-agent
- **test:** Add unit test for `src/redteam/providers/crescendo/index.ts`
  [#4211](https://github.com/promptfoo/promptfoo/pull/4211)
  [#4214](https://github.com/promptfoo/promptfoo/pull/4214) by @gru-agent
- **test:** Add unit test for `src/redteam/providers/crescendo/prompts.ts`
  [#4213](https://github.com/promptfoo/promptfoo/pull/4213) by @gru-agent
- **docs:** Add job board
  [#4264](https://github.com/promptfoo/promptfoo/pull/4264) by @typpo
- **docs:** Add custom policy to sidebar
  [#4272](https://github.com/promptfoo/promptfoo/pull/4272) by @typpo
- **docs:** Add native build guidance to troubleshooting section
  [#4253](https://github.com/promptfoo/promptfoo/pull/4253) by @mldangelo
- **docs:** Add anchor links to press page section headings
  [#4265](https://github.com/promptfoo/promptfoo/pull/4265) by @mldangelo
- **docs:** Add JSON schema to example
  [#4276](https://github.com/promptfoo/promptfoo/pull/4276) by @ladyofcode
- **docs:** Add schema header to example configs
  [#4277](https://github.com/promptfoo/promptfoo/pull/4277) by @mldangelo
- **docs:** Unify formatting across site
  [#4270](https://github.com/promptfoo/promptfoo/pull/4270) by @mldangelo
- **chore:** Fix open handles in readline tests preventing graceful Jest exit
  [#4242](https://github.com/promptfoo/promptfoo/pull/4242) by @mldangelo
- **chore:** Add external file loading support for `response_format` in OpenAI API
  [#4240](https://github.com/promptfoo/promptfoo/pull/4240) by @mldangelo
- **chore:** Always have unique redteam file when running live
  [#4237](https://github.com/promptfoo/promptfoo/pull/4237) by @sklein12
- **chore:** Add metadata to generated `redteam.yaml`
  [#4257](https://github.com/promptfoo/promptfoo/pull/4257) by @typpo
- **chore:** Bump `openai` from 4.103.0 to 5.0.1
  [#4250](https://github.com/promptfoo/promptfoo/pull/4250) by @dependabot
- **chore:** Redteam → red team
  [#4268](https://github.com/promptfoo/promptfoo/pull/4268) by @typpo
- **chore:** Improve dark mode highlight styling for eval cell views
  [#4269](https://github.com/promptfoo/promptfoo/pull/4269) by @mldangelo
- **chore:** Update dependencies to latest minor/patch versions
  [#4271](https://github.com/promptfoo/promptfoo/pull/4271) by @mldangelo
- **chore:** Clarify wording
  [#4278](https://github.com/promptfoo/promptfoo/pull/4278) by @typpo
- **chore:** Format estimated probes
  [#4279](https://github.com/promptfoo/promptfoo/pull/4279) by @typpo
- **chore:** Update grader for malicious code
  [#4286](https://github.com/promptfoo/promptfoo/pull/4286) by @MrFlounder
- **chore:** Add back example config to red team create flow
  [#4282](https://github.com/promptfoo/promptfoo/pull/4282) by @faizanminhas
- **chore:** Bump version 0.114.3
  [#4287](https://github.com/promptfoo/promptfoo/pull/4287) by @sklein12
- **chore(webui):** Hide diff filter option on /eval when single column
  [#4246](https://github.com/promptfoo/promptfoo/pull/4246) by @mldangelo
- **chore(webui):** Allow toggling highlight on eval outputs
  [#4252](https://github.com/promptfoo/promptfoo/pull/4252) by @mldangelo

## [0.114.2] - 2025-05-29

### Tests

- test: add unit test for src/redteam/strategies/index.ts (#4267)
- test: add unit test for src/redteam/constants.ts (#4266)
- test: add unit test for src/redteam/types.ts (#4245)
- test: add unit test for src/redteam/util.ts (#4234)
- test: add unit test for src/validators/redteam.ts (#4227)
- test: add unit test for src/redteam/plugins/bola.ts (#4226)
- test: add unit test for src/redteam/plugins/bfla.ts (#4225)
- test: add unit test for src/redteam/providers/goat.ts (#4223)
- test: add unit test for src/util/readline.ts (#4220)

### Added

- feat(redteam): Off-Topic Plugin (#4168)
- feat(redteam): Set a goal for attacks (#4217)

### Changed

- fix: fix border radius on purpose example (#4229)
- fix: resolve env variables in renderVarsInObject (issue #4143) (#4231)
- fix: Check if body is good json before sending warning (#4239)
- chore: bump version 0.114.2 (#4241)
- chore(redteam): handle null goal (#4232)

### Documentation

- docs(site): clarify deepseek model aliases and fix configuration examples (#4236)

## [0.114.1] - 2025-05-29

### Added

- feat(redteam): Target Discovery Agent (#4203)
- feat(providers): add OpenAI MCP (Model Context Protocol) support to Responses API (#4180)

### Changed

- fix: Relax private key validation (#4216)
- fix: Undefined values on red team application purpose page (#4202)
- chore: Add purpose to crescendo prompt (#4212)
- chore: Add purpose with goat generation (#4222)
- chore: Always include raw output from http provider, status code and status text (#4206)
- chore: centralize readline utilities to fix Jest open handle issues (#4219)
- chore: move http data to metadata (#4209)
- chore(redteam): tight up some graders (#4210)
- chore(redteam): tight up some graders (#4224)
- chore: bump version 0.114.1 (#4228)

## [0.114.0] - 2025-05-28

### Added

- feat(providers): Add xAI image provider (#4130)
- feat(cli): add validate command (#4134)
- feat(redteam): add camelCase strategy (#4146)

### Changed

- feat: add typed row interfaces for eval queries (#4186)
- feat: add goal/intent extraction (#4178)
- fix: isolate proxy vars in bedrock tests (#4181)
- fix: when there’s too many intents result won’t render error (#4175)
- fix: need to send auth request to api path (#4199)
- fix: Gemini MCP integration - can not parse $schema field (#4200)
- chore(redteam): add harmful plugin preset to redteam setup ui (#4132)
- chore(redteam): add label strategy-less plugins in redteam setup ui (#4131)
- chore(redteam): improve style of redteam purpose field in webui (#4124)
- chore(providers): add xai live search support (#4123)
- chore(providers): add Claude 4 support to anthropic, bedrock, and vertex providers (#4129)
- chore: bump @aws-sdk/client-bedrock-runtime from 3.816.0 to 3.817.0 (#4164)
- chore(providers): update fal provider (#4182)
- chore: remove redundant test comments (#4183)
- chore: add typed interface for MCP tool schemas (#4187)
- chore(redteam): add ToxicChat dataset as redteam plugin (#4121)
- chore(webui): add max concurrency as an option for run in browser (#4147)
- chore(app/evals): Adds Agent Discovered Information to Redteam Report (#4198)
- chore: bump version 0.114.0 (#4201)
- docs: fix DOM nesting warning and sort plugins array (#4174)
- docs: iterative jailbreak diagram (#4191)

### Fixed

- fix(prompts): splitting when PROMPTFOO_PROMPT_SEPARATOR is contained within a string with text files (#4142)
- fix(docs): Fix issue with docs links not scrolling to the top (#4195)

### Documentation

- docs(site): minimal copy page button + sanitize text (#4156)
- docs(site): scroll to top when using (#4162)
- docs(site): document missing redteam plugins (#4169)
- docs(site): restore scroll-to-top behavior on page navigation (#4176)

## [0.113.4] - 2025-05-26

### Tests

- test: add unit test for src/commands/canary.ts (#4193)
- test: add unit test for src/canary/index.ts (#4192)
- test: add unit test for src/assertions/sql.ts (#4185)
- test: re-enable sql assertion edge cases (#4184)
- test: add unit test for src/redteam/plugins/intent.ts (#4179)
- test: add unit test for src/redteam/graders.ts (#4173)
- test: add unit test for src/providers/xai/chat.ts (#4172)
- test: add unit test for src/redteam/plugins/offTopic.ts (#4171)
- test: add unit test for src/providers/xai/image.ts (#4170)
- test: add unit test for src/redteam/graders.ts (#4166)
- test: add unit test for src/providers/xai.ts (#4163)
- test: add unit test for src/redteam/constants.ts (#4161)

### Changed

- feat: Server-side pagination, filtering and search for eval results table (#4054)
- feat: add score to pass/fail in CSV and add json download (#4153)
- fix: Run red team from UI without email (#4158)
- chore: bump version 0.113.4 (#4160)
- refactor: unify React import style (#4177)
- refactor: organize xai providers into dedicated folder (#4167)
- refactor: organize bedrock providers into dedicated folder (#4165)

### Fixed

- fix(webui): defaultTest shown in webui YAML editor (#4152)

### Documentation

- docs(site): reduce sidebar padding (#4154)

## [0.113.3] - 2025-05-24

### Changed

- fix: zod error when state.answer has object (#4136)
- fix: use current working directory for redteam file if loading from cloud (#4145)
- fix: Throw error on un-supported command - redteam run with a cloud target but no config (#4144)
- fix: bias:gender plugin generation (#4126)
- chore: bump openai from 4.100.0 to 4.103.0 (#4140)
- chore: bump @aws-sdk/client-bedrock-runtime from 3.812.0 to 3.816.0 (#4137)
- chore: bump @anthropic-ai/sdk from 0.51.0 to 0.52.0 (#4138)
- chore(telemetry): add isRedteam property to telemetry events (#4149)
- build: increase build job timeout from 3 to 4 minutes (#4150)
- chore: bump version 0.113.3 (#4151)

## [0.113.2] - 2025-05-22

### Changed

- fix: intent grader crescendo (#4113)
- chore: revert telemtry changes (#4122)
- chore: bump version 0.113.2 (#4128)
- chore(cli/redteam/discover): Small improvements (#4117)

### Dependencies

- chore(deps): update peer dependencies to latest versions (#4125)

## [0.113.1] - 2025-05-21

### Tests

- test: add unit test for src/redteam/plugins/intent.ts (#4114)

### Changed

- chore(redteam): Target discovery agent by @sklein12 in [#4084](https://github.com/promptfoo/promptfoo/pull/4084)
- chore(redteam): Add log by @MrFlounder in [#4108](https://github.com/promptfoo/promptfoo/pull/4108)
- chore(redteam): Update purpose example by @MrFlounder in [#4109](https://github.com/promptfoo/promptfoo/pull/4109)
- chore(providers): Support templated URLs in HTTP by @mldangelo in [#4103](https://github.com/promptfoo/promptfoo/pull/4103)
- chore(redteam): Update default REDTEAM_MODEL from 'openai:chat:gpt-4o' to 'openai:chat:gpt-4.1-2025-04-14' by @mldangelo in [#4100](https://github.com/promptfoo/promptfoo/pull/4100)
- chore(telemetry): Add isRunningInCi flag to telemetry events by @mldangelo in [#4115](https://github.com/promptfoo/promptfoo/pull/4115)
- chore: Bump version 0.113.1 by @mldangelo in [#4116](https://github.com/promptfoo/promptfoo/pull/4116)
- docs: Add enterprise disclaimer to self-hosting by @mldangelo in [#4102](https://github.com/promptfoo/promptfoo/pull/4102)

### Fixed

- fix(redteam): Skip plugins when validation fails by @faizanminhas in [#4101](https://github.com/promptfoo/promptfoo/pull/4101)

### Dependencies

- chore(deps): Update Smithy dependencies to latest version by @mldangelo in [#4105](https://github.com/promptfoo/promptfoo/pull/4105)

## [0.113.0] - 2025-05-20

### Tests

- test: add unit test for src/assertions/llmRubric.ts (#4096)
- test: add unit test for src/telemetry.ts (#4094)

### Changed

- fix: target purpose not making it into redteam config (#4097)
- chore: Remove deprecated sharing setups (#4082)
- chore: add vision grading example (#4090)
- chore: bump version to 0.113.0 (#4099)
- chore: bump version to 0.112.9 (#4098)

## [0.112.8] - 2025-05-20

### Changed

- feat: multilingual combinations (#4048)
- feat: add copy as markdown button to doc pages (#4039)
- fix: telemetry key (#4093)
- chore: bump @anthropic-ai/sdk from 0.50.4 to 0.51.0 (#4030)
- chore: add headers support for url remote mcp servers (#4018)
- chore(providers): Adds support for openai codex-mini-latest (#4041)
- chore(redteam): improve multilingual strategy performance and reliability (#4055)
- chore(providers): update default openai models for openai:chat alias (#4066)
- chore: Update prompt suffix help text (#4058)
- chore(docs): update model IDs in documentation to reflect latest naming convention (#4046)
- chore(redteam): introduce strategy collection for other-encodings (#4075)
- chore(webui): display currently selected eval in eval dialogue (#4079)
- chore: Improve memory usage when sharing results (#4050)
- chore(docs): Handle index.md files for copy page (#4081)
- chore: update Google Sheets fetch to use proxy helper (#4087)
- chore: simplify crypto usage in sagemaker provider (#4089)
- chore: bump version 0.112.8 (#4095)
- docs: add curl example for medical agent (#4049)
- docs: update CLI docs (#4063)
- docs: standardize code block titles (#4067)
- test: add unit test for src/redteam/commands/discover.ts (#4034)
- test: add unit test for src/redteam/commands/generate.ts (#4036)
- test: add unit test for src/providers/ai21.ts (#4056)
- test: add unit test for src/commands/eval.ts (#4062)
- test: add unit test for src/evaluatorHelpers.ts (#4037)

### Fixed

- fix(providers): AI21 response validation (#4052)
- fix(redteam): respect cliState.webUI in multilingual progressbar (#4047)
- fix(redteam): fix test count calculation for multiple strategies (#4065)
- fix(redteam): replace other-encodings with individual morse and piglatin strategies (#4064)
- fix(webui): evaluateOptions removal in YAML editor (#4059)
- fix(redteam): fix open handle in video test (#4069)
- fix(hooks): add missing results to afterAll hook context (#4071)

### Dependencies

- chore(deps): update dependencies (#4073)

### Documentation

- docs(examples): add uniform init commands to all example READMEs (#4068)

## [0.112.7] - 2025-05-15

### Tests

- test: add unit test for src/redteam/constants.ts (#4076)
- test: add unit test for src/redteam/strategies/multilingual.ts (#4060)
- test: add unit test for src/redteam/index.ts (#4057)
- test: add unit test for src/providers/openai/util.ts (#4042)
- test: add unit test for src/redteam/providers/offTopic.ts (#4028)
- test: add unit test for src/redteam/plugins/offTopic.ts (#4027)
- test: add unit test for src/redteam/constants.ts (#4026)
- test: add unit test for src/redteam/constants.ts (#4019)

### Added

- feat(redteam): add MCP plugin (#3989)
- feat(redteam): Target Purpose Discovery (#3907)

### Changed

- fix: stringify objects in matcher templates (#3896)
- fix: Azure auth headers get set to null in subclass (#4015)
- fix: move custom policies into the correct accordion (#4017)
- fix: update return type for task extract-goat-failure (#4021)
- chore: adjust framework compliance column width (#4005)
- chore: bump @aws-sdk/client-bedrock-runtime from 3.808.0 to 3.810.0 (#4012)
- chore: bump @azure/identity from 4.9.1 to 4.10.0 (#4013)
- chore: bump version 0.112.7 (#4023)
- chore: exclude response from crescendo if privacy setting is enabled (#4009)
- chore: remove accidentally committed example prompt (#4008)
- chore: update GOAT implementation (#4011)
- chore: update multilingual description (#4016)
- chore(cli): improve color of Red Team test generation table headers (#4004)
- chore(redteam): add link to view all logs at top of report (#4007)
- chore(redteam): add feature flag for purpose discovery agent (#4040)
- chore(cli/redteam/discover): Sets default turn count to 5 (#4035)

### Fixed

- fix(redteam): remove duplicate Datasets section in Plugins component (#4022)
- fix(cli): Discovery bugs (#4032)
- fix: dont bomb redteam if discovery fails (#4029)

### Documentation

- docs(blog): Agent2Agent Protocol (#3981)
- docs(examples): add OpenAI Agents SDK example (#4006)
- docs(usage): update sharing instructions with API key details (#4010)

## [0.112.6] - 2025-05-14

### Added

- feat(redteam): add EU AI Act mappings (#4000)
- feat(redteam): add gender bias plugin (#3886)
- feat(eval): add evaluation duration display (#3996)

### Changed

- fix: autowrap prompts with partial nunjucks tags (#3999)
- chore(providers): improve Perplexity API integration (#3990)
- build: add Node.js 24 support (#3941)
- chore(redteam): set plugin config type (#3982)
- chore(providers): add EU Claude 3.7 Sonnet model to Bedrock (#3998)
- chore(redteam): update iterative tree (#3987)
- chore: bump version to 0.112.6 (#4003)
- refactor: clean up providers for redteam generate (#3954)
- docs: add basic enterprise architecture diagram (#3988)
- test: add unit test for src/redteam/types.ts (#3983)

### Fixed

- fix(python): resolve paths relative to promptfooconfig when not cloud config (#4001)

### Dependencies

- chore(deps): update dependencies (#3985)

### Documentation

- docs(ci): add Azure pipelines (#3986)
- docs(ci): add Bitbucket and Travis CI (#3997)
- docs(examples): add medical agent example (#3993)
- docs(blog): add truncation marker to MCP blog post (#3984)

## [0.112.5] - 2025-05-12

### Tests

- test: add unit test for src/redteam/constants.ts (#3995)
- test: add unit test for src/redteam/plugins/mcp.ts (#3994)

### Added

- chore(cli): revert "feat(cli): adds global `--verbose` option" (#3945)

### Changed

- chore(cli): add global env-file option to all commands recursively (#3969)
- chore(cli): add global verbose option to all commands recursively (#3950)
- chore(cli): better error handling and logging for remote generation (#3965)
- chore(cli): better error handling for remote generation (#3956)
- revert: "chore: better error handling for remote generation" (#3964)
- chore(cli): better response parsing errors (#3955)
- chore(providers): add support for Amazon Nova Premier model (#3951)
- chore(redteam): improvement, include purpose in iterative attacker prompt (#3948)
- chore(redteam): minor changes to category descriptions and ordering (#3960)
- chore(redteam): order attack methods by decreasing ASR (#3959)
- chore(redteam): red teamer two words (#3976)
- chore(logger): replace console.error with logger.error in MCPClient (#3944)
- chore(providers): add google ai studio embedding provider and improve docs (#3686)
- chore: lint with type info (#3932)
- docs: how to create inline assertions for package users (#3974)
- docs: improve Docusaurus documentation instructions (#3977)
- docs: instructions on how to run the documentation (#3973)
- docs: update CLAUDE.md with additional commands and project conventions (#3972)
- docs: update user count from 75,000 to 80,000 (#3940)
- test: add unit test for src/redteam/plugins/pii.ts (#3947)

### Fixed

- fix(config): resolve relative paths in combineConfigs (#3942)
- fix(evaluator): correctly count named scores based on contributing assertions (#3968)
- fix(fetch): no proxy values should take priority in fetch (#3962)
- fix(providers): combine prompt config with provider config for bedrock (#3970)
- fix(providers): ensure correct addition for bedrock token counts (#3762)
- fix(redteam): crescendo formatting (#3952)
- fix(redteam): pii grader false positives (#3946)
- fix(redteam): shell injection false positives (#3957)
- fix(redteam): add strategy pills and output details to passed tests (#3961)

### Dependencies

- chore(deps): bump version 0.112.5 (#3980)
- chore(deps): sync dependencies (#3971)
- chore(deps): update dependencies (#3943)

### Documentation

- docs(google-vertex): fix duplicate readme (#3979)
- docs(openai): update structured output external schema file example (#3967)

## [0.112.4] - 2025-05-08

### Tests

- test: add unit test for src/redteam/constants.ts (#3963)
- test: add unit test for src/commands/view.ts (#3928)
- test: add unit test for src/redteam/commands/setup.ts (#3923)
- test: add unit test for src/constants.ts (#3922)
- test: add unit test for src/redteam/commands/report.ts (#3921)
- test: add unit test for src/redteam/types.ts (#3912)

### Added

- feat(assertions): add PI scorer (#3799)
- feat(redteam): add video strategy (#3820)
- feat(evals): optionally time out eval steps (#3765)

### Changed

- fix: foreign key error in better-sqlite3 and adapt new transaction API (#3937)
- chore(cli): add global `--verbose` option (#3931)
- chore(redteam): implement agentic plugin UI (#3880)
- chore(providers): improve error message in http provider transform (#3910)
- chore(cloud): improve error messages on cloud requests (#3934)
- chore: bump version 0.112.4 (#3939)
- chore(telemetry): implement minor telemetry changes (#3895)
- chore(telemetry): remove assertion-used event (#3894)
- chore(assertions): add throw error option for LLM Rubric if provider doesn't return a result or errors out (#3909)
- chore(cli): allow sharing urls with auth credentials (#3903)
- revert: "chore(cli): allow sharing urls with auth credentials" (#3918)
- refactor: improve self hosting environment variable handling (#3920)
- test: add unit test for src/models/eval.ts (#3904)
- test: add unit test for src/python/pythonUtils.ts (#3915)
- test: add unit test for src/redteam/constants.ts (#3881)
- test: fix huggingface dataset tests to mock environment variables (#3936)

### Fixed

- fix(redteam): filter null values in harmful completion provider output (#3908)
- fix(python): increase timeout for python path validation (#3914)
- fix(cli): read `.env` file prior to calling env var getters (#3892)

### Dependencies

- chore(deps): bump @anthropic-ai/sdk from 0.40.1 to 0.41.0 (#3930)
- chore(deps): bump @aws-sdk/client-bedrock-runtime from 3.799.0 to 3.803.0 (#3898)
- chore(deps): bump @aws-sdk/client-bedrock-runtime from 3.803.0 to 3.804.0 (#3913)
- chore(deps): bump openai from 4.96.2 to 4.97.0 (#3890)

### Documentation

- docs(http-provider): add documentation about returning object for custom parser (#3897)
- docs(http-provider): fix missing return statement in HTTP provider example (#3925)
- docs(blog): fix scroll to top when linking into blog post (#3889)
- docs(assertions): improve PI scorer documentation (#3924)
- docs(redteam): add memory poisoning plugin documentation (#3867)
- docs(usage): add information about HTTP Basic Authentication (#3919)
- docs(site): fix landing page content jumping on step switch (#3891)
- docs(blog): add mcp blog (#3893)

## [0.112.3] - 2025-05-02

### Tests

- test: add unit test for src/util/convertEvalResultsToTable.ts (#3876)
- test: add unit test for src/models/evalResult.ts (#3875)
- test: add unit test for src/types/index.ts (#3874)

### Changed

- Red team: Added memory poisoning plugin ([#3785](https://github.com/promptfoo/promptfoo/pull/3785)) @will-holley
- CLI: Improved progress bar visualization with thread grouping ([#3768](https://github.com/promptfoo/promptfoo/pull/3768)) @AISimplyExplained
- Improved red team strategy documentation ([#3870](https://github.com/promptfoo/promptfoo/pull/3870)) @mldangelo
- Bumped version to 0.112.2 ([#3872](https://github.com/promptfoo/promptfoo/pull/3872)) @sklein12
- Bumped version to 0.112.3 ([#3877](https://github.com/promptfoo/promptfoo/pull/3877)) @sklein12
- Implemented plumbing and prompt enabling customers to use cloud attacker and unified configurations ([#3852](https://github.com/promptfoo/promptfoo/pull/3852)) @MrFlounder
- Optimized Meteor tests for improved performance ([#3869](https://github.com/promptfoo/promptfoo/pull/3869)) @mldangelo
- Optimized Nova Sonic tests for improved performance ([#3868](https://github.com/promptfoo/promptfoo/pull/3868)) @mldangelo
- Retrieve unified config with provider from cloud ([#3865](https://github.com/promptfoo/promptfoo/pull/3865)) @sklein12
- Dataset plugins now clearly marked in setup UI ([#3859](https://github.com/promptfoo/promptfoo/pull/3859)) @mldangelo
- Moved maybeLoadFromExternalFile to file.ts ([#3851](https://github.com/promptfoo/promptfoo/pull/3851)) @benbuzz790

## [0.112.2] - 2025-05-01

### Tests

- test: add unit test for src/redteam/constants.ts (#3860)

### Added

- **feat(providers):** support Google Search grounding [#3800](https://github.com/promptfoo/promptfoo/pull/3800)
- **feat(providers):** mcp support for all models that support function calling [#3832](https://github.com/promptfoo/promptfoo/pull/3832)
- **feat(providers):** Add support for Amazon nova-sonic [#3713](https://github.com/promptfoo/promptfoo/pull/3713)

### Changed

- **fix:** allow escaping of `{{ }}` placeholders in prompts [#3858](https://github.com/promptfoo/promptfoo/pull/3858)
- **fix:** Trim CSV assertion values [#3863](https://github.com/promptfoo/promptfoo/pull/3863)
- **chore(providers):** add llama4 support for bedrock [#3850](https://github.com/promptfoo/promptfoo/pull/3850)
- **chore:** make custom metrics more obviously clickable [#3682](https://github.com/promptfoo/promptfoo/pull/3682)
- **refactor:** colocate fetching evalID [#3715](https://github.com/promptfoo/promptfoo/pull/3715)
- **chore:** Respect Max text length for variable cells in results table [#3862](https://github.com/promptfoo/promptfoo/pull/3862)
- **docs:** updates to grading documentation [#3848](https://github.com/promptfoo/promptfoo/pull/3848)
- **docs:** add false positives [#3857](https://github.com/promptfoo/promptfoo/pull/3857)
- **chore(workflows):** update permissions in GitHub workflows [#3849](https://github.com/promptfoo/promptfoo/pull/3849)
- **chore:** bump `openai` from 4.96.0 to 4.96.2 [#3853](https://github.com/promptfoo/promptfoo/pull/3853)
- **chore:** bump `vite` from 6.2.6 to 6.2.7 [#3856](https://github.com/promptfoo/promptfoo/pull/3856)
- **chore:** bump `@aws-sdk/client-bedrock-runtime` from 3.798.0 to 3.799.0 [#3854](https://github.com/promptfoo/promptfoo/pull/3854)
- **chore:** bump `@aws-sdk/client-bedrock-runtime` from 3.797.0 to 3.798.0 [#3843](https://github.com/promptfoo/promptfoo/pull/3843)
- **chore:** bump `@anthropic-ai/sdk` from 0.40.0 to 0.40.1 [#3842](https://github.com/promptfoo/promptfoo/pull/3842)
- **chore:** bump `formidable` from 3.5.2 to 3.5.4 [#3845](https://github.com/promptfoo/promptfoo/pull/3845)

### Fixed

- **fix(sharing):** sharing to self-hosted [#3839](https://github.com/promptfoo/promptfoo/pull/3839)
- **fix(webui):** align settings icon to top right in strategy cards [#2938](https://github.com/promptfoo/promptfoo/pull/2938)

### Documentation

- **docs(site):** improve pricing page [#3790](https://github.com/promptfoo/promptfoo/pull/3790)

## [0.112.1] - 2025-04-29

### Tests

- test: add unit test for src/share.ts (#3840)

### Changed

- chore: set telemetry key (#3838)
- chore: improve chunking (#3846)
- chore: bump version 0.112.1 (#3847)

## [0.112.0] - 2025-04-29

### Added

- feat(env): allow every env variable to be overridden within the env block in a promptfoo config (#3786)
- feat(redteam): homoglyph strategy (#3811)
- feat(redteam): add more encodings (#3815)
- feat(providers): add cerebras provider (#3814)

### Changed

- feat: persist search in url (#3717)
- feat: METEOR score (#3776)
- feat: enable custom response parser to optionally return provider response (#3824)
- fix: update dependencies to address npm audit issues (#3791)
- fix: accordion positioning in plugins view (#3807)
- fix: results api returns elements ordered by date (#3826)
- chore: write static plugin severity to metadata (#3783)
- chore: respect redteam commandLineOptions from config (#3782)
- chore: update telemetry endpoint (#3751)
- chore: add cloud log in link (#3787)
- chore: bump h11 from 0.14.0 to 0.16.0 in /examples/python-provider in the pip group across 1 directory (#3794)
- chore: bump openai from 4.95.1 to 4.96.0 (#3792)
- chore: bump h11 from 0.14.0 to 0.16.0 in /examples/redteam-langchain in the pip group across 1 directory (#3796)
- chore: add target option to cli redteam run (#3795)
- chore: bump @aws-sdk/client-bedrock-runtime from 3.787.0 to 3.796.0 (#3802)
- refactor: remove if string check (#3801) (Refactor categorized as chore)
- chore: add info banner for community red teams (#3809)
- chore(examples): remove moderation assertions from foundation model redteam (#3804)
- refactor: remove unused datasetGenerationProvider in favor of synthesizeProvider (#3818) (Refactor categorized as chore)
- chore: resolve relative provider paths from cloud configs (#3805)
- chore: bump @aws-sdk/client-bedrock-runtime from 3.796.0 to 3.797.0 (#3829)
- chore: bump @anthropic-ai/sdk from 0.39.0 to 0.40.0 (#3828)
- chore: bump version 0.112.0 (#3844)
- docs: donotanswer example (#3780)
- docs: "red team" two words (#3798)
- docs: add self-hosting caveats (#3808)
- docs: add CLAUDE.md (#3810)
- test: add unit test for src/redteam/plugins/xstest.ts (#3779)
- test: add unit test for src/models/eval.ts (#3827)

### Fixed

- fix(provider): OpenAI Realtime history issue (#3719)
- fix(matchers): score results correctly with trailing newlines. (#3823)
- fix(webui): overlapping text results pill on narrow screens (#3831)
- fix(build): add missing strategy entries for build (#3836)

### Dependencies

- chore(deps): update react-router-dom to v7.5.2 (#3803)
- chore(deps): move 'natural' to peer dependency (#3813)

### Documentation

- docs(plugins): `harmful:bias` => `bias` name correction (#3731)
- docs(vertex): put setup and config at the top (#3830)
- docs(site): add redirect from /docs to /docs/intro (#3837)

## [0.111.1] - 2025-04-22

### Tests

- test: add unit test for src/providers/mcp/client.ts (#3835)
- test: add unit test for src/providers/mcp/transform.ts (#3834)
- test: add unit test for src/redteam/strategies/simpleVideo.ts (#3822)
- test: add unit test for src/redteam/strategies/index.ts (#3821)
- test: add unit test for src/providers/cerebras.ts (#3819)
- test: add unit test for src/redteam/strategies/otherEncodings.ts (#3817)
- test: add unit test for src/redteam/strategies/index.ts (#3816)
- test: add unit test for src/redteam/strategies/homoglyph.ts (#3812)
- test: add unit test for src/util/file.ts (#3806)
- test: add unit test for src/envars.ts (#3788)

### Changed

- chore(release): bump version to 0.111.1 (#3778)
- chore(ui): capitalize "UI" in text (#3773)

### Fixed

- fix(redteam): correct the URL format in XSTest plugin (#3777)

### Dependencies

- chore(deps): bump @azure/identity from 4.9.0 to 4.9.1 (#3775)

### Documentation

- docs(about): add Ben Shipley to team section (#3758)

## [0.111.0] - 2025-04-21

### Tests

- test: add unit test for src/providers/defaults.ts (#3757)

### Added

- feat(grading): update OpenAI grading model to GPT-4.1 (#3741)
- feat(assertions): modify LLM Rubric rubricPrompt rendering to support arbitrary objects (#3746)
- feat(redteam): add donotanswer plugin (#3754)
- feat(redteam): add xstest plugin (#3771)
- feat(webui): add anchor link to specific row and show on top (#1582)

### Changed

- chore!(redteam): default to outputting generated Redteam config in same dir as input config (#3721)
- chore(providers): add support for gemini-2.5-flash (#3747)
- chore: use ajv with formats everywhere (#3716)
- chore(cli): improve readline handling and tests (#3763)
- chore(eval): add warning for redteam config without test cases (#3740)
- chore(providers): increase max output tokens for `google:gemini-2.5-pro-exp-03-25` to 2048 in Gemini example (#3753)
- chore(redteam): add canGenerateRemote property to redteam plugins (#3761)
- chore(webui): improve Eval Quick Selector (cmd+k) (#3742)
- chore: bump version to 0.111.0 (#3772)
- docs: update homepage (#3733)
- test: add unit test for src/redteam/plugins/donotanswer.ts (#3755)

### Dependencies

- chore(deps): bump @azure/identity from 4.8.0 to 4.9.0 (#3737)
- chore(deps): bump openai from 4.94.0 to 4.95.0 (#3736)
- chore(deps): bump openai from 4.95.0 to 4.95.1 (#3766)

### Documentation

- docs(redteam): add donotanswer to sidebar and plugins list (#3767)
- docs(redteam): add isRemote to all harmful plugins (#3769)
- docs(providers): update model IDs to latest versions (#3770)
- docs(about): add Asmi Gulati to team section (#3760)
- docs(about): add Matthew Bou to team section (#3759)

## [0.110.1] - 2025-04-17

### Added

- feat(openai): add support for GPT-4.1 model by [@mldangelo](https://github.com/promptfoo/promptfoo/pull/3698)
- feat(openai): add support for o4-mini reasoning model by [@mldangelo](https://github.com/promptfoo/promptfoo/pull/3727)
- feat(openai): add support for o4-mini reasoning model (#3727)

### Changed

- feat: Change pass rate to ASR and add export in report by [@sklein12](https://github.com/promptfoo/promptfoo/pull/3694)
- fix: Update prompt extraction to work in more scenarios without providing a prompt by [@sklein12](https://github.com/promptfoo/promptfoo/pull/3697)
- fix: google is valid function call allow property_ordering field in tool schema by [@abrayne](https://github.com/promptfoo/promptfoo/pull/3704)
- fix: settings positioning in strategies view by [@typpo](https://github.com/promptfoo/promptfoo/pull/3723)
- fix: stricter test for null or undefined in transform response by [@typpo](https://github.com/promptfoo/promptfoo/pull/3730)
- chore(dependencies): update dependencies to latest versions by [@mldangelo](https://github.com/promptfoo/promptfoo/pull/3693)
- chore: rename owasp plugin presets by [@typpo](https://github.com/promptfoo/promptfoo/pull/3695)
- chore: expand frameworks section by [@typpo](https://github.com/promptfoo/promptfoo/pull/3700)
- chore(self-hosting): update self-hosting instructions by [@mldangelo](https://github.com/promptfoo/promptfoo/pull/3701)
- chore: bump openai from 4.93.0 to 4.94.0 by [@dependabot](https://github.com/promptfoo/promptfoo/pull/3702)
- chore(cli): When sharing, show auth-gate prior to re-share confirmation by [@will-holley](https://github.com/promptfoo/promptfoo/pull/3706)
- chore: email verification analytics by [@sklein12](https://github.com/promptfoo/promptfoo/pull/3708)
- chore(cli): improves robustness of hasEvalBeenShared util by [@will-holley](https://github.com/promptfoo/promptfoo/pull/3709)
- chore: easily remove plugins/strats from review page by [@typpo](https://github.com/promptfoo/promptfoo/pull/3711)
- chore: bump the npm_and_yarn group with 2 updates by [@dependabot](https://github.com/promptfoo/promptfoo/pull/3714)
- chore(cli): Health check API before running Redteam by [@will-holley](https://github.com/promptfoo/promptfoo/pull/3718)
- chore: make strategies configurable where applicable by [@typpo](https://github.com/promptfoo/promptfoo/pull/3722)
- chore: remove moderation assertions from foundation model redteam example by [@mldangelo](https://github.com/promptfoo/promptfoo/pull/3725)
- chore(cli): Improve description of Redteam run command by [@will-holley](https://github.com/promptfoo/promptfoo/pull/3720)
- chore: better parsing by [@MrFlounder](https://github.com/promptfoo/promptfoo/pull/3732)
- docs: add owasp selection image by [@typpo](https://github.com/promptfoo/promptfoo/pull/3696)
- docs: best-of-n documentation fixes by [@typpo](https://github.com/promptfoo/promptfoo/pull/3712)
- perf(webui): Reduce memory usage of eval results by [@will-holley](https://github.com/promptfoo/promptfoo/pull/3678)
- refactor: update export syntax for functions by [@mldangelo](https://github.com/promptfoo/promptfoo/pull/3734)
- test: add unit test for src/providers/google/util.ts by [@gru-agent](https://github.com/promptfoo/promptfoo/pull/3705)
- test: add unit test for src/redteam/commands/poison.ts by [@gru-agent](https://github.com/promptfoo/promptfoo/pull/3728)
- chore: bump version 0.110.1 (#3739)
- refactor: update export syntax for functions (#3734)

### Fixed

- fix(providers): output json rather than string from google live provider by [@abrayne](https://github.com/promptfoo/promptfoo/pull/3703)
- fix(cli): Use correct url for sharing validation by [@will-holley](https://github.com/promptfoo/promptfoo/pull/3710)
- fix(cli/redteam/poison): Write docs to the output dir by [@will-holley](https://github.com/promptfoo/promptfoo/pull/3726)
- fix(evaluator): handle prompt rendering errors gracefully by [@mldangelo](https://github.com/promptfoo/promptfoo/pull/3729)
- fix: stricter test for null or undefined in transform response (#3730)
- fix(evaluator): handle prompt rendering errors gracefully (#3729)

### Documentation

- docs(sharing): add troubleshooting section for upload issues by [@mldangelo](https://github.com/promptfoo/promptfoo/pull/3699)

## [0.110.0] - 2025-04-14

### Tests

- test: add unit test for src/redteam/commands/poison.ts (#3728)
- test: add unit test for src/providers/google/util.ts (#3705)
- test: add unit test for src/app/src/pages/eval/components/TableSettings/hooks/useSettingsState.ts (#3679)

### Added

- feat(assertions): add GLEU metric (#3674)
- feat(providers): add Grok-3 support (#3663)
- feat(providers): add support for AWS Bedrock Knowledge Base (#3576)
- feat(openai): add support for GPT-4.1 model (#3698)
- feat: Change pass rate to ASR and add export (#3694)

### Changed

- fix: correct formatting issues (#3688)
- chore(webui): add X to report drawer (#3680)
- chore(share): improve error message on sharing (#3654)
- chore(redteam): implement reset button for strategies (#3684)
- chore(report): make eval output text expansion clearer (#3681)
- chore(report): make it clearer that plugins on the report can be clicked (#3683)
- chore(webui): change model to target in report view (#3646)
- chore(strategies): update Large preset strategies (#3675)
- chore(docker): update base images to Node.js 22 (#3666)
- chore(redteam): make audio strategy remote-only (#3618)
- chore(redteam): remove stale check for buildDate when fetching a config from cloud (#3658)
- docs: improve styles on nav buttons (#3637)
- docs: update user count to 75,000+ (#3662)
- refactor: change multimodal live to live (#3657)
- refactor(util): consolidate tool loading and rendering (#3642)
- test: add unit test for src/commands/auth.ts (#3652)
- chore: easily remove plugins/strats from review page (#3711)
- perf(webui): Reduce memory usage of eval results (#3678)
- chore: bump version 0.110.0 (#3692)
- chore: better parsing (#3732)
- chore: remove moderation assertions from foundation model redteam example (#3725)
- chore: make strategies configurable where applicable (#3722)
- chore(cli): Improve description of Redteam run command (#3720)
- chore(cli): Health check API before running Redteam (#3718)
- chore: bump the npm_and_yarn group with 2 updates (#3714)
- chore(cli): improves robustness of hasEvalBeenShared util (#3709)
- chore: email verification analytics (#3708)
- chore(cli): When sharing, show auth-gate prior to re-share confirmation (#3706)
- chore: bump openai from 4.93.0 to 4.94.0 (#3702)
- chore: expand frameworks section (#3700)
- chore: rename owasp plugin presets (#3695)
- chore(dependencies): update dependencies to latest versions (#3693)

### Fixed

- fix(auth): remove deprecated login flow (#3650)
- fix(evals): implement sharing idempotence (#3653)
- fix(huggingface): disable var expansion for huggingface datasets to prevent array field expansion (#3687)
- fix(logger): resolve `[Object object]` empty string error (#3638)
- fix(providers): address scenario where type refers to function field rather than schema type (#3647)
- fix(providers): handle transformRequest for Raw HTTP (#3665)
- fix(providers): resolve Google Vertex AI output format (#3660)
- fix(providers): support gemini system_instruction prompt format (#3672)
- fix(share): add backward compatibility for '-y' flag (#3640)
- fix(share): ensure promptfoo share respects sharing config from promptfooconfig.yaml (#3668)
- fix(testCaseReader): make JSON test file parsing preserve test case structure (#3651)
- fix(webui): fix eval comparison mode filter (#3671)
- fix(cli/redteam/poison): Write docs to the output dir (#3726)
- fix: settings positioning in strategies view (#3723)
- fix(cli): Use correct url for sharing validation (#3710)
- fix: google is valid function call allow property_ordering field in tool schema (#3704)
- fix(providers): output json rather than string from google live provider (#3703)
- fix: Update prompt extraction to work in more scenarios without providing a prompt (#3697)

### Dependencies

- chore(deps): bump @aws-sdk/client-bedrock-runtime from 3.784.0 to 3.785.0 (#3644)
- chore(deps): bump @aws-sdk/client-bedrock-runtime from 3.785.0 to 3.787.0 (#3670)
- chore(deps): bump openai from 4.92.1 to 4.93.0 (#3643)
- chore(deps): bump vite from 6.2.5 to 6.2.6 in the npm_and_yarn group (#3677)

### Documentation

- docs(nav): add lm security db to nav (#3690)
- docs(blog): add interactive blog on invisible Unicode threats (#3621)
- docs: best-of-n documentation fixes (#3712)
- docs(self-hosting): update self-hosting instructions (#3701)
- docs(sharing): add troubleshooting section for upload issues (#3699)
- docs: add owasp selection image (#3696)

## [0.109.1] - 2025-04-08

### Added

- feat: Eval sharing idempotence (#3608)

### Changed

- chore(schema): make extensions field nullable (#3611)
- chore(webui): add multi-turn tool discovery to UI (#3622)
- chore(scripts): ensure GitHub CLI is installed in preversion (#3614)
- refactor(share): improve formatting of cloud sharing instructions (#3628)
- refactor(tests): consolidate and reorganize test files (#3616)
- chore: bump version 0.109.1 (#3634)
- chore: bump version 0.109.0 (#3613)

### Fixed

- fix(assertions): handle both string and object outputs from llm-rubric providers (#3624)
- fix(assertions): fix google is-valid-function-call (#3625)
- fix(eval): handle providers array with file references to multiple providers (#3617)

### Dependencies

- chore(deps): bump @aws-sdk/client-bedrock-runtime from 3.782.0 to 3.784.0 (#3619)
- chore(deps): bump openai from 4.91.1 to 4.92.1 (#3620)
- chore(deps): update dependencies to resolve vulnerabilities (#3631)

### Documentation

- docs(contributing): add guidance on adding a new assertion (#3610)
- docs(enterprise): add enterprise documentation (#3596)
- docs(moderation): update moderation documentation for LlamaGuard 3 (#3630)
- docs(providers): clarify AWS Bedrock credential resolution order (#3633)
- docs(providers): improve Lambda Labs documentation (#3615)

### Tests

- test(providers): add unit test for src/providers/google/util.ts (#3626)
- test: add unit test for src/commands/share.ts (#3641)
- test: add unit test for src/app/src/pages/eval/components/store.ts (#3635)
- test: add unit test for src/types/index.ts (#3612)

## [0.109.0] - 2025-04-08

### Added

- feat(eval): track assertion tokens in token usage (#3551)
- feat(plugins): add CCA plugin with documentation and grader (#3590)
- feat(providers): add Google valid function call support (#3605)
- feat(providers): add Lambda Labs integration (#3601)
- feat(webui): add pass rate column (#3580)

### Changed

- chore(api): prefix API routes with /api/v1/ (#3587)
- chore(evals): remove print option from evals data grid (#3595)
- chore(webui): update provider selector in create eval page (#3597)

### Fixed

- fix(dataset): resolve issue when generating a dataset without a `providers` key in configuration (#3603)
- fix(server): prevent server crash when unknown model is selected (#3593)

### Dependencies

- chore(deps): bump vite from 6.2.4 to 6.2.5 in the npm_and_yarn group (#3594)
- chore(deps): bump @aws-sdk/client-bedrock-runtime from 3.779.0 to 3.782.0 (#3592)

### Documentation

- docs(plugins): add llms.txt plugin and convert config to TypeScript (#3600)
- docs(plugins): remove duplicate plugins in list (#3599)
- docs(providers): add Llama 4 model details (#3598)
- docs(self-hosting): clarify configuration and sharing options (#3591)

## [0.108.0] - 2025-04-03

### Tests

- test: add unit test for src/providers/lambdalabs.ts (#3602)

### Added

- feat(sharing): migrate sharing to promptfoo.app (#3572)
- feat(providers): add Google AI Studio tool use (#3564)
- feat(providers): add promptfoo model endpoint (#3534)
- feat(providers): implement Google Live mock stateful API (#3500)
- feat(redteam): add multi-turn tool discovery plugin (#3448)
- feat(dataset-generation): output generated datasets as CSV (#3573)

### Changed

- chore(redteam): add OWASP red team mappings (#3581)
- chore(webui): link URLs in metadata (#3569)
- chore(webui): use datagrids for Prompts, Datasets, and History (#3556)
- chore(build): split test and build jobs for faster CI workflow (#3586)
- chore: 0.108.0 (#3589)
- docs: add link to API reference (#3583)
- docs: add screenshot (#3582)
- docs: update docs around Google tools and rename multimodal live (#3578)
- refactor: rename vertexUtil to util and Google provider to AIS provider (#3567)
- test: add unit test for src/commands/generate/dataset.ts (#3575)

### Fixed

- fix(providers): make AIStudio & Live handle system prompts as thoroughly as vertex (#3588)
- fix(providers): enable Google to load tools from vars (#3579)
- fix(csv): update CSV docs and trim whitespace for keys in CSV test files (#3571)

### Dependencies

- chore(deps): bump @aws-sdk/client-bedrock-runtime from 3.778.0 to 3.779.0 (#3563)
- chore(deps): bump openai from 4.90.0 to 4.91.0 (#3562)
- chore(deps): bump openai from 4.91.0 to 4.91.1 (#3577)
- chore(deps): update jspdf and dompurify dependencies (#3585)
- chore(deps): update to vite 6 (#3584)

### Documentation

- docs(azure): add guidance on configuring DeepSeek models (#3559)

## [0.107.7] - 2025-04-01

### Added

- feat(evals): add evals index page (#3554)
- feat(guardrails): implement adaptive prompting guardrails (#3536)
- feat(prompts): add support for loading prompts from CSV files (#3542)
- feat(providers): load arbitrary files in nested configs in python provider (#3540)
- feat(redteam): add UnsafeBench plugin for testing unsafe image handling (#3422)

### Changed

- chore: fix type of Prompt to use omit (#3526)
- chore: hide navbar during report PDF generation (#3558)
- chore(dependencies): update package dependencies to latest versions (#3544)
- docs: add openapi reference page (#3550)
- docs: add foundation model guide (#3531)
- docs: rename guide (#3546)
- docs: update multi modal guide (#3547)
- refactor: improve google types (#3549)
- refactor: unify google apis (#3548)
- test: add unit test for src/python/pythonUtils.ts (#3508)
- chore: bump @aws-sdk/client-bedrock-runtime from 3.775.0 to 3.777.0 (#3521)
- chore: bump @aws-sdk/client-bedrock-runtime from 3.777.0 to 3.778.0 (#3541)
- chore: bump openai from 4.89.1 to 4.90.0 (#3520)
- chore: bump version 0.107.7 (#3560)
- chore: bump vite from 5.4.15 to 5.4.16 in the npm_and_yarn group (#3555)
- Revert "docs(azure): add guidance on configuring DeepSeek models" (#3561)

### Fixed

- fix(assertions): include reason in python score threshold message (#3528)
- fix(assertions): log all reasons in g-eval (#3522)
- fix(datasets): add support for jsonl test cases (#3533)
- fix(http): template strings directly in url (#3525)
- fix(providers): add logging and fix custom python provider caching (#3507)
- fix(redteam): correct tool count (#3557)
- fix(webui): handle : characters better in metadata search (#3530)

### Documentation

- docs(azure-example): update assistant prompts and test cases (#3529)
- docs(red-team): add metadata to foundation models guide (#3532)
- docs(sagemaker): improve documentation (#3539)
- docs(troubleshooting): add guidance for better-sqlite version mismatch (#3537)

## [0.107.6] - 2025-03-28

### Tests

- test: add unit test for src/models/eval.ts (#3553)
- test: add unit test for src/prompts/processors/csv.ts (#3543)
- test: add unit test for src/providers/promptfooModel.ts (#3535)

### Added

- feat(providers): add support for Amazon SageMaker (#3413)

### Changed

- feat: litellm provider (#3517)
- fix: handle circular provider references (#3511)
- chore: bump openai from 4.89.0 to 4.89.1 (#3509)
- chore(blog): improve pagination and post grid UI (#3504)
- chore: add support for `apiKeyRequired` in openai provider (#3513)
- chore: bump version 0.107.6 (#3519)
- docs: owasp red teaming guide (#3101)

### Fixed

- fix(providers): support token counting for every major type of bedrock model (#3506)
- fix(env): add override option to dotenv.config for --env-file support (#3502)

## [0.107.5] - 2025-03-26

### Tests

- test: add unit test for src/providers/openai/index.ts (#3514)
- test: add unit test for src/models/evalResult.ts (#3512)

### Added

- feat(csv): add CSV metadata column support with array values (#2709)

### Changed

- chore: add filepaths to debug output (#3464)
- chore: remove generate test cases button from UI (#3475)
- chore(content): update user statistics (#3460)
- chore(providers): add support and docs for gemini 2.5 pro to Google Chat Provider (#3485)
- chore(providers): support refusal and JSON schemas in openai responses api (#3456)
- chore(providers): update openai model costs and add missing models (#3454)
- chore(redteam): add a PlinyGrader to more accurately grade Pliny results (#3478)
- chore: bump @aws-sdk/client-bedrock-runtime from 3.758.0 to 3.772.0 (#3452)
- chore: bump @aws-sdk/client-bedrock-runtime from 3.772.0 to 3.774.0 (#3482)
- chore: bump @aws-sdk/client-bedrock-runtime from 3.774.0 to 3.775.0 (#3498)
- chore: bump openai from 4.88.0 to 4.89.0 (#3451)
- chore: bump version 0.107.5 (#3505)
- chore: bump vite from 5.4.14 to 5.4.15 in the npm_and_yarn group (#3483)
- docs: ensure consistent redteam flag usage in guides (#3477)
- docs: reduce size of profile pic (#3484)
- test: add unit test for src/app/src/pages/redteam/setup/components/strategies/utils.ts (#3495)
- test: add unit test for src/providers/openai/util.ts (#3455)

### Fixed

- fix(togetherai): ensure max_tokens is respected in configuration (#3468)
- fix(providers): handle malformed response in a21 (#3465)
- fix(csv): newlines in CSVs (#3459)
- fix(providers): simulated user bugs (#3463)
- fix(assertions): replace logical OR with nullish coalescing for thresholds (#3486)
- fix(redteam): filter out template variables in entity extraction (#3476)
- fix(redteam): type of ALL_STRATEGIES to be as const (#3494)

### Dependencies

- chore(deps): update dependencies to latest versions (#3453)

### Documentation

- docs(contributing): enhance contributing guide with additional details and formatting (#3457)
- docs(examples): improve instructions for running 4o vs. 4o mini example (#3474)
- docs(multilingual): improve multilingual strategy documentation (#3487)
- docs(readme): improve README formatting and add new sections (#3461)
- docs(security): add security policy (#3470)
- docs(site): add Faizan to team page (#3473)
- docs(site): add will to team page (#3472)

## [0.107.4] - 2025-03-20

### Tests

- test: add unit test for src/assertions/similar.ts (#3490)
- test: add unit test for src/assertions/rouge.ts (#3489)
- test: add unit test for src/assertions/levenshtein.ts (#3488)
- test: add unit test for src/redteam/graders.ts (#3479)
- test: add unit test for src/logger.ts (#3467)
- test: add unit test for src/redteam/providers/toolDiscoveryMulti.ts (#3450)
- test: add unit test for src/redteam/graders.ts (#3449)
- test: add unit test for src/providers/openai/util.ts (#3441)

### Added

- feat(providers): Added support for OpenAI Responses API (#3440)

### Changed

- chore(dependencies): Bumped OpenAI from 4.87.4 to 4.88.0 (#3436)
- chore(webui): Included error message in toast (#3437)
- chore(providers): Added o1-pro (#3438)
- chore(scripts): Specified repository for postversion PR creation (#3432)
- test: Added unit test for src/evaluatorHelpers.ts (#3430)
- chore: bump version 0.107.4 (#3447)

### Fixed

- fix(Dockerfile): Created .promptfoo directory in Dockerfile and removed initContainer (#3435)
- fix(providers): Fixed caching behavior for Azure assistants (#3443)
- fix(providers): Resolved Go provider CallApi redeclaration issue (#3414)
- fix(redteam): Added missing constants for RAG poisoning plugin (#3375)

### Documentation

- docs(blog): Added misinformation blog post (#3433)
- docs(examples): Added redteam-azure-assistant example (#3446)
- docs(redteam): Added guidance on purpose for image redteams (#3444)
- docs(redteam): Created guides section under red teaming (#3445)
- docs(site): Added responsible disclosure policy (#3434)

## [0.107.3] - 2025-03-19

### Tests

- test: add unit test for src/providers/azure/util.ts (#3427)
- test: add unit test for src/providers/azure/warnings.ts (#3426)

### Changed

- chore(providers): improve Azure Assistant integration (#3424)
- chore(providers): add Google multimodal live function callbacks (#3421)
- refactor(providers): split Azure provider into multiple files and update model pricing (#3425)
- docs: add multi-modal redteam example (#3416)
- chore: bump version 0.107.3 (#3431)

### Dependencies

- chore(deps): bump openai from 4.87.3 to 4.87.4 (#3428)

## [0.107.2] - 2025-03-17

### Tests

- test: add unit test for src/redteam/graders.ts (#3423)
- test: add unit test for src/providers/golangCompletion.ts (#3415)

### Added

- feat(assertions): update factuality grading prompt to improve compatibility across many different providers (#3408)
- feat(providers): add support for OpenAI Realtime API (#3383)
- feat(providers): update default Anthropic providers to latest version (#3388)

### Changed

- chore(cli): set PROMPTFOO_INSECURE_SSL to true by default (#3397)
- chore(webui): add success filter mode (#3387)
- chore(webui): add more copying options in EvalOutputPromptDialog (#3379)
- chore(onboarding): update presets (#3411)
- chore(auth): improve login text formatting (#3389)
- chore(init): add fallback to 'main' branch for example fetching (#3417)
- chore(prompts): remove unused prompts from grading.ts (#3407)
- chore(redteam): update entity extraction prompt (#3405)
- refactor(providers): split Anthropic provider into modular components (#3406)
- chore: bump version 0.107.2 (#3419)
- revert: "fix(workflow): temporarily disable redteam-custom-enterprise-server job" (#3418)

### Fixed

- fix(providers): update Bedrock output method signature (#3409)
- fix(redteam): correct strategyId for jailbreak (#3399)

### Dependencies

- chore(deps): update dependencies to latest stable versions (#3385)

### Documentation

- docs(blog): add data poisoning article (#2566)
- docs(examples): update Amazon Bedrock provider documentation (#3401)
- docs(guides): add documentation on testing guardrails (#3403)
- docs(guides): add more content on agent and RAG testing (#3412)
- docs(providers): update AWS Bedrock documentation with Nova details (#3395)
- docs(redteam): remove duplicate plugin entry (#3393)
- docs(redteam): update examples (#3394)
- docs(style): introduce a cursor rule for documentation and do some cleanup (#3404)

## [0.107.1] - 2025-03-14

### Tests

- test: add unit test for src/redteam/strategies/iterative.ts (#3400)

### Fixed

- fix(workflow): temporarily disable redteam-custom-enterprise-server job (#3410)

### Changed

- chore: more copying options in EvalOutputPromptDialog (#3379)
- chore: add filter mode (#3387)
- chore(providers): update default Anthropic providers to latest version (#3388)
- chore(auth): improve login text formatting (#3389)
- chore: PROMPTFOO_INSECURE_SSL true by default (#3397)
- chore: bump version 0.107.1 (#3398)
- docs: update redteam examples (#3394)

### Dependencies

- chore(deps): update dependencies to latest stable versions (#3385)

### Documentation

- docs(redteam): remove duplicate plugin entry (#3393)

## [0.107.0] - 2025-03-13

### Tests

- test: add unit test for src/globalConfig/cloud.ts (#3391)
- test: add unit test for src/providers/openai/util.ts (#3384)
- test: add unit test for src/redteam/graders.ts (#3382)

### Added

- feat(cli): Add model-scan command (#3323)
- feat(webui): Add metadata filtering in ResultsTable (#3368)
- feat(providers): Add multi-modal live sequential function calls (#3345)
- feat(server): Load dotenv file when starting server (#3321)
- feat(redteam): Add audio strategy (#3347)
- feat(redteam): Add convert to image strategy (#3342)
- feat(webui): Add download failed tests dialog (#3327)

### Changed

- chore(providers): Add Bedrock support for DeepSeek (#3363)
- chore(docs): Add Cursor AI rules for development workflow (#3326)
- chore(webui): Sync custom policies UI changes from promptfoo-cloud (#3257)
- chore(redteam): Make image jailbreak strategy runnable (#3361)
- chore(redteam): Add missing audio and image descriptions (#3372)
- chore(webui): Improve keyboard shortcut order in DownloadMenu (#3330)
- chore(error): Improve malformed target response error message (#3341)
- chore(prompts): Support j2 files (#3338)
- chore(providers): Add missing Bedrock models (#3362)
- chore(providers): Improve support for Azure reasoning models and update documentation (#3332)
- chore(providers): Integrate DeepSeek reasoning context into output (#3285)
- chore(providers): Support entire ProviderResponse output (#3343)
- chore(providers): Support multi-segment prompts in google:live provider (#3373)
- chore(redteam): Add fallback to harmful grader for specific ID patterns (#3366)
- chore(redteam): Add pluginId to plugin metadata (#3367)
- chore(redteam): Add strategyId metadata to test cases (#3365)
- chore(release): Bump version to 0.107.0 (#3378)
- chore(webui): Clean up YAML from download menu (#3328)
- chore(webui): Improve styling of table settings modal (#3329)
- chore(webui): Improve YAML editor component (#3325)
- chore(webui): Sort display metrics alphabetically in eval output cells (#3364)
- refactor(redteam): Remove harmCategory from harmful plugin vars (#3371)

### Fixed

- fix(evaluator): Merge test case metadata with provider response metadata (#3344)
- fix(redteam): Include assertion in remote grading result (#3349)
- fix(providers): Fix environment variable substitution in HTTP provider headers (#3335)
- fix(redteam): Update moderation flag default and adjust test case metadata (#3377)
- fix(share): Correct URL display when self-hosting (#3312)
- fix(webui): Fix missing plugins in report view (#3356)

### Dependencies

- chore(deps): Bump @azure/identity from 4.7.0 to 4.8.0 (#3352)
- chore(deps): Bump @babel/runtime from 7.26.7 to 7.26.10 in the npm_and_yarn group (#3348)
- chore(deps): Bump openai from 4.86.2 to 4.87.3 (#3353)
- chore(deps): Bump the npm_and_yarn group with 3 updates (#3336)
- chore(deps): Run `npm audit fix` (#3359)

### Documentation

- docs(blog): Add sensitive information disclosure post (#3350)
- docs(examples): Add foundation model redteam example (#3333)
- docs(scanner): Add model scanner documentation (#3322)

## [0.106.3] - 2025-03-07

### Added

- feat(redteam): Advanced redteam configurations from cloud provider (#3303)
- feat(redteam): Advanced redteam configurations from cloud provider (#3303)

### Changed

- chore: Bump version 0.106.3 (#3320)
- chore(providers): Add EU Nova models to Bedrock (#3318)
- chore: bump version 0.106.2 (#3317)

### Fixed

- fix(webui): Setting custom target ID (#3319)
- fix(providers): amazon nova outputs

### Documentation

- docs(self-hosting): Add a note about PROMPTFOO_CONFIG_DIR (#3315)

## [0.106.2] - 2025-03-07

### Changed

- chore(providers): add claude 3.7 thinking support in bedrock (#3313)
- chore(providers): add `showThinking` option to anthropic and bedrock (#3316)
- chore: Update cloud provider prefix (#3311)

## [0.106.1] - 2025-03-06

### Tests

- test: add unit test for src/providers/azure/moderation.ts (#3298)
- test: add unit test for src/providers/defaults.ts (#3297)
- test: add unit test for src/providers/defaults.ts (#3294)

### Added

- feat(providers): Google Multimodal Live provider by @abrayne in #3270
- feat(providers): add support for gpt-4o-audio-preview by @mldangelo in #3302
- feat(cloud): Fetch provider from cloud by @sklein12 in #3299
- feat(moderation): add Azure Content Safety API moderation by @MrFlounder in #3292

### Changed

- chore: bump version 0.106.1 by @MrFlounder in #3310
- chore(build): add pnpm support by @mldangelo in #3307
- chore(config): add fallback for eval without configuration by @mldangelo in #3279
- chore(config): enhance error message formatting by @mldangelo in #3306
- chore(dep): bump @anthropic-ai/sdk from 0.38.0 to 0.39.0 by @dependabot in #3269
- chore(dep): bump openai from 4.86.1 to 4.86.2 by @dependabot in #3305
- chore(providers): enable templating of Google API credentials by @mldangelo in #3283
- chore(providers): support for xai region by @typpo in #3281
- chore(scripts): remove unused and undocumented install script by @mldangelo in #3308
- chore(webui): set proper MIME types for JavaScript files by @mldangelo in #3271
- docs: more bedrock multimodal docs by @typpo in #3268
- docs: show remote status for plugins by @typpo in #3272
- docs: update azure moderation doc by @MrFlounder in #3309
- docs: improve JavaScript provider documentation by @mldangelo in #3301
- test: add unit test for src/globalConfig/accounts.ts by @gru-agent in #3254
- test: add unit test for src/providers/vertexUtil.ts by @gru-agent in #3278
- test: add unit test for src/util/cloud.ts by @gru-agent in #3300
- test: add unit test for src/providers/golangCompletion.ts by @gru-agent in #3276

### Fixed

- fix(providers): remove duplicate CallApi in golang completion by @MrFlounder in #3275
- fix(providers): support @smithy/node-http-handler ^4.0.0 by @aloisklink in #3288
- fix(config): env vars in promptfooconfig.yaml files are strings by @mldangelo in #3273
- fix(eval): honor evaluateOptions when config file is in a different directory by @mldangelo in #3287
- fix(providers): catch Vertex finish_reason errors correctly by @kieranmilan in #3277

## [0.106.0] - 2025-03-03

### Tests

- test: add unit test for src/providers/google.ts (#3284)
- test: add unit test for src/types/index.ts (#3274)

### Changed

- feat: base64 loader for images (#3262)
- feat: allow prompt functions to return config (#3239)
- fix: infinite rerender in provider editor (#3242)
- chore(providers): refactor OpenAI image provider to remove OpenAI Node SDK dependency (#3245)
- chore(providers): replace OpenAI moderation provider SDK with fetch (#3248)
- chore: Add Foundational Model Reports links to Resources menu and footer (#3250)
- chore: inference limit warning (#3253)
- chore: Fix an error in Google SpreadSheet(Authenticated) with a header without a value (#3255)
- chore: bump version 0.106.0 (#3267)
- test: add unit test for src/providers/openai/util.ts (#3241)

### Dependencies

- chore(deps): update dependencies to latest versions (#3247)

### Documentation

- docs(press): add new podcast to press page (#3252)

## [0.105.1] - 2025-02-28

### Added

- feat(providers): add support for execution of function/tool callbacks in Vertex provider (@abrayne) [#3215](https://github.com/promptfoo/promptfoo/pull/3215)

### Changed

- chore(cli): refactor share command (@mldangelo) [#3234](https://github.com/promptfoo/promptfoo/pull/3234)
- chore(providers): add support for GPT-4.5 OpenAI model (@mldangelo) [#3240](https://github.com/promptfoo/promptfoo/pull/3240)
- chore(providers): lazy load replicate provider (@typpo) [#3220](https://github.com/promptfoo/promptfoo/pull/3220)
- chore(providers): support inject vars in query params for raw requests for http provider (@sklein12) [#3233](https://github.com/promptfoo/promptfoo/pull/3233)
- chore(redteam): map RBAC-tagIds when pulling redteam configs from the cloud (@sklein12) [#3229](https://github.com/promptfoo/promptfoo/pull/3229)
- chore(webui): add reusable error boundary component (@mldangelo) [#3224](https://github.com/promptfoo/promptfoo/pull/3224)
- chore(webui): fix progress to history redirects (@mldangelo) [#3217](https://github.com/promptfoo/promptfoo/pull/3217)
- chore(webui): make datasets optional in history and prompts components (@mldangelo) [#3235](https://github.com/promptfoo/promptfoo/pull/3235)
- revert: "chore: Map RBAC-tagIds when pulling redteam configs from the cloud" (@sklein12) [#3231](https://github.com/promptfoo/promptfoo/pull/3231)
- docs: update Claude vs GPT comparison (@AISimplyExplained) [#3216](https://github.com/promptfoo/promptfoo/pull/3216)
- test: add unit test for src/app/src/pages/history/History.tsx (@gru-agent) [#3197](https://github.com/promptfoo/promptfoo/pull/3197)
- test: add unit test for src/providers/vertexUtil.ts (@gru-agent) [#3208](https://github.com/promptfoo/promptfoo/pull/3208)
- test: add unit test for src/server/server.ts (@gru-agent) [#3198](https://github.com/promptfoo/promptfoo/pull/3198)

### Dependencies

- chore(deps): bump @aws-sdk/client-bedrock-runtime from 3.751.0 to 3.755.0 (@dependabot) [#3213](https://github.com/promptfoo/promptfoo/pull/3213)
- chore(deps): bump version 0.105.1 (@mldangelo) [#3244](https://github.com/promptfoo/promptfoo/pull/3244)

### Documentation

- docs(command-line): update documentation with new commands and options (@mldangelo) [#3223](https://github.com/promptfoo/promptfoo/pull/3223)
- docs(vertex): enhance and update Vertex AI documentation (@mldangelo) [#3107](https://github.com/promptfoo/promptfoo/pull/3107)

### Tests

- test(history): remove obsolete History component tests (@mldangelo) [#3218](https://github.com/promptfoo/promptfoo/pull/3218)

## [0.105.0] - 2025-02-25

### Added

- feat(assertions): add custom assertion scoring functions (#3142)
- feat(providers): add Claude 3.7 (#3200)
- feat(providers): add Databricks provider (#3124)
- feat(providers): add support for multiple providers in single config file (#3156)
- feat(webui): add HTTPS option for raw request in redteam setup (#3149)

### Changed

- chore!(providers): remove direct provider exports in favor of loadApiProvider (#3183)
- chore(build): enable SWC for ts-node for faster dev server (#3126)
- chore(eval): add eval-id to --filter-failing and --filter-errors-only eval flags (#3174)
- chore(logging): replace console.error with logger.error (#3175)
- chore(providers): add support for Anthropic Claude 3.7 Sonnet model (#3202)
- chore(providers): add support for Claude on Vertex (#3209)
- chore(providers): update Claude 3.7 Sonnet configurations (#3199)
- chore(redteam): refactor HarmBench plugin (#3176)
- chore(release): bump version to 0.105.0 (#3210)
- chore(webui): add pagination to eval selector (#3189)
- chore(webui): add pagination to reports index frontend (#3190)
- chore(webui): add toggle for application vs model testing (#3194)
- chore(webui): enhance dataset dialog and table UI (#3154)
- chore(webui): improve external systems section styling (#3195)
- chore(webui): improve prompts page view (#3135)
- chore(webui): modernize UI components (#3150)
- chore(webui): refactor data loading in progress view for reusability (#3136)
- chore(webui): return detailed error messages from fetch (#3145)
- chore(webui): sync UI improvements from cloud (#3164)
- chore(webui): update outdated onboarding models (#3130)
- refactor(env): centralize environment variable schema (#3105)
- refactor(providers): extract provider registry to dedicated module (#3127)
- refactor(utils): separate database utilities from general utilities (#3184)
- refactor(webui): rename progress to history (#3196)

### Fixed

- fix(cli): fix list command for datasets (#3163)
- fix(cli): resolve issue where script.py:myFunc fails fs stat check with PROMPTFOO_STRICT_FILES=true (#3133)
- fix(env): ensure environment variables are properly merged and rendered in Nunjucks (#3134)
- fix(providers): update Go toolchain version to valid syntax (#3170)
- fix(providers): add JSON stringify for debug output in `http` provider (#3131)
- fix(providers): correct Gemini/OpenAI format conversion (#3206)
- fix(providers): handle OpenRouter empty content (#3205)
- fix(providers): properly classify API errors with ResultFailureReason.ERROR (#3141)
- fix(providers): remove content length header in HTTP provider (#3147)
- fix(site): resolve mobile responsiveness issues (#3201)
- fix(webui): improve dark mode colors (#3187)
- fix(webui): resolve share modal infinite loop (#3171)

### Dependencies

- chore(deps): bump @aws-sdk/client-bedrock-runtime from 3.744.0 to 3.749.0 (#3121)
- chore(deps): bump @aws-sdk/client-bedrock-runtime from 3.749.0 to 3.750.0 (#3128)
- chore(deps): bump @aws-sdk/client-bedrock-runtime from 3.750.0 to 3.751.0 (#3159)
- chore(deps): bump @azure/identity from 4.6.0 to 4.7.0 (#3160)
- chore(deps): bump openai from 4.85.0 to 4.85.1 (#3120)
- chore(deps): bump openai from 4.85.1 to 4.85.2 (#3161)
- chore(deps): bump openai from 4.85.2 to 4.85.3 (#3173)
- chore(deps): bump openai from 4.85.3 to 4.85.4 (#3192)
- chore(deps): update dependencies to latest versions (#3193)

### Documentation

- docs(vertex): add gemini-2.0-flash-001 fixes #3167 (#3168)
- docs(metrics): improve derived metrics documentation (#3157)
- docs(configuration): enhance CSV documentation with custom assertion example (#3158)
- docs(press): update press page with new content and resources (#3103)

### Tests

- test(routes): add unit test for src/server/routes/redteam.ts (#3181)

## [0.104.4] - 2025-02-17

### Added

- feat(redteam): add reasoning denial of service plugin (#3109)
- feat(providers): add support for tools in Vertex provider (#3077)

### Changed

- chore(providers): update replicate default moderation provider (#3097)
- chore(redteam): update grader prompt (#3092)
- chore(testCases): improve error message clarity in testCaseReader, clean up tests (#3108)
- chore(testCases): improve JSON field support in CSV test cases (#3102)
- chore(webui): add extension hooks support to red team configuration (#3067)
- chore(webui): display suggestion note (#3116)
- chore(webui): refine suggestion behavior (#3112)

### Fixed

- fix(providers): support nested directory structures in Go provider (#3118)

### Dependencies

- chore(deps): bump openai from 4.84.0 to 4.85.0 (#3095)
- chore(deps): bump version to 0.104.4 (#3119)

### Documentation

- docs(blog): add agent security blog post (#3072)
- docs(google-sheets): improve documentation clarity (#3104)
- docs: adds deprecation notice for PaLM models (#3172)

### Tests

- test(providers): add unit test for src/providers/openai/image.ts (#3086)
- test(redteam): add unit test for src/redteam/plugins/overreliance.ts (#3093)
- test(core): add unit test for src/table.ts (#3084)
- test: add unit test for src/types/index.ts (#3177)
- test: add unit test for src/types/index.ts (#3144)
- test: add unit test for src/assertions/assertionsResult.ts (#3143)

## [0.104.3] - 2025-02-14

### Tests

- test: add unit test for src/providers/replicate.ts (#3098)

### Changed

- chore(release): bump version to 0.104.3 (#3091)
- refactor(prompts): consolidate prompt processing logic (#3081)
- refactor(utils): move utils to util (#3083)

### Fixed

- fix(testCaseReader): correctly process file:// URLs for YAML files (#3082)

## [0.104.2] - 2025-02-13

### Tests

- test: add unit test for src/validators/redteam.ts (#3074)

### Changed

- chore(providers): add extra_body support for Anthropic API (#3079)
- chore(webui): add pagination and show more/less controls to intent sections (#2955)
- chore(auth): sync email between config and login commands (#3062)
- chore: remove debug log (#3071)
- chore(testCases): add HuggingFace Hub token support for datasets (#3063)
- docs: document `NO_PROXY` environment variable (#3070)

### Fixed

- fix(providers): Anthropic API error handling for 413s (#3078)
- fix(redteam): correct foundation plugin collection expansion (#3073)

### Dependencies

- chore(deps): bump openai from 4.83.0 to 4.84.0 (#3075)
- chore(deps): bump version to 0.104.2 (#3080)

## [0.104.1] - 2025-02-11

### Documentation

- docs: improve getting started guide (#3065)

### Added

- feat(test-cases): add support for loading dynamic test cases from Python and JavaScript/TypeScript files (#2993)
- feat(assertions): add `threshold` support for `llm-rubric` (#2999)
- feat(package): add guardrails in node package (#3034)

### Changed

- chore(assertions): improve parsing of llm-rubric outputs (#3021)
- chore(assertions): make JSON parsing less strict for matchers (#3002)
- chore(assertions): parse string scores in llm rubric outputs (#3037)
- chore(build): resolve CodeQL invalid Go toolchain version warning (#3022)
- chore(ci): remove unused nexe build workflow (#3014)
- chore(config): enhance email validation with zod schema (#3011)
- chore(config): handle empty config files gracefully (#3027)
- chore(download): include comment in download data (#3052)
- chore(eval): add redteamFinalPrompt to download menu (#3035)
- chore(harmful): refine grader logic for specific categories (#3054)
- chore(hooks): improve handling of absolute paths in hook/code import (#3060)
- chore(providers): add bedrock llama3.3 support (#3031)
- chore(providers): add fireworks provider (#3001)
- chore(providers): allow Alibaba API base URL override (#3040)
- chore(providers): correct golang behavior for prompts with quotes (#3026)
- chore(providers): expose `deleteFromCache` to evict cache keys after fetch by providers (#3009)
- chore(providers): handle edge case in openai chat completion provider (#3033)
- chore(providers): validate dynamic method call (#3023)
- chore(redteam): add --no-progress-bar support for redteam generate and run (#3043)
- chore(redteam): add support for job progress in RunEvalOptions (#3042)
- chore(redteam): enhance refusal detection (#3015)
- chore(redteam): improve progress plumbing changes (#3053)
- chore(redteam): purge signature auth from redteam config if disabled (#2995)
- chore(redteam): support progress callback in redteam run (#3049)
- chore(release): bump version 0.104.1 (#3061)
- chore(webui): add clear search buttons to search fields (#3048)
- chore(webui): color pass rates on a gradient (#2997)
- chore(webui): ensure extensions are serialized from config in getUnifiedConfig (#3050)
- chore(webui): ensure thumbs remain active after selection (#3059)
- chore(webui): improve column selector tooltip placement (#3005)
- chore(webui): move dropdown chevron to correct position (#3007)
- chore(webui): reorganize provider configurations (#3028)
- refactor(test): split test case loading from synthesis (#3004)
- docs: fix PromptFoo vs. Promptfoo capitalization (#3013)
- docs: update assert function context docs and examples (#3008)

### Fixed

- fix(providers): escape single quotes in golang provider (#3025)

### Dependencies

- chore(deps): bump @aws-sdk/client-bedrock-runtime from 3.741.0 to 3.743.0 (#3020)
- chore(deps): bump @aws-sdk/client-bedrock-runtime from 3.743.0 to 3.744.0 (#3038)
- chore(deps): bump esbuild from 0.24.2 to 0.25.0 (#3056)
- chore(deps): bump openai from 4.82.0 to 4.83.0 (#3019)
- chore(deps): bump vitest from 2.1.8 to 2.1.9 (#3018)
- chore(deps): update dependencies (#3032)
- chore(deps): update dependencies to latest versions (#3024)
- chore(deps): update vitest to resolve CVE issues (#3016)

### Tests

- test(unit): add test for src/redteam/sharedFrontend.ts (#3051)
- test: add unit test for src/integrations/huggingfaceDatasets.ts (#3064)

## [0.104.0] - 2025-02-06

### Tests

- test: add unit test for src/redteam/util.ts (#3017)

### Added

- feat(openai): Updated default grading provider to gpt-4o-2024-11-20 (#2987)
- feat(assertions): Added `.js` file support for `rubricPrompt` in `llm-rubric` assertion (#2972)
- feat(redteam): Added pandamonium strategy (#2920)
- feat(redteam): Added retry strategy for regression testing (#2924)
- feat(redteam): Added support for base64-encoded key strings in webui in addition to file paths and file upload (#2983)

### Changed

- chore(redteam): Improved RBAC grader (#2976)
- chore(redteam): Improved BOLA grader (#2982)
- chore(site): Added HTTP endpoint config generator link (#2957)
- chore(webui): Synced test target configuration key file UI with cloud (#2959)
- chore(docs): Changed Docusaurus default port (#2964)
- chore(redteam): Added foundation model plugin collection (#2967)
- chore(redteam): Cleaned up key validation code (#2992)
- chore(redteam): Sorted constants (#2988)
- chore(redteam): Sorted strategy list (#2989)
- chore(redteam): UI - Added new strategy presents and client-side session IDs (#2968)
- chore(share): Added confirmation step before generating public share link (#2921)
- chore(providers): Restructured OpenAI provider into modular files (#2953)
- chore: Fixed build due to duplicate import and cyclic dependency (#2969)
- chore(docusaurus): Added ability to override port via environment variable (#2986)
- test: Added unit test for src/assertions/utils.ts (#2974)
- test: Added unit test for src/redteam/plugins/rbac.ts (#2977)

### Fixed

- fix(redteam): Improved Crescendo strategy on refusals (#2979)
- fix(redteam): Added support for target delay in redteam setup UI (#2991)
- fix(redteam): Stringified guardrail headers (#2981)
- fix(redteam): Fixed harmbench plugin dataset pull location (#2963)

### Dependencies

- chore(deps): Bumped @aws-sdk/client-bedrock-runtime from 3.738.0 to 3.741.0 (#2973)
- chore(deps): Bumped version to 0.104.0 (#2994)
- chore(deps): Bumped vitest from 1.6.0 to 1.6.1 in /examples/jest-integration (#2978)

### Documentation

- docs(blog): DeepSeek tweaks (#2970)
- docs(blog): DeepSeek redteam (#2966)
- docs(cloud): Added service accounts (#2984)
- docs(guide): Added guide for doing evals with harmbench (#2943)
- docs(press): Added dedicated press page (#2990)
- docs(python): Updated Python provider docs to add guardrails usage example (#2962)

## [0.103.19] - 2025-02-02

### Tests

- test: add unit test for src/redteam/strategies/hex.ts (#2951)

### Added

- feat(redteam): Add a plugin to run redteams against the HarmBench dataset (#2896)
- feat(redteam): add hex strategy (#2950)

### Changed

- chore(providers): add o3 mini as an option to OpenAI provider (#2940)
- chore(providers): migrate Groq to use OpenAI provider - add groq reasoning example (#2952)
- chore(providers): update openai api version to support o3 models (#2942)
- chore(redteam): reduce false positives in politics plugin (#2935)
- chore(docs): re-add plugin documentation to the example (#2939)
- chore(examples): Example of a very simple barebones eval with Harmbench (#2873)
- chore: Reduced watched files for nodemon (#2949)
- chore(redteam): use shared penalized phrase function in `iterativeTree (#2946)
- chore: bump version 0.103.19 (#2954)

### Dependencies

- chore(deps): bump various dependencies (#2941)

## [0.103.18] - 2025-01-31

### Tests

- test: add unit test for src/redteam/constants.ts (#2928)
- test: add unit test for src/redteam/strategies/retry.ts (#2927)

### Added

- feat(providers): add Alibaba Model Studio provider (#2908)

### Changed

- fix: added tsx back to dependencies (#2923)
- fix: full rubricPrompt support for json/yaml filetypes (#2931)
- chore(grader): improve false positive detection for religion grader (#2909)
- chore(redteam): upgrade replicate moderation api to Llama Guard 3 (#2904)
- chore(webui): add preset collections for redteam plugins (#2853)
- chore: Move callEval outside of the function so we can re-use it (#2897)
- chore: Save test case from EvalResult (#2902)
- chore: bump @aws-sdk/client-bedrock-runtime from 3.734.0 to 3.738.0 (#2906)
- chore: bump openai from 4.80.1 to 4.81.0 (#2905)
- chore: bump version 0.103.18 (#2932)
- chore: improvements to refusal detection (#2903)
- test: configure default globalConfig mock and logger mock (#2915)

### Fixed

- fix(generation): handle cases where vars is not an array (#2916)
- fix(providers): handle function expressions in transform response (#2917)
- fix(webui): improve dark mode syntax highlighting in HTTP request editor (#2911)
- fix(webui): improve spacing between Back and Next buttons (#2912)
- fix(webui): update Next button styling to support dark mode (#2898)
- fix: broken docs build (#2937)

### Documentation

- docs(examples): update and clean up DeepSeek R1 example README (#2918)

## [0.103.17] - 2025-01-30

### Added

- feat(launcher): Add launcher page and Cloudflare deploy action (#2599)
- feat(providers): Add JFrog ML provider (#2872)

### Changed

- chore(build): Move dependencies to devDependencies (#2876)
- chore(redteam): Update grader SpecializedAdviceGrader (#2895)
- chore(redteam): Update graders: imitation, overreliance (#2882)
- chore(redteam): Update graders: politics and RBAC (#2878)
- chore(redteam): Update SQL injection and shell injection graders (#2870)
- chore(redteam): Remove RedTeamProvider response (#2899)
- chore(build): Bump version to 0.103.17 (#2900)
- docs: Fix broken transformVars example (#2887)
- test: Add unit test for src/providers/bedrockUtil.ts (#2879)
- test: Add unit test for src/redteam/plugins/shellInjection.ts (#2871)

### Fixed

- fix(assertions): Add valueFromScript support to contains, equals, and startsWith assertions (#2890)
- fix(golang-provider): Support internal package imports by preserving module structure (#2888)

### Dependencies

- chore(deps): Move tsx to dev dependencies (#2884)
- chore(deps): Update Drizzle dependencies (#2877)

### Documentation

- docs(providers): Fix syntax and formatting in examples (#2875)

## [0.103.16] - 2025-01-28

### Added

- feat(eval): Support reasoning effort and usage tokens (#2817)
- feat(providers): Add support for anthropic citations (#2854)
- feat(redteam): Add RAG Full Document Exfiltration plugin (#2820)
- feat(tests): Add support for loading tests from JSONL files (#2842)

### Changed

- chore(eval): Support reasoning field (#2867)
- chore(providers): Add common provider types for redteam providers (#2856)
- chore(providers): Update google provider with better support for latest gemini models (#2838)
- chore(redteam): Add redteam run analytics (#2852)
- chore(package): Bump version 0.103.16 (#2869)
- chore(package): Ensure correct branch name when incrementing package version (#2851)
- chore(package): Exclude test files from npm package (#2862)
- chore(package): Simplify files field in package.json (#2868)
- chore(dev): Upgrade development versions of Node.js to v22 and Python to 3.13 (#2340)

### Fixed

- fix(openrouter): Pass through `passthrough` (#2863)
- fix(redteam): Run strategies on intents (#2866)
- fix(sharing): Combine sharing configuration from multiple promptfooconfigs (#2855)

### Dependencies

- chore(deps): Remove unused dependencies (#2861)
- chore(deps): Update patch and minor dependency versions (#2860)

### Documentation

- docs(deepseek): Deepseek censorship article (#2864)
- docs(simulated-user): Improve simulated user example (#2865)

### Tests

- test(redteam): Add unit test for src/redteam/plugins/beavertails.ts (#2844)
- test(redteam): Add unit test for src/redteam/plugins/contracts.ts (#2845)
- test: add unit test for src/providers.ts (#2874)
- test: add unit test for src/redteam/providers/iterative.ts (#2858)
- test: add unit test for src/types/index.ts (#2857)

## [0.103.15] - 2025-01-28

### Changed

- chore(providers): Add Hyperbolic alias (#2826)
- chore(providers): Add Perplexity alias (#2836)
- chore(providers): Add Cloudera alias (#2823)
- chore(providers): Make Adaline a peer dependency (#2833)
- chore(providers): Support chatgpt-4o-latest alias in OpenAI provider (#2841)
- chore(providers): Handle empty content due to Azure content filter (#2822)
- chore(assertions): Add not-is-refusal assertion (#2840)
- chore(redteam): Add stack trace to generate/run errors (#2831)
- chore(redteam): Reduce science fiction jailbreaks (#2830)
- chore(redteam): Switch from stateless to stateful (#2839)
- docs: Update contributing guide and fix docs build break (#2849)
- docs: Add terms of service (#2821)
- docs: Clean up LocalAI title (#2824)
- docs: Minor updates to provider documentation sidebar order (#2827)
- docs: Update contributing guide with helpful links and update new release documentation (#2843)
- docs: Update documentation with new models and features (#2837)
- test: Add unit test for src/providers/portkey.ts (#2825)
- test: Add unit test for src/redteam/plugins/asciiSmuggling.ts (#2846)

### Dependencies

- chore(deps): Bump OpenAI from 4.80.0 to 4.80.1 (#2835)
- chore(deps): Bump version to 0.103.15 (#2850)

## [0.103.14] - 2025-01-24

### Added

- feat(redteam): add InsultsGrader for insult detection (#2814)

### Changed

- feat: ability to export to burp (#2807)
- feat: pull and set sessionIds in the request and response body (#2784)
- fix: use controlled accordion for signature auth (#2789)
- chore: bump @anthropic-ai/sdk from 0.33.1 to 0.35.0 (#2790)
- chore: bump openai from 4.79.1 to 4.79.4 (#2791)
- chore: improve specialized advice grader (#2793)
- chore: unsafe practices grader (#2796)
- chore: more harmful graders (#2797)
- chore: sort by priority strategies in report view (#2809)
- chore: add graders for drugs, illegal activities, cybercrime, radicalization (#2810)
- chore: burp docs, improvements, and ui (#2818)
- chore: bump @aws-sdk/client-bedrock-runtime from 3.731.1 to 3.734.0 (#2815)
- chore: add keyfile upload (#2787)
- test: add unit test for src/assertions/contextRelevance.ts (#2804)
- test: add unit test for src/assertions/geval.ts (#2803)
- test: add unit test for src/fetch.ts (#2781)
- test: add unit test for src/assertions/contextFaithfulness.ts (#2798)
- test: add unit test for src/assertions/answerRelevance.ts (#2799)
- test: add unit test for src/assertions/contextRecall.ts (#2800)
- test: add unit test for src/assertions/modelGradedClosedQa.ts (#2801)
- refactor(fetch): remove unnecessary debug log (#2806)

### Fixed

- fix(azure): handle 400 response for content filter errors (#2812)
- fix(ui): ensure that a default value of the signature data field is populated into the redteam config (#2788)
- fix(docs): random grammar fix for model-graded metrics (#2794)

### Dependencies

- chore(deps): update LLM provider dependencies (#2795)

### Documentation

- docs(config): add status page link to footer (#2811)

### Tests

- test(openai): move OpenAI provider tests to dedicated file (#2802)
- test: add unit test for src/providers/adaline.gateway.ts (#2834)

## [0.103.13] - 2025-01-21

### Tests

- test: add unit test for src/types/providers.ts (#2766)
- test: add unit test for src/redteam/plugins/competitors.ts (#2764)

### Added

- feat(redteam): Add guardrail option to redteam ui & update transform response (#2688)
- feat: Share chunked results (#2632)

### Changed

- feat: http provider auth signature support (#2755)
- chore: improve http signature setup (#2779)
- chore(fetch): sanitize sensitive data in debug logs (#2778)
- chore(redteam): enhance logging and test count formatting (#2775)

### Fixed

- fix(fetch): correct TLS options for proxy settings (#2783)

### Dependencies

- chore(deps): bump vite from 5.4.11 to 5.4.12 in the npm_and_yarn group (#2777)
- chore(deps): bump vite from 5.4.9 to 5.4.14 in /examples/jest-integration in the npm_and_yarn group across 1 directory (#2776)

## [0.103.12] - 2025-01-21

### Changed

- chore(providers): Add DeepSeek provider alias (#2768)
- chore(types): Remove unused 'getSessionId' field from ApiProvider (#2765)
- chore(redteam): Add copyright violations grader (#2770)
- chore(redteam): Show plugin in strategy stats prompt/response examples (#2758)
- chore(redteam): Improve competitors grader (#2761)
- chore(lint): Resolve trailing whitespace issues in YAML file (#2767)
- test: Add unit test for src/providers/bam.ts (#2748)
- test: Add unit test for src/redteam/graders.ts (#2762)
- test: Add unit test for src/redteam/plugins/harmful/graders.ts (#2763)
- test: Add unit test for src/redteam/plugins/harmful/graders.ts (#2771)
- test: Add unit test for src/redteam/providers/crescendo/index.ts (#2749)
- test: Add mocks to reduce CI flakes and logs (#2774)

### Fixed

- fix(providers): Add support for tool_resources in OpenAI assistants (#2772)
- fix(providers): Do not set top_p, presence_penalty, or frequency_penalty by default in OpenAI providers (#2753)
- fix(providers): Handle serialization bug in defaultTest for provider overrides with self references (Groq) (#2760)
- fix(webui): Add error boundary to React Markdown component (#2756)
- fix(redteam): Add missing strategy tags (#2769)
- fix(redteam): Empty response is not a failure for red team (#2754)
- fix(redteam): Self-harm, graphic, sexual content, competitors false positives (#2759)

### Dependencies

- chore(deps): Bump @aws-sdk/client-bedrock-runtime from 3.730.0 to 3.731.1 (#2750)
- chore(deps): Bump openai from 4.78.1 to 4.79.1 (#2751)

## [0.103.11] - 2025-01-20

### Changed

- chore: update vars type definition in Test Case to support nested objects (#2738)
- chore(providers): add config.o1 flag for Azure o1 model support (#2710)
- chore(assertions): handle OpenAI tool call with content (#2741)
- chore(fetch): use undici to set global proxy dispatcher (#2737)
- chore(providers): update Groq documentation with latest models (#2733)
- chore(logger): expose additional logger methods (#2731)
- refactor: remove dynamic import for OpenAiChatCompletionProvider (#2739)
- refactor: remove async imports for third-party integrations (#2746)
- refactor: remove dynamic import for fetchWithProxy (#2742)
- build: create `dist/` using TypeScript's `"module": "Node16"` setting (#2686)
- revert: "build: create `dist/` using TypeScript's `"module": "Node16"` setting (#2686)" (#2747)
- docs: LangChain example (#2735)
- docs: resolve duplicate route warning on docs/providers (#2676)
- docs: update app details (#2734)
- test: add unit test for src/logger.ts (#2732)
- test: Add unit test for src/providers/openai.ts (#2700)
- test: Add unit test for src/providers/websocket.ts (#2658)
- test: Add unit test for src/redteam/strategies/crescendo.ts (#2679)
- test: Add unit test for src/redteam/strategies/gcg.ts (#2680)
- test: Add unit test for src/redteam/strategies/index.ts (#2682)
- test: Add unit test for src/util/exportToFile/index.ts (#2666)

### Fixed

- fix(webui): ensure nested variables are rendered correctly (#2736)
- fix(assertions): support JavaScript files in CSV assertions file:// protocol (#2723)
- fix(redteam): don't blow up when translation fails (#2740)

### Dependencies

- chore(deps): bump @aws-sdk/client-bedrock-runtime from 3.726.1 to 3.730.0 (#2727)
- chore(deps): bump @azure/identity from 4.5.0 to 4.6.0 (#2728)
- chore(deps): update Docusaurus version (#2730)

### Documentation

- docs(faq): enhance documentation on proxies and SSL certificates (#2725)

## [0.103.10] - 2025-01-16

### Tests

- test: Add unit test for src/redteam/sharedFrontend.ts (#2690)

### Added

- feat(moderation): Add guardrail checks and logging for moderation (#2624)
- feat(redteam): Add support for built-in guardrails (#2654)

### Changed

- fix: Don't throw in HTTP provider on non-2xx (#2689)
- fix: Eval description in `promptfoo list evals` (#2668)
- fix: Handle HTTP errors better (#2687)
- fix: Make back/next icons consistent (#2707)
- fix: Resolve defaultTest and test providers when called via Node (#2664)
- fix: WebUI should automatically refresh with new evals (#2672)
- chore: Add email to remote inference requests (#2647)
- chore: Add envar for max harmful tests per request (#2714)
- chore: Bump @aws-sdk/client-bedrock-runtime from 3.726.0 to 3.726.1 (#2641)
- chore: Bump groq-sdk from 0.11.0 to 0.12.0 (#2642)
- chore: Bump openai from 4.78.0 to 4.78.1 (#2643)
- chore: Check email status (#2651)
- chore: Organize advanced configurations UI (#2713)
- chore: Standardize ellipsize function across codebase (#2698)
- chore: Update unaligned timeout (#2696)
- chore(assertion): Update doc (#2705)
- chore(ci): Add shell format check to CI workflow (#2669)
- chore(cli): Update show command to default to most recent eval (#2718)
- chore(config): Clean up and comment unused configurations (#2646)
- chore(providers): Add error handling for request transforms in HTTP provider (#2697)
- chore(providers): Add validateStatus option to HTTP provider (#2691)
- chore(providers): Change default validateStatus to accept all HTTP status codes (#2712)
- chore(redteam): Add more abort checkpoints for redteam runs (#2717)
- chore(redteam): Enhance debug logging in iterative provider (#2695)
- chore(redteam): Improve HTTP transform configuration placeholders (#2702)
- chore(webui): Add configurable validateStatus to redteam HTTP target setup (#2706)
- docs: Add redirect for troubleshooting link (#2653)
- docs: Updated plugin table and harmful page (#2560)
- test: Add unit test for src/assertions/guardrail.ts (#2656)
- test: Add unit test for src/providers/promptfoo.ts (#2662)
- test: Add unit test for src/providers/simulatedUser.ts (#2670)
- test: Add unit test for src/providers/webhook.ts (#2661)
- test: Add unit test for src/redteam/plugins/indirectPromptInjection.ts (#2663)
- test: Add unit test for src/redteam/strategies/bestOfN.ts (#2677)
- test: Add unit test for src/redteam/strategies/likert.ts (#2681)
- test: Add unit test for src/utils/text.ts (#2701)
- test: Fix flaky test (#2715)
- test: Make share test more robust (#2716)
- test: Support randomizing test execution order (#2556)
- chore(providers): automate watsonx provider to fetch model costs dynamically (#2703)
- Revert "test: Add unit test for src/redteam/sharedFrontend.ts" (#2721)

### Fixed

- fix(ci): Resolve redteam integration test failure by setting author (#2667)
- fix(logging): Enforce single-argument type for logger methods (#2719)
- fix(providers): Lazy load @azure/identity (#2708)
- fix(redteam): Adjust divergent repetition plugin prompt formatting (#2639)
- fix(ui): Don't select a stateful/stateless setting if discrepancy exists between configured providers (#2650)
- fix(ui): Fix stateful/stateless setting for providers (#2649)
- fix(webui): Ensure user's selection of system statefulness is correctly persisted in config and UI (#2645)

### Documentation

- docs(links): Update Discord links to new invite (#2675)
- docs(strategy-table): Enhance grouping and ordering logic (#2640)

## [0.103.9] - 2025-01-13

### Tests

- test: Add unit test for src/providers.ts (#2671)
- test: Add unit test for src/globalConfig/accounts.ts (#2652)

### Added

- feat(tests): Import tests from JS/TS (#2635)
- feat(redteam): Add GCG strategy (#2637)
- feat(redteam): Add Likert-based jailbreak strategy (#2614)

### Changed

- chore(redteam): Catch errors during iterative attacks and continue (#2631)
- chore(redteam): GCG number config (#2638)
- chore(redteam): Wrap iterative providers in try/catch (#2630)
- chore(webui): Don't actually truncate vars because they are scrollable (#2636)

### Fixed

- fix(webui): Revert 49bdcba - restore TruncatedText for var display (#2634)

## [0.103.8] - 2025-01-11

### Changed

- fix: Running redteam from cloud (#2627)
- fix: redteam strategies (#2629)
- chore: show # plugins and strats selected (#2628)o/pull/2626

## [0.103.7] - 2025-01-10

### Changed

- chore(redteam): record iterative history in metadata (#2625)
- chore(redteam): integrate grader into goat for ASR improvement (#2612)
- chore(cli): make db migrations quieter (#2621)
- chore(providers): update Azure API version for Azure provider (#2611)
- chore: Revert "chore(redteam): expose redteam run command and auto-share remote results" (#2613)
- docs: owasp illustrations (#2615)
- docs: plugin and strategy graphics (#2610)
- chore(site): add bio and photo of new team member (#2626)

### Fixed

- fix(webui): add default background for image lightbox (#2616)
- fix(openrouter): pass through openrouter-specific options (#2620)

### Dependencies

- chore(deps): bump @aws-sdk/client-bedrock-runtime from 3.723.0 to 3.726.0 (#2618)
- chore(deps): bump groq-sdk from 0.10.0 to 0.11.0 (#2619)
- chore(deps): bump openai from 4.77.4 to 4.78.0 (#2617)

### Documentation

- docs(site): add vedant to the about page (#2622)
- docs(site): update grid breakpoints for better spacing of team members on about page (#2623)

## [0.103.6] - 2025-01-09

### Changed

- chore(examples): add image saving hook for DALL-E outputs in redteam-dalle (#2607)
- chore(redteam): expose redteam run command and auto-share remote results (#2609)
- chore(redteam): store attack prompt instead of rendered prompt in metadata (#2602)
- chore(workflows): add actionlint GitHub Action for workflow validation (#2604)
- chore(ci): updated yanked dependency and ruff format (#2608)

### Fixed

- fix(docker): correct string concatenation for BUILD_DATE in GitHub Actions (#2603)
- fix(providers): convert anthropic bedrock lone system messages to user messages for compatibility with model graded metrics (#2606)

### Documentation

- docs(caching): expand documentation on caching mechanisms (#2605)

## [0.103.5] - 2025-01-09

### Added

- feat(fetch): Add support for custom SSL certificates (#2591)

### Changed

- chore(assertions): Improve Python assertion configuration passing (#2583)
- chore(debug): Enhance logging for null/undefined template variables (#2588)
- chore(providers): Allow ability to set custom default embedding provider (#2587)
- chore(providers): Improve error handling in HTTP provider (#2593)
- chore(redteam): Add grader to crescendo to increase ASR (#2594)
- chore(webui): Add plugin category on the recently used cards (#2600)
- chore(webui): Highlight selected strats just like plugins (#2601)
- chore(webui): Replace initial prompt with last redteam prompt when it exists (#2598)
- chore(webui): Response parser -> response transform (#2584)

### Fixed

- fix(cli): filterMode `failures` should omit `errors` (#2590)
- fix(providers): Handle bad HTTP status code (#2589)
- fix(redteam): ascii-smuggling is a plugin, not a strategy (#2585)
- fix(redteam): Use OS-agnostic temp file (#2586)

### Dependencies

- chore(deps): Update dependencies to latest versions (#2597)

### Documentation

- docs(license): Update year and clarify licensing terms (#2596)
- docs(providers): Update overview table with new entries (#2592)

## [0.103.4] - 2025-01-08

### Added

- feat(cli): add --filter-errors-only parameter to `eval` (#2539)
- feat(providers): f5 provider placeholder (#2563)
- feat(assertions): add support for specifying function names in external assertions (#2548)

### Changed

- chore(providers): add support for the WATSONX_AI_AUTH_TYPE env (#2547)
- chore(providers): add debug logs to llama provider (#2569)
- chore(redteam): add debug to cyberseceval (#2549)
- chore(redteam): add english language cyberseceval (#2561)
- chore(redteam): adjust parameters for iterativeTree strategy (#2535)
- chore(redteam): improve dialog content for load example configuration (#2574)
- chore(redteam): improve grader in jailbreak:tree strategy (#2565)
- chore(redteam): improve iterative provider with test case grader (#2552)
- chore(redteam): improve tree node selection. Add metadata (#2538)
- chore(redteam): reduce iterative image provider refusals (#2578)
- chore(tests): improve misc test setup and teardown (#2579)
- chore(webui): enhance metadata expand/collapse handling (#2550)
- chore(webui): Add type for provider test response (#2567)
- chore(assertions): minor change to python assert example and revert provider to gpt4 mini (#2564)
- chore(webui): ensure provider overrides are displayed correctly (#2546)
- docs: improve dark mode styles on security page (#2562)
- docs: jailbreak blog post (#2575)
- docs: missing plugins (#2558)
- docs: updates to llm vulnerability types page (#2527)
- docs: updating typo for g-eval pages (#2568)
- docs: only show frameworks in compliance section (#2559)
- chore(docs): improve dark mode on redteam configuration (#2553)
- chore(docs): sort plugins by pluginId (#2536)

### Fixed

- fix(assertions): ensure that Python assertions can reference the config as per the example given (#2551)

### Dependencies

- chore(deps): update dependencies to latest minor and patch versions (#2533)
- chore(deps): bump @aws-sdk/client-bedrock-runtime from 3.716.0 to 3.721.0 (#2532)
- chore(deps): bump @aws-sdk/client-bedrock-runtime from 3.721.0 to 3.723.0 (#2554)
- chore(deps): bump openai from 4.77.0 to 4.77.3 (#2544)
- chore(deps): update lock file to resolve dependency issues (#2545)
- chore(deps): update lock file to resolve yanked dependency (#2581)

### Documentation

- docs(blog): improve the usage instructions for jailbreak dalle post (#2576)
- docs(llm-vulnerability-scanner): improve dark mode styles (#2577)
- docs(styles): improve dark mode styles for index page (#2580)
- docs(troubleshooting): adjust sidebar order and update example version (#2557)

## [0.103.3] - 2025-01-03

### Added

- feat(redteam): add system prompt override plugin (#2524)

### Changed

- feat: cyberseceval plugin (#2523)
- chore(vertex): ability to override api version (#2529)
- chore: add more debug info to API health check (#2531)
- chore: switch cloud `run` to use --config param (#2520)
- docs: update owasp top 10 page (#2515)
- docs: misc improvements (#2525)

### Fixed

- fix(gemini): support gemini thinking model (#2526)
- fix(docs): correct broken link in blog post (#2522)
- fix(docs): conditionally enable gtag only in production (#2530)

### Documentation

- docs(blog): unbounded consumption (#2521)
- docs(redteam): update configuration.md (#2543)

## [0.103.2] - 2024-12-31

### Changed

- feat: run redteam from cloud config (#2503)
- feat: divergent repetition plugin (#2517)
- docs: guardrails ui (#2518)
- feat: granular envars for memory control (#2509)
- fix: use `default` when importing cjs module (#2506)
- docs: readme overhaul (#2502)
- chore(redteam): make numIterations configurable for iterative strategy (#2511)
- chore(webui): enhance styling and responsiveness for StrategyStats component (#2485)
- chore(providers): make number of retry attempts configurable for HTTP provider (#2512)
- chore(providers): add configurable retry attempts for AWS Bedrock. Improve error handling (#2514)
- chore(redteam): handle empty and refusal responses (#2516)
- docs: divergent repetition to plugins table (#2519)

### Fixed

- fix(moderation): handle empty output to avoid false positives (#2508)
- fix(fetch): correct retries logic to ensure at least one attempt (#2513)

## [0.103.1] - 2024-12-24

### Changed

- fix: send config purpose when running in web ui (#2504)
- fix: include `sharing` in generated redteam config (#2505)
- docs: g-eval docs (#2501)

## [0.103.0] - 2024-12-23

### Added

- feat(eval): Add sheet identifier to Google Sheets URL for saving eval results (#2348)
- feat(eval): Add support for Hugging Face datasets (#2497)
- feat(redteam): Ability to set the number of test cases per plugin (#2480)
- feat(redteam): Beavertails plugin (#2500)
- feat(redteam): Best-of-n jailbreak (#2495)
- feat(redteam): Dedicated custom input section (#2493)
- feat(redteam): Harmful:cybercrime:malicious-code (#2481)
- feat(redteam): Recently used plugins (#2488)
- feat(redteam): Support `intent` sequences (#2487)

### Changed

- chore(redteam): Add "View Probes" button (#2492)
- chore(redteam): Enhance metadata tracking for iterative provider (#2482)
- chore(redteam): Improve scoring in iterative providers (#2486)
- chore(redteam): Record stateless telemetry (#2477)
- chore(examples): Revert redteam-ollama example to previous version (#2499)
- docs: Cyberseceval (#2494)
- docs: Plugins overview (#2448)
- docs: Strategy overview (#2449)

### Fixed

- fix(redteam): Ability to set custom target (#2483)
- fix(redteam): Apply delay to redteam providers (#2498)
- fix(redteam): Scroll to top when changing tabs (#2484)
- fix(redteam): State management for raw HTTP requests (#2491)

### Dependencies

- chore(deps): Bump @aws-sdk/client-bedrock-runtime from 3.714.0 to 3.716.0 (#2479)

### Documentation

- docs(providers): Add new providers to documentation (#2496)

## [0.102.4] - 2024-12-20

### Changed

- feat: add G-Eval assertion (#2436)
- feat: ability to set delay from webui (#2474)
- fix: resolve circular reference issue in groq provider (#2475)
- chore: placeholder for ied (#2478)

### Fixed

- fix(provider): ensure system prompt is formatted correctly for amazon nova models (#2476)

### Documentation

- docs(red-team): update default strategy documentation (#2473)

## [0.102.3] - 2024-12-19

### Changed

- feat: pliny plugin (#2469)
- feat: meth plugin (#2470)

### Fixed

- fix(redteam): resolve prompt rendering issue in goat provider (#2472)

### Dependencies

- chore(deps): update dependencies to latest versions (#2442)

## [0.102.2] - 2024-12-19

### Added

- feat(eval): Add metadata filtering to `promptfoo eval` (#2460)
- feat(redteam): Implement `basic` strategy to skip strategy-less tests (#2461)
- feat(redteam): Show messages for multi-turn providers (#2454)
- feat(webui): Add search bar for reports (#2458)

### Changed

- chore(providers): Add new OpenAI O1 model versions (#2450)
- chore(ci): Handle fork PRs without secrets correctly (#2443)
- chore(ci): Update Node.js 22.x matrix configuration (#2444)
- chore(ci): Move workflow assets to .github/assets (#2445)
- chore(redteam): Update target handling for model-based strategies (#2466)
- docs: Update RAG red team details (#2459)

### Fixed

- fix(providers): Fix O1 model detection (#2455)
- fix(redteam): Handle invalid message from GOAT (#2462)
- fix(redteam): Handle null target model responses in GOAT and improve safeJsonStringify (#2465)
- fix(redteam): Improve logging and message handling in Crescendo and GOAT providers (#2467)
- fix(redteam): Properly write target response to iterative (#2447)
- fix(redteam): Skip iterative turn on refusal (#2464)

### Dependencies

- chore(deps): Bump @anthropic-ai/sdk from 0.32.1 to 0.33.1 (#2451)
- chore(deps): Bump @aws-sdk/client-bedrock-runtime from 3.712.0 to 3.714.0 (#2446)
- chore(deps): Bump openai from 4.76.3 to 4.77.0 (#2452)

## [0.102.1] - 2024-12-17

### Added

- feat(redteam): ability to upload intents from csv (#2424)
- feat(redteam): switch to rag example (#2432)

### Changed

- chore(cli): address punycode deprecation warning for Node.js 22 (#2440)
- chore(redteam): format extraction prompts as chat messages (#2429)
- chore(redteam): integration tests (#2413)
- chore(redteam): move plugin collections out of plugin type (#2435)
- chore(redteam): raise timeout on unaligned provider to 60s (#2434)
- chore(redteam): update owasp mappings (#2316)
- chore(redteam): update plugin and strategy display names and descriptions (#2387)
- chore(redteam): minor styling improvements to TestTargetConfiguration (#2430)
- chore(redteam): remove horizontal scroll from redteam setup tabs (#2420)

### Fixed

- fix(redteam): add support for entity merging in config (#2433)
- fix(redteam): combine strategy configs for chained strategies (#2415)
- fix(redteam): don't fall back if entity and purpose extraction fails (#2428)
- fix(redteam): integration test (#2431)
- fix(redteam): make cross-session-leak not default (#2427)
- fix(redteam): remove duplicate `intent` plugin (#2426)
- fix(redteam): dark mode in test targets ui (#2425)
- fix(redteam): resolve invalid DOM nesting of ul elements in Strategies component (#2421)
- fix(evaluator): handle circular references during error logging (#2441)

### Dependencies

- chore(deps): bump @aws-sdk/client-bedrock-runtime from 3.709.0 to 3.712.0 (#2418)
- chore(deps): bump groq-sdk from 0.9.0 to 0.9.1 (#2416)
- chore(deps): bump openai from 4.76.2 to 4.76.3 (#2417)

## [0.102.0] - 2024-12-16

### Added

- feat(redteam): add api healthcheck to redteam generate (#2398)

### Changed

- feat: add raw HTTP request support to Targets UI (#2407)
- feat: add HTTP provider configuration generator (#2409)
- feat: generate http config button (#2411)
- feat: run redteam in web ui (#2025)
- fix: exit codes and tests (#2414)
- docs: add docs for model-graded metrics (#2406)

## [0.101.2] - 2024-12-14

### Added

- feat(webui): implement cloud API health check functionality (#2397)
- feat(webui): redteam attack flow chart (#2389)
- feat(webui): strategy stats drawer (#2388)
- feat(webui): Filter Results view by errors (#2394)

### Changed

- revert: refactor(evaluator): enhance variable resolution and prompt rendering (#2386)
- chore(docker): add version info to docker build (#2401)
- chore(docs): Update README.md (#2391)

### Fixed

- fix(redteam): improve error message for plugin validation (#2395)
- fix(redteam): improve redteam strategy validation with detailed error messages (#2396)
- fix(webui): hide "show failures" checkbox on 1-column evals (#2393)

### Dependencies

- chore(deps): bump openai from 4.76.1 to 4.76.2 (#2390)

## [0.101.1] - 2024-12-13

### Added

- feat(eval): Separate errors from assert failures (#2214)
- feat(eval): Support more than one multi-turn conversation in the same eval with conversationId metadata field (#2360)
- feat: chunk results during share to handle large evals (#2381)

### Changed

- fix: use safeJsonStringify (#2385)
- chore(evaluator): Enhance variable resolution and prompt rendering (#2380)
- chore(ci): Remove outdated package-lock.json after enabling workspaces in package.json (#2377)
- chore(examples): Add Ollama red team example from blog post (#2374)
- Revert "feat: chunk results during share to handle large evals" (#2399)

### Fixed

- fix(cli): Fix punycode deprecation warning (#2384)
- fix(cli): Re-enable validation warning for invalid dereferenced configs (#2373)
- fix(prompts): Restore behavior that delays YAML parsing until after variable substitution (#2383)
- fix(redteam): Support file:// protocol for custom plugins (#2376)
- fix(webui): Use injectVar in redteam report view (#2366)

### Documentation

- docs(configuration): Add documentation for shared variables in tests (#2379)

## [0.101.0] - 2024-12-12

### Added

- feat(eval): Separate errors from assert failures (#2214)
- feat(eval): Support more than one multi-turn conversation in the same eval with conversationId metadata field (#2360)

### Changed

- chore(evaluator): Enhance variable resolution and prompt rendering (#2380)
- chore(ci): Remove outdated package-lock.json after enabling workspaces in package.json (#2377)
- chore(examples): Add Ollama red team example from blog post (#2374)

### Fixed

- fix(cli): Fix punycode deprecation warning (#2384)
- fix(cli): Re-enable validation warning for invalid dereferenced configs (#2373)
- fix(prompts): Restore behavior that delays YAML parsing until after variable substitution (#2383)
- fix(redteam): Support file:// protocol for custom plugins (#2376)
- fix(webui): Use injectVar in redteam report view (#2366)

### Documentation

- docs(configuration): Add documentation for shared variables in tests (#2379)

## [0.100.6] - 2024-12-11

### Changed

- chore: clean up invariant references (#2367)
- chore: invariant (#2363)
- chore(examples): add YAML schema and descriptions to config files (#2358)
- chore(providers): add debugs and make provider invariants more detailed (#2365)
- chore(redteam): add better error logging for multilingual (#2347)
- chore(redteam): add getRemoteGenerationUrl mocks to redteam tests (#2349)
- chore(redteam): Better error messaging for composite jailbreaks (#2372)
- chore(redteam): fix composite jailbreak docs (#2370)
- chore(redteam): respect --delay with redteam providers (#2369)
- chore(webui): add "save YAML" option to Save Config dialog (#2356)
- chore(webui): enhance redteam preset cards layout and styling (#2353)

### Fixed

- fix(providers): add regional model support to Bedrock (#2354)
- fix(webui): redteam setup UI should support request body objects (#2355)
- fix(providers): use Replicate moderation provider when OpenAI key not present (#2346)

### Dependencies

- chore(deps): bump @aws-sdk/client-bedrock-runtime from 3.706.0 to 3.709.0 (#2362)
- chore(deps): bump openai from 4.76.0 to 4.76.1 (#2361)
- chore(deps): update dependencies (#2350)

### Documentation

- docs(blog): new post on the EU AI Act (#2357)
- docs(redteam): Update documentation to suggest a detailed purpose (#2345)
- docs(troubleshooting): replace auto-generated index with custom overview (#2352)

## [0.100.5] - 2024-12-09

### Changed

- feat: Show current redteam and save state by @sklein12 in [#2336](https://github.com/promptfoo/promptfoo/pull/2336)
- fix: Our task API responds with a JSON object by @sklein12 in [#2337](https://github.com/promptfoo/promptfoo/pull/2337)
- fix: Attempt to fix metrics after share to self-hosted by @GICodeWarrior in [#2338](https://github.com/promptfoo/promptfoo/pull/2338)
- fix: Merge `defaultTest.vars` before applying `transformVars` by @mldangelo in [#2339](https://github.com/promptfoo/promptfoo/pull/2339)
- fix: Catch errors on purpose extraction and continue by @sklein12 in [#2344](https://github.com/promptfoo/promptfoo/pull/2344)
- chore: Allow overriding default and redteam providers globally by @sklein12 in [#2333](https://github.com/promptfoo/promptfoo/pull/2333)
- chore(providers): Align `transformRequest` with `transformResponse` behavior by @mldangelo in [#2334](https://github.com/promptfoo/promptfoo/pull/2334)
- chore: Update Node.js to v20.18.1 by @mldangelo in [#2342](https://github.com/promptfoo/promptfoo/pull/2342)
- chore: Add support for multiple Google Sheets in `promptfooconfig` by @mldangelo in [#2343](https://github.com/promptfoo/promptfoo/pull/2343)

## [0.100.4] - 2024-12-08

### Changed

- feat: "try example" in target configuration (#2335)
- chore(webui): add a reset config button (#2328)
- chore(redteam): add comments and schema to generated yaml (#2329)
- chore(webui): add select all/none for all plugins (#2326)
- chore: automate CITATION.cff version bump. Sort npm scripts (#2320)
- docs: Fix docs to reflect non-root docker user (#2324)

### Fixed

- fix(cli): recommend npx if necessary (#2325)
- fix(providers): use prompt config for structured outputs in azure (#2331)
- fix(redteam): Use cloud api for remote harmful generation (#2323)
- fix(webui): redteam bug where purpose was using old state (#2330)
- fix(webui): redteam config persist between refreshes (#2327)

### Dependencies

- chore(deps): bump openai from 4.75.0 to 4.76.0 (#2321)

## [0.100.3] - 2024-12-06

### Changed

- chore(providers): improve JSON schema support for openai azure (#2318)

### Dependencies

- chore(deps): bump the npm_and_yarn group with 2 updates (#2317)

### Documentation

- docs(aws-bedrock): add Nova model documentation and update examples (#2319)
- docs(multilingual): add language code references (#2311)

## [0.100.2] - 2024-12-06

### Changed

- **Multilingual Redteam Strategy:** Generates test cases across all strategies. [#2313](https://github.com/promptfoo/promptfoo/pull/2313) by [@sklein12](https://github.com/sklein12)
- **Multiline Editor:** Added multiline editor for HTTP request body. [#2314](https://github.com/promptfoo/promptfoo/pull/2314) by [@typpo](https://github.com/typpo)
- **Redteam Multilingual Strategy:** Preserved assertion types. [#2312](https://github.com/promptfoo/promptfoo/pull/2312) by [@mldangelo](https://github.com/mldangelo)
- **Crescendo Handling:** Prevented failures if the provider sends an incorrect response. [#2315](https://github.com/promptfoo/promptfoo/pull/2315) by [@sklein12](https://github.com/sklein12)
- **Dependency Updates:** Updated multiple package dependencies. [#2308](https://github.com/promptfoo/promptfoo/pull/2308) by [@mldangelo](https://github.com/mldangelo)

## [0.100.0] - 2024-12-05

### Added

- feat(providers): Add Amazon Nova models to Bedrock provider (#2300)
- feat(providers): Support TypeScript custom providers (#2285)
- feat(providers): Add transformRequest to HTTP provider. Rename responseParser to transformResponse (#2228)
- feat(cli): Add configurable CSV delimiter support (#2294)
- feat(redteam): Load `intents` plugin from file (#2283)
- feat(webui): Ability to configure strategies in redteam setup (#2304)
- feat(webui): Ability to upload YAML file to setup view (#2297)
- feat(webui): Column selector (#2288)

### Changed

- chore(webui): Add YAML preview and strategies to redteamReview page (#2305)
- chore(prompts): TypeScript for prompt functions (#2287)
- chore(webui): Display # selected plugins in accordion text (#2298)
- chore(redteam): Remote generation if logged into cloud (#2286)
- chore(cli): Write `promptfoo-errors.log` on error (#2303)
- chore(cli): Improve error message when attempting to share incomplete eval (#2301)
- chore(redteam): Fix stateless warning (#2282)
- chore(redteam): Plugin page UX (#2299)
- chore(webui): Display average cost alongside total (#2274)
- chore(webui): Remove prompt from redteam setup purpose page (#2295)
- docs: Guide on LangChain PromptTemplates (#2235)

### Fixed

- fix(redteam): Do not store config hash if redteam generation failed (#2296)
- fix(webui): Minor bugs in redteam config UI (#2278)
- fix(cli): Replace process.exitCode with process.exit calls in share command (#2307)

### Dependencies

- chore(deps): Bump @aws-sdk/client-bedrock-runtime from 3.699.0 to 3.704.0 (#2279)
- chore(deps): Bump @aws-sdk/client-bedrock-runtime from 3.704.0 to 3.705.0 (#2290)
- chore(deps): Bump groq-sdk from 0.8.0 to 0.9.0 (#2291)
- chore(deps): Bump openai from 4.73.1 to 4.74.0 (#2280)
- chore(deps): Bump openai from 4.74.0 to 4.75.0 (#2289)

### Documentation

- docs(examples): Add redteam chatbot example (#2306)

## [0.99.1] - 2024-12-02

### Changed

- chore(docs): update --config YAML file references to match actual behavior (#2170)
- chore(providers): add \*-latest models for Anthropic (#2262)
- chore(providers): remove optional chaining in goat provider (#2253)
- chore(redteam): ability to override severity (#2260)
- chore(redteam): improve hijacking grader (#2251)
- chore(redteam): improve overreliance grader (#2246)
- chore(redteam): improve politics grader (#2258)
- chore(redteam): move harmful specialized advice plugin to unaligned provider (#2239)
- chore(redteam): move misinformation plugin from aligned to unaligned provider (#2232)
- chore(redteam): shell injection grader improvement (25%) (#2277)
- chore(redteam): update policy grader (#2244)
- chore(site): improve architecture diagram dark mode (#2254)
- chore(site): move careers link (#2242)
- chore(tests): remove console.error debug statement (#2275)
- chore(types): add Zod schema for assertion types (#2276)
- chore(webui): ability to set image min/max height (#2268)
- chore(webui): add metric column in assertions table (#2238)
- chore(webui): add pointer cursor to report view (#2272)
- chore(webui): add support for custom targets to redteam setup (#2215)
- chore(webui): combine assertion context to eval output comment dialog (#2240)
- chore(webui): improve back and next buttons for purpose/targets pages (#2269)
- chore(webui): minor improvements to redteam setup strategy and plugin selection (#2247)
- chore(webui): only show action buttons for the currently hovered cell, rather than both cells for that row (#2270)
- chore(webui): preserve whitespace in TableCommentDialog (#2237)
- chore(webui): prevent dialog from popping up repeatedly when component rerenders (#2273)
- chore(webui): remove local dashboard (#2261)
- chore(webui): select all/none in redteam setup plugins view (#2241)
- docs: GitLab integration (#2234)

### Fixed

- fix(cli): improve debugging for fetchWithRetries (#2233)
- fix(cli): refuse to share incomplete evals (#2259)
- fix(webui): support sorting on pass/fail count & raw score (#2271)
- fix(redteam): stringify non-string target provider responses in goat (#2252)

### Dependencies

- chore(deps): bump openai from 4.73.0 to 4.73.1 (#2243)
- chore(deps): sync dependency versions with promptfoo cloud (#2256)
- chore(deps): update dependencies (#2257)
- chore(deps): update lock file for yanked dependency (#2250)

## [0.99.0] - 2024-11-25

### Added

- feat(cli): `promptfoo debug` command (#2220)
- feat(eval): Read variables from PDF (#2218)
- feat(providers): Add `sequence` provider (#2217)
- feat(redteam): Citation strategy (#2223)
- feat(redteam): Composite jailbreak strategy (#2227)
- feat(redteam): Ability to limit strategies to specific plugins (#2222)

### Changed

- chore(redteam): Attempt to reuse existing server for redteam init (#2210)
- chore(redteam): Naive GOAT error handling (#2213)
- chore(redteam): Improve competitors plugin and grading (#2208)

### Fixed

- fix(eval): CSV BOM parsing (#2230)
- fix(redteam): Add missing entities field to redteam schema (#2226)
- fix(redteam): Ensure numTests is properly inherited in config for all plugin types (#2229)
- fix(redteam): Strip prompt asterisks (#2212)
- fix(redteam): Validate plugins before starting (#2219)

### Dependencies

- chore(deps): Bump @aws-sdk/client-bedrock-runtime from 3.696.0 to 3.699.0 (#2231)

### Documentation

- docs(redteam): Ollama redteam blog (#2221)
- docs(redteam): Add troubleshooting documentation (#2211)

## [0.98.0] - 2024-11-22

### Added

- feat(providers): Maintain session-id in HTTP provider (#2101)
- feat(redteam): Add custom strategy (#2166)
- feat(webui): Add CSV download to report view (#2168)
- feat(webui): Add image preview lightbox for base64 image strings (#2194)

### Changed

- chore(providers): Add GPT-4-0-2024-11-20 to supported models (#2203)
- chore(providers): Add support for UUID in transformVars (#2204)
- chore(cli): Display help for invalid args (#2196)
- chore(redteam): Add `promptfoo redteam setup` (#2172)
- chore(redteam): Init now opens web setup UI (#2191)
- chore(redteam): Update purpose UI to capture better information (#2180)
- chore(redteam): Instrument redteam setup (#2193)
- chore(redteam): Remove OpenAI key requirement in onboarding (#2187)
- chore(redteam): Remove overreliance from default (#2201)
- chore(redteam): Remove redundant harmful plugin when all subcategories are selected (#2206)
- chore(redteam): Reorganize plugins in setup (#2173)
- chore(redteam): Session parsing in UI (#2192)
- chore(redteam): Update docs for multi-turn strategies (#2182)
- chore(redteam): Update redteam init instructions (#2190)
- chore(redteam): Wrap more system purpose tags (#2202)
- chore(redteam): Wrap purposes in <Purpose> tags (#2175)

### Fixed

- fix(prompts): Parse YAML files into JSON before Nunjucks template render (#2205)
- fix(providers): Handle more response parser failures in HTTP provider (#2200)
- fix(redteam): Attempt to fix undefined redteam testcase bug (#2186)
- fix(redteam): Debug access plugin grader improvement (#2178)
- fix(redteam): Handle missing prompts in indirect prompt injection setup (#2199)
- fix(redteam): Pass isRedteam from eval database model (#2171)
- fix(webui): Handle division by zero cases in CustomMetrics component (#2195)

### Dependencies

- chore(deps): Bump @aws-sdk/client-bedrock-runtime from 3.693.0 to 3.696.0 (#2176)
- chore(deps): Update dependencies - resolve lock file issue (#2179)
- chore(deps): Update dependencies (#2169)

### Documentation

- docs(examples): Add F-score example (#2198)
- docs(examples): Modernize image classification example (#2197)
- docs(site): Add red team Hugging Face model guide (#2181)
- docs(site): Use `https` id with `url` config (#2189)

## [0.97.0] - 2024-11-18

### Added

- feat(azure): adding AzureCliCredential as a fallback authentication option (#2149)

### Changed

- feat: report shows % framework compliance as progress bar (#2160)
- feat: support for grader fewshot examples (#2162)
- feat: add support for bedrock guardrails (#2163)
- fix: crescendo feedback (#2145)
- fix: handle null test cases in strategy generation (#2146)
- refactor(redteam): extract parseGeneratedPrompts from redteam base class (#2155)
- refactor(redteam): modularize and simplify harmful plugin (#2154)
- chore: bump @aws-sdk/client-bedrock-runtime from 3.691.0 to 3.693.0 (#2147)
- chore: bump @eslint/plugin-kit from 0.2.0 to 0.2.3 in the npm_and_yarn group (#2151)
- chore: track token usage for redteam providers (#2150)
- chore(providers): misc harmful completion provider enhancements (#2153)
- chore: display strategy used in report view (#2156)
- chore: open result details in report view (#2159)
- chore: add # requests to token usage (#2158)
- chore: set redteamFinalPrompt in goat provider (#2161)
- chore(redteam): refactor harmful plugin into aligned and unaligned modules (#2164)
- chore(redteam): refactor unaligned inference API response handling (#2167)

### Fixed

- fix(share): update eval author to logged-in user when sharing (#2165)

## [0.96.2] - 2024-11-14

### Added

- feat(redteam): redteam fewshot overrides (#2138)
- feat(cli): make README.md file during onboarding init flow optional (#2054)

### Changed

- feat: helm chart for self hosted (#2003)

### Fixed

- fix(cli): remove validation warning on yaml files (#2137)
- fix(providers): handle system messages correctly for bedrock Claude models (#2141)
- fix(redteam): Config for all strategies (#2126)
- fix(webui): potential divide by 0s (#2135)
- fix(webui): restore token usage display (#2143)

### Dependencies

- chore(deps): clean up plugin action params (#2139)
- chore(deps): bump @aws-sdk/client-bedrock-runtime from 3.687.0 to 3.691.0 (#2140)
- chore(deps): update dependencies (#2133)

## [0.96.1] - 2024-11-12

### Added

- feat(ui): Respect max text length in Markdown cells (#2109)

### Changed

- chore(assertions): split assertions into separate modules (#2116)\* chore(blog): update API endpoint to canonical domain by @mldangelo in https://github.com/promptfoo/promptfoo/pull/2119
- chore(cli): add promptfoo version header to all requests (#2121)
- chore(redteam): allow goat to be used stateless or not (#2102)
- chore(redteam): Break out Prompt Metrics Types (#2120)
- chore(redteam): re-organize report categories (#2127)
- chore(docs): Fix AWS default region to match documentation (#2117)

### Fixed

- fix(cli): validate config after dereferencing (#2129)
- fix(providers): handle system messages correctly in anthropic parseMessages (#2128)

### Dependencies

- chore(deps): bump groq-sdk from 0.7.0 to 0.8.0 (#2131)
- chore(deps): update multiple dependencies (#2118)

## [0.96.0] - 2024-11-10

### Added

- feat(redteam): intent plugin (#2072)
- feat(redteam): rag poisoning plugin (#2078)
- feat(cli): --filter-sample on eval to randomly sample (#2115)
- feat(providers): azure default provider (#2107)
- feat(assertions): BLEU score (#2081)

### Changed

- chore(assertions): refactor JSON assertions (#2098)
- chore(assertions): split assertions into separate files (#2089)
- chore(cli): add --ids-only to list commands (#2076)
- chore(cli): lazily init csv assertion regex (#2111)
- chore(cli): validate json, yaml, js configs on load (#2114)
- chore(lint): format lint (#2082)
- chore(providers): add envar support for azure auth (#2106)
- chore(providers): add support for Claude 3.5 Haiku model (#2066)
- chore(providers): add support for external response_format in azure openai (#2092)
- chore(providers): azureopenai -> azure (#2113)
- chore(providers): Support AWS sessionToken and profile for authentication (#2085)
- chore(redteam): improve rbac grader (#2067)
- chore(redteam): pass context and options to target in iterativeTree provider (#2093)
- chore(redteam): Use purpose in graders (#2077)
- chore(webui): prevent unnecessary state resets in plugin configuration in redteam ui (#2071)
- chore: add yaml config validation tests (#2070)
- chore(docs): goat-blog demo component usability improvements (#2095)
- docs: use "provider" key in python prompt function (#2103)
- docs: add GOAT blog post (#2068)
- chore(blog): update API endpoint to canonical domain (#2119)

### Fixed

- fix(cli): keep eval id on `import` (#2112)
- fix(providers): portkey provider and headers (#2088)
- fix(redteam): provide target context (#2090)
- fix(providers): ensure consistent message parsing for Anthropic Claude Vision (#2069)
- fix(redteam): make remote generation URL dynamic to support dotenv loading (#2086)

### Dependencies

- chore(deps): bump @anthropic-ai/sdk from 0.31.0 to 0.32.0 (#2074)
- chore(deps): bump @anthropic-ai/sdk from 0.32.0 to 0.32.1 (#2083)
- chore(deps): bump @aws-sdk/client-bedrock-runtime from 3.686.0 to 3.687.0 (#2104)
- chore(deps): bump openai from 4.70.2 to 4.71.0 (#2073)
- chore(deps): bump openai from 4.71.0 to 4.71.1 (#2087)

## [0.95.0] - 2024-11-04

### Added

- **feat(redteam):** goat (#2006)
- **feat(webui):** add support for file providers in eval creation view via file upload by @mldangelo in https://github.com/promptfoo/promptfoo/pull/2055
- feat(webui): add support for file providers in eval creation view via file upload (#2055)

### Changed

- **feat:** save and load configs (#2044)
- **feat:** index page for report view (#2048)
- **fix:** competitors grader (#2042)
- **fix:** llm rubric markup (#2043)
- **fix:** OOM on large evals (#2049)
- **chore:** migrate rag-full example to langchain 0.3.0 (#2041)
- **chore:** add some loaders to webui pages (#2050)
- **chore(providers):** add bedrock regional inference profile IDs (#2058)
- **chore(webui):** optimize custom policy handling (#2061)
- **chore:** bump @anthropic-ai/sdk from 0.30.1 to 0.31.0 (#2062)
- **chore:** bump openai from 4.69.0 to 4.70.2 (#2063)

### Fixed

- **fix(webui):** preserve target label when switching target types (#2060)

### Dependencies

- **chore(deps):** bump langchain from 0.2.10 to 0.3.0 in /examples/rag-full (#2040)
- **chore(deps):** bump openai from 4.68.4 to 4.69.0 (#2045)
- **chore(deps):** update patch and minor dependencies (#2064)

## [0.94.6] - 2024-10-30

### Added

- feat(webui): make table header sticky (#2001)

### Changed

- feat: `promptfoo auth whoami` (#2034)
- fix: minor redteam run fixes (#2033)
- fix: report issue counts (#2037)
- fix: Integration backlink to portkey docs (#2039)
- chore: add provider to assertion function context (#2036)
- chore: add `--verbose` to redteam run (#2032)
- chore(deps-dev): bump @aws-sdk/client-bedrock-runtime from 3.679.0 to 3.682.0 (#2038)

### Dependencies

- chore(deps): bump elliptic from 6.5.7 to 6.6.0 in /src/app (#2031)
- chore(deps): bump langchain from 0.1.14 to 0.3.0 in /examples/langchain-python (#2035)

## [0.94.5] - 2024-10-28

### Changed

- fix: bump version on fetch cache key (#2029)
- fix: support browser back/forward in redteam setup (#2022)
- chore: improve ui for plugin configs (#2024)
- chore(webui): improve redteam plugin configuration UI (#2028)
- chore: Add Missing Statuses to Risk Categories (#2030)

### Fixed

- fix(ci): add disk space cleanup steps to prevent runner failures (#2018)
- fix(redteam): auto-extract injectVar from prompt template in redteam image provider (#2021)
- fix(providers): adjust bedrock anthropic default temperature (#2027)
- fix(webui): hide redteam setup dialog after seen (#2023)

### Documentation

- docs(provider): fix dalle-3 provider name (#2020)

## [0.94.4] - 2024-10-27

### Added

- **Feature:** Add simulated user provider ([#2014](https://github.com/promptfoo/promptfoo/pull/2014) by [@typpo](https://github.com/typpo))

### Changed

- **Fix:** Handle basic auth credentials in fetch requests ([#2013](https://github.com/promptfoo/promptfoo/pull/2013) by [@mldangelo](https://github.com/mldangelo))
- **Chore:** Add configuration option to disable template environment variables ([#2017](https://github.com/promptfoo/promptfoo/pull/2017) by [@mldangelo](https://github.com/mldangelo))
- **Chore (Redteam):** Improve onboarding CLI plugin configuration handling ([#2015](https://github.com/promptfoo/promptfoo/pull/2015) by [@mldangelo](https://github.com/mldangelo))

## [0.94.3] - 2024-10-26

### Changed

- feat: package import support improvements (#1995)
- feat: add adaline gateway provider (#1980)
- fix: template creation for `promptfoo init` and `promptfoo redteam init`
- chore(providers): merge prompt and provider config in azure (#2011)

## [0.94.2] - 2024-10-25

### Added

- feat(browser): `optional` arg on `click` commands (#1997)

### Changed

- feat: add browser support in redteam setup (#1998)
- fix: test case descriptions (#2000)
- fix: Http Provider parser (#1994)
- chore: save user consent when logged in via webui (#1999)
- chore: Constants are lower case (#2007)
- style(eslint): add sort-keys rule and sort type constituents (#2008)
- chore(redteam): alphabetize and normalize ordering of constants (#2002)
- revert: style(eslint): add sort-keys rule and sort type constituents (#2009)

## [0.94.1] - 2024-10-24

### Added

- **feat(schema):** Add YAML schema validation to config files by [@mldangelo](https://github.com/mldangelo) in [#1990](https://github.com/promptfoo/promptfoo/pull/1990)

### Changed

- **chore:** Don't run Docker as root by [@typpo](https://github.com/typpo) in [#1884](https://github.com/promptfoo/promptfoo/pull/1884)
- **chore(webui):** Move Snackbar out of component for reuse by [@sklein12](https://github.com/sklein12) in [#1989](https://github.com/promptfoo/promptfoo/pull/1989)
- **chore(redteam):** Send version to remote endpoint by [@typpo](https://github.com/typpo) in [#1982](https://github.com/promptfoo/promptfoo/pull/1982)
- **refactor(tests):** Reorganize test files into subdirectories by [@mldangelo](https://github.com/mldangelo) in [#1984](https://github.com/promptfoo/promptfoo/pull/1984)
- site: additional landing page (#1996)

### Fixed

- **fix(providers):** Better OpenAI rate limit handling by [@typpo](https://github.com/typpo) in [#1981](https://github.com/promptfoo/promptfoo/pull/1981)
- **fix(providers):** Refusals are not failures by [@typpo](https://github.com/typpo) in [#1991](https://github.com/promptfoo/promptfoo/pull/1991)
- **fix(redteam):** Better error handling in strategies by [@typpo](https://github.com/typpo) in [#1983](https://github.com/promptfoo/promptfoo/pull/1983)
- **fix(redteam):** Better error on remote plugins when remote is disabled by [@typpo](https://github.com/typpo) in [#1979](https://github.com/promptfoo/promptfoo/pull/1979)
- fix: prompt validation (#1993)

### Dependencies

- **chore(deps):** Bump @aws-sdk/client-bedrock-runtime from 3.677.0 to 3.678.0 by [@dependabot](https://github.com/dependabot) in [#1987](https://github.com/promptfoo/promptfoo/pull/1987)
- **chore(deps):** Bump @anthropic-ai/sdk from 0.30.0 to 0.30.1 by [@dependabot](https://github.com/dependabot) in [#1986](https://github.com/promptfoo/promptfoo/pull/1986)
- **chore(deps):** Bump OpenAI from 4.68.2 to 4.68.4 by [@dependabot](https://github.com/dependabot) in [#1985](https://github.com/promptfoo/promptfoo/pull/1985)

## [0.94.0] - 2024-10-23

### Added

- feat(providers): add support for `github` provider (#1927)
- feat(providers): add support for xAI (Grok) provider (#1967)
- feat(providers): Update HTTP Provider to support any type of request (#1920)
- feat(prompts): add context to python and javascript prompts (#1974)
- feat(webui): add ability to update eval author (#1951)
- feat(webui): add login page (#1964)
- feat(webui): add support for displaying base64-encoded images (#1937)
- feat(cli): allow referencing specific gsheet (#1942)
- feat(redteam): show passes and fails in report drawer (#1972)

### Changed

- chore(cli): disable database logging by default (#1953)
- chore(cli): move db migrations up (#1975)
- chore(cli): replace node-fetch with native fetch API (#1968)
- chore(cli): warn on unsupported test format (#1945)
- chore(providers): support AWS credentials in config file for bedrock provider (#1936)
- chore(providers): support response_format in prompt config in openai provider (#1966)
- chore(providers): update Claude 3.5 model version (#1973)
- chore(providers): update implementation of togetherAI provider (#1934)
- chore(redteam): Add redteam descriptions and display names (#1962)
- chore(redteam): Better typing for the new constants (#1965)
- chore(redteam): fix typing issue, don't return in route (#1933)
- chore(redteam): move all redteam constants to one spot (#1952)
- chore(redteam): remove providers from db (#1955)
- chore(redteam): update providers to id by id or label (#1924)
- chore(redteam): Use Provider Label as Unique ID for redteam targets (#1938)
- chore(webui): add user email management endpoints (#1949)
- chore(webui): create dedicated eval router (#1948)
- chore(webui): expose redteam init ui in navigation dropdown menu (#1926)
- chore(webui): improve max text length slider (#1939)
- chore(webui): optimize Material-UI imports for better tree-shaking (#1928)
- chore(webui): optionally record anonymous telemetry (#1940)
- chore(webui): resolve fast refresh warning by separating useToast hook (#1941)
- refactor(assertions): move utility functions to separate file (#1944)
- chore: add citation generation script and update CITATION.cff (#1914)

### Fixed

- fix(cli): add metadata to EvaluateResult model (#1978)
- fix(cli): check for python3 alias (#1971)
- fix(cli): cli properly watches all types of configs (#1929)
- fix(cli): resolve deep copy issue when using grader cli arg (#1943)
- fix(eval): set author from getUserEmail when creating Eval (#1950)
- fix(providers): improve Gemini format coercion and add tests (#1925)
- fix(providers): maybeCoerceToGeminiFormat in palm provider - parse system_instruction (#1947)

### Dependencies

- chore(deps): bump aiohttp from 3.9.5 to 3.10.2 in /examples/rag-full (#1959)
- chore(deps): bump certifi from 2023.11.17 to 2024.7.4 in /examples/python-provider (#1958)
- chore(deps): bump idna from 3.6 to 3.7 in /examples/python-provider (#1957)
- chore(deps): bump rollup from 4.21.3 to 4.24.0 in /src/app (#1961)
- chore(deps): bump starlette from 0.37.2 to 0.40.0 in /examples/rag-full (#1956)
- chore(deps): bump vite from 5.3.3 to 5.4.9 in /examples/jest-integration (#1960)
- chore(deps): migrate drizzle (#1922)
- chore(deps): update dependencies (#1913)

### Documentation

- docs(blog): adding fuzzing post (#1921)

## [0.93.3] - 2024-10-17

### Added

- **feat(assertions):** Support array of files in assertion values by [@danpe](https://github.com/promptfoo/promptfoo/pull/1897)
- **feat(redteam):** Math-prompt strategy by [@AISimplyExplained](https://github.com/promptfoo/promptfoo/pull/1907)
- feat(redteam): math-prompt strategy (#1907)
- feat: add watsonx bearer token auth and display model cost (#1904)
- feat: support array of files in assertion values (#1897)

### Changed

- **chore(providers):** Add WatsonX bearer token auth and display model cost by [@gprem09](https://github.com/promptfoo/promptfoo/pull/1904)
- **chore(redteam):** Rename math-prompt strategy and update docs by [@mldangelo](https://github.com/promptfoo/promptfoo/pull/1912)
- **chore(webui):** Redesign navigation and dark mode components by [@mldangelo](https://github.com/promptfoo/promptfoo/pull/1903)
- **chore(ci):** Correct GitHub Actions syntax for secret access by [@mldangelo](https://github.com/promptfoo/promptfoo/pull/1911)
- **chore(ci):** Fix Docker build by [@sklein12](https://github.com/promptfoo/promptfoo/pull/1910)
- **chore(ci):** Test eval share for hosted container by [@sklein12](https://github.com/promptfoo/promptfoo/pull/1908)
- **chore(ci):** Test sharing to cloud by [@sklein12](https://github.com/promptfoo/promptfoo/pull/1909)
- chore: fix docker build (#1910)
- chore(redteam): rename math-prompt strategy and update docs (#1912)
- chore: Test sharing to cloud (#1909)
- chore: Test eval share for hosted container (#1908)

### Fixed

- **fix(webui):** Navigating directly to an eval by [@sklein12](https://github.com/promptfoo/promptfoo/pull/1905)
- fix(providers): lazy load watsonx dependencies (#1977)
- fix(ci): correct GitHub Actions syntax for secret access (#1911)
- fix: Navigating directly to an eval (#1905)

### Documentation

- **docs(redteam):** Add documentation for Custom and PII plugins by [@mldangelo](https://github.com/promptfoo/promptfoo/pull/1892)

## [0.93.2] - 2024-10-16

### Fixed

- fix: sharing to hosted (#1902)
- fix: update cloud share URL path from 'results' to 'eval' (#1901)
- fix: gemini chat formatting (#1900)

### Documentation

- docs(redteam): add documentation for Custom and PII plugins (#1892)

### Changed

- **fix:** update cloud share URL path from 'results' to 'eval' by [@mldangelo](https://github.com/promptfoo/promptfoo/pull/1901)
- **fix:** gemini chat formatting by [@typpo](https://github.com/promptfoo/promptfoo/pull/1900)
- **fix:** sharing to hosted by [@sklein12](https://github.com/promptfoo/promptfoo/pull/1902)
- **chore:** add `--filter-targets` to `redteam run` by [@typpo](https://github.com/promptfoo/promptfoo/pull/1893)
- **chore:** warn users about unknown arguments after 'eval' command by [@mldangelo](https://github.com/promptfoo/promptfoo/pull/1898)
- chore(webui): redesign navigation and dark mode components (#1903)
- chore(cli): warn users about unknown arguments after 'eval' command (#1898)
- chore: add `--filter-targets` to `redteam run` (#1893)

### Dependencies

- **chore(deps):** bump `@anthropic-ai/sdk` from 0.29.0 to 0.29.1 by [@dependabot](https://github.com/promptfoo/promptfoo/pull/1894)
- chore(deps): bump @anthropic-ai/sdk from 0.29.0 to 0.29.1 (#1894)

## [0.93.1] - 2024-10-15

### Fixed

- fix: Delete all evals broken (#1891)

### Added

- feat: Redteam http target tester (#1883)

### Changed

- **feat:** Crisp chat on certain pages by [@typpo](https://github.com/promptfoo/promptfoo/pull/1880)
- **feat:** Redteam HTTP target tester by [@sklein12](https://github.com/promptfoo/promptfoo/pull/1883)
- **fix:** Do not use default config when config is explicitly set by [@typpo](https://github.com/promptfoo/promptfoo/pull/1878)
- **fix:** Delete all evals broken by [@sklein12](https://github.com/promptfoo/promptfoo/pull/1891)
- **docs:** Add RAG architecture blog post by [@vsauter](https://github.com/promptfoo/promptfoo/pull/1886)
- **refactor(webui):** Move dashboard to redteam directory by [@mldangelo](https://github.com/promptfoo/promptfoo/pull/1890)
- refactor(webui): move dashboard to redteam directory (#1890)

## [0.93.0] - 2024-10-14

### Documentation

- docs: add rag architecture blog post (#1886)

### Added

- feat(cli): add example download functionality to init command (#1875)
- feat(redteam): introduce experimental redteam setup ui (#1872)
- feat(providers): watsonx provider (#1869)
- feat(providers): node package provider (#1855)
- feat: crisp chat on certain pages (#1880)

### Changed

- chore(webui): show tools in report view (#1871)

### Fixed

- fix(cli): only set redteam on combined configs when necessary (#1879)
- fix(cli): disable remote grading with rubric prompt override (#1877)
- fix(webui): rendering evals (#1881)
- fix: do not use default config when config is explicitly set (#1878)

## [0.92.3] - 2024-10-12

### Changed

- fix: request correct structure in prompt (#1851)
- fix: Only persist custom API url in local storage if it's set through the UI (#1854)
- fix: equality failure message (#1868)
- fix: don't always persist providers (#1870)
- feat: env variable to host pf at a different url path then base (#1853)
- chore(redteam): improve custom plugin definition and validation (#1860)
- chore: move skip logic to generate (#1834)
- chore: add `--filter-targets` alias (#1863)
- chore: Cloud sharing with new format (#1840)

### Fixed

- fix(webui): resolve undefined version display in InfoModal (#1856)

### Dependencies

- chore(deps-dev): bump @aws-sdk/client-bedrock-runtime from 3.667.0 to 3.668.0 (#1857)
- chore(deps-dev): bump @aws-sdk/client-bedrock-runtime from 3.668.0 to 3.669.0 (#1865)

## [0.92.2] - 2024-10-09

### Changed

- **ci(tests)**: Separate unit and integration tests in CI pipeline by [@mldangelo](https://github.com/mldangelo) in [#1849](https://github.com/promptfoo/promptfoo/pull/1849)
  - Bump `@aws-sdk/client-bedrock-runtime` from 3.666.0 to 3.667.0 by [@dependabot](https://github.com/dependabot) in [#1845](https://github.com/promptfoo/promptfoo/pull/1845)
  - Bump `@anthropic-ai/sdk` from 0.28.0 to 0.29.0 by [@dependabot](https://github.com/dependabot) in [#1846](https://github.com/promptfoo/promptfoo/pull/1846)
  - Bump `openai` from 4.67.2 to 4.67.3 by [@dependabot](https://github.com/dependabot) in [#1844](https://github.com/promptfoo/promptfoo/pull/1844)

### Fixed

- **fix(providers)**: Dynamically import FAL-AI serverless client by [@mldangelo](https://github.com/mldangelo) in [#1850](https://github.com/promptfoo/promptfoo/pull/1850)

### Dependencies

- **chore(deps)**:

## [0.92.1] - 2024-10-08

### Added

- **feat(providers):** Add support for an optional `responseSchema` file to Google Gemini by [@aud](https://github.com/promptfoo/promptfoo/pull/1839)
- feat(providers): Add support for an optional `responseSchema` file to google gemini (#1839)

### Changed

- **fix:** count could be off if there was a test that wasn't recorded by [@sklein12](https://github.com/promptfoo/promptfoo/pull/1841)
- **fix:** support relative paths by [@sklein12](https://github.com/promptfoo/promptfoo/pull/1842)
- **fix:** Prompt ordering on tables by [@sklein12](https://github.com/promptfoo/promptfoo/pull/1843)
- **chore:** delete empty file by [@sklein12](https://github.com/promptfoo/promptfoo/pull/1829)
- **chore:** rename tables by [@sklein12](https://github.com/promptfoo/promptfoo/pull/1831)
- chore(deps-dev): bump @aws-sdk/client-bedrock-runtime from 3.665.0 to 3.666.0 (#1836)

### Fixed

- **fix(provider):** fal prompt config overrides by [@drochetti](https://github.com/promptfoo/promptfoo/pull/1835)
- fix: Prompt ordering on tables (#1843)
- fix: support relative paths (#1842)
- fix: count could be off if there was a test that wasn't recorded (#1841)

### Dependencies

- **chore(deps):** bump openai from 4.67.1 to 4.67.2 by [@dependabot](https://github.com/promptfoo/promptfoo/pull/1837)
- **chore(deps-dev):** bump @aws-sdk/client-bedrock-runtime from 3.665.0 to 3.666.0 by [@dependabot](https://github.com/promptfoo/promptfoo/pull/1836)
- chore(deps): bump openai from 4.67.1 to 4.67.2 (#1837)

### Documentation

- **docs(contributing):** expand guide for adding new providers by [@mldangelo](https://github.com/promptfoo/promptfoo/pull/1833)

## [0.92.0] - 2024-10-07

### Fixed

- fix(provider): fal prompt config overrides (#1835)

### Documentation

- docs(contributing): expand guide for adding new providers (#1833)

### Changed

- Normalize eval results in db (#1776)
- foundation model blog post (#1823)
- site: custom blog index page (#1824)
- chore(build): allow-composite-ts (#1825)
- chore(cli): improve validation for extension hooks (#1827)
- chore: rename tables (#1831)
- chore: delete empty file (#1829)

## [0.91.3] - 2024-10-04

### Added

- feat(redteam): add religion plugin (#1822)
- feat(provider-fal): allow prompt config overrides (#1815)
- feat: remove in memory table (#1820)

## [0.91.2] - 2024-10-04

### Added

- feat(cli): Add input validation to eval command (@mldangelo #1810)
- feat(cli): Add real-time logging for Python script execution (@mldangelo #1818)
- feat(providers): Add support for setting cookies in `browser` provider (@typpo #1809)

### Changed

- chore(ci): Move integration tests to separate job in GitHub Actions workflow (@mldangelo #1821)
- chore(providers): Add support for file-based response parser for HTTP provider (@mldangelo #1808)
- chore(providers): Improve error message for browser provider missing imports (67c5fed2 @typpo)
- chore(redteam): Update to specific GPT-4 model (0be9c87f @mldangelo)
- chore(site): Update intro cal.com link (ff36972e @typpo)
- chore(webui): Remove 'use client' directives from React components (bc6f4214 @mldangelo)
- docs: Add Streamlit application in browser documentation (855e80f4 @typpo)
- docs: Escape tag in documentation (9c3ae83b @typpo)
- docs: Remove responseparser from quickstart (fe17b837 @typpo)
- docs: Remove responseParser from redteam template (feda3c60 @typpo)
- docs: Update test case reference documentation (d7c7a507 @mldangelo)
- docs: Update to use `redteam run` and `redteam report` (@typpo #1814)

### Fixed

- fix(redteam): Resolve cross-session templating issues (@typpo #1811)
- fix(webui): Ensure weight is not 0 (@sklein12 #1817)

### Dependencies

- chore(deps-dev): Bump @aws-sdk/client-bedrock-runtime from 3.658.1 to 3.662.0 (@dependabot #1805)
- chore(deps-dev): Bump @aws-sdk/client-bedrock-runtime from 3.663.0 to 3.664.0 (@dependabot #1819)
- chore(deps): Bump openai from 4.66.1 to 4.67.0 (@dependabot #1804)
- chore(deps): Bump replicate from 0.34.0 to 0.34.1 (@dependabot #1806)
- chore(deps): Update dependencies (ec37ca4e @mldangelo)

## [0.91.1] - 2024-10-01

### Changed

- feat: prompts as python classmethods (#1799)

### Fixed

- fix(redteam): read redteam config during redteam eval command (#1803)

### Documentation

- docs(custom-api): update documentation and improve typing (#1802)

## [0.91.0] - 2024-10-01

### Added

- feat(cli): ask for email on public share by @typpo in #1798
- feat(cli): support input transforms by @MrFlounder in #1704
- feat(redteam): add `redteam run` command by @typpo in #1791
- feat(webui): new Chart type on the eval page of web UI by @YingjiaLiu99 in #1147

### Changed

- fix: calc the same prompt id everywhere by @sklein12 in #1795
- docs: add troubleshooting section for timeouts by @mldangelo
- docs: fix indentation by @typpo
- docs: provider index by @mldangelo in #1792
- docs: update ts-config example README with tsx loader options by @mldangelo
- site: misc redteam guide clarifications by @typpo
- chore(cli): reorganize command structure and add program name by @mldangelo
- chore(cli): simplify node version check by @mldangelo in #1794
- chore(openai): use omni moderation by default by @typpo in #1797
- chore(providers): add support for special chars in browser provider by @typpo in #1790
- chore(providers): render provider label using Nunjucks by @mldangelo in #1789
- chore(providers): warn on unknown provider types by @mldangelo in #1787
- chore(redteam): include package version in redteam run hash by @typpo in 6d2d0c65
- chore(redteam): rename and export base classes by @mldangelo in #1801
- chore(redteam): serverside generation for indirect-prompt-injection by @mldangelo
- chore(redteam): update adversarial generation to specific gpt-4o model by @typpo in 1f397f62
- chore(cli): reorganize command structure and add program name by @mldangelo in 66781927

### Fixed

- fix(build): remove ts-config path aliases until compilation works correctly by @sklein12 in #1796
- fix(cli): don't ask for email when sharing in ci or without tty by @typpo
- fix(package): use provider prompt map when running via Node package by @vsauter in #1788
- fix(redteam): don't include entities if list is empty by @typpo
- fix(redteam): OWASP aliases by @typpo in #1765

### Dependencies

- chore(deps): bump openai from 4.65.0 to 4.66.1 by @dependabot in #1800
- chore(deps): update dependencies by @mldangelo

## [0.90.3] - 2024-09-27

### Changed

- fix: browser provider ignores cert errors by @ianw_github in 9fcc9f5974d919291456292e187fba1b1bacb3e2

## [0.90.2] - 2024-09-27

### Changed

- **feat:** Add fal.ai provider by [@drochetti](https://github.com/drochetti) in [#1778](https://github.com/promptfoo/promptfoo/pull/1778)
- **feat:** Add install script for pre-built binary installation by [@mldangelo](https://github.com/mldangelo) in [#1755](https://github.com/promptfoo/promptfoo/pull/1755)
- **fix:** Improve JSON parser handling for multiple braces by [@typpo](https://github.com/typpo) in [#1766](https://github.com/promptfoo/promptfoo/pull/1766)
- **refactor(eval):** Reorganize and improve eval command options by [@mldangelo](https://github.com/mldangelo) in [#1762](https://github.com/promptfoo/promptfoo/pull/1762)
- **chore(bedrock):** Improve support for LLAMA3.1 and LLAMA3.2 model configurations by [@mldangelo](https://github.com/mldangelo) in [#1777](https://github.com/promptfoo/promptfoo/pull/1777)
- **chore(config):** Simplify config loading by [@mldangelo](https://github.com/mldangelo) in [#1779](https://github.com/promptfoo/promptfoo/pull/1779)
- **chore(redteam):** Move select plugins for server-side generation by [@mldangelo](https://github.com/mldangelo) in [#1783](https://github.com/promptfoo/promptfoo/pull/1783)
- **ci(nexe-build):** Add ARM64 support for nexe builds by [@mldangelo](https://github.com/mldangelo) in [#1780](https://github.com/promptfoo/promptfoo/pull/1780)
- **ci(nexe-build):** Update runner selection for macOS and add Windows file extension by [@mldangelo](https://github.com/mldangelo) in [#1784](https://github.com/promptfoo/promptfoo/pull/1784)

### Fixed

- **fix(providers):** Correct data types for `responseParser` in HTTP provider by [@typpo](https://github.com/typpo) in [#1764](https://github.com/promptfoo/promptfoo/pull/1764)

### Dependencies

- **chore(deps-dev):** Bump `@aws-sdk/client-bedrock-runtime` from 3.658.0 to 3.658.1 by [@dependabot](https://github.com/dependabot) in [#1769](https://github.com/promptfoo/promptfoo/pull/1769)
- **chore(deps):** Bump `replicate` from 0.33.0 to 0.34.0 by [@dependabot](https://github.com/dependabot) in [#1767](https://github.com/promptfoo/promptfoo/pull/1767)
- **chore(deps):** Bump `openai` from 4.63.0 to 4.64.0 by [@dependabot](https://github.com/dependabot) in [#1768](https://github.com/promptfoo/promptfoo/pull/1768)

## [0.90.1] - 2024-09-26

### Changed

- **chore(providers):** Updated Bedrock integration to support Llama 3.2 models. [#1763](https://github.com/promptfoo/promptfoo/pull/1763) by [@aristsakpinis93](https://github.com/aristsakpinis93)
- **chore:** Added support for config objects in JavaScript and Python assertions. [#1729](https://github.com/promptfoo/promptfoo/pull/1729) by [@vedantr](https://github.com/vedantr)
- **fix:** Improved prompts handling per provider. [#1757](https://github.com/promptfoo/promptfoo/pull/1757) by [@typpo](https://github.com/typpo)
- **fix:** Updated `--no-interactive` description and added it to the documentation. [#1761](https://github.com/promptfoo/promptfoo/pull/1761) by [@kentyman23](https://github.com/kentyman23)
- site: adding blog post for Prompt Airlines (#1774)

### Dependencies

- **chore(deps-dev):** Bumped `@aws-sdk/client-bedrock-runtime` from 3.654.0 to 3.658.0. [#1758](https://github.com/promptfoo/promptfoo/pull/1758) by [@dependabot](https://github.com/dependabot)

## [0.90.0] - 2024-09-24

### Changed

- cli: Added 'pf' as an alias for the 'promptfoo' command (@mldangelo, #1745)
- providers(bedrock): Added support for AI21 Jamba Models and Meta Llama 3.1 Models (@mldangelo, #1753)
- providers(python): Added support for file:// syntax for Python providers (@mldangelo, #1748)
- providers(http): Added support for raw requests (@typpo, #1749)
- cli: implement cloud Login functionality for private sharing (@sklein12, #1719)
- cli(redteam): aliased 'eval' in redteam namespace and prioritized redteam.yaml over promptfooconfig.yaml (@typpo, #1664)
- providers(http): Added templating support for provider URLs (@mldangelo, #1747)
- cli: read config files from directory paths (@andretran, #1721)
- Added PROMPTFOO_EXPERIMENTAL environment variable (@typpo)
- Simplified redteam consent process (@typpo)
- Improved input handling for login prompts (@mldangelo)
- Updated dependencies (@mldangelo)
- webui: fix route to edit eval description(@sklein12, #1754)
- cli: prevent logging of empty output paths (@mldangelo)
- Added raw HTTP request example (@typpo)
- Updated documentation to prefer prebuilt versions (@sklein12, #1752)
- Triggered release step in nexe build for tagged branches (@mldangelo)
- Updated release token in GitHub Actions workflow (@mldangelo)
- Added continue-on-error to nexe-build job (@mldangelo)

## [0.89.4] - 2024-09-23

### Added

- feat(webui): display suggestions (#1739)

### Changed

- feat: headless browser provider (#1736)
- feat: suggestions (#1723)
- feat: improvements to http and websocket providers (#1732)
- fix: empty state for webui (#1727)
- chore: add costs for OpenAI model "gpt-4o-2024-08-06" (#1728)
- fix: catch errors when creating share url (#1726)https://github.com/promptfoo/promptfoo/pull/1725
- fix: add missing outputPath (#1734)
- fix: output path when PROMPTFOO_LIGHTWEIGHT_RESULTS is set (#1737)
- chore: Move share action to server (#1743)
- docs: Update documentation for Tree-based Jailbreaks Strategy by @vingiarrusso in

### Fixed

- fix(prompts): add handling for function prompt (#1724)

## [0.89.3] - 2024-09-20

### Changed

- **Bug Fixes:**
  - Improved sanitization of generations ([#1713](https://github.com/promptfoo/promptfoo/pull/1713) by [@typpo](https://github.com/typpo))
  - Reverted config changes to resolve prompt file bug ([#1722](https://github.com/promptfoo/promptfoo/pull/1722) by [@mldangelo](https://github.com/mldangelo))
- **Docs**
  - Added more information to the enterprise page ([#1714](https://github.com/promptfoo/promptfoo/pull/1714) by [@typpo](https://github.com/typpo))
  - Updated the about page ([#1715](https://github.com/promptfoo/promptfoo/pull/1715) by [@typpo](https://github.com/typpo))
  - Minor landing page updates ([#1718](https://github.com/promptfoo/promptfoo/pull/1718) by [@typpo](https://github.com/typpo))
- Update documentation for Tree-based Jailbreaks Strategy (#1725)

## [0.89.2] - 2024-09-18

### Changed

- **Dependencies**: Updated project dependencies (@mldangelo)
- **Website**: Added truncate functionality to the site (@typpo)
- Fixed Node cache dependency issue (@typpo)
- Improved nexe build workflow artifact handling in CI pipeline (@mldangelo)
- Bumped version to 0.89.2 (@typpo)
-

## [0.89.1] - 2024-09-18

### Added

- **feat(provider/openai)**: support loading `response_format` from a file by [@albertlieyingadrian](https://github.com/albertlieyingadrian) in [#1711](https://github.com/promptfoo/promptfoo/pull/1711)
- **feat(matchers)**: add external file loader for LLM rubric by [@albertlieyingadrian](https://github.com/albertlieyingadrian) in [#1698](https://github.com/promptfoo/promptfoo/pull/1698)

### Changed

- **feat**: Redteam dashboard by [@typpo](https://github.com/typpo) in [#1709](https://github.com/promptfoo/promptfoo/pull/1709)
- **feat**: add WebSocket provider by [@typpo](https://github.com/typpo) in [#1712](https://github.com/promptfoo/promptfoo/pull/1712)
- **docs**: GPT vs O1 guide by [@typpo](https://github.com/typpo) in [#1703](https://github.com/promptfoo/promptfoo/pull/1703)

### Dependencies

- **chore(deps)**: bump `openai` from `4.61.1` to `4.62.0` by [@dependabot](https://github.com/dependabot) in [#1706](https://github.com/promptfoo/promptfoo/pull/1706)
- **chore(deps)**: bump `@azure/openai-assistants` from `1.0.0-beta.5` to `1.0.0-beta.6` by [@dependabot](https://github.com/dependabot) in [#1707](https://github.com/promptfoo/promptfoo/pull/1707)

## [0.89.0] - 2024-09-17

### Added

- feat(util): add nunjucks template support for file path (#1688) by @albertlieyingadrian
- feat(redteam): top level targets, plugins, strategies (#1689) by @typpo

### Changed

- feat: Migrate NextUI to a React App (#1637) by @sklein12
- feat: add golang provider (#1693) by @typpo
- feat: make config `prompts` optional (#1694) by @typpo
- chore(redteam): plumb scores per plugin and strategy (#1684) by @typpo
- chore(redteam): redteam init indent plugins and strategies by @typpo
- chore(redteam): redteam onboarding updates (#1695) by @typpo
- chore(redteam): update some framework mappings by @typpo
- refactor(csv): improve assertion parsing and add warning for single underscore usage (#1692) by @mldangelo
- docs: improve Python provider example with stub LLM function by @mldangelo

### Fixed

- fix(python): change PythonShell mode to binary to fix unicode encoding issues (#1671) by @mldangelo
- fix(python): check --version for executable path validation (#1690) by @mldangelo
- fix(providers): Mistral Error Reporting (#1691) by @GICodeWarrior

### Dependencies

- chore(deps): bump openai from 4.61.0 to 4.61.1 (#1696) by @dependabot
- chore(deps): remove nexe dev dependency by @mldangelo
- chore(deps): update eslint and related packages by @mldangelo

## [0.88.0] - 2024-09-16

### Dependencies

- chore(deps): bump replicate from 0.32.1 to 0.33.0 (#1682)

### Added

- feat(webui): display custom namedScores (#1669)

### Changed

- **Added** `--env-path` as an alias for the `--env-file` option in CLI (@mldangelo)
- **Introduced** `PROMPTFOO_LIGHTWEIGHT_RESULTS` environment variable to optimize result storage (@typpo)
- **Added** `validatePythonPath` function and improved error handling for Python scripts (@mldangelo)
- **Displayed** custom named scores in the Web UI (@khp)
- **Improved** support for structured outputs in the OpenAI provider (@mldangelo)
- **Added** OpenAI Assistant's token usage statistics (@albertlieyingadrian)
- **Added** pricing information for Azure OpenAI models (@mldangelo)
- **Improved** API URL formatting for Azure OpenAI provider (@mldangelo)
- **Fixed** prompt normalization when reading configurations (@mldangelo)
- **Resolved** Docker image issues by adding Python, ensuring the `next` output directory exists, and disabling telemetry (@mldangelo)
- **Improved** message parsing for the Anthropic provider (@mldangelo)
- **Fixed** error in loading externally defined OpenAI function calls (@mldangelo)
- **Corrected** latency assertion error for zero milliseconds latency (@albertlieyingadrian)
- **Added** a new Red Team introduction and case studies to the documentation (@typpo)
- **Updated** model references and default LLM models in the documentation (@mldangelo)
- **Fixed** typos and broken image links in the documentation (@mldangelo, @typpo)
- **Refactored** Red Team commands and types to improve code organization (@mldangelo)
- **Moved** `evaluateOptions` initialization to `evalCommand` (@mldangelo)
- **Centralized** cost calculation logic in providers (@mldangelo)
- ci: improve nexe build workflow and caching (#1683)
- chore(providers): add pricing information for Azure OpenAI models (#1681)

### Tests

- **Added** support for `file://` prefix for local file paths in the `tests:` field in configuration (@mldangelo)

## [0.87.1] - 2024-09-12

### Fixed

- fix(docker): add Python to Docker image and verify in CI (#1677)
- fix(assertions): fix latencyMs comparison with undefined to allow 0 ms latency (#1668)
- fix(providers): improve parseMessages function for anthropic (#1666)
- fix(dockerfile): ensure next out directory exists and disable next telemetry (#1665)
- fix: normalize prompts when reading configs (#1659)

### Added

- feat(python): add validatePythonPath function and improve error handling (#1670)
- feat(cli): accept '--env-path' as an alias for '--env-file' option (#1654)
- feat: PROMPTFOO_LIGHTWEIGHT_RESULTS envar (#1450)

### Documentation

- docs: red team intro (#1662)
- docs: update model references from gpt-3.5-turbo to gpt-4o-mini (#1655)

### Changed

- **Add OpenAI `o1` pricing** by [@typpo](https://github.com/typpo) in [#1649](https://github.com/promptfoo/promptfoo/pull/1649)
- **Add support for OpenAI `o1` max completion tokens** by [@mldangelo](https://github.com/mldangelo) in [#1650](https://github.com/promptfoo/promptfoo/pull/1650)
- **Share link issue when self-hosting** by [@typpo](https://github.com/typpo) in [#1647](https://github.com/promptfoo/promptfoo/pull/1647)
- **Fix OpenAI function tool callbacks handling** by [@mldangelo](https://github.com/mldangelo) in [#1648](https://github.com/promptfoo/promptfoo/pull/1648)
- **Fix broken anchor links** by [@mldangelo](https://github.com/mldangelo) in [#1645](https://github.com/promptfoo/promptfoo/pull/1645)
- **Add documentation for Echo provider** by [@mldangelo](https://github.com/mldangelo) in [#1646](https://github.com/promptfoo/promptfoo/pull/1646)
- ci: add push trigger to docker workflow (#1678)
- refactor(providers): centralize cost calculation logic (#1679)
- refactor: move evaluateOptions initialization to evalCommand (#1674)
- refactor(redteam): move redteam types to src/redteam/types (#1653)
- refactor(redteam): move redteam commands to src/redteam/commands (#1652)
- chore(providers): improve API URL formatting for Azure OpenAI provider (#1672)
- chore(providers): add openai assistant's token usage (#1661)
- chore(openai): improve support for structured outputs (#1656)
- chore: support file:// prefix for local file paths in `tests:` field in config (#1651)

## [0.87.0] - 2024-09-12

### Changed

- feat: remote strategy execution (#1592)
- fix: run db migrations first thing in cli (#1638)
- chore: add --remote to `eval` (#1639)
- chore: ability to record when feature is used (#1643)
- site: intro and image updates (#1636)

### Dependencies

- chore(deps-dev): bump @aws-sdk/client-bedrock-runtime from 3.649.0 to 3.650.0 (#1640)
- chore(deps): bump openai from 4.58.2 to 4.59.0 (#1641)

## [0.86.1] - 2024-09-11

### Changed

- feat: cross-session leak plugin (#1631)
- fix: quickswitcher (#1635)

## [0.86.0] - 2024-09-11

### Changed

- **feat**: Added MITRE Atlas plugin aliases by [@typpo](https://github.com/typpo) in [#1629](https://github.com/promptfoo/promptfoo/pull/1629)
- **chore**: Removed the NextAPI by [@sklein12](https://github.com/sklein12) in [#1599](https://github.com/promptfoo/promptfoo/pull/1599)
- **fix**: Improved rate limiting handling by [@sinedied](https://github.com/sinedied) in [#1633](https://github.com/promptfoo/promptfoo/pull/1633)
- **fix**: Ensured `name:value` pairs are unique, rather than just names, for tags by [@sklein12](https://github.com/sklein12) in [#1621](https://github.com/promptfoo/promptfoo/pull/1621)
- **chore**: Fixed paths for `ts-node` by [@sklein12](https://github.com/sklein12) in [#1628](https://github.com/promptfoo/promptfoo/pull/1628)
- **chore**: Standardized paths by [@sklein12](https://github.com/sklein12) in [#1627](https://github.com/promptfoo/promptfoo/pull/1627)

### Dependencies

- **chore(deps-dev)**: Bumped `@aws-sdk/client-bedrock-runtime` from 3.645.0 to 3.649.0 by [@dependabot](https://github.com/dependabot) in [#1632](https://github.com/promptfoo/promptfoo/pull/1632)
- **chore(deps)**: Bumped `@anthropic-ai/sdk` from 0.27.2 to 0.27.3 by [@dependabot](https://github.com/dependabot) in [#1625](https://github.com/promptfoo/promptfoo/pull/1625)
- **chore(deps)**: Bumped `openai` from 4.58.1 to 4.58.2 by [@dependabot](https://github.com/dependabot) in [#1624](https://github.com/promptfoo/promptfoo/pull/1624)

## [0.85.2] - 2024-09-10

### Changed

- feat: compliance status in redteam reports (#1619)
- fix: prompt parsing (#1620)

## [0.85.1] - 2024-09-09

### Changed

- feat: add support for markdown prompts (#1616)
- fix: Indirect Prompt Injection missing purpose and will only generate… (#1618)

### Dependencies

- chore(deps): bump openai from 4.58.0 to 4.58.1 (#1617)

## [0.85.0] - 2024-09-06

### Added

- **feat(mistral):** Update chat models and add embedding provider by @mldangelo in [#1614](https://github.com/promptfoo/promptfoo/pull/1614)
- **feat(templates):** Allow Nunjucks templating in grader context by @mldangelo in [#1606](https://github.com/promptfoo/promptfoo/pull/1606)
- **feat(redteam):** Add remote generation for multilingual strategy by @mldangelo in [#1603](https://github.com/promptfoo/promptfoo/pull/1603)
- **feat(redteam):** ASCII smuggling plugin by @typpo in [#1602](https://github.com/promptfoo/promptfoo/pull/1602)
- **feat(redteam):** More direct prompt injections by @typpo in [#1600](https://github.com/promptfoo/promptfoo/pull/1600)
- **feat(redteam):** Prompt injections for all test cases by @typpo in [commit 28605413](https://github.com/promptfoo/promptfoo/commit/28605413)

### Changed

- **refactor:** Improve project initialization and error handling by @mldangelo in [#1591](https://github.com/promptfoo/promptfoo/pull/1591)
- **chore:** Warn if API keys are not present when running `promptfoo init` by @cristiancavalli in [#1577](https://github.com/promptfoo/promptfoo/pull/1577)
- **chore:** Add info to contains-all and icontains-all error by @typpo in [#1596](https://github.com/promptfoo/promptfoo/pull/1596)
- **chore(redteam):** Export graders by @sklein12 in [#1593](https://github.com/promptfoo/promptfoo/pull/1593)
- **chore(redteam):** Export prompt generators by @sklein12 in [#1583](https://github.com/promptfoo/promptfoo/pull/1583)
- **docs:** Add information on loading scenarios from external files by @mldangelo in [commit ddcc6e59](https://github.com/promptfoo/promptfoo/commit/ddcc6e59)

### Fixed

- **fix(redteam):** Correct metric name for misinfo/pii/etc plugins by @typpo in [#1605](https://github.com/promptfoo/promptfoo/pull/1605)
- **fix(redteam):** Remove quotes and numbered results from generated prompts by @typpo in [#1601](https://github.com/promptfoo/promptfoo/pull/1601)
- **fix(redteam):** Move purpose to the right place in redteam template by @typpo in [commit 00b2ed1c](https://github.com/promptfoo/promptfoo/commit/00b2ed1c)

### Dependencies

- **chore(deps):** Bump openai from 4.57.3 to 4.58.0 by @dependabot in [#1608](https://github.com/promptfoo/promptfoo/pull/1608)
- **chore(deps):** Bump openai from 4.57.2 to 4.57.3 by @dependabot in [#1594](https://github.com/promptfoo/promptfoo/pull/1594)

### Documentation

- **docs(redteam):** Red team introduction by @typpo in [commit ba5fe14c](https://github.com/promptfoo/promptfoo/commit/ba5fe14c) and [commit 60624456](https://github.com/promptfoo/promptfoo/commit/60624456)
- **docs(redteam):** Minor redteam update by @typpo in [commit 7cad8da5](https://github.com/promptfoo/promptfoo/commit/7cad8da5)

### Tests

- **test(redteam):** Enhance nested quotes handling in parseGeneratedPrompts by @mldangelo in [commit 36f6464a](https://github.com/promptfoo/promptfoo/commit/36f6464a)

## [0.84.1] - 2024-09-04

### Changed

- fix: json parsing infinite loop (#1590)
- fix: add cache and timeout to remote grading (#1589)

## [0.84.0] - 2024-09-04

### Changed

- Support for remote `llm-rubric` (@typpo in #1585)
- Resolve foreign key constraint in `deleteAllEvals` (@mldangelo in #1581)
- Don't set OpenAI chat completion `seed=0` by default (@Sasja in #1580)
- Improve strategy JSON parsing (@typpo in #1587)
- Multilingual strategy now uses redteam provider (@typpo in #1586)
- Handle redteam remote generation error (@typpo)
- Redteam refusals are not failures for Vertex AI (@typpo)
- Reorganize redteam exports and add Strategies (@mldangelo in #1588)
- Update OpenAI config documentation (@mldangelo)
- Improve Azure environment variables and configuration documentation (@mldangelo)
- Bump dependencies and devDependencies (@mldangelo)
- Set `stream: false` in Ollama provider (@typpo, #1568)
- Bump openai from 4.57.0 to 4.57.1 (@dependabot in #1579)
- Regenerate JSON schema based on type change (@mldangelo)
- Synchronize EnvOverrides in types and validators (@mldangelo)

## [0.83.2] - 2024-09-03

### Added

- feat: add --remote to redteam generate (#1576)

## [0.83.1] - 2024-09-03

## [0.83.0] - 2024-09-03

### Changed

- feat: add onboarding flow for http endpoint (#1572)
- feat: remote generation on the cli (#1570)
- docs: update YAML syntax for prompts and providers arrays (#1574)

## [0.82.0] - 2024-09-02

### Added

- feat(redteam): add remote generation for purpose and entities by @mldangelo

### Changed

- feat: add `delay` option for redteam generate and refactor plugins by @typpo
- fix: validate all plugins before running any by @typpo
- fix: remove indirect prompt injection `config.systemPrompt` dependency by @typpo
- fix: show all strategies on report by @typpo
- fix: bfla grading by @typpo
- chore: simplify redteam types by @typpo
- chore: move redteam command locations by @typpo
- chore: defaults for redteam plugins/strategies by @typpo
- chore: clean up some redteam onboarding questions by @typpo
- chore: export redteam plugins by @typpo
- chore: rename envar by @typpo
- chore: add `PROMPTFOO_NO_REDTEAM_MODERATION` envar by @typpo
- chore(redteam): add progress bar to multilingual strategy by @mldangelo
- chore(redteam): export extraction functions by @mldangelo
- chore(docker): install peer dependencies during build by @mldangelo
- docs: update file paths to use file:// prefix by @mldangelo
- chore: clean up some redteam onboarding questions (#1569)
- chore: defaults for redteam plugins/strategies (#1521)

### Dependencies

- chore(deps-dev): bump @aws-sdk/client-bedrock-runtime from 3.637.0 to 3.642.0 by @dependabot
- chore(deps): bump replicate from 0.32.0 to 0.32.1 by @dependabot
- chore(deps): bump openai from 4.56.1 to 4.57.0 by @dependabot
- chore(deps): bump the github-actions group with 2 updates by @dependabot

## [0.81.5] - 2024-08-30

### Dependencies

- chore(deps): bump the github-actions group with 2 updates (#1566)
- chore(deps): bump replicate from 0.32.0 to 0.32.1 (#1559)
- chore(deps): bump openai from 4.56.1 to 4.57.0 (#1558)

### Fixed

- fix: remove indirect prompt injection `config.systemPrompt` dependency (#1562)
- fix: validate all plugins before running any (#1561)

### Added

- feat: add `delay` option for redteam generate and refactor plugins (#1564)
- feat(redteam): add remote generation for purpose and entities (#1555)

### Changed

- feat: global `env` var in templates (#1553)
- fix: harmful grader (#1554)
- chore: include createdAt in getStandaloneEvals (#1550)
- chore: write eval tags to database and add migration (#1551)
- style: enforce object shorthand rule (#1557)
- chore: move redteam command locations (#1565)
- chore: simplify redteam types (#1563)
- chore(deps-dev): bump @aws-sdk/client-bedrock-runtime from 3.637.0 to 3.642.0 (#1560)

## [0.81.4] - 2024-08-29

### Changed

- **fix:** redteam progress bar by @typpo in [#1548](https://github.com/promptfoo/promptfoo/pull/1548)
- **fix:** redteam grading should use defaultTest by @typpo in [#1549](https://github.com/promptfoo/promptfoo/pull/1549)
- **refactor:** move extractJsonObjects to json utility module by @mldangelo in [#1539](https://github.com/promptfoo/promptfoo/pull/1539)

### Fixed

- **fix(redteam):** fix modifier handling in PluginBase by @mldangelo in [#1538](https://github.com/promptfoo/promptfoo/pull/1538)
- **fix(testCases):** improve test case generation with retry logic by @mldangelo in [#1544](https://github.com/promptfoo/promptfoo/pull/1544)
- **fix(docker):** link peer dependencies in Docker build by @mldangelo in [#1545](https://github.com/promptfoo/promptfoo/pull/1545)
- **fix(devcontainer):** simplify and standardize development environment by @mldangelo in [#1547](https://github.com/promptfoo/promptfoo/pull/1547)

### Dependencies

- **chore(deps):** update dependencies by @mldangelo in [#1540](https://github.com/promptfoo/promptfoo/pull/1540)
- **chore(deps):** bump @anthropic-ai/sdk from 0.27.0 to 0.27.1 by @dependabot in [#1541](https://github.com/promptfoo/promptfoo/pull/1541)
- **chore(deps):** bump openai from 4.56.0 to 4.56.1 by @dependabot in [#1542](https://github.com/promptfoo/promptfoo/pull/1542)

## [0.81.3] - 2024-08-28

### Changed

- fix: use redteam provider in extractions (#1536)
- feat: Indirect prompt injection plugin (#1518)
- feat: add support for tags property in config (#1526)
- feat: ability to reference external files in plugin config (#1530)
- feat: custom redteam plugins (#1529)
- fix: remove failure messages from output (#1531)
- fix: reduce pii false positives (#1532)
- fix: Addtl Pii false positives (#1533)
- fix: RBAC plugin false positives (#1534)
- fix: redteam providers should be overriddeable (#1516)
- fix: dont use openai moderation if key not present (#1535)

### Fixed

- fix(redteam): update logic for json only response format in default provider (#1537)

## [0.81.2] - 2024-08-27

### Changed

- fix: use redteam provider in extractions (#1536)
- feat: Indirect prompt injection plugin (#1518)
- feat: add support for tags property in config (#1526)
- feat: ability to reference external files in plugin config (#1530)
- feat: custom redteam plugins (#1529)
- fix: remove failure messages from output (#1531)
- fix: reduce pii false positives (#1532)
- fix: Addtl Pii false positives (#1533)
- fix: RBAC plugin false positives (#1534)
- fix: redteam providers should be overriddeable (#1516)
- fix: dont use openai moderation if key not present (#1535)

## [0.81.1] - 2024-08-27

### Changed

- feat: Indirect prompt injection plugin (#1518)
- feat: add support for `tags` property in config (#1526)
- feat: ability to reference external files in plugin config (#1530)
- feat: custom redteam plugins (#1529)
- fix: remove failure messages from output (#1531)
- fix: reduce pii false positives (#1532)
- fix: Addtl Pii false positives (#1533)
- fix: RBAC plugin false positives (#1534)
- fix: redteam providers should be overriddeable (#1516)
- fix: dont use openai moderation if key not present (#1535)
- chore: Set jest command line setting for jest extension (#1527)

## [0.81.0] - 2024-08-26

### Added

- feat(report): performance by strategy (#1524)
- feat(ai21): Add AI21 Labs provider (#1514)
- feat(docker): add Python runtime to final image (#1519)
- feat(anthropic): add support for create message headers (prompt caching) (#1503)

### Changed

- feat: report view sidebar for previewing test failures (#1522)
- chore: add plugin/strategy descriptions (#1520)
- chore: add `promptfoo redteam plugins` command to list plugins (#1523)
- chore: clear cache status messages (#1517)

### Fixed

- fix(scriptCompletionProvider): handle UTF-8 encoding in script output (#1515)
- fix(config): support loading scenarios and tests from external files (#331)

### Dependencies

- chore(deps-dev): bump @aws-sdk/client-bedrock-runtime from 3.635.0 to 3.637.0 (#1513)

## [0.80.3] - 2024-08-22

### Changed

- **Add Support for Embeddings API (Cohere)**: Added support for the embeddings API. [#1502](https://github.com/promptfoo/promptfoo/pull/1502) by @typpo
- **Improve Download Menu**: Enhanced the web UI by improving the download menu, adding an option to download human eval test cases, and adding tests. [#1500](https://github.com/promptfoo/promptfoo/pull/1500) by @mldangelo
- **Python IPC Encoding**: Resolved an issue by ensuring that Python IPC uses UTF-8 encoding. [#1511](https://github.com/promptfoo/promptfoo/pull/1511) by @typpo
- **Dependencies**:
  - Bumped `@anthropic-ai/sdk` from `0.26.1` to `0.27.0`. [#1507](https://github.com/promptfoo/promptfoo/pull/1507) by @dependabot
  - Upgraded Docusaurus to version `3.5.2`. [#1512](https://github.com/promptfoo/promptfoo/pull/1512) by @mldangelo

## [0.80.2] - 2024-08-22

### Changed

- fix: remove prompt-extraction from base plugins (#1505)

## [0.80.1] - 2024-08-21

### Added

- feat(redteam): improve test generation and reporting (#1481)
- feat(eval)!: remove interactive providers option (#1487)

### Changed

- refactor(harmful): improve test generation and deduplication (#1480)
- fix: hosted load shared eval (#1482)
- fix: Generate correct url for hosted shared evals (#1484)
- feat: multilingual strategy (#1483)
- chore(eslint): add and configure eslint-plugin-unicorn (#1489)
- fix: include vars in python provider cache key (#1493)
- fix: Including prompt extraction broke redteam generation (#1494)
- fix: floating point comparisons in matchers (#1486)
- site: enterprise breakdown (#1495)
- fix: Prompt setup during redteam generation (#1496)
- fix: hardcoded injectVars in harmful plugin (#1498)
- site: enterprise blog post (#1497)

### Fixed

- fix(assertions): update error messages for context-relevance and context-faithfulness (#1485)

### Dependencies

- chore(deps-dev): bump @aws-sdk/client-bedrock-runtime from 3.632.0 to 3.635.0 (#1490)

## [0.80.0] - 2024-08-21

### Changed

- **Multilingual Strategy**: Added multilingual strategy by @typpo in [#1483](https://github.com/promptfoo/promptfoo/pull/1483)
- **Redteam**: Improved test generation and reporting by @mldangelo in [#1481](https://github.com/promptfoo/promptfoo/pull/1481)
- **Evaluation**: Removed interactive providers option by @mldangelo in [#1487](https://github.com/promptfoo/promptfoo/pull/1487)
- **Hosted Load**: Fixed hosted load shared eval by @sklein12 in [#1482](https://github.com/promptfoo/promptfoo/pull/1482)
- **Shared Evals**: Generated correct URL for hosted shared evals by @sklein12 in [#1484](https://github.com/promptfoo/promptfoo/pull/1484)
- **Assertions**: Updated error messages for context-relevance and context-faithfulness by @mldangelo in [#1485](https://github.com/promptfoo/promptfoo/pull/1485)
- **Python Provider**: Included vars in Python provider cache key by @typpo in [#1493](https://github.com/promptfoo/promptfoo/pull/1493)
- **Prompt Extraction**: Fixed prompt extraction during redteam generation by @sklein12 in [#1494](https://github.com/promptfoo/promptfoo/pull/1494)
- **Matchers**: Fixed floating point comparisons in matchers by @typpo in [#1486](https://github.com/promptfoo/promptfoo/pull/1486)
- **Redteam Generation**: Fixed prompt setup during redteam generation by @sklein12 in [#1496](https://github.com/promptfoo/promptfoo/pull/1496)
- **Harmful Tests**: Improved test generation and deduplication by @mldangelo in [#1480](https://github.com/promptfoo/promptfoo/pull/1480)
- **ESLint**: Added and configured eslint-plugin-unicorn by @mldangelo in [#1489](https://github.com/promptfoo/promptfoo/pull/1489)
- **Dependencies**: Bumped @aws-sdk/client-bedrock-runtime from 3.632.0 to 3.635.0 by @dependabot in [#1490](https://github.com/promptfoo/promptfoo/pull/1490)
- **Crescendo**: Crescendo now uses gpt-4o-mini instead of gpt-4o by @typpo
- **Environment Variables**: Added GROQ_API_KEY and alphabetized 3rd party environment variables by @mldangelo
- **Enterprise Breakdown**: Added enterprise breakdown by @typpo in [#1495](https://github.com/promptfoo/promptfoo/pull/1495)

## [0.79.0] - 2024-08-20

### Added

- feat(groq): integrate native Groq SDK and update documentation by @mldangelo in #1479
- feat(redteam): support multiple policies in redteam config by @mldangelo in #1470
- feat(redteam): handle graceful exit on Ctrl+C during initialization by @mldangelo

### Changed

- feat: Prompt Extraction Redteam Plugin by @sklein12 in #1471
- feat: nexe build artifacts by @typpo in #1472
- fix: expand supported config file extensions by @mldangelo in #1473
- fix: onboarding.ts should assume context.py by @typpo
- fix: typo in onboarding example by @typpo
- fix: reduce false positives in `policy` and `sql-injection` by @typpo
- docs: remove references to optional Supabase environment variables by @mldangelo in #1474
- docs: owasp llm top 10 updates by @typpo
- test: mock logger in util test suite by @mldangelo
- chore(workflow): change release trigger type from 'published' to 'created' in Docker workflow, remove pull request and push triggers by @mldangelo
- chore(webui): update plugin display names by @typpo
- chore: refine pass rate threshold logging by @mldangelo
- ci: upload artifact by @typpo

### Fixed

- fix(devcontainer): improve Docker setup for development environment by @mldangelo
- fix(devcontainer): update Dockerfile.dev for Node.js development by @mldangelo
- fix(webui): truncate floating point scores by @typpo

### Dependencies

- chore(deps): update dependencies by @mldangelo in #1478
- chore(deps): update dependencies including @swc/core, esbuild, @anthropic-ai/sdk, and openai by @mldangelo

### Tests

- test(config): run tests over example promptfoo configs by @mldangelo in #1475

## [0.78.3] - 2024-08-19

### Added

- feat(redteam): add base path to CLI state for redteam generate by @mldangelo in [#1464](https://github.com/promptfoo/promptfoo/pull/1464)
- feat(eval): add global pass rate threshold by @mldangelo in [#1443](https://github.com/promptfoo/promptfoo/pull/1443)

### Changed

- chore: check config.redteam instead of config.metadata.redteam by @mldangelo in [#1463](https://github.com/promptfoo/promptfoo/pull/1463)
- chore: Add vscode settings for prettier formatting by @sklein12 in [#1469](https://github.com/promptfoo/promptfoo/pull/1469)
- build: add defaults for supabase environment variables by @sklein12 in [#1468](https://github.com/promptfoo/promptfoo/pull/1468)
- fix: smarter caching in exec provider by @typpo in [#1467](https://github.com/promptfoo/promptfoo/pull/1467)
- docs: display consistent instructions for npx vs npm vs brew by @typpo in [#1465](https://github.com/promptfoo/promptfoo/pull/1465)

### Dependencies

- chore(deps): bump openai from 4.55.9 to 4.56.0 by @dependabot in [#1466](https://github.com/promptfoo/promptfoo/pull/1466)
- chore(deps): replace rouge with js-rouge by @QuarkNerd in [#1420](https://github.com/promptfoo/promptfoo/pull/1420)

## [0.78.2] - 2024-08-18

### Changed

- feat: multi-turn jailbreak (#1459)
- feat: plugin aliases for owasp, nist (#1410)
- refactor(redteam): aliase `generate redteam` to `redteam generate`. (#1461)
- chore: strongly typed envars (#1452)
- chore: further simplify redteam onboarding (#1462)
- docs: strategies (#1460)

## [0.78.1] - 2024-08-16

### Changed

- **feat:** Helicone integration by @maamalama in [#1434](https://github.com/promptfoo/promptfoo/pull/1434)
- **fix:** is-sql assertion `databaseType` not `database` by @typpo in [#1451](https://github.com/promptfoo/promptfoo/pull/1451)
- **chore:** Use temporary file for Python interprocess communication by @enkoder in [#1447](https://github.com/promptfoo/promptfoo/pull/1447)
- **chore:** Redteam onboarding updates by @typpo in [#1453](https://github.com/promptfoo/promptfoo/pull/1453)
- **site:** Add blog post by @typpo in [#1444](https://github.com/promptfoo/promptfoo/pull/1444)

### Fixed

- **fix(redteam):** Improve iterative tree-based red team attack provider by @mldangelo in [#1458](https://github.com/promptfoo/promptfoo/pull/1458)

### Dependencies

- **chore(deps):** Update various dependencies by @mldangelo in [#1442](https://github.com/promptfoo/promptfoo/pull/1442)
- **chore(deps):** Bump `@aws-sdk/client-bedrock-runtime` from 3.629.0 to 3.631.0 by @dependabot in [#1448](https://github.com/promptfoo/promptfoo/pull/1448)
- **chore(deps):** Bump `@aws-sdk/client-bedrock-runtime` from 3.631.0 to 3.632.0 by @dependabot in [#1455](https://github.com/promptfoo/promptfoo/pull/1455)
- **chore(deps):** Bump `@anthropic-ai/sdk` from 0.25.2 to 0.26.0 by @dependabot in [#1449](https://github.com/promptfoo/promptfoo/pull/1449)
- **chore(deps):** Bump `@anthropic-ai/sdk` from 0.26.0 to 0.26.1 by @dependabot in [#1456](https://github.com/promptfoo/promptfoo/pull/1456)
- **chore(deps):** Bump `openai` from 4.55.7 to 4.55.9 by @dependabot in [#1457](https://github.com/promptfoo/promptfoo/pull/1457)

## [0.78.0] - 2024-08-14

### Changed

- **Web UI**: Added ability to choose prompt/provider column in report view by @typpo in [#1426](https://github.com/promptfoo/promptfoo/pull/1426)
- **Eval**: Support loading scenarios and tests from external files by @mldangelo in [#1432](https://github.com/promptfoo/promptfoo/pull/1432)
- **Redteam**: Added language support for generated tests by @mldangelo in [#1433](https://github.com/promptfoo/promptfoo/pull/1433)
- **Transform**: Support custom function names in file transforms by @mldangelo in [#1435](https://github.com/promptfoo/promptfoo/pull/1435)
- **Extension Hook API**: Introduced extension hook API by @aantn in [#1249](https://github.com/promptfoo/promptfoo/pull/1249)
- **Report**: Hide unused plugins in report by @typpo in [#1425](https://github.com/promptfoo/promptfoo/pull/1425)
- **Memory**: Optimize memory usage in `listPreviousResults` by not loading all results into memory by @typpo in [#1439](https://github.com/promptfoo/promptfoo/pull/1439)
- **TypeScript**: Added TypeScript `promptfooconfig` example by @mldangelo in [#1427](https://github.com/promptfoo/promptfoo/pull/1427)
- **Tests**: Moved `evaluatorHelpers` tests to a separate file by @mldangelo in [#1437](https://github.com/promptfoo/promptfoo/pull/1437)
- **Dev**: Bumped `@aws-sdk/client-bedrock-runtime` from 3.624.0 to 3.629.0 by @dependabot in [#1428](https://github.com/promptfoo/promptfoo/pull/1428)
- **SDK**: Bumped `@anthropic-ai/sdk` from 0.25.1 to 0.25.2 by @dependabot in [#1429](https://github.com/promptfoo/promptfoo/pull/1429)
- **SDK**: Bumped `openai` from 4.55.4 to 4.55.7 by @dependabot in [#1436](https://github.com/promptfoo/promptfoo/pull/1436)

## [0.77.0] - 2024-08-12

### Added

- feat(assertions): add option to disable AJV strict mode (#1415)

### Changed

- feat: ssrf plugin (#1411)
- feat: `basic` strategy to represent raw payloads only (#1417)
- refactor: transform function (#1423)
- fix: suppress docker lint (#1412)
- fix: update eslint config and resolve unused variable warnings (#1413)
- fix: handle retries for harmful generations (#1422)
- docs: add plugin documentation (#1421)

### Fixed

- fix(redteam): plugins respect config-level numTest (#1409)

### Dependencies

- chore(deps): bump openai from 4.55.3 to 4.55.4 (#1418)

### Documentation

- docs(faq): expand and restructure FAQ content (#1416)

## [0.76.1] - 2024-08-11

## [0.76.0] - 2024-08-10

### Changed

- feat: add `delete eval latest` and `delete eval all` (#1383)
- feat: bfla and bofa plugins (#1406)
- feat: Support loading tools from multiple files (#1384)
- feat: `promptfoo eval --description` override (#1399)
- feat: add `default` strategy and remove `--add-strategies` (#1401)
- feat: assume unrecognized openai models are chat models (#1404)
- feat: excessive agency grader looks at tools (#1403)
- fix: dont check SSL certs (#1396)
- fix: reduce rbac and moderation false positives (#1400)
- fix: `redteam` property was not read in config (#1407)
- fix: Do not ignored derived metrics (#1381)
- fix: add indexes for sqlite (#1382)

### Fixed

- fix(types): allow boolean values in VarsSchema (#1386)

### Dependencies

- chore(deps-dev): bump @aws-sdk/client-bedrock-runtime from 3.623.0 to 3.624.0 (#1379)
- chore(deps): bump openai from 4.54.0 to 4.55.0 (#1387)
- chore(deps): bump openai from 4.55.0 to 4.55.1 (#1392)
- chore(deps): bump @anthropic-ai/sdk from 0.25.0 to 0.25.1 (#1397)
- chore(deps): bump openai from 4.55.1 to 4.55.3 (#1398)

## [0.75.2] - 2024-08-06

### Added

- feat: ability to attach configs to prompts (#1391)

### Changed

- fix: Update "Edit Comment" dialog background for the dark mode (#1374)
- fix: undefined var in hallucination template (#1375)
- fix: restore harmCategory var (#1380)

## [0.75.1] - 2024-08-05

### Changed

- fix: temporarily disable nunjucks strict mode by @typpo

### Dependencies

- chore(deps): update dependencies (#1373)

## [0.75.0] - 2024-08-05

### Added

- feat(webui): Download report as PDF by @typpo in #1348
- feat(redteam): Add custom policy plugin by @mldangelo in #1346
- feat(config): Add writePromptfooConfig function and orderKeys utility by @mldangelo in #1360
- feat(redteam): Add purpose and entities to defaultTest metadata by @mldangelo in #1359
- feat(webui): Show metadata in details dialog by @typpo in #1362
- feat(redteam): Add some simple requested strategies by @typpo in #1364

### Changed

- feat: Implement defaultTest metadata in tests and scenarios by @mldangelo in #1361
- feat!: Add `default` plugin collection and remove --add-plugins by @typpo in #1369
- fix: Moderation assert and iterative provider handle output objects by @typpo in #1353
- fix: Improve PII grader by @typpo in #1354
- fix: Improve RBAC grading by @typpo in #1347
- fix: Make graders set assertion value by @typpo in #1355
- fix: Allow falsy provider response outputs by @typpo in #1356
- fix: Improve entity extraction and enable for PII by @typpo in #1358
- fix: Do not dereference external tool files by @typpo in #1357
- fix: Google sheets output by @typpo in #1367
- docs: How to red team RAG applications by @typpo in #1368
- refactor(redteam): Consolidate graders and plugins by @mldangelo in #1370
- chore(redteam): Collect user consent for harmful generation by @typpo in #1365

### Dependencies

- chore(deps): Bump openai from 4.53.2 to 4.54.0 by @dependabot in #1349
- chore(deps-dev): Bump @aws-sdk/client-bedrock-runtime from 3.622.0 to 3.623.0 by @dependabot in #1372

## [0.74.0] - 2024-08-01

### Changed

- **feat**: Split types vs validators for prompts, providers, and redteam [#1325](https://github.com/promptfoo/promptfoo/pull/1325) by [@typpo](https://github.com/typpo)
- **feat**: Load provider `tools` and `functions` from external file [#1342](https://github.com/promptfoo/promptfoo/pull/1342) by [@typpo](https://github.com/typpo)
- **fix**: Show gray icon when there are no tests in report [#1335](https://github.com/promptfoo/promptfoo/pull/1335) by [@typpo](https://github.com/typpo)
- **fix**: numTests calculation for previous evals [#1336](https://github.com/promptfoo/promptfoo/pull/1336) by [@onyck](https://github.com/onyck)
- **fix**: Only show the number of tests actually run in the eval [#1338](https://github.com/promptfoo/promptfoo/pull/1338) by [@typpo](https://github.com/typpo)
- **fix**: better-sqlite3 in arm64 docker image [#1344](https://github.com/promptfoo/promptfoo/pull/1344) by [@cmrfrd](https://github.com/cmrfrd)
- **fix**: Correct positive example in DEFAULT_GRADING_PROMPT [#1337](https://github.com/promptfoo/promptfoo/pull/1337) by [@tbuckley](https://github.com/tbuckley)
- **chore**: Integrate red team evaluation into promptfoo init [#1334](https://github.com/promptfoo/promptfoo/pull/1334) by [@mldangelo](https://github.com/mldangelo)
- **chore**: Enforce consistent type imports [#1341](https://github.com/promptfoo/promptfoo/pull/1341) by [@mldangelo](https://github.com/mldangelo)
- **refactor(redteam)**: Update plugin architecture and improve error handling [#1343](https://github.com/promptfoo/promptfoo/pull/1343) by [@mldangelo](https://github.com/mldangelo)
- **docs**: Expand installation instructions in README and docs [#1345](https://github.com/promptfoo/promptfoo/pull/1345) by [@mldangelo](https://github.com/mldangelo)

### Dependencies

- **chore(deps)**: Bump @azure/identity from 4.4.0 to 4.4.1 [#1340](https://github.com/promptfoo/promptfoo/pull/1340) by [@dependabot](https://github.com/dependabot)
- **chore(deps)**: Bump the github-actions group with 3 updates [#1339](https://github.com/promptfoo/promptfoo/pull/1339) by [@dependabot](https://github.com/dependabot)

## [0.73.9] - 2024-07-30

### Dependencies

- chore(deps): update dev dependencies and minor package versions (#1331)
- chore(deps): bump @anthropic-ai/sdk from 0.24.3 to 0.25.0 (#1326)

### Fixed

- fix: chain provider and test transform (#1316)

### Added

- feat: handle rate limits in generic fetch path (#1324)

### Changed

- **Features:**
  - feat: handle rate limits in generic fetch path by @typpo in https://github.com/promptfoo/promptfoo/pull/1324
- **Fixes:**
  - fix: show default vars in table by @typpo in https://github.com/promptfoo/promptfoo/pull/1306
  - fix: chain provider and test transform by @fvdnabee in https://github.com/promptfoo/promptfoo/pull/1316
- **Refactors:**
  - refactor(redteam): extract entity and purpose logic, update imitation plugin by @mldangelo in https://github.com/promptfoo/promptfoo/pull/1301
- **Chores:**
  - chore(deps): bump openai from 4.53.1 to 4.53.2 by @dependabot in https://github.com/promptfoo/promptfoo/pull/1314
  - chore: set page titles by @typpo in https://github.com/promptfoo/promptfoo/pull/1315
  - chore: add devcontainer setup by @cmrfrd in https://github.com/promptfoo/promptfoo/pull/1317
  - chore(webui): persist column selection in evals view by @mldangelo in https://github.com/promptfoo/promptfoo/pull/1302
  - chore(redteam): allow multiple provider selection by @mldangelo in https://github.com/promptfoo/promptfoo/pull/1319
  - chore(deps): bump @anthropic-ai/sdk from 0.24.3 to 0.25.0 by @dependabot in https://github.com/promptfoo/promptfoo/pull/1326
  - chore(deps-dev): bump @aws-sdk/client-bedrock-runtime from 3.620.0 to 3.620.1 by @dependabot in https://github.com/promptfoo/promptfoo/pull/1327
  - chore(deps): update dev dependencies and minor package versions by @mldangelo in https://github.com/promptfoo/promptfoo/pull/1331
- **CI/CD:**
  - ci: add assets generation job and update json schema by @mldangelo in https://github.com/promptfoo/promptfoo/pull/1321
  - docs: add CITATION.cff file by @mldangelo in https://github.com/promptfoo/promptfoo/pull/1322
  - docs: update examples and docs to use gpt-4o and gpt-4o-mini models by @mldangelo in https://github.com/promptfoo/promptfoo/pull/1323
- chore(deps-dev): bump @aws-sdk/client-bedrock-runtime from 3.620.0 to 3.620.1 (#1327)

### Documentation

- **Documentation:**

## [0.73.8] - 2024-07-29

### Dependencies

- chore(deps): bump openai from 4.53.1 to 4.53.2 (#1314)

### Documentation

- docs: update examples and docs to use gpt-4o and gpt-4o-mini models (#1323)
- docs: add CITATION.cff file (#1322)

### Added

- feat(webui): tooltip with provider config on hover (#1312)

### Changed

- feat: Imitation redteam plugin (#1163)
- fix: report cached tokens from assertions (#1299)
- fix: trim model-graded-closedqa response (#1309)
- refactor(utils): move transform logic to separate file (#1310)
- chore(cli): add option to strip auth info from shared URLs (#1304)
- chore: set page titles (#1315)
- chore(webui): persist column selection in evals view (#1302)
- ci: add assets generation job and update json schema (#1321)
- refactor(redteam): extract entity and purpose logic, update imitation plugin (#1301)
- chore(redteam): allow multiple provider selection (#1319)
- chore: add devcontainer setup (#1317)

### Fixed

- fix(webui): make it easier to select text without toggling cell (#1295)
- fix(docker): add sqlite-dev to runtime dependencies (#1297)
- fix(redteam): update CompetitorsGrader rubric (#1298)
- fix(redteam): improve plugin and strategy selection UI (#1300)
- fix(redteam): decrease false positives in hallucination grader (#1305)
- fix(redteam): misc fixes in grading and calculations (#1313)
- fix: show default vars in table (#1306)

## [0.73.7] - 2024-07-26

### Changed

- **Standalone graders for redteam** by [@typpo](https://github.com/typpo) in [#1256](https://github.com/promptfoo/promptfoo/pull/1256)
- **Punycode deprecation warning on node 22** by [@typpo](https://github.com/typpo) in [#1287](https://github.com/promptfoo/promptfoo/pull/1287)
- **Improve iterative providers and update provider API interface to pass original prompt** by [@mldangelo](https://github.com/mldangelo) in [#1293](https://github.com/promptfoo/promptfoo/pull/1293)
- **Add issue templates** by [@typpo](https://github.com/typpo) in [#1288](https://github.com/promptfoo/promptfoo/pull/1288)
- **Support TS files for prompts providers and assertions** by [@benasher44](https://github.com/benasher44) in [#1286](https://github.com/promptfoo/promptfoo/pull/1286)
- **Update dependencies** by [@mldangelo](https://github.com/mldangelo) in [#1292](https://github.com/promptfoo/promptfoo/pull/1292)
- **Move circular dependency check to style-check job** by [@mldangelo](https://github.com/mldangelo) in [#1291](https://github.com/promptfoo/promptfoo/pull/1291)
- **Add examples for embedding and classification providers** by [@Luca-Hackl](https://github.com/Luca-Hackl) in [#1296](https://github.com/promptfoo/promptfoo/pull/1296)

## [0.73.6] - 2024-07-25

### Added

- feat(ci): add Docker image publishing to GitHub Container Registry (#1263)
- feat(webui): add yaml upload button (#1264)

### Changed

- docs: fix javascript configuration guide variable example (#1268)
- site(careers): update application instructions and preferences (#1270)
- chore(python): enhance documentation, tests, formatting, and CI (#1282)
- fix: treat .cjs and .mjs files as javascript vars (#1267)
- fix: add xml tags for better delineation in `llm-rubric`, reduce `harmful` plugin false positives (#1269)
- fix: improve handling of json objects in http provider (#1274)
- fix: support provider json filepath (#1279)
- chore(ci): implement multi-arch Docker image build and push (#1266)
- chore(docker): add multi-arch image description (#1271)
- chore(eslint): add new linter rules and improve code quality (#1277)
- chore: move types files (#1278)
- refactor(redteam): rename strategies and improve type safety (#1275)
- ci: re-enable Node 22.x in CI matrix (#1272)
- chore: support loading .{,m,c}ts promptfooconfig files (#1284)

### Dependencies

- chore(deps): update ajv-formats from 2.1.1 to 3.0.1 (#1276)
- chore(deps): update @swc/core to version 1.7.1 (#1285)

## [0.73.5] - 2024-07-24

### Added

- **feat(cli):** Add the ability to share a specific eval by [@typpo](https://github.com/promptfoo/promptfoo/pull/1250)
- **feat(webui):** Hide long metrics lists by [@typpo](https://github.com/promptfoo/promptfoo/pull/1262)
- feat(webui): hide long metrics lists (#1262)
- feat: ability to share a specific eval (#1250)

### Changed

- **fix:** Resolve node-fetch TypeScript errors by [@mldangelo](https://github.com/promptfoo/promptfoo/pull/1254)
- **fix:** Correct color error in local `checkNodeVersion` test by [@mldangelo](https://github.com/promptfoo/promptfoo/pull/1255)
- **fix:** Multiple Docker fixes by [@typpo](https://github.com/promptfoo/promptfoo/pull/1257)
- **fix:** Improve `--add-strategies` validation error messages by [@typpo](https://github.com/promptfoo/promptfoo/pull/1260)
- **chore:** Warn when a variable is named `assert` by [@typpo](https://github.com/promptfoo/promptfoo/pull/1259)
- **chore:** Update Llama examples and add support for chat-formatted prompts in Replicate by [@typpo](https://github.com/promptfoo/promptfoo/pull/1261)
- chore: update llama examples and add support for chat formatted prompts in Replicate (#1261)
- chore: warn when a var is named assert (#1259)

### Fixed

- **fix(redteam):** Allow arbitrary `injectVar` name for redteam providers by [@mldangelo](https://github.com/promptfoo/promptfoo/pull/1253)
- fix: make --add-strategies validation have useful error (#1260)
- fix: multiple docker fixes (#1257)
- fix: color error in local checkNodeVersion test (#1255)
- fix: resolve node-fetch typescript errors (#1254)
- fix(redteam): allow arbitrary injectVar name for redteam providers (#1253)

## [0.73.4] - 2024-07-24

### Changed

- **schema**: Update config schema for strategies by @mldangelo in [#1244](https://github.com/promptfoo/promptfoo/pull/1244)
- **defaultTest**: Fix scenario assert merging by @onyck in [#1251](https://github.com/promptfoo/promptfoo/pull/1251)
- **webui**: Handle port already in use error by @mldangelo in [#1246](https://github.com/promptfoo/promptfoo/pull/1246)
- **webui**: Update provider list in `ProviderSelector` and add tests by @mldangelo in [#1245](https://github.com/promptfoo/promptfoo/pull/1245)
- **site**: Add blog post by @typpo in [#1247](https://github.com/promptfoo/promptfoo/pull/1247)
- **site**: Improve navigation and consistency by @mldangelo in [#1248](https://github.com/promptfoo/promptfoo/pull/1248)
- **site**: Add careers page by @mldangelo in [#1222](https://github.com/promptfoo/promptfoo/pull/1222)
- **docs**: Full RAG example by @typpo in [#1228](https://github.com/promptfoo/promptfoo/pull/1228)

## [0.73.3] - 2024-07-23

### Changed

- **WebUI:** Make eval switcher more obvious by @typpo in [#1232](https://github.com/promptfoo/promptfoo/pull/1232)
- **Redteam:** Add iterative tree provider and strategy by @mldangelo in [#1238](https://github.com/promptfoo/promptfoo/pull/1238)
- Improve `CallApiFunctionSchema`/`ProviderFunction` type by @aloisklink in [#1235](https://github.com/promptfoo/promptfoo/pull/1235)
- **Redteam:** CLI nits, plugins, provider functionality, and documentation by @mldangelo in [#1231](https://github.com/promptfoo/promptfoo/pull/1231)
- **Redteam:** PII false positives by @typpo in [#1233](https://github.com/promptfoo/promptfoo/pull/1233)
- **Redteam:** `--add-strategies` flag didn't work by @typpo in [#1234](https://github.com/promptfoo/promptfoo/pull/1234)
- Cleanup logging and fix nextui TS error by @mldangelo in [#1243](https://github.com/promptfoo/promptfoo/pull/1243)
- **CI:** Add registry URL to npm publish workflow by @mldangelo in [#1241](https://github.com/promptfoo/promptfoo/pull/1241)
- Remove redundant chalk invocations by @mldangelo in [#1240](https://github.com/promptfoo/promptfoo/pull/1240)
- Update dependencies by @mldangelo in [#1242](https://github.com/promptfoo/promptfoo/pull/1242)
- Update some images by @typpo in [#1236](https://github.com/promptfoo/promptfoo/pull/1236)
- More image updates by @typpo in [#1237](https://github.com/promptfoo/promptfoo/pull/1237)
- Update capitalization of Promptfoo and fix site deprecation warning by @mldangelo in [#1239](https://github.com/promptfoo/promptfoo/pull/1239)

## [0.73.2] - 2024-07-23

### Changed

- fix: add support for anthropic bedrock tools (#1229)
- chore(redteam): add a warning for no openai key set (#1230)

## [0.73.1] - 2024-07-22

### Changed

- fix: dont try to parse yaml content on load (#1226)

## [0.73.0] - 2024-07-22

### Added

- feat(redteam): add 4 new basic plugins (#1201)
- feat(redteam): improve test generation logic and add batching by @mldangelo in
- feat(redteam): settings dialog (#1215)https://github.com/promptfoo/promptfoo/pull/1208
- feat(redteam): introduce redteam section for promptfooconfig.yaml (#1192)

### Changed

- fix: gpt-4o-mini price (#1218)
- chore(openai): update model list (#1219)
- test: improve type safety and resolve TypeScript errors (#1216)
- refactor: resolve circular dependencies and improve code organization (#1212)
- docs: fix broken links (#1211)
- site: image updates and bugfixes (#1217)
- site: improve human readability of validator errors (#1221)
- site: yaml/json config validator for promptfoo configs (#1207)

### Fixed

- fix(validator): fix errors in default example (#1220)
- fix(webui): misc fixes and improvements to webui visuals (#1213)
- fix(redteam): mismatched categories and better overall scoring (#1214)
- fix(gemini): improve error handling (#1193)

### Dependencies

- chore(deps): update multiple dependencies to latest minor and patch versions (#1210)

## [0.72.2] - 2024-07-19

### Documentation

- docs: add guide for comparing GPT-4o vs GPT-4o-mini (#1200)

### Added

- **feat(openai):** add GPT-4o-mini models by [@mldangelo](https://github.com/promptfoo/promptfoo/pull/1196)
- feat(redteam): improve test generation logic and add batching (#1208)

### Changed

- **feat:** add schema validation to `promptfooconfig.yaml` by [@mldangelo](https://github.com/promptfoo/promptfoo/pull/1185)
- **fix:** base path for custom filter resolution by [@onyck](https://github.com/promptfoo/promptfoo/pull/1198)
- **chore(redteam):** refactor PII categories and improve plugin handling by [@mldangelo](https://github.com/promptfoo/promptfoo/pull/1191)
- **build(deps-dev):** bump `@aws-sdk/client-bedrock-runtime` from 3.614.0 to 3.616.0 by [@dependabot](https://github.com/promptfoo/promptfoo/pull/1203)
- **docs:** add guide for comparing GPT-4o vs GPT-4o-mini by [@mldangelo](https://github.com/promptfoo/promptfoo/pull/1200)
- **site:** contact page by [@typpo](https://github.com/promptfoo/promptfoo/pull/1190)
- **site:** newsletter form by [@typpo](https://github.com/promptfoo/promptfoo/pull/1194)
- **site:** miscellaneous images and improvements by [@typpo](https://github.com/promptfoo/promptfoo/pull/1199)
- build(deps-dev): bump @aws-sdk/client-bedrock-runtime from 3.614.0 to 3.616.0 (#1203)
- site: misc images and improvements (#1199)

### Fixed

- **fix(webui):** eval ID not being properly set by [@typpo](https://github.com/promptfoo/promptfoo/pull/1195)
- **fix(Dockerfile):** install curl for healthcheck by [@orange-anjou](https://github.com/promptfoo/promptfoo/pull/1204)
- fix(Dockerfile): install curl for healthcheck (#1204)
- fix: base path for custom filter resolution (#1198)

### Tests

- **test(webui):** add unit tests for `InfoModal` component by [@mldangelo](https://github.com/promptfoo/promptfoo/pull/1187)

## [0.72.1] - 2024-07-18

### Tests

- test(webui): add unit tests for InfoModal component (#1187)

### Fixed

- fix(webui): eval id not being properly set (#1195)

### Added

- feat(openai): add gpt-4o-mini models (#1196)
- feat: add schema validation to promptfooconfig.yaml (#1185)

### Changed

- Fix: Consider model name when caching Bedrock responses by @fvdnabee in [#1181](https://github.com/promptfoo/promptfoo/pull/1181)
- Fix: Parsing of the model name tag in Ollama embeddings provider by @minamijoyo in [#1189](https://github.com/promptfoo/promptfoo/pull/1189)
- Refactor (redteam): Simplify CLI command structure and update provider options by @mldangelo in [#1174](https://github.com/promptfoo/promptfoo/pull/1174)
- Refactor (types): Convert interfaces to Zod schemas by @mldangelo in [#1178](https://github.com/promptfoo/promptfoo/pull/1178)
- Refactor (redteam): Improve type safety and simplify code structure by @mldangelo in [#1175](https://github.com/promptfoo/promptfoo/pull/1175)
- Chore (redteam): Another injection by @typpo in [#1173](https://github.com/promptfoo/promptfoo/pull/1173)
- Chore (deps): Upgrade inquirer to v10 by @mldangelo in [#1176](https://github.com/promptfoo/promptfoo/pull/1176)
- Chore (redteam): Update CLI for test case generation by @mldangelo in [#1177](https://github.com/promptfoo/promptfoo/pull/1177)
- Chore: Include hostname in share confirmation by @typpo in [#1183](https://github.com/promptfoo/promptfoo/pull/1183)
- Build (deps-dev): Bump @azure/identity from 4.3.0 to 4.4.0 by @dependabot in [#1180](https://github.com/promptfoo/promptfoo/pull/1180)
- chore(redteam): refactor PII categories and improve plugin handling (#1191)
- site: newsletter form (#1194)
- site: contact page (#1190)

## [0.72.0] - 2024-07-17

### Added

- feat(webui): add about component with helpful links (#1149)
- feat(webui): Ability to compare evals (#1148)

### Changed

- feat: manual input provider (#1168)
- chore(mistral): add codestral-mamba (#1170)
- chore: static imports for iterative providers (#1169)

### Fixed

- fix(webui): dark mode toggle (#1171)
- fix(redteam): set harmCategory label for harmful tests (#1172)

## [0.71.1] - 2024-07-15

### Added

- feat(redteam): specify the default number of test cases to generate per plugin (#1154)

### Changed

- feat: add image classification example and xml assertions (#1153)

### Fixed

- fix(redteam): fix dynamic import paths (#1162)

## [0.71.0] - 2024-07-15

### Changed

- **Eval picker for web UI** by [@typpo](https://github.com/typpo) in [#1143](https://github.com/promptfoo/promptfoo/pull/1143)
- **Update default model providers to Claude 3.5** by [@mldangelo](https://github.com/mldangelo) in [#1157](https://github.com/promptfoo/promptfoo/pull/1157)
- **Allow provider customization for dataset generation** by [@mldangelo](https://github.com/mldangelo) in [#1158](https://github.com/promptfoo/promptfoo/pull/1158)
- **Predict Redteam injectVars** by [@mldangelo](https://github.com/mldangelo) in [#1141](https://github.com/promptfoo/promptfoo/pull/1141)
- **Fix JSON prompt escaping in HTTP provider and add LM Studio example** by [@mldangelo](https://github.com/mldangelo) in [#1156](https://github.com/promptfoo/promptfoo/pull/1156)
- **Fix poor performing harmful test generation** by [@mldangelo](https://github.com/mldangelo) in [#1124](https://github.com/promptfoo/promptfoo/pull/1124)
- **Update overreliance grading prompt** by [@mldangelo](https://github.com/mldangelo) in [#1146](https://github.com/promptfoo/promptfoo/pull/1146)
- **Move multiple variables warning to before progress bar** by [@typpo](https://github.com/typpo) in [#1160](https://github.com/promptfoo/promptfoo/pull/1160)
- **Add contributing guide** by [@mldangelo](https://github.com/mldangelo) in [#1150](https://github.com/promptfoo/promptfoo/pull/1150)
- **Refactor and optimize injection and iterative methods** by [@mldangelo](https://github.com/mldangelo) in [#1138](https://github.com/promptfoo/promptfoo/pull/1138)
- **Update plugin base class to support multiple assertions** by [@mldangelo](https://github.com/mldangelo) in [#1139](https://github.com/promptfoo/promptfoo/pull/1139)
- **Structural refactor, abstract plugin and method actions** by [@mldangelo](https://github.com/mldangelo) in [#1140](https://github.com/promptfoo/promptfoo/pull/1140)
- **Move CLI commands into individual files** by [@mldangelo](https://github.com/mldangelo) in [#1155](https://github.com/promptfoo/promptfoo/pull/1155)
- **Update Jest linter rules** by [@mldangelo](https://github.com/mldangelo) in [#1161](https://github.com/promptfoo/promptfoo/pull/1161)
- **Bump openai from 4.52.4 to 4.52.5** by [@dependabot](https://github.com/dependabot) in [#1137](https://github.com/promptfoo/promptfoo/pull/1137)
- **Bump @aws-sdk/client-bedrock-runtime from 3.613.0 to 3.614.0** by [@dependabot](https://github.com/dependabot) in [#1136](https://github.com/promptfoo/promptfoo/pull/1136)
- **Bump openai from 4.52.5 to 4.52.7** by [@dependabot](https://github.com/dependabot) in [#1142](https://github.com/promptfoo/promptfoo/pull/1142)
- **Update documentation and MUI dependencies** by [@mldangelo](https://github.com/mldangelo) in [#1152](https://github.com/promptfoo/promptfoo/pull/1152)
- **Update Drizzle dependencies and configuration** by [@mldangelo](https://github.com/mldangelo) in [#1151](https://github.com/promptfoo/promptfoo/pull/1151)
- **Bump dependencies with patch and minor version updates** by [@mldangelo](https://github.com/mldangelo) in [#1159](https://github.com/promptfoo/promptfoo/pull/1159)

## [0.70.1] - 2024-07-11

### Changed

- **provider**: put provider in outer loop to reduce model swap by @typpo in [#1132](https://github.com/promptfoo/promptfoo/pull/1132)
- **evaluator**: ensure unique prompt handling with labeled and unlabeled providers by @mldangelo in [#1134](https://github.com/promptfoo/promptfoo/pull/1134)
- **eval**: validate --output file extension before running eval by @mldangelo in [#1135](https://github.com/promptfoo/promptfoo/pull/1135)
- **deps-dev**: bump @aws-sdk/client-bedrock-runtime from 3.609.0 to 3.613.0 by @dependabot in [#1126](https://github.com/promptfoo/promptfoo/pull/1126)
- fix pythonCompletion test by @mldangelo in [#1133](https://github.com/promptfoo/promptfoo/pull/1133)

## [0.70.0] - 2024-07-10

### Changed

- feat: Add `promptfoo redteam init` command (#1122)
- chore: refactor eval and generate commands out of main.ts (#1121)
- build(deps): bump openai from 4.52.3 to 4.52.4 (#1118)
- refactor(redteam): relocate harmful and pii plugins from legacy directory (#1123)
- refactor(redteam): Migrate harmful test generators to plugin-based architecture (#1116)

### Fixed

- fix(redteam): use final prompt in moderation instead of original (#1117)

## [0.69.2] - 2024-07-08

### Changed

- feat: add support for nested grading results (#1101)
- fix: issue that caused harmful prompts to not save (#1112)
- fix: resolve relative paths for prompts (#1110)
- ci: compress images in PRs (#1108)
- site: landing page updates (#1096)

## [0.69.1] - 2024-07-06

### Changed

- **feat**: Add Zod schema validation for providers in `promptfooconfig` by @mldangelo in [#1102](https://github.com/promptfoo/promptfoo/pull/1102)
- **fix**: Re-add provider context in prompt functions by @mldangelo in [#1106](https://github.com/promptfoo/promptfoo/pull/1106)
- **fix**: Add missing `gpt-4-turbo-2024-04-09` by @aloisklink in [#1100](https://github.com/promptfoo/promptfoo/pull/1100)
- **chore**: Update minor and patch versions of several packages by @mldangelo in [#1107](https://github.com/promptfoo/promptfoo/pull/1107)
- **chore**: Format Python code and add check job to GitHub Actions workflow by @mldangelo in [#1105](https://github.com/promptfoo/promptfoo/pull/1105)
- **chore**: Bump version to 0.69.1 by @mldangelo
- **docs**: Add example and configuration guide for using `llama.cpp` by @mldangelo in [#1104](https://github.com/promptfoo/promptfoo/pull/1104)
- **docs**: Add Vitest integration guide by @mldangelo in [#1103](https://github.com/promptfoo/promptfoo/pull/1103)

## [0.69.0] - 2024-07-05

### Added

- feat(redteam): `extra-jailbreak` plugin that applies jailbreak to all probes (#1085)
- feat(webui): show metrics as % in column header (#1087)
- feat: add support for PROMPTFOO_AUTHOR environment variable (#1099)

### Changed

- feat: `llm-rubric` uses tools API for model-grading anthropic evals (#1079)
- feat: `--filter-providers` eval option (#1089)
- feat: add `author` field to evals (#1045)
- fix: improper path resolution for file:// prefixes (#1094)
- chore(webui): small changes to styling (#1088)
- docs: guide on how to do sandboxed evals on generated code (#1097)
- build(deps): bump replicate from 0.30.2 to 0.31.0 (#1090)

### Fixed

- fix(webui): Ability to toggle visibility of description column (#1095)

## [0.68.3] - 2024-07-04

### Tests

- test: fix assertion result mock pollution (#1086)

### Fixed

- fix: browser error on eval page with derived metrics that results when a score is null (#1093)
- fix(prompts): treat non-existent files as prompt strings (#1084)
- fix: remove test mutation for classifer and select-best assertion types (#1083)

### Added

- feat(openai): support for attachments for openai assistants (#1080)

### Changed

- **Features:**
  - Added support for attachments in OpenAI assistants by [@typpo](https://github.com/promptfoo/promptfoo/pull/1080)
- **Fixes:**
  - Removed test mutation for classifier and select-best assertion types by [@typpo](https://github.com/promptfoo/promptfoo/pull/1083)
  - Treated non-existent files as prompt strings by [@typpo](https://github.com/promptfoo/promptfoo/pull/1084)
  - Fixed assertion result mock pollution by [@mldangelo](https://github.com/promptfoo/promptfoo/pull/1086)
- **Dependencies:**
  - Bumped `openai` from 4.52.2 to 4.52.3 by [@dependabot](https://github.com/promptfoo/promptfoo/pull/1073)
  - Bumped `@aws-sdk/client-bedrock-runtime` from 3.606.0 to 3.609.0 by [@dependabot](https://github.com/promptfoo/promptfoo/pull/1072)

## [0.68.2] - 2024-07-03

### Changed

- build(deps): bump openai from 4.52.2 to 4.52.3 (#1073)
- build(deps-dev): bump @aws-sdk/client-bedrock-runtime from 3.606.0 to 3.609.0 (#1072)

### Added

- feat(webui): add scenarios to test suite configuration in yaml editor (#1071)

## [0.68.1] - 2024-07-02

### Fixed

- fix: resolve issues with relative prompt paths (#1066)
- fix: handle replicate ids without version (#1059)

### Added

- feat: support calling specific function from python provider (#1053)

### Changed

- **feat:** Support calling specific function from Python provider by [@typpo](https://github.com/promptfoo/promptfoo/pull/1053)
- **fix:** Resolve issues with relative prompt paths by [@mldangelo](https://github.com/promptfoo/promptfoo/pull/1066)
- **fix:** Handle replicate IDs without version by [@typpo](https://github.com/promptfoo/promptfoo/pull/1059)
- **build(deps):** Bump `@anthropic-ai/sdk` from 0.24.2 to 0.24.3 by [@dependabot](https://github.com/promptfoo/promptfoo/pull/1062)
- build(deps): bump @anthropic-ai/sdk from 0.24.2 to 0.24.3 (#1062)

## [0.68.0] - 2024-07-01

### Documentation

- docs: dalle jailbreak blog post (#1052)

### Added

- feat(webui): Add support for markdown tables and other extras by @typpo in [#1042](https://github.com/promptfoo/promptfoo/pull/1042)

### Changed

- feat: support for image model redteaming by @typpo in [#1051](https://github.com/promptfoo/promptfoo/pull/1051)
- feat: prompt syntax for bedrock llama3 by @fvdnabee in [#1038](https://github.com/promptfoo/promptfoo/pull/1038)
- fix: http provider returns the correct response format by @typpo in [#1027](https://github.com/promptfoo/promptfoo/pull/1027)
- fix: handle when stdout columns are not set by @typpo in [#1029](https://github.com/promptfoo/promptfoo/pull/1029)
- fix: support additional models via AWS Bedrock and update documentation by @mldangelo in [#1034](https://github.com/promptfoo/promptfoo/pull/1034)
- fix: handle imported single test case by @typpo in [#1041](https://github.com/promptfoo/promptfoo/pull/1041)
- fix: dereference promptfoo test files by @fvdnabee in [#1035](https://github.com/promptfoo/promptfoo/pull/1035)
- chore: expose runAssertion and runAssertions to node package by @typpo in [#1026](https://github.com/promptfoo/promptfoo/pull/1026)
- chore: add Node.js version check to ensure compatibility by @mldangelo in [#1030](https://github.com/promptfoo/promptfoo/pull/1030)
- chore: enable '@typescript-eslint/no-use-before-define' linter rule by @mldangelo in [#1043](https://github.com/promptfoo/promptfoo/pull/1043)
- docs: fix broken documentation links by @mldangelo in [#1033](https://github.com/promptfoo/promptfoo/pull/1033)
- docs: update anthropic.md by @Codeshark-NET in [#1036](https://github.com/promptfoo/promptfoo/pull/1036)
- ci: add GitHub Action for automatic version tagging by @mldangelo in [#1046](https://github.com/promptfoo/promptfoo/pull/1046)
- ci: npm publish workflow by @typpo in [#1044](https://github.com/promptfoo/promptfoo/pull/1044)
- build(deps): bump openai from 4.52.1 to 4.52.2 by @dependabot in [#1057](https://github.com/promptfoo/promptfoo/pull/1057)
- build(deps): bump @anthropic-ai/sdk from 0.24.1 to 0.24.2 by @dependabot in [#1056](https://github.com/promptfoo/promptfoo/pull/1056)
- build(deps-dev): bump @aws-sdk/client-bedrock-runtime from 3.602.0 to 3.606.0 by @dependabot in [#1055](https://github.com/promptfoo/promptfoo/pull/1055)
- build(deps): bump docker/setup-buildx-action from 2 to 3 in the github-actions group by @dependabot in [#1054](https://github.com/promptfoo/promptfoo/pull/1054)

## [0.67.0] - 2024-06-27

### Added

- feat(bedrock): add proxy support for AWS SDK (#1021)
- feat(redteam): Expose modified prompt for iterative jailbreaks (#1024)
- feat: replicate image provider (#1049)

### Changed

- feat: add support for gemini embeddings via vertex (#1004)
- feat: normalize prompt input formats, introduce single responsibility handlers, improve test coverage, and fix minor bugs (#994)
- fix: more robust json extraction for llm-rubric (#1019)
- build(deps): bump openai from 4.52.0 to 4.52.1 (#1015)
- build(deps): bump @anthropic-ai/sdk from 0.24.0 to 0.24.1 (#1016)
- chore: sort imports (#1006)
- chore: switch to smaller googleapis dependency (#1009)
- chore: add config telemetry (#1005)
- docs: update GitHub urls to reflect promptfoo github org repository location (#1011)
- docs: fix incorrect yaml ref in guide (#1018)

## [0.66.0] - 2024-06-24

### Changed

- `config get/set` commands, ability for users to set their email by [@typpo](https://github.com/typpo) in [#971](https://github.com/promptfoo/promptfoo/pull/971)
- **webui**: Download as CSV by [@typpo](https://github.com/typpo) in [#1000](https://github.com/promptfoo/promptfoo/pull/1000)
- Add support for Gemini default grader if credentials are present by [@typpo](https://github.com/typpo) in [#998](https://github.com/promptfoo/promptfoo/pull/998)
- **redteam**: Allow arbitrary providers by [@mldangelo](https://github.com/mldangelo) in [#1002](https://github.com/promptfoo/promptfoo/pull/1002)
- Derived metrics by [@typpo](https://github.com/typpo) in [#985](https://github.com/promptfoo/promptfoo/pull/985)
- Python provider can import modules with same name as built-ins by [@typpo](https://github.com/typpo) in [#989](https://github.com/promptfoo/promptfoo/pull/989)
- Include error text in all cases by [@typpo](https://github.com/typpo) in [#990](https://github.com/promptfoo/promptfoo/pull/990)
- Ensure tests inside scenarios are filtered by filter patterns by [@mldangelo](https://github.com/mldangelo) in [#996](https://github.com/promptfoo/promptfoo/pull/996)
- Anthropic message API support for env vars by [@typpo](https://github.com/typpo) in [#997](https://github.com/promptfoo/promptfoo/pull/997)
- Add build documentation workflow and fix typos by [@mldangelo](https://github.com/mldangelo) in [#993](https://github.com/promptfoo/promptfoo/pull/993)
- Block network calls in tests by [@typpo](https://github.com/typpo) in [#972](https://github.com/promptfoo/promptfoo/pull/972)
- Export `AnthropicMessagesProvider` from providers by [@greysteil](https://github.com/greysteil) in [#975](https://github.com/promptfoo/promptfoo/pull/975)
- Add Claude 3.5 sonnet pricing by [@typpo](https://github.com/typpo) in [#976](https://github.com/promptfoo/promptfoo/pull/976)
- Pass `tool_choice` to Anthropic when set in config by [@greysteil](https://github.com/greysteil) in [#977](https://github.com/promptfoo/promptfoo/pull/977)
- Fixed according to Ollama API specifications by [@keishidev](https://github.com/keishidev) in [#981](https://github.com/promptfoo/promptfoo/pull/981)
- Add Dependabot config and update provider dependencies by [@mldangelo](https://github.com/mldangelo) in [#984](https://github.com/promptfoo/promptfoo/pull/984)
- Don't commit `.env` to Git by [@will-holley](https://github.com/will-holley) in [#991](https://github.com/promptfoo/promptfoo/pull/991)
- Update Docker base image to Node 20, improve self-hosting documentation, and add CI action for Docker build by [@mldangelo](https://github.com/mldangelo) in [#995](https://github.com/promptfoo/promptfoo/pull/995)
- Allow variable cells to scroll instead of exploding the table height by [@grrowl](https://github.com/grrowl) in [#973](https://github.com/promptfoo/promptfoo/pull/973)

## [0.65.2] - 2024-06-20

### Documentation

- docs: update claude vs gpt guide with claude 3.5 (#986)

### Added

- feat(redteam): make it easier to add non default plugins (#958)

### Changed

- feat: contains-sql assert (#964)
- fix: handle absolute paths for js providers (#966)
- fix: label not showing problem when using eval with config option (#928)
- fix: should return the whole message if the OpenAI return the content and the function call/tools at the same time. (#968)
- fix: label support for js prompts (#970)
- docs: Add CLI delete command to docs (#959)
- docs: text to sql validation guide (#962)

### Fixed

- fix(redteam): wire ui to plugins (#965)
- fix(redteam): reduce overreliance, excessive-agency false positive rates (#963)

## [0.65.1] - 2024-06-18

### Changed

- chore(docs): add shell syntax highlighting and fix typos (#953)
- chore(dependencies): update package dependencies (#952)
- Revert "feat(cli): add tests for CLI commands and fix version flag bug" (#967)

### Fixed

- fix: handle case where returned python result is null (#957)
- fix(webui): handle empty fail reasons and null componentResults (#956)

### Added

- feat(cli): add tests for CLI commands and fix version flag bug (#954)
- feat(eslint): integrate eslint-plugin-jest and configure rules (#951)
- feat: add eslint-plugin-unused-imports and remove unused imports (#949)
- feat: assertion type: is-sql (#926)

## [0.65.0] - 2024-06-17

### Added

- feat(webui): show pass/fail toggle (#938)
- feat(webui): carousel for multiple failure reasons (#939)
- feat(webui): clicking metric pills filters by nonzero only (#941)
- feat(redteam): political statements (#944)
- feat(redteam): indicate performance with moderation filter (#933)

### Changed

- feat: add hf to onboarding flow (#947)
- feat: add support for `promptfoo export latest` (#948)
- fix: serialize each item in `vars` when its type is a string (#823) (#943)
- chore(webui): split ResultsTable into separate files (#942)

### Fixed

- fix(redteam): more aggressive contract testing (#946)

### Dependencies

- chore(deps): update dependencies without breaking changes (#937)

## [0.64.0] - 2024-06-15

### Added

- feat(redteam): add unintended contracts test (#934)
- feat(anthropic): support tool use (#932)

### Changed

- feat: export `promptfoo.cache` to node package (#923)
- feat: add Voyage AI embeddings provider (#931)
- feat: Add more Portkey header provider options and create headers automatically (#909)
- fix: handle openai chat-style messages better in `moderation` assert (#930)
- ci: add next.js build caching (#908)
- chore(docs): update installation and GitHub Actions guides (#935)
- chore(dependencies): bump LLM providers in package.json (#936)

### Fixed

- fix(bedrock): support cohere embeddings (#924)

### Dependencies

- chore(deps): bump braces from 3.0.2 to 3.0.3 (#918)

## [0.63.2] - 2024-06-10

### Added

- feat: report view for redteam evals (#920)

### Fixed

- fix(bedrock): default value for configs (#917)
- fix: prevent assertions from being modified as they run (#929)

## [0.63.1] - 2024-06-10

### Fixed

- fix(vertex): correct handling of system instruction (#911)
- fix(bedrock): support for llama, cohere command and command-r, mistral (#915)

## [0.63.0] - 2024-06-09

### Added

- feat(bedrock): Add support for mistral, llama, cohere (#885)
- feat(ollama): add OLLAMA_API_KEY to support authentication (#883)
- feat(redteam): add test for competitor recommendations (#877)
- feat(webui): Show the number of passes and failures (#888)
- feat(webui): show manual grading record in test details view (#906)
- feat(webui): use indexeddb instead of localstorage (#905)

### Changed

- feat: ability to set test case metric from csv (#889)
- feat: interactive onboarding (#886)
- feat: support `threshold` param from csv (#903)
- feat: support array of values for `similar` assertion (#895)
- fix: Prompt variable reads unprocessed spaces on both sides (#887)
- fix: windows node 22 flake (#907)
- [fix: ci passing despite failing build (](https://github.com/promptfoo/promptfoo/commit/ce6090be5d70fbe71c6da0a5ec1a73253a9d8a0e)https://github.com/promptfoo/promptfoo/pull/876[)](https://github.com/promptfoo/promptfoo/commit/ce6090be5d70fbe71c6da0a5ec1a73253a9d8a0e)
- [fix: incorrect migrations path in docker build](https://github.com/promptfoo/promptfoo/commit/6a1eef4e4b006b32de9ce6e5e2d7c0bd3b9fa95a) https://github.com/promptfoo/promptfoo/issues/861
- chore(ci): add `workflow_dispatch` trigger (#897)
- chore: add more gemini models (#894)
- chore: introduce eslint (#904)
- chore: switch to SWC for faster Jest tests (#899)
- chore: update to prettier 3 (#901)
- [chore(openai): add tool_choice required type](https://github.com/promptfoo/promptfoo/commit/e97ce63221b0e06f7e03f46c466da36c5b713017)

### Fixed

- fix(vertex): support var templating in system instruction (#902)
- [fix(webui): display latency when available](https://github.com/promptfoo/promptfoo/commit/bb335efbe9e8d6b23526c837402787a1cbba9969)

### Dependencies

- chore(deps): update most dependencies to latest stable versions (#898)

## [0.62.1] - 2024-06-06

### Added

- feat(webui): Ability to suppress browser open on `promptfoo view` (#881)
- feat(anthropic): add support for base url (#850)
- feat(openai): Support function/tool callbacks (#830)
- feat(vertex/gemini): add support for toolConfig and systemInstruction (#841)
- feat(webui): Ability to filter to highlighted cells (#852)
- feat(webui): ability to click to filter metric (#849)
- feat(webui): add copy and highlight cell actions (#847)

### Changed

- fix: migrate database before writing results (#882)
- chore: upgrade default graders to gpt-4o (#848)
- ci: Introduce jest test coverage reports (#868)
- ci: add support for node 22, remove support for node 16 (#836)
- docs: Addresses minor typographical errors (#845)
- docs: Help description of default `--output` (#844)
- feat: Add Red Team PII Tests (#862)
- feat: Support custom gateway URLs in Portkey (#840)
- feat: add support for python embedding and classification providers (#864)
- feat: add support for titan premier on bedrock (#839)
- feat: pass evalId in results (#758)
- fix: Broken types (#854)
- fix: Fix broken progress callback in web ui (#860)
- fix: Fix formatting and add style check to CI (#872)
- fix: Fix type error eval page.tsx (#867)
- fix: Improve Error Handling for Python Assertions and Provider Exceptions (#863)
- fix: Pass evaluateOptions from web ui yaml (#859)
- fix: Render multiple result images with markdown, if markdown contains multiple images (#873)
- fix: The values of defaultTest and evaluateOptions are not set when editing the eval yaml file. (#834)
- fix: crash on db migration when cache is disabled on first run (#842)
- fix: csv and html outputs include both prompt and provider labels (#851)
- fix: docker build and prepublish script (#846)
- fix: show labels for custom provider (#875)
- chore: fix windows node 22 build issues by adding missing encoding dependency and updating webpack config (#900)
- chore: update Node.js version management and improve documentation (#896)
- Fix CI Passing Despite Failing Build (#866) (#876)

## [0.62.0] - 2024-06-05

### Fixed

- fix: Parameter evaluateOptions not passed correctly in jobs created using web (#870)

### Added

- feat(anthropic): add support for base url (#850)
- feat(openai): Support function/tool callbacks (#830)
- feat(vertex/gemini): add support for toolConfig and systemInstruction (#841)
- feat(webui): Ability to filter to highlighted cells (#852)
- feat(webui): ability to click to filter metric (#849)
- feat(webui): add copy and highlight cell actions (#847)

### Changed

- feat: Add Red Team PII Tests (#862)
- feat: Support custom gateway URLs in Portkey (#840)
- feat: add support for python embedding and classification providers (#864)
- feat: add support for titan premier on bedrock (#839)
- feat: pass evalId in results (#758)
- feat: upgrade default graders to gpt-4o (#848)
- fix: Broken types (#854)
- fix: Fix broken progress callback in web ui (#860)
- fix: Fix formatting and add style check to CI (#872)
- fix: Fix type error eval page.tsx (#867)
- fix: Improve Error Handling for Python Assertions and Provider Exceptions (#863)
- fix: Pass evaluateOptions from web ui yaml (#859)
- fix: Render multiple result images with markdown, if markdown contains multiple images (#873)
- fix: The values of defaultTest and evaluateOptions are not set when editing the eval yaml file. (#834)
- fix: crash on db migration when cache is disabled on first run (#842)
- fix: csv and html outputs include both prompt and provider labels (#851)
- fix: docker build and prepublish script (#846)
- fix: show labels for custom provider (#875)
- ci: Introduce jest test coverage reports (#868)
- ci: add support for node 22, remove support for node 16 (#836)
- docs: Addresses minor typographical errors (#845)
- docs: Help description of default `--output` (#844)

## [0.61.0] - 2024-05-30

### Changed

- feat: `moderation` assert type (#821)
- feat: general purpose http/https provider (#822)
- feat: add portkey provider (#819)
- feat: Add Cloudflare AI Provider (#817)
- fix: Remove duplicate logging line (#825)
- fix: The ‘defaultTest’ option has no effect during evaluation. (#829)
- fix: Improve Error Handling in Python Script Execution (#833)
- docs: How to red team LLMs (#828)
- chore(mistral): add codestral (#831)

## [0.60.0] - 2024-05-25

### Added

- feat(webui): Add image viewer (#816)

### Changed

- feat: redteam testset generation (#804)
- feat: support for deep equality check in equals assertion (#805)
- feat: Allow functions in renderVarsInObject (#813)
- feat: ability to reference previous llm outputs via storeOutputAs (#808)
- feat: support for prompt objects (#818)
- fix: huggingface api key handling (#809)
- docs: Restore ProviderResponse class name (#806)
- docs: Fix typo in local build command (#811)

## [0.59.1] - 2024-05-18

### Changed

- [fix: handle null result timestamp when writing to db.](https://github.com/promptfoo/promptfoo/commit/40e1ebfbfd512fea56761b4cbdfff0cd25d61ae1) https://github.com/promptfoo/promptfoo/issues/800

## [0.59.0] - 2024-05-18

### Added

- feat(webui): add --filter-description option to `promptfoo view` (#780)
- feat(bedrock): add support for embeddings models (#797)

### Changed

- fix: python prompts break when using whole file (#784)
- Langfuse need to compile variables (#779)
- chore(webui): display prompt and completion tokens (#794)
- chore: include full error response in openai errors (#791)
- chore: add logprobs to assertion context (#790)
- feat: support var interpolation in function calls (#792)
- chore: add timestamp to EvaluateSummary (#785)
- fix: render markdown in variables too (#796)

### Fixed

- fix(vertex): remove leftover dependency on apiKey (#798)

## [0.58.1] - 2024-05-14

### Changed

- fix: improve GradingResult validation (#772)
- [fix: update python ProviderResponse error message and docs.](https://github.com/promptfoo/promptfoo/commit/258013080809bc782afe3de51c9309230cb5cdb2) https://github.com/promptfoo/promptfoo/issues/769
- [chore(openai): add gpt-4o models (](https://github.com/promptfoo/promptfoo/commit/ff4655d31d3588972522bb162733cb61e460f36f)https://github.com/promptfoo/promptfoo/pull/776[)](https://github.com/promptfoo/promptfoo/commit/ff4655d31d3588972522bb162733cb61e460f36f)
- add gpt-4o models (#776)

### Fixed

- fix(langfuse): Check runtime type of `getPrompt`, stringify the result (#774)

## [0.58.0] - 2024-05-09

### Changed

- feat: assert-set (#765)
- feat: add comma-delimited string support for array-type assertion values (#755)
- fix: Resolve JS assertion paths relative to configuration file (#756)
- fix: not-equals assertion (#763)
- fix: upgrade rouge package and limit to strings (#764)

## [0.57.1] - 2024-05-02

### Changed

- fix: do not serialize js objects to non-js providers (#754)
- **[See 0.57.0 release notes](https://github.com/promptfoo/promptfoo/releases/tag/0.57.0)**

## [0.57.0] - 2024-05-01

### Changed

- feat: ability to override provider per test case (#725)
- feat: eval tests matching pattern (#735)
- feat: add `-n` limit arg for `promptfoo list` (#749)
- feat: `promptfoo import` and `promptfoo export` commands (#750)
- feat: add support for `--var name=value` cli option (#745)
- feat: promptfoo eval --filter-failing outputFile.json (#742)
- fix: eval --first-n arg (#734)
- chore: Update openai package to 3.48.5 (#739)
- chore: include logger and cache utils in javascript provider context (#748)
- chore: add `PROMPTFOO_FAILED_TEST_EXIT_CODE` envar (#751)
- docs: Document `python:` prefix when loading assertions in CSV (#731)
- docs: update README.md (#733)
- docs: Fixes to Python docs (#728)
- docs: Update to include --filter-\* cli args (#747)

## [0.56.0] - 2024-04-28

### Added

- feat(webui): improved comment dialog (#713)

### Changed

- feat: Intergration with Langfuse (#707)
- feat: Support IBM Research BAM provider (#711)
- fix: Make errors uncached in Python completion. (#706)
- fix: include python tracebacks in python errors (#724)
- fix: `getCache` should return a memory store when disk caching is disabled (#715)
- chore(webui): improve eval view performance (#719)
- chore(webui): always show provider in header (#721)
- chore: add support for OPENAI_BASE_URL envar (#717)

### Fixed

- fix(vertex/gemini): support nested generationConfig (#714)

## [0.55.0] - 2024-04-24

### Changed

- [Docs] Add llama3 example to ollama docs (#695)
- bugfix in answer-relevance (#697)
- feat: add support for provider `transform` property (#696)
- feat: add support for provider-specific delays (#699)
- feat: portkey.ai integration (#698)
- feat: `eval -n` arg for running the first n test cases (#700)
- feat: ability to write outputs to google sheet (#701)
- feat: first-class support for openrouter (#702)
- Fix concurrent cache request behaviour (#703)

## [0.54.1] - 2024-04-20

### Changed

- Add support for Mixtral 8x22B (#687)
- fix: google sheets async loading (#688)
- fix: trim spaces in csv assertions that can have file:// prefixes (#689)
- fix: apply thresholds to custom python asserts (#690)
- fix: include detail from external python assertion (#691)
- chore(webui): allow configuration of results per page (#694)
- fix: ability to override rubric prompt for all model-graded metrics (#692)

## [0.54.0] - 2024-04-18

### Changed

- feat: support for authenticated google sheets access (#686)
- fix: bugs in `Answer-relevance` calculation (#683)
- fix: Add tool calls to response from azure openai (#685)

## [0.53.0] - 2024-04-16

### Changed

- fix!: make `javascript` assert function call consistent with external js function call (#674)
- fix: node library supports prompt files (#668)
- feat: Enable post-hoc evaluations through defining and using output value in TestSuite (#671)
- feat: Allow local files to define providerOutput value for TestCase (#675)
- feat: detect suitable anthropic default provider (#677)
- feat: Ability to delete evals (#676)
- feat: ability to create derived metrics (#670)

## [0.52.0] - 2024-04-12

### Added

- feat(webui): add pagination (#649)

### Changed

- feat: support for inline yaml for is-json, contains-json in csv (#651)
- feat: run providers 1 at a time with --interactive-providers (#645)
- feat: --env-file arg (#615)
- fix: Do not fail with api error when azure datasource is used (#644)
- fix: allow loading of custom provider in windows (#518) (#652)
- fix: don't show telemetry message without telemtry (#658)
- fix: `E2BIG` error during the execution of Python asserts (#660)
- fix: support relative filepaths for non-code assert values (#664)

### Fixed

- fix(webui): handle invalid search regexes (#663)

## [0.51.0] - 2024-04-07

### Added

- feat(webui): store settings in localstorage (#617)
- feat(azureopenai): apiKeyEnvar support (#628)
- feat(webui): "progress" page that shows provider/prompt pairs (#631)

### Changed

- chore: improve json parsing errors (#620)
- feat: ability to override path to python binary (#619)
- Add documentation for openai vision (#637)
- Support claude vision and images (#639)
- fix: assertion files use relative path (#624)
- feat: add provider reference to prompt function (#633)
- feat: ability to import vars using glob (#641)
- feat!: return values directly in python assertions (#638)

### Fixed

- fix(webui): ability to save defaultTest and evaluateOptions in yaml editor (#629)

## [0.50.1] - 2024-04-02

### Changed

- fix: compiled esmodule interop (#613)
- fix: downgrade var resolution failure to warning (#614)
- fix: glob behavior on windows (#612)

## [0.50.0] - 2024-04-01

### Added

- feat(webui): download button (#482)
- feat(webui): toggle for showing full prompt in output cell (#603)

### Changed

- feat: support .mjs external imports (#601)
- feat: load .env from cli (#602)
- feat: ability to use js files as `transform` (#605)
- feat: ability to reference vars from other vars (#607)
- fix: handling for nonscript assertion files (#608)

### Fixed

- fix(selfhost): add support for prompts and datasets api endpoints (#600)
- fix(selfhost): Consolidate to `NEXT_PUBLIC_PROMPTFOO_REMOTE_BASE_URL` (#609)

## [0.49.3] - 2024-03-29

### Changed

- fix: bedrock model parsing (#593)
- [fix: make llm-rubric more resilient to bad json responses.](https://github.com/promptfoo/promptfoo/commit/93fd059a13454ed7a251a90a33306fb1f3c81895) https://github.com/promptfoo/promptfoo/issues/596
- feat: display progress bar for each parallel execution (#597)

## [0.49.2] - 2024-03-27

### Changed

- fix: support relative paths for custom providers (#589)
- fix: gemini generationConfig and safetySettings (#590)
- feat: cli watch for vars and providers (#591)

## [0.49.1] - 2024-03-25

### Changed

- fix: lazy import of azure peer dependency (#586)

## [0.49.0] - 2024-03-23

### Added

- feat(vertexai): use gcloud application default credentials (#580)

### Changed

- feat: Add support for huggingface token classification (#574)
- feat: Mistral provider support for URL and API key envar (#570)
- feat: run assertions in parallel (#575)
- feat: support for azure openai assistants (#577)
- feat: ability to set tags on standalone assertion llm outputs (#581)
- feat: add support for claude3 on bedrock (#582)
- fix: load file before running prompt function (#583)
- [fix: broken ansi colors on cli table](https://github.com/promptfoo/promptfoo/commit/bbb0157b09c0ffb5366d3cbd112438ca3d2d61c9)
- [fix: remove duplicate instruction output](https://github.com/promptfoo/promptfoo/commit/fb095617d36102f5b6256e9718e736378c0a5cea)
- chore: better error messages when expecting json but getting text (#576)

### Fixed

- fix(selfhost): handle sqlite db in docker image and build (#568)

### Dependencies

- chore(deps): bump webpack-dev-middleware from 5.3.3 to 5.3.4 in /site (#579)

## [0.48.0] - 2024-03-18

### Added

- feat(csv): add support for `__description` field (#556)

### Changed

- feat: migrate filesystem storage to sqlite db (#558)
  - **When you first run `eval` or `view` with 0.48.0, your saved evals will be migrated from `.json` files to a sqlite db. Please open an issue if you run into problems.**
  - Restoration: By default, the migration process runs on the promptfoo output directory `~/.promptfoo/output`. This directory is backed up at `~/.promptfoo/output-backup-*` and you can restore it and use a previous version by renaming that directory back to `output`
- feat: Add anthropic:messages and replicate:mistral as default providers to web ui (#562)
- feat: add label field to provider options (#563)
- docs: adjust configuration for python provider (#565)
- chore: db migration and cleanup (#564)

### Fixed

- fix(azureopenai): add support for `max_tokens` and `seed` (#561)

## [0.47.0] - 2024-03-14

### Changed

- feat: improve python inline asserts to not require printing (#542)
- feat: add tools and tool_choice config parameters to azure openai provider (#550)
- feat: Add support for Claude 3 Haiku (#552)
- fix: validate custom js function return values (#548)
- fix: dedupe prompts from combined configs (#554)

### Fixed

- fix(replicate): support non-array outputs (#547)

## [0.46.0] - 2024-03-08

### Added

- feat(self-host): run evals via web ui (#540)
- feat(self-host): Persist changes on self-deployed UI without sharing a new link (#538)
- feat(webui): ability to change eval name (#537)

### Changed

- feat: add support for calling specific functions for python prompt (#533)
- fix: openai tools and function checks handle plaintext responses (#541)

### Fixed

- fix(anthropic): wrap text if prompt supplied as json (#536)

## [0.45.2] - 2024-03-07

### Changed

- fix: python provider handles relative script paths correctly (#535)

## [0.45.1] - 2024-03-06

### Changed

- fix: json and yaml vars files (#531)

### Fixed

- fix(python): deserialize objects from json (#532)

## [0.45.0] - 2024-03-06

### Added

- feat(anthropic): Add Claude 3 support (#526)

### Changed

- feat: ability to load `vars` values at runtime (#496)
  // Example logic to return a value based on the varName
  if (varName === 'context') {
  return `Processed ${otherVars.input} for prompt: ${prompt}`;
  }
  return {
  output: 'default value',
  };
  // Handle potential errors
  // return { error: 'Error message' }
  # Example logic to dynamically generate variable content
  if var_name == 'context':
  return {
  'output': f"Context for {other_vars['input']} in prompt: {prompt}"
  }
  return {'output': 'default context'}
  # Handle potential errors
  # return { 'error': 'Error message' }

## [0.44.0] - 2024-03-04

### Added

- feat(mistral): Add new models, JSON mode, and update pricing (#500)

### Changed

- fix: Print incorrect response from factuality checker (#503)
- fix: Support missing open parenthesis (fixes #504) (#505)
- feat: include prompt in transform (#512)
- feat: Support csv and json files in the `tests` array (#520)

### Fixed

- fix(ollama): dont send invalid options for `OllamaChatProvider` (#506)
- fix(huggingface): do not pass through non-hf parameters (#519)

## [0.43.1] - 2024-02-25

### Changed

- fix: pass through PROMPTFOO\_\* variables from docker run (#498)
- docs: clean up python provider header

### Fixed

- fix(huggingface): support `apiKey` config param (#494)
- fix(bedrock): transform model output from cache. #474

### Documentation

- docs(huggingface): example of private huggingface inference endpoint (#497)

## [0.43.0] - 2024-02-23

### Added

- feat(webui): Display test suite description (#487)
- feat(webui): Add upload testcase csv to eval page (#484)

### Changed

- feat: pass `test` to assertion context (#485)
- fix: Change variable name to what the prompt template expects (#489)
- (docs): Replace references to deprecated postprocess option (#483)
- chore: update replicate library and add new common params (#491)

### Fixed

- fix(self-hosting): remove supabase dependency from webui eval view (#492)

## [0.42.0] - 2024-02-19

### Added

- feat(webview): toggle for prettifying json outputs (#472)
- feat(openai): support handling OpenAI Assistant functions tool calls (#473)

### Changed

- feat: add support for claude 2.1 on bedrock (#470)
- feat: support for overriding `select-best` provider (#478)
- feat: ability to disable var expansion (#476)
- fix: improve escaping for python prompt shell (#481)

## [0.41.0] - 2024-02-12

### Added

- feat(openai)!: Allow apiBaseUrl to override /v1 endpoint (#464)

### Changed

- feat: add support for async python providers (#465)
- fix: pass config to python provider (#460)
- chore: include progress output in debug logs (#461)
- docs: perplexity example (#463)

### Fixed

- fix(factuality): make factuality output case-insensitive (#468)
- fix: ensure that only valid ollama params are passed (#480)

## [0.40.0] - 2024-02-06

### Added

- feat(mistral): Add Mistral provider (#455)
- feat(openai): add support for `apiKeyEnvar` (#456)
- feat(azureopenai): add apiBaseUrl config (#459)

### Changed

- feat: cohere api support (#457)
- feat: ability to override select-best prompt. #289
- fix: support for gemini generationConfig and safetySettings (#454)

### Fixed

- fix(vertex/gemini): add support for llm-rubric and other OpenAI-formatted prompts (#450)

### Documentation

- documentation: update python.md typo in yaml (#446)

## [0.39.1] - 2024-02-02

### Changed

- fix: func => function in index.ts (#443)
- feat: add support for google ai studio gemini (#445)

## [0.39.0] - 2024-02-01

### Changed

- feat: Add DefaultGradingJsonProvider to improve `llm-rubric` reliability (#432)
- feat: add caching for exec and python providers (#435)
- feat: add `--watch` option to eval command (#439)
- feat: ability to transform output on per-assertion level (#437)
- feat: compare between multiple outputs with `select-best` (#438)
- fix: pass through cost to runAssertion
- fix: pass through cost to runAssertion

## [0.38.0] - 2024-01-29

### Added

- feat(openai): Jan 25 model updates (#416)
- feat(webui): eval deeplinks (#426)
- feat(huggingface): Support sentence similarity inference API (#425)

### Changed

- fix: Only open previous results when necessary (uses lots of memory) (#418)
- fix: html output (#430)
- feat: add a `python` provider that supports native python function calls (#419)
- feat: support for image models such as dall-e (#406)
- feat: support for `PROMPTFOO_PROMPT_SEPARATOR envar. #424

## [0.37.1] - 2024-01-26

### Changed

- fix: do not require token usage info on openai provider (#414)

## [0.37.0] - 2024-01-24

### Added

- feat(webui): add markdown support (#403)

### Changed

- feat: standalone share server (#408)
- feat: `PROMPTFOO_DISABLE_TEMPLATING` disables nunjucks templates (#405)

## [0.36.0] - 2024-01-18

### Added

- feat(webui): Ability to comment on outputs (#395)
- feat(azure): Add response_format support (#402)
- feat(azure): add support for `passthrough` and `apiVersion` (#399)

### Changed

- feat: add `promptfoo generate dataset` (#397)
- fix: typo (#401)

## [0.35.1] - 2024-01-12

### Added

- feat(bedrock): introduce amazon titan models as another option for Bedrock (#380)
- feat(openai): add support for `passthrough` request args (#388)
- feat(azure): add support for client id/secret auth (#389)
- feat(webui): label evals using `description` field (#391)

### Changed

- fix: proper support for multiple types of test providers (#386)
- feat: update CSV and HTML outputs with more details (#393)

## [0.35.0] - 2024-01-07

### Added

- feat(webview): add regex search (#378)

### Changed

- feat: support standalone assertions on CLI (#368)
- feat: add perplexity-score metric (#377)
- feat: add logprobs support for azure openai (#376)
- fix: use relative paths consistently and handle object formats (#375)
- [fix: restore **prefix and **suffix column handlers when loading test csv](https://github.com/promptfoo/promptfoo/commit/3a058684b3389693f4c5899f786fb090b04e3c93)

## [0.34.0] - 2024-01-02

### Changed

- feat: Support for evaluating cost of LLM inference (#358)
- feat: save manual edits to test outputs in webview (#362)
- feat: add `cost` assertion type (#367)
- fix: handle huggingface text generation returning dict (#357)
- fix: disable cache when using repeat (#361)
- fix: do not dereference tools and functions in config (#365)
- docs: optimize docs of openai tool usage (#355)

## [0.33.2] - 2023-12-23

### Changed

- fix: bad indentation for inline python sript (#353)
- [fix: truncate CLI table headers](https://github.com/promptfoo/promptfoo/commit/9aa9106cc9bc1660df40117d3c8f053f361fa09c)
- feat: add openai tool parameter (#350)
- feat: add `is-valid-openai-tools-call` assertion type (#354)

## [0.33.1] - 2023-12-18

### Changed

- [fix: pass env to providers when using CLI](https://github.com/promptfoo/promptfoo/commit/e8170a7f0e9d4033ef219169115f6474d978f1a7)
- [fix: correctly handle bedrock models containing :](https://github.com/promptfoo/promptfoo/commit/4469b693993934192fee2e84cc27c21e31267e5f)
- feat: add latency assertion type (#344)
- feat: add perplexity assertion type (#346)
- feat: add support for ollama chat API (#342)
- feat: retry when getting internal server error with PROMPTFOO_RETRY_5XX envar (#327)
- fix: properly escape arguments for external python assertions (#338)
- fix: use execFile/spawn for external processes (#343)
- [fix: handle null score in custom metrics](https://github.com/promptfoo/promptfoo/commit/514feed49e2f83f3e04d3e167e5833dc075e6c10)
- [fix: increment failure counter for script errors.](https://github.com/promptfoo/promptfoo/commit/61d1b068f26c63f3234dc49c9d5f5104b9cf1cda)

## [0.33.0] - 2023-12-17

### Changed

- feat: add latency assertion type (#344)
- feat: add perplexity assertion type (#346)
- feat: add support for ollama chat API (#342)
- feat: retry when getting internal server error with PROMPTFOO_RETRY_5XX envar (#327)
- fix: properly escape arguments for external python assertions (#338)
- fix: use execFile/spawn for external processes (#343)
- [fix: handle null score in custom metrics](https://github.com/promptfoo/promptfoo/commit/514feed49e2f83f3e04d3e167e5833dc075e6c10)
- [fix: increment failure counter for script errors.](https://github.com/promptfoo/promptfoo/commit/61d1b068f26c63f3234dc49c9d5f5104b9cf1cda)

## [0.32.0] - 2023-12-14

### Added

- feat(webview): Layout and styling improvements (#333)

### Changed

- feat: add support for Google Gemini model (#336)
- feat: add download yaml button in config modal. Related to #330 (#332)
- fix: set process exit code on failure

## [0.31.2] - 2023-12-11

### Added

- feat(webview): Show aggregated named metrics at top of column (#322)

### Changed

- fix: sharing option is degraded (#325)

## [0.31.1] - 2023-12-04

### Changed

- fix: issues when evaling multiple config files
- feat: support for web viewer running remotely (#321)

## [0.31.0] - 2023-12-02

### Added

- feat(openai): Adds support for function call validation (#316)

### Changed

- feat: add support for ajv formats (#314)
- feat: support prompt functions via nodejs interface (#315)
- fix: webview handling of truncated cell contents with html (#318)
- docs: Merge docs into main repo (#317)

## [0.30.1] - 2023-11-29

### Changed

- feat: add bedrock in webui setup (#301)
- feat: add support for custom metrics (#305)
- feat: show table by default, even with --output (#306)
- fix: handle multiple configs that import multiple prompts (#304)
- fix: remove use of dangerouslySetInnerHTML in results table (#309)

### Fixed

- fix(openai): add support for overriding api key, host, baseurl, org in Assistants API (#311)

## [0.30.0] - 2023-11-29

### Changed

- feat: add bedrock in webui setup (#301)
- feat: add support for custom metrics (#305)
- feat: show table by default, even with --output (#306)
- fix: handle multiple configs that import multiple prompts (#304)
- fix: remove use of dangerouslySetInnerHTML in results table (#309)

## [0.29.0] - 2023-11-28

### Changed

- feat: Add support for external provider configs via file:// (#296)
- feat: Add support for HTTP proxies (#299)
- feat: claude-based models on amazon bedrock (#298)

## [0.28.2] - 2023-11-27

### Added

- feat(azureopenai): Warn when test provider should be overwritten with azure (#293)
- feat(webview): Display test descriptions if available (#294)
- feat(webview): Ability to set test scores manually (#295)

### Changed

- feat: add support for self-hosted huggingface text generation inference (#290)
- fix: prevent duplicate asserts with `defaultTest` (#287)
- fix: multiple configs handle external test and prompt files correctly (#291)

## [0.28.0] - 2023-11-19

### Changed

- feat: Add support for multiple "\_\_expected" columns (#284)
- feat: Support for OpenAI assistants API (#283)
- feat: Ability to combine multiple configs into a single eval (#285)

## [0.27.1] - 2023-11-14

### Added

- [feat(node-package): Add support for raw objects in prompts](https://github.com/promptfoo/promptfoo/commit/e6a5fe2fa7c05aabd2f52bd4fa143d957a7953dd)
- feat(openai): Add support for OpenAI `seed` param (#275)
- [feat(openai): Add support for OpenAI response_format](https://github.com/promptfoo/promptfoo/commit/12781f11f495bed21db1070e987f1b40a43b72e3)
- [feat(webview): Round score in details modal](https://github.com/promptfoo/promptfoo/commit/483c31d79486a75efc497508b9a42257935585cf)

### Changed

- fix: Set `vars._conversation` only if it is used in prompt (#282)
- feat: Add new RAG metrics (answer-relevance, context-recall, context-relevance, context-faithfulness) (#279)
- feat: throw error correctly when invalid api key is passed for OpenAI (#276)
- Bump langchain from 0.0.325 to 0.0.329 in /examples/langchain-python (#278)
- Provide the prompt in the context to external assertion scripts (#277)
- fix the following error : 'List should have at least 1 item after val… (#280)
- [chore: Add HuggingFace debug output](https://github.com/promptfoo/promptfoo/commit/2bae118e3fa7f8164fd78d29a3a30d187026bf13)

## [0.27.0] - 2023-11-14

### Added

- [feat(node-package): Add support for raw objects in prompts](https://github.com/promptfoo/promptfoo/commit/e6a5fe2fa7c05aabd2f52bd4fa143d957a7953dd)
- feat(openai): Add support for OpenAI `seed` param (#275)
- [feat(openai): Add support for OpenAI response_format](https://github.com/promptfoo/promptfoo/commit/12781f11f495bed21db1070e987f1b40a43b72e3)
- [feat(webview): Round score in details modal](https://github.com/promptfoo/promptfoo/commit/483c31d79486a75efc497508b9a42257935585cf)

### Changed

- feat: Add new RAG metrics (answer-relevance, context-recall, context-relevance, context-faithfulness) (#279)
- feat: throw error correctly when invalid api key is passed for OpenAI (#276)
- Bump langchain from 0.0.325 to 0.0.329 in /examples/langchain-python (#278)
- Provide the prompt in the context to external assertion scripts (#277)
- fix the following error : 'List should have at least 1 item after val… (#280)
- [chore: Add HuggingFace debug output](https://github.com/promptfoo/promptfoo/commit/2bae118e3fa7f8164fd78d29a3a30d187026bf13)

## [0.26.5] - 2023-11-10

### Changed

- feat: Support for Azure OpenAI Cognitive Search (#274)
- [feat: Add PROMPTFOO_PYTHON environment variable](https://github.com/promptfoo/promptfoo/commit/33ecca3dab9382f063e68529c047cfd3fbd959e5)

## [0.26.3] - 2023-11-08

### Added

- [feat(AzureOpenAI): Add support for deployment_id and dataSources](https://github.com/promptfoo/promptfoo/commit/3f6dee99b4ef860af1088c4ceda1a74726070f37)

### Changed

- [Stringify output display string if output is a JSON object](https://github.com/promptfoo/promptfoo/commit/e6eff1fb75e09bfd602c08edd89ec154e3e61bf9)
- [Add JSON schema dereferencing support for JSON configs](https://github.com/promptfoo/promptfoo/commit/c32f9b051a51ee6e1ee08738e0921b4e05a5c23d)
- Update chat completion endpoint in azureopenai.ts (#273)

### Fixed

- fix(openai): Improve handling for function call responses (#270)

## [0.26.2] - 2023-11-07

### Changed

- [Fix issue with named prompt function imports](https://github.com/promptfoo/promptfoo/commit/18a4d751af15b996310eceafc5a75e114ce1bf56)
- [Fix OpenAI finetuned model parsing](https://github.com/promptfoo/promptfoo/commit/b52de61c6e1fd0a9e67d2476a9f3f9153084ad61)
- [Add new OpenAI models](https://github.com/promptfoo/promptfoo/commit/d9432d3b5747516aea1a7e8a744167fbd10a69d2)
- Fix: Broken custom api host for OpenAI. (#261)
- Add `classifier` assert type (#263)
- Send provider options and test context to ScriptCompletion (exec) provider (#268)
- Support for loading JSON schema from external file (#266)

## [0.26.1] - 2023-11-01

### Changed

- Fix broken default config for OpenAI evals created in web app (#255)
- Fix prompt per provider (#253)
- Add support for custom config directory (#257)
- Add latency and token metrics per prompt (#258)
- Add caching support to Anthropic provider (#259)
- webview: Preserve formatting of LLM outputs
- Bump langchain from 0.0.317 to 0.0.325 in /examples/langchain-python (#254)

## [0.26.0] - 2023-10-28

### Changed

- cli: Add support for raw text prompts (#252)
- Ensure the directory for the output file is created if it does not exist

## [0.25.2] - 2023-10-26

### Changed

- allow Python in tests.csv (#237)
- Improve escaping in matchers (#242)
- Add support for nunjucks filters (#243)
- Fix issue where outputPath from the configuration file is not used when `-c` option is provided
- Add envar PROMPTFOO_DISABLE_CONVERSATION_VAR
- Resolve promises in external assert files

## [0.25.1] - 2023-10-19

### Changed

- Fix issue with loading google sheets directly. (#222)
- Add \_conversation variable for testing multiple-turn chat conversations (#224)
- Allow multiple output formats simultaneously with `outputPath` (#229)
- Fall back to default embedding model if provided model doesn't support embeddings
- Various fixes and improvements
- Bump langchain from 0.0.312 to 0.0.317 in /examples/langchain-python (#245)

## [0.25.0] - 2023-10-10

### Changed

- Add support for icontains-any and icontains-all (#210)
- Bump langchain from 0.0.279 to 0.0.308 in /examples/langchain-python (#213)
- Add support for .cjs file extensions (#214)
- Add Prompts and Datasets pages (#211)
- Add CLI commands for listing and showing evals, prompts, and datasets (#218)
- Add support for `config` object in webhook provider payload. (#217)
- Other misc changes and improvements
- Bump langchain from 0.0.308 to 0.0.312 in /examples/langchain-python (#219)

## [0.24.4] - 2023-10-01

### Changed

- Fix bug in custom function boolean return value score (#208)
- Fix ollama provider with `--no-cache` and improve error handling
- Add support for HuggingFace Inference API (text generation) (#205)
- Add `apiHost` config key to Azure provider

## [0.24.3] - 2023-09-28

### Changed

- Better LocalAI/Ollama embeddings traversal failure (#191)
- `OPENAI_API_HOST` to `OPENAI_API_BASE_URL` (#187)
- Ability to include files as assertion values (#180)
- Add hosted db for evals (#149)
- Webview details pane improvements (#196)
- Add support for ollama options (#199)
- Adding TXT and HTML to `--output` help/error message (#201)

## [0.24.2] - 2023-09-23

### Changed

- Specify repo in package.json (#174)
- Add support for parsing multiple json blobs in responses (#178)
- Updated node version update of Google Colab notebook example (#171)
- Fix arg escaping for external python prompts on Windows (#179)
- Better OpenAI embeddings traversal failure (#190)
- Adds embeddings providers for LocalAI and Oolama (#189)
- Add `noindex` to shared results
- Many other misc fixes and improvements

## [0.24.1] - 2023-09-21

### Changed

- Fix prompt errors caused by leading and trailing whitespace for var file imports
- Fix an issue with response parsing in LocalAI chat
- Fix issue preventing custom provider for similarity check (#152)
- Fix escaping in python asserts (#156)
- Fix README link to providers docs (#153)
- Allow object with function name as a value for function_call (#158)
- Add a -y/--yes option to `promptfoo view` command to skip confirmation (#166)
- Other misc fixes and improvements

## [0.24.0] - 2023-09-18

### Changed

- Support for custom functions as prompts (#147)
- Refactor parts of util into more descriptive files (#148)
- Misc fixes and improvements

## [0.23.1] - 2023-09-14

### Changed

- Improvements to custom grading (#140)
- Support for Google Vertex and PaLM chat APIs (#131)
- Add support for including files in defaultTest (#137)
- Add support for disabling cache in evaluate() options (#135)
- Add support for loading vars directly from file (#139)
- Include `provider` in `EvaluateResult`
- Other misc improvements and fixes

## [0.23.0] - 2023-09-14

### Changed

- Improvements to custom grading (#140)
- Support for Google Vertex and PaLM chat APIs (#131)
- Add support for including files in defaultTest (#137)
- Add support for disabling cache in evaluate() options (#135)
- Add support for loading vars directly from file (#139)
- Include `provider` in `EvaluateResult`
- Other misc improvements and fixes

## [0.22.0] - 2023-09-04

### Changed

- Add OpenAI factuality and closed-QA graders (#126). These new graders implement OpenAI's eval methodology.
- Auto-escape vars when prompt is a JSON object (#127).
- Improvements to custom providers - Pass context including `vars` to callApi and make `TestCase` generic for ease of typing
- Add `prompt` to Javascript, Python, and Webhook assertion context
- Fix llama.cpp usage of provider config overrides
- Fix ollama provider parsing for llama versions like llama:13b, llama:70b etc.
- Trim var strings in CLI table (prevents slowness during CLI table output)

## [0.21.4] - 2023-09-01

### Changed

- Add support for test case threshold value (#125)
- Add support for pass/fail threshold for javascript and python numeric return values

## [0.21.3] - 2023-09-01

### Changed

- Increase request backoff and add optional delay between API calls (#122)

## [0.21.2] - 2023-08-31

### Changed

- Fix symlink bug on Windows

## [0.21.1] - 2023-08-30

### Changed

- Consistent envars and configs across providers (#119)
- Add configuration for API keys in WebUI (#120)
- Add CodeLlama to WebUI
- Fix issue with numeric values in some assert types
- Add support for running specific prompts for specific providers using `{id, prompts, config}` format
- Add a feedback command

## [0.21.0] - 2023-08-28

### Changed

- Add webhook provider (#117)
- Add support for editing config in web view (#115)
- Standalone server with database with self-hosting support (#118)
- Add support for custom llm-rubric grading via `rubricPrompt` in Assertion objects
- Add support for `vars` in `rubricPrompt`, making it easier to pass expected values per test case
- Add a handful of new supported parameters to OpenAI, Azure, Anthropic, and Replicate providers
- Allow setting `config` on `provider` attached to Assertion or TestCase
- Add/improve support for custom providers in matchesSimilarity and matchesLlmRubric

## [0.20.1] - 2023-08-18

### Changed

- Fix issue when there's not enough data to display useful charts
- Add charts to web viewer (#112)
- Add support for multiline javascript asserts
- Add support for Levenshtein distance assert type (#111)

## [0.20.0] - 2023-08-18

### Changed

- Add charts to web viewer (#112)
- Add support for multiline javascript asserts
- Add support for Levenshtein distance assert type (#111)

## [0.19.3] - 2023-08-17

### Changed

- llm-rubric provider fixes (#110)
- New diff viewer for evals
- Web UI for running evals (#103)
- Add support for OpenAI organization (#106)
- function call azure fix (#95)
- Add support for JSON schema validation for is-json and contains-json (#108)
- Other misc fixes and API improvements

## [0.19.2] - 2023-08-15

### Changed

- function call azure fix (#95)
- Add support for JSON schema validation for is-json and contains-json (#108)
- New diff viewer for evals
- Web UI for running evals (#103)
- Add support for OpenAI organization (#106)
- Other misc fixes and API improvements

## [0.19.1] - 2023-08-14

### Changed

- Add support for OpenAI organization (#106)
- New diff viewer for evals
- Web UI for running evals (#103)
- Other misc fixes and API improvements

## [0.19.0] - 2023-08-14

### Changed

- New diff viewer for evals
- Web UI for running evals (#103)
- Other misc fixes and API improvements

## [0.18.4] - 2023-08-11

### Changed

- Fix bug in Ollama provider breaking on empty line
- Bump certifi from 2023.5.7 to 2023.7.22 in /examples/langchain-python (#104)

## [0.18.3] - 2023-08-08

### Changed

- Disable nunjucks autoescaping by default (#101)
- Add ollama provider (#102)
- Fix potential issues with writing latest results
- Default to not forcing line breaks in web view

## [0.18.2] - 2023-08-08

### Changed

- testing providers w/ same model diff params (#83)
- Add assertions in webview (#100)
- Fix error with provider map parsing when `providers` is just a string
- Fix `share` command
- Don't short circuit test failures by default and introduce `PROMPTFOO_SHORT_CIRCUIT_TEST_FAILURES` envar

## [0.18.1] - 2023-08-06

### Changed

- Fix issue with writing latest results
- Add support for llama.cpp server (#94)

## [0.18.0] - 2023-07-28

### Changed

- Promptfoo Theoriesby @Skylertodd in https://github.com/promptfoo/promptfoo/pull/89 - allow datasets to be associated with specific set of tests allowing the ability to execute many data driven tests without the requirement of copying a test over and over for each data set.
- Add `python` assertion type that runs python code and returns the output (#78)
- Add support for native function ApiProviders and Assertions (#93)
- Fix ANSI escape codes in console table
- Fix broken symlink handling for latest output
- Fix eval history cleanup
- Promptfoo Theories (#89)

## [0.17.9] - 2023-07-24

### Changed

- Record latency in results (#85)
- Add support for loading test cases from file/directory path (#88)
- Fix filepath compatibility issue on Windows

## [0.17.8] - 2023-07-22

### Changed

- Additional OpenAI params (#81)
- Show recent runs in web viewer (#82)
- Add support for postprocessing in test cases (#84)
- Fix issue where timeouts for noncritical things (like version check) would crash with error
- Fix bug in evaluator where empty tests were not supported (e.g. when comparing a static prompt on multiple models)

## [0.17.7] - 2023-07-20

### Changed

- Add support for provider-specific prompts in the test suite configuration (#76)
- Improvements to ReplicateProvider
- Add llama vs gpt bechmark example
- Fixes to llm-rubric prompt grading

## [0.17.6] - 2023-07-20

### Changed

- Add "repeat" option to CLI and EvaluateOptions (#71)
- Move OpenAI yaml support into shared providers util (#74)
- ReplicateProvider implementation (#75)
- Web viewer: add support for hiding identical rows
- Darkmode fixes
- Fix colab notebook support

## [0.17.5] - 2023-07-14

### Changed

- Add starts-with assertion type (#64)
- Add support for YAML-formatted OpenAI prompts (#67)
- Add Azure OpenAI Provider (#66)
- Allow option to disable sharing (#69)
- Require confirmation before sharing in `promptfoo share`
- Add `PROMPTFOO_DISABLE_UPDATE` environment variable

## [0.17.4] - 2023-07-13

### Changed

- Add telemetry notice (#39)
- Fix environments that do not have process.stdout.columns (colab)
- Fix `init` output
- Don't crash when npm is down (latest version check)

## [0.17.3] - 2023-07-10

### Changed

- Add Anthropic provider (#58)
- Fix a handful of `promptfoo init` onboarding issues
- Fix ordering of CLI table headers
- Fix compatibility with Node 14

## [0.17.2] - 2023-07-07

### Changed

- Improve support for running external scripts as providers (#55)

## [0.17.1] - 2023-07-07

### Changed

- Fix issue with outputs displaying in web viewer

## [0.17.0] - 2023-07-06

### Changed

- added gpt-3.5-16k and checkpoints (#51)
- Add ability to view raw prompts in web viewer (#54)
- OpenAI chat completion fails on invalid JSON. Enable with envar `PROMPTFOO_REQUIRE_JSON_PROMPTS`
- Ability to view raw prompts in web viewer
- Update default suggestion provider
- Add `script` provider prefix for custom providers
- Add a `cache clear` command
- Fix: allow number values for `contains` and `icontains` assertions
- FIx: Don't create asserts from empty \_\_expected columns

## [0.16.0] - 2023-06-28

### Changed

- update docs/Question (#46)
- Add retries for failed HTTP requests (#47)
- Add support for var objects that can be manipulated in nunjucks templates (#50)

## [0.15.0] - 2023-06-26

### Changed

- Add support for continuous scoring by @typpo in https://github.com/typpo/promptfoo/pull/44
- Add support for assertion weights
- Fix: defaultTest is properly set when config is loaded

## [0.14.2] - 2023-06-24

### Changed

- Add support for continuous scoring (#44)

## [0.14.1] - 2023-06-19

### Changed

- Fix: [Use basepath only in case where path was supplied in config file](https://github.com/typpo/promptfoo/commit/e67918b3824ac59576eec56bdae4a700cf527352)

## [0.14.0] - 2023-06-18

### Changed

- Breaking: Make files in config yaml resolve from config location, not working directory
- Breaking: output `json` and `yaml` formats have moved results into the `results` property. Now also include `config` and `shareableUrl`
- Add shareable urls and `promptfoo share` command by @typpo in https://github.com/typpo/promptfoo/pull/42
- Add new CLI args for `eval`: --no-table, --no-progress-bar, --share
- Other misc bugfixes and improvements

## [0.13.1] - 2023-06-17

### Changed

- [Command arguments override config in all cases](https://github.com/typpo/promptfoo/commit/c425d3ae8c4ddb932ba4c1380889a01b47b5ce57)
- Add shareable urls and `promptfoo share` command (#42)

## [0.13.0] - 2023-06-16

### Changed

- Add support for OpenAI functions and custom provider args by @typpo in https://github.com/typpo/promptfoo/pull/34
- extract and export generateTable() by @tizmagik in https://github.com/typpo/promptfoo/pull/37
- Add JSONL prompt file support by @typpo in https://github.com/typpo/promptfoo/pull/40
- Add JSONL prompt file support (#40)

## [0.12.0] - 2023-06-12

### Changed

- Add support for sharing by @typpo in https://github.com/typpo/promptfoo/pull/33
- Warn user if they are using an out-of-date version by @typpo in https://github.com/typpo/promptfoo/pull/31
- Add basic telemetry
- extract and export generateTable() (#37)
- Add support for OpenAI functions and custom provider args (#34)
- Add support for sharing (#33)

## [0.11.0] - 2023-06-11

### Changed

- feat: Add many new assertion types: contains, icontains, contains-some, contains-any, regex, webhook, rouge-n
- feat: all assertion types can be negated be prefixing `not-`
- feat: more debugging info for custom function failures
- feat: custom functions are passed a context object that contains vars
- feat: web table view improvements, including the ability to filter only failures, toggle word break mode, etc
- Misc fixes and small improvements
- Solve build path issues (#32)
- Add check for latest package version (#31)

## [0.10.0] - 2023-06-09

### Changed

- fix: Rename OPENAI_MAX_TEMPERATURE to OPENAI_TEMPERATURE
- fix: defaultTest properly works in configs loaded by CLI
- chore: add native ts-node compatibility by @MentalGear in https://github.com/typpo/promptfoo/pull/25
- fix parsing of env vars for OPENAI_MAX_TOKENS and OPENAI_MAX_TEMPERATURE by @abi in https://github.com/typpo/promptfoo/pull/29
- feat: Add support for named prompts by @typpo in https://github.com/typpo/promptfoo/pull/28
- feat: Better visual distinction in web view
- Other misc fixes and improvements
- chore: add native ts-node compatibility (#25)
- Add many new assertion types (#30)
- fix parsing of env vars for OPENAI_MAX_TOKENS and OPENAI_MAX_TEMPERATURE (#29)
- Add support for named prompts (#28)

## [0.9.0] - 2023-06-05

### Changed

- Add support for var arrays by @typpo in https://github.com/typpo/promptfoo/pull/21
- Minor fixes and improvements
- Add support for var arrays (#21)

## [0.8.3] - 2023-05-31

### Changed

- Fix: cache setup on first usage
- Fix: better error on malformed config file

## [0.8.2] - 2023-05-30

### Changed

- Fix cache behavior edge case
- Simplify API and add support for unified test suite definition (#14)

## [0.8.1] - 2023-05-30

### Changed

- Fix some issues with `--vars` and `--tests` backwards compatibility

## [0.8.0] - 2023-05-30

### Changed

- Simplify API and add support for unified test suite definition by @typpo in https://github.com/typpo/promptfoo/pull/14
- The following options have moved inside `evaluateOptions`: `maxConcurrency`, `showProgressBar`, `generateSuggestions`.
- The following options have moved inside `commandLineOptions`: `write`, `cache`, `verbose`, `view`, and similar.

## [0.7.0] - 2023-05-29

### Changed

- Improve caching and cache all requests by default

## [0.6.0] - 2023-05-28

### Changed

- Add support for open-source LLMs like Llama, Alpaca, Vicuna, GPT4All via LocalAI
- Add glob support
- Jest and mocha integrations
- Rename eval: to fn: for custom js fnc tests by @MentalGear
- Add exports for types and useful utility functions
- Support non-es module requires
- Web viewer dark mode
- Improved handling of third-party API errors
- Many other fixes and improvements
- Improve caching and cache all requests by default (#17)
- Bump socket.io-parser from 4.2.2 to 4.2.3 in /src/web/client (#15)

## [0.5.1] - 2023-05-23

### Added

- feat: rename eval: to fn: for custom js fnc tests (#11)

### Changed

- Fix issue with running promptfoo without `OPENAI_API_KEY` set
- Add glob support (#13)

## [0.5.0] - 2023-05-22

### Changed

- Add support for grading by semantic similarity
- Add support for local LLMs like Llama, Alpaca, Vicuna, GPT4All, etc. via LocalAI
- Improved error handling
- Improved word wrapping in CLI output
- Add support for grading by semantic similarity (#7)

## [0.4.0] - 2023-05-13

### Changed

- Web viewer for eval results
- Support for OPENAI_STOP to set OpenAI stopwords
- Increase default request timeout
- Browser UI for eval results (#5)

## [0.3.0] - 2023-05-07

### Added

- Feature: LLM automatic grading of outputs by LLM https://github.com/typpo/promptfoo/pull/4

### Changed

- Improve how test results are shown (PASS/FAIL is shown in matrix view, rather than its own column)
- Ability to override OPENAI_API_HOST environment variable
- Ability to set an API call timeout via `REQUEST_TIMEOUT_MS` environment variable
- Improve readability of HTML table output
- Ability for LLM to grade its own outputs (#4)

## [0.2.2] - 2023-05-04

### Changed

- Fix error in `promptfoo init` output
- Fix ordering issue when building table concurrently
- Output more useful errors when API calls fail
- Add `promptfoo --version` output

## [0.2.0] - 2023-05-04

### Changed

- Add `promptfoo init` command
- Improve custom provider loading and add example<|MERGE_RESOLUTION|>--- conflicted
+++ resolved
@@ -48,12 +48,9 @@
 
 ### Fixed
 
-<<<<<<< HEAD
 - fix(fetch): use consistent units in retry counter log messages - now shows attempt count vs total attempts (#6017)
-=======
 - fix(fetch): include error details in final error message when rate limited (#6019)
 - fix(providers): simulated-user and mischievous-user now respect assistant system prompts in multi-turn conversations (#6020)
->>>>>>> 3c8ac590
 - fix(providers): render environment variables in provider config at load time (#6007)
 
 ### Documentation
