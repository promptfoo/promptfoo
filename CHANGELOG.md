--- conflicted
+++ resolved
@@ -6,11 +6,6 @@
 
 ## [Unreleased]
 
-<<<<<<< HEAD
-### Documentation
-
-- docs: document `promptfoo view --no` flag in command-line docs (#6067)
-=======
 ### Added
 
 - feat(webui): display rendered assertion values with substituted variables in Evaluation tab instead of raw templates, improving readability for assertions with Nunjucks variables and loops (#5988)
@@ -35,6 +30,7 @@
 
 ### Documentation
 
+- docs: document `promptfoo view --no` flag in command-line docs (#6067)
 - docs(site): add blog post on Anthropic threat intelligence covering PROMPTFLUX and PROMPTSTEAL (first observed LLM-querying malware by Google), AI-orchestrated extortion campaigns, three categories of AI-assisted attacks (operator/builder/enabler), operational security implications, and practical Promptfoo testing examples for AI system exploitation risks (#5583)
 - docs(prompts): add executable prompt scripts documentation with usage examples, security warnings, and timeout configuration (5308c5d)
 - docs(redteam): add comprehensive documentation for `graderGuidance` plugin configuration option including usage examples, priority explanations, and integration with `graderExamples` (#6128)
@@ -67,7 +63,6 @@
 - fix(redteam): pass all gradingContext properties to rubric templates to fix categoryGuidance rendering errors in BeavertailsGrader (#6111)
 - fix(webui): custom policy name consistency (#6123)
 - fix(docker): resolve @swc/core SIGSEGV on Alpine Linux by upgrading to 1.15.0 and aligning base image with Node 24 (#6127)
->>>>>>> 403bcceb
 
 ## [0.119.2] - 2025-11-03
 
