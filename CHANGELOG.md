# Changelog

All notable changes to this project will be documented in this file.

The format is based on [Keep a Changelog](https://keepachangelog.com/en/1.1.0/).

## [Unreleased]

<<<<<<< HEAD
### Added

- feat(cli): add auto-updater to keep CLI up-to-date with latest releases (#5744)
=======
- chore: Add visiblity button for PFX passphrase (#6258)
>>>>>>> f20f6d49

## [0.119.8] - 2025-11-18

### Added

- feat(plugins): organize domain-specific risks into vertical suites
- feat(providers): add Gemini 3 Pro support with thinking configuration (#6241)

### Fixed

- fix(code-scan): in `code-scans run`, don't log anything to stdout except json results when --json is used—fixes GitHub action (#6248)
- fix(code-scan): update default API host to https://api.promptfoo.app to fix websocket connection issues (#6247)

## [0.119.7] - 2025-11-17

### Added

- feat(assertions): add dot product and euclidean distance metrics for similarity assertion - use `similar:dot` and `similar:euclidean` assertion types to match production vector database metrics and support different similarity use cases (#6202)
- feat(webui): expose Hydra strategy configuration (max turns and stateful toggle) in red team setup UI (#6165)
- fix(app): aligning risk scores with documentation (#6212)
- feat(providers): add GPT-5.1 model support including gpt-5.1, gpt-5.1-mini, gpt-5.1-nano, and gpt-5.1-codex with new 'none' reasoning mode for low-latency interactions and configurable verbosity control (#6208)
- feat(redteam): allow configuring `redteam.frameworks` to limit compliance frameworks surfaced in reports and commands (#6170)
- feat(webui): add layer strategy configuration UI in red team setup with per-step plugin targeting (#6180)
- feat(app): Metadata value autocomplete eval filter (#6176)
- feat(webui): display both total and filtered metrics simultaneously when filters are active, showing "X/Y filtered, Z total" format in evaluation results table for better visibility into filtered vs unfiltered data (#5969)
- feat(app): eval results filters permalinking (#6196)
- fix(site): fix missing background color on safari api reference search modal (#6218)

### Changed

- fix: exclude source maps from npm package to reduce bundle size by ~22MB (#6235)
- chore(ci): synchronize package-lock.json to resolve npm ci failures (#6195)
- chore(ci): increase webui test timeout to 8 minutes in GitHub Actions workflow to prevent CI timeouts (#6201)
- chore(redteam): update foundation model report redteam config to use newer redteam strategies (#6216)

### Fixed

- fix(providers): correctly handle reasoning field in OpenAI-compatible models like gpt-oss-20b, extracting both reasoning and content instead of only reasoning (#6062)
- fix(redteam): exclude cyberseceval and beavertails static dataset plugins from iterative strategies to prevent wasted compute and silent grading failures during Hydra/Meta/Tree iterations (#6230)
- fix(mcp): allow colons in eval ID validation for get_evaluation_details tool - fixes rejection of valid eval IDs returned by list_evaluations (e.g., eval-8h1-2025-11-15T14:17:18) by updating regex to accept ISO timestamp format (#6222)
- fix(redteam): don't set default 'en' language when no language is configured - prevents unnecessary language modifiers from being passed to meta agent and other iterative strategies, keeping prompts focused on actual task without implied translation requirements (#6214)
- fix(webui): fix duplicate React key warning in DefaultTestVariables component by implementing counter-based unique ID generation (#6201)
- fix(samples): downlevel pem dependency to supported version
- fix(deps): remove unused dependency on @libsql/client
- fix(redteam): store rendered grading rubric in assertion.value for agentic strategies to display in UI Value column (#6125)

### Tests

- test(webui): suppress expected test error logs (109+ occurrences across parsing errors, API errors, context provider errors) and React/MUI warnings (act() warnings, DOM nesting, prop types) in setupTests.ts and vite.config.ts (#6201)

### Dependencies

- chore(deps): upgrade to React 19 (#6229)
- chore(deps): upgrade @googleapis/sheets from 9.8.0 to 12.0.0 (#6227)
- chore(deps): bump openai from 6.8.1 to 6.9.0 (#6208)

## [0.119.6] - 2025-11-12

### Documentation

- docs(providers): update Vertex AI documentation - removed deprecated models (PaLM/Bison, Claude 3 Opus, Claude 3.5 Sonnet v2), added Claude Sonnet 4.5, added missing Gemini 2.0 models, reorganized model listings by generation (Gemini 2.5/2.0/1.5, Claude 4/3, Llama 4/3.3/3.2/3.1), marked Preview/Experimental models, removed temporal language to make docs evergreen (#3169)

### Changed

- chore(site): remove Koala analytics and migrate Google tracking to Docusaurus built-in gtag configuration with multiple tracking IDs (G-3TS8QLZQ93, G-3YM29CN26E, AW-17347444171) (#6169)
- chore(webui): order 'plugins' before 'steps' in layer strategy YAML to match documentation examples (#6180)

### Fixed

- fix(webui): prevent infinite loop in StrategyConfigDialog useEffect - fixes vitest tests hanging by using stable empty array references for default parameters (#6203)
- fix(webui): require configuration for layer strategy before allowing navigation in red team setup - layer strategy now shows red border and blocks Next button until steps array is configured, similar to plugins requiring configuration
- fix(webui): filter hidden metadata keys from metadata filter dropdown - ensures consistent filtering of 'citations' and '\_promptfooFileMetadata' keys across MetadataPanel, EvalOutputPromptDialog, and metadata filter dropdown (#6177)
- fix(cli): format object and array variables with pretty-printed JSON in console table and HTML outputs for improved readability (#6175)
- fix(cli): only show error counter when >0
- fix(redteam): respect redteam.provider configuration for local grading - fixes issue where configuring a local provider (e.g., ollama:llama3.2) still sent grading requests to remote API instead of using the configured provider (#5959)
- fix: Reverts #6142 (#6189)

### Documentation

- docs(redteam): document Hydra configuration options for max turns, backtracking, and stateful operation (#6165)

## [0.119.5] - 2025-11-10

### Added

- feat(test-cases): add support for Excel files (.xlsx, .xls) as test case sources with optional xlsx dependency and sheet selection syntax (file.xlsx#SheetName or file.xlsx#2) (#4841)
- feat(providers): add OpenAI audio transcription support for whisper-1, gpt-4o-transcribe, gpt-4o-mini-transcribe, and gpt-4o-transcribe-diarize models with speaker identification, timestamp granularities, and per-minute cost tracking (#5957)
- feat(webui): display rendered assertion values with substituted variables in Evaluation tab instead of raw templates, improving readability for assertions with Nunjucks variables and loops (#5988)
- feat(prompts): add executable prompt scripts - use any script/binary to dynamically generate prompts via `exec:` prefix or auto-detection for common extensions (.sh, .bash, .rb, .pl); scripts receive context as JSON (#5329)
- feat(providers): add variable templating support for initialMessages in simulated-user provider, enabling template reuse across test cases with Nunjucks variables (#6143)
- feat(redteam): add `jailbreak:hydra` strategy - multi-turn conversational adversarial agent that learns from target responses and shares learnings across tests in the same scan for improved attack success rates (#6151)
- feat(providers): add missing Alibaba Cloud models - qwen3-vl-flash, qwen3-asr-flash-realtime, qwen3-vl-32b/8b (thinking/instruct), text-embedding-v4 (#6118)
- feat(eval): add 'not_equals' operator for plugin filters (#6155)

### Fixed

- fix(webui): correct multi-target filtering in red team report - statistics now properly filter by selected target instead of showing aggregated data across all targets; replaced modal with Select dropdown for clearer UX (#4251)
- fix(providers): auto-detect reasoning models by deployment name in Azure provider - now recognizes o1, o3, o4, and gpt-5 models and automatically uses `max_completion_tokens` instead of `max_tokens` (#6154)
- fix(prompts): fix basePath resolution for executable prompts with `exec:` prefix - relative paths now resolve correctly (5308c5d)
- fix(prompts): convert sync fs operations to async in executable prompt processor for better performance (5308c5d)
- fix(test-cases): improve xlsx error handling to avoid double-wrapping validation errors, provide clearer error messages for file not found, empty sheets, and invalid data (#4841)
- fix(docs): update xlsx documentation to use consistent version (0.18.5) and correct anchor links (#4841)
- fix(assertions): fix runtime variables not working in custom rubricPrompt for factuality and model-graded-closedqa assertions (#5340)
- fix(openai): fix timeouts on gpt-5-pro models by extending automatic timeout to 10 minutes (#6147)
- fix(deps): add @vitest/coverage-v8@3.2.4 to app workspace to match vitest version and fix coverage reporting "Cannot read properties of undefined (reading 'reportsDirectory')" error
- fix(deps): fix test coverage reporting errors (#6122)
- fix(cli): honor `commandLineOptions` from config file for `maxConcurrency`, `repeat`, `delay`, `cache`, `progressBar`, `generateSuggestions`, `table`, `share`, and `write` — previously ignored in favor of defaults (#6142)

### Changed

- chore(ci): make staging redteam test non-blocking to prevent intermittent API timeouts from failing CI runs (#6159)
- refactor(redteam): update risk score thresholds to match CVSS v3.x/v4.0 standards (Critical: 9.0-10.0, High: 7.0-8.9, Medium: 4.0-6.9, Low: 0.1-3.9) (#6132)
- chore(server): change traces fetch log to debug level (#6152)
- chore(redteam): rename `gradingGuidance` to `graderGuidance` for consistency with `graderExamples` - `gradingGuidance` still works as a deprecated alias for backward compatibility (#6128)

### Documentation

- docs(cli): document `promptfoo view --no` flag in command-line docs (#6067)
- docs(site): add blog post on Anthropic threat intelligence covering PROMPTFLUX and PROMPTSTEAL (first observed LLM-querying malware by Google), AI-orchestrated extortion campaigns, three categories of AI-assisted attacks (operator/builder/enabler), operational security implications, and practical Promptfoo testing examples for AI system exploitation risks (#5583)
- docs(site): re-add adaptive guardrails documentation covering enterprise feature for generating target-specific security policies from red team findings, including architecture, API integration, use cases, troubleshooting, and comparison to AWS Bedrock/Azure AI Content Safety (#5955)
- docs(guides): add comprehensive Portkey integration guide covering prompt management, multi-model testing across 1600+ providers, red-teaming workflows, and production deployment strategies by @ladyofcode (#5730)

### Tests

- test(webui): fix act() warnings and clean up test output by wrapping 16 tests in act(), removing 22 unnecessary console suppression patterns, and reducing setupTests.ts from 95 to 37 lines (#6199)
- test(providers): add test coverage for auto-detection of reasoning models by deployment name in Azure provider (#6154)
- test(assertions): add comprehensive test coverage for rendered assertion value metadata including variable substitution, loops, static text handling, and UI display fallback priority (#6145)

### Dependencies

- chore(deps): update 76 packages to latest minor and patch versions across all workspaces (#6139)

## [0.119.4] - 2025-11-06

### Added

- feat(cli): add `code-scans run` command for scanning code changes for LLM security vulnerabilities including prompt injection, PII exposure, and excessive agency - uses AI agents to trace data flows, analyze vulnerabilities across batches, and suggest fixes with configurable severity thresholds (see https://promptfoo.com/docs/code-scanning/ for more details) (#6121)
- feat(github-action): add Code Scan GitHub Action for automated PR security scanning with GitHub App OIDC authentication or manual API token setup; automatically posts review comments with severity levels and suggested fixes (see https://promptfoo.com/docs/code-scanning/ for more details) (#6121)
- feat(webui): add confirmation dialog and smart navigation for delete eval with improved UX (Material-UI dialog, next→previous→home navigation, loading states, toast notifications) (#6113)
- feat(redteam): pass policy text to intent extraction for custom policy tests, enabling more accurate and self-contained testing objectives that include specific policy requirements (#6116)
- feat(redteam): add timestamp context to all grading rubrics for time-aware evaluation and temporal context in security assessments (#6110)
- feat(model-audit): add revision tracking, content hash generation, and deduplication for model scans to prevent re-scanning unchanged models (saving ~99% time and bandwidth); add `--stream` flag to delete downloaded files immediately after scan ([#6058](https://github.com/promptfoo/promptfoo/pull/6058))
- feat(redteam): add FERPA compliance plugin

### Fixed

- fix(redteam): dynamically update crescendo system prompt with currentRound and successFlag each iteration instead of rendering once with stale values (#6133)
- fix(examples): change Zod schema from `.optional()` to `.default('')` for OpenAI Agents SDK compatibility (#6114)
- fix(redteam): pass all gradingContext properties to rubric templates to fix categoryGuidance rendering errors in BeavertailsGrader (#6111)
- fix(webui): custom policy name consistency (#6123)
- fix(docker): resolve @swc/core SIGSEGV on Alpine Linux by upgrading to 1.15.0 and aligning base image with Node 24 (#6127)

## [0.119.2] - 2025-11-03

### Added

- feat(integrations): add Microsoft SharePoint dataset support with certificate-based authentication for importing CSV files (#6080)
- feat(providers): add `initialMessages` support to simulated-user provider for starting conversations from specific states, with support for loading from JSON/YAML files via `file://` syntax (#6090)
- feat(providers): add local config override support for cloud providers - merge local configuration with cloud provider settings for per-eval customization while keeping API keys centralized (#6100)
- feat(providers): add linkedTargetId validation with comprehensive error messages (#6053)
- feat(redteam): add `gradingGuidance` config option for plugin-specific grading rules to reduce false positives by allowing per-plugin evaluation context (#6108)
- feat(webui): add Grading Guidance field to plugin configuration dialogs in open-source UI (#6108)
- feat(webui): add eval copy functionality to duplicate evaluations with all results, configuration, and relationships via UI menu (#6079)
- feat(redteam): add pharmacy plugins (controlled substance compliance, dosage calculation, drug interaction) and insurance plugins (coverage discrimination, network misinformation, PHI disclosure) (#6064)
- feat(redteam): add goal-misalignment plugin for detecting Goodhart's Law vulnerabilities (#6045)
- feat(webui): add jailbreak:meta strategy configuration UI in red team setup with numIterations parameter (#6086)
- feat(redteam): OpenTelemetry traces feed back into red team strategies
- feat(redteam): expand OWASP Agentic preset to cover 8/10 threats with 20 plugins; add 'owasp:agentic:redteam' alias for easy selection (#6099)
- fix: max concurrency run options override scan template settings

### Changed

- feat(redteam): display specific subcategory metrics for harmful plugins (e.g., "Copyright Violations", "Child Exploitation") instead of generic "Harmful" label, enabling granular vulnerability tracking and analysis (#6134)
- chore(examples): update openai-agents-basic example from weather to D&D dungeon master with gpt-5-mini, comprehensive D&D 5e tools (dice rolling, character stats, inventory), and maxTurns increased to 20 (#6114)
- fix(python): use REQUEST_TIMEOUT_MS for consistent timeout behavior across providers (300s default, previously 120s) (#6098)
- refactor(redteam): Prevent early (evaluator-based) exits in Jailbreak, Crescendo, and Custom Strategies (#6047)
- chore(webui): expand language options to 486 ISO 639-2 languages with support for all 687 ISO codes (639-1, 639-2/T, 639-2/B) in red team run settings (#6069)
- chore(app): larger eval selector dialog (#6063)
- refactor(app): Adds useApplyFilterFromMetric hook (#6095)
- refactor(cli): extract duplicated organization context display logic into shared utility function to fix dynamic import issue and improve code maintainability (#6070)
- chore: make meta-agent a default strategy

### Fixed

- fix(providers): selective env var rendering in provider config with full Nunjucks filter support (preserves runtime variables for per-test customization) (#6091)
- fix(core): handle Nunjucks template variables in URL sanitization to prevent parsing errors when sharing evals; add unit tests covering sanitizer behavior for Nunjucks template URLs (#6089)
- fix(app): Fixes the metric is defined filter (#6082)
- fix(webui): handle plugin generation when target URL is not set (#6055)
- fix(redteam): improve image strategy text wrapping to handle long lines and prevent overflow (#6066)
- fix(evaluator): force uncached provider calls for repeat iterations (#6043)
- fix(providers): fix Python worker ENOENT errors by ensuring error responses are written before completion signal, improving error messages with function suggestions and fuzzy matching, and removing premature function validation to support embeddings-only and classification-only providers (#6073)

### Tests

- test(examples): add 9 D&D test scenarios for openai-agents-basic (combat, stats, inventory, scenes, saves, crits, edge cases, short rest, magic item) (#6114)
- test(providers): add coverage for simulated-user initialMessages (vars/config precedence, file:// loading from JSON/YAML, validation, conversation flow when ending with user role) (#6090)
- test(redteam): add comprehensive tests for `gradingGuidance` feature and `graderExamples` flow-through, including full integration regression tests (#6108)
- test(webui): add tests for gradingGuidance UI in PluginConfigDialog and CustomIntentPluginSection (#6108)
- test(providers): add Python worker regression tests for ENOENT prevention, helpful error messages with function name suggestions, and embeddings-only provider support without call_api function (#6073)

### Documentation

- docs(examples): update openai-agents-basic README for D&D theme with tracing setup and example interactions; shorten openai-agents.md provider documentation (#6114)
- docs(python): update timeout documentation with REQUEST_TIMEOUT_MS environment variable and add retry logic example for handling rate limits (#6098)
- docs(redteam): add comprehensive documentation for `jailbreak:meta` strategy including usage guide, comparison with other jailbreak strategies, and integration into strategy tables (#6088)
- docs(site): add remediation reports documentation (#6083)
- docs(site): add custom strategy to the strategies reference table (#6081)
- docs(site): pricing page updates (#6068)
- docs(site): clarify remote inference in Community edition (#6065)

### Dependencies

- chore(deps): bump the github-actions group with 4 updates (#6092)
- chore(deps): bump @aws-sdk/client-bedrock-runtime from 3.920.0 to 3.921.0 (#6075)
- chore(deps): bump @aws-sdk/client-bedrock-runtime from 3.919.0 to 3.920.0 (#6060)

### Fixed

- fix(redteam): enable layer strategy with multilingual language support; plugins now generate tests in multiple languages even when layer strategy is present (#6084)
- fix(redteam): reduce multilingual deprecation logging noise by moving from warn to debug level (#6084)

## [0.119.1] - 2025-10-29

### Changed

- chore(redteam): categorize `jailbreak:meta` under agentic strategies and mark as remote-only for correct UI grouping and Cloud behavior (#6049)
- chore(redteam): improve support for custom policy metric names that should include strategy suffix (#6048)

### Fixed

- fix(providers): render environment variables in provider config at load time (#6007)
- fix(redteam): validate custom strategy strategyText requirement to prevent confusing errors during test execution (#6046)
- fix(init): include helpful error message and cleanup any directories created when example download fails (#6051)
- fix(providers): removing axios as a runtime dependency in google live provider (#6050)
- fix(csv): handle primitive values directly in red team CSV export to avoid double-quoting strings (#6040)
- fix(csv): fix column count mismatch in red team CSV export when rows have multiple outputs (#6040)
- fix(internals): propagate originalProvider context to all model-graded assertions (#5973)

### Dependencies

- chore(deps): bump better-sqlite3 from 11.10.0 to 12.4.1 for Node.js v24 support (#6052) by @cdolek-twilio
- chore(deps): update Biome version with force-include patterns (`!!`) for faster local linting/CI by @sklein12 (#6042)

## [0.119.0] - 2025-10-27

### Added

- feat(webui): filtering eval results by metric values w/ numeric operators (e.g. EQ, GT, LTE, etc.) (#6011)
- feat(providers): add Python provider persistence for 10-100x performance improvement with persistent worker pools (#5968)
- feat(providers): add OpenAI Agents SDK integration with support for agents, tools, handoffs, and OTLP tracing (#6009)
- feat(providers): add function calling/tool support for Ollama chat provider (#5977)
- feat(providers): add support for Claude Haiku 4.5 (#5937)
- feat(redteam): add `jailbreak:meta` strategy with intelligent meta-agent that builds dynamic attack taxonomy and learns from full attempt history (#6021)
- feat(redteam): add COPPA plugin (#5997)
- feat(redteam): add GDPR preset mappings for red team testing (#5986)
- feat(redteam): add modifiers support to iterative strategies (#5972)
- feat(redteam): add authoritative markup injection strategy (#5961)
- feat(redteam): add wordplay plugin (#5889)
- feat(redteam): add pluginId, strategyId, sessionId, and sessionIds to metadata columns in CSV export (#6016)
- feat(redteam): add subcategory filtering to BeaverTails plugin (a70372f)
- feat(redteam): Add Simba Red Team Agent Strategy (#5795)
- feat(webui): persist inline-defined custom policy names (#5990)
- feat(webui): show target response to generated red team plugin test case (#5869)
- feat(cli): log all errors in a log file and message to the console (#5992)
- feat(cli): add errors to eval progress bar (#5942)
- feat(cache): preserve and display latency measurements when provider responses are cached (#5978)

### Changed

- chore(internals): custom policy type def (#6037)
- chore(changelog): organize and improve Unreleased section with consistent scoping and formatting (#6024)
- refactor(redteam): migrate multilingual from per-strategy config to global language configuration; plugins now generate tests directly in target languages without post-generation translation (#5984)
- chore(cli): show telemetryDisabled/telemetryDebug in `promptfoo debug` output (#6015)
- chore(cli): improve error handling and error logging (#5930)
- chore(cli): revert "feat: Improved error handling in CLI and error logging" (#5939)
- chore(webui): add label column to prompts table (#6002)
- chore(webui): gray out strategies requiring remote generation when disabled (#5985)
- chore(webui): gray out remote plugins when remote generation is disabled (#5970)
- chore(webui): improve test transform modal editor (#5962)
- chore(webui): add readOnly prop to EvalOutputPromptDialog (#5952)
- refactor(webui): organize red team plugins page into tabs with separate components (#5865)
- chore(redteam): remove "LLM Risk Assessment" prefix (#6004)
- chore(redteam): add top-level redteam telemetry events (#5951)
- refactor(webui): reduce unnecessary API health requests (#5979)
- chore(api): export GUARDRAIL_BLOCKED_REASON constant for external use (#5956)
- chore(providers): add rendered request headers to http provider debug output (#5950)
- refactor(transforms): refactor transform code to avoid 'require' (#5943)
- refactor(transforms): refactor createRequest/ResponseTransform functions into separate module (#5925)
- chore(examples): consolidate Ollama examples into unified directory (#5977)
- chore(deps): move dependencies to optional instead of peer (#5948)
- chore(deps): move `natural` to optional dependency (#5946)
- chore(redteam): improve GOAT and Crescendo error logs with additional error details for easier debugging (#6036)

### Fixed

- fix(providers): revert eager template rendering that broke runtime variable substitution (5423f80)
- fix(providers): support environment variables in provider config while preserving runtime variable templates
- fix(providers): improve Python provider reliability with automatic python3/python detection, worker cleanup, request count tracking, and reduced logging noise (#6034)
- fix(providers): simulated-user and mischievous-user now respect assistant system prompts in multi-turn conversations (#6020)
- fix(providers): improve MCP tool schema transformation for OpenAI compatibility (#5965)
- fix(providers): sessionId now properly stored in metadata for providers that use server side generated sessionIds (#6016)
- fix(redteam): don't test session management if target is not stateful (#5989)
- fix(redteam): improve crescendo prompt example alignment with actual objective statements to increase accuracy (#5964)
- fix(redteam): fewer duplicate errors for invalid strategy and plugin ids (#5954)
- fix(fetch): use consistent units in retry counter log messages - now shows attempt count vs total attempts (#6017)
- fix(fetch): include error details in final error message when rate limited (#6019)
- fix(webui): pass extensions config when running eval from UI (#6006)
- fix(webui): in red team setup, reset config button hidden by version banner (#5896)
- fix(webui): sync selected plugins to global config in red team setup UI (#5991)
- fix(webui): HTTP test agent (#6033)
- fix(webui): reset red team strategy config dialog when switching strategies (#6035)

### Dependencies

- chore(deps): bump @aws-sdk/client-bedrock-runtime from 3.914.0 to 3.916.0 (#6008)
- chore(deps): bump @aws-sdk/client-bedrock-runtime from 3.913.0 to 3.914.0 (#5996)
- chore(deps): bump pypdf from 6.0.0 to 6.1.3 in /examples/rag-full (#5998)
- chore(deps): bump @aws-sdk/client-bedrock-runtime from 3.911.0 to 3.913.0 (#5975)
- chore(deps): bump @aws-sdk/client-bedrock-runtime from 3.910.0 to 3.911.0 (#5945)
- chore(deps): bump @anthropic-ai/sdk from 0.65.0 to 0.66.0 (#5944)

### Documentation

- docs(model-audit): improve accuracy and clarity of ModelAudit documentation (#6023)
- docs(contributing): add changelog and GitHub Actions enforcement (#6012)
- docs(redteam): add global language configuration section to red team configuration docs; remove multilingual strategy documentation (#5984)
- docs(providers): add OpenAI Agents provider documentation and example (#6009)
- docs(providers): update AWS Bedrock model access documentation (#5953)
- docs(providers): fix apiKey environment variable syntax across provider docs and examples (#6018)
- docs(providers): add echo provider examples for evaluating logged production outputs (#5941)
- docs(blog): add blog post on RLVR (Reinforcement Learning with Verifiable Rewards) (#5987)
- docs(site): configuring inference (#5983)
- docs(site): update about page (#5971)
- docs(site): add export formats (#5958)
- docs(site): September release notes (#5712)
- docs(site): add red-team claude guidelines (616844d)
- docs(site): remove duplicate links (5aea733)
- docs(examples): add example demonstrating conversation session id management using hooks (#5940)

### Tests

- test(server): add comprehensive unit tests for POST /providers/test route (#6031)
- test(providers): fix flaky latencyMs assertions in TrueFoundry provider tests (#6026)
- test(providers): add unit test verifying assistant system prompt inclusion for simulated-user provider (#6020)
- test(providers): add comprehensive tests for OpenAI Agents provider, loader, and tracing (#6009)
- test(redteam): update strategy and frontend tests for global language configuration migration (#5984)
- test(redteam): remove redteam constants mocks from unit tests (#6010)
- test(webui): add tests for evaluation UI components and hooks (#5981)

## [0.118.17] - 2025-10-15

### Changed

- chore: bump version to 0.118.17 (#5936)

### Fixed

- fix(evaluator): support `defaultTest.options.provider` for model-graded assertions (#5931)
- fix(webui): improve UI email validation handling when email is invalid; add better tests (#5932)
- fix(deps): move `claude-agent-sdk` to optionalDependencies (#5935)

### Dependencies

- chore(deps): bump `@aws-sdk/client-bedrock-runtime` from 3.908.0 to 3.910.0 (#5933)

## [0.118.16] - 2025-10-15

### Added

- feat(providers): add TrueFoundry LLM Gateway provider (#5839)
- feat(redteam): add test button for request and response transforms in red-team setup UI (#5482)

### Changed

- chore(providers): count errors in websocket responses as errors (#5915)
- chore(providers): update Alibaba model support (#5919)
- chore(redteam): validate emails after prompt for red team evaluations (#5912)
- chore(redteam): implement web UI email verification (#5928)
- chore(redteam): display estimated probes on red team review page (#5863)
- chore(webui): add flag to hide traces (#5924)
- chore(build): stop tracking TypeScript build cache file (#5914)
- chore(build): update dependencies to latest minor versions (#5916)
- chore(cli): remove duplicate 'Successfully logged in' message from auth login (#5907)
- chore(redteam): add max height and scroll to custom policies container (#5910)
- chore: bump version to 0.118.16 (#5920)
- docs: add docstrings to `feat/ruby-provider` (#5903)
- test: cover red team setup components and hooks in `src/app` (#5911)

### Fixed

- fix(providers): dynamically import `DefaultAzureCredential` from `@azure/identity` (#5921)
- fix(providers): improve debugging and address hanging in websocket provider (#5918)
- fix(http): parse stringified JSON body in provider config (#5927)
- fix(redteam): improve ASR calculation accuracy in redteam report (#5792)

### Documentation

- docs(site): fix typo (#5922)

## [0.118.15] - 2025-10-13

### Added

- feat(providers): add ruby provider (#5902)
- feat(providers): Claude Agent SDK provider support (#5509)
- feat(providers): Azure AI Foundry Assistants provider (#5181)
- feat(providers): add support for streaming websocket responses (#5890)
- feat(providers): snowflake cortex provider (#5882)

### Changed

- chore(providers): add support for new OpenAI models (GPT-5 Pro, gpt-audio-mini, gpt-realtime-mini) (#5876)
- chore(providers): rename azure ai foundry assistant to ai foundry agent (#5908)
- chore(providers): update params passed to azure ai foundry provider (#5906)
- chore(webui): group agentic strategies by turn compatibility in red team UI (#5861)
- chore(webui): sort red team plugins alphabetically by display name (#5862)
- chore(webui): improved color consistency and dark mode legibility on Red Team dashboard (#5829)
- chore(test): add snowflake provider tests and environment variables (#5883)
- chore(config): add conductor config (#5904)
- chore: bump version 0.118.15 (#5909)

### Fixed

- fix(app): disable red team scan Run Now button when Promptfoo Cloud is unavailable (#5891)
- fix(webui): fix infinite re-render when custom intents are specified (#5897)
- fix(redteam): clean up multilingual strategy logging and fix chunk numbering (#5878)
- fix(redteam): requested column in 'redteam generate' output incorporates fan out strategies (#5864)
- fix(core): resolve Windows path compatibility issues (#5841)
- fix(core): restore correct cache matching behavior for test results (#5879)

### Dependencies

- chore(deps): bump @aws-sdk/client-bedrock-runtime from 3.901.0 to 3.906.0 (#5877)
- chore(deps): bump @aws-sdk/client-bedrock-runtime from 3.906.0 to 3.907.0 (#5888)
- chore(deps): bump openai from 6.2.0 to 6.3.0 (#5887)
- chore(deps): update dependencies to latest safe minor/patch versions (#5900)

### Documentation

- docs(providers): add missing providers and troubleshooting pages to index (#5905)
- docs(guardrails): remove open source guardrails page (#5880)

## [0.118.14] - 2025-10-09

### Changed

- fix: there should always be a guardrails field passed out form openai chat provider (#5874)
- chore: bump version 0.118.14 (#5875)

## [0.118.13] - 2025-10-08

### Added

- feat(cli): Add connectivity tests to promptfoo validate (#5802)
- feat(guardrails): map content filter response to guardrails output (#5859)
- feat(webui): Download full results (#5674)

### Changed

- chore(core): change default log level to debug for network errors (#5860)
- chore(core): Don't log all request error messages (#5870)
- chore(linter): Enforce no unused function params (#5853)
- chore(providers): remove deprecated IBM BAM provider (#5843)
- refactor(webui): improve EvalOutputPromptDialog with grouped dependency injection (#5845)
- chore: bump version 0.118.13 (#5873)

### Fixed

- fix(webui): Don't prepend fail reasons to output text (#5872)
- fix(redteam): filter out placeholders before purpose generation (#5852)
- fix(tests): make auth login test tolerate colorized output (#5851)

### Dependencies

- chore(deps): bump @azure/identity from 4.12.0 to 4.13.0 (#5858)
- chore(deps): bump langchain-text-splitters from 0.3.5 to 1.0.0a1 in /examples/redteam-langchain in the pip group across 1 directory (#5855)

## [0.118.12] - 2025-10-08

### Added

- feat(providers): add Slack provider (#3469)

### Changed

- feat: postman import for http provider (#5778)
- feat: Bring request transform to parity with response transform (#5850)
- fix: import command (#5794)
- fix: implement remote generation environment variable controls (#5815)
- fix: resolve Windows path handling issues (#5827)
- fix: custom strategy UI (#5834)
- fix: eliminate Python validation race condition on Windows (#5837)
- fix: escape JSON special characters in raw HTTP request variables (#5842)
- fix: Show response headers in test target results (#5848)
- fix: double sharing red teams (#5854)
- chore: update DeepSeek provider to V3.2-Exp (#5787)
- chore: bump the github-actions group with 3 updates (#5789)
- chore: bump openai from 5.23.2 to 6.0.0 (#5790)
- chore: Revert "perf: Don't create new agent for every fetch (#5633)" (#5793)
- chore: add /index to directory imports for ESM compatibility (#5798)
- chore: bump @aws-sdk/client-bedrock-runtime from 3.899.0 to 3.901.0 (#5799)
- chore: bump openai from 6.0.0 to 6.0.1 (#5800)
- chore(telemetry): Add CI flag to identify call (#5801)
- chore: bump openai from 6.0.1 to 6.1.0 (#5806)
- chore: fix npm audit vulnerabilities (#5810)
- chore: Fix incorrect session parser help text (#5811)
- chore(internals): make `runAssertion` easier to read by moving const outside function scope (#5813)
- chore: update investor info and user count (#5816)
- chore(internals): Prevent `GradingResult.assertion` definition from being overridden in select red team grading cases (#5785)
- chore: show "why" in modelaudit ui (#5821)
- chore(site): migrate OG image generation to Satori (#5826)
- chore: remove outdated license notice (#5828)
- chore: show # github stars on site (#5831)
- chore(site): update Docusaurus to v3.9.1 and fix deprecated config (#5835)
- chore: bump openai from 6.1.0 to 6.2.0 (#5844)
- chore: invert default unblocking behavior (#5856)
- chore: bump version 0.118.12 (#5857)
- chore(site): Adds Travis to team page (#5786)
- docs: update readme.md (#5812)
- docs(contributing): add CLAUDE.md context files for Claude Code (#5819)
- docs(blog): safety benchmark blog post (#5781)
- docs(providers): update IBM WatsonX model list (#5838)
- docs(contributing): add warning against using commit --amend and force push (#5840)
- test: fix vitest timeout error in EvalOutputPromptDialog tests (#5820)
- test: fix flaky Python test failures on Windows (#5824)
- test: add mock cleanup to Python provider tests (#5825)
- refactor: Remove null from GradingResult.assertion type (#5818)

### Fixed

- fix(site): add metadata key to the provider response class (#5796)
- fix(webui): prevent empty state flash when loading large evals (#5797)
- fix(webui): Clicking "Show Charts" does not show charts (#5814)
- fix(webui): remove delimiter stripping logic from EvalOutputCell (#5817)
- fix(provider): merge config and prompt systemInstruction instead of throwing error in gemini (#5823)
- fix(assertions): allow is-refusal to detect refusals in provider error messages (#5830)
- fix(webui): improve usability of number inputs (#5804)
- test: Unit tests for fix(webui): improve usability of number inputs (#5836)

### Documentation

- docs(site): adding new hire bio (#5788)
- docs(site): fix formatting issue in about page (#5803)
- docs(site): add Dane to About page team section (#5833)

## [0.118.11] - 2025-09-30

### Added

- feat(providers): add support for Claude Sonnet 4.5 (#5764)
- feat(providers): add support for Gemini 2.5 Flash and Flash-Lite (#5737)
- feat(providers): add gpt-5-codex model support (#5733)
- feat(providers): add support for Qwen models in AWS Bedrock provider (#5718)
- feat(cli): add browser opening support for auth login command (#5722)
- feat(cli): add team switching functionality (#5750)
- feat(webui): add latency to eval export CSV (#5771)
- feat(cli): sanitize all log objects (#5773)
- feat(providers): add Anthropic web_fetch_20250910 and web_search_20250305 tool support (#5573)
- feat(providers): add CometAPI provider support with environment variable configuration and example usage (#5721)
- feat(providers): add Nscale provider support (#5690)
- feat(providers): add OpenAI gpt-realtime model with full audio support (#5426)
- feat(webui): add metadata `exists` operator to eval results filter (#5697)

### Changed

- chore(cli): improve installer-aware command generation utility for consistent CLI invocation (#5747)
- chore(core): sort metadata entries (#5751)
- chore(core): update error mapping (#5783)
- chore(providers): update Claude 4.5 Sonnet (#5763)
- chore(providers): update default Granite model to granite-3-3-8b-instruct (#5768)
- chore(redteam): remove on-topic call (#5774)
- chore(redteam): update red team init default to gpt-5 (#5756)
- chore: bump version 0.118.11 (#5784)
- chore: Add docstrings to `feat/add-latency-to-csv` (#5772)

### Fixed

- fix(core): ensure `-filter-failing` correctly filters failing tests when re-running an eval (#5770)
- fix(core): ensure Python and JavaScript providers have appropriate path prefix (#5765)
- fix(core): preserve glob patterns in vars context for test case expansion (#5701)
- fix(core): suppress verbose error logging for update check timeouts (#5745)
- fix(providers): improve OpenAI embedding provider error handling (#5742)
- fix(tests): resolve Windows test failures in Python tests (#5767)
- fix(webui): apply proper truncation initialization to variable cells (#5657)
- fix(webui): disable prompt editing in header row dialogs (#5746)
- fix(webui): handle login redirects (#5734)
- fix(webui): improve empty state UI and handle null eval data (#5780)

### Dependencies

- chore(deps): bump @anthropic-ai/sdk from 0.63.1 to 0.64.0 (#5758)
- chore(deps): bump @anthropic-ai/sdk from 0.64.0 to 0.65.0 (#5776)
- chore(deps): bump @aws-sdk/client-bedrock-runtime from 3.896.0 to 3.899.0 (#5777)
- chore(deps): bump openai from 5.23.0 to 5.23.1 (#5759)
- chore(deps): bump openai from 5.23.1 to 5.23.2 (#5775)

### Documentation

- docs(site): add new hire bio (#5769)
- docs(site): improve AWS Bedrock SSO authentication documentation (#5585)
- docs(site): refine and extend e2b sandbox evaluation guide with improved examples and fixes (#5753)
- docs(site): remove incorrect Python globals persistence tip (#5782)
- docs(site): strengthen git workflow warnings in CLAUDE.md (#5762)
- docs(site): write lethal trifecta blog (#5754)

### Tests

- test(webui): add tests for evaluation UI components (`src/app`) (#5766)

## [0.118.10] - 2025-09-26

### Changed

- feat: Revamp HTTP Provider setup (#5717)
- chore: introduce grading provider to RedteamProviderManager (#5741)
- chore(webui): UX improvements for displaying custom policies in Eval Results and Red Team Vulnerabilities Reports (#5562)
- chore: bump version 0.118.10 (#5749)

## [0.118.9] - 2025-09-25

### Changed

- feat: envoy ai gateway provider (#5731)
- feat: iso 42001 mappings (#5724)
- feat: Compress data when sharing an eval (#5738)
- fix: rename agentcore provider to bedrock agents provider (#5709)
- fix: increase timeout for version checks from 1s to 10s (#5715)
- fix: add missing backend support for filtering by highlights, plus tests (#5735)
- chore: improve parsing so in case a redteam provider doesn't take json obje… (#5700)
- chore: bump @aws-sdk/client-bedrock-runtime from 3.893.0 to 3.894.0 (#5706)
- chore: bump openai from 5.22.0 to 5.22.1 (#5707)
- chore: support multilingual provider set from server boot (#5703)
- chore: Add docstrings to `applying-column-format` (#5719)
- chore(webui): in eval creator disable `Run Eval` button if no prompts or test cases are available (#5558)
- chore: bump @aws-sdk/client-bedrock-runtime from 3.894.0 to 3.895.0 (#5727)
- chore: bump @anthropic-ai/sdk from 0.62.0 to 0.63.1 (#5728)
- chore: bump openai from 5.22.1 to 5.23.0 (#5729)
- chore: bump @aws-sdk/client-bedrock-runtime from 3.895.0 to 3.896.0 (#5732)
- chore: bump version 0.118.9 (#5740)

### Fixed

- fix(webui): prioritize JSON prettify over Markdown rendering when both enabled (#5705)
- fix(webui): Copying truncated text in eval results (#5711)
- fix(internals/redteam): decrease debug access grading false negatives (#5713)

## [0.118.8] - 2025-09-23

### Added

- feat(webui): populate metadata filter keys in results dropdown (#5584)

### Fixed

- fix: improve iterative judge parsing (#5691)
- fix(cli): prevent promptfoo CLI from hanging after commands complete (#5698)
- fix(dev): suppress noisy health check logs during local startup (#5667)
- fix(prompts): tune prompt set to reduce model refusals (#5689)

### Changed

- chore: bump version 0.118.8 (#5699)

### Documentation

- docs(site): publish August release notes (#5625)
- docs(site): document `linkedTargetId` usage for custom provider linking (#5684)

## [0.118.7] - 2025-09-22

### Added

- feat(webui): connect login page to promptfoo auth system (#5685)
- feat: ability to retry errors from cli (#5647)

### Changed

- chore(webui): add 404 page (#5687)
- refactor(webui): Vulnerability Report Table Improvements (#5638)
- chore: bump version 0.118.7 (#5695)
- chore: bump openai from 5.21.0 to 5.22.0 (#5694)
- chore: bump @aws-sdk/client-bedrock-runtime from 3.891.0 to 3.893.0 (#5693)

## [0.118.6] - 2025-09-18

### Tests

- test: network isolation for tests (#5673)

### Dependencies

- chore(deps): upgrade Vite to v7 and fix browser compatibility issues (#5681)

### Documentation

- docs(site): clarify webhook issue meaning (#5679)
- docs(examples): add HTTP provider streaming example (#5648)
- docs(blog): add autonomy and agency in AI article (#5512)

### Added

- feat(redteam): support threshold in custom plugin configuration (#5644)
- feat: upgrade Material UI from v6 to v7 (#5669)
- feat(redteam): Adds support for `metric` field on custom plugins (#5656)
- feat: migrate from MUI Grid to Grid2 across all components (#5578)
- feat: report filters (#5634)
- feat: Add string array support for context-based assertions (#5631)

### Changed

- chore: Exclude node modules and build/dist from biome (#5641)
- chore: improvements to framework compliance cards (#5642)
- chore: improve design of eval download dialog (#5622)
- chore: bump @aws-sdk/client-bedrock-runtime from 3.888.0 to 3.890.0 (#5636)
- chore: bump @aws-sdk/client-bedrock-runtime from 3.890.0 to 3.891.0 (#5649)
- chore: bump openai from 5.20.3 to 5.21.0 (#5651)
- chore: update redteam small model to gpt-4.1-mini-2025-04-14 (#5645)
- chore: reduce coloration on Report View Test Suites table (#5643)
- chore: bump version 0.118.6 (#5655)
- chore(webui): minor style tweaks to datagrid pages for consistency (#5686)
- chore: persistent header on report view (#5678)
- chore(webui): fix z-index on version update banner (#5677)
- refactor(webui): Reports table UX Improvements (#5637)
- ci: revert temporarily disable redteam multi-lingual strategy in integration tests (#5658)
- ci: temporarily disable redteam multi-lingual strategy in integration tests (#5639)
- refactor(redteam): remove dead code and optimize page meta handling (#5672)
- chore: remove accidentally committed site/package-lock.json (#5688)
- chore: Allow overwriting the logger (#5663)
- chore: Update names in workflow (#5659)
- chore: update dependencies to latest compatible versions (#5627)
- chore(internals): Improves support for defining LLM-Rubric assertion threshold in CSV test cases (#5389)

### Fixed

- fix(webui): Filtering eval results on severity (#5632)
- fix(tests): correct TypeScript errors in test files (#5683)
- fix(webui): unify page layout styles (#5682)
- fix: trace visualization circular dependency (#5676)
- fix(webui): re-enable sharing button by default (#5675)
- fix: apply prettier formatting to blog post (#5670)
- fix: Remove global fetch patch (#5665)
- fix(webui): Include description column, if defined, in CSV export of eval results (#5654)
- fix(redteam): add robust fallbacks, partial retries, dedupe, safer logs to multilingual strategy (#5652)
- fix: handle dynamic imports without eval (#5630)
- fix: Catch exception when no vertex projectId is found (#5640)
- fix: spacing on report view (#5646)
- fix: plugin counts flickering (#5635)

## [0.118.5] - 2025-09-16

### Tests

- test: Unit tests for feat: upload csv for custom policies (#5629)
- test: Unit tests for chore: organize EvalOutputPromptDialog and change it to a drawer (#5628)

### Added

- feat(webui): organize `EvalOutputPromptDialog` and convert it to a drawer, (#5619)
- feat(webui): add keyboard navigation to the web UI results table, (#5591)
- feat(webui): enable bulk deletion of eval results, (#5438)
- feat(providers): add `azure:responses` provider alias for Azure Responses API, (#5293)
- feat(providers): support application inference profiles in Bedrock, (#5617)
- feat(redteam): add "layer" strategy for combining multiple strategies, (#5606)
- feat(redteam): set severity on reusable custom policies, (#5539)
- feat(redteam): display unencrypted attacks in the web UI results table, (#5565)
- feat(redteam): enable test generation for custom policies in the plugins view, (#5587)
- feat(redteam): allow uploading CSVs for custom policies, (#5618)
- feat(cli): add ability to pause and resume evals, (#5570)

### Changed

- chore(examples): update model IDs to GPT-5 and latest models, (#5593)
- chore(providers): remove Lambda Labs provider due to API deprecation, (#5599)
- chore(providers): update Cloudflare AI models and remove deprecated ones, (#5590)
- chore(redteam): add MCP plugin preset, (#5557)
- chore(redteam): add UI indicators and documentation for HuggingFace gated datasets in redteam web UI, (#5545)
- chore(internals): improve error logging on redteam test generation failures, (#5458)
- chore(internals): reduce log level of global fetch logs, (#5588)
- chore(server): add context to health check logging during startup, (#5568)
- chore(webui): hide trace timeline section when no traces are available, (#5582)
- chore(webui): improve delete confirmation dialog styling, (#5610)
- chore(webui): remove `React.FC` type annotations for React 19 compatibility, (#5572)
- ci: increase test timeout from 8 to 10 minutes, (#5586)
- ci: temporarily disable macOS Node 24.x tests due to flaky failures, (#5579)
- refactor: move `src/util/file.node.ts` path utilities, (#5596)
- refactor: standardize all directory import paths for ESM compatibility, (#5603)
- refactor: standardize directory import paths for ESM compatibility, (#5605)
- refactor: standardize import paths for ESM preparation, (#5600)
- refactor: standardize TypeScript import paths for ESM compatibility, (#5597)
- test: CoverBot: add tests for UI interaction utilities and components (`src/app`), (#5611)
- chore: update `act` import for React 19 compatibility, (#5574)
- chore(dependencies): bump `@aws-sdk/client-bedrock-runtime` from 3.886.0 to 3.887.0, (#5580)
- chore(dependencies): bump `@aws-sdk/client-bedrock-runtime` from 3.887.0 to 3.888.0, (#5602)
- chore(dependencies): bump `axios` from 1.11.0 to 1.12.0 in npm_and_yarn group across one directory, (#5569)
- chore(dependencies): bump `openai` from 5.20.1 to 5.20.2, (#5601)
- chore(dependencies): bump `openai` from 5.20.2 to 5.20.3, (#5624)
- chore(dependencies): bump version to 0.118.5, (#5626)

### Fixed

- fix(assertions): handle `threshold=0` correctly across all assertion types, (#5581)
- fix(cli): prevent accidental escaping of Python path override, (#5589)
- fix(cli): fix table display for `promptfoo list`, (#5616)
- fix(cli): temporarily disable SIGINT handler, (#5620)
- fix(internal): strip authentication headers in HTTP provider metadata, (#5577)
- fix(redteam): ensure custom policies skip the basic refusal check, (#5614)
- fix(server): hide non-critical `hasModelAuditBeenShared` error logging, (#5607)
- fix(webui): always show failure reasons in the results view when available, (#5608)
- fix(webui): improve filter component styling and layout, (#5604)
- fix(webui): prevent phantom strategy filter options for non-redteam evaluations, (#5575)
- fix(webui): fix undulating CSS header animation, (#5571)

### Documentation

- docs(site): clarify llm-rubric pass/score/threshold semantics, (#5623)
- docs(site): add August 2025 release highlights (#5518)

## [0.118.4] - 2025-09-12

### Added

- feat(cli): Add CI-friendly progress reporting for long-running evaluations (#5144)
- feat(cli): Auto-share if connected to the cloud (#5475)
- feat(cli): Log all requests and persist debug logs (#5504)
- feat(internals): Reuse FilterMode type across backend (#5542)
- feat(providers): Add AWS Bedrock AgentCore provider (#5267)
- feat(providers): Extend configuration options for Ollama provider to support thinking (#5212)
- feat(providers): OpenAI real-time custom ws URLs (#5528)
- feat(redteam): Add VLGuard plugin for multi-modal red teaming (#5243)
- feat(redteam): More financial plugins (#5419)
- feat(redteam): Risk scoring (#5191)
- feat(redteam): Special token injection plugin (#5489)
- feat(webui): Add passes-only filter to results view (#5430)

### Changed

- chore(internals): Add probes and token metrics to eval event (#5538)
- chore(internals): Add support for reusable custom policies (#5290)
- chore(internals): Remove node-fetch (#5503)
- chore(internals): Send auth info to cloud (#3744)
- chore(modelaudit): Add support for modelaudit v0.2.5 CLI arguments (#5500)
- chore(onboarding): Add Azure preset (#5537)
- chore(onboarding): Make provider menu single-select (#5536)
- chore(providers): Make OpenAI max retries configurable (#5541)
- chore(providers): Update OpenAI pricing and add missing models (#5495)
- chore(redteam): Consolidate accordion UIs on review page (#5508)
- chore(redteam): Improve user persona question in config (#5559)
- chore(redteam): Minor improvements to red team setup flow (#5523)
- chore(redteam): Retire Pandamonium redteam strategy (#5122)
- chore(redteam): Unify all date formats across tables (#5561)
- chore(redteam): Update plugin prompts to reduce rejection (#5560)
- chore(redteam): Use sharp to modify unsafeBench image formats (#5304)
- perf(webui): Optimize history endpoint to eliminate N+1 queries (#5333)
- refactor(modelaudit): Move modelAuditCliParser.ts to correct directory (#5511)
- refactor(internals): Gracefully handle remote generation disabled in plugins that require it (#5413)
- revert(redteam): Remove red team limits functionality (#5527)

### Fixed

- fix(redteam): Allow users to delete values from numeric inputs and then type (#5530)
- fix(redteam): Deduplicate assertions in DoNotAnswer and XSTest (#5513)
- fix(internals): Eliminate flaky Unicode test timeouts on Windows CI (#5485)
- fix(config): Handle function references in external file loading (#5548)
- fix(providers): Fix MCP tool calls returning [object Object] in Azure Chat provider (#5423)
- fix(config): Preserve Python assertion file references in YAML tests (issue #5519) (#5550)
- fix(providers): Proxy HTTP provider generate request through server (#5486)
- fix(internals): Resolve SIGSEGV crash in evaluator tests on macOS Node 24 (#5525)
- fix(webui): Revert migration from MUI Grid to Grid2 across all components (#5510)
- fix(cli): Use fetch with proxy to get server version (#5490)
- fix(internals): Read evaluateOptions from config file properly (#5375)
- fix(onboarding): Don't throw error when user refuses permission to write (#5535)
- fix(provider): Prioritize explicit projectId config over google-auth-library (#5492)
- fix(providers): Handle system-only prompt in Gemini (#5502)
- fix(providers): Update outdated Azure OpenAI Provider data sources (#5411)
- fix(redteam): Add missing finance graders (#5564)
- fix(redteam): Add missing plugins to webui (#5546)
- fix(redteam): Handle empty string responses in multi-turn strategies (#5549)
- fix(redteam): Prevent JSON blob injection in Crescendo chat templates (#5532)
- fix(webui): Text truncation initialization on eval page (#5483)

### Dependencies

- chore(deps): Bump @anthropic-ai/sdk from 0.61.0 to 0.62.0 (#5551)
- chore(deps): Bump @aws-sdk/client-bedrock-runtime from 3.879.0 to 3.882.0 (#5480)
- chore(deps): Bump @aws-sdk/client-bedrock-runtime from 3.882.0 to 3.883.0 (#5506)
- chore(deps): Bump @aws-sdk/client-bedrock-runtime from 3.883.0 to 3.886.0 (#5553)
- chore(deps): Bump @azure/identity from 4.11.2 to 4.12.0 (#5533)
- chore(deps): Bump langchain-community from 0.3.14 to 0.3.27 in /examples/redteam-langchain in the pip group across 1 directory (#5481)
- chore(deps): Bump langchain-community from 0.3.3 to 0.3.27 in /examples/langchain-python in the pip group across 1 directory (#5484)
- chore(deps): Bump openai from 5.19.1 to 5.20.0 (#5526)
- chore(deps): Bump openai from 5.20.0 to 5.20.1 (#5552)
- chore(deps): Bump version to 0.118.4 (#5567)
- chore(deps): Bump vite from 6.3.5 to 6.3.6 in the npm_and_yarn group across 1 directory (#5531)

### Documentation

- docs(e2b-example): Add e2b-code-eval example (promptfoo + e2b sandbox) (#5477)
- docs(examples): Add Google ADK integration example (#5520)
- docs(examples): Add YAML schema directives to example configs (#5476)
- docs(redteam): Add missing plugins to sidebar and improve bias docs (#5498)
- docs(site): Add Alan DeLong to the team section on the About page (#5507)
- docs(site): Add comprehensive multilingual evaluation support (#5505)
- docs(site): Add SKIP_OG_GENERATION environment variable for faster docs builds (#5521)
- docs(site): Clarify file extension requirements for custom providers (#5478)
- docs(site): Clarify JFrog ML vs JFrog Artifactory distinction (#5543)
- docs(site): Complete parameters page migration (#5494)
- docs(site): Redteam limits documentation (#5516)
- docs(site): Update Lily bio (#5515)
- docs(site): Updates to agent guide (#5499)
- docs(site): Latency assertion description (#5479)

### Tests

- test(webui): CoverBot: Added tests for frontend UI components and discovery utility (`src/app`) (#5514)

## [0.118.3] - 2025-09-04

### Added

- feat: migrate MUI Grid to Grid2 across all components (#5435)
- feat: Add open source red team limits (#5230)

### Changed

- Add AWS Bedrock support for OpenAI GPT OSS models (#5444)
- Add Amazon Bedrock API key authentication support (#5468)
- Ability to filter evals view by severity (#5443)
- Check cloud permissions for target before running red team (#5400)
- Make vars and context available for request transform (#5461)
- Add Vertex AI responseSchema file loading support (#5414)
- Close menus when mouse leaves (#5456)
- Default sharing to false (#5473)
- Handle empty function arguments in OpenAI Responses API tool callbacks (#5454)
- Improve Windows Python detection and add sys.executable support (#5467)
- Prioritize tool calls over content in openrouter provider (#5417)
- Support commandLineOptions.envPath in config files (#5415)
- Support setting HELICONE_API_KEY for Cloud Gateway (#5465)
- Token tracking (#5239)
- Add "results" menu, link to red team reports view (#5459)
- Bump version 0.118.3 (#5474)
- Include provider response metadata on test case transform (#5316)
- Refactor Crescendo maxTurns property (#4528)
- Remove accidental server directory (#5471)
- Replace direct process.env calls with environment helpers (#5472)
- Reorganize misplaced test files from src/ to test/ directory (#5470)
- Fix enterprise email (#5463)
- Bump openai from 5.18.1 to 5.19.1 (#5466)
- Add Tusk test runner workflow for src Jest unit tests (#5469)

## [0.118.2] - 2025-09-03

### Added

- feat(providers): Add support for Meta Llama API provider (#5432)
- feat(providers): Support TLS certs in http provider (#5452)
- feat(providers): add support for xAI Grok Code Fast models (#5425)

### Changed

- fix: Update util.ts to reflect correct Anthropic Haiku 3.5 pricing (#5436)
- chore: drop Node.js 18 support (#5428)
- chore(http): improve PFX debug logging + tests (#5445)
- chore(webui): Show footer on custom metrics dialog (#5424)
- chore: silence dotenv commercial logging messages (#5453)
- chore: remove example (#5420)
- test: CoverBot: Added tests for analytics tracking and red team reporting components (`src/app`) (#5441)
- test: optimize Python Unicode test suite for CI reliability (#5449)
- chore: bump the github-actions group with 3 updates (#5440)
- chore: update dependencies (non-breaking) (#5448)
- chore: update dependencies to latest minor/patch versions (#5433)
- chore: bump version 0.118.2 (#5457)

### Fixed

- fix(sharing): Share when it's enabled via the Config or the CLI command (#5404)
- fix(grader): reduce grader false positives (#5431)

### Documentation

- docs(site): add more guardrails assertion doc (#5434)
- docs(site): add multi-lingual RAG evaluation guidance (#5447)
- docs(site): optimize OG image generation performance (#5451)
- docs(site): update blog post (#5422)

## [0.118.1] - 2025-08-29

### Added

- feat(redteam): Add AI auto-fill for HTTP target configuration in redteam target setup ui (#5391)
- feat(redteam): Handle uploaded signatureAuth in target setup ui (#5405)

### Changed

- chore(site): integrate pylon chat into site (#5407)
- chore: bump version 0.118.1 (#5418)

### Fixed

- fix(providers): Handle Qwen tool call responses in openrouter provider (#5416)

### Documentation

- docs(site): avoid logging full image/base64; use boolean presence only (#5408)

## [0.118.0] - 2025-08-28

### Added

- feat(providers): add support for database-stored certificates in HTTP provider for promptfoo cloud (#5401)

### Changed

- fix: stop progress bar to show a clearer share error message (#5399)
- chore(internals)!: send provider-transformed output directly to test context transforms (#5376)
  **Breaking:** `contextTransform` now receives the provider transform directly.
- chore(providers): sanitize sensitive credentials in HTTP provider debug logs (#5387)
- chore: warn when tests and red-team configuration are both present during generation (#5398)
- chore(release): bump version to 0.118.0 (#5402)
- test: add tests for CoverBot store management and red-team reporting components (`src/app`) (#5372)

### Documentation

- docs(site): update model-graded metrics (#5285)
- docs(site): remove references to "parallel" introduced by #5376 (#5403)

## [0.117.11] - 2025-08-27

### Added

- feat(redteam): add -t/--target option to redteam generate command (#5338)

### Changed

- feat: MCP Agent example to red team with tool call results (#5379)
- feat: medical offlabel use (#5342)
- feat: modelaudit ability to remove recent paths (#5330)
- fix: Address design nits in redteam setup UI (#5264)
- fix: allow custom ApiProvider instances in defaultTest configuration (#5381)
- fix: mcp eval example (#5390)
- fix: Prioritize tool calls over thinking for openrouter reasoning models (#5395)
- fix: use `model` role for gemini ai studio models (#5386)
- chore: Adjust padding in plugins page (#5396)
- chore: bump version 0.117.11 (#5397)
- chore(CI): enable and refactor Docker build for caching (#5374)
- chore: remove promptfoo/package-lock.json (#5380)
- chore: visual formatting for modelaudit flat list (#5331)
- refactor(webui): Clicking "show more" on eval results metric pills renders dialog (#5337)
- docs: expose sidebar on pages that aren't in the sidebar (#5377)
- docs: model audit ci/cd (#5335)
- docs: remove orphaned star animation gif (#5383)
- docs: update site user count to 150,000+ across site constants and pages (#5394)
- chore: bump @aws-sdk/client-bedrock-runtime from 3.873.0 to 3.876.0 (#5392)
- chore: bump openai from 5.15.0 to 5.16.0 (#5388)

### Documentation

- docs(site): fix context transform examples to use context.vars.prompt (#5393)

## [0.117.10] - 2025-08-25

### Changed

- feat: improve HuggingFace dataset fetching performance and reliability (#5346)
- feat: add Google AI Studio default providers (#5361)
- feat: share model audit scans to cloud (#5336)
- feat: add google vertex credentials in config (#5179)
- fix: safe raw HTTP templating via Nunjucks raw-wrap + CRLF normalization (#5358)
- fix: improve JSON export error handling for large datasets (#5344)
- fix: replace raw-request editor with auto-growing textarea to prevent layout overflow (#5369)
- chore: better error messages for browser (#5226)
- chore: improve strategy presets (#5357)
- chore: set onboarding defaults to gpt 5 (#5360)
- chore: update dependencies to latest minor versions (#5363)
- chore: log posthog errors to debug (#5359)
- chore: sync dependencies (#5367)
- test: clean up skipped tests and add FunctionCallbackHandler coverage (#5366)
- chore: bump version 0.117.10 (#5373)
- docs: add critical git workflow guidelines to CLAUDE.md (#5362)
- docs: add SARIF output format documentation for ModelAudit (#5364)

### Fixed

- fix(CI): refactor docker build (#5353)
- fix(internals): defaultTest.provider doesn't override (#5348)

## [0.117.9] - 2025-08-22

### Added

- feat(ollama): support for `think` and passthrough parameters (#5341)
- feat: Persist model audit scans (#5308)
- feat: add support for Claude Opus 4.1 (#5183)
- feat: support file:// in http provider `body` (#5321)

### Fixed

- fix(ui): prevent header dropdown collapse on hover (#5355)
- fix(webui): Apply metric filters to eval results via url search params (#5332)
- fix: loaders on all pages (#5339)
- fix(internals): Pass `vars.output` and `vars.rubric` to LLM rubric grading call (#5315)
- fix: resolve TypeScript errors in test files (7992892)
- fix: validation for no target label set (#5318)

### Changed

- chore(webui): add navigation in redteam report from severity table to vulnerabilities table filtered by severity (#5320)
- chore: dropdown menu design consistency (#5328)
- chore: fix build (#5326)
- chore: recursively resolve file:// references in json and yaml prompts (#5215)
- chore(modelAudit): defer auth to modelaudit via environment variable (#5296)
- chore: more share debug info on error (#5266)
- chore: add stack trace to redteam error in web runner (#5319)
- chore: copy for Review page (e957b5c)
- chore: explain why things are disabled on the targets page (#5312)

### Dependencies

- chore: bump @aws-sdk/client-bedrock-runtime from 3.864.0 to 3.872.0 (#5323)
- chore: bump openai from 5.13.1 to 5.15.0 (#5345)
- chore(deps): run npm audit fix dependencies (#5343)
- chore: bump openai from 5.12.2 to 5.13.1 (#5314)

### Documentation

- docs(site): add truncation marker to top-5-open-source-ai-red-teaming-tools-2025 blog post (#5351)
- docs: add writing for promptfoo guidelines to sidebar (#5277)
- docs(site): describe llm-rubric default grading providers (#5350)
- docs: og image updates (#5324)
- docs: red team data flow (#5325)
- docs: modelaudit updates (#5322)
- docs(site): Add GitHub Actions caching optimization tip (#5301)

### Tests

- test: Unit tests for fix: loaders on all pages (#5347)

## [0.117.8] - 2025-08-20

### Tests

- test: Unit tests for fix: loaders on all pages (#5347)

### Fixed

- fix(ui): prevent header dropdown collapse on hover (#5355)
- fix: audit fix dependencies (#5343)
- fix: loaders on all pages (#5339)
- fix(webui): Apply metric filters to eval results via url search params (#5332)
- fix: validation for no target label set (#5318)
- fix(internals): Pass `vars.output` and `vars.rubric` to LLM rubric grading call (#5315)

### Documentation

- docs(site): describe llm-rubric default grading providers (#5350)
- docs: red team data flow (#5325)
- docs: og image updates (#5324)
- docs: modelaudit updates (#5322)
- docs(site): Add GitHub Actions caching optimization tip (#5301)
- docs(site): correct author attribution (#5297)
- docs: add writing for promptfoo guidelines to sidebar (#5277)
- docs(site): add truncation marker to top-5-open-source-ai-red-teaming-tools-2025 blog post (#5351)
- docs(site): update security quiz questions and answers for prompt injection blog (#5302)

### Added

- feat(redteam): make unblock call optional for multi-turn strategies (#5292)
- feat(ollama): support for `think` and passthrough parameters (#5341)
- feat: support file:// in http provider `body` (#5321)
- feat: Persist model audit scans (#5308)
- feat: add support for Claude Opus 4.1 (#5183)

### Changed

- fix: add lru-cache dependency (#5309)
- chore: many plugins and strategies selected warning (#5306)
- chore: add max max concurrency to generate (#5305)
- chore: bump version 0.117.8 (#5311)
- ci: add depcheck (#5310)
- chore: fix build (#5326)
- chore(webui): add navigation in redteam report from severity table to vulnerabilities table filtered by severity (#5320)
- chore: explain why things are disabled on the targets page (#5312)
- chore: bump version 0.117.9 (#5356)
- chore: bump openai from 5.13.1 to 5.15.0 (#5345)
- chore: dropdown menu design consistency (#5328)
- chore: bump @aws-sdk/client-bedrock-runtime from 3.864.0 to 3.872.0 (#5323)
- chore: add stack trace to redteam error in web runner (#5319)
- chore: bump openai from 5.12.2 to 5.13.1 (#5314)
- chore(modelAudit): defer auth to modelaudit via environment variable (#5296)
- chore: more share debug info on error (#5266)
- chore: recursively resolve file:// references in json and yaml prompts (#5215)

## [0.117.7] - 2025-08-19

### Added

- feat(site): add hero image for red teaming tools blog post (#5291)
- feat(webui): Demarcate redteam results (#5255)

### Changed

- feat: Add unverifiable claims red team plugin (#5190)
- fix: lower sharing chunk size (#5270)
- chore(webui): Rename "Redteam" to "Red Team" in evals datagrid (#5288)
- chore: bump version 0.117.7 (#5299)
- test: CoverBot: Added test coverage for History page component (`src/app`) (#5289)
- docs: add open source ai red teaming tools post (#5259)
- docs: add red team github action info (#5294)

### Fixed

- fix(webui/reports): Don't exclude failure cases from stats (#5298)
- fix(internals): Gracefully handle object responses during target purpose discovery (#5236)
- fix(site): fix YAML front matter parsing error in jailbreaking blog post (#5287)
- fix(webui): Improved handling of long loglines (#5227)

### Documentation

- docs(site): add AI Safety vs AI Security blog post with interactive quiz (#5268)
- docs(site): add blog post about prompt injection vs jailbreaking differences (#5282)
- docs(site): document transform and contextTransform for model-graded assertions (#5258)
- docs(site): improve context assertion documentation (#5249)

## [0.117.6] - 2025-08-18

### Changed

- feat: Add Agent provider types in red team setup (#5244)
- feat: add update check for modelaudit package (#5278)
- feat: add update notification banner to web UI (#5279)
- feat: edit and replay requests in details dialog (#5242)
- feat: Surface run options and probes on red team review page (#5272)
- fix: composite indices and query optimization (#5275)
- fix: exclude errors from report (#5271)
- fix: Fix json-output example (#5213)
- fix: handle json schema for openrouter provider (#5284)
- fix: handle thinking tokens for openrouter (#5263)
- fix: OpenAI Responses API function callbacks and Azure implementation (#5176)
- fix: throw error instead of failing when trace data is unavailable (#5192)
- perf(webui): Reduces eval results load-time when filters are applied via search param (#5234)
- chore: add bias to foundation plugins list (#5280)
- chore: Add .serena to .gitignore (#5225)
- chore: bump version 0.117.6 (#5273)
- chore: fix model id name (#5232)
- chore: improve generated constants handling to prevent accidental commits (#5148)
- chore: remove file (#5229)
- chore: show final prompt in table view for attacks that mutate prompts (#5269)
- chore: simplify eval progress bar (#5238)
- chore: update dark mode styles, formatting, etc (#5251)
- chore(webui): Don't show loading animations while streaming eval results (#5201)
- chore(webui/eval results): Sticky header sticks to the top of the viewport (#5208)
- test: CoverBot: Added tests for red team reporting components (`src/app`) (#5228)
- docs: Add AWS Bedrock Guardrails image testing documentation (#5253)
- docs: add july release notes (#5133)
- docs: hide events banner (#5217)
- docs: separate malicious code plugin documentation (#5222)
- chore: bump @anthropic-ai/sdk from 0.58.0 to 0.59.0 (#5218)
- chore: bump @anthropic-ai/sdk from 0.59.0 to 0.60.0 (#5257)
- chore: bump @aws-sdk/client-bedrock-runtime from 3.862.0 to 3.863.0 (#5211)
- chore: bump @aws-sdk/client-bedrock-runtime from 3.863.0 to 3.864.0 (#5221)
- chore: bump openai from 5.12.0 to 5.12.1 (#5210)
- chore: bump openai from 5.12.1 to 5.12.2 (#5219)
- chore: bump pypdf from 5.7.0 to 6.0.0 in /examples/rag-full in the pip group across 1 directory (#5252)
- chore: bump the npm_and_yarn group with 2 updates (#5276)

### Fixed

- fix(provider): Remove maxTokens for gpt-5 calls (#5224)
- fix(providers): Validate that OpenAI response reasoning outputs have summary items (#5235)
- fix(site): suppress noisy font loading warnings in OG image plugin (#5254)

### Documentation

- docs(site): add cross-links between multimodal strategy documentation (#5241)
- docs(site): add missing meta descriptions and optimize existing ones for SEO (#5247)
- docs(site): enhance OG image generation with full metadata support (#5246)
- docs(site): remove unused markdown-page.md (#5245)

## [0.117.5] - 2025-08-08

### Added

- feat(assertions): add conversational relevancy metric (#2130)
- feat(export): add metadata to exported evaluation files (#4886)
- feat(providers): add support for Docker Model Runner provider (#5081)
- feat(webui): add plugin and strategy filters for red team results (#5086)

### Changed

- feat: add GPT-5 support (#5205)
- feat: add collapsible header to ResultsView (#5159)
- feat: add contains-html and is-html assertions (#5161)
- feat: add Google Imagen image generation support (#5104)
- feat: add max-score assertion for objective output selection (#5067)
- feat: add selected state to provider type picker (#5152)
- feat: add unified page wrapper around each red team setup step (#5136)
- feat: apply plugin modifiers for crescendo (#5032)
- feat: help text to nudge towards better red teams (#5153)
- feat: improve red team plugin selection UI with test generation (#5125)
- feat: respect prompt config override in all providers (#5189)
- feat: update red team provider selection UI (#5078)
- fix: adjust padding on docs sidebar to prevent overlap (#5099)
- fix: fix XML crash (#5194)
- fix: list reasoning tokens on the left side of token breakdown tooltip (#5113)
- fix: map critical severity to error in ModelAudit scanner output (#5098)
- fix: prevent double stateful target question in strategies page (#4988)
- fix: prevent Unicode corruption in Python providers (#5108)
- fix: remove problematic caching from ModelAudit installation check (#5120)
- fix: replace broken Ashby iframe with link to careers page (#5088)
- fix: reset provider type correctly and handle Go providers (#5154)
- fix: share debugging (#5131)
- chore: add link to documentation in plugin sample modal (#5193)
- chore: add missing image back to home page (#5196)
- chore: fix width on application details page (#5139)
- chore: improve RAG metrics with detailed metadata and fix context relevance scoring (#5164)
- chore: memoize context value in PostHog provider (#5089)
- chore: remove accidentally committed PR description file (#5175)
- chore: rename scan templates to attack profiles (#5165)
- chore: support verbosity and reasoning parameters for GPT-5 (#5207)
- chore: update dependencies to latest minor and patch versions (#5109)
- chore: update dependencies to latest minor and patch versions (#5173)
- chore: update Replicate provider (#5085)
- chore(providers): improve Google API key error handling and test reliability (#5147)
- chore(webui): add intelligent scroll-timeline polyfill loading (#5130)
- chore: bump @anthropic-ai/sdk from 0.57.0 to 0.58.0 (#5186)
- chore: bump @aws-sdk/client-bedrock-runtime from 3.848.0 to 3.855.0 (#5096)
- chore: bump @aws-sdk/client-bedrock-runtime from 3.855.0 to 3.856.0 (#5107)
- chore: bump @aws-sdk/client-bedrock-runtime from 3.856.0 to 3.857.0 (#5126)
- chore: bump @aws-sdk/client-bedrock-runtime from 3.857.0 to 3.858.0 (#5145)
- chore: bump @aws-sdk/client-bedrock-runtime from 3.858.0 to 3.859.0 (#5167)
- chore: bump @aws-sdk/client-bedrock-runtime from 3.859.0 to 3.861.0 (#5188)
- chore: bump @aws-sdk/client-bedrock-runtime from 3.861.0 to 3.862.0 (#5198)
- chore: bump @azure/identity from 4.10.2 to 4.11.0 (#5180)
- chore: bump @azure/identity from 4.11.0 to 4.11.1 (#5185)
- chore: bump openai from 5.10.2 to 5.11.0 (#5127)
- chore: bump openai from 5.11.0 to 5.12.0 (#5187)
- chore: bump version to 0.117.5 (#5206)
- chore(webui/evals): filter by categorical plugins (#5118)
- docs: add bert-score example (#5091)
- docs: add dynamic OG image generation for social media previews (#5157)
- docs: add red teaming best practices (#5155)
- docs: clarify contains-any/contains-all CSV format (#5150)
- docs: fix company name (#5143)
- docs: fix images (#5197)
- docs: fix multi-turn strategy documentation (#5156)
- docs: guide for evaluating LangGraph agents with Promptfoo (#4926)
- docs: include font for meta image (#5158)
- docs: make MCP image taller (#5199)
- docs: update Ollama documentation with latest models and defaultTest guidance (#5084)
- perf: make database migrations non-blocking and fix error handling (#5105)
- style: extract helper function for deduplicating strategy IDs (#5138)
- test: add tests for fix width on application details page (#5140)
- test: add tests for red team compliance reporting utilities in src/app (#5170)
- test: fix flaky Python Unicode tests (#5128)
- test: fix modelGradedClosedQa test segmentation fault on macOS/Node 24 (#5163)
- test: increase test coverage for unified page wrapper around each red team setup step (#5142)

### Fixed

- fix(internals): force CommonJS mode for db:migrate in Node 24 (#5123)
- fix(openrouter): handle Gemini thinking tokens correctly (#5116)
- fix(providers): correct WebP image detection in Google provider (#5171)
- fix(webui): deduplicate strategy IDs (#5132)
- fix(webui): fix custom policy validation timing issue (#5141)
- fix(webui): refresh eval list when navigating back after editing eval name (#5090)
- fix(webui/evals): prevent applying the same plugin/strategy multiple times (#5114)
- fix(webui/evals): show highlights after search results (#5137)

### Documentation

- docs(site): add comprehensive command line options documentation (#5135)
- docs(site): add Lily Liu to team page (#5177)
- docs(site): add Series A post (#5097)
- docs(site): rename will.jpg to will.jpeg for consistency (#5178)

## [0.117.4] - 2025-07-29

### Changed

- fix: progress bars incrementing beyond their maximum values (#5049)
- docs: clarifiy derivedMetrics documentation (#5068)
- chore: refactor token tracking utilities, track all tokens (#4897)
- fix: resolve Jest test failures and open handles (#5052)
- fix: skip validation for defaultTest to allow partial test case properties (#4732)
- chore: add new fields to eval_ran telemetry (#4638)
- chore(redteam): improve redteam plugin error messaging (#4330)
- feat: add support for OpenAI deep research models (#4661)
- feat: add mcp server (#4595)
- feat: add support for connecting to existing Chrome browser sessions (#5069)
- docs: update defcon posting (#5070)
- docs: update defcon posting (#5071)
- fix: Nested config field for custom target json (#5076)
- docs: switch to likert preview image (#5083)
- test: CoverBot: Added tests for model audit and prompt management UI components (`src/app`) (#5087)
- fix: handle multi-line prompts in parseGeneratedPrompts for testGenerationInstructions (#5093)
- chore: bump version 0.117.4 (#5094)

### Fixed

- fix(providers): Preserve text formatting when no images present for Google provider (#5058)
- fix(simba): fix simba host (#5092)

### Documentation

- docs(site): add AI red teaming for first-timers blog post (#5017)
- docs(blog): defcon and blackhat info (#5050)

## [0.117.3] - 2025-07-25

### Added

- feat(eval-creator): add YAML file upload support for test cases (#5054)

### Changed

- fix: improve x.ai provider error handling for 502 errors (#5051)
- fix: Infinite re-render on redteam review page (#5061)
- fix: sessionid(s) in extension hooks (#5053)
- fix: Bias Plugins should send config in remote generation (#5064)
- chore(redteam): regenerate sessionId for each iteration in single-turn strategies (#4835)
- chore: Change mcp log from error to debug (#5060)
- chore: Improve telemetry (#5062)
- chore: Add simba command (#5063)
- chore(webui): improve redteam setup UI with progressive disclosure for advanced options (#5028)
- refactor: remove redundant dotenv from Vite app (#4983)
- chore: bump version 0.117.3 (#5066)
- test: CoverBot: Added tests for eval-creator components and feature flag hook (`src/app`) (#5013)
- docs: fix cli command and remove gratuitous hover (#5056)
- docs: update user count from 100,000 to 125,000 (#5046)
- docs: updates to political bias post (#5057)
- docs: improve crewai eval example (#5035)
- docs: update GitHub Actions to v4 across documentation and examples (#5008)
- docs: add style check guidance to CLAUDE.md (#5065)

### Fixed

- fix(webui): Eval results pass rate chart rendering incorrect percentages (#5048)
- fix(webui): Eval results histogram improvements (#5059)
- fix(google): handle multiple candidates in gemini response (#5020)

### Documentation

- docs(blog): grok-4 political bias post (#4953)

## [0.117.2] - 2025-07-24

### Added

- feat(webui): First-class support for zooming eval results table by @will-holley in #4966
- feat(webui): Apply metrics filter when clicking on a metric pill rendered in eval results cell by @will-holley in #4991

### Changed

- feat: Grading and test generation improvements for BFLA, BOLA and RBAC by @sklein12 in #4982
- feat: New Sample Target by @sklein12 in #4979
- feat: HTTP Target test button improvements by @faizanminhas in #5007
- feat: Add metadata filtering to eval results by @will-holley in #5014
- fix: add goal related rubric when grade crescendo turns to increase grading accuracy by @MrFlounder in #4980
- fix: update HTTP config generator endpoint to use v1 API by @mldangelo in #4989
- fix: View logs button on redteam report by @sklein12 in #5009
- fix: undo unintended changes to http config editor by @faizanminhas in #5012
- fix: Autofocus on Redteam configuration description field by @sklein12 in #5019
- fix: remove filter icon by @sklein12 in #5021
- fix: Ollama token usage by @SamPatt in #5022
- chore: revert eval view ui improvements by @mldangelo in #4969
- chore(webui): Improvements to pagination "go to" functionality by @will-holley in #4976
- chore(webui): Eval results sticky header improvements by @will-holley in #4978
- chore: update custom strategy prompt by @MrFlounder in #4994
- chore(cli): add support for 'help' argument to display command help by @mldangelo in #4823
- chore(examples): remove redteam-agent example by @mldangelo in #5001
- chore(providers): add GEMINI_API_KEY environment variable support by @mldangelo in #5004
- chore(webui): Migrate from JS to CSS for eval results scroll effects by @will-holley in #4995
- chore(webui): Eval result pagination UX improvements by @will-holley in #4993
- chore: Sort imports and turn on rule against unused imports by @faizanminhas in #5010
- chore: Make default target stateful by @faizanminhas in #4992
- chore: add medical plugins collection by @MrFlounder in #5006
- chore: Improve grading accuracy with Goal-Aware Grading for iterative/iterative tree by @MrFlounder in #4996
- chore: Add additionalRubric and storedGraderResult to GOAT and Custom providers by @MrFlounder in #5015
- chore: prevent testGenerationInstructions from being serialized if not present by @faizanminhas in #5029
- chore: Add lint rule to ensure key in jsx by @faizanminhas in #5034
- chore(webui): Eval Results UI Tweaks by @will-holley in #5023
- chore: skip goal extraction for datasets by @MrFlounder in #5036
- chore(providers): add GitHub Models provider by @mldangelo in #4998
- chore: bump version 0.117.2 by @MrFlounder in #5045
- ci: increase build job timeout from 4 to 5 minutes by @mldangelo in #5043
- test: refactor share.test.ts to prevent flaky timeouts by @mldangelo in #5037
- test: remove share.test.ts file by @mldangelo in #5044
- docs: remove label from featured blog post by @typpo in #5011
- chore: bump @aws-sdk/client-bedrock-runtime from 3.846.0 to 3.848.0 by @dependabot in #4985
- chore: bump the npm_and_yarn group with 2 updates by @dependabot in #4984
- chore: bump @anthropic-ai/sdk from 0.56.0 to 0.57.0 by @dependabot in #5016
- chore: bump openai from 5.10.1 to 5.10.2 by @dependabot in #5024
- chore: bump the npm_and_yarn group with 2 updates by @dependabot in #5026
- chore: bump axios from 1.10.0 to 1.11.0 in the npm_and_yarn group by @dependabot in #5031

### Fixed

- fix(redteam): find plugin assertion in strategy providers by @MrFlounder in #4981
- fix(site): dark mode style on redteam setup ui by @mldangelo in #5000
- fix(test): improve share test isolation to prevent CI timeouts by @mldangelo in #5038

### Documentation

- docs(providers): update OpenAI Assistants example by @aloisklink in #4987
- docs(redteam): improve custom strategy documentation by @mldangelo in #4990
- docs(blog): correct author attribution in DeepSeek censorship post by @mldangelo in #5002
- docs(openai): remove gpt-4.5-preview references after API deprecation by @mldangelo in #5005
- docs(site): vegas contact redirect by @typpo in #5033
- docs(browser): improve browser provider documentation and examples by @mldangelo in #5030
- docs(providers): remove deprecated claude-3-sonnet-20240229 model references by @mldangelo in #5018
- docs(site): add hipaa badge by @typpo in #5039
- docs(site): add documentation for using text and embedding providers with Azure by @mldangelo in #5027
- docs(blog): fix missing blog posts by removing even-number enforcement by @mldangelo in #5042

## [0.117.1] - 2025-07-17

### Changed

- fix: move inquirer dependencies to production dependencies (#4973)
- fix: grading in crescendo (#4960)
- fix: composite strategy test generation (#4971)
- chore: bump version 0.117.1 (#4974)
- docs: remove tags from blog card (#4970)

### Documentation

- docs(blog): add system cards security analysis with vulnerability testing (#4937)

## [0.117.0] - 2025-07-17

### Added

- feat(http): support JKS and PFX Certificates in HTTP providers (#4865)
- feat(langfuse): add Langfuse prompt label support with improved parsing (#4847)
- feat(prompts): preserve function names when using glob patterns (#4927)
- feat(providers): add grok-4 support (#4855)
- feat(providers): image understanding for Google providers (#4767)
- feat(azure): add system prompt support for azure provider (#4869)
- feat(cli): xml output (#4912)

### Changed

- chore(knip): integrate knip for unused code detection and clean up codebase (#4464)
- chore(linting): migrate from ESLint + Prettier to Biome (#4903)
- chore(assertions): additional checking on llm-rubric response (#4954)
- chore(assertions): include reason in model-graded-closedqa pass reason (#4931)
- chore(build): resolve build warnings and optimize bundle size (#4895)
- chore(csv): improve \_\_metadata warning message and test coverage (#4842)
- chore(providers): improve guardrails handling in Azure providers (#4788)
- chore(redteam): add domain-specific risks section and reduce verbose descriptions (#4879)
- chore(release): bump version 0.117.0 (#4963)
- chore(server): check if server is already running before starting (#4896)
- chore(server): log correct eval ID instead of description in WebSocket updates (#4910)
- chore(telemetry): add telemetry logging when tracing is enabled (#4925)
- chore(types): typings needed for enterprise (#4955)
- chore(vscode): use Biome as default formatter of TS files in vscode (#4920)
- chore(webui): conditionally render metrics selector (#4936)
- chore(webui): display context values in eval results (#4856)
- chore(webui): improves eval results table spacing (#4965)
- chore(webui): revert eval view ui improvements (#4967)
- chore(webui/eval): allow filtering results by >1 metrics simultaneously (disabled by default) (#4870)
- refactor(eval-config): modernize eval-creator state management (#4908)
- refactor(webui): improve metrics ui (#4938)
- refactor(webui/eval results): pagination improvements (#4914)

### Fixed

- fix(cli): --filter-failing not working with custom providers (#4911)
- fix(google-sheets): replace hardcoded range with dynamic approach (#4822)
- fix(internal): fixes filtering by metric keys which contain dots (#4964)
- fix(providers): add thinking token tracking for Google Gemini models (#4944)
- fix(providers): esm provider loading (#4915)
- fix(providers): implement callEmbeddingApi for LiteLLM embedding provider (#4952)
- fix(redteam): prevent redteam run from hanging when using an mcp client (#4924)
- fix(redteam): respect PROMPTFOO_DISABLE_REDTEAM_REMOTE_GENERATION for cloud users (#4839)
- fix(redteam): set pluginId on eval results (#4928)
- fix(redteam): test target in http provider setup with non-200 status codes (#4932)
- fix(webui): eval results table horizontal scrolling (#4826)
- fix(webui): fix hard-coded light mode colors in model audit interface (#4907)
- fix(webui): handle null table.body in DownloadMenu disabled prop (#4913)
- fix(webui): resolve pagination scrolling and layout issues in ResultsTable (#4943)
- fix(webui): scrolling when `tbody` is outside of viewport (#4948)

### Dependencies

- chore(deps): add overrides to fix build issues (#4957)
- chore(deps): bump @aws-sdk/client-bedrock-runtime from 3.842.0 to 3.844.0 (#4850)
- chore(deps): bump aiohttp from 3.11.11 to 3.12.14 in /examples/redteam-langchain in the pip group across 1 directory (#4922)
- chore(deps): bump openai from 5.8.3 to 5.9.0 (#4863)
- chore(deps): bump openai from 5.9.2 to 5.10.1 (#4961)
- chore(deps): move knip to dev dependencies (#4958)
- chore(deps): npm audit fix (#4962)
- chore(deps): test removing knip to resolve installation errors (#4956)
- chore(deps): update all example dependencies to latest versions (#4900)
- chore(deps): update dependencies to latest minor/patch versions (#4899)
- chore(deps): update non-breaking dependencies (#4935)
- chore(deps): update Jest to version 30 (#4939)

### Documentation

- docs(analytics): add google tag manager (#4904)
- docs(api): improves `contextTransform` documentation (#4854)
- docs(assertions): add missing deterministic assertions (#4891)
- docs(azure): improve Azure provider documentation (#4836)
- docs(blog): add blog image generation script (#4945)
- docs(blog): add truncation markers to articles without them (#4934)
- docs(blog): add truncation markers to blog posts (#4906)
- docs(blog): mcp proxy blog (#4860)
- docs(blog): revise article tags (#4949)
- docs(blog): soc2 type ii and iso 27001 blog (#4880)
- docs(comparison): pyrit comparison (#4679)
- docs(config): clarify PROMPTFOO_EVAL_TIMEOUT_MS and PROMPTFOO_MAX_EVAL_TIME_MS descriptions (#4947)
- docs(enterprise): adaptive guardrails enterprise (#4951)
- docs(events): blackhat landing page (#4862)
- docs(events): defcon landing page (#4864)
- docs(events): events banner (#4867)
- docs(examples): add mischievous-user strategy to redteam multi-turn examples (#4837)
- docs(gemini): update experimental Gemini model IDs to stable versions (#4894)
- docs(google): add examples for gemini URL context and code execution tools (#4923)
- docs(guide): guide for evaluating CrewAI agents with Promptfoo (#4861)
- docs(images): standardize CrewAI image filenames to kebab-case (#4941)
- docs(integration): add n8n integration (#4917)
- docs(litellm): fix example with modern model IDs and proper embedding config (#4885)
- docs(mcp): add mcp testing guide (#4846)
- docs(mcp): add mcp to sidebar (#4852)
- docs(metrics): add similar to model graded metrics table (#4830)
- docs(providers): update available databricks models (#4887)
- docs(providers): update provider index with missing providers and latest 2025 model IDs (#4888)
- docs(release): add monthly release notes (#4358)
- docs(resources): add arsenal link (#4878)
- docs(security): add soc2 badge (#4877)
- docs(site): add OWASP top 10 tldr blog post (#4853)
- docs(site): expand June 2025 release notes with detailed feature documentation (#4881)
- docs(site): improve Google AI and Vertex authentication documentation (#4892)
- docs(site): improve NLP metric explanations and add SEO metadata (#4890)
- docs(site): update python documentation for basePath config option (#4819)
- docs(ui): better mobile wrap on homepage tabs (#4884)
- docs(ui): colors (#4875)
- docs(ui): contrast fixes (#4901)
- docs(ui): fix button clickability issue on hero sections (#4905)
- docs(ui): remove bouncing down arrow in mobile (#4882)
- docs(ui): remove text shadow (#4898)

### Tests

- test(core): coverBot: added tests for core UI components and user context hooks (`src/app`) (#4929)
- test(EnterpriseBanner): add unit tests for EnterpriseBanner component (#4919)
- test(redteam): add unit test for src/redteam/remoteGeneration.ts (#4834)
- test(server): fix flaky server share tests (#4942)
- test(server): fix flaky server tests (#4968)
- test(server): mock database in server tests (#4959)
- test(tusk): update Tusk test runner workflow - coverage script (#4921)

## [0.116.7] - 2025-07-09

### Tests

- test: add unit test for src/commands/export.ts (#4889)
- test: add unit test for src/commands/upgrade.ts (#4874)
- test: add unit test for src/main.ts (#4873)
- test: add unit test for src/models/eval.ts (#4868)
- test: add unit test for src/assertions/contextRecall.ts (#4859)
- test: add unit test for src/assertions/contextFaithfulness.ts (#4858)
- test: add unit test for src/assertions/contextRelevance.ts (#4857)
- test: add unit test for src/util/xlsx.ts (#4843)
- test: add unit test for src/commands/eval.ts (#4824)

### Changed

- fix: Always do remote generation if logged into cloud (#4832)
- chore(providers/sagemaker): Improves error handling in SageMakerCompletionProvider (#4808)
- chore(providers/sagemaker): Improves validation of user-provided config (#4809)
- chore: update graderExamplesString (#4821)
- chore: bump version 0.116.7 (#4833)

## [0.116.6] - 2025-07-09

### Changed

- fix: Failing test (#4829)
- chore: bump version 0.116.6 (#4831)

## [0.116.5] - 2025-07-09

### Changed

- feat: add support for loading defaultTest from external files (#4720)
- feat: add embedding support to LiteLLM provider (#4804)
- feat: add mischievous user strategy (#4107)
- fix: add glob pattern support for loading scenario files (#4761)
- fix: improve model-audit installation check dark mode display (#4816)
- fix: pass env vars to MCP server (#4827)
- chore: better remote grading logs (#4820)
- chore: bump openai from 5.8.2 to 5.8.3 (#4817)
- chore: bump version 0.116.5 (#4828)
- chore: capitalize 'Red Team' in navigation menu for consistency (#4799)
- chore: remove redundant 'Done.' message from evaluation output (#4810)
- chore: remove python script result data type debug log (#4807)
- chore: update website with MCP Proxy (#4812)
- docs: add Azure OpenAI vision example (#4806)
- docs: add looper guide (#4814)
- docs: add SonarQube integration (#4815)
- test: add unit test for src/assertions/guardrails.ts (#4765)
- test: add unit test for src/redteam/commands/generate.ts (#4789)
- test: add unit test for src/redteam/constants/strategies.ts (#4800)
- test: add unit test for src/redteam/plugins/pii.ts (#4780)
- test: add unit test for src/types/providers.ts (#4766)
- test: add unit test for src/validators/redteam.ts (#4803)

## [0.116.4] - 2025-07-08

### Tests

- test: add unit test for src/redteam/types.ts (#4795)

### Added

- feat(redteam): add support for custom multi-turn strategy by @MrFlounder in #4783
- feat(redteam): expose generate function in redteam namespace by @mldangelo in #4793

### Changed

- chore: bump version 0.116.4 by @MrFlounder in #4805
- chore: rename strategy name from playbook to custom by @MrFlounder in #4798
- refactor: inline MEMORY_POISONING_PLUGIN_ID constant by @mldangelo in #4794
- docs: add doc for custom strategy by @MrFlounder in #4802
- docs: modular configuration management by @typpo in #4763
- refactor: move MULTI_MODAL_STRATEGIES constant (#4801)

## [0.116.3] - 2025-07-07

### Added

- feat(providers): add MCP provider (#4768)
- feat(providers): add new AIMLAPI provider (#4721)
- feat(assertions): add contextTransform support for RAG evaluation (#4467)
- feat(assertions): add finish reason as assertion option (#3879)
- feat(assertions): trace assertions (#4750)
- feat(tracing): add traces to JavaScript, Python asserts (#4745)

### Changed

- chore(schema): remove duplicate 'bias' entry in config-schema.json (#4773)
- chore(telemetry): add PostHog client to app (#4726)
- chore(redteam): add reason field to give clear/customized guardrails triggering reason (#4764)
- chore(providers): expose MCP plugin in UI (#4762)
- chore(providers): AWS SageMaker AI provider cleanup (#4667)
- chore(providers): update AIML integration (#4751)
- chore(redteam): improve organization of redteam strategies in setup UI (#4738)
- chore(telemetry): identify to PostHog whether user is also cloud user (#4782)
- chore: expose doRedteamRun in package exports (#4758)
- docs: add Gemini Live API audio (#4729)
- docs: ModelAudit vs ModelScan (#4769)
- docs: multiple MCP server connections (#4755)
- docs: update ModelAudit documentation with new features and fixes (#4699)
- test: add integrity check for generated-constants.ts (#4753)
- test: fix flaky Google Live test and improve test speed (#4774)
- test: fix mock pollution in testCaseReader (#4775)
- test: isolate mocks so tests can run in any order with --randomize (#4744)

### Fixed

- fix(telemetry): prevent PostHog initialization when telemetry is disabled (#4772)
- fix(redteam): fix modifiers application order in PII plugins (#4779)

### Dependencies

- chore(deps): bump @anthropic-ai/sdk from 0.55.1 to 0.56.0 (#4756)
- chore(deps): bump @aws-sdk/client-bedrock-runtime from 3.840.0 to 3.842.0 (#4747)
- chore(deps): bump @azure/identity from 4.10.1 to 4.10.2 (#4748)
- chore(deps): bump version 0.116.3 (#4792)
- chore(deps): update pbkdf2 to 3.1.3 (#4777)
- chore(deps): upgrade glob from v10 to v11 (#4776)

## [0.116.2] - 2025-07-02

### Changed

- fix: unblock postbuild for ci by @MrFlounder in #4742
- chore: bump version 0.116.2 by @MrFlounder in #4743

## [0.116.1] - 2025-07-02

### Added

- feat(cli): support pdb tracing in 3rd party Python scripts by @will-holley in #4723

### Changed

- fix: http body parsing when it comes from yaml string by @MrFlounder in #4728
- fix: remove accidentally committed redteam.yaml file by @mldangelo in #4733
- fix: fix the case when http body has not escaped charactors by @MrFlounder in #4739
- fix: update package-lock.json by @mldangelo in #4719
- test: fix SIGSEGV caused by better-sqlite3 in test environment by @mldangelo in #4737
- chore: Add unblocking detection to GOAT strategy by @MrFlounder in #4532
- chore: add preset for guardrails eval by @MrFlounder in #4640
- chore: Improve telemetry delivery by @sklein12 in #4655
- chore: reset generated constants after build by @mldangelo in #4731
- chore: update onboarding model defaults by @typpo in #4708
- chore(webui): improve styling of EvalsDataGrid by @mldangelo in #4736
- ci(workflows): gracefully handle missing PostHog secret in forks by @ggiiaa in #4725
- test: refactor assertion tests by @mldangelo in #4718
- chore: bump version 0.116.1 by @MrFlounder in #4741
- docs: add system prompt hardening blog post by @ladyofcode in #4630
- chore: bump @anthropic-ai/sdk from 0.55.0 to 0.55.1 by @dependabot in #4710
- chore: bump @aws-sdk/client-bedrock-runtime from 3.839.0 to 3.840.0 by @dependabot in #4709

### Fixed

- fix(webui): replace window.location.href with React Router navigation by @mldangelo in #4717

### Documentation

- docs(site): add guide on humanity's last exam by @mldangelo in #4694
- docs(site): clarify self-hosting workflow for eval sharing by @mldangelo in #4730
- docs(site): fix relative link in HLE benchmark guide by @mldangelo in #4711

## [0.116.0] - 2025-07-01

### Tests

- test: add unit test for src/redteam/providers/advNoise.ts (#4716)
- test: add unit test for src/redteam/strategies/advNoise.ts (#4715)
- test: add unit test for src/redteam/strategies/index.ts (#4714)
- test: add unit test for src/redteam/constants/strategies.ts (#4713)
- test: add unit test for src/providers/openai/image.ts (#4706)
- test: add unit test for src/providers/openai/util.ts (#4705)
- test: add unit test for src/providers/openai/completion.ts (#4703)

### Added

- feat(redteam): add financial plugins (#4416)
- feat(redteam): add bias plugins (#4382)
- feat(providers): add Helicone AI Gateway provider (#4662)

### Changed

- chore: enable WAL mode for SQLite (#4104)
- chore(providers): add thread ID function call for OpenAI and Azure assistants (#2263)
- chore(app): improve target test error handling (#4652)
- chore(cli): add missing CLI options to scan-model command for feature parity (#4670)
- chore(providers): convert Cloudflare AI to use OpenAI-compatible endpoints (#4683)
- chore(providers): log flagged output for Azure chat models (#4636)
- chore(redteam): add centralized REDTEAM_DEFAULTS and maxConcurrency support (#4656)
- chore(webui): add checkbox to clear all variables (#666)
- chore(webui): add defaultTest variables to red team setup UI (#4671)
- chore(webui): remove unused components (#4695)
- chore(webui): set page titles on every page (#4668)
- chore(telemetry): add pass/fail/errors to eval_run event (#4639)
- chore(telemetry): improve page view deduplication (#4651)
- test: add unit test for src/server/routes/providers.ts (#4658)
- test: verify that plugins are synced between code and documentation (#4681)

### Fixed

- fix(app): use client-generated session IDs when testing targets (#4653)
- fix(matchers): track token usage for successful API calls (#4677)
- fix(providers): handle content filter errors in Azure Assistant API (#4674)
- fix(providers): fix SageMaker Llama inference configuration serialization (#4637)
- fix(redteam): respect maxConcurrency from Web UI (#4605)
- fix(simulated-user): pass context variables to custom providers (#4654)
- fix(telemetry): add telemetry for red teams (#4641)
- fix(webui): handle undefined outputs in DownloadMenu (#4693)
- fix(webui): prevent pass/fail badge from disappearing when toggling highlight (#4700)
- fix(webui): support derived metrics in eval configuration uploaded via Web UI (#4647)
- fix(webui): use backendCounts first before counting metrics on page (#4659)
- fix(sharing): fix file outputs when sharing (#4698)

### Dependencies

- chore(deps): bump @anthropic-ai/sdk from 0.54.0 to 0.55.0 (#4628)
- chore(deps): bump openai from 5.7.0 to 5.8.1 (#4664)
- chore(deps): bump version to 0.116.0 (#4707)
- chore(deps): update minor and patch dependencies (#4686)

### Documentation

- docs(site): add async Python note (#4680)
- docs(site): add Garak comparison (#4660)
- docs(site): update Garak post (#4672)
- docs(site): add ModelAudit HuggingFace scanner (#4645)
- docs(redteam): add missing docs to sidebar (#4690)
- docs(redteam): remove duplicate ToxicChat plugin (#4689)
- docs(redteam): update Target Purpose documentation (#4523)
- docs(site): add FAQ section for offline environment usage (#4650)
- docs(site): add HuggingFace datasets integration documentation (#4691)
- docs(site): add truncation marker to Garak blog post (#4666)
- docs(site): clarify self-hosting replica limitations (#4669)
- docs(site): remove copy for LLM button (#4665)
- docs(site): remove unnecessary configuration review text from getting started guide (#4597)
- docs(site): reorganize configuration documentation structure (#4692)
- docs(site): use relative URLs for internal links and fix broken references (#4688)
- docs(site): correct typos in red team agent blog post (#4634)

## [0.115.4] - 2025-06-25

### Tests

- test: add unit test for src/providers/browser.ts (#4687)
- test: add unit test for src/migrate.ts (#4685)
- test: add unit test for src/commands/debug.ts (#4684)
- test: add unit test for src/esm.ts (#4682)
- test: add unit test for src/constants.ts (#4657)
- test: add comprehensive test coverage for SageMaker provider (#4646)
- test: add unit test for src/providers/shared.ts (#4643)
- test: add unit test for src/redteam/constants/plugins.ts (#4642)
- test: add unit test for src/assertions/counterfactual.ts (#4629)

### Changed

- feat: opentelemetry tracing support (#4600)
- chore: bump version 0.115.4 (#4635)
- chore: remove invariant (#4633)
- chore: update Tusk test runner workflow (#4627)\*
- docs: prevent copy button from overlapping screenshot overlay (#4632)

## [0.115.3] - 2025-06-24

### Tests

- test: add unit test for src/models/eval.ts (#4624)

### Changed

- fix: empty vars array on eval results [#4621](https://github.com/promptfoo/promptfoo/pull/4621) by @sklein12
- fix: save sessionId for multi-turn strategies [#4625](https://github.com/promptfoo/promptfoo/pull/4625) by @sklein12
- chore: PROMPTFOO_DISABLE_TEMPLATE_ENV_VARS controls process.env access, not `env:` access [#4620](https://github.com/promptfoo/promptfoo/pull/4620) by @mldangelo
- chore: bump version to 0.115.3 [#4626](https://github.com/promptfoo/promptfoo/pull/4626) by @sklein12

### Fixed

- fix(webui): handle null scores in ResultsCharts component [#4610](https://github.com/promptfoo/promptfoo/pull/4610) by @mldangelo
- fix(redteam): skip goal extraction when remote generation is disabled [#4623](https://github.com/promptfoo/promptfoo/pull/4623) by @mldangelo
- fix(test): hyperbolic provider tests failing due to env variable pollution [#4619](https://github.com/promptfoo/promptfoo/pull/4619) by @mldangelo
- fix(cli): remove context schema validation from extension hooks [#4622](https://github.com/promptfoo/promptfoo/pull/4622) by @will-holley

## [0.115.2] - 2025-06-24

### Added

- feat(cli): add assertion generation (#4559)
- feat(providers): add support for hyperbolic image and audio providers (#4260)

### Changed

- chore(redteam): add cross-session leak strategy exclusions (#4516)
- chore(cli): display key metrics (success, failures, pass rate) at the bottom of output (#4580)
- chore: remove unused import (#4530)
- chore(webui): show provider breakdown only for multiple providers (#4599)
- chore(redteam): update Target Purpose Discovery (#4480)
- chore(ci): update CodeRabbit config to be less aggressive (#4586)
- chore(providers): update Gemini models to include latest 2.5 Pro Preview and Flash models (#4499)
- chore(providers): update tau-simulated-user docs and example (#4468)
- chore(webui): use CSS to create PDF-optimized report and browser to save as PDF (#4535)
- chore(app): remove discovered purpose from report view (#4541)
- chore(cli): add cache busting for select provider API calls (#4508)
- chore(cli): improve concurrency log statements (#4606)
- chore(eval): add first-class support for `beforeAll` and `beforeEach` extension hooks mutation of context (#4197)
- chore(providers): document support for loading system instructions from files (#4582)
- chore(providers): enhance OpenAI provider with legacy models and new parameters (#4502)
- chore(redteam): add continueAfterSuccess option to multi-turn strategies (#4570)
- chore(webui): improve purpose form (#4603)
- chore(redteam): add JSON file support to intent plugin with enhanced UI (#4574)
- chore(redteam): add unblock multiturn (#4498)
- chore(ci): clean up CodeRabbit configuration and minimize automated comments (#4573)
- build: update Tusk vitest reporter (#4602)
- chore: bump version to 0.115.2 (#4617)
- docs: add audit logging documentation for enterprise features (#4482)
- docs: add feedback page and update CLI link (#4591)
- docs: add ISO badge (#4534)
- docs: improve contact form (#4531)
- docs: update ModelAudit documentation (#4585)
- docs: clarify no OpenAI key required for Claude redteam (#4524)
- docs: add red team Gemini documentation (#4542)
- docs: add trust center documentation (#4539)
- docs: update contact form (#4529)
- test: add unit test for src/commands/delete.ts (#4572)
- test: add unit test for src/commands/modelScan.ts (#4526)
- test: add unit test for src/commands/show.ts (#4571)
- test: add unit test for src/providers/azure/completion.ts (#4510)
- test: add unit test for src/providers/ollama.ts (#4509)
- test: add unit test for src/providers/ollama.ts (#4512)
- test: add unit test for src/providers/openai/completion.ts (#4511)
- test: add unit test for src/python/pythonUtils.ts (#4486)
- test: improve mock setup and teardown for --randomize (#4569)

### Fixed

- fix(openrouter): unpack passthrough at the root level (#4592)
- fix(webui): escape HTML special characters in output reports (#4555)
- fix(webui): sort EvalsDataGrid by creation date (#4594)
- fix(cli): include cached results in grand total (#4581)
- fix(webui): improve base64 matching (#4609)
- fix(modelaudit): use modelaudit binary (#4525)
- fix(webui): make Citations font consistent with other headers (#4598)
- fix(redteam): respect maxTurns from dev doc in crescendo (#4527)
- fix(webui): prevent Welcome component from rendering while loading eval data (#4604)
- fix(cli): prevent RangeError in progress bar variable display (#4475)
- fix(server): resolve Express.js NotFoundError when serving app (#4601)

### Dependencies

- chore(deps): bump @aws-sdk/client-bedrock-runtime from 3.830.0 to 3.835.0 (#4614)
- chore(deps): bump openai from 5.5.0 to 5.5.1 (#4537)
- chore(deps): bump openai from 5.5.1 to 5.6.0 (#4596)
- chore(deps): bump openai from 5.6.0 to 5.7.0 (#4615)
- chore(deps): bump urllib3 from 1.26.19 to 2.5.0 in /examples/docker-code-generation-sandbox (#4556)
- chore(deps): bump urllib3 from 2.3.0 to 2.5.0 in /examples/redteam-langchain (#4557)

### Documentation

- docs(blog): add authors to blog posts and update authors.yml (#4564)
- docs(blog): add descriptions and keywords to blog posts (#4565)
- docs(examples): add pydantic-ai example with structured output evaluation (#4575)
- docs(examples): consolidate Google Vertex Tools examples (#4587)
- docs(examples): consolidate Python assertion examples into unified folder (#4588)
- docs(examples): consolidate translation examples (#4590)
- docs(site): document new features in ModelAudit (#4593)
- docs(site): document new features in modelaudit (#4593)
- docs(site): fix author reference on 2025-summer-new-redteam-agent blog post (#4563)
- docs(site): Update ModelAudit scanners documentation with comprehensive scanner coverage (#4562)

## [0.115.1] - 2025-06-17

### Tests

- test: add unit test for src/redteam/sharedFrontend.ts (#4608)
- test: add unit test for src/redteam/types.ts (#4607)
- test: add unit test for src/redteam/providers/simulatedUser.ts (#4584)
- test: add unit test for src/redteam/strategies/index.ts (#4583)
- test: add unit test for src/providers/hyperbolic/chat.ts (#4578)
- test: add unit test for src/providers/hyperbolic/image.ts (#4577)
- test: add unit test for src/providers/hyperbolic/audio.ts (#4576)
- test: add unit test for src/redteam/strategies/counterfactual.ts (#4548)
- test: add unit test for src/redteam/strategies/index.ts (#4547)
- test: add unit test for src/redteam/constants/strategies.ts (#4545)
- test: add unit test for src/telemetry.ts (#4543)

### Changed

- fix: Windows Python path validation race condition (#4485)
- fix: View results as evaluation runs (#4459)
- chore: refactor modifiers and apply to all plugins (#4454)
- chore(cli): update plugin severity overrides API endpoint (#4460)
- chore(webui): fix text length reset value to use reasonable default (#4469)
- chore(webui): remove unused hook files (#4470)
- chore: remove unused token usage utilities (#4471)
- chore: convert console.logs to logger (#4479)
- chore: improve tusk workflow (#4461)
- chore: bump version to 0.115.1 (#4520)
- docs: add log file location section to troubleshooting guide (#4473)
- docs: capitalize Promptfoo (#4515)
- docs: update red-teaming agent blog post title (#4497)
- docs: improve installation and getting-started pages with tabbed interface and SEO metadata (#4395)
- docs: improve Python provider documentation (#4484)
- docs: add ModelAudit binary formats documentation (#4500)
- docs: update ModelAudit documentation (#4514)
- docs: add ModelAudit weighted distribution scanner documentation (#4501)
- docs: add ModelAudit ZIP feature documentation (#4491)
- docs: separate pages for prompts, test cases, and outputs (#4505)
- docs: update model reference in guide.md (#4513)
- docs: fix typo in blog post (#4496)
- docs: update title on blog post (#4495)
- test: add unit test for src/util/cloud.ts (#4462)
- test: add unit test for src/util/convertEvalResultsToTable.ts (#4457)

### Dependencies

- chore(deps): bump @aws-sdk/client-bedrock-runtime from 3.828.0 to 3.830.0 (#4519)
- chore(deps): bump @azure/identity from 4.10.0 to 4.10.1 (#4477)
- chore(deps): bump openai from 5.3.0 to 5.5.0 (#4518)
- chore(deps): update zod to 3.25.63 and zod-validation-error to 3.5.0 (#4463)

### Documentation

- docs(blog): add new redteam agent documentation (#4494)
- docs(examples): fix custom-grader-csv README inconsistencies (#4474)
- docs(site): add llms.txt mentions and documentation standards (#4481)
- docs(site): add robots.txt (#4488)

## [0.115.0] - 2025-06-12

### Added

- feat(providers): Google live audio output ([#4280](https://github.com/promptfoo/promptfoo/pull/4280)) by **@adelmuursepp**
- feat(webui): static model-scanning UI ([#4368](https://github.com/promptfoo/promptfoo/pull/4368)) by **@typpo**
- feat(tests): configuration support for test generators ([#4301](https://github.com/promptfoo/promptfoo/pull/4301)) by **@mldangelo**
- feat(cli): per-provider token-usage statistics ([#4044](https://github.com/promptfoo/promptfoo/pull/4044)) by **@mldangelo**
- feat(providers): optional token-estimation for HTTP provider ([#4439](https://github.com/promptfoo/promptfoo/pull/4439)) by **@mldangelo**
- feat(redteam): enable HTTP-token estimation by default in red-team mode ([#4449](https://github.com/promptfoo/promptfoo/pull/4449)) by **@mldangelo**
- feat(redteam): cloud-based plugin-severity overrides ([#4348](https://github.com/promptfoo/promptfoo/pull/4348)) by **@will-holley**
- feat(providers): custom-header support for Azure API ([#4409](https://github.com/promptfoo/promptfoo/pull/4409)) by **@yurchik11**
- feat(core): maximum evaluation-time limit via `PROMPTFOO_MAX_EVAL_TIME_MS` ([#4322](https://github.com/promptfoo/promptfoo/pull/4322)) by **@mldangelo**
- feat(redteam): Aegis red-team dataset ([#4119](https://github.com/promptfoo/promptfoo/pull/4119)) by **@mldangelo**
- feat(providers): Mistral Magistral reasoning models ([#4435](https://github.com/promptfoo/promptfoo/pull/4435)) by **@mldangelo**
- feat(core): WebSocket header support ([#4456](https://github.com/promptfoo/promptfoo/pull/4456)) by **@typpo**

### Changed

- refactor(redteam): consolidate constants ([#4372](https://github.com/promptfoo/promptfoo/pull/4372)) by **@mldangelo**
- chore(ci): set CodeRabbit review settings ([#4413](https://github.com/promptfoo/promptfoo/pull/4413)) by **@sklein12**
- chore(core): coding-rules for error messages ([#4401](https://github.com/promptfoo/promptfoo/pull/4401)) by **@sklein12**
- chore(core): improve `RangeError` diagnostics ([#4431](https://github.com/promptfoo/promptfoo/pull/4431)) by **@mldangelo**
- chore(core): prefer remote-purpose generation ([#4444](https://github.com/promptfoo/promptfoo/pull/4444)) by **@typpo**
- chore(core): remove unused types & deprecated functions ([#4450](https://github.com/promptfoo/promptfoo/pull/4450)) by **@mldangelo**
- chore(cursor): local-dev guidance for coding agents ([#4403](https://github.com/promptfoo/promptfoo/pull/4403)) by **@mldangelo**
- chore(docs): add README for missing examples ([#4404](https://github.com/promptfoo/promptfoo/pull/4404)) by **@mldangelo**
- chore(providers): initial o3-pro support ([#4397](https://github.com/promptfoo/promptfoo/pull/4397)) by **@mldangelo**
- chore(providers): o3-pro improvements ([#4396](https://github.com/promptfoo/promptfoo/pull/4396)) by **@mldangelo**
- chore(redteam): delimit user-inputs in purpose discovery ([#4405](https://github.com/promptfoo/promptfoo/pull/4405)) by **@typpo**
- chore(redteam): turn off discovery by default ([#4393](https://github.com/promptfoo/promptfoo/pull/4393)) by **@sklein12**
- chore(release): bump version → 0.115.0 ([#4451](https://github.com/promptfoo/promptfoo/pull/4451)) by **@mldangelo**
- chore(ui): improve `EvalOutputPromptDialog` styling ([#4364](https://github.com/promptfoo/promptfoo/pull/4364)) by **@typpo**
- chore(webui): remove extra OpenAI targets ([#4447](https://github.com/promptfoo/promptfoo/pull/4447)) by **@mldangelo**
- chore(webui): add token-estimation UI ([#4448](https://github.com/promptfoo/promptfoo/pull/4448)) by **@mldangelo**
- chore(docs): fix link to careers page (#4506)
- chore: bump @anthropic-ai/sdk from 0.53.0 to 0.54.0 (#4441)

### Fixed

- fix(eval): gracefully handle `RangeError` & truncate oversized output ([#4424](https://github.com/promptfoo/promptfoo/pull/4424)) by **@Sly1029**
- fix(providers): add timeout to `ProxyAgent` ([#4369](https://github.com/promptfoo/promptfoo/pull/4369)) by **@AegisAurora**
- fix(config): persist Goat configuration ([#4370](https://github.com/promptfoo/promptfoo/pull/4370)) by **@sklein12**
- fix(parser): lenient JSON parsing for MathPrompt ([#4361](https://github.com/promptfoo/promptfoo/pull/4361)) by **@typpo**
- fix(redteam): standardize plugin parameter to `prompt` ([#4425](https://github.com/promptfoo/promptfoo/pull/4425)) by **@mldangelo**
- fix(assertions): support `snake_case` fields in Python assertions ([#4398](https://github.com/promptfoo/promptfoo/pull/4398)) by **@mldangelo**
- fix(redteam): handle purpose without prompts ([#4445](https://github.com/promptfoo/promptfoo/pull/4445)) by **@typpo**
- fix(webui): stream test-cases to viewer ([#4440](https://github.com/promptfoo/promptfoo/pull/4440)) by **@mldangelo**
- fix(redteam): connect `MisinformationDisinformationGrader` ([#4452](https://github.com/promptfoo/promptfoo/pull/4452)) by **@mldangelo**

### Dependencies

- chore(deps): bump `@aws-sdk/client-bedrock-runtime` → 3.826.0 ([#4366](https://github.com/promptfoo/promptfoo/pull/4366)) by **@dependabot**
- chore(deps): bump `@aws-sdk/client-bedrock-runtime` → 3.828.0 ([#4442](https://github.com/promptfoo/promptfoo/pull/4442)) by **@dependabot**
- chore(deps): bump `brace-expansion` → 1.1.12 ([#4423](https://github.com/promptfoo/promptfoo/pull/4423)) by **@dependabot**
- chore(deps): bump `openai` → 5.3.0 ([#4407](https://github.com/promptfoo/promptfoo/pull/4407)) by **@dependabot**
- chore(deps): bump pip group dependencies ([#4379](https://github.com/promptfoo/promptfoo/pull/4379)) by **@dependabot**
- chore(deps): minor + patch bumps across workspaces ([#4377](https://github.com/promptfoo/promptfoo/pull/4377)) by **@mldangelo**
- chore(deps): upgrade Express → 5.1.0 ([#4378](https://github.com/promptfoo/promptfoo/pull/4378)) by **@mldangelo**

### Documentation

- docs(blog): GPT red-team post ([#4363](https://github.com/promptfoo/promptfoo/pull/4363)) by **@typpo**
- docs(blog): Claude red-team post ([#4365](https://github.com/promptfoo/promptfoo/pull/4365)) by **@typpo**
- docs(guides): clarify completion-variable for factuality ([#4385](https://github.com/promptfoo/promptfoo/pull/4385)) by **@mldangelo**
- docs(blog): fix broken image link in GPT post ([#4391](https://github.com/promptfoo/promptfoo/pull/4391)) by **@mldangelo**
- docs(blog): update Claude-4 post date ([#4392](https://github.com/promptfoo/promptfoo/pull/4392)) by **@mldangelo**
- docs(site): move discovery docs under _Tools_ ([#4408](https://github.com/promptfoo/promptfoo/pull/4408)) by **@typpo**
- docs(guides): GPT-4.1 vs GPT-4o MMLU comparison ([#4399](https://github.com/promptfoo/promptfoo/pull/4399)) by **@mldangelo**
- docs(blog): 100 k-users milestone post ([#4402](https://github.com/promptfoo/promptfoo/pull/4402)) by **@mldangelo**
- docs(redteam): configuration precedence section ([#4412](https://github.com/promptfoo/promptfoo/pull/4412)) by **@typpo**
- docs(policies): PromptBlock format for custom policies ([#4327](https://github.com/promptfoo/promptfoo/pull/4327)) by **@mldangelo**
- docs(site): improve copy-button positioning ([#4414](https://github.com/promptfoo/promptfoo/pull/4414)) by **@mldangelo**
- docs(workflow): GH-CLI rule improvements ([#4415](https://github.com/promptfoo/promptfoo/pull/4415)) by **@mldangelo**
- docs(blog): overflow in MCP blog post ([#4367](https://github.com/promptfoo/promptfoo/pull/4367)) by **@AISimplyExplained**
- docs(redteam): remove duplicate memory-poisoning entry ([#4388](https://github.com/promptfoo/promptfoo/pull/4388)) by **@mldangelo**

### Tests

- test(redteam): unique risk-category IDs ([#4390](https://github.com/promptfoo/promptfoo/pull/4390)) by **@mldangelo**
- test(pricing): add missing o3 pricing information ([#4400](https://github.com/promptfoo/promptfoo/pull/4400)) by **@mldangelo**
- test(providers): Azure embedding ([#4411](https://github.com/promptfoo/promptfoo/pull/4411)) & completion ([#4410](https://github.com/promptfoo/promptfoo/pull/4410)) by **@gru-agent**
- test(redteam): graders unit tests ([#4433](https://github.com/promptfoo/promptfoo/pull/4433), [#4455](https://github.com/promptfoo/promptfoo/pull/4455)) by **@gru-agent**
- test(redteam): Aegis plugin unit tests ([#4434](https://github.com/promptfoo/promptfoo/pull/4434)) by **@gru-agent**
- test(redteam): memory-poisoning plugin tests ([#4453](https://github.com/promptfoo/promptfoo/pull/4453)) by **@gru-agent**
- test: add unit test for src/util/tokenUsage.ts (#4472)
- test: add unit test for src/redteam/extraction/purpose.ts (#4446)
- test: add unit test for src/providers/defaults.ts (#4438)
- test: add unit test for src/providers/mistral.ts (#4437)
- test: add unit test for src/database/index.ts (#4436)
- test: add unit test for src/redteam/plugins/medical/medicalIncorrectKnowledge.ts (#4430)
- test: add unit test for src/redteam/plugins/medical/medicalSycophancy.ts (#4429)
- test: add unit test for src/redteam/plugins/medical/medicalAnchoringBias.ts (#4428)
- test: add unit test for src/redteam/plugins/medical/medicalPrioritizationError.ts (#4427)
- test: add unit test for src/redteam/plugins/medical/medicalHallucination.ts (#4426)
- test: add unit test for src/redteam/plugins/financial/financialComplianceViolation.ts (#4422)
- test: add unit test for src/redteam/plugins/financial/financialDataLeakage.ts (#4421)
- test: add unit test for src/redteam/plugins/financial/financialCalculationError.ts (#4420)
- test: add unit test for src/redteam/plugins/financial/financialSycophancy.ts (#4419)
- test: add unit test for src/redteam/plugins/financial/financialHallucination.ts (#4418)
- test: add unit test for src/redteam/graders.ts (#4417)

## [0.114.7] - 2025-06-06

### Tests

- test: add unit test for src/assertions/python.ts (#4406)
- test: add unit test for src/redteam/plugins/agentic/memoryPoisoning.ts (#4389)
- test: add unit test for src/redteam/plugins/harmful/graders.ts (#4384)
- test: add unit test for src/redteam/graders.ts (#4383)
- test: add unit test for src/server/server.ts (#4380)
- test: add unit test for src/redteam/constants/metadata.ts (#4376)
- test: add unit test for src/redteam/constants/plugins.ts (#4375)
- test: add unit test for src/redteam/constants/frameworks.ts (#4374)
- test: add unit test for src/redteam/constants/strategies.ts (#4373)
- test: add unit test for src/redteam/providers/goat.ts (#4371)

### Changed

- Revert "chore(redteam): add target option to generate command (#4215)" (#4359)
- chore: bump version 0.114.7 (#4360)

## [0.114.6] - 2025-06-06

### Added

- feat(redteam): add medical plugins for testing medical anchoring bias (#4196)

### Changed

- chore(redteam): add target option to generate command (#4215)
- chore(redteam): update OpenAI model options in redteam setup (#4344)
- chore(webui): update OpenAI model options with GPT-4.1 series and o4-mini models in eval-creator (#4350)
- docs: update getting-started example (#4346)
- test: clean up teardown and setup to remove side effects from tests (#4351)

### Fixed

- fix(redteam): include plugin and strategy IDs in report CSV output (#4347)
- fix(webui): reset defaultTest configuration on setup page (#4345)

### Dependencies

- chore(deps): bump @aws-sdk/client-bedrock-runtime from 3.823.0 to 3.825.0 (#4355)
- chore(deps): bump openai from 5.1.0 to 5.1.1 (#4354)
- chore(deps): bump version to 0.114.6 (#4357)

## [0.114.5] - 2025-06-05

### Changed

- chore(redteam): update custom policy template and generatedPrompts parser (#4324)
- chore(redteam): add severity levels to redteam plugin objects (#4310)
- chore(redteam): store original text for encoding strategies (#4248)
- chore(redteam): add emoji encoding strategy (#4263)
- chore(cli): terminal cleanup on Ctrl+C (#4313)
- chore(providers): improve logging when inheriting from OpenAiChatCompletionProvider (#4320)
- chore(tusk): fix tusk test runner workflow configuration (#4328)
- chore(tusk): add Tusk test runner workflow for even more unit tests (#4326)
- test: add unit test for src/redteam/providers/agentic/memoryPoisoning.ts (#4319)
- test: improve test setup and teardown for better isolation (#4331)

### Fixed

- fix(redteam): exclude memory poisoning plugin from strategies (#4317)
- fix(redteam): agent discovered info dark mode (#4312)
- fix(eval): handle undefined maxConcurrency with proper fallbacks (#4314)

### Dependencies

- chore(deps): bump @anthropic-ai/sdk from 0.52.0 to 0.53.0 (#4333)
- chore(deps): bump version 0.114.5 (#4332)

### Documentation

- docs(site): add Tabs Fakier as Founding Developer Advocate to team page (#4315)

### Tests

- test(webui): add telemetry hook tests (#4329)
- test: add unit test for src/redteam/plugins/eu-ai-act/deepfakeDisclosure.ts (#4342)
- test: add unit test for src/redteam/plugins/eu-ai-act/biometricEmotion.ts (#4341)
- test: add unit test for src/redteam/plugins/eu-ai-act/datasetShift.ts (#4340)
- test: add unit test for src/redteam/plugins/eu-ai-act/lawenforcementBiometricId.ts (#4339)
- test: add unit test for src/redteam/plugins/eu-ai-act/lawenforcementPredictivePolicing.ts (#4338)
- test: add unit test for src/redteam/plugins/eu-ai-act/biometricInference.ts (#4337)
- test: add unit test for src/redteam/plugins/eu-ai-act/explainability.ts (#4336)
- test: add unit test for src/redteam/plugins/eu-ai-act/identityAiDisclosure.ts (#4335)
- test: add unit test for src/redteam/plugins/policy.ts (#4325)
- test: add unit test for src/envars.ts (#4323)

## [0.114.4] - 2025-06-04

### Changed

- chore(templating): add PROMPTFOO_DISABLE_OBJECT_STRINGIFY environment variable for object template handling (#4297)
- chore(cli): improve token usage presentation (#4294)
- chore(providers): add base URL override for Google provider (#4255)
- chore(providers): add custom headers support for Google Gemini (#4308)
- chore(redteam): add tool-discovery:multi-turn alias to tool-discovery (#4302)
- chore(redteam): remove empty values from discovery result (#4295)
- chore(redteam): improve shell injection attack generation (#4304)
- chore(redteam): update goal extraction logic (#4285)
- chore(webui): add highlight count to eval view (#4249)
- docs: update GPT-4o to GPT-4.1 references (#4296)
- docs: refresh getting started models section (#4290)
- docs: standardize file references to use file:// scheme (#4291)
- docs: add descriptions to example configs (#4283)

### Fixed

- fix(webui): restore dark mode cell highlighting without breaking status pill visibility (#4300)
- fix(redteam): set plugin severity (#4303)
- fix(redteam): remove empty values from discovery result (#4295)
- fix: improve logging when inheriting from OpenAiChatCompletionProvider (#4110)

### Dependencies

- chore(deps): bump @aws-sdk/client-bedrock-runtime from 3.821.0 to 3.823.0 (#4306)
- chore(deps): bump openai from 5.0.1 to 5.0.2 (#4292)
- chore(deps): bump openai from 5.0.2 to 5.1.0 (#4307)
- chore(deps): bump tar-fs from 2.1.2 to 2.1.3 in npm_and_yarn group (#4293)
- chore(deps): bump version to 0.114.4 (#4309)

### Documentation

- docs(examples): update model references from gpt-4o-mini to gpt-4.1-mini (#4289)

### Tests

- test(redteam): add unit test for discover command (#4298)
- test: add unit test for src/redteam/strategies/mathPrompt.ts (#4316)
- test: add unit test for src/validators/redteam.ts (#4311)
- test: add unit test for src/redteam/plugins/shellInjection.ts (#4305)

## [0.114.3] - 2025-06-02

### Tests

- test: add unit test for src/envars.ts (#4299)

### Added

- **feat(redteam):** Update application definition flow to collect better info

### Changed

- **feat:** Display audio file variables in result table
  [#3864](https://github.com/promptfoo/promptfoo/pull/3864) by @faizanminhas
  [#4244](https://github.com/promptfoo/promptfoo/pull/4244) by @faizanminhas
- **fix:** Resolve model-graded assertion providers from providerMap
  [#4273](https://github.com/promptfoo/promptfoo/pull/4273) by @mldangelo
- **fix:** File content not being loaded when referenced with `file://` prefix in vars
  [#3793](https://github.com/promptfoo/promptfoo/pull/3793) by @adityabharadwaj198
- **fix:** Use array as type for vars
  [#4281](https://github.com/promptfoo/promptfoo/pull/4281) by @sklein12
- **test:** Add unit test for `src/globalConfig/accounts.ts`
  [#4259](https://github.com/promptfoo/promptfoo/pull/4259) by @gru-agent
- **test:** Add unit test for `src/util/config/manage.ts`
  [#4258](https://github.com/promptfoo/promptfoo/pull/4258) by @gru-agent
- **test:** Add vitest coverage for frontend pages
  [#4274](https://github.com/promptfoo/promptfoo/pull/4274) by @mldangelo
- **test:** Add unit test for `renderVarsInObject` formatting
  [#4254](https://github.com/promptfoo/promptfoo/pull/4254) by @mldangelo
- **test:** Add unit test for `src/redteam/plugins/base.ts`
  [#4233](https://github.com/promptfoo/promptfoo/pull/4233) by @gru-agent
- **test:** Add unit test for `src/redteam/providers/crescendo/index.ts`
  [#4211](https://github.com/promptfoo/promptfoo/pull/4211)
  [#4214](https://github.com/promptfoo/promptfoo/pull/4214) by @gru-agent
- **test:** Add unit test for `src/redteam/providers/crescendo/prompts.ts`
  [#4213](https://github.com/promptfoo/promptfoo/pull/4213) by @gru-agent
- **docs:** Add job board
  [#4264](https://github.com/promptfoo/promptfoo/pull/4264) by @typpo
- **docs:** Add custom policy to sidebar
  [#4272](https://github.com/promptfoo/promptfoo/pull/4272) by @typpo
- **docs:** Add native build guidance to troubleshooting section
  [#4253](https://github.com/promptfoo/promptfoo/pull/4253) by @mldangelo
- **docs:** Add anchor links to press page section headings
  [#4265](https://github.com/promptfoo/promptfoo/pull/4265) by @mldangelo
- **docs:** Add JSON schema to example
  [#4276](https://github.com/promptfoo/promptfoo/pull/4276) by @ladyofcode
- **docs:** Add schema header to example configs
  [#4277](https://github.com/promptfoo/promptfoo/pull/4277) by @mldangelo
- **docs:** Unify formatting across site
  [#4270](https://github.com/promptfoo/promptfoo/pull/4270) by @mldangelo
- **chore:** Fix open handles in readline tests preventing graceful Jest exit
  [#4242](https://github.com/promptfoo/promptfoo/pull/4242) by @mldangelo
- **chore:** Add external file loading support for `response_format` in OpenAI API
  [#4240](https://github.com/promptfoo/promptfoo/pull/4240) by @mldangelo
- **chore:** Always have unique redteam file when running live
  [#4237](https://github.com/promptfoo/promptfoo/pull/4237) by @sklein12
- **chore:** Add metadata to generated `redteam.yaml`
  [#4257](https://github.com/promptfoo/promptfoo/pull/4257) by @typpo
- **chore:** Bump `openai` from 4.103.0 to 5.0.1
  [#4250](https://github.com/promptfoo/promptfoo/pull/4250) by @dependabot
- **chore:** Redteam → red team
  [#4268](https://github.com/promptfoo/promptfoo/pull/4268) by @typpo
- **chore:** Improve dark mode highlight styling for eval cell views
  [#4269](https://github.com/promptfoo/promptfoo/pull/4269) by @mldangelo
- **chore:** Update dependencies to latest minor/patch versions
  [#4271](https://github.com/promptfoo/promptfoo/pull/4271) by @mldangelo
- **chore:** Clarify wording
  [#4278](https://github.com/promptfoo/promptfoo/pull/4278) by @typpo
- **chore:** Format estimated probes
  [#4279](https://github.com/promptfoo/promptfoo/pull/4279) by @typpo
- **chore:** Update grader for malicious code
  [#4286](https://github.com/promptfoo/promptfoo/pull/4286) by @MrFlounder
- **chore:** Add back example config to red team create flow
  [#4282](https://github.com/promptfoo/promptfoo/pull/4282) by @faizanminhas
- **chore:** Bump version 0.114.3
  [#4287](https://github.com/promptfoo/promptfoo/pull/4287) by @sklein12
- **chore(webui):** Hide diff filter option on /eval when single column
  [#4246](https://github.com/promptfoo/promptfoo/pull/4246) by @mldangelo
- **chore(webui):** Allow toggling highlight on eval outputs
  [#4252](https://github.com/promptfoo/promptfoo/pull/4252) by @mldangelo

## [0.114.2] - 2025-05-29

### Tests

- test: add unit test for src/redteam/strategies/index.ts (#4267)
- test: add unit test for src/redteam/constants.ts (#4266)
- test: add unit test for src/redteam/types.ts (#4245)
- test: add unit test for src/redteam/util.ts (#4234)
- test: add unit test for src/validators/redteam.ts (#4227)
- test: add unit test for src/redteam/plugins/bola.ts (#4226)
- test: add unit test for src/redteam/plugins/bfla.ts (#4225)
- test: add unit test for src/redteam/providers/goat.ts (#4223)
- test: add unit test for src/util/readline.ts (#4220)

### Added

- feat(redteam): Off-Topic Plugin (#4168)
- feat(redteam): Set a goal for attacks (#4217)

### Changed

- fix: fix border radius on purpose example (#4229)
- fix: resolve env variables in renderVarsInObject (issue #4143) (#4231)
- fix: Check if body is good json before sending warning (#4239)
- chore: bump version 0.114.2 (#4241)
- chore(redteam): handle null goal (#4232)

### Documentation

- docs(site): clarify deepseek model aliases and fix configuration examples (#4236)

## [0.114.1] - 2025-05-29

### Added

- feat(redteam): Target Discovery Agent (#4203)
- feat(providers): add OpenAI MCP (Model Context Protocol) support to Responses API (#4180)

### Changed

- fix: Relax private key validation (#4216)
- fix: Undefined values on red team application purpose page (#4202)
- chore: Add purpose to crescendo prompt (#4212)
- chore: Add purpose with goat generation (#4222)
- chore: Always include raw output from http provider, status code and status text (#4206)
- chore: centralize readline utilities to fix Jest open handle issues (#4219)
- chore: move http data to metadata (#4209)
- chore(redteam): tight up some graders (#4210)
- chore(redteam): tight up some graders (#4224)
- chore: bump version 0.114.1 (#4228)

## [0.114.0] - 2025-05-28

### Added

- feat(providers): Add xAI image provider (#4130)
- feat(cli): add validate command (#4134)
- feat(redteam): add camelCase strategy (#4146)

### Changed

- feat: add typed row interfaces for eval queries (#4186)
- feat: add goal/intent extraction (#4178)
- fix: isolate proxy vars in bedrock tests (#4181)
- fix: when there’s too many intents result won’t render error (#4175)
- fix: need to send auth request to api path (#4199)
- fix: Gemini MCP integration - can not parse $schema field (#4200)
- chore(redteam): add harmful plugin preset to redteam setup ui (#4132)
- chore(redteam): add label strategy-less plugins in redteam setup ui (#4131)
- chore(redteam): improve style of redteam purpose field in webui (#4124)
- chore(providers): add xai live search support (#4123)
- chore(providers): add Claude 4 support to anthropic, bedrock, and vertex providers (#4129)
- chore: bump @aws-sdk/client-bedrock-runtime from 3.816.0 to 3.817.0 (#4164)
- chore(providers): update fal provider (#4182)
- chore: remove redundant test comments (#4183)
- chore: add typed interface for MCP tool schemas (#4187)
- chore(redteam): add ToxicChat dataset as redteam plugin (#4121)
- chore(webui): add max concurrency as an option for run in browser (#4147)
- chore(app/evals): Adds Agent Discovered Information to Redteam Report (#4198)
- chore: bump version 0.114.0 (#4201)
- docs: fix DOM nesting warning and sort plugins array (#4174)
- docs: iterative jailbreak diagram (#4191)

### Fixed

- fix(prompts): splitting when PROMPTFOO_PROMPT_SEPARATOR is contained within a string with text files (#4142)
- fix(docs): Fix issue with docs links not scrolling to the top (#4195)

### Documentation

- docs(site): minimal copy page button + sanitize text (#4156)
- docs(site): scroll to top when using (#4162)
- docs(site): document missing redteam plugins (#4169)
- docs(site): restore scroll-to-top behavior on page navigation (#4176)

## [0.113.4] - 2025-05-26

### Tests

- test: add unit test for src/commands/canary.ts (#4193)
- test: add unit test for src/canary/index.ts (#4192)
- test: add unit test for src/assertions/sql.ts (#4185)
- test: re-enable sql assertion edge cases (#4184)
- test: add unit test for src/redteam/plugins/intent.ts (#4179)
- test: add unit test for src/redteam/graders.ts (#4173)
- test: add unit test for src/providers/xai/chat.ts (#4172)
- test: add unit test for src/redteam/plugins/offTopic.ts (#4171)
- test: add unit test for src/providers/xai/image.ts (#4170)
- test: add unit test for src/redteam/graders.ts (#4166)
- test: add unit test for src/providers/xai.ts (#4163)
- test: add unit test for src/redteam/constants.ts (#4161)

### Changed

- feat: Server-side pagination, filtering and search for eval results table (#4054)
- feat: add score to pass/fail in CSV and add json download (#4153)
- fix: Run red team from UI without email (#4158)
- chore: bump version 0.113.4 (#4160)
- refactor: unify React import style (#4177)
- refactor: organize xai providers into dedicated folder (#4167)
- refactor: organize bedrock providers into dedicated folder (#4165)

### Fixed

- fix(webui): defaultTest shown in webui YAML editor (#4152)

### Documentation

- docs(site): reduce sidebar padding (#4154)

## [0.113.3] - 2025-05-24

### Changed

- fix: zod error when state.answer has object (#4136)
- fix: use current working directory for redteam file if loading from cloud (#4145)
- fix: Throw error on un-supported command - redteam run with a cloud target but no config (#4144)
- fix: bias:gender plugin generation (#4126)
- chore: bump openai from 4.100.0 to 4.103.0 (#4140)
- chore: bump @aws-sdk/client-bedrock-runtime from 3.812.0 to 3.816.0 (#4137)
- chore: bump @anthropic-ai/sdk from 0.51.0 to 0.52.0 (#4138)
- chore(telemetry): add isRedteam property to telemetry events (#4149)
- build: increase build job timeout from 3 to 4 minutes (#4150)
- chore: bump version 0.113.3 (#4151)

## [0.113.2] - 2025-05-22

### Changed

- fix: intent grader crescendo (#4113)
- chore: revert telemtry changes (#4122)
- chore: bump version 0.113.2 (#4128)
- chore(cli/redteam/discover): Small improvements (#4117)

### Dependencies

- chore(deps): update peer dependencies to latest versions (#4125)

## [0.113.1] - 2025-05-21

### Tests

- test: add unit test for src/redteam/plugins/intent.ts (#4114)

### Changed

- chore(redteam): Target discovery agent by @sklein12 in [#4084](https://github.com/promptfoo/promptfoo/pull/4084)
- chore(redteam): Add log by @MrFlounder in [#4108](https://github.com/promptfoo/promptfoo/pull/4108)
- chore(redteam): Update purpose example by @MrFlounder in [#4109](https://github.com/promptfoo/promptfoo/pull/4109)
- chore(providers): Support templated URLs in HTTP by @mldangelo in [#4103](https://github.com/promptfoo/promptfoo/pull/4103)
- chore(redteam): Update default REDTEAM_MODEL from 'openai:chat:gpt-4o' to 'openai:chat:gpt-4.1-2025-04-14' by @mldangelo in [#4100](https://github.com/promptfoo/promptfoo/pull/4100)
- chore(telemetry): Add isRunningInCi flag to telemetry events by @mldangelo in [#4115](https://github.com/promptfoo/promptfoo/pull/4115)
- chore: Bump version 0.113.1 by @mldangelo in [#4116](https://github.com/promptfoo/promptfoo/pull/4116)
- docs: Add enterprise disclaimer to self-hosting by @mldangelo in [#4102](https://github.com/promptfoo/promptfoo/pull/4102)

### Fixed

- fix(redteam): Skip plugins when validation fails by @faizanminhas in [#4101](https://github.com/promptfoo/promptfoo/pull/4101)

### Dependencies

- chore(deps): Update Smithy dependencies to latest version by @mldangelo in [#4105](https://github.com/promptfoo/promptfoo/pull/4105)

## [0.113.0] - 2025-05-20

### Tests

- test: add unit test for src/assertions/llmRubric.ts (#4096)
- test: add unit test for src/telemetry.ts (#4094)

## [0.112.9] - 2025-05-20

### Fixed

- fix: target purpose not making it into redteam config (#4097)

### Changed

- chore: Remove deprecated sharing setups (#4082)
- chore: add vision grading example (#4090)

## [0.112.8] - 2025-05-20

### Changed

- feat: multilingual combinations (#4048)
- feat: add copy as markdown button to doc pages (#4039)
- fix: telemetry key (#4093)
- chore: bump @anthropic-ai/sdk from 0.50.4 to 0.51.0 (#4030)
- chore: add headers support for url remote mcp servers (#4018)
- chore(providers): Adds support for openai codex-mini-latest (#4041)
- chore(redteam): improve multilingual strategy performance and reliability (#4055)
- chore(providers): update default openai models for openai:chat alias (#4066)
- chore: Update prompt suffix help text (#4058)
- chore(docs): update model IDs in documentation to reflect latest naming convention (#4046)
- chore(redteam): introduce strategy collection for other-encodings (#4075)
- chore(webui): display currently selected eval in eval dialogue (#4079)
- chore: Improve memory usage when sharing results (#4050)
- chore(docs): Handle index.md files for copy page (#4081)
- chore: update Google Sheets fetch to use proxy helper (#4087)
- chore: simplify crypto usage in sagemaker provider (#4089)
- chore: bump version 0.112.8 (#4095)
- docs: add curl example for medical agent (#4049)
- docs: update CLI docs (#4063)
- docs: standardize code block titles (#4067)
- test: add unit test for src/redteam/commands/discover.ts (#4034)
- test: add unit test for src/redteam/commands/generate.ts (#4036)
- test: add unit test for src/providers/ai21.ts (#4056)
- test: add unit test for src/commands/eval.ts (#4062)
- test: add unit test for src/evaluatorHelpers.ts (#4037)

### Fixed

- fix(providers): AI21 response validation (#4052)
- fix(redteam): respect cliState.webUI in multilingual progressbar (#4047)
- fix(redteam): fix test count calculation for multiple strategies (#4065)
- fix(redteam): replace other-encodings with individual morse and piglatin strategies (#4064)
- fix(webui): evaluateOptions removal in YAML editor (#4059)
- fix(redteam): fix open handle in video test (#4069)
- fix(hooks): add missing results to afterAll hook context (#4071)

### Dependencies

- chore(deps): update dependencies (#4073)

### Documentation

- docs(examples): add uniform init commands to all example READMEs (#4068)

## [0.112.7] - 2025-05-15

### Tests

- test: add unit test for src/redteam/constants.ts (#4076)
- test: add unit test for src/redteam/strategies/multilingual.ts (#4060)
- test: add unit test for src/redteam/index.ts (#4057)
- test: add unit test for src/providers/openai/util.ts (#4042)
- test: add unit test for src/redteam/providers/offTopic.ts (#4028)
- test: add unit test for src/redteam/plugins/offTopic.ts (#4027)
- test: add unit test for src/redteam/constants.ts (#4026)
- test: add unit test for src/redteam/constants.ts (#4019)

### Added

- feat(redteam): add MCP plugin (#3989)
- feat(redteam): Target Purpose Discovery (#3907)

### Changed

- fix: stringify objects in matcher templates (#3896)
- fix: Azure auth headers get set to null in subclass (#4015)
- fix: move custom policies into the correct accordion (#4017)
- fix: update return type for task extract-goat-failure (#4021)
- chore: adjust framework compliance column width (#4005)
- chore: bump @aws-sdk/client-bedrock-runtime from 3.808.0 to 3.810.0 (#4012)
- chore: bump @azure/identity from 4.9.1 to 4.10.0 (#4013)
- chore: bump version 0.112.7 (#4023)
- chore: exclude response from crescendo if privacy setting is enabled (#4009)
- chore: remove accidentally committed example prompt (#4008)
- chore: update GOAT implementation (#4011)
- chore: update multilingual description (#4016)
- chore(cli): improve color of Red Team test generation table headers (#4004)
- chore(redteam): add link to view all logs at top of report (#4007)
- chore(redteam): add feature flag for purpose discovery agent (#4040)
- chore(cli/redteam/discover): Sets default turn count to 5 (#4035)

### Fixed

- fix(redteam): remove duplicate Datasets section in Plugins component (#4022)
- fix(cli): Discovery bugs (#4032)
- fix: dont bomb redteam if discovery fails (#4029)

### Documentation

- docs(blog): Agent2Agent Protocol (#3981)
- docs(examples): add OpenAI Agents SDK example (#4006)
- docs(usage): update sharing instructions with API key details (#4010)

## [0.112.6] - 2025-05-14

### Added

- feat(redteam): add EU AI Act mappings (#4000)
- feat(redteam): add gender bias plugin (#3886)
- feat(eval): add evaluation duration display (#3996)

### Changed

- fix: autowrap prompts with partial nunjucks tags (#3999)
- chore(providers): improve Perplexity API integration (#3990)
- build: add Node.js 24 support (#3941)
- chore(redteam): set plugin config type (#3982)
- chore(providers): add EU Claude 3.7 Sonnet model to Bedrock (#3998)
- chore(redteam): update iterative tree (#3987)
- chore: bump version to 0.112.6 (#4003)
- refactor: clean up providers for redteam generate (#3954)
- docs: add basic enterprise architecture diagram (#3988)
- test: add unit test for src/redteam/types.ts (#3983)

### Fixed

- fix(python): resolve paths relative to promptfooconfig when not cloud config (#4001)

### Dependencies

- chore(deps): update dependencies (#3985)

### Documentation

- docs(ci): add Azure pipelines (#3986)
- docs(ci): add Bitbucket and Travis CI (#3997)
- docs(examples): add medical agent example (#3993)
- docs(blog): add truncation marker to MCP blog post (#3984)

## [0.112.5] - 2025-05-12

### Tests

- test: add unit test for src/redteam/constants.ts (#3995)
- test: add unit test for src/redteam/plugins/mcp.ts (#3994)

### Added

- chore(cli): revert "feat(cli): adds global `--verbose` option" (#3945)

### Changed

- chore(cli): add global env-file option to all commands recursively (#3969)
- chore(cli): add global verbose option to all commands recursively (#3950)
- chore(cli): better error handling and logging for remote generation (#3965)
- chore(cli): better error handling for remote generation (#3956)
- revert: "chore: better error handling for remote generation" (#3964)
- chore(cli): better response parsing errors (#3955)
- chore(providers): add support for Amazon Nova Premier model (#3951)
- chore(redteam): improvement, include purpose in iterative attacker prompt (#3948)
- chore(redteam): minor changes to category descriptions and ordering (#3960)
- chore(redteam): order attack methods by decreasing ASR (#3959)
- chore(redteam): red teamer two words (#3976)
- chore(logger): replace console.error with logger.error in MCPClient (#3944)
- chore(providers): add google ai studio embedding provider and improve docs (#3686)
- chore: lint with type info (#3932)
- docs: how to create inline assertions for package users (#3974)
- docs: improve Docusaurus documentation instructions (#3977)
- docs: instructions on how to run the documentation (#3973)
- docs: update CLAUDE.md with additional commands and project conventions (#3972)
- docs: update user count from 75,000 to 80,000 (#3940)
- test: add unit test for src/redteam/plugins/pii.ts (#3947)

### Fixed

- fix(config): resolve relative paths in combineConfigs (#3942)
- fix(evaluator): correctly count named scores based on contributing assertions (#3968)
- fix(fetch): no proxy values should take priority in fetch (#3962)
- fix(providers): combine prompt config with provider config for bedrock (#3970)
- fix(providers): ensure correct addition for bedrock token counts (#3762)
- fix(redteam): crescendo formatting (#3952)
- fix(redteam): pii grader false positives (#3946)
- fix(redteam): shell injection false positives (#3957)
- fix(redteam): add strategy pills and output details to passed tests (#3961)

### Dependencies

- chore(deps): bump version 0.112.5 (#3980)
- chore(deps): sync dependencies (#3971)
- chore(deps): update dependencies (#3943)

### Documentation

- docs(google-vertex): fix duplicate readme (#3979)
- docs(openai): update structured output external schema file example (#3967)

## [0.112.4] - 2025-05-08

### Tests

- test: add unit test for src/redteam/constants.ts (#3963)
- test: add unit test for src/commands/view.ts (#3928)
- test: add unit test for src/redteam/commands/setup.ts (#3923)
- test: add unit test for src/constants.ts (#3922)
- test: add unit test for src/redteam/commands/report.ts (#3921)
- test: add unit test for src/redteam/types.ts (#3912)

### Added

- feat(assertions): add PI scorer (#3799)
- feat(redteam): add video strategy (#3820)
- feat(evals): optionally time out eval steps (#3765)

### Changed

- fix: foreign key error in better-sqlite3 and adapt new transaction API (#3937)
- chore(cli): add global `--verbose` option (#3931)
- chore(redteam): implement agentic plugin UI (#3880)
- chore(providers): improve error message in http provider transform (#3910)
- chore(cloud): improve error messages on cloud requests (#3934)
- chore: bump version 0.112.4 (#3939)
- chore(telemetry): implement minor telemetry changes (#3895)
- chore(telemetry): remove assertion-used event (#3894)
- chore(assertions): add throw error option for LLM Rubric if provider doesn't return a result or errors out (#3909)
- chore(cli): allow sharing urls with auth credentials (#3903)
- revert: "chore(cli): allow sharing urls with auth credentials" (#3918)
- refactor: improve self hosting environment variable handling (#3920)
- test: add unit test for src/models/eval.ts (#3904)
- test: add unit test for src/python/pythonUtils.ts (#3915)
- test: add unit test for src/redteam/constants.ts (#3881)
- test: fix huggingface dataset tests to mock environment variables (#3936)

### Fixed

- fix(redteam): filter null values in harmful completion provider output (#3908)
- fix(python): increase timeout for python path validation (#3914)
- fix(cli): read `.env` file prior to calling env var getters (#3892)

### Dependencies

- chore(deps): bump @anthropic-ai/sdk from 0.40.1 to 0.41.0 (#3930)
- chore(deps): bump @aws-sdk/client-bedrock-runtime from 3.799.0 to 3.803.0 (#3898)
- chore(deps): bump @aws-sdk/client-bedrock-runtime from 3.803.0 to 3.804.0 (#3913)
- chore(deps): bump openai from 4.96.2 to 4.97.0 (#3890)

### Documentation

- docs(http-provider): add documentation about returning object for custom parser (#3897)
- docs(http-provider): fix missing return statement in HTTP provider example (#3925)
- docs(blog): fix scroll to top when linking into blog post (#3889)
- docs(assertions): improve PI scorer documentation (#3924)
- docs(redteam): add memory poisoning plugin documentation (#3867)
- docs(usage): add information about HTTP Basic Authentication (#3919)
- docs(site): fix landing page content jumping on step switch (#3891)
- docs(blog): add mcp blog (#3893)

## [0.112.3] - 2025-05-02

### Tests

- test: add unit test for src/util/convertEvalResultsToTable.ts (#3876)
- test: add unit test for src/models/evalResult.ts (#3875)
- test: add unit test for src/types/index.ts (#3874)

### Changed

- Red team: Added memory poisoning plugin ([#3785](https://github.com/promptfoo/promptfoo/pull/3785)) @will-holley
- CLI: Improved progress bar visualization with thread grouping ([#3768](https://github.com/promptfoo/promptfoo/pull/3768)) @AISimplyExplained
- Improved red team strategy documentation ([#3870](https://github.com/promptfoo/promptfoo/pull/3870)) @mldangelo
- Bumped version to 0.112.2 ([#3872](https://github.com/promptfoo/promptfoo/pull/3872)) @sklein12
- Bumped version to 0.112.3 ([#3877](https://github.com/promptfoo/promptfoo/pull/3877)) @sklein12
- Implemented plumbing and prompt enabling customers to use cloud attacker and unified configurations ([#3852](https://github.com/promptfoo/promptfoo/pull/3852)) @MrFlounder
- Optimized Meteor tests for improved performance ([#3869](https://github.com/promptfoo/promptfoo/pull/3869)) @mldangelo
- Optimized Nova Sonic tests for improved performance ([#3868](https://github.com/promptfoo/promptfoo/pull/3868)) @mldangelo
- Retrieve unified config with provider from cloud ([#3865](https://github.com/promptfoo/promptfoo/pull/3865)) @sklein12
- Dataset plugins now clearly marked in setup UI ([#3859](https://github.com/promptfoo/promptfoo/pull/3859)) @mldangelo
- Moved maybeLoadFromExternalFile to file.ts ([#3851](https://github.com/promptfoo/promptfoo/pull/3851)) @benbuzz790

## [0.112.2] - 2025-05-01

### Tests

- test: add unit test for src/redteam/constants.ts (#3860)

### Added

- **feat(providers):** support Google Search grounding [#3800](https://github.com/promptfoo/promptfoo/pull/3800)
- **feat(providers):** mcp support for all models that support function calling [#3832](https://github.com/promptfoo/promptfoo/pull/3832)
- **feat(providers):** Add support for Amazon nova-sonic [#3713](https://github.com/promptfoo/promptfoo/pull/3713)

### Changed

- **fix:** allow escaping of `{{ }}` placeholders in prompts [#3858](https://github.com/promptfoo/promptfoo/pull/3858)
- **fix:** Trim CSV assertion values [#3863](https://github.com/promptfoo/promptfoo/pull/3863)
- **chore(providers):** add llama4 support for bedrock [#3850](https://github.com/promptfoo/promptfoo/pull/3850)
- **chore:** make custom metrics more obviously clickable [#3682](https://github.com/promptfoo/promptfoo/pull/3682)
- **refactor:** colocate fetching evalID [#3715](https://github.com/promptfoo/promptfoo/pull/3715)
- **chore:** Respect Max text length for variable cells in results table [#3862](https://github.com/promptfoo/promptfoo/pull/3862)
- **docs:** updates to grading documentation [#3848](https://github.com/promptfoo/promptfoo/pull/3848)
- **docs:** add false positives [#3857](https://github.com/promptfoo/promptfoo/pull/3857)
- **chore(workflows):** update permissions in GitHub workflows [#3849](https://github.com/promptfoo/promptfoo/pull/3849)
- **chore:** bump `openai` from 4.96.0 to 4.96.2 [#3853](https://github.com/promptfoo/promptfoo/pull/3853)
- **chore:** bump `vite` from 6.2.6 to 6.2.7 [#3856](https://github.com/promptfoo/promptfoo/pull/3856)
- **chore:** bump `@aws-sdk/client-bedrock-runtime` from 3.798.0 to 3.799.0 [#3854](https://github.com/promptfoo/promptfoo/pull/3854)
- **chore:** bump `@aws-sdk/client-bedrock-runtime` from 3.797.0 to 3.798.0 [#3843](https://github.com/promptfoo/promptfoo/pull/3843)
- **chore:** bump `@anthropic-ai/sdk` from 0.40.0 to 0.40.1 [#3842](https://github.com/promptfoo/promptfoo/pull/3842)
- **chore:** bump `formidable` from 3.5.2 to 3.5.4 [#3845](https://github.com/promptfoo/promptfoo/pull/3845)

### Fixed

- **fix(sharing):** sharing to self-hosted [#3839](https://github.com/promptfoo/promptfoo/pull/3839)
- **fix(webui):** align settings icon to top right in strategy cards [#2938](https://github.com/promptfoo/promptfoo/pull/2938)

### Documentation

- **docs(site):** improve pricing page [#3790](https://github.com/promptfoo/promptfoo/pull/3790)

## [0.112.1] - 2025-04-29

### Tests

- test: add unit test for src/share.ts (#3840)

### Changed

- chore: set telemetry key (#3838)
- chore: improve chunking (#3846)
- chore: bump version 0.112.1 (#3847)

## [0.112.0] - 2025-04-29

### Added

- feat(env): allow every env variable to be overridden within the env block in a promptfoo config (#3786)
- feat(redteam): homoglyph strategy (#3811)
- feat(redteam): add more encodings (#3815)
- feat(providers): add cerebras provider (#3814)

### Changed

- feat: persist search in url (#3717)
- feat: METEOR score (#3776)
- feat: enable custom response parser to optionally return provider response (#3824)
- fix: update dependencies to address npm audit issues (#3791)
- fix: accordion positioning in plugins view (#3807)
- fix: results api returns elements ordered by date (#3826)
- chore: write static plugin severity to metadata (#3783)
- chore: respect redteam commandLineOptions from config (#3782)
- chore: update telemetry endpoint (#3751)
- chore: add cloud log in link (#3787)
- chore: bump h11 from 0.14.0 to 0.16.0 in /examples/python-provider in the pip group across 1 directory (#3794)
- chore: bump openai from 4.95.1 to 4.96.0 (#3792)
- chore: bump h11 from 0.14.0 to 0.16.0 in /examples/redteam-langchain in the pip group across 1 directory (#3796)
- chore: add target option to cli redteam run (#3795)
- chore: bump @aws-sdk/client-bedrock-runtime from 3.787.0 to 3.796.0 (#3802)
- refactor: remove if string check (#3801) (Refactor categorized as chore)
- chore: add info banner for community red teams (#3809)
- chore(examples): remove moderation assertions from foundation model redteam (#3804)
- refactor: remove unused datasetGenerationProvider in favor of synthesizeProvider (#3818) (Refactor categorized as chore)
- chore: resolve relative provider paths from cloud configs (#3805)
- chore: bump @aws-sdk/client-bedrock-runtime from 3.796.0 to 3.797.0 (#3829)
- chore: bump @anthropic-ai/sdk from 0.39.0 to 0.40.0 (#3828)
- chore: bump version 0.112.0 (#3844)
- docs: donotanswer example (#3780)
- docs: "red team" two words (#3798)
- docs: add self-hosting caveats (#3808)
- docs: add CLAUDE.md (#3810)
- test: add unit test for src/redteam/plugins/xstest.ts (#3779)
- test: add unit test for src/models/eval.ts (#3827)

### Fixed

- fix(provider): OpenAI Realtime history issue (#3719)
- fix(matchers): score results correctly with trailing newlines. (#3823)
- fix(webui): overlapping text results pill on narrow screens (#3831)
- fix(build): add missing strategy entries for build (#3836)

### Dependencies

- chore(deps): update react-router-dom to v7.5.2 (#3803)
- chore(deps): move 'natural' to peer dependency (#3813)

### Documentation

- docs(plugins): `harmful:bias` => `bias` name correction (#3731)
- docs(vertex): put setup and config at the top (#3830)
- docs(site): add redirect from /docs to /docs/intro (#3837)

## [0.111.1] - 2025-04-22

### Tests

- test: add unit test for src/providers/mcp/client.ts (#3835)
- test: add unit test for src/providers/mcp/transform.ts (#3834)
- test: add unit test for src/redteam/strategies/simpleVideo.ts (#3822)
- test: add unit test for src/redteam/strategies/index.ts (#3821)
- test: add unit test for src/providers/cerebras.ts (#3819)
- test: add unit test for src/redteam/strategies/otherEncodings.ts (#3817)
- test: add unit test for src/redteam/strategies/index.ts (#3816)
- test: add unit test for src/redteam/strategies/homoglyph.ts (#3812)
- test: add unit test for src/util/file.ts (#3806)
- test: add unit test for src/envars.ts (#3788)

### Changed

- chore(release): bump version to 0.111.1 (#3778)
- chore(ui): capitalize "UI" in text (#3773)

### Fixed

- fix(redteam): correct the URL format in XSTest plugin (#3777)

### Dependencies

- chore(deps): bump @azure/identity from 4.9.0 to 4.9.1 (#3775)

### Documentation

- docs(about): add Ben Shipley to team section (#3758)

## [0.111.0] - 2025-04-21

### Tests

- test: add unit test for src/providers/defaults.ts (#3757)

### Added

- feat(grading): update OpenAI grading model to GPT-4.1 (#3741)
- feat(assertions): modify LLM Rubric rubricPrompt rendering to support arbitrary objects (#3746)
- feat(redteam): add donotanswer plugin (#3754)
- feat(redteam): add xstest plugin (#3771)
- feat(webui): add anchor link to specific row and show on top (#1582)

### Changed

- chore!(redteam): default to outputting generated Redteam config in same dir as input config (#3721)
- chore(providers): add support for gemini-2.5-flash (#3747)
- chore: use ajv with formats everywhere (#3716)
- chore(cli): improve readline handling and tests (#3763)
- chore(eval): add warning for redteam config without test cases (#3740)
- chore(providers): increase max output tokens for `google:gemini-2.5-pro-exp-03-25` to 2048 in Gemini example (#3753)
- chore(redteam): add canGenerateRemote property to redteam plugins (#3761)
- chore(webui): improve Eval Quick Selector (cmd+k) (#3742)
- chore: bump version to 0.111.0 (#3772)
- docs: update homepage (#3733)
- test: add unit test for src/redteam/plugins/donotanswer.ts (#3755)

### Dependencies

- chore(deps): bump @azure/identity from 4.8.0 to 4.9.0 (#3737)
- chore(deps): bump openai from 4.94.0 to 4.95.0 (#3736)
- chore(deps): bump openai from 4.95.0 to 4.95.1 (#3766)

### Documentation

- docs(redteam): add donotanswer to sidebar and plugins list (#3767)
- docs(redteam): add isRemote to all harmful plugins (#3769)
- docs(providers): update model IDs to latest versions (#3770)
- docs(about): add Asmi Gulati to team section (#3760)
- docs(about): add Matthew Bou to team section (#3759)

## [0.110.1] - 2025-04-17

### Added

- feat(openai): add support for GPT-4.1 model by [@mldangelo](https://github.com/promptfoo/promptfoo/pull/3698)
- feat(openai): add support for o4-mini reasoning model by [@mldangelo](https://github.com/promptfoo/promptfoo/pull/3727)
- feat(openai): add support for o4-mini reasoning model (#3727)

### Changed

- feat: Change pass rate to ASR and add export in report by [@sklein12](https://github.com/promptfoo/promptfoo/pull/3694)
- fix: Update prompt extraction to work in more scenarios without providing a prompt by [@sklein12](https://github.com/promptfoo/promptfoo/pull/3697)
- fix: google is valid function call allow property_ordering field in tool schema by [@abrayne](https://github.com/promptfoo/promptfoo/pull/3704)
- fix: settings positioning in strategies view by [@typpo](https://github.com/promptfoo/promptfoo/pull/3723)
- fix: stricter test for null or undefined in transform response by [@typpo](https://github.com/promptfoo/promptfoo/pull/3730)
- chore(dependencies): update dependencies to latest versions by [@mldangelo](https://github.com/promptfoo/promptfoo/pull/3693)
- chore: rename owasp plugin presets by [@typpo](https://github.com/promptfoo/promptfoo/pull/3695)
- chore: expand frameworks section by [@typpo](https://github.com/promptfoo/promptfoo/pull/3700)
- chore(self-hosting): update self-hosting instructions by [@mldangelo](https://github.com/promptfoo/promptfoo/pull/3701)
- chore: bump openai from 4.93.0 to 4.94.0 by [@dependabot](https://github.com/promptfoo/promptfoo/pull/3702)
- chore(cli): When sharing, show auth-gate prior to re-share confirmation by [@will-holley](https://github.com/promptfoo/promptfoo/pull/3706)
- chore: email verification analytics by [@sklein12](https://github.com/promptfoo/promptfoo/pull/3708)
- chore(cli): improves robustness of hasEvalBeenShared util by [@will-holley](https://github.com/promptfoo/promptfoo/pull/3709)
- chore: easily remove plugins/strats from review page by [@typpo](https://github.com/promptfoo/promptfoo/pull/3711)
- chore: bump the npm_and_yarn group with 2 updates by [@dependabot](https://github.com/promptfoo/promptfoo/pull/3714)
- chore(cli): Health check API before running Redteam by [@will-holley](https://github.com/promptfoo/promptfoo/pull/3718)
- chore: make strategies configurable where applicable by [@typpo](https://github.com/promptfoo/promptfoo/pull/3722)
- chore: remove moderation assertions from foundation model redteam example by [@mldangelo](https://github.com/promptfoo/promptfoo/pull/3725)
- chore(cli): Improve description of Redteam run command by [@will-holley](https://github.com/promptfoo/promptfoo/pull/3720)
- chore: better parsing by [@MrFlounder](https://github.com/promptfoo/promptfoo/pull/3732)
- docs: add owasp selection image by [@typpo](https://github.com/promptfoo/promptfoo/pull/3696)
- docs: best-of-n documentation fixes by [@typpo](https://github.com/promptfoo/promptfoo/pull/3712)
- perf(webui): Reduce memory usage of eval results by [@will-holley](https://github.com/promptfoo/promptfoo/pull/3678)
- refactor: update export syntax for functions by [@mldangelo](https://github.com/promptfoo/promptfoo/pull/3734)
- test: add unit test for src/providers/google/util.ts by [@gru-agent](https://github.com/promptfoo/promptfoo/pull/3705)
- test: add unit test for src/redteam/commands/poison.ts by [@gru-agent](https://github.com/promptfoo/promptfoo/pull/3728)
- chore: bump version 0.110.1 (#3739)
- refactor: update export syntax for functions (#3734)

### Fixed

- fix(providers): output json rather than string from google live provider by [@abrayne](https://github.com/promptfoo/promptfoo/pull/3703)
- fix(cli): Use correct url for sharing validation by [@will-holley](https://github.com/promptfoo/promptfoo/pull/3710)
- fix(cli/redteam/poison): Write docs to the output dir by [@will-holley](https://github.com/promptfoo/promptfoo/pull/3726)
- fix(evaluator): handle prompt rendering errors gracefully by [@mldangelo](https://github.com/promptfoo/promptfoo/pull/3729)
- fix: stricter test for null or undefined in transform response (#3730)
- fix(evaluator): handle prompt rendering errors gracefully (#3729)

### Documentation

- docs(sharing): add troubleshooting section for upload issues by [@mldangelo](https://github.com/promptfoo/promptfoo/pull/3699)

## [0.110.0] - 2025-04-14

### Tests

- test: add unit test for src/redteam/commands/poison.ts (#3728)
- test: add unit test for src/providers/google/util.ts (#3705)
- test: add unit test for src/app/src/pages/eval/components/TableSettings/hooks/useSettingsState.ts (#3679)

### Added

- feat(assertions): add GLEU metric (#3674)
- feat(providers): add Grok-3 support (#3663)
- feat(providers): add support for AWS Bedrock Knowledge Base (#3576)
- feat(openai): add support for GPT-4.1 model (#3698)
- feat: Change pass rate to ASR and add export (#3694)

### Changed

- fix: correct formatting issues (#3688)
- chore(webui): add X to report drawer (#3680)
- chore(share): improve error message on sharing (#3654)
- chore(redteam): implement reset button for strategies (#3684)
- chore(report): make eval output text expansion clearer (#3681)
- chore(report): make it clearer that plugins on the report can be clicked (#3683)
- chore(webui): change model to target in report view (#3646)
- chore(strategies): update Large preset strategies (#3675)
- chore(docker): update base images to Node.js 22 (#3666)
- chore(redteam): make audio strategy remote-only (#3618)
- chore(redteam): remove stale check for buildDate when fetching a config from cloud (#3658)
- docs: improve styles on nav buttons (#3637)
- docs: update user count to 75,000+ (#3662)
- refactor: change multimodal live to live (#3657)
- refactor(util): consolidate tool loading and rendering (#3642)
- test: add unit test for src/commands/auth.ts (#3652)
- chore: easily remove plugins/strats from review page (#3711)
- perf(webui): Reduce memory usage of eval results (#3678)
- chore: bump version 0.110.0 (#3692)
- chore: better parsing (#3732)
- chore: remove moderation assertions from foundation model redteam example (#3725)
- chore: make strategies configurable where applicable (#3722)
- chore(cli): Improve description of Redteam run command (#3720)
- chore(cli): Health check API before running Redteam (#3718)
- chore: bump the npm_and_yarn group with 2 updates (#3714)
- chore(cli): improves robustness of hasEvalBeenShared util (#3709)
- chore: email verification analytics (#3708)
- chore(cli): When sharing, show auth-gate prior to re-share confirmation (#3706)
- chore: bump openai from 4.93.0 to 4.94.0 (#3702)
- chore: expand frameworks section (#3700)
- chore: rename owasp plugin presets (#3695)
- chore(dependencies): update dependencies to latest versions (#3693)

### Fixed

- fix(auth): remove deprecated login flow (#3650)
- fix(evals): implement sharing idempotence (#3653)
- fix(huggingface): disable var expansion for huggingface datasets to prevent array field expansion (#3687)
- fix(logger): resolve `[Object object]` empty string error (#3638)
- fix(providers): address scenario where type refers to function field rather than schema type (#3647)
- fix(providers): handle transformRequest for Raw HTTP (#3665)
- fix(providers): resolve Google Vertex AI output format (#3660)
- fix(providers): support gemini system_instruction prompt format (#3672)
- fix(share): add backward compatibility for '-y' flag (#3640)
- fix(share): ensure promptfoo share respects sharing config from promptfooconfig.yaml (#3668)
- fix(testCaseReader): make JSON test file parsing preserve test case structure (#3651)
- fix(webui): fix eval comparison mode filter (#3671)
- fix(cli/redteam/poison): Write docs to the output dir (#3726)
- fix: settings positioning in strategies view (#3723)
- fix(cli): Use correct url for sharing validation (#3710)
- fix: google is valid function call allow property_ordering field in tool schema (#3704)
- fix(providers): output json rather than string from google live provider (#3703)
- fix: Update prompt extraction to work in more scenarios without providing a prompt (#3697)

### Dependencies

- chore(deps): bump @aws-sdk/client-bedrock-runtime from 3.784.0 to 3.785.0 (#3644)
- chore(deps): bump @aws-sdk/client-bedrock-runtime from 3.785.0 to 3.787.0 (#3670)
- chore(deps): bump openai from 4.92.1 to 4.93.0 (#3643)
- chore(deps): bump vite from 6.2.5 to 6.2.6 in the npm_and_yarn group (#3677)

### Documentation

- docs(nav): add lm security db to nav (#3690)
- docs(blog): add interactive blog on invisible Unicode threats (#3621)
- docs: best-of-n documentation fixes (#3712)
- docs(self-hosting): update self-hosting instructions (#3701)
- docs(sharing): add troubleshooting section for upload issues (#3699)
- docs: add owasp selection image (#3696)

## [0.109.1] - 2025-04-08

### Added

- feat: Eval sharing idempotence (#3608)

### Changed

- chore(schema): make extensions field nullable (#3611)
- chore(webui): add multi-turn tool discovery to UI (#3622)
- chore(scripts): ensure GitHub CLI is installed in preversion (#3614)
- refactor(share): improve formatting of cloud sharing instructions (#3628)
- refactor(tests): consolidate and reorganize test files (#3616)
- chore: bump version 0.109.1 (#3634)
- chore: bump version 0.109.0 (#3613)

### Fixed

- fix(assertions): handle both string and object outputs from llm-rubric providers (#3624)
- fix(assertions): fix google is-valid-function-call (#3625)
- fix(eval): handle providers array with file references to multiple providers (#3617)

### Dependencies

- chore(deps): bump @aws-sdk/client-bedrock-runtime from 3.782.0 to 3.784.0 (#3619)
- chore(deps): bump openai from 4.91.1 to 4.92.1 (#3620)
- chore(deps): update dependencies to resolve vulnerabilities (#3631)

### Documentation

- docs(contributing): add guidance on adding a new assertion (#3610)
- docs(enterprise): add enterprise documentation (#3596)
- docs(moderation): update moderation documentation for LlamaGuard 3 (#3630)
- docs(providers): clarify AWS Bedrock credential resolution order (#3633)
- docs(providers): improve Lambda Labs documentation (#3615)

### Tests

- test(providers): add unit test for src/providers/google/util.ts (#3626)
- test: add unit test for src/commands/share.ts (#3641)
- test: add unit test for src/app/src/pages/eval/components/store.ts (#3635)
- test: add unit test for src/types/index.ts (#3612)

## [0.109.0] - 2025-04-08

### Added

- feat(eval): track assertion tokens in token usage (#3551)
- feat(plugins): add CCA plugin with documentation and grader (#3590)
- feat(providers): add Google valid function call support (#3605)
- feat(providers): add Lambda Labs integration (#3601)
- feat(webui): add pass rate column (#3580)

### Changed

- chore(api): prefix API routes with /api/v1/ (#3587)
- chore(evals): remove print option from evals data grid (#3595)
- chore(webui): update provider selector in create eval page (#3597)

### Fixed

- fix(dataset): resolve issue when generating a dataset without a `providers` key in configuration (#3603)
- fix(server): prevent server crash when unknown model is selected (#3593)

### Dependencies

- chore(deps): bump vite from 6.2.4 to 6.2.5 in the npm_and_yarn group (#3594)
- chore(deps): bump @aws-sdk/client-bedrock-runtime from 3.779.0 to 3.782.0 (#3592)

### Documentation

- docs(plugins): add llms.txt plugin and convert config to TypeScript (#3600)
- docs(plugins): remove duplicate plugins in list (#3599)
- docs(providers): add Llama 4 model details (#3598)
- docs(self-hosting): clarify configuration and sharing options (#3591)

## [0.108.0] - 2025-04-03

### Tests

- test: add unit test for src/providers/lambdalabs.ts (#3602)

### Added

- feat(sharing): migrate sharing to promptfoo.app (#3572)
- feat(providers): add Google AI Studio tool use (#3564)
- feat(providers): add promptfoo model endpoint (#3534)
- feat(providers): implement Google Live mock stateful API (#3500)
- feat(redteam): add multi-turn tool discovery plugin (#3448)
- feat(dataset-generation): output generated datasets as CSV (#3573)

### Changed

- chore(redteam): add OWASP red team mappings (#3581)
- chore(webui): link URLs in metadata (#3569)
- chore(webui): use datagrids for Prompts, Datasets, and History (#3556)
- chore(build): split test and build jobs for faster CI workflow (#3586)
- chore: 0.108.0 (#3589)
- docs: add link to API reference (#3583)
- docs: add screenshot (#3582)
- docs: update docs around Google tools and rename multimodal live (#3578)
- refactor: rename vertexUtil to util and Google provider to AIS provider (#3567)
- test: add unit test for src/commands/generate/dataset.ts (#3575)

### Fixed

- fix(providers): make AIStudio & Live handle system prompts as thoroughly as vertex (#3588)
- fix(providers): enable Google to load tools from vars (#3579)
- fix(csv): update CSV docs and trim whitespace for keys in CSV test files (#3571)

### Dependencies

- chore(deps): bump @aws-sdk/client-bedrock-runtime from 3.778.0 to 3.779.0 (#3563)
- chore(deps): bump openai from 4.90.0 to 4.91.0 (#3562)
- chore(deps): bump openai from 4.91.0 to 4.91.1 (#3577)
- chore(deps): update jspdf and dompurify dependencies (#3585)
- chore(deps): update to vite 6 (#3584)

### Documentation

- docs(azure): add guidance on configuring DeepSeek models (#3559)

## [0.107.7] - 2025-04-01

### Added

- feat(evals): add evals index page (#3554)
- feat(guardrails): implement adaptive prompting guardrails (#3536)
- feat(prompts): add support for loading prompts from CSV files (#3542)
- feat(providers): load arbitrary files in nested configs in python provider (#3540)
- feat(redteam): add UnsafeBench plugin for testing unsafe image handling (#3422)

### Changed

- chore: fix type of Prompt to use omit (#3526)
- chore: hide navbar during report PDF generation (#3558)
- chore(dependencies): update package dependencies to latest versions (#3544)
- docs: add openapi reference page (#3550)
- docs: add foundation model guide (#3531)
- docs: rename guide (#3546)
- docs: update multi modal guide (#3547)
- refactor: improve google types (#3549)
- refactor: unify google apis (#3548)
- test: add unit test for src/python/pythonUtils.ts (#3508)
- chore: bump @aws-sdk/client-bedrock-runtime from 3.775.0 to 3.777.0 (#3521)
- chore: bump @aws-sdk/client-bedrock-runtime from 3.777.0 to 3.778.0 (#3541)
- chore: bump openai from 4.89.1 to 4.90.0 (#3520)
- chore: bump version 0.107.7 (#3560)
- chore: bump vite from 5.4.15 to 5.4.16 in the npm_and_yarn group (#3555)
- Revert "docs(azure): add guidance on configuring DeepSeek models" (#3561)

### Fixed

- fix(assertions): include reason in python score threshold message (#3528)
- fix(assertions): log all reasons in g-eval (#3522)
- fix(datasets): add support for jsonl test cases (#3533)
- fix(http): template strings directly in url (#3525)
- fix(providers): add logging and fix custom python provider caching (#3507)
- fix(redteam): correct tool count (#3557)
- fix(webui): handle : characters better in metadata search (#3530)

### Documentation

- docs(azure-example): update assistant prompts and test cases (#3529)
- docs(red-team): add metadata to foundation models guide (#3532)
- docs(sagemaker): improve documentation (#3539)
- docs(troubleshooting): add guidance for better-sqlite version mismatch (#3537)

## [0.107.6] - 2025-03-28

### Tests

- test: add unit test for src/models/eval.ts (#3553)
- test: add unit test for src/prompts/processors/csv.ts (#3543)
- test: add unit test for src/providers/promptfooModel.ts (#3535)

### Added

- feat(providers): add support for Amazon SageMaker (#3413)

### Changed

- feat: litellm provider (#3517)
- fix: handle circular provider references (#3511)
- chore: bump openai from 4.89.0 to 4.89.1 (#3509)
- chore(blog): improve pagination and post grid UI (#3504)
- chore: add support for `apiKeyRequired` in openai provider (#3513)
- chore: bump version 0.107.6 (#3519)
- docs: owasp red teaming guide (#3101)

### Fixed

- fix(providers): support token counting for every major type of bedrock model (#3506)
- fix(env): add override option to dotenv.config for --env-file support (#3502)

## [0.107.5] - 2025-03-26

### Tests

- test: add unit test for src/providers/openai/index.ts (#3514)
- test: add unit test for src/models/evalResult.ts (#3512)

### Added

- feat(csv): add CSV metadata column support with array values (#2709)

### Changed

- chore: add filepaths to debug output (#3464)
- chore: remove generate test cases button from UI (#3475)
- chore(content): update user statistics (#3460)
- chore(providers): add support and docs for gemini 2.5 pro to Google Chat Provider (#3485)
- chore(providers): support refusal and JSON schemas in openai responses api (#3456)
- chore(providers): update openai model costs and add missing models (#3454)
- chore(redteam): add a PlinyGrader to more accurately grade Pliny results (#3478)
- chore: bump @aws-sdk/client-bedrock-runtime from 3.758.0 to 3.772.0 (#3452)
- chore: bump @aws-sdk/client-bedrock-runtime from 3.772.0 to 3.774.0 (#3482)
- chore: bump @aws-sdk/client-bedrock-runtime from 3.774.0 to 3.775.0 (#3498)
- chore: bump openai from 4.88.0 to 4.89.0 (#3451)
- chore: bump version 0.107.5 (#3505)
- chore: bump vite from 5.4.14 to 5.4.15 in the npm_and_yarn group (#3483)
- docs: ensure consistent redteam flag usage in guides (#3477)
- docs: reduce size of profile pic (#3484)
- test: add unit test for src/app/src/pages/redteam/setup/components/strategies/utils.ts (#3495)
- test: add unit test for src/providers/openai/util.ts (#3455)

### Fixed

- fix(togetherai): ensure max_tokens is respected in configuration (#3468)
- fix(providers): handle malformed response in a21 (#3465)
- fix(csv): newlines in CSVs (#3459)
- fix(providers): simulated user bugs (#3463)
- fix(assertions): replace logical OR with nullish coalescing for thresholds (#3486)
- fix(redteam): filter out template variables in entity extraction (#3476)
- fix(redteam): type of ALL_STRATEGIES to be as const (#3494)

### Dependencies

- chore(deps): update dependencies to latest versions (#3453)

### Documentation

- docs(contributing): enhance contributing guide with additional details and formatting (#3457)
- docs(examples): improve instructions for running 4o vs. 4o mini example (#3474)
- docs(multilingual): improve multilingual strategy documentation (#3487)
- docs(readme): improve README formatting and add new sections (#3461)
- docs(security): add security policy (#3470)
- docs(site): add Faizan to team page (#3473)
- docs(site): add will to team page (#3472)

## [0.107.4] - 2025-03-20

### Tests

- test: add unit test for src/assertions/similar.ts (#3490)
- test: add unit test for src/assertions/rouge.ts (#3489)
- test: add unit test for src/assertions/levenshtein.ts (#3488)
- test: add unit test for src/redteam/graders.ts (#3479)
- test: add unit test for src/logger.ts (#3467)
- test: add unit test for src/redteam/providers/toolDiscoveryMulti.ts (#3450)
- test: add unit test for src/redteam/graders.ts (#3449)
- test: add unit test for src/providers/openai/util.ts (#3441)

### Added

- feat(providers): Added support for OpenAI Responses API (#3440)

### Changed

- chore(dependencies): Bumped OpenAI from 4.87.4 to 4.88.0 (#3436)
- chore(webui): Included error message in toast (#3437)
- chore(providers): Added o1-pro (#3438)
- chore(scripts): Specified repository for postversion PR creation (#3432)
- test: Added unit test for src/evaluatorHelpers.ts (#3430)
- chore: bump version 0.107.4 (#3447)

### Fixed

- fix(Dockerfile): Created .promptfoo directory in Dockerfile and removed initContainer (#3435)
- fix(providers): Fixed caching behavior for Azure assistants (#3443)
- fix(providers): Resolved Go provider CallApi redeclaration issue (#3414)
- fix(redteam): Added missing constants for RAG poisoning plugin (#3375)

### Documentation

- docs(blog): Added misinformation blog post (#3433)
- docs(examples): Added redteam-azure-assistant example (#3446)
- docs(redteam): Added guidance on purpose for image redteams (#3444)
- docs(redteam): Created guides section under red teaming (#3445)
- docs(site): Added responsible disclosure policy (#3434)

## [0.107.3] - 2025-03-19

### Tests

- test: add unit test for src/providers/azure/util.ts (#3427)
- test: add unit test for src/providers/azure/warnings.ts (#3426)

### Changed

- chore(providers): improve Azure Assistant integration (#3424)
- chore(providers): add Google multimodal live function callbacks (#3421)
- refactor(providers): split Azure provider into multiple files and update model pricing (#3425)
- docs: add multi-modal redteam example (#3416)
- chore: bump version 0.107.3 (#3431)

### Dependencies

- chore(deps): bump openai from 4.87.3 to 4.87.4 (#3428)

## [0.107.2] - 2025-03-17

### Tests

- test: add unit test for src/redteam/graders.ts (#3423)
- test: add unit test for src/providers/golangCompletion.ts (#3415)

### Added

- feat(assertions): update factuality grading prompt to improve compatibility across many different providers (#3408)
- feat(providers): add support for OpenAI Realtime API (#3383)
- feat(providers): update default Anthropic providers to latest version (#3388)

### Changed

- chore(cli): set PROMPTFOO_INSECURE_SSL to true by default (#3397)
- chore(webui): add success filter mode (#3387)
- chore(webui): add more copying options in EvalOutputPromptDialog (#3379)
- chore(onboarding): update presets (#3411)
- chore(auth): improve login text formatting (#3389)
- chore(init): add fallback to 'main' branch for example fetching (#3417)
- chore(prompts): remove unused prompts from grading.ts (#3407)
- chore(redteam): update entity extraction prompt (#3405)
- refactor(providers): split Anthropic provider into modular components (#3406)
- chore: bump version 0.107.2 (#3419)
- revert: "fix(workflow): temporarily disable redteam-custom-enterprise-server job" (#3418)

### Fixed

- fix(providers): update Bedrock output method signature (#3409)
- fix(redteam): correct strategyId for jailbreak (#3399)

### Dependencies

- chore(deps): update dependencies to latest stable versions (#3385)

### Documentation

- docs(blog): add data poisoning article (#2566)
- docs(examples): update Amazon Bedrock provider documentation (#3401)
- docs(guides): add documentation on testing guardrails (#3403)
- docs(guides): add more content on agent and RAG testing (#3412)
- docs(providers): update AWS Bedrock documentation with Nova details (#3395)
- docs(redteam): remove duplicate plugin entry (#3393)
- docs(redteam): update examples (#3394)
- docs(style): introduce a cursor rule for documentation and do some cleanup (#3404)

## [0.107.1] - 2025-03-14

### Tests

- test: add unit test for src/redteam/strategies/iterative.ts (#3400)

### Fixed

- fix(workflow): temporarily disable redteam-custom-enterprise-server job (#3410)

### Changed

- chore: more copying options in EvalOutputPromptDialog (#3379)
- chore: add filter mode (#3387)
- chore(providers): update default Anthropic providers to latest version (#3388)
- chore(auth): improve login text formatting (#3389)
- chore: PROMPTFOO_INSECURE_SSL true by default (#3397)
- chore: bump version 0.107.1 (#3398)
- docs: update redteam examples (#3394)

### Dependencies

- chore(deps): update dependencies to latest stable versions (#3385)

### Documentation

- docs(redteam): remove duplicate plugin entry (#3393)

## [0.107.0] - 2025-03-13

### Tests

- test: add unit test for src/globalConfig/cloud.ts (#3391)
- test: add unit test for src/providers/openai/util.ts (#3384)
- test: add unit test for src/redteam/graders.ts (#3382)

### Added

- feat(cli): Add model-scan command (#3323)
- feat(webui): Add metadata filtering in ResultsTable (#3368)
- feat(providers): Add multi-modal live sequential function calls (#3345)
- feat(server): Load dotenv file when starting server (#3321)
- feat(redteam): Add audio strategy (#3347)
- feat(redteam): Add convert to image strategy (#3342)
- feat(webui): Add download failed tests dialog (#3327)

### Changed

- chore(providers): Add Bedrock support for DeepSeek (#3363)
- chore(docs): Add Cursor AI rules for development workflow (#3326)
- chore(webui): Sync custom policies UI changes from promptfoo-cloud (#3257)
- chore(redteam): Make image jailbreak strategy runnable (#3361)
- chore(redteam): Add missing audio and image descriptions (#3372)
- chore(webui): Improve keyboard shortcut order in DownloadMenu (#3330)
- chore(error): Improve malformed target response error message (#3341)
- chore(prompts): Support j2 files (#3338)
- chore(providers): Add missing Bedrock models (#3362)
- chore(providers): Improve support for Azure reasoning models and update documentation (#3332)
- chore(providers): Integrate DeepSeek reasoning context into output (#3285)
- chore(providers): Support entire ProviderResponse output (#3343)
- chore(providers): Support multi-segment prompts in google:live provider (#3373)
- chore(redteam): Add fallback to harmful grader for specific ID patterns (#3366)
- chore(redteam): Add pluginId to plugin metadata (#3367)
- chore(redteam): Add strategyId metadata to test cases (#3365)
- chore(release): Bump version to 0.107.0 (#3378)
- chore(webui): Clean up YAML from download menu (#3328)
- chore(webui): Improve styling of table settings modal (#3329)
- chore(webui): Improve YAML editor component (#3325)
- chore(webui): Sort display metrics alphabetically in eval output cells (#3364)
- refactor(redteam): Remove harmCategory from harmful plugin vars (#3371)

### Fixed

- fix(evaluator): Merge test case metadata with provider response metadata (#3344)
- fix(redteam): Include assertion in remote grading result (#3349)
- fix(providers): Fix environment variable substitution in HTTP provider headers (#3335)
- fix(redteam): Update moderation flag default and adjust test case metadata (#3377)
- fix(share): Correct URL display when self-hosting (#3312)
- fix(webui): Fix missing plugins in report view (#3356)

### Dependencies

- chore(deps): Bump @azure/identity from 4.7.0 to 4.8.0 (#3352)
- chore(deps): Bump @babel/runtime from 7.26.7 to 7.26.10 in the npm_and_yarn group (#3348)
- chore(deps): Bump openai from 4.86.2 to 4.87.3 (#3353)
- chore(deps): Bump the npm_and_yarn group with 3 updates (#3336)
- chore(deps): Run `npm audit fix` (#3359)

### Documentation

- docs(blog): Add sensitive information disclosure post (#3350)
- docs(examples): Add foundation model redteam example (#3333)
- docs(scanner): Add model scanner documentation (#3322)

## [0.106.3] - 2025-03-07

### Added

- feat(redteam): Advanced redteam configurations from cloud provider (#3303)
- feat(redteam): Advanced redteam configurations from cloud provider (#3303)

### Changed

- chore: Bump version 0.106.3 (#3320)
- chore(providers): Add EU Nova models to Bedrock (#3318)
- chore: bump version 0.106.2 (#3317)

### Fixed

- fix(webui): Setting custom target ID (#3319)
- fix(providers): amazon nova outputs

### Documentation

- docs(self-hosting): Add a note about PROMPTFOO_CONFIG_DIR (#3315)

## [0.106.2] - 2025-03-07

### Changed

- chore(providers): add claude 3.7 thinking support in bedrock (#3313)
- chore(providers): add `showThinking` option to anthropic and bedrock (#3316)
- chore: Update cloud provider prefix (#3311)

## [0.106.1] - 2025-03-06

### Tests

- test: add unit test for src/providers/azure/moderation.ts (#3298)
- test: add unit test for src/providers/defaults.ts (#3297)
- test: add unit test for src/providers/defaults.ts (#3294)

### Added

- feat(providers): Google Multimodal Live provider by @abrayne in #3270
- feat(providers): add support for gpt-4o-audio-preview by @mldangelo in #3302
- feat(cloud): Fetch provider from cloud by @sklein12 in #3299
- feat(moderation): add Azure Content Safety API moderation by @MrFlounder in #3292

### Changed

- chore: bump version 0.106.1 by @MrFlounder in #3310
- chore(build): add pnpm support by @mldangelo in #3307
- chore(config): add fallback for eval without configuration by @mldangelo in #3279
- chore(config): enhance error message formatting by @mldangelo in #3306
- chore(dep): bump @anthropic-ai/sdk from 0.38.0 to 0.39.0 by @dependabot in #3269
- chore(dep): bump openai from 4.86.1 to 4.86.2 by @dependabot in #3305
- chore(providers): enable templating of Google API credentials by @mldangelo in #3283
- chore(providers): support for xai region by @typpo in #3281
- chore(scripts): remove unused and undocumented install script by @mldangelo in #3308
- chore(webui): set proper MIME types for JavaScript files by @mldangelo in #3271
- docs: more bedrock multimodal docs by @typpo in #3268
- docs: show remote status for plugins by @typpo in #3272
- docs: update azure moderation doc by @MrFlounder in #3309
- docs: improve JavaScript provider documentation by @mldangelo in #3301
- test: add unit test for src/globalConfig/accounts.ts by @gru-agent in #3254
- test: add unit test for src/providers/vertexUtil.ts by @gru-agent in #3278
- test: add unit test for src/util/cloud.ts by @gru-agent in #3300
- test: add unit test for src/providers/golangCompletion.ts by @gru-agent in #3276

### Fixed

- fix(providers): remove duplicate CallApi in golang completion by @MrFlounder in #3275
- fix(providers): support @smithy/node-http-handler ^4.0.0 by @aloisklink in #3288
- fix(config): env vars in promptfooconfig.yaml files are strings by @mldangelo in #3273
- fix(eval): honor evaluateOptions when config file is in a different directory by @mldangelo in #3287
- fix(providers): catch Vertex finish_reason errors correctly by @kieranmilan in #3277

## [0.106.0] - 2025-03-03

### Tests

- test: add unit test for src/providers/google.ts (#3284)
- test: add unit test for src/types/index.ts (#3274)

### Changed

- feat: base64 loader for images (#3262)
- feat: allow prompt functions to return config (#3239)
- fix: infinite rerender in provider editor (#3242)
- chore(providers): refactor OpenAI image provider to remove OpenAI Node SDK dependency (#3245)
- chore(providers): replace OpenAI moderation provider SDK with fetch (#3248)
- chore: Add Foundational Model Reports links to Resources menu and footer (#3250)
- chore: inference limit warning (#3253)
- chore: Fix an error in Google SpreadSheet(Authenticated) with a header without a value (#3255)
- chore: bump version 0.106.0 (#3267)
- test: add unit test for src/providers/openai/util.ts (#3241)

### Dependencies

- chore(deps): update dependencies to latest versions (#3247)

### Documentation

- docs(press): add new podcast to press page (#3252)

## [0.105.1] - 2025-02-28

### Added

- feat(providers): add support for execution of function/tool callbacks in Vertex provider (@abrayne) [#3215](https://github.com/promptfoo/promptfoo/pull/3215)

### Changed

- chore(cli): refactor share command (@mldangelo) [#3234](https://github.com/promptfoo/promptfoo/pull/3234)
- chore(providers): add support for GPT-4.5 OpenAI model (@mldangelo) [#3240](https://github.com/promptfoo/promptfoo/pull/3240)
- chore(providers): lazy load replicate provider (@typpo) [#3220](https://github.com/promptfoo/promptfoo/pull/3220)
- chore(providers): support inject vars in query params for raw requests for http provider (@sklein12) [#3233](https://github.com/promptfoo/promptfoo/pull/3233)
- chore(redteam): map RBAC-tagIds when pulling redteam configs from the cloud (@sklein12) [#3229](https://github.com/promptfoo/promptfoo/pull/3229)
- chore(webui): add reusable error boundary component (@mldangelo) [#3224](https://github.com/promptfoo/promptfoo/pull/3224)
- chore(webui): fix progress to history redirects (@mldangelo) [#3217](https://github.com/promptfoo/promptfoo/pull/3217)
- chore(webui): make datasets optional in history and prompts components (@mldangelo) [#3235](https://github.com/promptfoo/promptfoo/pull/3235)
- revert: "chore: Map RBAC-tagIds when pulling redteam configs from the cloud" (@sklein12) [#3231](https://github.com/promptfoo/promptfoo/pull/3231)
- docs: update Claude vs GPT comparison (@AISimplyExplained) [#3216](https://github.com/promptfoo/promptfoo/pull/3216)
- test: add unit test for src/app/src/pages/history/History.tsx (@gru-agent) [#3197](https://github.com/promptfoo/promptfoo/pull/3197)
- test: add unit test for src/providers/vertexUtil.ts (@gru-agent) [#3208](https://github.com/promptfoo/promptfoo/pull/3208)
- test: add unit test for src/server/server.ts (@gru-agent) [#3198](https://github.com/promptfoo/promptfoo/pull/3198)

### Dependencies

- chore(deps): bump @aws-sdk/client-bedrock-runtime from 3.751.0 to 3.755.0 (@dependabot) [#3213](https://github.com/promptfoo/promptfoo/pull/3213)
- chore(deps): bump version 0.105.1 (@mldangelo) [#3244](https://github.com/promptfoo/promptfoo/pull/3244)

### Documentation

- docs(command-line): update documentation with new commands and options (@mldangelo) [#3223](https://github.com/promptfoo/promptfoo/pull/3223)
- docs(vertex): enhance and update Vertex AI documentation (@mldangelo) [#3107](https://github.com/promptfoo/promptfoo/pull/3107)

### Tests

- test(history): remove obsolete History component tests (@mldangelo) [#3218](https://github.com/promptfoo/promptfoo/pull/3218)

## [0.105.0] - 2025-02-25

### Added

- feat(assertions): add custom assertion scoring functions (#3142)
- feat(providers): add Claude 3.7 (#3200)
- feat(providers): add Databricks provider (#3124)
- feat(providers): add support for multiple providers in single config file (#3156)
- feat(webui): add HTTPS option for raw request in redteam setup (#3149)

### Changed

- chore!(providers): remove direct provider exports in favor of loadApiProvider (#3183)
- chore(build): enable SWC for ts-node for faster dev server (#3126)
- chore(eval): add eval-id to --filter-failing and --filter-errors-only eval flags (#3174)
- chore(logging): replace console.error with logger.error (#3175)
- chore(providers): add support for Anthropic Claude 3.7 Sonnet model (#3202)
- chore(providers): add support for Claude on Vertex (#3209)
- chore(providers): update Claude 3.7 Sonnet configurations (#3199)
- chore(redteam): refactor HarmBench plugin (#3176)
- chore(release): bump version to 0.105.0 (#3210)
- chore(webui): add pagination to eval selector (#3189)
- chore(webui): add pagination to reports index frontend (#3190)
- chore(webui): add toggle for application vs model testing (#3194)
- chore(webui): enhance dataset dialog and table UI (#3154)
- chore(webui): improve external systems section styling (#3195)
- chore(webui): improve prompts page view (#3135)
- chore(webui): modernize UI components (#3150)
- chore(webui): refactor data loading in progress view for reusability (#3136)
- chore(webui): return detailed error messages from fetch (#3145)
- chore(webui): sync UI improvements from cloud (#3164)
- chore(webui): update outdated onboarding models (#3130)
- refactor(env): centralize environment variable schema (#3105)
- refactor(providers): extract provider registry to dedicated module (#3127)
- refactor(utils): separate database utilities from general utilities (#3184)
- refactor(webui): rename progress to history (#3196)

### Fixed

- fix(cli): fix list command for datasets (#3163)
- fix(cli): resolve issue where script.py:myFunc fails fs stat check with PROMPTFOO_STRICT_FILES=true (#3133)
- fix(env): ensure environment variables are properly merged and rendered in Nunjucks (#3134)
- fix(providers): update Go toolchain version to valid syntax (#3170)
- fix(providers): add JSON stringify for debug output in `http` provider (#3131)
- fix(providers): correct Gemini/OpenAI format conversion (#3206)
- fix(providers): handle OpenRouter empty content (#3205)
- fix(providers): properly classify API errors with ResultFailureReason.ERROR (#3141)
- fix(providers): remove content length header in HTTP provider (#3147)
- fix(site): resolve mobile responsiveness issues (#3201)
- fix(webui): improve dark mode colors (#3187)
- fix(webui): resolve share modal infinite loop (#3171)

### Dependencies

- chore(deps): bump @aws-sdk/client-bedrock-runtime from 3.744.0 to 3.749.0 (#3121)
- chore(deps): bump @aws-sdk/client-bedrock-runtime from 3.749.0 to 3.750.0 (#3128)
- chore(deps): bump @aws-sdk/client-bedrock-runtime from 3.750.0 to 3.751.0 (#3159)
- chore(deps): bump @azure/identity from 4.6.0 to 4.7.0 (#3160)
- chore(deps): bump openai from 4.85.0 to 4.85.1 (#3120)
- chore(deps): bump openai from 4.85.1 to 4.85.2 (#3161)
- chore(deps): bump openai from 4.85.2 to 4.85.3 (#3173)
- chore(deps): bump openai from 4.85.3 to 4.85.4 (#3192)
- chore(deps): update dependencies to latest versions (#3193)

### Documentation

- docs(vertex): add gemini-2.0-flash-001 fixes #3167 (#3168)
- docs(metrics): improve derived metrics documentation (#3157)
- docs(configuration): enhance CSV documentation with custom assertion example (#3158)
- docs(press): update press page with new content and resources (#3103)

### Tests

- test(routes): add unit test for src/server/routes/redteam.ts (#3181)

## [0.104.4] - 2025-02-17

### Added

- feat(redteam): add reasoning denial of service plugin (#3109)
- feat(providers): add support for tools in Vertex provider (#3077)

### Changed

- chore(providers): update replicate default moderation provider (#3097)
- chore(redteam): update grader prompt (#3092)
- chore(testCases): improve error message clarity in testCaseReader, clean up tests (#3108)
- chore(testCases): improve JSON field support in CSV test cases (#3102)
- chore(webui): add extension hooks support to red team configuration (#3067)
- chore(webui): display suggestion note (#3116)
- chore(webui): refine suggestion behavior (#3112)

### Fixed

- fix(providers): support nested directory structures in Go provider (#3118)

### Dependencies

- chore(deps): bump openai from 4.84.0 to 4.85.0 (#3095)
- chore(deps): bump version to 0.104.4 (#3119)

### Documentation

- docs(blog): add agent security blog post (#3072)
- docs(google-sheets): improve documentation clarity (#3104)
- docs: adds deprecation notice for PaLM models (#3172)

### Tests

- test(providers): add unit test for src/providers/openai/image.ts (#3086)
- test(redteam): add unit test for src/redteam/plugins/overreliance.ts (#3093)
- test(core): add unit test for src/table.ts (#3084)
- test: add unit test for src/types/index.ts (#3177)
- test: add unit test for src/types/index.ts (#3144)
- test: add unit test for src/assertions/assertionsResult.ts (#3143)

## [0.104.3] - 2025-02-14

### Tests

- test: add unit test for src/providers/replicate.ts (#3098)

### Changed

- chore(release): bump version to 0.104.3 (#3091)
- refactor(prompts): consolidate prompt processing logic (#3081)
- refactor(utils): move utils to util (#3083)

### Fixed

- fix(testCaseReader): correctly process file:// URLs for YAML files (#3082)

## [0.104.2] - 2025-02-13

### Tests

- test: add unit test for src/validators/redteam.ts (#3074)

### Changed

- chore(providers): add extra_body support for Anthropic API (#3079)
- chore(webui): add pagination and show more/less controls to intent sections (#2955)
- chore(auth): sync email between config and login commands (#3062)
- chore: remove debug log (#3071)
- chore(testCases): add HuggingFace Hub token support for datasets (#3063)
- docs: document `NO_PROXY` environment variable (#3070)

### Fixed

- fix(providers): Anthropic API error handling for 413s (#3078)
- fix(redteam): correct foundation plugin collection expansion (#3073)

### Dependencies

- chore(deps): bump openai from 4.83.0 to 4.84.0 (#3075)
- chore(deps): bump version to 0.104.2 (#3080)

## [0.104.1] - 2025-02-11

### Documentation

- docs: improve getting started guide (#3065)

### Added

- feat(test-cases): add support for loading dynamic test cases from Python and JavaScript/TypeScript files (#2993)
- feat(assertions): add `threshold` support for `llm-rubric` (#2999)
- feat(package): add guardrails in node package (#3034)

### Changed

- chore(assertions): improve parsing of llm-rubric outputs (#3021)
- chore(assertions): make JSON parsing less strict for matchers (#3002)
- chore(assertions): parse string scores in llm rubric outputs (#3037)
- chore(build): resolve CodeQL invalid Go toolchain version warning (#3022)
- chore(ci): remove unused nexe build workflow (#3014)
- chore(config): enhance email validation with zod schema (#3011)
- chore(config): handle empty config files gracefully (#3027)
- chore(download): include comment in download data (#3052)
- chore(eval): add redteamFinalPrompt to download menu (#3035)
- chore(harmful): refine grader logic for specific categories (#3054)
- chore(hooks): improve handling of absolute paths in hook/code import (#3060)
- chore(providers): add bedrock llama3.3 support (#3031)
- chore(providers): add fireworks provider (#3001)
- chore(providers): allow Alibaba API base URL override (#3040)
- chore(providers): correct golang behavior for prompts with quotes (#3026)
- chore(providers): expose `deleteFromCache` to evict cache keys after fetch by providers (#3009)
- chore(providers): handle edge case in openai chat completion provider (#3033)
- chore(providers): validate dynamic method call (#3023)
- chore(redteam): add --no-progress-bar support for redteam generate and run (#3043)
- chore(redteam): add support for job progress in RunEvalOptions (#3042)
- chore(redteam): enhance refusal detection (#3015)
- chore(redteam): improve progress plumbing changes (#3053)
- chore(redteam): purge signature auth from redteam config if disabled (#2995)
- chore(redteam): support progress callback in redteam run (#3049)
- chore(release): bump version 0.104.1 (#3061)
- chore(webui): add clear search buttons to search fields (#3048)
- chore(webui): color pass rates on a gradient (#2997)
- chore(webui): ensure extensions are serialized from config in getUnifiedConfig (#3050)
- chore(webui): ensure thumbs remain active after selection (#3059)
- chore(webui): improve column selector tooltip placement (#3005)
- chore(webui): move dropdown chevron to correct position (#3007)
- chore(webui): reorganize provider configurations (#3028)
- refactor(test): split test case loading from synthesis (#3004)
- docs: fix PromptFoo vs. Promptfoo capitalization (#3013)
- docs: update assert function context docs and examples (#3008)

### Fixed

- fix(providers): escape single quotes in golang provider (#3025)

### Dependencies

- chore(deps): bump @aws-sdk/client-bedrock-runtime from 3.741.0 to 3.743.0 (#3020)
- chore(deps): bump @aws-sdk/client-bedrock-runtime from 3.743.0 to 3.744.0 (#3038)
- chore(deps): bump esbuild from 0.24.2 to 0.25.0 (#3056)
- chore(deps): bump openai from 4.82.0 to 4.83.0 (#3019)
- chore(deps): bump vitest from 2.1.8 to 2.1.9 (#3018)
- chore(deps): update dependencies (#3032)
- chore(deps): update dependencies to latest versions (#3024)
- chore(deps): update vitest to resolve CVE issues (#3016)

### Tests

- test(unit): add test for src/redteam/sharedFrontend.ts (#3051)
- test: add unit test for src/integrations/huggingfaceDatasets.ts (#3064)

## [0.104.0] - 2025-02-06

### Tests

- test: add unit test for src/redteam/util.ts (#3017)

### Added

- feat(openai): Updated default grading provider to gpt-4o-2024-11-20 (#2987)
- feat(assertions): Added `.js` file support for `rubricPrompt` in `llm-rubric` assertion (#2972)
- feat(redteam): Added pandamonium strategy (#2920)
- feat(redteam): Added retry strategy for regression testing (#2924)
- feat(redteam): Added support for base64-encoded key strings in webui in addition to file paths and file upload (#2983)

### Changed

- chore(redteam): Improved RBAC grader (#2976)
- chore(redteam): Improved BOLA grader (#2982)
- chore(site): Added HTTP endpoint config generator link (#2957)
- chore(webui): Synced test target configuration key file UI with cloud (#2959)
- chore(docs): Changed Docusaurus default port (#2964)
- chore(redteam): Added foundation model plugin collection (#2967)
- chore(redteam): Cleaned up key validation code (#2992)
- chore(redteam): Sorted constants (#2988)
- chore(redteam): Sorted strategy list (#2989)
- chore(redteam): UI - Added new strategy presents and client-side session IDs (#2968)
- chore(share): Added confirmation step before generating public share link (#2921)
- chore(providers): Restructured OpenAI provider into modular files (#2953)
- chore: Fixed build due to duplicate import and cyclic dependency (#2969)
- chore(docusaurus): Added ability to override port via environment variable (#2986)
- test: Added unit test for src/assertions/utils.ts (#2974)
- test: Added unit test for src/redteam/plugins/rbac.ts (#2977)

### Fixed

- fix(redteam): Improved Crescendo strategy on refusals (#2979)
- fix(redteam): Added support for target delay in redteam setup UI (#2991)
- fix(redteam): Stringified guardrail headers (#2981)
- fix(redteam): Fixed harmbench plugin dataset pull location (#2963)

### Dependencies

- chore(deps): Bumped @aws-sdk/client-bedrock-runtime from 3.738.0 to 3.741.0 (#2973)
- chore(deps): Bumped version to 0.104.0 (#2994)
- chore(deps): Bumped vitest from 1.6.0 to 1.6.1 in /examples/jest-integration (#2978)

### Documentation

- docs(blog): DeepSeek tweaks (#2970)
- docs(blog): DeepSeek redteam (#2966)
- docs(cloud): Added service accounts (#2984)
- docs(guide): Added guide for doing evals with harmbench (#2943)
- docs(press): Added dedicated press page (#2990)
- docs(python): Updated Python provider docs to add guardrails usage example (#2962)

## [0.103.19] - 2025-02-02

### Tests

- test: add unit test for src/redteam/strategies/hex.ts (#2951)

### Added

- feat(redteam): Add a plugin to run redteams against the HarmBench dataset (#2896)
- feat(redteam): add hex strategy (#2950)

### Changed

- chore(providers): add o3 mini as an option to OpenAI provider (#2940)
- chore(providers): migrate Groq to use OpenAI provider - add groq reasoning example (#2952)
- chore(providers): update openai api version to support o3 models (#2942)
- chore(redteam): reduce false positives in politics plugin (#2935)
- chore(docs): re-add plugin documentation to the example (#2939)
- chore(examples): Example of a very simple barebones eval with Harmbench (#2873)
- chore: Reduced watched files for nodemon (#2949)
- chore(redteam): use shared penalized phrase function in `iterativeTree (#2946)
- chore: bump version 0.103.19 (#2954)

### Dependencies

- chore(deps): bump various dependencies (#2941)

## [0.103.18] - 2025-01-31

### Tests

- test: add unit test for src/redteam/constants.ts (#2928)
- test: add unit test for src/redteam/strategies/retry.ts (#2927)

### Added

- feat(providers): add Alibaba Model Studio provider (#2908)

### Changed

- fix: added tsx back to dependencies (#2923)
- fix: full rubricPrompt support for json/yaml filetypes (#2931)
- chore(grader): improve false positive detection for religion grader (#2909)
- chore(redteam): upgrade replicate moderation api to Llama Guard 3 (#2904)
- chore(webui): add preset collections for redteam plugins (#2853)
- chore: Move callEval outside of the function so we can re-use it (#2897)
- chore: Save test case from EvalResult (#2902)
- chore: bump @aws-sdk/client-bedrock-runtime from 3.734.0 to 3.738.0 (#2906)
- chore: bump openai from 4.80.1 to 4.81.0 (#2905)
- chore: bump version 0.103.18 (#2932)
- chore: improvements to refusal detection (#2903)
- test: configure default globalConfig mock and logger mock (#2915)

### Fixed

- fix(generation): handle cases where vars is not an array (#2916)
- fix(providers): handle function expressions in transform response (#2917)
- fix(webui): improve dark mode syntax highlighting in HTTP request editor (#2911)
- fix(webui): improve spacing between Back and Next buttons (#2912)
- fix(webui): update Next button styling to support dark mode (#2898)
- fix: broken docs build (#2937)

### Documentation

- docs(examples): update and clean up DeepSeek R1 example README (#2918)

## [0.103.17] - 2025-01-30

### Added

- feat(launcher): Add launcher page and Cloudflare deploy action (#2599)
- feat(providers): Add JFrog ML provider (#2872)

### Changed

- chore(build): Move dependencies to devDependencies (#2876)
- chore(redteam): Update grader SpecializedAdviceGrader (#2895)
- chore(redteam): Update graders: imitation, overreliance (#2882)
- chore(redteam): Update graders: politics and RBAC (#2878)
- chore(redteam): Update SQL injection and shell injection graders (#2870)
- chore(redteam): Remove RedTeamProvider response (#2899)
- chore(build): Bump version to 0.103.17 (#2900)
- docs: Fix broken transformVars example (#2887)
- test: Add unit test for src/providers/bedrockUtil.ts (#2879)
- test: Add unit test for src/redteam/plugins/shellInjection.ts (#2871)

### Fixed

- fix(assertions): Add valueFromScript support to contains, equals, and startsWith assertions (#2890)
- fix(golang-provider): Support internal package imports by preserving module structure (#2888)

### Dependencies

- chore(deps): Move tsx to dev dependencies (#2884)
- chore(deps): Update Drizzle dependencies (#2877)

### Documentation

- docs(providers): Fix syntax and formatting in examples (#2875)

## [0.103.16] - 2025-01-28

### Added

- feat(eval): Support reasoning effort and usage tokens (#2817)
- feat(providers): Add support for anthropic citations (#2854)
- feat(redteam): Add RAG Full Document Exfiltration plugin (#2820)
- feat(tests): Add support for loading tests from JSONL files (#2842)

### Changed

- chore(eval): Support reasoning field (#2867)
- chore(providers): Add common provider types for redteam providers (#2856)
- chore(providers): Update google provider with better support for latest gemini models (#2838)
- chore(redteam): Add redteam run analytics (#2852)
- chore(package): Bump version 0.103.16 (#2869)
- chore(package): Ensure correct branch name when incrementing package version (#2851)
- chore(package): Exclude test files from npm package (#2862)
- chore(package): Simplify files field in package.json (#2868)
- chore(dev): Upgrade development versions of Node.js to v22 and Python to 3.13 (#2340)

### Fixed

- fix(openrouter): Pass through `passthrough` (#2863)
- fix(redteam): Run strategies on intents (#2866)
- fix(sharing): Combine sharing configuration from multiple promptfooconfigs (#2855)

### Dependencies

- chore(deps): Remove unused dependencies (#2861)
- chore(deps): Update patch and minor dependency versions (#2860)

### Documentation

- docs(deepseek): Deepseek censorship article (#2864)
- docs(simulated-user): Improve simulated user example (#2865)

### Tests

- test(redteam): Add unit test for src/redteam/plugins/beavertails.ts (#2844)
- test(redteam): Add unit test for src/redteam/plugins/contracts.ts (#2845)
- test: add unit test for src/providers.ts (#2874)
- test: add unit test for src/redteam/providers/iterative.ts (#2858)
- test: add unit test for src/types/index.ts (#2857)

## [0.103.15] - 2025-01-28

### Changed

- chore(providers): Add Hyperbolic alias (#2826)
- chore(providers): Add Perplexity alias (#2836)
- chore(providers): Add Cloudera alias (#2823)
- chore(providers): Make Adaline a peer dependency (#2833)
- chore(providers): Support chatgpt-4o-latest alias in OpenAI provider (#2841)
- chore(providers): Handle empty content due to Azure content filter (#2822)
- chore(assertions): Add not-is-refusal assertion (#2840)
- chore(redteam): Add stack trace to generate/run errors (#2831)
- chore(redteam): Reduce science fiction jailbreaks (#2830)
- chore(redteam): Switch from stateless to stateful (#2839)
- docs: Update contributing guide and fix docs build break (#2849)
- docs: Add terms of service (#2821)
- docs: Clean up LocalAI title (#2824)
- docs: Minor updates to provider documentation sidebar order (#2827)
- docs: Update contributing guide with helpful links and update new release documentation (#2843)
- docs: Update documentation with new models and features (#2837)
- test: Add unit test for src/providers/portkey.ts (#2825)
- test: Add unit test for src/redteam/plugins/asciiSmuggling.ts (#2846)

### Dependencies

- chore(deps): Bump OpenAI from 4.80.0 to 4.80.1 (#2835)
- chore(deps): Bump version to 0.103.15 (#2850)

## [0.103.14] - 2025-01-24

### Added

- feat(redteam): add InsultsGrader for insult detection (#2814)

### Changed

- feat: ability to export to burp (#2807)
- feat: pull and set sessionIds in the request and response body (#2784)
- fix: use controlled accordion for signature auth (#2789)
- chore: bump @anthropic-ai/sdk from 0.33.1 to 0.35.0 (#2790)
- chore: bump openai from 4.79.1 to 4.79.4 (#2791)
- chore: improve specialized advice grader (#2793)
- chore: unsafe practices grader (#2796)
- chore: more harmful graders (#2797)
- chore: sort by priority strategies in report view (#2809)
- chore: add graders for drugs, illegal activities, cybercrime, radicalization (#2810)
- chore: burp docs, improvements, and ui (#2818)
- chore: bump @aws-sdk/client-bedrock-runtime from 3.731.1 to 3.734.0 (#2815)
- chore: add keyfile upload (#2787)
- test: add unit test for src/assertions/contextRelevance.ts (#2804)
- test: add unit test for src/assertions/geval.ts (#2803)
- test: add unit test for src/fetch.ts (#2781)
- test: add unit test for src/assertions/contextFaithfulness.ts (#2798)
- test: add unit test for src/assertions/answerRelevance.ts (#2799)
- test: add unit test for src/assertions/contextRecall.ts (#2800)
- test: add unit test for src/assertions/modelGradedClosedQa.ts (#2801)
- refactor(fetch): remove unnecessary debug log (#2806)

### Fixed

- fix(azure): handle 400 response for content filter errors (#2812)
- fix(ui): ensure that a default value of the signature data field is populated into the redteam config (#2788)
- fix(docs): random grammar fix for model-graded metrics (#2794)

### Dependencies

- chore(deps): update LLM provider dependencies (#2795)

### Documentation

- docs(config): add status page link to footer (#2811)

### Tests

- test(openai): move OpenAI provider tests to dedicated file (#2802)
- test: add unit test for src/providers/adaline.gateway.ts (#2834)

## [0.103.13] - 2025-01-21

### Tests

- test: add unit test for src/types/providers.ts (#2766)
- test: add unit test for src/redteam/plugins/competitors.ts (#2764)

### Added

- feat(redteam): Add guardrail option to redteam ui & update transform response (#2688)
- feat: Share chunked results (#2632)

### Changed

- feat: http provider auth signature support (#2755)
- chore: improve http signature setup (#2779)
- chore(fetch): sanitize sensitive data in debug logs (#2778)
- chore(redteam): enhance logging and test count formatting (#2775)

### Fixed

- fix(fetch): correct TLS options for proxy settings (#2783)

### Dependencies

- chore(deps): bump vite from 5.4.11 to 5.4.12 in the npm_and_yarn group (#2777)
- chore(deps): bump vite from 5.4.9 to 5.4.14 in /examples/jest-integration in the npm_and_yarn group across 1 directory (#2776)

## [0.103.12] - 2025-01-21

### Changed

- chore(providers): Add DeepSeek provider alias (#2768)
- chore(types): Remove unused 'getSessionId' field from ApiProvider (#2765)
- chore(redteam): Add copyright violations grader (#2770)
- chore(redteam): Show plugin in strategy stats prompt/response examples (#2758)
- chore(redteam): Improve competitors grader (#2761)
- chore(lint): Resolve trailing whitespace issues in YAML file (#2767)
- test: Add unit test for src/providers/bam.ts (#2748)
- test: Add unit test for src/redteam/graders.ts (#2762)
- test: Add unit test for src/redteam/plugins/harmful/graders.ts (#2763)
- test: Add unit test for src/redteam/plugins/harmful/graders.ts (#2771)
- test: Add unit test for src/redteam/providers/crescendo/index.ts (#2749)
- test: Add mocks to reduce CI flakes and logs (#2774)

### Fixed

- fix(providers): Add support for tool_resources in OpenAI assistants (#2772)
- fix(providers): Do not set top_p, presence_penalty, or frequency_penalty by default in OpenAI providers (#2753)
- fix(providers): Handle serialization bug in defaultTest for provider overrides with self references (Groq) (#2760)
- fix(webui): Add error boundary to React Markdown component (#2756)
- fix(redteam): Add missing strategy tags (#2769)
- fix(redteam): Empty response is not a failure for red team (#2754)
- fix(redteam): Self-harm, graphic, sexual content, competitors false positives (#2759)

### Dependencies

- chore(deps): Bump @aws-sdk/client-bedrock-runtime from 3.730.0 to 3.731.1 (#2750)
- chore(deps): Bump openai from 4.78.1 to 4.79.1 (#2751)

## [0.103.11] - 2025-01-20

### Changed

- chore: update vars type definition in Test Case to support nested objects (#2738)
- chore(providers): add config.o1 flag for Azure o1 model support (#2710)
- chore(assertions): handle OpenAI tool call with content (#2741)
- chore(fetch): use undici to set global proxy dispatcher (#2737)
- chore(providers): update Groq documentation with latest models (#2733)
- chore(logger): expose additional logger methods (#2731)
- refactor: remove dynamic import for OpenAiChatCompletionProvider (#2739)
- refactor: remove async imports for third-party integrations (#2746)
- refactor: remove dynamic import for fetchWithProxy (#2742)
- build: create `dist/` using TypeScript's `"module": "Node16"` setting (#2686)
- revert: "build: create `dist/` using TypeScript's `"module": "Node16"` setting (#2686)" (#2747)
- docs: LangChain example (#2735)
- docs: resolve duplicate route warning on docs/providers (#2676)
- docs: update app details (#2734)
- test: add unit test for src/logger.ts (#2732)
- test: Add unit test for src/providers/openai.ts (#2700)
- test: Add unit test for src/providers/websocket.ts (#2658)
- test: Add unit test for src/redteam/strategies/crescendo.ts (#2679)
- test: Add unit test for src/redteam/strategies/gcg.ts (#2680)
- test: Add unit test for src/redteam/strategies/index.ts (#2682)
- test: Add unit test for src/util/exportToFile/index.ts (#2666)

### Fixed

- fix(webui): ensure nested variables are rendered correctly (#2736)
- fix(assertions): support JavaScript files in CSV assertions file:// protocol (#2723)
- fix(redteam): don't blow up when translation fails (#2740)

### Dependencies

- chore(deps): bump @aws-sdk/client-bedrock-runtime from 3.726.1 to 3.730.0 (#2727)
- chore(deps): bump @azure/identity from 4.5.0 to 4.6.0 (#2728)
- chore(deps): update Docusaurus version (#2730)

### Documentation

- docs(faq): enhance documentation on proxies and SSL certificates (#2725)

## [0.103.10] - 2025-01-16

### Tests

- test: Add unit test for src/redteam/sharedFrontend.ts (#2690)

### Added

- feat(moderation): Add guardrail checks and logging for moderation (#2624)
- feat(redteam): Add support for built-in guardrails (#2654)

### Changed

- fix: Don't throw in HTTP provider on non-2xx (#2689)
- fix: Eval description in `promptfoo list evals` (#2668)
- fix: Handle HTTP errors better (#2687)
- fix: Make back/next icons consistent (#2707)
- fix: Resolve defaultTest and test providers when called via Node (#2664)
- fix: WebUI should automatically refresh with new evals (#2672)
- chore: Add email to remote inference requests (#2647)
- chore: Add envar for max harmful tests per request (#2714)
- chore: Bump @aws-sdk/client-bedrock-runtime from 3.726.0 to 3.726.1 (#2641)
- chore: Bump groq-sdk from 0.11.0 to 0.12.0 (#2642)
- chore: Bump openai from 4.78.0 to 4.78.1 (#2643)
- chore: Check email status (#2651)
- chore: Organize advanced configurations UI (#2713)
- chore: Standardize ellipsize function across codebase (#2698)
- chore: Update unaligned timeout (#2696)
- chore(assertion): Update doc (#2705)
- chore(ci): Add shell format check to CI workflow (#2669)
- chore(cli): Update show command to default to most recent eval (#2718)
- chore(config): Clean up and comment unused configurations (#2646)
- chore(providers): Add error handling for request transforms in HTTP provider (#2697)
- chore(providers): Add validateStatus option to HTTP provider (#2691)
- chore(providers): Change default validateStatus to accept all HTTP status codes (#2712)
- chore(redteam): Add more abort checkpoints for redteam runs (#2717)
- chore(redteam): Enhance debug logging in iterative provider (#2695)
- chore(redteam): Improve HTTP transform configuration placeholders (#2702)
- chore(webui): Add configurable validateStatus to redteam HTTP target setup (#2706)
- docs: Add redirect for troubleshooting link (#2653)
- docs: Updated plugin table and harmful page (#2560)
- test: Add unit test for src/assertions/guardrail.ts (#2656)
- test: Add unit test for src/providers/promptfoo.ts (#2662)
- test: Add unit test for src/providers/simulatedUser.ts (#2670)
- test: Add unit test for src/providers/webhook.ts (#2661)
- test: Add unit test for src/redteam/plugins/indirectPromptInjection.ts (#2663)
- test: Add unit test for src/redteam/strategies/bestOfN.ts (#2677)
- test: Add unit test for src/redteam/strategies/likert.ts (#2681)
- test: Add unit test for src/utils/text.ts (#2701)
- test: Fix flaky test (#2715)
- test: Make share test more robust (#2716)
- test: Support randomizing test execution order (#2556)
- chore(providers): automate watsonx provider to fetch model costs dynamically (#2703)
- Revert "test: Add unit test for src/redteam/sharedFrontend.ts" (#2721)

### Fixed

- fix(ci): Resolve redteam integration test failure by setting author (#2667)
- fix(logging): Enforce single-argument type for logger methods (#2719)
- fix(providers): Lazy load @azure/identity (#2708)
- fix(redteam): Adjust divergent repetition plugin prompt formatting (#2639)
- fix(ui): Don't select a stateful/stateless setting if discrepancy exists between configured providers (#2650)
- fix(ui): Fix stateful/stateless setting for providers (#2649)
- fix(webui): Ensure user's selection of system statefulness is correctly persisted in config and UI (#2645)

### Documentation

- docs(links): Update Discord links to new invite (#2675)
- docs(strategy-table): Enhance grouping and ordering logic (#2640)

## [0.103.9] - 2025-01-13

### Tests

- test: Add unit test for src/providers.ts (#2671)
- test: Add unit test for src/globalConfig/accounts.ts (#2652)

### Added

- feat(tests): Import tests from JS/TS (#2635)
- feat(redteam): Add GCG strategy (#2637)
- feat(redteam): Add Likert-based jailbreak strategy (#2614)

### Changed

- chore(redteam): Catch errors during iterative attacks and continue (#2631)
- chore(redteam): GCG number config (#2638)
- chore(redteam): Wrap iterative providers in try/catch (#2630)
- chore(webui): Don't actually truncate vars because they are scrollable (#2636)

### Fixed

- fix(webui): Revert 49bdcba - restore TruncatedText for var display (#2634)

## [0.103.8] - 2025-01-11

### Changed

- fix: Running redteam from cloud (#2627)
- fix: redteam strategies (#2629)
- chore: show # plugins and strats selected (#2628)o/pull/2626

## [0.103.7] - 2025-01-10

### Changed

- chore(redteam): record iterative history in metadata (#2625)
- chore(redteam): integrate grader into goat for ASR improvement (#2612)
- chore(cli): make db migrations quieter (#2621)
- chore(providers): update Azure API version for Azure provider (#2611)
- chore: Revert "chore(redteam): expose redteam run command and auto-share remote results" (#2613)
- docs: owasp illustrations (#2615)
- docs: plugin and strategy graphics (#2610)
- chore(site): add bio and photo of new team member (#2626)

### Fixed

- fix(webui): add default background for image lightbox (#2616)
- fix(openrouter): pass through openrouter-specific options (#2620)

### Dependencies

- chore(deps): bump @aws-sdk/client-bedrock-runtime from 3.723.0 to 3.726.0 (#2618)
- chore(deps): bump groq-sdk from 0.10.0 to 0.11.0 (#2619)
- chore(deps): bump openai from 4.77.4 to 4.78.0 (#2617)

### Documentation

- docs(site): add vedant to the about page (#2622)
- docs(site): update grid breakpoints for better spacing of team members on about page (#2623)

## [0.103.6] - 2025-01-09

### Changed

- chore(examples): add image saving hook for DALL-E outputs in redteam-dalle (#2607)
- chore(redteam): expose redteam run command and auto-share remote results (#2609)
- chore(redteam): store attack prompt instead of rendered prompt in metadata (#2602)
- chore(workflows): add actionlint GitHub Action for workflow validation (#2604)
- chore(ci): updated yanked dependency and ruff format (#2608)

### Fixed

- fix(docker): correct string concatenation for BUILD_DATE in GitHub Actions (#2603)
- fix(providers): convert anthropic bedrock lone system messages to user messages for compatibility with model graded metrics (#2606)

### Documentation

- docs(caching): expand documentation on caching mechanisms (#2605)

## [0.103.5] - 2025-01-09

### Added

- feat(fetch): Add support for custom SSL certificates (#2591)

### Changed

- chore(assertions): Improve Python assertion configuration passing (#2583)
- chore(debug): Enhance logging for null/undefined template variables (#2588)
- chore(providers): Allow ability to set custom default embedding provider (#2587)
- chore(providers): Improve error handling in HTTP provider (#2593)
- chore(redteam): Add grader to crescendo to increase ASR (#2594)
- chore(webui): Add plugin category on the recently used cards (#2600)
- chore(webui): Highlight selected strats just like plugins (#2601)
- chore(webui): Replace initial prompt with last redteam prompt when it exists (#2598)
- chore(webui): Response parser -> response transform (#2584)

### Fixed

- fix(cli): filterMode `failures` should omit `errors` (#2590)
- fix(providers): Handle bad HTTP status code (#2589)
- fix(redteam): ascii-smuggling is a plugin, not a strategy (#2585)
- fix(redteam): Use OS-agnostic temp file (#2586)

### Dependencies

- chore(deps): Update dependencies to latest versions (#2597)

### Documentation

- docs(license): Update year and clarify licensing terms (#2596)
- docs(providers): Update overview table with new entries (#2592)

## [0.103.4] - 2025-01-08

### Added

- feat(cli): add --filter-errors-only parameter to `eval` (#2539)
- feat(providers): f5 provider placeholder (#2563)
- feat(assertions): add support for specifying function names in external assertions (#2548)

### Changed

- chore(providers): add support for the WATSONX_AI_AUTH_TYPE env (#2547)
- chore(providers): add debug logs to llama provider (#2569)
- chore(redteam): add debug to cyberseceval (#2549)
- chore(redteam): add english language cyberseceval (#2561)
- chore(redteam): adjust parameters for iterativeTree strategy (#2535)
- chore(redteam): improve dialog content for load example configuration (#2574)
- chore(redteam): improve grader in jailbreak:tree strategy (#2565)
- chore(redteam): improve iterative provider with test case grader (#2552)
- chore(redteam): improve tree node selection. Add metadata (#2538)
- chore(redteam): reduce iterative image provider refusals (#2578)
- chore(tests): improve misc test setup and teardown (#2579)
- chore(webui): enhance metadata expand/collapse handling (#2550)
- chore(webui): Add type for provider test response (#2567)
- chore(assertions): minor change to python assert example and revert provider to gpt4 mini (#2564)
- chore(webui): ensure provider overrides are displayed correctly (#2546)
- docs: improve dark mode styles on security page (#2562)
- docs: jailbreak blog post (#2575)
- docs: missing plugins (#2558)
- docs: updates to llm vulnerability types page (#2527)
- docs: updating typo for g-eval pages (#2568)
- docs: only show frameworks in compliance section (#2559)
- chore(docs): improve dark mode on redteam configuration (#2553)
- chore(docs): sort plugins by pluginId (#2536)

### Fixed

- fix(assertions): ensure that Python assertions can reference the config as per the example given (#2551)

### Dependencies

- chore(deps): update dependencies to latest minor and patch versions (#2533)
- chore(deps): bump @aws-sdk/client-bedrock-runtime from 3.716.0 to 3.721.0 (#2532)
- chore(deps): bump @aws-sdk/client-bedrock-runtime from 3.721.0 to 3.723.0 (#2554)
- chore(deps): bump openai from 4.77.0 to 4.77.3 (#2544)
- chore(deps): update lock file to resolve dependency issues (#2545)
- chore(deps): update lock file to resolve yanked dependency (#2581)

### Documentation

- docs(blog): improve the usage instructions for jailbreak dalle post (#2576)
- docs(llm-vulnerability-scanner): improve dark mode styles (#2577)
- docs(styles): improve dark mode styles for index page (#2580)
- docs(troubleshooting): adjust sidebar order and update example version (#2557)

## [0.103.3] - 2025-01-03

### Added

- feat(redteam): add system prompt override plugin (#2524)

### Changed

- feat: cyberseceval plugin (#2523)
- chore(vertex): ability to override api version (#2529)
- chore: add more debug info to API health check (#2531)
- chore: switch cloud `run` to use --config param (#2520)
- docs: update owasp top 10 page (#2515)
- docs: misc improvements (#2525)

### Fixed

- fix(gemini): support gemini thinking model (#2526)
- fix(docs): correct broken link in blog post (#2522)
- fix(docs): conditionally enable gtag only in production (#2530)

### Documentation

- docs(blog): unbounded consumption (#2521)
- docs(redteam): update configuration.md (#2543)

## [0.103.2] - 2024-12-31

### Changed

- feat: run redteam from cloud config (#2503)
- feat: divergent repetition plugin (#2517)
- docs: guardrails ui (#2518)
- feat: granular envars for memory control (#2509)
- fix: use `default` when importing cjs module (#2506)
- docs: readme overhaul (#2502)
- chore(redteam): make numIterations configurable for iterative strategy (#2511)
- chore(webui): enhance styling and responsiveness for StrategyStats component (#2485)
- chore(providers): make number of retry attempts configurable for HTTP provider (#2512)
- chore(providers): add configurable retry attempts for AWS Bedrock. Improve error handling (#2514)
- chore(redteam): handle empty and refusal responses (#2516)
- docs: divergent repetition to plugins table (#2519)

### Fixed

- fix(moderation): handle empty output to avoid false positives (#2508)
- fix(fetch): correct retries logic to ensure at least one attempt (#2513)

## [0.103.1] - 2024-12-24

### Changed

- fix: send config purpose when running in web ui (#2504)
- fix: include `sharing` in generated redteam config (#2505)
- docs: g-eval docs (#2501)

## [0.103.0] - 2024-12-23

### Added

- feat(eval): Add sheet identifier to Google Sheets URL for saving eval results (#2348)
- feat(eval): Add support for Hugging Face datasets (#2497)
- feat(redteam): Ability to set the number of test cases per plugin (#2480)
- feat(redteam): Beavertails plugin (#2500)
- feat(redteam): Best-of-n jailbreak (#2495)
- feat(redteam): Dedicated custom input section (#2493)
- feat(redteam): Harmful:cybercrime:malicious-code (#2481)
- feat(redteam): Recently used plugins (#2488)
- feat(redteam): Support `intent` sequences (#2487)

### Changed

- chore(redteam): Add "View Probes" button (#2492)
- chore(redteam): Enhance metadata tracking for iterative provider (#2482)
- chore(redteam): Improve scoring in iterative providers (#2486)
- chore(redteam): Record stateless telemetry (#2477)
- chore(examples): Revert redteam-ollama example to previous version (#2499)
- docs: Cyberseceval (#2494)
- docs: Plugins overview (#2448)
- docs: Strategy overview (#2449)

### Fixed

- fix(redteam): Ability to set custom target (#2483)
- fix(redteam): Apply delay to redteam providers (#2498)
- fix(redteam): Scroll to top when changing tabs (#2484)
- fix(redteam): State management for raw HTTP requests (#2491)

### Dependencies

- chore(deps): Bump @aws-sdk/client-bedrock-runtime from 3.714.0 to 3.716.0 (#2479)

### Documentation

- docs(providers): Add new providers to documentation (#2496)

## [0.102.4] - 2024-12-20

### Changed

- feat: add G-Eval assertion (#2436)
- feat: ability to set delay from webui (#2474)
- fix: resolve circular reference issue in groq provider (#2475)
- chore: placeholder for ied (#2478)

### Fixed

- fix(provider): ensure system prompt is formatted correctly for amazon nova models (#2476)

### Documentation

- docs(red-team): update default strategy documentation (#2473)

## [0.102.3] - 2024-12-19

### Changed

- feat: pliny plugin (#2469)
- feat: meth plugin (#2470)

### Fixed

- fix(redteam): resolve prompt rendering issue in goat provider (#2472)

### Dependencies

- chore(deps): update dependencies to latest versions (#2442)

## [0.102.2] - 2024-12-19

### Added

- feat(eval): Add metadata filtering to `promptfoo eval` (#2460)
- feat(redteam): Implement `basic` strategy to skip strategy-less tests (#2461)
- feat(redteam): Show messages for multi-turn providers (#2454)
- feat(webui): Add search bar for reports (#2458)

### Changed

- chore(providers): Add new OpenAI O1 model versions (#2450)
- chore(ci): Handle fork PRs without secrets correctly (#2443)
- chore(ci): Update Node.js 22.x matrix configuration (#2444)
- chore(ci): Move workflow assets to .github/assets (#2445)
- chore(redteam): Update target handling for model-based strategies (#2466)
- docs: Update RAG red team details (#2459)

### Fixed

- fix(providers): Fix O1 model detection (#2455)
- fix(redteam): Handle invalid message from GOAT (#2462)
- fix(redteam): Handle null target model responses in GOAT and improve safeJsonStringify (#2465)
- fix(redteam): Improve logging and message handling in Crescendo and GOAT providers (#2467)
- fix(redteam): Properly write target response to iterative (#2447)
- fix(redteam): Skip iterative turn on refusal (#2464)

### Dependencies

- chore(deps): Bump @anthropic-ai/sdk from 0.32.1 to 0.33.1 (#2451)
- chore(deps): Bump @aws-sdk/client-bedrock-runtime from 3.712.0 to 3.714.0 (#2446)
- chore(deps): Bump openai from 4.76.3 to 4.77.0 (#2452)

## [0.102.1] - 2024-12-17

### Added

- feat(redteam): ability to upload intents from csv (#2424)
- feat(redteam): switch to rag example (#2432)

### Changed

- chore(cli): address punycode deprecation warning for Node.js 22 (#2440)
- chore(redteam): format extraction prompts as chat messages (#2429)
- chore(redteam): integration tests (#2413)
- chore(redteam): move plugin collections out of plugin type (#2435)
- chore(redteam): raise timeout on unaligned provider to 60s (#2434)
- chore(redteam): update owasp mappings (#2316)
- chore(redteam): update plugin and strategy display names and descriptions (#2387)
- chore(redteam): minor styling improvements to TestTargetConfiguration (#2430)
- chore(redteam): remove horizontal scroll from redteam setup tabs (#2420)

### Fixed

- fix(redteam): add support for entity merging in config (#2433)
- fix(redteam): combine strategy configs for chained strategies (#2415)
- fix(redteam): don't fall back if entity and purpose extraction fails (#2428)
- fix(redteam): integration test (#2431)
- fix(redteam): make cross-session-leak not default (#2427)
- fix(redteam): remove duplicate `intent` plugin (#2426)
- fix(redteam): dark mode in test targets ui (#2425)
- fix(redteam): resolve invalid DOM nesting of ul elements in Strategies component (#2421)
- fix(evaluator): handle circular references during error logging (#2441)

### Dependencies

- chore(deps): bump @aws-sdk/client-bedrock-runtime from 3.709.0 to 3.712.0 (#2418)
- chore(deps): bump groq-sdk from 0.9.0 to 0.9.1 (#2416)
- chore(deps): bump openai from 4.76.2 to 4.76.3 (#2417)

## [0.102.0] - 2024-12-16

### Added

- feat(redteam): add api healthcheck to redteam generate (#2398)

### Changed

- feat: add raw HTTP request support to Targets UI (#2407)
- feat: add HTTP provider configuration generator (#2409)
- feat: generate http config button (#2411)
- feat: run redteam in web ui (#2025)
- fix: exit codes and tests (#2414)
- docs: add docs for model-graded metrics (#2406)

## [0.101.2] - 2024-12-14

### Added

- feat(webui): implement cloud API health check functionality (#2397)
- feat(webui): redteam attack flow chart (#2389)
- feat(webui): strategy stats drawer (#2388)
- feat(webui): Filter Results view by errors (#2394)

### Changed

- revert: refactor(evaluator): enhance variable resolution and prompt rendering (#2386)
- chore(docker): add version info to docker build (#2401)
- chore(docs): Update README.md (#2391)

### Fixed

- fix(redteam): improve error message for plugin validation (#2395)
- fix(redteam): improve redteam strategy validation with detailed error messages (#2396)
- fix(webui): hide "show failures" checkbox on 1-column evals (#2393)

### Dependencies

- chore(deps): bump openai from 4.76.1 to 4.76.2 (#2390)

## [0.101.1] - 2024-12-13

### Added

- feat(eval): Separate errors from assert failures (#2214)
- feat(eval): Support more than one multi-turn conversation in the same eval with conversationId metadata field (#2360)
- feat: chunk results during share to handle large evals (#2381)

### Changed

- fix: use safeJsonStringify (#2385)
- chore(evaluator): Enhance variable resolution and prompt rendering (#2380)
- chore(ci): Remove outdated package-lock.json after enabling workspaces in package.json (#2377)
- chore(examples): Add Ollama red team example from blog post (#2374)
- Revert "feat: chunk results during share to handle large evals" (#2399)

### Fixed

- fix(cli): Fix punycode deprecation warning (#2384)
- fix(cli): Re-enable validation warning for invalid dereferenced configs (#2373)
- fix(prompts): Restore behavior that delays YAML parsing until after variable substitution (#2383)
- fix(redteam): Support file:// protocol for custom plugins (#2376)
- fix(webui): Use injectVar in redteam report view (#2366)

### Documentation

- docs(configuration): Add documentation for shared variables in tests (#2379)

## [0.101.0] - 2024-12-12

### Added

- feat(eval): Separate errors from assert failures (#2214)
- feat(eval): Support more than one multi-turn conversation in the same eval with conversationId metadata field (#2360)

### Changed

- chore(evaluator): Enhance variable resolution and prompt rendering (#2380)
- chore(ci): Remove outdated package-lock.json after enabling workspaces in package.json (#2377)
- chore(examples): Add Ollama red team example from blog post (#2374)

### Fixed

- fix(cli): Fix punycode deprecation warning (#2384)
- fix(cli): Re-enable validation warning for invalid dereferenced configs (#2373)
- fix(prompts): Restore behavior that delays YAML parsing until after variable substitution (#2383)
- fix(redteam): Support file:// protocol for custom plugins (#2376)
- fix(webui): Use injectVar in redteam report view (#2366)

### Documentation

- docs(configuration): Add documentation for shared variables in tests (#2379)

## [0.100.6] - 2024-12-11

### Changed

- chore: clean up invariant references (#2367)
- chore: invariant (#2363)
- chore(examples): add YAML schema and descriptions to config files (#2358)
- chore(providers): add debugs and make provider invariants more detailed (#2365)
- chore(redteam): add better error logging for multilingual (#2347)
- chore(redteam): add getRemoteGenerationUrl mocks to redteam tests (#2349)
- chore(redteam): Better error messaging for composite jailbreaks (#2372)
- chore(redteam): fix composite jailbreak docs (#2370)
- chore(redteam): respect --delay with redteam providers (#2369)
- chore(webui): add "save YAML" option to Save Config dialog (#2356)
- chore(webui): enhance redteam preset cards layout and styling (#2353)

### Fixed

- fix(providers): add regional model support to Bedrock (#2354)
- fix(webui): redteam setup UI should support request body objects (#2355)
- fix(providers): use Replicate moderation provider when OpenAI key not present (#2346)

### Dependencies

- chore(deps): bump @aws-sdk/client-bedrock-runtime from 3.706.0 to 3.709.0 (#2362)
- chore(deps): bump openai from 4.76.0 to 4.76.1 (#2361)
- chore(deps): update dependencies (#2350)

### Documentation

- docs(blog): new post on the EU AI Act (#2357)
- docs(redteam): Update documentation to suggest a detailed purpose (#2345)
- docs(troubleshooting): replace auto-generated index with custom overview (#2352)

## [0.100.5] - 2024-12-09

### Changed

- feat: Show current redteam and save state by @sklein12 in [#2336](https://github.com/promptfoo/promptfoo/pull/2336)
- fix: Our task API responds with a JSON object by @sklein12 in [#2337](https://github.com/promptfoo/promptfoo/pull/2337)
- fix: Attempt to fix metrics after share to self-hosted by @GICodeWarrior in [#2338](https://github.com/promptfoo/promptfoo/pull/2338)
- fix: Merge `defaultTest.vars` before applying `transformVars` by @mldangelo in [#2339](https://github.com/promptfoo/promptfoo/pull/2339)
- fix: Catch errors on purpose extraction and continue by @sklein12 in [#2344](https://github.com/promptfoo/promptfoo/pull/2344)
- chore: Allow overriding default and redteam providers globally by @sklein12 in [#2333](https://github.com/promptfoo/promptfoo/pull/2333)
- chore(providers): Align `transformRequest` with `transformResponse` behavior by @mldangelo in [#2334](https://github.com/promptfoo/promptfoo/pull/2334)
- chore: Update Node.js to v20.18.1 by @mldangelo in [#2342](https://github.com/promptfoo/promptfoo/pull/2342)
- chore: Add support for multiple Google Sheets in `promptfooconfig` by @mldangelo in [#2343](https://github.com/promptfoo/promptfoo/pull/2343)

## [0.100.4] - 2024-12-08

### Changed

- feat: "try example" in target configuration (#2335)
- chore(webui): add a reset config button (#2328)
- chore(redteam): add comments and schema to generated yaml (#2329)
- chore(webui): add select all/none for all plugins (#2326)
- chore: automate CITATION.cff version bump. Sort npm scripts (#2320)
- docs: Fix docs to reflect non-root docker user (#2324)

### Fixed

- fix(cli): recommend npx if necessary (#2325)
- fix(providers): use prompt config for structured outputs in azure (#2331)
- fix(redteam): Use cloud api for remote harmful generation (#2323)
- fix(webui): redteam bug where purpose was using old state (#2330)
- fix(webui): redteam config persist between refreshes (#2327)

### Dependencies

- chore(deps): bump openai from 4.75.0 to 4.76.0 (#2321)

## [0.100.3] - 2024-12-06

### Changed

- chore(providers): improve JSON schema support for openai azure (#2318)

### Dependencies

- chore(deps): bump the npm_and_yarn group with 2 updates (#2317)

### Documentation

- docs(aws-bedrock): add Nova model documentation and update examples (#2319)
- docs(multilingual): add language code references (#2311)

## [0.100.2] - 2024-12-06

### Added

- feat: multiline editor for http request body (#2314) by @typpo

### Fixed

- fix(redteam): Do not fail crescendo if the provider sends the wrong response (#2315) by @sklein12
- fix: remove log line (c539341)

## [0.100.1] - 2024-12-05

### Added

- feat(redteam): Multilingual generates test cases across all strats (#2313) by @sklein12

### Fixed

- fix(redteam): preserve assertion types in multilingual strategy (#2312) by @mldangelo

### Changed

- chore(redteam): Improve purpose output (779a8d4)
- chore: re-reorder target setup page (7dd11ae)
- chore: copy (158d841)
- ci: increase Docker workflow timeout to 60 minutes (414db79)

### Dependencies

- chore(deps): update multiple package dependencies (#2308) by @mldangelo

### Documentation

- docs: fix multilingual (e78e77d)

## [0.100.0] - 2024-12-05

### Added

- feat(providers): Add Amazon Nova models to Bedrock provider (#2300)
- feat(providers): Support TypeScript custom providers (#2285)
- feat(providers): Add transformRequest to HTTP provider. Rename responseParser to transformResponse (#2228)
- feat(cli): Add configurable CSV delimiter support (#2294)
- feat(redteam): Load `intents` plugin from file (#2283)
- feat(webui): Ability to configure strategies in redteam setup (#2304)
- feat(webui): Ability to upload YAML file to setup view (#2297)
- feat(webui): Column selector (#2288)

### Changed

- chore(webui): Add YAML preview and strategies to redteamReview page (#2305)
- chore(prompts): TypeScript for prompt functions (#2287)
- chore(webui): Display # selected plugins in accordion text (#2298)
- chore(redteam): Remote generation if logged into cloud (#2286)
- chore(cli): Write `promptfoo-errors.log` on error (#2303)
- chore(cli): Improve error message when attempting to share incomplete eval (#2301)
- chore(redteam): Fix stateless warning (#2282)
- chore(redteam): Plugin page UX (#2299)
- chore(webui): Display average cost alongside total (#2274)
- chore(webui): Remove prompt from redteam setup purpose page (#2295)
- docs: Guide on LangChain PromptTemplates (#2235)

### Fixed

- fix(redteam): Do not store config hash if redteam generation failed (#2296)
- fix(webui): Minor bugs in redteam config UI (#2278)
- fix(cli): Replace process.exitCode with process.exit calls in share command (#2307)

### Dependencies

- chore(deps): Bump @aws-sdk/client-bedrock-runtime from 3.699.0 to 3.704.0 (#2279)
- chore(deps): Bump @aws-sdk/client-bedrock-runtime from 3.704.0 to 3.705.0 (#2290)
- chore(deps): Bump groq-sdk from 0.8.0 to 0.9.0 (#2291)
- chore(deps): Bump openai from 4.73.1 to 4.74.0 (#2280)
- chore(deps): Bump openai from 4.74.0 to 4.75.0 (#2289)

### Documentation

- docs(examples): Add redteam chatbot example (#2306)

## [0.99.1] - 2024-12-02

### Changed

- chore(docs): update --config YAML file references to match actual behavior (#2170)
- chore(providers): add \*-latest models for Anthropic (#2262)
- chore(providers): remove optional chaining in goat provider (#2253)
- chore(redteam): ability to override severity (#2260)
- chore(redteam): improve hijacking grader (#2251)
- chore(redteam): improve overreliance grader (#2246)
- chore(redteam): improve politics grader (#2258)
- chore(redteam): move harmful specialized advice plugin to unaligned provider (#2239)
- chore(redteam): move misinformation plugin from aligned to unaligned provider (#2232)
- chore(redteam): shell injection grader improvement (25%) (#2277)
- chore(redteam): update policy grader (#2244)
- chore(site): improve architecture diagram dark mode (#2254)
- chore(site): move careers link (#2242)
- chore(tests): remove console.error debug statement (#2275)
- chore(types): add Zod schema for assertion types (#2276)
- chore(webui): ability to set image min/max height (#2268)
- chore(webui): add metric column in assertions table (#2238)
- chore(webui): add pointer cursor to report view (#2272)
- chore(webui): add support for custom targets to redteam setup (#2215)
- chore(webui): combine assertion context to eval output comment dialog (#2240)
- chore(webui): improve back and next buttons for purpose/targets pages (#2269)
- chore(webui): minor improvements to redteam setup strategy and plugin selection (#2247)
- chore(webui): only show action buttons for the currently hovered cell, rather than both cells for that row (#2270)
- chore(webui): preserve whitespace in TableCommentDialog (#2237)
- chore(webui): prevent dialog from popping up repeatedly when component rerenders (#2273)
- chore(webui): remove local dashboard (#2261)
- chore(webui): select all/none in redteam setup plugins view (#2241)
- docs: GitLab integration (#2234)

### Fixed

- fix(cli): improve debugging for fetchWithRetries (#2233)
- fix(cli): refuse to share incomplete evals (#2259)
- fix(webui): support sorting on pass/fail count & raw score (#2271)
- fix(redteam): stringify non-string target provider responses in goat (#2252)

### Dependencies

- chore(deps): bump openai from 4.73.0 to 4.73.1 (#2243)
- chore(deps): sync dependency versions with promptfoo cloud (#2256)
- chore(deps): update dependencies (#2257)
- chore(deps): update lock file for yanked dependency (#2250)

## [0.99.0] - 2024-11-25

### Added

- feat(cli): `promptfoo debug` command (#2220)
- feat(eval): Read variables from PDF (#2218)
- feat(providers): Add `sequence` provider (#2217)
- feat(redteam): Citation strategy (#2223)
- feat(redteam): Composite jailbreak strategy (#2227)
- feat(redteam): Ability to limit strategies to specific plugins (#2222)

### Changed

- chore(redteam): Attempt to reuse existing server for redteam init (#2210)
- chore(redteam): Naive GOAT error handling (#2213)
- chore(redteam): Improve competitors plugin and grading (#2208)

### Fixed

- fix(eval): CSV BOM parsing (#2230)
- fix(redteam): Add missing entities field to redteam schema (#2226)
- fix(redteam): Ensure numTests is properly inherited in config for all plugin types (#2229)
- fix(redteam): Strip prompt asterisks (#2212)
- fix(redteam): Validate plugins before starting (#2219)

### Dependencies

- chore(deps): Bump @aws-sdk/client-bedrock-runtime from 3.696.0 to 3.699.0 (#2231)

### Documentation

- docs(redteam): Ollama redteam blog (#2221)
- docs(redteam): Add troubleshooting documentation (#2211)

## [0.98.0] - 2024-11-22

### Added

- feat(providers): Maintain session-id in HTTP provider (#2101)
- feat(redteam): Add custom strategy (#2166)
- feat(webui): Add CSV download to report view (#2168)
- feat(webui): Add image preview lightbox for base64 image strings (#2194)

### Changed

- chore(providers): Add GPT-4-0-2024-11-20 to supported models (#2203)
- chore(providers): Add support for UUID in transformVars (#2204)
- chore(cli): Display help for invalid args (#2196)
- chore(redteam): Add `promptfoo redteam setup` (#2172)
- chore(redteam): Init now opens web setup UI (#2191)
- chore(redteam): Update purpose UI to capture better information (#2180)
- chore(redteam): Instrument redteam setup (#2193)
- chore(redteam): Remove OpenAI key requirement in onboarding (#2187)
- chore(redteam): Remove overreliance from default (#2201)
- chore(redteam): Remove redundant harmful plugin when all subcategories are selected (#2206)
- chore(redteam): Reorganize plugins in setup (#2173)
- chore(redteam): Session parsing in UI (#2192)
- chore(redteam): Update docs for multi-turn strategies (#2182)
- chore(redteam): Update redteam init instructions (#2190)
- chore(redteam): Wrap more system purpose tags (#2202)
- chore(redteam): Wrap purposes in <Purpose> tags (#2175)

### Fixed

- fix(prompts): Parse YAML files into JSON before Nunjucks template render (#2205)
- fix(providers): Handle more response parser failures in HTTP provider (#2200)
- fix(redteam): Attempt to fix undefined redteam testcase bug (#2186)
- fix(redteam): Debug access plugin grader improvement (#2178)
- fix(redteam): Handle missing prompts in indirect prompt injection setup (#2199)
- fix(redteam): Pass isRedteam from eval database model (#2171)
- fix(webui): Handle division by zero cases in CustomMetrics component (#2195)

### Dependencies

- chore(deps): Bump @aws-sdk/client-bedrock-runtime from 3.693.0 to 3.696.0 (#2176)
- chore(deps): Update dependencies - resolve lock file issue (#2179)
- chore(deps): Update dependencies (#2169)

### Documentation

- docs(examples): Add F-score example (#2198)
- docs(examples): Modernize image classification example (#2197)
- docs(site): Add red team Hugging Face model guide (#2181)
- docs(site): Use `https` id with `url` config (#2189)

## [0.97.0] - 2024-11-18

### Added

- feat(azure): adding AzureCliCredential as a fallback authentication option (#2149)

### Changed

- feat: report shows % framework compliance as progress bar (#2160)
- feat: support for grader fewshot examples (#2162)
- feat: add support for bedrock guardrails (#2163)
- fix: crescendo feedback (#2145)
- fix: handle null test cases in strategy generation (#2146)
- refactor(redteam): extract parseGeneratedPrompts from redteam base class (#2155)
- refactor(redteam): modularize and simplify harmful plugin (#2154)
- chore: bump @aws-sdk/client-bedrock-runtime from 3.691.0 to 3.693.0 (#2147)
- chore: bump @eslint/plugin-kit from 0.2.0 to 0.2.3 in the npm_and_yarn group (#2151)
- chore: track token usage for redteam providers (#2150)
- chore(providers): misc harmful completion provider enhancements (#2153)
- chore: display strategy used in report view (#2156)
- chore: open result details in report view (#2159)
- chore: add # requests to token usage (#2158)
- chore: set redteamFinalPrompt in goat provider (#2161)
- chore(redteam): refactor harmful plugin into aligned and unaligned modules (#2164)
- chore(redteam): refactor unaligned inference API response handling (#2167)

### Fixed

- fix(share): update eval author to logged-in user when sharing (#2165)

## [0.96.2] - 2024-11-14

### Added

- feat(redteam): redteam fewshot overrides (#2138)
- feat(cli): make README.md file during onboarding init flow optional (#2054)

### Changed

- feat: helm chart for self hosted (#2003)

### Fixed

- fix(cli): remove validation warning on yaml files (#2137)
- fix(providers): handle system messages correctly for bedrock Claude models (#2141)
- fix(redteam): Config for all strategies (#2126)
- fix(webui): potential divide by 0s (#2135)
- fix(webui): restore token usage display (#2143)

### Dependencies

- chore(deps): clean up plugin action params (#2139)
- chore(deps): bump @aws-sdk/client-bedrock-runtime from 3.687.0 to 3.691.0 (#2140)
- chore(deps): update dependencies (#2133)

## [0.96.1] - 2024-11-12

### Added

- feat(ui): Respect max text length in Markdown cells (#2109)

### Changed

- chore(assertions): split assertions into separate modules (#2116)\* chore(blog): update API endpoint to canonical domain by @mldangelo in https://github.com/promptfoo/promptfoo/pull/2119
- chore(cli): add promptfoo version header to all requests (#2121)
- chore(redteam): allow goat to be used stateless or not (#2102)
- chore(redteam): Break out Prompt Metrics Types (#2120)
- chore(redteam): re-organize report categories (#2127)
- chore(docs): Fix AWS default region to match documentation (#2117)

### Fixed

- fix(cli): validate config after dereferencing (#2129)
- fix(providers): handle system messages correctly in anthropic parseMessages (#2128)

### Dependencies

- chore(deps): bump groq-sdk from 0.7.0 to 0.8.0 (#2131)
- chore(deps): update multiple dependencies (#2118)

## [0.96.0] - 2024-11-10

### Added

- feat(redteam): intent plugin (#2072)
- feat(redteam): rag poisoning plugin (#2078)
- feat(cli): --filter-sample on eval to randomly sample (#2115)
- feat(providers): azure default provider (#2107)
- feat(assertions): BLEU score (#2081)

### Changed

- chore(assertions): refactor JSON assertions (#2098)
- chore(assertions): split assertions into separate files (#2089)
- chore(cli): add --ids-only to list commands (#2076)
- chore(cli): lazily init csv assertion regex (#2111)
- chore(cli): validate json, yaml, js configs on load (#2114)
- chore(lint): format lint (#2082)
- chore(providers): add envar support for azure auth (#2106)
- chore(providers): add support for Claude 3.5 Haiku model (#2066)
- chore(providers): add support for external response_format in azure openai (#2092)
- chore(providers): azureopenai -> azure (#2113)
- chore(providers): Support AWS sessionToken and profile for authentication (#2085)
- chore(redteam): improve rbac grader (#2067)
- chore(redteam): pass context and options to target in iterativeTree provider (#2093)
- chore(redteam): Use purpose in graders (#2077)
- chore(webui): prevent unnecessary state resets in plugin configuration in redteam ui (#2071)
- chore: add yaml config validation tests (#2070)
- chore(docs): goat-blog demo component usability improvements (#2095)
- docs: use "provider" key in python prompt function (#2103)
- docs: add GOAT blog post (#2068)
- chore(blog): update API endpoint to canonical domain (#2119)

### Fixed

- fix(cli): keep eval id on `import` (#2112)
- fix(providers): portkey provider and headers (#2088)
- fix(redteam): provide target context (#2090)
- fix(providers): ensure consistent message parsing for Anthropic Claude Vision (#2069)
- fix(redteam): make remote generation URL dynamic to support dotenv loading (#2086)

### Dependencies

- chore(deps): bump @anthropic-ai/sdk from 0.31.0 to 0.32.0 (#2074)
- chore(deps): bump @anthropic-ai/sdk from 0.32.0 to 0.32.1 (#2083)
- chore(deps): bump @aws-sdk/client-bedrock-runtime from 3.686.0 to 3.687.0 (#2104)
- chore(deps): bump openai from 4.70.2 to 4.71.0 (#2073)
- chore(deps): bump openai from 4.71.0 to 4.71.1 (#2087)

## [0.95.0] - 2024-11-04

### Added

- **feat(redteam):** goat (#2006)
- **feat(webui):** add support for file providers in eval creation view via file upload by @mldangelo in https://github.com/promptfoo/promptfoo/pull/2055
- feat(webui): add support for file providers in eval creation view via file upload (#2055)

### Changed

- **feat:** save and load configs (#2044)
- **feat:** index page for report view (#2048)
- **fix:** competitors grader (#2042)
- **fix:** llm rubric markup (#2043)
- **fix:** OOM on large evals (#2049)
- **chore:** migrate rag-full example to langchain 0.3.0 (#2041)
- **chore:** add some loaders to webui pages (#2050)
- **chore(providers):** add bedrock regional inference profile IDs (#2058)
- **chore(webui):** optimize custom policy handling (#2061)
- **chore:** bump @anthropic-ai/sdk from 0.30.1 to 0.31.0 (#2062)
- **chore:** bump openai from 4.69.0 to 4.70.2 (#2063)

### Fixed

- **fix(webui):** preserve target label when switching target types (#2060)

### Dependencies

- **chore(deps):** bump langchain from 0.2.10 to 0.3.0 in /examples/rag-full (#2040)
- **chore(deps):** bump openai from 4.68.4 to 4.69.0 (#2045)
- **chore(deps):** update patch and minor dependencies (#2064)

## [0.94.6] - 2024-10-30

### Added

- feat(webui): make table header sticky (#2001)

### Changed

- feat: `promptfoo auth whoami` (#2034)
- fix: minor redteam run fixes (#2033)
- fix: report issue counts (#2037)
- fix: Integration backlink to portkey docs (#2039)
- chore: add provider to assertion function context (#2036)
- chore: add `--verbose` to redteam run (#2032)
- chore(deps-dev): bump @aws-sdk/client-bedrock-runtime from 3.679.0 to 3.682.0 (#2038)

### Dependencies

- chore(deps): bump elliptic from 6.5.7 to 6.6.0 in /src/app (#2031)
- chore(deps): bump langchain from 0.1.14 to 0.3.0 in /examples/langchain-python (#2035)

## [0.94.5] - 2024-10-28

### Changed

- fix: bump version on fetch cache key (#2029)
- fix: support browser back/forward in redteam setup (#2022)
- chore: improve ui for plugin configs (#2024)
- chore(webui): improve redteam plugin configuration UI (#2028)
- chore: Add Missing Statuses to Risk Categories (#2030)

### Fixed

- fix(ci): add disk space cleanup steps to prevent runner failures (#2018)
- fix(redteam): auto-extract injectVar from prompt template in redteam image provider (#2021)
- fix(providers): adjust bedrock anthropic default temperature (#2027)
- fix(webui): hide redteam setup dialog after seen (#2023)

### Documentation

- docs(provider): fix dalle-3 provider name (#2020)

## [0.94.4] - 2024-10-27

### Added

- **Feature:** Add simulated user provider ([#2014](https://github.com/promptfoo/promptfoo/pull/2014) by [@typpo](https://github.com/typpo))

### Changed

- **Fix:** Handle basic auth credentials in fetch requests ([#2013](https://github.com/promptfoo/promptfoo/pull/2013) by [@mldangelo](https://github.com/mldangelo))
- **Chore:** Add configuration option to disable template environment variables ([#2017](https://github.com/promptfoo/promptfoo/pull/2017) by [@mldangelo](https://github.com/mldangelo))
- **Chore (Redteam):** Improve onboarding CLI plugin configuration handling ([#2015](https://github.com/promptfoo/promptfoo/pull/2015) by [@mldangelo](https://github.com/mldangelo))

## [0.94.3] - 2024-10-26

### Changed

- feat: package import support improvements (#1995)
- feat: add adaline gateway provider (#1980)
- fix: template creation for `promptfoo init` and `promptfoo redteam init`
- chore(providers): merge prompt and provider config in azure (#2011)

## [0.94.2] - 2024-10-25

### Added

- feat(browser): `optional` arg on `click` commands (#1997)

### Changed

- feat: add browser support in redteam setup (#1998)
- fix: test case descriptions (#2000)
- fix: Http Provider parser (#1994)
- chore: save user consent when logged in via webui (#1999)
- chore: Constants are lower case (#2007)
- style(eslint): add sort-keys rule and sort type constituents (#2008)
- chore(redteam): alphabetize and normalize ordering of constants (#2002)
- revert: style(eslint): add sort-keys rule and sort type constituents (#2009)

## [0.94.1] - 2024-10-24

### Added

- **feat(schema):** Add YAML schema validation to config files by [@mldangelo](https://github.com/mldangelo) in [#1990](https://github.com/promptfoo/promptfoo/pull/1990)

### Changed

- **chore:** Don't run Docker as root by [@typpo](https://github.com/typpo) in [#1884](https://github.com/promptfoo/promptfoo/pull/1884)
- **chore(webui):** Move Snackbar out of component for reuse by [@sklein12](https://github.com/sklein12) in [#1989](https://github.com/promptfoo/promptfoo/pull/1989)
- **chore(redteam):** Send version to remote endpoint by [@typpo](https://github.com/typpo) in [#1982](https://github.com/promptfoo/promptfoo/pull/1982)
- **refactor(tests):** Reorganize test files into subdirectories by [@mldangelo](https://github.com/mldangelo) in [#1984](https://github.com/promptfoo/promptfoo/pull/1984)
- site: additional landing page (#1996)

### Fixed

- **fix(providers):** Better OpenAI rate limit handling by [@typpo](https://github.com/typpo) in [#1981](https://github.com/promptfoo/promptfoo/pull/1981)
- **fix(providers):** Refusals are not failures by [@typpo](https://github.com/typpo) in [#1991](https://github.com/promptfoo/promptfoo/pull/1991)
- **fix(redteam):** Better error handling in strategies by [@typpo](https://github.com/typpo) in [#1983](https://github.com/promptfoo/promptfoo/pull/1983)
- **fix(redteam):** Better error on remote plugins when remote is disabled by [@typpo](https://github.com/typpo) in [#1979](https://github.com/promptfoo/promptfoo/pull/1979)
- fix: prompt validation (#1993)

### Dependencies

- **chore(deps):** Bump @aws-sdk/client-bedrock-runtime from 3.677.0 to 3.678.0 by [@dependabot](https://github.com/dependabot) in [#1987](https://github.com/promptfoo/promptfoo/pull/1987)
- **chore(deps):** Bump @anthropic-ai/sdk from 0.30.0 to 0.30.1 by [@dependabot](https://github.com/dependabot) in [#1986](https://github.com/promptfoo/promptfoo/pull/1986)
- **chore(deps):** Bump OpenAI from 4.68.2 to 4.68.4 by [@dependabot](https://github.com/dependabot) in [#1985](https://github.com/promptfoo/promptfoo/pull/1985)

## [0.94.0] - 2024-10-23

### Added

- feat(providers): add support for `github` provider (#1927)
- feat(providers): add support for xAI (Grok) provider (#1967)
- feat(providers): Update HTTP Provider to support any type of request (#1920)
- feat(prompts): add context to python and javascript prompts (#1974)
- feat(webui): add ability to update eval author (#1951)
- feat(webui): add login page (#1964)
- feat(webui): add support for displaying base64-encoded images (#1937)
- feat(cli): allow referencing specific gsheet (#1942)
- feat(redteam): show passes and fails in report drawer (#1972)

### Changed

- chore(cli): disable database logging by default (#1953)
- chore(cli): move db migrations up (#1975)
- chore(cli): replace node-fetch with native fetch API (#1968)
- chore(cli): warn on unsupported test format (#1945)
- chore(providers): support AWS credentials in config file for bedrock provider (#1936)
- chore(providers): support response_format in prompt config in openai provider (#1966)
- chore(providers): update Claude 3.5 model version (#1973)
- chore(providers): update implementation of togetherAI provider (#1934)
- chore(redteam): Add redteam descriptions and display names (#1962)
- chore(redteam): Better typing for the new constants (#1965)
- chore(redteam): fix typing issue, don't return in route (#1933)
- chore(redteam): move all redteam constants to one spot (#1952)
- chore(redteam): remove providers from db (#1955)
- chore(redteam): update providers to id by id or label (#1924)
- chore(redteam): Use Provider Label as Unique ID for redteam targets (#1938)
- chore(webui): add user email management endpoints (#1949)
- chore(webui): create dedicated eval router (#1948)
- chore(webui): expose redteam init ui in navigation dropdown menu (#1926)
- chore(webui): improve max text length slider (#1939)
- chore(webui): optimize Material-UI imports for better tree-shaking (#1928)
- chore(webui): optionally record anonymous telemetry (#1940)
- chore(webui): resolve fast refresh warning by separating useToast hook (#1941)
- refactor(assertions): move utility functions to separate file (#1944)
- chore: add citation generation script and update CITATION.cff (#1914)

### Fixed

- fix(cli): add metadata to EvaluateResult model (#1978)
- fix(cli): check for python3 alias (#1971)
- fix(cli): cli properly watches all types of configs (#1929)
- fix(cli): resolve deep copy issue when using grader cli arg (#1943)
- fix(eval): set author from getUserEmail when creating Eval (#1950)
- fix(providers): improve Gemini format coercion and add tests (#1925)
- fix(providers): maybeCoerceToGeminiFormat in palm provider - parse system_instruction (#1947)

### Dependencies

- chore(deps): bump aiohttp from 3.9.5 to 3.10.2 in /examples/rag-full (#1959)
- chore(deps): bump certifi from 2023.11.17 to 2024.7.4 in /examples/python-provider (#1958)
- chore(deps): bump idna from 3.6 to 3.7 in /examples/python-provider (#1957)
- chore(deps): bump rollup from 4.21.3 to 4.24.0 in /src/app (#1961)
- chore(deps): bump starlette from 0.37.2 to 0.40.0 in /examples/rag-full (#1956)
- chore(deps): bump vite from 5.3.3 to 5.4.9 in /examples/jest-integration (#1960)
- chore(deps): migrate drizzle (#1922)
- chore(deps): update dependencies (#1913)

### Documentation

- docs(blog): adding fuzzing post (#1921)

## [0.93.3] - 2024-10-17

### Added

- **feat(assertions):** Support array of files in assertion values by [@danpe](https://github.com/promptfoo/promptfoo/pull/1897)
- **feat(redteam):** Math-prompt strategy by [@AISimplyExplained](https://github.com/promptfoo/promptfoo/pull/1907)
- feat(redteam): math-prompt strategy (#1907)
- feat: add watsonx bearer token auth and display model cost (#1904)
- feat: support array of files in assertion values (#1897)

### Changed

- **chore(providers):** Add WatsonX bearer token auth and display model cost by [@gprem09](https://github.com/promptfoo/promptfoo/pull/1904)
- **chore(redteam):** Rename math-prompt strategy and update docs by [@mldangelo](https://github.com/promptfoo/promptfoo/pull/1912)
- **chore(webui):** Redesign navigation and dark mode components by [@mldangelo](https://github.com/promptfoo/promptfoo/pull/1903)
- **chore(ci):** Correct GitHub Actions syntax for secret access by [@mldangelo](https://github.com/promptfoo/promptfoo/pull/1911)
- **chore(ci):** Fix Docker build by [@sklein12](https://github.com/promptfoo/promptfoo/pull/1910)
- **chore(ci):** Test eval share for hosted container by [@sklein12](https://github.com/promptfoo/promptfoo/pull/1908)
- **chore(ci):** Test sharing to cloud by [@sklein12](https://github.com/promptfoo/promptfoo/pull/1909)
- chore: fix docker build (#1910)
- chore(redteam): rename math-prompt strategy and update docs (#1912)
- chore: Test sharing to cloud (#1909)
- chore: Test eval share for hosted container (#1908)

### Fixed

- **fix(webui):** Navigating directly to an eval by [@sklein12](https://github.com/promptfoo/promptfoo/pull/1905)
- fix(providers): lazy load watsonx dependencies (#1977)
- fix(ci): correct GitHub Actions syntax for secret access (#1911)
- fix: Navigating directly to an eval (#1905)

### Documentation

- **docs(redteam):** Add documentation for Custom and PII plugins by [@mldangelo](https://github.com/promptfoo/promptfoo/pull/1892)

## [0.93.2] - 2024-10-16

### Fixed

- fix: sharing to hosted (#1902)
- fix: update cloud share URL path from 'results' to 'eval' (#1901)
- fix: gemini chat formatting (#1900)

### Documentation

- docs(redteam): add documentation for Custom and PII plugins (#1892)

### Changed

- **fix:** update cloud share URL path from 'results' to 'eval' by [@mldangelo](https://github.com/promptfoo/promptfoo/pull/1901)
- **fix:** gemini chat formatting by [@typpo](https://github.com/promptfoo/promptfoo/pull/1900)
- **fix:** sharing to hosted by [@sklein12](https://github.com/promptfoo/promptfoo/pull/1902)
- **chore:** add `--filter-targets` to `redteam run` by [@typpo](https://github.com/promptfoo/promptfoo/pull/1893)
- **chore:** warn users about unknown arguments after 'eval' command by [@mldangelo](https://github.com/promptfoo/promptfoo/pull/1898)
- chore(webui): redesign navigation and dark mode components (#1903)
- chore(cli): warn users about unknown arguments after 'eval' command (#1898)
- chore: add `--filter-targets` to `redteam run` (#1893)

### Dependencies

- **chore(deps):** bump `@anthropic-ai/sdk` from 0.29.0 to 0.29.1 by [@dependabot](https://github.com/promptfoo/promptfoo/pull/1894)
- chore(deps): bump @anthropic-ai/sdk from 0.29.0 to 0.29.1 (#1894)

## [0.93.1] - 2024-10-15

### Fixed

- fix: Delete all evals broken (#1891)

### Added

- feat: Redteam http target tester (#1883)

### Changed

- **feat:** Crisp chat on certain pages by [@typpo](https://github.com/promptfoo/promptfoo/pull/1880)
- **feat:** Redteam HTTP target tester by [@sklein12](https://github.com/promptfoo/promptfoo/pull/1883)
- **fix:** Do not use default config when config is explicitly set by [@typpo](https://github.com/promptfoo/promptfoo/pull/1878)
- **fix:** Delete all evals broken by [@sklein12](https://github.com/promptfoo/promptfoo/pull/1891)
- **docs:** Add RAG architecture blog post by [@vsauter](https://github.com/promptfoo/promptfoo/pull/1886)
- **refactor(webui):** Move dashboard to redteam directory by [@mldangelo](https://github.com/promptfoo/promptfoo/pull/1890)
- refactor(webui): move dashboard to redteam directory (#1890)

## [0.93.0] - 2024-10-14

### Documentation

- docs: add rag architecture blog post (#1886)

### Added

- feat(cli): add example download functionality to init command (#1875)
- feat(redteam): introduce experimental redteam setup ui (#1872)
- feat(providers): watsonx provider (#1869)
- feat(providers): node package provider (#1855)
- feat: crisp chat on certain pages (#1880)

### Changed

- chore(webui): show tools in report view (#1871)

### Fixed

- fix(cli): only set redteam on combined configs when necessary (#1879)
- fix(cli): disable remote grading with rubric prompt override (#1877)
- fix(webui): rendering evals (#1881)
- fix: do not use default config when config is explicitly set (#1878)

## [0.92.3] - 2024-10-12

### Changed

- fix: request correct structure in prompt (#1851)
- fix: Only persist custom API url in local storage if it's set through the UI (#1854)
- fix: equality failure message (#1868)
- fix: don't always persist providers (#1870)
- feat: env variable to host pf at a different url path then base (#1853)
- chore(redteam): improve custom plugin definition and validation (#1860)
- chore: move skip logic to generate (#1834)
- chore: add `--filter-targets` alias (#1863)
- chore: Cloud sharing with new format (#1840)

### Fixed

- fix(webui): resolve undefined version display in InfoModal (#1856)

### Dependencies

- chore(deps-dev): bump @aws-sdk/client-bedrock-runtime from 3.667.0 to 3.668.0 (#1857)
- chore(deps-dev): bump @aws-sdk/client-bedrock-runtime from 3.668.0 to 3.669.0 (#1865)

## [0.92.2] - 2024-10-09

### Changed

- **ci(tests)**: Separate unit and integration tests in CI pipeline by [@mldangelo](https://github.com/mldangelo) in [#1849](https://github.com/promptfoo/promptfoo/pull/1849)
  - Bump `@aws-sdk/client-bedrock-runtime` from 3.666.0 to 3.667.0 by [@dependabot](https://github.com/dependabot) in [#1845](https://github.com/promptfoo/promptfoo/pull/1845)
  - Bump `@anthropic-ai/sdk` from 0.28.0 to 0.29.0 by [@dependabot](https://github.com/dependabot) in [#1846](https://github.com/promptfoo/promptfoo/pull/1846)
  - Bump `openai` from 4.67.2 to 4.67.3 by [@dependabot](https://github.com/dependabot) in [#1844](https://github.com/promptfoo/promptfoo/pull/1844)

### Fixed

- **fix(providers)**: Dynamically import FAL-AI serverless client by [@mldangelo](https://github.com/mldangelo) in [#1850](https://github.com/promptfoo/promptfoo/pull/1850)

### Dependencies

- **chore(deps)**:

## [0.92.1] - 2024-10-08

### Added

- **feat(providers):** Add support for an optional `responseSchema` file to Google Gemini by [@aud](https://github.com/promptfoo/promptfoo/pull/1839)
- feat(providers): Add support for an optional `responseSchema` file to google gemini (#1839)

### Changed

- **fix:** count could be off if there was a test that wasn't recorded by [@sklein12](https://github.com/promptfoo/promptfoo/pull/1841)
- **fix:** support relative paths by [@sklein12](https://github.com/promptfoo/promptfoo/pull/1842)
- **fix:** Prompt ordering on tables by [@sklein12](https://github.com/promptfoo/promptfoo/pull/1843)
- **chore:** delete empty file by [@sklein12](https://github.com/promptfoo/promptfoo/pull/1829)
- **chore:** rename tables by [@sklein12](https://github.com/promptfoo/promptfoo/pull/1831)
- chore(deps-dev): bump @aws-sdk/client-bedrock-runtime from 3.665.0 to 3.666.0 (#1836)

### Fixed

- **fix(provider):** fal prompt config overrides by [@drochetti](https://github.com/promptfoo/promptfoo/pull/1835)
- fix: Prompt ordering on tables (#1843)
- fix: support relative paths (#1842)
- fix: count could be off if there was a test that wasn't recorded (#1841)

### Dependencies

- **chore(deps):** bump openai from 4.67.1 to 4.67.2 by [@dependabot](https://github.com/promptfoo/promptfoo/pull/1837)
- **chore(deps-dev):** bump @aws-sdk/client-bedrock-runtime from 3.665.0 to 3.666.0 by [@dependabot](https://github.com/promptfoo/promptfoo/pull/1836)
- chore(deps): bump openai from 4.67.1 to 4.67.2 (#1837)

### Documentation

- **docs(contributing):** expand guide for adding new providers by [@mldangelo](https://github.com/promptfoo/promptfoo/pull/1833)

## [0.92.0] - 2024-10-07

### Fixed

- fix(provider): fal prompt config overrides (#1835)

### Documentation

- docs(contributing): expand guide for adding new providers (#1833)

### Changed

- Normalize eval results in db (#1776)
- foundation model blog post (#1823)
- site: custom blog index page (#1824)
- chore(build): allow-composite-ts (#1825)
- chore(cli): improve validation for extension hooks (#1827)
- chore: rename tables (#1831)
- chore: delete empty file (#1829)

## [0.91.3] - 2024-10-04

### Added

- feat(redteam): add religion plugin (#1822)
- feat(provider-fal): allow prompt config overrides (#1815)
- feat: remove in memory table (#1820)

## [0.91.2] - 2024-10-04

### Added

- feat(cli): Add input validation to eval command (@mldangelo #1810)
- feat(cli): Add real-time logging for Python script execution (@mldangelo #1818)
- feat(providers): Add support for setting cookies in `browser` provider (@typpo #1809)

### Changed

- chore(ci): Move integration tests to separate job in GitHub Actions workflow (@mldangelo #1821)
- chore(providers): Add support for file-based response parser for HTTP provider (@mldangelo #1808)
- chore(providers): Improve error message for browser provider missing imports (67c5fed2 @typpo)
- chore(redteam): Update to specific GPT-4 model (0be9c87f @mldangelo)
- chore(site): Update intro cal.com link (ff36972e @typpo)
- chore(webui): Remove 'use client' directives from React components (bc6f4214 @mldangelo)
- docs: Add Streamlit application in browser documentation (855e80f4 @typpo)
- docs: Escape tag in documentation (9c3ae83b @typpo)
- docs: Remove responseparser from quickstart (fe17b837 @typpo)
- docs: Remove responseParser from redteam template (feda3c60 @typpo)
- docs: Update test case reference documentation (d7c7a507 @mldangelo)
- docs: Update to use `redteam run` and `redteam report` (@typpo #1814)

### Fixed

- fix(redteam): Resolve cross-session templating issues (@typpo #1811)
- fix(webui): Ensure weight is not 0 (@sklein12 #1817)

### Dependencies

- chore(deps-dev): Bump @aws-sdk/client-bedrock-runtime from 3.658.1 to 3.662.0 (@dependabot #1805)
- chore(deps-dev): Bump @aws-sdk/client-bedrock-runtime from 3.663.0 to 3.664.0 (@dependabot #1819)
- chore(deps): Bump openai from 4.66.1 to 4.67.0 (@dependabot #1804)
- chore(deps): Bump replicate from 0.34.0 to 0.34.1 (@dependabot #1806)
- chore(deps): Update dependencies (ec37ca4e @mldangelo)

## [0.91.1] - 2024-10-01

### Changed

- feat: prompts as python classmethods (#1799)

### Fixed

- fix(redteam): read redteam config during redteam eval command (#1803)

### Documentation

- docs(custom-api): update documentation and improve typing (#1802)

## [0.91.0] - 2024-10-01

### Added

- feat(cli): ask for email on public share by @typpo in #1798
- feat(cli): support input transforms by @MrFlounder in #1704
- feat(redteam): add `redteam run` command by @typpo in #1791
- feat(webui): new Chart type on the eval page of web UI by @YingjiaLiu99 in #1147

### Changed

- fix: calc the same prompt id everywhere by @sklein12 in #1795
- docs: add troubleshooting section for timeouts by @mldangelo
- docs: fix indentation by @typpo
- docs: provider index by @mldangelo in #1792
- docs: update ts-config example README with tsx loader options by @mldangelo
- site: misc redteam guide clarifications by @typpo
- chore(cli): reorganize command structure and add program name by @mldangelo
- chore(cli): simplify node version check by @mldangelo in #1794
- chore(openai): use omni moderation by default by @typpo in #1797
- chore(providers): add support for special chars in browser provider by @typpo in #1790
- chore(providers): render provider label using Nunjucks by @mldangelo in #1789
- chore(providers): warn on unknown provider types by @mldangelo in #1787
- chore(redteam): include package version in redteam run hash by @typpo in 6d2d0c65
- chore(redteam): rename and export base classes by @mldangelo in #1801
- chore(redteam): serverside generation for indirect-prompt-injection by @mldangelo
- chore(redteam): update adversarial generation to specific gpt-4o model by @typpo in 1f397f62
- chore(cli): reorganize command structure and add program name by @mldangelo in 66781927

### Fixed

- fix(build): remove ts-config path aliases until compilation works correctly by @sklein12 in #1796
- fix(cli): don't ask for email when sharing in ci or without tty by @typpo
- fix(package): use provider prompt map when running via Node package by @vsauter in #1788
- fix(redteam): don't include entities if list is empty by @typpo
- fix(redteam): OWASP aliases by @typpo in #1765

### Dependencies

- chore(deps): bump openai from 4.65.0 to 4.66.1 by @dependabot in #1800
- chore(deps): update dependencies by @mldangelo

## [0.90.3] - 2024-09-27

### Changed

- fix: browser provider ignores cert errors by @ianw_github in 9fcc9f5974d919291456292e187fba1b1bacb3e2

## [0.90.2] - 2024-09-27

### Changed

- **feat:** Add fal.ai provider by [@drochetti](https://github.com/drochetti) in [#1778](https://github.com/promptfoo/promptfoo/pull/1778)
- **feat:** Add install script for pre-built binary installation by [@mldangelo](https://github.com/mldangelo) in [#1755](https://github.com/promptfoo/promptfoo/pull/1755)
- **fix:** Improve JSON parser handling for multiple braces by [@typpo](https://github.com/typpo) in [#1766](https://github.com/promptfoo/promptfoo/pull/1766)
- **refactor(eval):** Reorganize and improve eval command options by [@mldangelo](https://github.com/mldangelo) in [#1762](https://github.com/promptfoo/promptfoo/pull/1762)
- **chore(bedrock):** Improve support for LLAMA3.1 and LLAMA3.2 model configurations by [@mldangelo](https://github.com/mldangelo) in [#1777](https://github.com/promptfoo/promptfoo/pull/1777)
- **chore(config):** Simplify config loading by [@mldangelo](https://github.com/mldangelo) in [#1779](https://github.com/promptfoo/promptfoo/pull/1779)
- **chore(redteam):** Move select plugins for server-side generation by [@mldangelo](https://github.com/mldangelo) in [#1783](https://github.com/promptfoo/promptfoo/pull/1783)
- **ci(nexe-build):** Add ARM64 support for nexe builds by [@mldangelo](https://github.com/mldangelo) in [#1780](https://github.com/promptfoo/promptfoo/pull/1780)
- **ci(nexe-build):** Update runner selection for macOS and add Windows file extension by [@mldangelo](https://github.com/mldangelo) in [#1784](https://github.com/promptfoo/promptfoo/pull/1784)

### Fixed

- **fix(providers):** Correct data types for `responseParser` in HTTP provider by [@typpo](https://github.com/typpo) in [#1764](https://github.com/promptfoo/promptfoo/pull/1764)

### Dependencies

- **chore(deps-dev):** Bump `@aws-sdk/client-bedrock-runtime` from 3.658.0 to 3.658.1 by [@dependabot](https://github.com/dependabot) in [#1769](https://github.com/promptfoo/promptfoo/pull/1769)
- **chore(deps):** Bump `replicate` from 0.33.0 to 0.34.0 by [@dependabot](https://github.com/dependabot) in [#1767](https://github.com/promptfoo/promptfoo/pull/1767)
- **chore(deps):** Bump `openai` from 4.63.0 to 4.64.0 by [@dependabot](https://github.com/dependabot) in [#1768](https://github.com/promptfoo/promptfoo/pull/1768)

## [0.90.1] - 2024-09-26

### Changed

- **chore(providers):** Updated Bedrock integration to support Llama 3.2 models. [#1763](https://github.com/promptfoo/promptfoo/pull/1763) by [@aristsakpinis93](https://github.com/aristsakpinis93)
- **chore:** Added support for config objects in JavaScript and Python assertions. [#1729](https://github.com/promptfoo/promptfoo/pull/1729) by [@vedantr](https://github.com/vedantr)
- **fix:** Improved prompts handling per provider. [#1757](https://github.com/promptfoo/promptfoo/pull/1757) by [@typpo](https://github.com/typpo)
- **fix:** Updated `--no-interactive` description and added it to the documentation. [#1761](https://github.com/promptfoo/promptfoo/pull/1761) by [@kentyman23](https://github.com/kentyman23)
- site: adding blog post for Prompt Airlines (#1774)

### Dependencies

- **chore(deps-dev):** Bumped `@aws-sdk/client-bedrock-runtime` from 3.654.0 to 3.658.0. [#1758](https://github.com/promptfoo/promptfoo/pull/1758) by [@dependabot](https://github.com/dependabot)

## [0.90.0] - 2024-09-24

### Changed

- cli: Added 'pf' as an alias for the 'promptfoo' command (@mldangelo, #1745)
- providers(bedrock): Added support for AI21 Jamba Models and Meta Llama 3.1 Models (@mldangelo, #1753)
- providers(python): Added support for file:// syntax for Python providers (@mldangelo, #1748)
- providers(http): Added support for raw requests (@typpo, #1749)
- cli: implement cloud Login functionality for private sharing (@sklein12, #1719)
- cli(redteam): aliased 'eval' in redteam namespace and prioritized redteam.yaml over promptfooconfig.yaml (@typpo, #1664)
- providers(http): Added templating support for provider URLs (@mldangelo, #1747)
- cli: read config files from directory paths (@andretran, #1721)
- Added PROMPTFOO_EXPERIMENTAL environment variable (@typpo)
- Simplified redteam consent process (@typpo)
- Improved input handling for login prompts (@mldangelo)
- Updated dependencies (@mldangelo)
- webui: fix route to edit eval description(@sklein12, #1754)
- cli: prevent logging of empty output paths (@mldangelo)
- Added raw HTTP request example (@typpo)
- Updated documentation to prefer prebuilt versions (@sklein12, #1752)
- Triggered release step in nexe build for tagged branches (@mldangelo)
- Updated release token in GitHub Actions workflow (@mldangelo)
- Added continue-on-error to nexe-build job (@mldangelo)

## [0.89.4] - 2024-09-23

### Added

- feat(webui): display suggestions (#1739)

### Changed

- feat: headless browser provider (#1736)
- feat: suggestions (#1723)
- feat: improvements to http and websocket providers (#1732)
- fix: empty state for webui (#1727)
- chore: add costs for OpenAI model "gpt-4o-2024-08-06" (#1728)
- fix: catch errors when creating share url (#1726)https://github.com/promptfoo/promptfoo/pull/1725
- fix: add missing outputPath (#1734)
- fix: output path when PROMPTFOO_LIGHTWEIGHT_RESULTS is set (#1737)
- chore: Move share action to server (#1743)
- docs: Update documentation for Tree-based Jailbreaks Strategy by @vingiarrusso in

### Fixed

- fix(prompts): add handling for function prompt (#1724)

## [0.89.3] - 2024-09-20

### Changed

- **Bug Fixes:**
  - Improved sanitization of generations ([#1713](https://github.com/promptfoo/promptfoo/pull/1713) by [@typpo](https://github.com/typpo))
  - Reverted config changes to resolve prompt file bug ([#1722](https://github.com/promptfoo/promptfoo/pull/1722) by [@mldangelo](https://github.com/mldangelo))
- **Docs**
  - Added more information to the enterprise page ([#1714](https://github.com/promptfoo/promptfoo/pull/1714) by [@typpo](https://github.com/typpo))
  - Updated the about page ([#1715](https://github.com/promptfoo/promptfoo/pull/1715) by [@typpo](https://github.com/typpo))
  - Minor landing page updates ([#1718](https://github.com/promptfoo/promptfoo/pull/1718) by [@typpo](https://github.com/typpo))
- Update documentation for Tree-based Jailbreaks Strategy (#1725)

## [0.89.2] - 2024-09-18

### Changed

- **Dependencies**: Updated project dependencies (@mldangelo)
- **Website**: Added truncate functionality to the site (@typpo)
- Fixed Node cache dependency issue (@typpo)
- Improved nexe build workflow artifact handling in CI pipeline (@mldangelo)
- Bumped version to 0.89.2 (@typpo)
-

## [0.89.1] - 2024-09-18

### Added

- **feat(provider/openai)**: support loading `response_format` from a file by [@albertlieyingadrian](https://github.com/albertlieyingadrian) in [#1711](https://github.com/promptfoo/promptfoo/pull/1711)
- **feat(matchers)**: add external file loader for LLM rubric by [@albertlieyingadrian](https://github.com/albertlieyingadrian) in [#1698](https://github.com/promptfoo/promptfoo/pull/1698)

### Changed

- **feat**: Redteam dashboard by [@typpo](https://github.com/typpo) in [#1709](https://github.com/promptfoo/promptfoo/pull/1709)
- **feat**: add WebSocket provider by [@typpo](https://github.com/typpo) in [#1712](https://github.com/promptfoo/promptfoo/pull/1712)
- **docs**: GPT vs O1 guide by [@typpo](https://github.com/typpo) in [#1703](https://github.com/promptfoo/promptfoo/pull/1703)

### Dependencies

- **chore(deps)**: bump `openai` from `4.61.1` to `4.62.0` by [@dependabot](https://github.com/dependabot) in [#1706](https://github.com/promptfoo/promptfoo/pull/1706)
- **chore(deps)**: bump `@azure/openai-assistants` from `1.0.0-beta.5` to `1.0.0-beta.6` by [@dependabot](https://github.com/dependabot) in [#1707](https://github.com/promptfoo/promptfoo/pull/1707)

## [0.89.0] - 2024-09-17

### Added

- feat(util): add nunjucks template support for file path (#1688) by @albertlieyingadrian
- feat(redteam): top level targets, plugins, strategies (#1689) by @typpo

### Changed

- feat: Migrate NextUI to a React App (#1637) by @sklein12
- feat: add golang provider (#1693) by @typpo
- feat: make config `prompts` optional (#1694) by @typpo
- chore(redteam): plumb scores per plugin and strategy (#1684) by @typpo
- chore(redteam): redteam init indent plugins and strategies by @typpo
- chore(redteam): redteam onboarding updates (#1695) by @typpo
- chore(redteam): update some framework mappings by @typpo
- refactor(csv): improve assertion parsing and add warning for single underscore usage (#1692) by @mldangelo
- docs: improve Python provider example with stub LLM function by @mldangelo

### Fixed

- fix(python): change PythonShell mode to binary to fix unicode encoding issues (#1671) by @mldangelo
- fix(python): check --version for executable path validation (#1690) by @mldangelo
- fix(providers): Mistral Error Reporting (#1691) by @GICodeWarrior

### Dependencies

- chore(deps): bump openai from 4.61.0 to 4.61.1 (#1696) by @dependabot
- chore(deps): remove nexe dev dependency by @mldangelo
- chore(deps): update eslint and related packages by @mldangelo

## [0.88.0] - 2024-09-16

### Dependencies

- chore(deps): bump replicate from 0.32.1 to 0.33.0 (#1682)

### Added

- feat(webui): display custom namedScores (#1669)

### Changed

- **Added** `--env-path` as an alias for the `--env-file` option in CLI (@mldangelo)
- **Introduced** `PROMPTFOO_LIGHTWEIGHT_RESULTS` environment variable to optimize result storage (@typpo)
- **Added** `validatePythonPath` function and improved error handling for Python scripts (@mldangelo)
- **Displayed** custom named scores in the Web UI (@khp)
- **Improved** support for structured outputs in the OpenAI provider (@mldangelo)
- **Added** OpenAI Assistant's token usage statistics (@albertlieyingadrian)
- **Added** pricing information for Azure OpenAI models (@mldangelo)
- **Improved** API URL formatting for Azure OpenAI provider (@mldangelo)
- **Fixed** prompt normalization when reading configurations (@mldangelo)
- **Resolved** Docker image issues by adding Python, ensuring the `next` output directory exists, and disabling telemetry (@mldangelo)
- **Improved** message parsing for the Anthropic provider (@mldangelo)
- **Fixed** error in loading externally defined OpenAI function calls (@mldangelo)
- **Corrected** latency assertion error for zero milliseconds latency (@albertlieyingadrian)
- **Added** a new Red Team introduction and case studies to the documentation (@typpo)
- **Updated** model references and default LLM models in the documentation (@mldangelo)
- **Fixed** typos and broken image links in the documentation (@mldangelo, @typpo)
- **Refactored** Red Team commands and types to improve code organization (@mldangelo)
- **Moved** `evaluateOptions` initialization to `evalCommand` (@mldangelo)
- **Centralized** cost calculation logic in providers (@mldangelo)
- ci: improve nexe build workflow and caching (#1683)
- chore(providers): add pricing information for Azure OpenAI models (#1681)

### Tests

- **Added** support for `file://` prefix for local file paths in the `tests:` field in configuration (@mldangelo)

## [0.87.1] - 2024-09-12

### Fixed

- fix(docker): add Python to Docker image and verify in CI (#1677)
- fix(assertions): fix latencyMs comparison with undefined to allow 0 ms latency (#1668)
- fix(providers): improve parseMessages function for anthropic (#1666)
- fix(dockerfile): ensure next out directory exists and disable next telemetry (#1665)
- fix: normalize prompts when reading configs (#1659)

### Added

- feat(python): add validatePythonPath function and improve error handling (#1670)
- feat(cli): accept '--env-path' as an alias for '--env-file' option (#1654)
- feat: PROMPTFOO_LIGHTWEIGHT_RESULTS envar (#1450)

### Documentation

- docs: red team intro (#1662)
- docs: update model references from gpt-3.5-turbo to gpt-4o-mini (#1655)

### Changed

- **Add OpenAI `o1` pricing** by [@typpo](https://github.com/typpo) in [#1649](https://github.com/promptfoo/promptfoo/pull/1649)
- **Add support for OpenAI `o1` max completion tokens** by [@mldangelo](https://github.com/mldangelo) in [#1650](https://github.com/promptfoo/promptfoo/pull/1650)
- **Share link issue when self-hosting** by [@typpo](https://github.com/typpo) in [#1647](https://github.com/promptfoo/promptfoo/pull/1647)
- **Fix OpenAI function tool callbacks handling** by [@mldangelo](https://github.com/mldangelo) in [#1648](https://github.com/promptfoo/promptfoo/pull/1648)
- **Fix broken anchor links** by [@mldangelo](https://github.com/mldangelo) in [#1645](https://github.com/promptfoo/promptfoo/pull/1645)
- **Add documentation for Echo provider** by [@mldangelo](https://github.com/mldangelo) in [#1646](https://github.com/promptfoo/promptfoo/pull/1646)
- ci: add push trigger to docker workflow (#1678)
- refactor(providers): centralize cost calculation logic (#1679)
- refactor: move evaluateOptions initialization to evalCommand (#1674)
- refactor(redteam): move redteam types to src/redteam/types (#1653)
- refactor(redteam): move redteam commands to src/redteam/commands (#1652)
- chore(providers): improve API URL formatting for Azure OpenAI provider (#1672)
- chore(providers): add openai assistant's token usage (#1661)
- chore(openai): improve support for structured outputs (#1656)
- chore: support file:// prefix for local file paths in `tests:` field in config (#1651)

## [0.87.0] - 2024-09-12

### Changed

- feat: remote strategy execution (#1592)
- fix: run db migrations first thing in cli (#1638)
- chore: add --remote to `eval` (#1639)
- chore: ability to record when feature is used (#1643)
- site: intro and image updates (#1636)

### Dependencies

- chore(deps-dev): bump @aws-sdk/client-bedrock-runtime from 3.649.0 to 3.650.0 (#1640)
- chore(deps): bump openai from 4.58.2 to 4.59.0 (#1641)

## [0.86.1] - 2024-09-11

### Changed

- feat: cross-session leak plugin (#1631)
- fix: quickswitcher (#1635)

## [0.86.0] - 2024-09-11

### Changed

- **feat**: Added MITRE Atlas plugin aliases by [@typpo](https://github.com/typpo) in [#1629](https://github.com/promptfoo/promptfoo/pull/1629)
- **chore**: Removed the NextAPI by [@sklein12](https://github.com/sklein12) in [#1599](https://github.com/promptfoo/promptfoo/pull/1599)
- **fix**: Improved rate limiting handling by [@sinedied](https://github.com/sinedied) in [#1633](https://github.com/promptfoo/promptfoo/pull/1633)
- **fix**: Ensured `name:value` pairs are unique, rather than just names, for tags by [@sklein12](https://github.com/sklein12) in [#1621](https://github.com/promptfoo/promptfoo/pull/1621)
- **chore**: Fixed paths for `ts-node` by [@sklein12](https://github.com/sklein12) in [#1628](https://github.com/promptfoo/promptfoo/pull/1628)
- **chore**: Standardized paths by [@sklein12](https://github.com/sklein12) in [#1627](https://github.com/promptfoo/promptfoo/pull/1627)

### Dependencies

- **chore(deps-dev)**: Bumped `@aws-sdk/client-bedrock-runtime` from 3.645.0 to 3.649.0 by [@dependabot](https://github.com/dependabot) in [#1632](https://github.com/promptfoo/promptfoo/pull/1632)
- **chore(deps)**: Bumped `@anthropic-ai/sdk` from 0.27.2 to 0.27.3 by [@dependabot](https://github.com/dependabot) in [#1625](https://github.com/promptfoo/promptfoo/pull/1625)
- **chore(deps)**: Bumped `openai` from 4.58.1 to 4.58.2 by [@dependabot](https://github.com/dependabot) in [#1624](https://github.com/promptfoo/promptfoo/pull/1624)

## [0.85.2] - 2024-09-10

### Changed

- feat: compliance status in redteam reports (#1619)
- fix: prompt parsing (#1620)

## [0.85.1] - 2024-09-09

### Changed

- feat: add support for markdown prompts (#1616)
- fix: Indirect Prompt Injection missing purpose and will only generate… (#1618)

### Dependencies

- chore(deps): bump openai from 4.58.0 to 4.58.1 (#1617)

## [0.85.0] - 2024-09-06

### Added

- **feat(mistral):** Update chat models and add embedding provider by @mldangelo in [#1614](https://github.com/promptfoo/promptfoo/pull/1614)
- **feat(templates):** Allow Nunjucks templating in grader context by @mldangelo in [#1606](https://github.com/promptfoo/promptfoo/pull/1606)
- **feat(redteam):** Add remote generation for multilingual strategy by @mldangelo in [#1603](https://github.com/promptfoo/promptfoo/pull/1603)
- **feat(redteam):** ASCII smuggling plugin by @typpo in [#1602](https://github.com/promptfoo/promptfoo/pull/1602)
- **feat(redteam):** More direct prompt injections by @typpo in [#1600](https://github.com/promptfoo/promptfoo/pull/1600)
- **feat(redteam):** Prompt injections for all test cases by @typpo in [commit 28605413](https://github.com/promptfoo/promptfoo/commit/28605413)

### Changed

- **refactor:** Improve project initialization and error handling by @mldangelo in [#1591](https://github.com/promptfoo/promptfoo/pull/1591)
- **chore:** Warn if API keys are not present when running `promptfoo init` by @cristiancavalli in [#1577](https://github.com/promptfoo/promptfoo/pull/1577)
- **chore:** Add info to contains-all and icontains-all error by @typpo in [#1596](https://github.com/promptfoo/promptfoo/pull/1596)
- **chore(redteam):** Export graders by @sklein12 in [#1593](https://github.com/promptfoo/promptfoo/pull/1593)
- **chore(redteam):** Export prompt generators by @sklein12 in [#1583](https://github.com/promptfoo/promptfoo/pull/1583)
- **docs:** Add information on loading scenarios from external files by @mldangelo in [commit ddcc6e59](https://github.com/promptfoo/promptfoo/commit/ddcc6e59)

### Fixed

- **fix(redteam):** Correct metric name for misinfo/pii/etc plugins by @typpo in [#1605](https://github.com/promptfoo/promptfoo/pull/1605)
- **fix(redteam):** Remove quotes and numbered results from generated prompts by @typpo in [#1601](https://github.com/promptfoo/promptfoo/pull/1601)
- **fix(redteam):** Move purpose to the right place in redteam template by @typpo in [commit 00b2ed1c](https://github.com/promptfoo/promptfoo/commit/00b2ed1c)

### Dependencies

- **chore(deps):** Bump openai from 4.57.3 to 4.58.0 by @dependabot in [#1608](https://github.com/promptfoo/promptfoo/pull/1608)
- **chore(deps):** Bump openai from 4.57.2 to 4.57.3 by @dependabot in [#1594](https://github.com/promptfoo/promptfoo/pull/1594)

### Documentation

- **docs(redteam):** Red team introduction by @typpo in [commit ba5fe14c](https://github.com/promptfoo/promptfoo/commit/ba5fe14c) and [commit 60624456](https://github.com/promptfoo/promptfoo/commit/60624456)
- **docs(redteam):** Minor redteam update by @typpo in [commit 7cad8da5](https://github.com/promptfoo/promptfoo/commit/7cad8da5)

### Tests

- **test(redteam):** Enhance nested quotes handling in parseGeneratedPrompts by @mldangelo in [commit 36f6464a](https://github.com/promptfoo/promptfoo/commit/36f6464a)

## [0.84.1] - 2024-09-04

### Changed

- fix: json parsing infinite loop (#1590)
- fix: add cache and timeout to remote grading (#1589)

## [0.84.0] - 2024-09-04

### Changed

- Support for remote `llm-rubric` (@typpo in #1585)
- Resolve foreign key constraint in `deleteAllEvals` (@mldangelo in #1581)
- Don't set OpenAI chat completion `seed=0` by default (@Sasja in #1580)
- Improve strategy JSON parsing (@typpo in #1587)
- Multilingual strategy now uses redteam provider (@typpo in #1586)
- Handle redteam remote generation error (@typpo)
- Redteam refusals are not failures for Vertex AI (@typpo)
- Reorganize redteam exports and add Strategies (@mldangelo in #1588)
- Update OpenAI config documentation (@mldangelo)
- Improve Azure environment variables and configuration documentation (@mldangelo)
- Bump dependencies and devDependencies (@mldangelo)
- Set `stream: false` in Ollama provider (@typpo, #1568)
- Bump openai from 4.57.0 to 4.57.1 (@dependabot in #1579)
- Regenerate JSON schema based on type change (@mldangelo)
- Synchronize EnvOverrides in types and validators (@mldangelo)

## [0.83.2] - 2024-09-03

### Added

- feat: add --remote to redteam generate (#1576)

## [0.83.1] - 2024-09-03

## [0.83.0] - 2024-09-03

### Changed

- feat: add onboarding flow for http endpoint (#1572)
- feat: remote generation on the cli (#1570)
- docs: update YAML syntax for prompts and providers arrays (#1574)

## [0.82.0] - 2024-09-02

### Added

- feat(redteam): add remote generation for purpose and entities by @mldangelo

### Changed

- feat: add `delay` option for redteam generate and refactor plugins by @typpo
- fix: validate all plugins before running any by @typpo
- fix: remove indirect prompt injection `config.systemPrompt` dependency by @typpo
- fix: show all strategies on report by @typpo
- fix: bfla grading by @typpo
- chore: simplify redteam types by @typpo
- chore: move redteam command locations by @typpo
- chore: defaults for redteam plugins/strategies by @typpo
- chore: clean up some redteam onboarding questions by @typpo
- chore: export redteam plugins by @typpo
- chore: rename envar by @typpo
- chore: add `PROMPTFOO_NO_REDTEAM_MODERATION` envar by @typpo
- chore(redteam): add progress bar to multilingual strategy by @mldangelo
- chore(redteam): export extraction functions by @mldangelo
- chore(docker): install peer dependencies during build by @mldangelo
- docs: update file paths to use file:// prefix by @mldangelo
- chore: clean up some redteam onboarding questions (#1569)
- chore: defaults for redteam plugins/strategies (#1521)

### Dependencies

- chore(deps-dev): bump @aws-sdk/client-bedrock-runtime from 3.637.0 to 3.642.0 by @dependabot
- chore(deps): bump replicate from 0.32.0 to 0.32.1 by @dependabot
- chore(deps): bump openai from 4.56.1 to 4.57.0 by @dependabot
- chore(deps): bump the github-actions group with 2 updates by @dependabot

## [0.81.5] - 2024-08-30

### Dependencies

- chore(deps): bump the github-actions group with 2 updates (#1566)
- chore(deps): bump replicate from 0.32.0 to 0.32.1 (#1559)
- chore(deps): bump openai from 4.56.1 to 4.57.0 (#1558)

### Fixed

- fix: remove indirect prompt injection `config.systemPrompt` dependency (#1562)
- fix: validate all plugins before running any (#1561)

### Added

- feat: add `delay` option for redteam generate and refactor plugins (#1564)
- feat(redteam): add remote generation for purpose and entities (#1555)

### Changed

- feat: global `env` var in templates (#1553)
- fix: harmful grader (#1554)
- chore: include createdAt in getStandaloneEvals (#1550)
- chore: write eval tags to database and add migration (#1551)
- style: enforce object shorthand rule (#1557)
- chore: move redteam command locations (#1565)
- chore: simplify redteam types (#1563)
- chore(deps-dev): bump @aws-sdk/client-bedrock-runtime from 3.637.0 to 3.642.0 (#1560)

## [0.81.4] - 2024-08-29

### Changed

- **fix:** redteam progress bar by @typpo in [#1548](https://github.com/promptfoo/promptfoo/pull/1548)
- **fix:** redteam grading should use defaultTest by @typpo in [#1549](https://github.com/promptfoo/promptfoo/pull/1549)
- **refactor:** move extractJsonObjects to json utility module by @mldangelo in [#1539](https://github.com/promptfoo/promptfoo/pull/1539)

### Fixed

- **fix(redteam):** fix modifier handling in PluginBase by @mldangelo in [#1538](https://github.com/promptfoo/promptfoo/pull/1538)
- **fix(testCases):** improve test case generation with retry logic by @mldangelo in [#1544](https://github.com/promptfoo/promptfoo/pull/1544)
- **fix(docker):** link peer dependencies in Docker build by @mldangelo in [#1545](https://github.com/promptfoo/promptfoo/pull/1545)
- **fix(devcontainer):** simplify and standardize development environment by @mldangelo in [#1547](https://github.com/promptfoo/promptfoo/pull/1547)

### Dependencies

- **chore(deps):** update dependencies by @mldangelo in [#1540](https://github.com/promptfoo/promptfoo/pull/1540)
- **chore(deps):** bump @anthropic-ai/sdk from 0.27.0 to 0.27.1 by @dependabot in [#1541](https://github.com/promptfoo/promptfoo/pull/1541)
- **chore(deps):** bump openai from 4.56.0 to 4.56.1 by @dependabot in [#1542](https://github.com/promptfoo/promptfoo/pull/1542)

## [0.81.3] - 2024-08-28

### Changed

- fix: use redteam provider in extractions (#1536)
- feat: Indirect prompt injection plugin (#1518)
- feat: add support for tags property in config (#1526)
- feat: ability to reference external files in plugin config (#1530)
- feat: custom redteam plugins (#1529)
- fix: remove failure messages from output (#1531)
- fix: reduce pii false positives (#1532)
- fix: Addtl Pii false positives (#1533)
- fix: RBAC plugin false positives (#1534)
- fix: redteam providers should be overriddeable (#1516)
- fix: dont use openai moderation if key not present (#1535)

### Fixed

- fix(redteam): update logic for json only response format in default provider (#1537)

## [0.81.2] - 2024-08-27

### Changed

- fix: use redteam provider in extractions (#1536)
- feat: Indirect prompt injection plugin (#1518)
- feat: add support for tags property in config (#1526)
- feat: ability to reference external files in plugin config (#1530)
- feat: custom redteam plugins (#1529)
- fix: remove failure messages from output (#1531)
- fix: reduce pii false positives (#1532)
- fix: Addtl Pii false positives (#1533)
- fix: RBAC plugin false positives (#1534)
- fix: redteam providers should be overriddeable (#1516)
- fix: dont use openai moderation if key not present (#1535)

## [0.81.1] - 2024-08-27

### Changed

- feat: Indirect prompt injection plugin (#1518)
- feat: add support for `tags` property in config (#1526)
- feat: ability to reference external files in plugin config (#1530)
- feat: custom redteam plugins (#1529)
- fix: remove failure messages from output (#1531)
- fix: reduce pii false positives (#1532)
- fix: Addtl Pii false positives (#1533)
- fix: RBAC plugin false positives (#1534)
- fix: redteam providers should be overriddeable (#1516)
- fix: dont use openai moderation if key not present (#1535)
- chore: Set jest command line setting for jest extension (#1527)

## [0.81.0] - 2024-08-26

### Added

- feat(report): performance by strategy (#1524)
- feat(ai21): Add AI21 Labs provider (#1514)
- feat(docker): add Python runtime to final image (#1519)
- feat(anthropic): add support for create message headers (prompt caching) (#1503)

### Changed

- feat: report view sidebar for previewing test failures (#1522)
- chore: add plugin/strategy descriptions (#1520)
- chore: add `promptfoo redteam plugins` command to list plugins (#1523)
- chore: clear cache status messages (#1517)

### Fixed

- fix(scriptCompletionProvider): handle UTF-8 encoding in script output (#1515)
- fix(config): support loading scenarios and tests from external files (#331)

### Dependencies

- chore(deps-dev): bump @aws-sdk/client-bedrock-runtime from 3.635.0 to 3.637.0 (#1513)

## [0.80.3] - 2024-08-22

### Changed

- **Add Support for Embeddings API (Cohere)**: Added support for the embeddings API. [#1502](https://github.com/promptfoo/promptfoo/pull/1502) by @typpo
- **Improve Download Menu**: Enhanced the web UI by improving the download menu, adding an option to download human eval test cases, and adding tests. [#1500](https://github.com/promptfoo/promptfoo/pull/1500) by @mldangelo
- **Python IPC Encoding**: Resolved an issue by ensuring that Python IPC uses UTF-8 encoding. [#1511](https://github.com/promptfoo/promptfoo/pull/1511) by @typpo
- **Dependencies**:
  - Bumped `@anthropic-ai/sdk` from `0.26.1` to `0.27.0`. [#1507](https://github.com/promptfoo/promptfoo/pull/1507) by @dependabot
  - Upgraded Docusaurus to version `3.5.2`. [#1512](https://github.com/promptfoo/promptfoo/pull/1512) by @mldangelo

## [0.80.2] - 2024-08-22

### Changed

- fix: remove prompt-extraction from base plugins (#1505)

## [0.80.1] - 2024-08-21

### Added

- feat(redteam): improve test generation and reporting (#1481)
- feat(eval)!: remove interactive providers option (#1487)

### Changed

- refactor(harmful): improve test generation and deduplication (#1480)
- fix: hosted load shared eval (#1482)
- fix: Generate correct url for hosted shared evals (#1484)
- feat: multilingual strategy (#1483)
- chore(eslint): add and configure eslint-plugin-unicorn (#1489)
- fix: include vars in python provider cache key (#1493)
- fix: Including prompt extraction broke redteam generation (#1494)
- fix: floating point comparisons in matchers (#1486)
- site: enterprise breakdown (#1495)
- fix: Prompt setup during redteam generation (#1496)
- fix: hardcoded injectVars in harmful plugin (#1498)
- site: enterprise blog post (#1497)

### Fixed

- fix(assertions): update error messages for context-relevance and context-faithfulness (#1485)

### Dependencies

- chore(deps-dev): bump @aws-sdk/client-bedrock-runtime from 3.632.0 to 3.635.0 (#1490)

## [0.80.0] - 2024-08-21

### Changed

- **Multilingual Strategy**: Added multilingual strategy by @typpo in [#1483](https://github.com/promptfoo/promptfoo/pull/1483)
- **Redteam**: Improved test generation and reporting by @mldangelo in [#1481](https://github.com/promptfoo/promptfoo/pull/1481)
- **Evaluation**: Removed interactive providers option by @mldangelo in [#1487](https://github.com/promptfoo/promptfoo/pull/1487)
- **Hosted Load**: Fixed hosted load shared eval by @sklein12 in [#1482](https://github.com/promptfoo/promptfoo/pull/1482)
- **Shared Evals**: Generated correct URL for hosted shared evals by @sklein12 in [#1484](https://github.com/promptfoo/promptfoo/pull/1484)
- **Assertions**: Updated error messages for context-relevance and context-faithfulness by @mldangelo in [#1485](https://github.com/promptfoo/promptfoo/pull/1485)
- **Python Provider**: Included vars in Python provider cache key by @typpo in [#1493](https://github.com/promptfoo/promptfoo/pull/1493)
- **Prompt Extraction**: Fixed prompt extraction during redteam generation by @sklein12 in [#1494](https://github.com/promptfoo/promptfoo/pull/1494)
- **Matchers**: Fixed floating point comparisons in matchers by @typpo in [#1486](https://github.com/promptfoo/promptfoo/pull/1486)
- **Redteam Generation**: Fixed prompt setup during redteam generation by @sklein12 in [#1496](https://github.com/promptfoo/promptfoo/pull/1496)
- **Harmful Tests**: Improved test generation and deduplication by @mldangelo in [#1480](https://github.com/promptfoo/promptfoo/pull/1480)
- **ESLint**: Added and configured eslint-plugin-unicorn by @mldangelo in [#1489](https://github.com/promptfoo/promptfoo/pull/1489)
- **Dependencies**: Bumped @aws-sdk/client-bedrock-runtime from 3.632.0 to 3.635.0 by @dependabot in [#1490](https://github.com/promptfoo/promptfoo/pull/1490)
- **Crescendo**: Crescendo now uses gpt-4o-mini instead of gpt-4o by @typpo
- **Environment Variables**: Added GROQ_API_KEY and alphabetized 3rd party environment variables by @mldangelo
- **Enterprise Breakdown**: Added enterprise breakdown by @typpo in [#1495](https://github.com/promptfoo/promptfoo/pull/1495)

## [0.79.0] - 2024-08-20

### Added

- feat(groq): integrate native Groq SDK and update documentation by @mldangelo in #1479
- feat(redteam): support multiple policies in redteam config by @mldangelo in #1470
- feat(redteam): handle graceful exit on Ctrl+C during initialization by @mldangelo

### Changed

- feat: Prompt Extraction Redteam Plugin by @sklein12 in #1471
- feat: nexe build artifacts by @typpo in #1472
- fix: expand supported config file extensions by @mldangelo in #1473
- fix: onboarding.ts should assume context.py by @typpo
- fix: typo in onboarding example by @typpo
- fix: reduce false positives in `policy` and `sql-injection` by @typpo
- docs: remove references to optional Supabase environment variables by @mldangelo in #1474
- docs: owasp llm top 10 updates by @typpo
- test: mock logger in util test suite by @mldangelo
- chore(workflow): change release trigger type from 'published' to 'created' in Docker workflow, remove pull request and push triggers by @mldangelo
- chore(webui): update plugin display names by @typpo
- chore: refine pass rate threshold logging by @mldangelo
- ci: upload artifact by @typpo

### Fixed

- fix(devcontainer): improve Docker setup for development environment by @mldangelo
- fix(devcontainer): update Dockerfile.dev for Node.js development by @mldangelo
- fix(webui): truncate floating point scores by @typpo

### Dependencies

- chore(deps): update dependencies by @mldangelo in #1478
- chore(deps): update dependencies including @swc/core, esbuild, @anthropic-ai/sdk, and openai by @mldangelo

### Tests

- test(config): run tests over example promptfoo configs by @mldangelo in #1475

## [0.78.3] - 2024-08-19

### Added

- feat(redteam): add base path to CLI state for redteam generate by @mldangelo in [#1464](https://github.com/promptfoo/promptfoo/pull/1464)
- feat(eval): add global pass rate threshold by @mldangelo in [#1443](https://github.com/promptfoo/promptfoo/pull/1443)

### Changed

- chore: check config.redteam instead of config.metadata.redteam by @mldangelo in [#1463](https://github.com/promptfoo/promptfoo/pull/1463)
- chore: Add vscode settings for prettier formatting by @sklein12 in [#1469](https://github.com/promptfoo/promptfoo/pull/1469)
- build: add defaults for supabase environment variables by @sklein12 in [#1468](https://github.com/promptfoo/promptfoo/pull/1468)
- fix: smarter caching in exec provider by @typpo in [#1467](https://github.com/promptfoo/promptfoo/pull/1467)
- docs: display consistent instructions for npx vs npm vs brew by @typpo in [#1465](https://github.com/promptfoo/promptfoo/pull/1465)

### Dependencies

- chore(deps): bump openai from 4.55.9 to 4.56.0 by @dependabot in [#1466](https://github.com/promptfoo/promptfoo/pull/1466)
- chore(deps): replace rouge with js-rouge by @QuarkNerd in [#1420](https://github.com/promptfoo/promptfoo/pull/1420)

## [0.78.2] - 2024-08-18

### Changed

- feat: multi-turn jailbreak (#1459)
- feat: plugin aliases for owasp, nist (#1410)
- refactor(redteam): aliase `generate redteam` to `redteam generate`. (#1461)
- chore: strongly typed envars (#1452)
- chore: further simplify redteam onboarding (#1462)
- docs: strategies (#1460)

## [0.78.1] - 2024-08-16

### Changed

- **feat:** Helicone integration by @maamalama in [#1434](https://github.com/promptfoo/promptfoo/pull/1434)
- **fix:** is-sql assertion `databaseType` not `database` by @typpo in [#1451](https://github.com/promptfoo/promptfoo/pull/1451)
- **chore:** Use temporary file for Python interprocess communication by @enkoder in [#1447](https://github.com/promptfoo/promptfoo/pull/1447)
- **chore:** Redteam onboarding updates by @typpo in [#1453](https://github.com/promptfoo/promptfoo/pull/1453)
- **site:** Add blog post by @typpo in [#1444](https://github.com/promptfoo/promptfoo/pull/1444)

### Fixed

- **fix(redteam):** Improve iterative tree-based red team attack provider by @mldangelo in [#1458](https://github.com/promptfoo/promptfoo/pull/1458)

### Dependencies

- **chore(deps):** Update various dependencies by @mldangelo in [#1442](https://github.com/promptfoo/promptfoo/pull/1442)
- **chore(deps):** Bump `@aws-sdk/client-bedrock-runtime` from 3.629.0 to 3.631.0 by @dependabot in [#1448](https://github.com/promptfoo/promptfoo/pull/1448)
- **chore(deps):** Bump `@aws-sdk/client-bedrock-runtime` from 3.631.0 to 3.632.0 by @dependabot in [#1455](https://github.com/promptfoo/promptfoo/pull/1455)
- **chore(deps):** Bump `@anthropic-ai/sdk` from 0.25.2 to 0.26.0 by @dependabot in [#1449](https://github.com/promptfoo/promptfoo/pull/1449)
- **chore(deps):** Bump `@anthropic-ai/sdk` from 0.26.0 to 0.26.1 by @dependabot in [#1456](https://github.com/promptfoo/promptfoo/pull/1456)
- **chore(deps):** Bump `openai` from 4.55.7 to 4.55.9 by @dependabot in [#1457](https://github.com/promptfoo/promptfoo/pull/1457)

## [0.78.0] - 2024-08-14

### Changed

- **Web UI**: Added ability to choose prompt/provider column in report view by @typpo in [#1426](https://github.com/promptfoo/promptfoo/pull/1426)
- **Eval**: Support loading scenarios and tests from external files by @mldangelo in [#1432](https://github.com/promptfoo/promptfoo/pull/1432)
- **Redteam**: Added language support for generated tests by @mldangelo in [#1433](https://github.com/promptfoo/promptfoo/pull/1433)
- **Transform**: Support custom function names in file transforms by @mldangelo in [#1435](https://github.com/promptfoo/promptfoo/pull/1435)
- **Extension Hook API**: Introduced extension hook API by @aantn in [#1249](https://github.com/promptfoo/promptfoo/pull/1249)
- **Report**: Hide unused plugins in report by @typpo in [#1425](https://github.com/promptfoo/promptfoo/pull/1425)
- **Memory**: Optimize memory usage in `listPreviousResults` by not loading all results into memory by @typpo in [#1439](https://github.com/promptfoo/promptfoo/pull/1439)
- **TypeScript**: Added TypeScript `promptfooconfig` example by @mldangelo in [#1427](https://github.com/promptfoo/promptfoo/pull/1427)
- **Tests**: Moved `evaluatorHelpers` tests to a separate file by @mldangelo in [#1437](https://github.com/promptfoo/promptfoo/pull/1437)
- **Dev**: Bumped `@aws-sdk/client-bedrock-runtime` from 3.624.0 to 3.629.0 by @dependabot in [#1428](https://github.com/promptfoo/promptfoo/pull/1428)
- **SDK**: Bumped `@anthropic-ai/sdk` from 0.25.1 to 0.25.2 by @dependabot in [#1429](https://github.com/promptfoo/promptfoo/pull/1429)
- **SDK**: Bumped `openai` from 4.55.4 to 4.55.7 by @dependabot in [#1436](https://github.com/promptfoo/promptfoo/pull/1436)

## [0.77.0] - 2024-08-12

### Added

- feat(assertions): add option to disable AJV strict mode (#1415)

### Changed

- feat: ssrf plugin (#1411)
- feat: `basic` strategy to represent raw payloads only (#1417)
- refactor: transform function (#1423)
- fix: suppress docker lint (#1412)
- fix: update eslint config and resolve unused variable warnings (#1413)
- fix: handle retries for harmful generations (#1422)
- docs: add plugin documentation (#1421)

### Fixed

- fix(redteam): plugins respect config-level numTest (#1409)

### Dependencies

- chore(deps): bump openai from 4.55.3 to 4.55.4 (#1418)

### Documentation

- docs(faq): expand and restructure FAQ content (#1416)

## [0.76.1] - 2024-08-11

## [0.76.0] - 2024-08-10

### Changed

- feat: add `delete eval latest` and `delete eval all` (#1383)
- feat: bfla and bofa plugins (#1406)
- feat: Support loading tools from multiple files (#1384)
- feat: `promptfoo eval --description` override (#1399)
- feat: add `default` strategy and remove `--add-strategies` (#1401)
- feat: assume unrecognized openai models are chat models (#1404)
- feat: excessive agency grader looks at tools (#1403)
- fix: dont check SSL certs (#1396)
- fix: reduce rbac and moderation false positives (#1400)
- fix: `redteam` property was not read in config (#1407)
- fix: Do not ignored derived metrics (#1381)
- fix: add indexes for sqlite (#1382)

### Fixed

- fix(types): allow boolean values in VarsSchema (#1386)

### Dependencies

- chore(deps-dev): bump @aws-sdk/client-bedrock-runtime from 3.623.0 to 3.624.0 (#1379)
- chore(deps): bump openai from 4.54.0 to 4.55.0 (#1387)
- chore(deps): bump openai from 4.55.0 to 4.55.1 (#1392)
- chore(deps): bump @anthropic-ai/sdk from 0.25.0 to 0.25.1 (#1397)
- chore(deps): bump openai from 4.55.1 to 4.55.3 (#1398)

## [0.75.2] - 2024-08-06

### Added

- feat: ability to attach configs to prompts (#1391)

### Changed

- fix: Update "Edit Comment" dialog background for the dark mode (#1374)
- fix: undefined var in hallucination template (#1375)
- fix: restore harmCategory var (#1380)

## [0.75.1] - 2024-08-05

### Changed

- fix: temporarily disable nunjucks strict mode by @typpo

### Dependencies

- chore(deps): update dependencies (#1373)

## [0.75.0] - 2024-08-05

### Added

- feat(webui): Download report as PDF by @typpo in #1348
- feat(redteam): Add custom policy plugin by @mldangelo in #1346
- feat(config): Add writePromptfooConfig function and orderKeys utility by @mldangelo in #1360
- feat(redteam): Add purpose and entities to defaultTest metadata by @mldangelo in #1359
- feat(webui): Show metadata in details dialog by @typpo in #1362
- feat(redteam): Add some simple requested strategies by @typpo in #1364

### Changed

- feat: Implement defaultTest metadata in tests and scenarios by @mldangelo in #1361
- feat!: Add `default` plugin collection and remove --add-plugins by @typpo in #1369
- fix: Moderation assert and iterative provider handle output objects by @typpo in #1353
- fix: Improve PII grader by @typpo in #1354
- fix: Improve RBAC grading by @typpo in #1347
- fix: Make graders set assertion value by @typpo in #1355
- fix: Allow falsy provider response outputs by @typpo in #1356
- fix: Improve entity extraction and enable for PII by @typpo in #1358
- fix: Do not dereference external tool files by @typpo in #1357
- fix: Google sheets output by @typpo in #1367
- docs: How to red team RAG applications by @typpo in #1368
- refactor(redteam): Consolidate graders and plugins by @mldangelo in #1370
- chore(redteam): Collect user consent for harmful generation by @typpo in #1365

### Dependencies

- chore(deps): Bump openai from 4.53.2 to 4.54.0 by @dependabot in #1349
- chore(deps-dev): Bump @aws-sdk/client-bedrock-runtime from 3.622.0 to 3.623.0 by @dependabot in #1372

## [0.74.0] - 2024-08-01

### Changed

- **feat**: Split types vs validators for prompts, providers, and redteam [#1325](https://github.com/promptfoo/promptfoo/pull/1325) by [@typpo](https://github.com/typpo)
- **feat**: Load provider `tools` and `functions` from external file [#1342](https://github.com/promptfoo/promptfoo/pull/1342) by [@typpo](https://github.com/typpo)
- **fix**: Show gray icon when there are no tests in report [#1335](https://github.com/promptfoo/promptfoo/pull/1335) by [@typpo](https://github.com/typpo)
- **fix**: numTests calculation for previous evals [#1336](https://github.com/promptfoo/promptfoo/pull/1336) by [@onyck](https://github.com/onyck)
- **fix**: Only show the number of tests actually run in the eval [#1338](https://github.com/promptfoo/promptfoo/pull/1338) by [@typpo](https://github.com/typpo)
- **fix**: better-sqlite3 in arm64 docker image [#1344](https://github.com/promptfoo/promptfoo/pull/1344) by [@cmrfrd](https://github.com/cmrfrd)
- **fix**: Correct positive example in DEFAULT_GRADING_PROMPT [#1337](https://github.com/promptfoo/promptfoo/pull/1337) by [@tbuckley](https://github.com/tbuckley)
- **chore**: Integrate red team evaluation into promptfoo init [#1334](https://github.com/promptfoo/promptfoo/pull/1334) by [@mldangelo](https://github.com/mldangelo)
- **chore**: Enforce consistent type imports [#1341](https://github.com/promptfoo/promptfoo/pull/1341) by [@mldangelo](https://github.com/mldangelo)
- **refactor(redteam)**: Update plugin architecture and improve error handling [#1343](https://github.com/promptfoo/promptfoo/pull/1343) by [@mldangelo](https://github.com/mldangelo)
- **docs**: Expand installation instructions in README and docs [#1345](https://github.com/promptfoo/promptfoo/pull/1345) by [@mldangelo](https://github.com/mldangelo)

### Dependencies

- **chore(deps)**: Bump @azure/identity from 4.4.0 to 4.4.1 [#1340](https://github.com/promptfoo/promptfoo/pull/1340) by [@dependabot](https://github.com/dependabot)
- **chore(deps)**: Bump the github-actions group with 3 updates [#1339](https://github.com/promptfoo/promptfoo/pull/1339) by [@dependabot](https://github.com/dependabot)

## [0.73.9] - 2024-07-30

### Dependencies

- chore(deps): update dev dependencies and minor package versions (#1331)
- chore(deps): bump @anthropic-ai/sdk from 0.24.3 to 0.25.0 (#1326)

### Fixed

- fix: chain provider and test transform (#1316)

### Added

- feat: handle rate limits in generic fetch path (#1324)

### Changed

- **Features:**
  - feat: handle rate limits in generic fetch path by @typpo in https://github.com/promptfoo/promptfoo/pull/1324
- **Fixes:**
  - fix: show default vars in table by @typpo in https://github.com/promptfoo/promptfoo/pull/1306
  - fix: chain provider and test transform by @fvdnabee in https://github.com/promptfoo/promptfoo/pull/1316
- **Refactors:**
  - refactor(redteam): extract entity and purpose logic, update imitation plugin by @mldangelo in https://github.com/promptfoo/promptfoo/pull/1301
- **Chores:**
  - chore(deps): bump openai from 4.53.1 to 4.53.2 by @dependabot in https://github.com/promptfoo/promptfoo/pull/1314
  - chore: set page titles by @typpo in https://github.com/promptfoo/promptfoo/pull/1315
  - chore: add devcontainer setup by @cmrfrd in https://github.com/promptfoo/promptfoo/pull/1317
  - chore(webui): persist column selection in evals view by @mldangelo in https://github.com/promptfoo/promptfoo/pull/1302
  - chore(redteam): allow multiple provider selection by @mldangelo in https://github.com/promptfoo/promptfoo/pull/1319
  - chore(deps): bump @anthropic-ai/sdk from 0.24.3 to 0.25.0 by @dependabot in https://github.com/promptfoo/promptfoo/pull/1326
  - chore(deps-dev): bump @aws-sdk/client-bedrock-runtime from 3.620.0 to 3.620.1 by @dependabot in https://github.com/promptfoo/promptfoo/pull/1327
  - chore(deps): update dev dependencies and minor package versions by @mldangelo in https://github.com/promptfoo/promptfoo/pull/1331
- **CI/CD:**
  - ci: add assets generation job and update json schema by @mldangelo in https://github.com/promptfoo/promptfoo/pull/1321
  - docs: add CITATION.cff file by @mldangelo in https://github.com/promptfoo/promptfoo/pull/1322
  - docs: update examples and docs to use gpt-4o and gpt-4o-mini models by @mldangelo in https://github.com/promptfoo/promptfoo/pull/1323
- chore(deps-dev): bump @aws-sdk/client-bedrock-runtime from 3.620.0 to 3.620.1 (#1327)

### Documentation

- **Documentation:**

## [0.73.8] - 2024-07-29

### Dependencies

- chore(deps): bump openai from 4.53.1 to 4.53.2 (#1314)

### Documentation

- docs: update examples and docs to use gpt-4o and gpt-4o-mini models (#1323)
- docs: add CITATION.cff file (#1322)

### Added

- feat(webui): tooltip with provider config on hover (#1312)

### Changed

- feat: Imitation redteam plugin (#1163)
- fix: report cached tokens from assertions (#1299)
- fix: trim model-graded-closedqa response (#1309)
- refactor(utils): move transform logic to separate file (#1310)
- chore(cli): add option to strip auth info from shared URLs (#1304)
- chore: set page titles (#1315)
- chore(webui): persist column selection in evals view (#1302)
- ci: add assets generation job and update json schema (#1321)
- refactor(redteam): extract entity and purpose logic, update imitation plugin (#1301)
- chore(redteam): allow multiple provider selection (#1319)
- chore: add devcontainer setup (#1317)

### Fixed

- fix(webui): make it easier to select text without toggling cell (#1295)
- fix(docker): add sqlite-dev to runtime dependencies (#1297)
- fix(redteam): update CompetitorsGrader rubric (#1298)
- fix(redteam): improve plugin and strategy selection UI (#1300)
- fix(redteam): decrease false positives in hallucination grader (#1305)
- fix(redteam): misc fixes in grading and calculations (#1313)
- fix: show default vars in table (#1306)

## [0.73.7] - 2024-07-26

### Changed

- **Standalone graders for redteam** by [@typpo](https://github.com/typpo) in [#1256](https://github.com/promptfoo/promptfoo/pull/1256)
- **Punycode deprecation warning on node 22** by [@typpo](https://github.com/typpo) in [#1287](https://github.com/promptfoo/promptfoo/pull/1287)
- **Improve iterative providers and update provider API interface to pass original prompt** by [@mldangelo](https://github.com/mldangelo) in [#1293](https://github.com/promptfoo/promptfoo/pull/1293)
- **Add issue templates** by [@typpo](https://github.com/typpo) in [#1288](https://github.com/promptfoo/promptfoo/pull/1288)
- **Support TS files for prompts providers and assertions** by [@benasher44](https://github.com/benasher44) in [#1286](https://github.com/promptfoo/promptfoo/pull/1286)
- **Update dependencies** by [@mldangelo](https://github.com/mldangelo) in [#1292](https://github.com/promptfoo/promptfoo/pull/1292)
- **Move circular dependency check to style-check job** by [@mldangelo](https://github.com/mldangelo) in [#1291](https://github.com/promptfoo/promptfoo/pull/1291)
- **Add examples for embedding and classification providers** by [@Luca-Hackl](https://github.com/Luca-Hackl) in [#1296](https://github.com/promptfoo/promptfoo/pull/1296)

## [0.73.6] - 2024-07-25

### Added

- feat(ci): add Docker image publishing to GitHub Container Registry (#1263)
- feat(webui): add yaml upload button (#1264)

### Changed

- docs: fix javascript configuration guide variable example (#1268)
- site(careers): update application instructions and preferences (#1270)
- chore(python): enhance documentation, tests, formatting, and CI (#1282)
- fix: treat .cjs and .mjs files as javascript vars (#1267)
- fix: add xml tags for better delineation in `llm-rubric`, reduce `harmful` plugin false positives (#1269)
- fix: improve handling of json objects in http provider (#1274)
- fix: support provider json filepath (#1279)
- chore(ci): implement multi-arch Docker image build and push (#1266)
- chore(docker): add multi-arch image description (#1271)
- chore(eslint): add new linter rules and improve code quality (#1277)
- chore: move types files (#1278)
- refactor(redteam): rename strategies and improve type safety (#1275)
- ci: re-enable Node 22.x in CI matrix (#1272)
- chore: support loading .{,m,c}ts promptfooconfig files (#1284)

### Dependencies

- chore(deps): update ajv-formats from 2.1.1 to 3.0.1 (#1276)
- chore(deps): update @swc/core to version 1.7.1 (#1285)

## [0.73.5] - 2024-07-24

### Added

- **feat(cli):** Add the ability to share a specific eval by [@typpo](https://github.com/promptfoo/promptfoo/pull/1250)
- **feat(webui):** Hide long metrics lists by [@typpo](https://github.com/promptfoo/promptfoo/pull/1262)
- feat(webui): hide long metrics lists (#1262)
- feat: ability to share a specific eval (#1250)

### Changed

- **fix:** Resolve node-fetch TypeScript errors by [@mldangelo](https://github.com/promptfoo/promptfoo/pull/1254)
- **fix:** Correct color error in local `checkNodeVersion` test by [@mldangelo](https://github.com/promptfoo/promptfoo/pull/1255)
- **fix:** Multiple Docker fixes by [@typpo](https://github.com/promptfoo/promptfoo/pull/1257)
- **fix:** Improve `--add-strategies` validation error messages by [@typpo](https://github.com/promptfoo/promptfoo/pull/1260)
- **chore:** Warn when a variable is named `assert` by [@typpo](https://github.com/promptfoo/promptfoo/pull/1259)
- **chore:** Update Llama examples and add support for chat-formatted prompts in Replicate by [@typpo](https://github.com/promptfoo/promptfoo/pull/1261)
- chore: update llama examples and add support for chat formatted prompts in Replicate (#1261)
- chore: warn when a var is named assert (#1259)

### Fixed

- **fix(redteam):** Allow arbitrary `injectVar` name for redteam providers by [@mldangelo](https://github.com/promptfoo/promptfoo/pull/1253)
- fix: make --add-strategies validation have useful error (#1260)
- fix: multiple docker fixes (#1257)
- fix: color error in local checkNodeVersion test (#1255)
- fix: resolve node-fetch typescript errors (#1254)
- fix(redteam): allow arbitrary injectVar name for redteam providers (#1253)

## [0.73.4] - 2024-07-24

### Changed

- **schema**: Update config schema for strategies by @mldangelo in [#1244](https://github.com/promptfoo/promptfoo/pull/1244)
- **defaultTest**: Fix scenario assert merging by @onyck in [#1251](https://github.com/promptfoo/promptfoo/pull/1251)
- **webui**: Handle port already in use error by @mldangelo in [#1246](https://github.com/promptfoo/promptfoo/pull/1246)
- **webui**: Update provider list in `ProviderSelector` and add tests by @mldangelo in [#1245](https://github.com/promptfoo/promptfoo/pull/1245)
- **site**: Add blog post by @typpo in [#1247](https://github.com/promptfoo/promptfoo/pull/1247)
- **site**: Improve navigation and consistency by @mldangelo in [#1248](https://github.com/promptfoo/promptfoo/pull/1248)
- **site**: Add careers page by @mldangelo in [#1222](https://github.com/promptfoo/promptfoo/pull/1222)
- **docs**: Full RAG example by @typpo in [#1228](https://github.com/promptfoo/promptfoo/pull/1228)

## [0.73.3] - 2024-07-23

### Changed

- **WebUI:** Make eval switcher more obvious by @typpo in [#1232](https://github.com/promptfoo/promptfoo/pull/1232)
- **Redteam:** Add iterative tree provider and strategy by @mldangelo in [#1238](https://github.com/promptfoo/promptfoo/pull/1238)
- Improve `CallApiFunctionSchema`/`ProviderFunction` type by @aloisklink in [#1235](https://github.com/promptfoo/promptfoo/pull/1235)
- **Redteam:** CLI nits, plugins, provider functionality, and documentation by @mldangelo in [#1231](https://github.com/promptfoo/promptfoo/pull/1231)
- **Redteam:** PII false positives by @typpo in [#1233](https://github.com/promptfoo/promptfoo/pull/1233)
- **Redteam:** `--add-strategies` flag didn't work by @typpo in [#1234](https://github.com/promptfoo/promptfoo/pull/1234)
- Cleanup logging and fix nextui TS error by @mldangelo in [#1243](https://github.com/promptfoo/promptfoo/pull/1243)
- **CI:** Add registry URL to npm publish workflow by @mldangelo in [#1241](https://github.com/promptfoo/promptfoo/pull/1241)
- Remove redundant chalk invocations by @mldangelo in [#1240](https://github.com/promptfoo/promptfoo/pull/1240)
- Update dependencies by @mldangelo in [#1242](https://github.com/promptfoo/promptfoo/pull/1242)
- Update some images by @typpo in [#1236](https://github.com/promptfoo/promptfoo/pull/1236)
- More image updates by @typpo in [#1237](https://github.com/promptfoo/promptfoo/pull/1237)
- Update capitalization of Promptfoo and fix site deprecation warning by @mldangelo in [#1239](https://github.com/promptfoo/promptfoo/pull/1239)

## [0.73.2] - 2024-07-23

### Changed

- fix: add support for anthropic bedrock tools (#1229)
- chore(redteam): add a warning for no openai key set (#1230)

## [0.73.1] - 2024-07-22

### Changed

- fix: dont try to parse yaml content on load (#1226)

## [0.73.0] - 2024-07-22

### Added

- feat(redteam): add 4 new basic plugins (#1201)
- feat(redteam): improve test generation logic and add batching by @mldangelo in
- feat(redteam): settings dialog (#1215)https://github.com/promptfoo/promptfoo/pull/1208
- feat(redteam): introduce redteam section for promptfooconfig.yaml (#1192)

### Changed

- fix: gpt-4o-mini price (#1218)
- chore(openai): update model list (#1219)
- test: improve type safety and resolve TypeScript errors (#1216)
- refactor: resolve circular dependencies and improve code organization (#1212)
- docs: fix broken links (#1211)
- site: image updates and bugfixes (#1217)
- site: improve human readability of validator errors (#1221)
- site: yaml/json config validator for promptfoo configs (#1207)

### Fixed

- fix(validator): fix errors in default example (#1220)
- fix(webui): misc fixes and improvements to webui visuals (#1213)
- fix(redteam): mismatched categories and better overall scoring (#1214)
- fix(gemini): improve error handling (#1193)

### Dependencies

- chore(deps): update multiple dependencies to latest minor and patch versions (#1210)

## [0.72.2] - 2024-07-19

### Documentation

- docs: add guide for comparing GPT-4o vs GPT-4o-mini (#1200)

### Added

- **feat(openai):** add GPT-4o-mini models by [@mldangelo](https://github.com/promptfoo/promptfoo/pull/1196)
- feat(redteam): improve test generation logic and add batching (#1208)

### Changed

- **feat:** add schema validation to `promptfooconfig.yaml` by [@mldangelo](https://github.com/promptfoo/promptfoo/pull/1185)
- **fix:** base path for custom filter resolution by [@onyck](https://github.com/promptfoo/promptfoo/pull/1198)
- **chore(redteam):** refactor PII categories and improve plugin handling by [@mldangelo](https://github.com/promptfoo/promptfoo/pull/1191)
- **build(deps-dev):** bump `@aws-sdk/client-bedrock-runtime` from 3.614.0 to 3.616.0 by [@dependabot](https://github.com/promptfoo/promptfoo/pull/1203)
- **docs:** add guide for comparing GPT-4o vs GPT-4o-mini by [@mldangelo](https://github.com/promptfoo/promptfoo/pull/1200)
- **site:** contact page by [@typpo](https://github.com/promptfoo/promptfoo/pull/1190)
- **site:** newsletter form by [@typpo](https://github.com/promptfoo/promptfoo/pull/1194)
- **site:** miscellaneous images and improvements by [@typpo](https://github.com/promptfoo/promptfoo/pull/1199)
- build(deps-dev): bump @aws-sdk/client-bedrock-runtime from 3.614.0 to 3.616.0 (#1203)
- site: misc images and improvements (#1199)

### Fixed

- **fix(webui):** eval ID not being properly set by [@typpo](https://github.com/promptfoo/promptfoo/pull/1195)
- **fix(Dockerfile):** install curl for healthcheck by [@orange-anjou](https://github.com/promptfoo/promptfoo/pull/1204)
- fix(Dockerfile): install curl for healthcheck (#1204)
- fix: base path for custom filter resolution (#1198)

### Tests

- **test(webui):** add unit tests for `InfoModal` component by [@mldangelo](https://github.com/promptfoo/promptfoo/pull/1187)

## [0.72.1] - 2024-07-18

### Tests

- test(webui): add unit tests for InfoModal component (#1187)

### Fixed

- fix(webui): eval id not being properly set (#1195)

### Added

- feat(openai): add gpt-4o-mini models (#1196)
- feat: add schema validation to promptfooconfig.yaml (#1185)

### Changed

- Fix: Consider model name when caching Bedrock responses by @fvdnabee in [#1181](https://github.com/promptfoo/promptfoo/pull/1181)
- Fix: Parsing of the model name tag in Ollama embeddings provider by @minamijoyo in [#1189](https://github.com/promptfoo/promptfoo/pull/1189)
- Refactor (redteam): Simplify CLI command structure and update provider options by @mldangelo in [#1174](https://github.com/promptfoo/promptfoo/pull/1174)
- Refactor (types): Convert interfaces to Zod schemas by @mldangelo in [#1178](https://github.com/promptfoo/promptfoo/pull/1178)
- Refactor (redteam): Improve type safety and simplify code structure by @mldangelo in [#1175](https://github.com/promptfoo/promptfoo/pull/1175)
- Chore (redteam): Another injection by @typpo in [#1173](https://github.com/promptfoo/promptfoo/pull/1173)
- Chore (deps): Upgrade inquirer to v10 by @mldangelo in [#1176](https://github.com/promptfoo/promptfoo/pull/1176)
- Chore (redteam): Update CLI for test case generation by @mldangelo in [#1177](https://github.com/promptfoo/promptfoo/pull/1177)
- Chore: Include hostname in share confirmation by @typpo in [#1183](https://github.com/promptfoo/promptfoo/pull/1183)
- Build (deps-dev): Bump @azure/identity from 4.3.0 to 4.4.0 by @dependabot in [#1180](https://github.com/promptfoo/promptfoo/pull/1180)
- chore(redteam): refactor PII categories and improve plugin handling (#1191)
- site: newsletter form (#1194)
- site: contact page (#1190)

## [0.72.0] - 2024-07-17

### Added

- feat(webui): add about component with helpful links (#1149)
- feat(webui): Ability to compare evals (#1148)

### Changed

- feat: manual input provider (#1168)
- chore(mistral): add codestral-mamba (#1170)
- chore: static imports for iterative providers (#1169)

### Fixed

- fix(webui): dark mode toggle (#1171)
- fix(redteam): set harmCategory label for harmful tests (#1172)

## [0.71.1] - 2024-07-15

### Added

- feat(redteam): specify the default number of test cases to generate per plugin (#1154)

### Changed

- feat: add image classification example and xml assertions (#1153)

### Fixed

- fix(redteam): fix dynamic import paths (#1162)

## [0.71.0] - 2024-07-15

### Changed

- **Eval picker for web UI** by [@typpo](https://github.com/typpo) in [#1143](https://github.com/promptfoo/promptfoo/pull/1143)
- **Update default model providers to Claude 3.5** by [@mldangelo](https://github.com/mldangelo) in [#1157](https://github.com/promptfoo/promptfoo/pull/1157)
- **Allow provider customization for dataset generation** by [@mldangelo](https://github.com/mldangelo) in [#1158](https://github.com/promptfoo/promptfoo/pull/1158)
- **Predict Redteam injectVars** by [@mldangelo](https://github.com/mldangelo) in [#1141](https://github.com/promptfoo/promptfoo/pull/1141)
- **Fix JSON prompt escaping in HTTP provider and add LM Studio example** by [@mldangelo](https://github.com/mldangelo) in [#1156](https://github.com/promptfoo/promptfoo/pull/1156)
- **Fix poor performing harmful test generation** by [@mldangelo](https://github.com/mldangelo) in [#1124](https://github.com/promptfoo/promptfoo/pull/1124)
- **Update overreliance grading prompt** by [@mldangelo](https://github.com/mldangelo) in [#1146](https://github.com/promptfoo/promptfoo/pull/1146)
- **Move multiple variables warning to before progress bar** by [@typpo](https://github.com/typpo) in [#1160](https://github.com/promptfoo/promptfoo/pull/1160)
- **Add contributing guide** by [@mldangelo](https://github.com/mldangelo) in [#1150](https://github.com/promptfoo/promptfoo/pull/1150)
- **Refactor and optimize injection and iterative methods** by [@mldangelo](https://github.com/mldangelo) in [#1138](https://github.com/promptfoo/promptfoo/pull/1138)
- **Update plugin base class to support multiple assertions** by [@mldangelo](https://github.com/mldangelo) in [#1139](https://github.com/promptfoo/promptfoo/pull/1139)
- **Structural refactor, abstract plugin and method actions** by [@mldangelo](https://github.com/mldangelo) in [#1140](https://github.com/promptfoo/promptfoo/pull/1140)
- **Move CLI commands into individual files** by [@mldangelo](https://github.com/mldangelo) in [#1155](https://github.com/promptfoo/promptfoo/pull/1155)
- **Update Jest linter rules** by [@mldangelo](https://github.com/mldangelo) in [#1161](https://github.com/promptfoo/promptfoo/pull/1161)
- **Bump openai from 4.52.4 to 4.52.5** by [@dependabot](https://github.com/dependabot) in [#1137](https://github.com/promptfoo/promptfoo/pull/1137)
- **Bump @aws-sdk/client-bedrock-runtime from 3.613.0 to 3.614.0** by [@dependabot](https://github.com/dependabot) in [#1136](https://github.com/promptfoo/promptfoo/pull/1136)
- **Bump openai from 4.52.5 to 4.52.7** by [@dependabot](https://github.com/dependabot) in [#1142](https://github.com/promptfoo/promptfoo/pull/1142)
- **Update documentation and MUI dependencies** by [@mldangelo](https://github.com/mldangelo) in [#1152](https://github.com/promptfoo/promptfoo/pull/1152)
- **Update Drizzle dependencies and configuration** by [@mldangelo](https://github.com/mldangelo) in [#1151](https://github.com/promptfoo/promptfoo/pull/1151)
- **Bump dependencies with patch and minor version updates** by [@mldangelo](https://github.com/mldangelo) in [#1159](https://github.com/promptfoo/promptfoo/pull/1159)

## [0.70.1] - 2024-07-11

### Changed

- **provider**: put provider in outer loop to reduce model swap by @typpo in [#1132](https://github.com/promptfoo/promptfoo/pull/1132)
- **evaluator**: ensure unique prompt handling with labeled and unlabeled providers by @mldangelo in [#1134](https://github.com/promptfoo/promptfoo/pull/1134)
- **eval**: validate --output file extension before running eval by @mldangelo in [#1135](https://github.com/promptfoo/promptfoo/pull/1135)
- **deps-dev**: bump @aws-sdk/client-bedrock-runtime from 3.609.0 to 3.613.0 by @dependabot in [#1126](https://github.com/promptfoo/promptfoo/pull/1126)
- fix pythonCompletion test by @mldangelo in [#1133](https://github.com/promptfoo/promptfoo/pull/1133)

## [0.70.0] - 2024-07-10

### Changed

- feat: Add `promptfoo redteam init` command (#1122)
- chore: refactor eval and generate commands out of main.ts (#1121)
- build(deps): bump openai from 4.52.3 to 4.52.4 (#1118)
- refactor(redteam): relocate harmful and pii plugins from legacy directory (#1123)
- refactor(redteam): Migrate harmful test generators to plugin-based architecture (#1116)

### Fixed

- fix(redteam): use final prompt in moderation instead of original (#1117)

## [0.69.2] - 2024-07-08

### Changed

- feat: add support for nested grading results (#1101)
- fix: issue that caused harmful prompts to not save (#1112)
- fix: resolve relative paths for prompts (#1110)
- ci: compress images in PRs (#1108)
- site: landing page updates (#1096)

## [0.69.1] - 2024-07-06

### Changed

- **feat**: Add Zod schema validation for providers in `promptfooconfig` by @mldangelo in [#1102](https://github.com/promptfoo/promptfoo/pull/1102)
- **fix**: Re-add provider context in prompt functions by @mldangelo in [#1106](https://github.com/promptfoo/promptfoo/pull/1106)
- **fix**: Add missing `gpt-4-turbo-2024-04-09` by @aloisklink in [#1100](https://github.com/promptfoo/promptfoo/pull/1100)
- **chore**: Update minor and patch versions of several packages by @mldangelo in [#1107](https://github.com/promptfoo/promptfoo/pull/1107)
- **chore**: Format Python code and add check job to GitHub Actions workflow by @mldangelo in [#1105](https://github.com/promptfoo/promptfoo/pull/1105)
- **chore**: Bump version to 0.69.1 by @mldangelo
- **docs**: Add example and configuration guide for using `llama.cpp` by @mldangelo in [#1104](https://github.com/promptfoo/promptfoo/pull/1104)
- **docs**: Add Vitest integration guide by @mldangelo in [#1103](https://github.com/promptfoo/promptfoo/pull/1103)

## [0.69.0] - 2024-07-05

### Added

- feat(redteam): `extra-jailbreak` plugin that applies jailbreak to all probes (#1085)
- feat(webui): show metrics as % in column header (#1087)
- feat: add support for PROMPTFOO_AUTHOR environment variable (#1099)

### Changed

- feat: `llm-rubric` uses tools API for model-grading anthropic evals (#1079)
- feat: `--filter-providers` eval option (#1089)
- feat: add `author` field to evals (#1045)
- fix: improper path resolution for file:// prefixes (#1094)
- chore(webui): small changes to styling (#1088)
- docs: guide on how to do sandboxed evals on generated code (#1097)
- build(deps): bump replicate from 0.30.2 to 0.31.0 (#1090)

### Fixed

- fix(webui): Ability to toggle visibility of description column (#1095)

## [0.68.3] - 2024-07-04

### Tests

- test: fix assertion result mock pollution (#1086)

### Fixed

- fix: browser error on eval page with derived metrics that results when a score is null (#1093)
- fix(prompts): treat non-existent files as prompt strings (#1084)
- fix: remove test mutation for classifer and select-best assertion types (#1083)

### Added

- feat(openai): support for attachments for openai assistants (#1080)

### Changed

- **Features:**
  - Added support for attachments in OpenAI assistants by [@typpo](https://github.com/promptfoo/promptfoo/pull/1080)
- **Fixes:**
  - Removed test mutation for classifier and select-best assertion types by [@typpo](https://github.com/promptfoo/promptfoo/pull/1083)
  - Treated non-existent files as prompt strings by [@typpo](https://github.com/promptfoo/promptfoo/pull/1084)
  - Fixed assertion result mock pollution by [@mldangelo](https://github.com/promptfoo/promptfoo/pull/1086)
- **Dependencies:**
  - Bumped `openai` from 4.52.2 to 4.52.3 by [@dependabot](https://github.com/promptfoo/promptfoo/pull/1073)
  - Bumped `@aws-sdk/client-bedrock-runtime` from 3.606.0 to 3.609.0 by [@dependabot](https://github.com/promptfoo/promptfoo/pull/1072)

## [0.68.2] - 2024-07-03

### Changed

- build(deps): bump openai from 4.52.2 to 4.52.3 (#1073)
- build(deps-dev): bump @aws-sdk/client-bedrock-runtime from 3.606.0 to 3.609.0 (#1072)

### Added

- feat(webui): add scenarios to test suite configuration in yaml editor (#1071)

## [0.68.1] - 2024-07-02

### Fixed

- fix: resolve issues with relative prompt paths (#1066)
- fix: handle replicate ids without version (#1059)

### Added

- feat: support calling specific function from python provider (#1053)

### Changed

- **feat:** Support calling specific function from Python provider by [@typpo](https://github.com/promptfoo/promptfoo/pull/1053)
- **fix:** Resolve issues with relative prompt paths by [@mldangelo](https://github.com/promptfoo/promptfoo/pull/1066)
- **fix:** Handle replicate IDs without version by [@typpo](https://github.com/promptfoo/promptfoo/pull/1059)
- **build(deps):** Bump `@anthropic-ai/sdk` from 0.24.2 to 0.24.3 by [@dependabot](https://github.com/promptfoo/promptfoo/pull/1062)
- build(deps): bump @anthropic-ai/sdk from 0.24.2 to 0.24.3 (#1062)

## [0.68.0] - 2024-07-01

### Documentation

- docs: dalle jailbreak blog post (#1052)

### Added

- feat(webui): Add support for markdown tables and other extras by @typpo in [#1042](https://github.com/promptfoo/promptfoo/pull/1042)

### Changed

- feat: support for image model redteaming by @typpo in [#1051](https://github.com/promptfoo/promptfoo/pull/1051)
- feat: prompt syntax for bedrock llama3 by @fvdnabee in [#1038](https://github.com/promptfoo/promptfoo/pull/1038)
- fix: http provider returns the correct response format by @typpo in [#1027](https://github.com/promptfoo/promptfoo/pull/1027)
- fix: handle when stdout columns are not set by @typpo in [#1029](https://github.com/promptfoo/promptfoo/pull/1029)
- fix: support additional models via AWS Bedrock and update documentation by @mldangelo in [#1034](https://github.com/promptfoo/promptfoo/pull/1034)
- fix: handle imported single test case by @typpo in [#1041](https://github.com/promptfoo/promptfoo/pull/1041)
- fix: dereference promptfoo test files by @fvdnabee in [#1035](https://github.com/promptfoo/promptfoo/pull/1035)
- chore: expose runAssertion and runAssertions to node package by @typpo in [#1026](https://github.com/promptfoo/promptfoo/pull/1026)
- chore: add Node.js version check to ensure compatibility by @mldangelo in [#1030](https://github.com/promptfoo/promptfoo/pull/1030)
- chore: enable '@typescript-eslint/no-use-before-define' linter rule by @mldangelo in [#1043](https://github.com/promptfoo/promptfoo/pull/1043)
- docs: fix broken documentation links by @mldangelo in [#1033](https://github.com/promptfoo/promptfoo/pull/1033)
- docs: update anthropic.md by @Codeshark-NET in [#1036](https://github.com/promptfoo/promptfoo/pull/1036)
- ci: add GitHub Action for automatic version tagging by @mldangelo in [#1046](https://github.com/promptfoo/promptfoo/pull/1046)
- ci: npm publish workflow by @typpo in [#1044](https://github.com/promptfoo/promptfoo/pull/1044)
- build(deps): bump openai from 4.52.1 to 4.52.2 by @dependabot in [#1057](https://github.com/promptfoo/promptfoo/pull/1057)
- build(deps): bump @anthropic-ai/sdk from 0.24.1 to 0.24.2 by @dependabot in [#1056](https://github.com/promptfoo/promptfoo/pull/1056)
- build(deps-dev): bump @aws-sdk/client-bedrock-runtime from 3.602.0 to 3.606.0 by @dependabot in [#1055](https://github.com/promptfoo/promptfoo/pull/1055)
- build(deps): bump docker/setup-buildx-action from 2 to 3 in the github-actions group by @dependabot in [#1054](https://github.com/promptfoo/promptfoo/pull/1054)

## [0.67.0] - 2024-06-27

### Added

- feat(bedrock): add proxy support for AWS SDK (#1021)
- feat(redteam): Expose modified prompt for iterative jailbreaks (#1024)
- feat: replicate image provider (#1049)

### Changed

- feat: add support for gemini embeddings via vertex (#1004)
- feat: normalize prompt input formats, introduce single responsibility handlers, improve test coverage, and fix minor bugs (#994)
- fix: more robust json extraction for llm-rubric (#1019)
- build(deps): bump openai from 4.52.0 to 4.52.1 (#1015)
- build(deps): bump @anthropic-ai/sdk from 0.24.0 to 0.24.1 (#1016)
- chore: sort imports (#1006)
- chore: switch to smaller googleapis dependency (#1009)
- chore: add config telemetry (#1005)
- docs: update GitHub urls to reflect promptfoo github org repository location (#1011)
- docs: fix incorrect yaml ref in guide (#1018)

## [0.66.0] - 2024-06-24

### Changed

- `config get/set` commands, ability for users to set their email by [@typpo](https://github.com/typpo) in [#971](https://github.com/promptfoo/promptfoo/pull/971)
- **webui**: Download as CSV by [@typpo](https://github.com/typpo) in [#1000](https://github.com/promptfoo/promptfoo/pull/1000)
- Add support for Gemini default grader if credentials are present by [@typpo](https://github.com/typpo) in [#998](https://github.com/promptfoo/promptfoo/pull/998)
- **redteam**: Allow arbitrary providers by [@mldangelo](https://github.com/mldangelo) in [#1002](https://github.com/promptfoo/promptfoo/pull/1002)
- Derived metrics by [@typpo](https://github.com/typpo) in [#985](https://github.com/promptfoo/promptfoo/pull/985)
- Python provider can import modules with same name as built-ins by [@typpo](https://github.com/typpo) in [#989](https://github.com/promptfoo/promptfoo/pull/989)
- Include error text in all cases by [@typpo](https://github.com/typpo) in [#990](https://github.com/promptfoo/promptfoo/pull/990)
- Ensure tests inside scenarios are filtered by filter patterns by [@mldangelo](https://github.com/mldangelo) in [#996](https://github.com/promptfoo/promptfoo/pull/996)
- Anthropic message API support for env vars by [@typpo](https://github.com/typpo) in [#997](https://github.com/promptfoo/promptfoo/pull/997)
- Add build documentation workflow and fix typos by [@mldangelo](https://github.com/mldangelo) in [#993](https://github.com/promptfoo/promptfoo/pull/993)
- Block network calls in tests by [@typpo](https://github.com/typpo) in [#972](https://github.com/promptfoo/promptfoo/pull/972)
- Export `AnthropicMessagesProvider` from providers by [@greysteil](https://github.com/greysteil) in [#975](https://github.com/promptfoo/promptfoo/pull/975)
- Add Claude 3.5 sonnet pricing by [@typpo](https://github.com/typpo) in [#976](https://github.com/promptfoo/promptfoo/pull/976)
- Pass `tool_choice` to Anthropic when set in config by [@greysteil](https://github.com/greysteil) in [#977](https://github.com/promptfoo/promptfoo/pull/977)
- Fixed according to Ollama API specifications by [@keishidev](https://github.com/keishidev) in [#981](https://github.com/promptfoo/promptfoo/pull/981)
- Add Dependabot config and update provider dependencies by [@mldangelo](https://github.com/mldangelo) in [#984](https://github.com/promptfoo/promptfoo/pull/984)
- Don't commit `.env` to Git by [@will-holley](https://github.com/will-holley) in [#991](https://github.com/promptfoo/promptfoo/pull/991)
- Update Docker base image to Node 20, improve self-hosting documentation, and add CI action for Docker build by [@mldangelo](https://github.com/mldangelo) in [#995](https://github.com/promptfoo/promptfoo/pull/995)
- Allow variable cells to scroll instead of exploding the table height by [@grrowl](https://github.com/grrowl) in [#973](https://github.com/promptfoo/promptfoo/pull/973)

## [0.65.2] - 2024-06-20

### Documentation

- docs: update claude vs gpt guide with claude 3.5 (#986)

### Added

- feat(redteam): make it easier to add non default plugins (#958)

### Changed

- feat: contains-sql assert (#964)
- fix: handle absolute paths for js providers (#966)
- fix: label not showing problem when using eval with config option (#928)
- fix: should return the whole message if the OpenAI return the content and the function call/tools at the same time. (#968)
- fix: label support for js prompts (#970)
- docs: Add CLI delete command to docs (#959)
- docs: text to sql validation guide (#962)

### Fixed

- fix(redteam): wire ui to plugins (#965)
- fix(redteam): reduce overreliance, excessive-agency false positive rates (#963)

## [0.65.1] - 2024-06-18

### Changed

- chore(docs): add shell syntax highlighting and fix typos (#953)
- chore(dependencies): update package dependencies (#952)
- Revert "feat(cli): add tests for CLI commands and fix version flag bug" (#967)

### Fixed

- fix: handle case where returned python result is null (#957)
- fix(webui): handle empty fail reasons and null componentResults (#956)

### Added

- feat(cli): add tests for CLI commands and fix version flag bug (#954)
- feat(eslint): integrate eslint-plugin-jest and configure rules (#951)
- feat: add eslint-plugin-unused-imports and remove unused imports (#949)
- feat: assertion type: is-sql (#926)

## [0.65.0] - 2024-06-17

### Added

- feat(webui): show pass/fail toggle (#938)
- feat(webui): carousel for multiple failure reasons (#939)
- feat(webui): clicking metric pills filters by nonzero only (#941)
- feat(redteam): political statements (#944)
- feat(redteam): indicate performance with moderation filter (#933)

### Changed

- feat: add hf to onboarding flow (#947)
- feat: add support for `promptfoo export latest` (#948)
- fix: serialize each item in `vars` when its type is a string (#823) (#943)
- chore(webui): split ResultsTable into separate files (#942)

### Fixed

- fix(redteam): more aggressive contract testing (#946)

### Dependencies

- chore(deps): update dependencies without breaking changes (#937)

## [0.64.0] - 2024-06-15

### Added

- feat(redteam): add unintended contracts test (#934)
- feat(anthropic): support tool use (#932)

### Changed

- feat: export `promptfoo.cache` to node package (#923)
- feat: add Voyage AI embeddings provider (#931)
- feat: Add more Portkey header provider options and create headers automatically (#909)
- fix: handle openai chat-style messages better in `moderation` assert (#930)
- ci: add next.js build caching (#908)
- chore(docs): update installation and GitHub Actions guides (#935)
- chore(dependencies): bump LLM providers in package.json (#936)

### Fixed

- fix(bedrock): support cohere embeddings (#924)

### Dependencies

- chore(deps): bump braces from 3.0.2 to 3.0.3 (#918)

## [0.63.2] - 2024-06-10

### Added

- feat: report view for redteam evals (#920)

### Fixed

- fix(bedrock): default value for configs (#917)
- fix: prevent assertions from being modified as they run (#929)

## [0.63.1] - 2024-06-10

### Fixed

- fix(vertex): correct handling of system instruction (#911)
- fix(bedrock): support for llama, cohere command and command-r, mistral (#915)

## [0.63.0] - 2024-06-09

### Added

- feat(bedrock): Add support for mistral, llama, cohere (#885)
- feat(ollama): add OLLAMA_API_KEY to support authentication (#883)
- feat(redteam): add test for competitor recommendations (#877)
- feat(webui): Show the number of passes and failures (#888)
- feat(webui): show manual grading record in test details view (#906)
- feat(webui): use indexeddb instead of localstorage (#905)

### Changed

- feat: ability to set test case metric from csv (#889)
- feat: interactive onboarding (#886)
- feat: support `threshold` param from csv (#903)
- feat: support array of values for `similar` assertion (#895)
- fix: Prompt variable reads unprocessed spaces on both sides (#887)
- fix: windows node 22 flake (#907)
- [fix: ci passing despite failing build (](https://github.com/promptfoo/promptfoo/commit/ce6090be5d70fbe71c6da0a5ec1a73253a9d8a0e)https://github.com/promptfoo/promptfoo/pull/876[)](https://github.com/promptfoo/promptfoo/commit/ce6090be5d70fbe71c6da0a5ec1a73253a9d8a0e)
- [fix: incorrect migrations path in docker build](https://github.com/promptfoo/promptfoo/commit/6a1eef4e4b006b32de9ce6e5e2d7c0bd3b9fa95a) https://github.com/promptfoo/promptfoo/issues/861
- chore(ci): add `workflow_dispatch` trigger (#897)
- chore: add more gemini models (#894)
- chore: introduce eslint (#904)
- chore: switch to SWC for faster Jest tests (#899)
- chore: update to prettier 3 (#901)
- [chore(openai): add tool_choice required type](https://github.com/promptfoo/promptfoo/commit/e97ce63221b0e06f7e03f46c466da36c5b713017)

### Fixed

- fix(vertex): support var templating in system instruction (#902)
- [fix(webui): display latency when available](https://github.com/promptfoo/promptfoo/commit/bb335efbe9e8d6b23526c837402787a1cbba9969)

### Dependencies

- chore(deps): update most dependencies to latest stable versions (#898)

## [0.62.1] - 2024-06-06

### Added

- feat(webui): Ability to suppress browser open on `promptfoo view` (#881)
- feat(anthropic): add support for base url (#850)
- feat(openai): Support function/tool callbacks (#830)
- feat(vertex/gemini): add support for toolConfig and systemInstruction (#841)
- feat(webui): Ability to filter to highlighted cells (#852)
- feat(webui): ability to click to filter metric (#849)
- feat(webui): add copy and highlight cell actions (#847)

### Changed

- fix: migrate database before writing results (#882)
- chore: upgrade default graders to gpt-4o (#848)
- ci: Introduce jest test coverage reports (#868)
- ci: add support for node 22, remove support for node 16 (#836)
- docs: Addresses minor typographical errors (#845)
- docs: Help description of default `--output` (#844)
- feat: Add Red Team PII Tests (#862)
- feat: Support custom gateway URLs in Portkey (#840)
- feat: add support for python embedding and classification providers (#864)
- feat: add support for titan premier on bedrock (#839)
- feat: pass evalId in results (#758)
- fix: Broken types (#854)
- fix: Fix broken progress callback in web ui (#860)
- fix: Fix formatting and add style check to CI (#872)
- fix: Fix type error eval page.tsx (#867)
- fix: Improve Error Handling for Python Assertions and Provider Exceptions (#863)
- fix: Pass evaluateOptions from web ui yaml (#859)
- fix: Render multiple result images with markdown, if markdown contains multiple images (#873)
- fix: The values of defaultTest and evaluateOptions are not set when editing the eval yaml file. (#834)
- fix: crash on db migration when cache is disabled on first run (#842)
- fix: csv and html outputs include both prompt and provider labels (#851)
- fix: docker build and prepublish script (#846)
- fix: show labels for custom provider (#875)
- chore: fix windows node 22 build issues by adding missing encoding dependency and updating webpack config (#900)
- chore: update Node.js version management and improve documentation (#896)
- Fix CI Passing Despite Failing Build (#866) (#876)

## [0.62.0] - 2024-06-05

### Fixed

- fix: Parameter evaluateOptions not passed correctly in jobs created using web (#870)

### Added

- feat(anthropic): add support for base url (#850)
- feat(openai): Support function/tool callbacks (#830)
- feat(vertex/gemini): add support for toolConfig and systemInstruction (#841)
- feat(webui): Ability to filter to highlighted cells (#852)
- feat(webui): ability to click to filter metric (#849)
- feat(webui): add copy and highlight cell actions (#847)

### Changed

- feat: Add Red Team PII Tests (#862)
- feat: Support custom gateway URLs in Portkey (#840)
- feat: add support for python embedding and classification providers (#864)
- feat: add support for titan premier on bedrock (#839)
- feat: pass evalId in results (#758)
- feat: upgrade default graders to gpt-4o (#848)
- fix: Broken types (#854)
- fix: Fix broken progress callback in web ui (#860)
- fix: Fix formatting and add style check to CI (#872)
- fix: Fix type error eval page.tsx (#867)
- fix: Improve Error Handling for Python Assertions and Provider Exceptions (#863)
- fix: Pass evaluateOptions from web ui yaml (#859)
- fix: Render multiple result images with markdown, if markdown contains multiple images (#873)
- fix: The values of defaultTest and evaluateOptions are not set when editing the eval yaml file. (#834)
- fix: crash on db migration when cache is disabled on first run (#842)
- fix: csv and html outputs include both prompt and provider labels (#851)
- fix: docker build and prepublish script (#846)
- fix: show labels for custom provider (#875)
- ci: Introduce jest test coverage reports (#868)
- ci: add support for node 22, remove support for node 16 (#836)
- docs: Addresses minor typographical errors (#845)
- docs: Help description of default `--output` (#844)

## [0.61.0] - 2024-05-30

### Changed

- feat: `moderation` assert type (#821)
- feat: general purpose http/https provider (#822)
- feat: add portkey provider (#819)
- feat: Add Cloudflare AI Provider (#817)
- fix: Remove duplicate logging line (#825)
- fix: The ‘defaultTest’ option has no effect during evaluation. (#829)
- fix: Improve Error Handling in Python Script Execution (#833)
- docs: How to red team LLMs (#828)
- chore(mistral): add codestral (#831)

## [0.60.0] - 2024-05-25

### Added

- feat(webui): Add image viewer (#816)

### Changed

- feat: redteam testset generation (#804)
- feat: support for deep equality check in equals assertion (#805)
- feat: Allow functions in renderVarsInObject (#813)
- feat: ability to reference previous llm outputs via storeOutputAs (#808)
- feat: support for prompt objects (#818)
- fix: huggingface api key handling (#809)
- docs: Restore ProviderResponse class name (#806)
- docs: Fix typo in local build command (#811)

## [0.59.1] - 2024-05-18

### Changed

- [fix: handle null result timestamp when writing to db.](https://github.com/promptfoo/promptfoo/commit/40e1ebfbfd512fea56761b4cbdfff0cd25d61ae1) https://github.com/promptfoo/promptfoo/issues/800

## [0.59.0] - 2024-05-18

### Added

- feat(webui): add --filter-description option to `promptfoo view` (#780)
- feat(bedrock): add support for embeddings models (#797)

### Changed

- fix: python prompts break when using whole file (#784)
- Langfuse need to compile variables (#779)
- chore(webui): display prompt and completion tokens (#794)
- chore: include full error response in openai errors (#791)
- chore: add logprobs to assertion context (#790)
- feat: support var interpolation in function calls (#792)
- chore: add timestamp to EvaluateSummary (#785)
- fix: render markdown in variables too (#796)

### Fixed

- fix(vertex): remove leftover dependency on apiKey (#798)

## [0.58.1] - 2024-05-14

### Changed

- fix: improve GradingResult validation (#772)
- [fix: update python ProviderResponse error message and docs.](https://github.com/promptfoo/promptfoo/commit/258013080809bc782afe3de51c9309230cb5cdb2) https://github.com/promptfoo/promptfoo/issues/769
- [chore(openai): add gpt-4o models (](https://github.com/promptfoo/promptfoo/commit/ff4655d31d3588972522bb162733cb61e460f36f)https://github.com/promptfoo/promptfoo/pull/776[)](https://github.com/promptfoo/promptfoo/commit/ff4655d31d3588972522bb162733cb61e460f36f)
- add gpt-4o models (#776)

### Fixed

- fix(langfuse): Check runtime type of `getPrompt`, stringify the result (#774)

## [0.58.0] - 2024-05-09

### Changed

- feat: assert-set (#765)
- feat: add comma-delimited string support for array-type assertion values (#755)
- fix: Resolve JS assertion paths relative to configuration file (#756)
- fix: not-equals assertion (#763)
- fix: upgrade rouge package and limit to strings (#764)

## [0.57.1] - 2024-05-02

### Changed

- fix: do not serialize js objects to non-js providers (#754)
- **[See 0.57.0 release notes](https://github.com/promptfoo/promptfoo/releases/tag/0.57.0)**

## [0.57.0] - 2024-05-01

### Changed

- feat: ability to override provider per test case (#725)
- feat: eval tests matching pattern (#735)
- feat: add `-n` limit arg for `promptfoo list` (#749)
- feat: `promptfoo import` and `promptfoo export` commands (#750)
- feat: add support for `--var name=value` cli option (#745)
- feat: promptfoo eval --filter-failing outputFile.json (#742)
- fix: eval --first-n arg (#734)
- chore: Update openai package to 3.48.5 (#739)
- chore: include logger and cache utils in javascript provider context (#748)
- chore: add `PROMPTFOO_FAILED_TEST_EXIT_CODE` envar (#751)
- docs: Document `python:` prefix when loading assertions in CSV (#731)
- docs: update README.md (#733)
- docs: Fixes to Python docs (#728)
- docs: Update to include --filter-\* cli args (#747)

## [0.56.0] - 2024-04-28

### Added

- feat(webui): improved comment dialog (#713)

### Changed

- feat: Intergration with Langfuse (#707)
- feat: Support IBM Research BAM provider (#711)
- fix: Make errors uncached in Python completion. (#706)
- fix: include python tracebacks in python errors (#724)
- fix: `getCache` should return a memory store when disk caching is disabled (#715)
- chore(webui): improve eval view performance (#719)
- chore(webui): always show provider in header (#721)
- chore: add support for OPENAI_BASE_URL envar (#717)

### Fixed

- fix(vertex/gemini): support nested generationConfig (#714)

## [0.55.0] - 2024-04-24

### Changed

- [Docs] Add llama3 example to ollama docs (#695)
- bugfix in answer-relevance (#697)
- feat: add support for provider `transform` property (#696)
- feat: add support for provider-specific delays (#699)
- feat: portkey.ai integration (#698)
- feat: `eval -n` arg for running the first n test cases (#700)
- feat: ability to write outputs to google sheet (#701)
- feat: first-class support for openrouter (#702)
- Fix concurrent cache request behaviour (#703)

## [0.54.1] - 2024-04-20

### Changed

- Add support for Mixtral 8x22B (#687)
- fix: google sheets async loading (#688)
- fix: trim spaces in csv assertions that can have file:// prefixes (#689)
- fix: apply thresholds to custom python asserts (#690)
- fix: include detail from external python assertion (#691)
- chore(webui): allow configuration of results per page (#694)
- fix: ability to override rubric prompt for all model-graded metrics (#692)

## [0.54.0] - 2024-04-18

### Changed

- feat: support for authenticated google sheets access (#686)
- fix: bugs in `Answer-relevance` calculation (#683)
- fix: Add tool calls to response from azure openai (#685)

## [0.53.0] - 2024-04-16

### Changed

- fix!: make `javascript` assert function call consistent with external js function call (#674)
- fix: node library supports prompt files (#668)
- feat: Enable post-hoc evaluations through defining and using output value in TestSuite (#671)
- feat: Allow local files to define providerOutput value for TestCase (#675)
- feat: detect suitable anthropic default provider (#677)
- feat: Ability to delete evals (#676)
- feat: ability to create derived metrics (#670)

## [0.52.0] - 2024-04-12

### Added

- feat(webui): add pagination (#649)

### Changed

- feat: support for inline yaml for is-json, contains-json in csv (#651)
- feat: run providers 1 at a time with --interactive-providers (#645)
- feat: --env-file arg (#615)
- fix: Do not fail with api error when azure datasource is used (#644)
- fix: allow loading of custom provider in windows (#518) (#652)
- fix: don't show telemetry message without telemtry (#658)
- fix: `E2BIG` error during the execution of Python asserts (#660)
- fix: support relative filepaths for non-code assert values (#664)

### Fixed

- fix(webui): handle invalid search regexes (#663)

## [0.51.0] - 2024-04-07

### Added

- feat(webui): store settings in localstorage (#617)
- feat(azureopenai): apiKeyEnvar support (#628)
- feat(webui): "progress" page that shows provider/prompt pairs (#631)

### Changed

- chore: improve json parsing errors (#620)
- feat: ability to override path to python binary (#619)
- Add documentation for openai vision (#637)
- Support claude vision and images (#639)
- fix: assertion files use relative path (#624)
- feat: add provider reference to prompt function (#633)
- feat: ability to import vars using glob (#641)
- feat!: return values directly in python assertions (#638)

### Fixed

- fix(webui): ability to save defaultTest and evaluateOptions in yaml editor (#629)

## [0.50.1] - 2024-04-02

### Changed

- fix: compiled esmodule interop (#613)
- fix: downgrade var resolution failure to warning (#614)
- fix: glob behavior on windows (#612)

## [0.50.0] - 2024-04-01

### Added

- feat(webui): download button (#482)
- feat(webui): toggle for showing full prompt in output cell (#603)

### Changed

- feat: support .mjs external imports (#601)
- feat: load .env from cli (#602)
- feat: ability to use js files as `transform` (#605)
- feat: ability to reference vars from other vars (#607)
- fix: handling for nonscript assertion files (#608)

### Fixed

- fix(selfhost): add support for prompts and datasets api endpoints (#600)
- fix(selfhost): Consolidate to `NEXT_PUBLIC_PROMPTFOO_REMOTE_BASE_URL` (#609)

## [0.49.3] - 2024-03-29

### Changed

- fix: bedrock model parsing (#593)
- [fix: make llm-rubric more resilient to bad json responses.](https://github.com/promptfoo/promptfoo/commit/93fd059a13454ed7a251a90a33306fb1f3c81895) https://github.com/promptfoo/promptfoo/issues/596
- feat: display progress bar for each parallel execution (#597)

## [0.49.2] - 2024-03-27

### Changed

- fix: support relative paths for custom providers (#589)
- fix: gemini generationConfig and safetySettings (#590)
- feat: cli watch for vars and providers (#591)

## [0.49.1] - 2024-03-25

### Changed

- fix: lazy import of azure peer dependency (#586)

## [0.49.0] - 2024-03-23

### Added

- feat(vertexai): use gcloud application default credentials (#580)

### Changed

- feat: Add support for huggingface token classification (#574)
- feat: Mistral provider support for URL and API key envar (#570)
- feat: run assertions in parallel (#575)
- feat: support for azure openai assistants (#577)
- feat: ability to set tags on standalone assertion llm outputs (#581)
- feat: add support for claude3 on bedrock (#582)
- fix: load file before running prompt function (#583)
- [fix: broken ansi colors on cli table](https://github.com/promptfoo/promptfoo/commit/bbb0157b09c0ffb5366d3cbd112438ca3d2d61c9)
- [fix: remove duplicate instruction output](https://github.com/promptfoo/promptfoo/commit/fb095617d36102f5b6256e9718e736378c0a5cea)
- chore: better error messages when expecting json but getting text (#576)

### Fixed

- fix(selfhost): handle sqlite db in docker image and build (#568)

### Dependencies

- chore(deps): bump webpack-dev-middleware from 5.3.3 to 5.3.4 in /site (#579)

## [0.48.0] - 2024-03-18

### Added

- feat(csv): add support for `__description` field (#556)

### Changed

- feat: migrate filesystem storage to sqlite db (#558)
  - **When you first run `eval` or `view` with 0.48.0, your saved evals will be migrated from `.json` files to a sqlite db. Please open an issue if you run into problems.**
  - Restoration: By default, the migration process runs on the promptfoo output directory `~/.promptfoo/output`. This directory is backed up at `~/.promptfoo/output-backup-*` and you can restore it and use a previous version by renaming that directory back to `output`
- feat: Add anthropic:messages and replicate:mistral as default providers to web ui (#562)
- feat: add label field to provider options (#563)
- docs: adjust configuration for python provider (#565)
- chore: db migration and cleanup (#564)

### Fixed

- fix(azureopenai): add support for `max_tokens` and `seed` (#561)

## [0.47.0] - 2024-03-14

### Changed

- feat: improve python inline asserts to not require printing (#542)
- feat: add tools and tool_choice config parameters to azure openai provider (#550)
- feat: Add support for Claude 3 Haiku (#552)
- fix: validate custom js function return values (#548)
- fix: dedupe prompts from combined configs (#554)

### Fixed

- fix(replicate): support non-array outputs (#547)

## [0.46.0] - 2024-03-08

### Added

- feat(self-host): run evals via web ui (#540)
- feat(self-host): Persist changes on self-deployed UI without sharing a new link (#538)
- feat(webui): ability to change eval name (#537)

### Changed

- feat: add support for calling specific functions for python prompt (#533)
- fix: openai tools and function checks handle plaintext responses (#541)

### Fixed

- fix(anthropic): wrap text if prompt supplied as json (#536)

## [0.45.2] - 2024-03-07

### Changed

- fix: python provider handles relative script paths correctly (#535)

## [0.45.1] - 2024-03-06

### Changed

- fix: json and yaml vars files (#531)

### Fixed

- fix(python): deserialize objects from json (#532)

## [0.45.0] - 2024-03-06

### Added

- feat(anthropic): Add Claude 3 support (#526)

### Changed

- feat: ability to load `vars` values at runtime (#496)
  // Example logic to return a value based on the varName
  if (varName === 'context') {
  return `Processed ${otherVars.input} for prompt: ${prompt}`;
  }
  return {
  output: 'default value',
  };
  // Handle potential errors
  // return { error: 'Error message' }
  # Example logic to dynamically generate variable content
  if var_name == 'context':
  return {
  'output': f"Context for {other_vars['input']} in prompt: {prompt}"
  }
  return {'output': 'default context'}
  # Handle potential errors
  # return { 'error': 'Error message' }

## [0.44.0] - 2024-03-04

### Added

- feat(mistral): Add new models, JSON mode, and update pricing (#500)

### Changed

- fix: Print incorrect response from factuality checker (#503)
- fix: Support missing open parenthesis (fixes #504) (#505)
- feat: include prompt in transform (#512)
- feat: Support csv and json files in the `tests` array (#520)

### Fixed

- fix(ollama): dont send invalid options for `OllamaChatProvider` (#506)
- fix(huggingface): do not pass through non-hf parameters (#519)

## [0.43.1] - 2024-02-25

### Changed

- fix: pass through PROMPTFOO\_\* variables from docker run (#498)
- docs: clean up python provider header

### Fixed

- fix(huggingface): support `apiKey` config param (#494)
- fix(bedrock): transform model output from cache. #474

### Documentation

- docs(huggingface): example of private huggingface inference endpoint (#497)

## [0.43.0] - 2024-02-23

### Added

- feat(webui): Display test suite description (#487)
- feat(webui): Add upload testcase csv to eval page (#484)

### Changed

- feat: pass `test` to assertion context (#485)
- fix: Change variable name to what the prompt template expects (#489)
- (docs): Replace references to deprecated postprocess option (#483)
- chore: update replicate library and add new common params (#491)

### Fixed

- fix(self-hosting): remove supabase dependency from webui eval view (#492)

## [0.42.0] - 2024-02-19

### Added

- feat(webview): toggle for prettifying json outputs (#472)
- feat(openai): support handling OpenAI Assistant functions tool calls (#473)

### Changed

- feat: add support for claude 2.1 on bedrock (#470)
- feat: support for overriding `select-best` provider (#478)
- feat: ability to disable var expansion (#476)
- fix: improve escaping for python prompt shell (#481)

## [0.41.0] - 2024-02-12

### Added

- feat(openai)!: Allow apiBaseUrl to override /v1 endpoint (#464)

### Changed

- feat: add support for async python providers (#465)
- fix: pass config to python provider (#460)
- chore: include progress output in debug logs (#461)
- docs: perplexity example (#463)

### Fixed

- fix(factuality): make factuality output case-insensitive (#468)
- fix: ensure that only valid ollama params are passed (#480)

## [0.40.0] - 2024-02-06

### Added

- feat(mistral): Add Mistral provider (#455)
- feat(openai): add support for `apiKeyEnvar` (#456)
- feat(azureopenai): add apiBaseUrl config (#459)

### Changed

- feat: cohere api support (#457)
- feat: ability to override select-best prompt. #289
- fix: support for gemini generationConfig and safetySettings (#454)

### Fixed

- fix(vertex/gemini): add support for llm-rubric and other OpenAI-formatted prompts (#450)

### Documentation

- documentation: update python.md typo in yaml (#446)

## [0.39.1] - 2024-02-02

### Changed

- fix: func => function in index.ts (#443)
- feat: add support for google ai studio gemini (#445)

## [0.39.0] - 2024-02-01

### Changed

- feat: Add DefaultGradingJsonProvider to improve `llm-rubric` reliability (#432)
- feat: add caching for exec and python providers (#435)
- feat: add `--watch` option to eval command (#439)
- feat: ability to transform output on per-assertion level (#437)
- feat: compare between multiple outputs with `select-best` (#438)
- fix: pass through cost to runAssertion
- fix: pass through cost to runAssertion

## [0.38.0] - 2024-01-29

### Added

- feat(openai): Jan 25 model updates (#416)
- feat(webui): eval deeplinks (#426)
- feat(huggingface): Support sentence similarity inference API (#425)

### Changed

- fix: Only open previous results when necessary (uses lots of memory) (#418)
- fix: html output (#430)
- feat: add a `python` provider that supports native python function calls (#419)
- feat: support for image models such as dall-e (#406)
- feat: support for `PROMPTFOO_PROMPT_SEPARATOR envar. #424

## [0.37.1] - 2024-01-26

### Changed

- fix: do not require token usage info on openai provider (#414)

## [0.37.0] - 2024-01-24

### Added

- feat(webui): add markdown support (#403)

### Changed

- feat: standalone share server (#408)
- feat: `PROMPTFOO_DISABLE_TEMPLATING` disables nunjucks templates (#405)

## [0.36.0] - 2024-01-18

### Added

- feat(webui): Ability to comment on outputs (#395)
- feat(azure): Add response_format support (#402)
- feat(azure): add support for `passthrough` and `apiVersion` (#399)

### Changed

- feat: add `promptfoo generate dataset` (#397)
- fix: typo (#401)

## [0.35.1] - 2024-01-12

### Added

- feat(bedrock): introduce amazon titan models as another option for Bedrock (#380)
- feat(openai): add support for `passthrough` request args (#388)
- feat(azure): add support for client id/secret auth (#389)
- feat(webui): label evals using `description` field (#391)

### Changed

- fix: proper support for multiple types of test providers (#386)
- feat: update CSV and HTML outputs with more details (#393)

## [0.35.0] - 2024-01-07

### Added

- feat(webview): add regex search (#378)

### Changed

- feat: support standalone assertions on CLI (#368)
- feat: add perplexity-score metric (#377)
- feat: add logprobs support for azure openai (#376)
- fix: use relative paths consistently and handle object formats (#375)
- [fix: restore **prefix and **suffix column handlers when loading test csv](https://github.com/promptfoo/promptfoo/commit/3a058684b3389693f4c5899f786fb090b04e3c93)

## [0.34.1] - 2024-01-02

### Added

- feat(openai): add support for overriding provider cost (1be1072)

### Fixed

- fix(webview): increase the request payload size limit (ef4c30f)

## [0.34.0] - 2024-01-02

### Changed

- feat: Support for evaluating cost of LLM inference (#358)
- feat: save manual edits to test outputs in webview (#362)
- feat: add `cost` assertion type (#367)
- fix: handle huggingface text generation returning dict (#357)
- fix: disable cache when using repeat (#361)
- fix: do not dereference tools and functions in config (#365)
- docs: optimize docs of openai tool usage (#355)

## [0.33.2] - 2023-12-23

### Changed

- fix: bad indentation for inline python sript (#353)
- [fix: truncate CLI table headers](https://github.com/promptfoo/promptfoo/commit/9aa9106cc9bc1660df40117d3c8f053f361fa09c)
- feat: add openai tool parameter (#350)
- feat: add `is-valid-openai-tools-call` assertion type (#354)

## [0.33.1] - 2023-12-18

### Changed

- [fix: pass env to providers when using CLI](https://github.com/promptfoo/promptfoo/commit/e8170a7f0e9d4033ef219169115f6474d978f1a7)
- [fix: correctly handle bedrock models containing :](https://github.com/promptfoo/promptfoo/commit/4469b693993934192fee2e84cc27c21e31267e5f)
- feat: add latency assertion type (#344)
- feat: add perplexity assertion type (#346)
- feat: add support for ollama chat API (#342)
- feat: retry when getting internal server error with PROMPTFOO_RETRY_5XX envar (#327)
- fix: properly escape arguments for external python assertions (#338)
- fix: use execFile/spawn for external processes (#343)
- [fix: handle null score in custom metrics](https://github.com/promptfoo/promptfoo/commit/514feed49e2f83f3e04d3e167e5833dc075e6c10)
- [fix: increment failure counter for script errors.](https://github.com/promptfoo/promptfoo/commit/61d1b068f26c63f3234dc49c9d5f5104b9cf1cda)

## [0.33.0] - 2023-12-17

### Changed

- feat: add latency assertion type (#344)
- feat: add perplexity assertion type (#346)
- feat: add support for ollama chat API (#342)
- feat: retry when getting internal server error with PROMPTFOO_RETRY_5XX envar (#327)
- fix: properly escape arguments for external python assertions (#338)
- fix: use execFile/spawn for external processes (#343)
- [fix: handle null score in custom metrics](https://github.com/promptfoo/promptfoo/commit/514feed49e2f83f3e04d3e167e5833dc075e6c10)
- [fix: increment failure counter for script errors.](https://github.com/promptfoo/promptfoo/commit/61d1b068f26c63f3234dc49c9d5f5104b9cf1cda)

## [0.32.0] - 2023-12-14

### Added

- feat(webview): Layout and styling improvements (#333)

### Changed

- feat: add support for Google Gemini model (#336)
- feat: add download yaml button in config modal. Related to #330 (#332)
- fix: set process exit code on failure

## [0.31.2] - 2023-12-11

### Added

- feat(webview): Show aggregated named metrics at top of column (#322)

### Changed

- fix: sharing option is degraded (#325)

## [0.31.1] - 2023-12-04

### Changed

- fix: issues when evaling multiple config files
- feat: support for web viewer running remotely (#321)

## [0.31.0] - 2023-12-02

### Added

- feat(openai): Adds support for function call validation (#316)

### Changed

- feat: add support for ajv formats (#314)
- feat: support prompt functions via nodejs interface (#315)
- fix: webview handling of truncated cell contents with html (#318)
- docs: Merge docs into main repo (#317)

## [0.30.2] - 2023-11-29

### Changed

- feat(cli): simplify onboarding and provide npx-specific instructions (f81bd88)

## [0.30.1] - 2023-11-29

### Changed

- feat: add bedrock in webui setup (#301)
- feat: add support for custom metrics (#305)
- feat: show table by default, even with --output (#306)
- fix: handle multiple configs that import multiple prompts (#304)
- fix: remove use of dangerouslySetInnerHTML in results table (#309)

### Fixed

- fix(openai): add support for overriding api key, host, baseurl, org in Assistants API (#311)

## [0.30.0] - 2023-11-29

### Changed

- feat: add bedrock in webui setup (#301)
- feat: add support for custom metrics (#305)
- feat: show table by default, even with --output (#306)
- fix: handle multiple configs that import multiple prompts (#304)
- fix: remove use of dangerouslySetInnerHTML in results table (#309)

## [0.29.0] - 2023-11-28

### Changed

- feat: Add support for external provider configs via file:// (#296)
- feat: Add support for HTTP proxies (#299)
- feat: claude-based models on amazon bedrock (#298)

## [0.28.2] - 2023-11-27

### Added

- feat(azureopenai): Warn when test provider should be overwritten with azure (#293)
- feat(webview): Display test descriptions if available (#294)
- feat(webview): Ability to set test scores manually (#295)

### Changed

- feat: add support for self-hosted huggingface text generation inference (#290)
- fix: prevent duplicate asserts with `defaultTest` (#287)
- fix: multiple configs handle external test and prompt files correctly (#291)

## [0.28.0] - 2023-11-19

### Changed

- feat: Add support for multiple "\_\_expected" columns (#284)
- feat: Support for OpenAI assistants API (#283)
- feat: Ability to combine multiple configs into a single eval (#285)

## [0.27.1] - 2023-11-14

### Added

- [feat(node-package): Add support for raw objects in prompts](https://github.com/promptfoo/promptfoo/commit/e6a5fe2fa7c05aabd2f52bd4fa143d957a7953dd)
- feat(openai): Add support for OpenAI `seed` param (#275)
- [feat(openai): Add support for OpenAI response_format](https://github.com/promptfoo/promptfoo/commit/12781f11f495bed21db1070e987f1b40a43b72e3)
- [feat(webview): Round score in details modal](https://github.com/promptfoo/promptfoo/commit/483c31d79486a75efc497508b9a42257935585cf)

### Changed

- fix: Set `vars._conversation` only if it is used in prompt (#282)
- feat: Add new RAG metrics (answer-relevance, context-recall, context-relevance, context-faithfulness) (#279)
- feat: throw error correctly when invalid api key is passed for OpenAI (#276)
- Bump langchain from 0.0.325 to 0.0.329 in /examples/langchain-python (#278)
- Provide the prompt in the context to external assertion scripts (#277)
- fix the following error : 'List should have at least 1 item after val… (#280)
- [chore: Add HuggingFace debug output](https://github.com/promptfoo/promptfoo/commit/2bae118e3fa7f8164fd78d29a3a30d187026bf13)

## [0.27.0] - 2023-11-14

### Added

- [feat(node-package): Add support for raw objects in prompts](https://github.com/promptfoo/promptfoo/commit/e6a5fe2fa7c05aabd2f52bd4fa143d957a7953dd)
- feat(openai): Add support for OpenAI `seed` param (#275)
- [feat(openai): Add support for OpenAI response_format](https://github.com/promptfoo/promptfoo/commit/12781f11f495bed21db1070e987f1b40a43b72e3)
- [feat(webview): Round score in details modal](https://github.com/promptfoo/promptfoo/commit/483c31d79486a75efc497508b9a42257935585cf)

### Changed

- feat: Add new RAG metrics (answer-relevance, context-recall, context-relevance, context-faithfulness) (#279)
- feat: throw error correctly when invalid api key is passed for OpenAI (#276)
- Bump langchain from 0.0.325 to 0.0.329 in /examples/langchain-python (#278)
- Provide the prompt in the context to external assertion scripts (#277)
- fix the following error : 'List should have at least 1 item after val… (#280)
- [chore: Add HuggingFace debug output](https://github.com/promptfoo/promptfoo/commit/2bae118e3fa7f8164fd78d29a3a30d187026bf13)

## [0.26.5] - 2023-11-10

### Changed

- feat: Support for Azure OpenAI Cognitive Search (#274)
- [feat: Add PROMPTFOO_PYTHON environment variable](https://github.com/promptfoo/promptfoo/commit/33ecca3dab9382f063e68529c047cfd3fbd959e5)

## [0.26.4] - 2023-11-09

### Fixed

- fix(providers): use Azure OpenAI extensions endpoint when dataSources is set (2e5f14d)

### Tests

- test(assertions): add tests for object outputs (9e0909c)

## [0.26.3] - 2023-11-08

### Added

- [feat(AzureOpenAI): Add support for deployment_id and dataSources](https://github.com/promptfoo/promptfoo/commit/3f6dee99b4ef860af1088c4ceda1a74726070f37)

### Changed

- [Stringify output display string if output is a JSON object](https://github.com/promptfoo/promptfoo/commit/e6eff1fb75e09bfd602c08edd89ec154e3e61bf9)
- [Add JSON schema dereferencing support for JSON configs](https://github.com/promptfoo/promptfoo/commit/c32f9b051a51ee6e1ee08738e0921b4e05a5c23d)
- Update chat completion endpoint in azureopenai.ts (#273)

### Fixed

- fix(openai): Improve handling for function call responses (#270)

## [0.26.2] - 2023-11-07

### Changed

- [Fix issue with named prompt function imports](https://github.com/promptfoo/promptfoo/commit/18a4d751af15b996310eceafc5a75e114ce1bf56)
- [Fix OpenAI finetuned model parsing](https://github.com/promptfoo/promptfoo/commit/b52de61c6e1fd0a9e67d2476a9f3f9153084ad61)
- [Add new OpenAI models](https://github.com/promptfoo/promptfoo/commit/d9432d3b5747516aea1a7e8a744167fbd10a69d2)
- Fix: Broken custom api host for OpenAI. (#261)
- Add `classifier` assert type (#263)
- Send provider options and test context to ScriptCompletion (exec) provider (#268)
- Support for loading JSON schema from external file (#266)

## [0.26.1] - 2023-11-01

### Changed

- Fix broken default config for OpenAI evals created in web app (#255)
- Fix prompt per provider (#253)
- Add support for custom config directory (#257)
- Add latency and token metrics per prompt (#258)
- Add caching support to Anthropic provider (#259)
- webview: Preserve formatting of LLM outputs
- Bump langchain from 0.0.317 to 0.0.325 in /examples/langchain-python (#254)

## [0.26.0] - 2023-10-28

### Changed

- cli: Add support for raw text prompts (#252)
- Ensure the directory for the output file is created if it does not exist

## [0.25.2] - 2023-10-26

### Changed

- allow Python in tests.csv (#237)
- Improve escaping in matchers (#242)
- Add support for nunjucks filters (#243)
- Fix issue where outputPath from the configuration file is not used when `-c` option is provided
- Add envar PROMPTFOO_DISABLE_CONVERSATION_VAR
- Resolve promises in external assert files

## [0.25.1] - 2023-10-19

### Changed

- Fix issue with loading google sheets directly. (#222)
- Add \_conversation variable for testing multiple-turn chat conversations (#224)
- Allow multiple output formats simultaneously with `outputPath` (#229)
- Fall back to default embedding model if provided model doesn't support embeddings
- Various fixes and improvements
- Bump langchain from 0.0.312 to 0.0.317 in /examples/langchain-python (#245)

## [0.25.0] - 2023-10-10

### Changed

- Add support for icontains-any and icontains-all (#210)
- Bump langchain from 0.0.279 to 0.0.308 in /examples/langchain-python (#213)
- Add support for .cjs file extensions (#214)
- Add Prompts and Datasets pages (#211)
- Add CLI commands for listing and showing evals, prompts, and datasets (#218)
- Add support for `config` object in webhook provider payload. (#217)
- Other misc changes and improvements
- Bump langchain from 0.0.308 to 0.0.312 in /examples/langchain-python (#219)

## [0.24.4] - 2023-10-01

### Changed

- Fix bug in custom function boolean return value score (#208)
- Fix ollama provider with `--no-cache` and improve error handling
- Add support for HuggingFace Inference API (text generation) (#205)
- Add `apiHost` config key to Azure provider

## [0.24.3] - 2023-09-28

### Changed

- Better LocalAI/Ollama embeddings traversal failure (#191)
- `OPENAI_API_HOST` to `OPENAI_API_BASE_URL` (#187)
- Ability to include files as assertion values (#180)
- Add hosted db for evals (#149)
- Webview details pane improvements (#196)
- Add support for ollama options (#199)
- Adding TXT and HTML to `--output` help/error message (#201)

## [0.24.2] - 2023-09-23

### Changed

- Specify repo in package.json (#174)
- Add support for parsing multiple json blobs in responses (#178)
- Updated node version update of Google Colab notebook example (#171)
- Fix arg escaping for external python prompts on Windows (#179)
- Better OpenAI embeddings traversal failure (#190)
- Adds embeddings providers for LocalAI and Oolama (#189)
- Add `noindex` to shared results
- Many other misc fixes and improvements

## [0.24.1] - 2023-09-21

### Changed

- Fix prompt errors caused by leading and trailing whitespace for var file imports
- Fix an issue with response parsing in LocalAI chat
- Fix issue preventing custom provider for similarity check (#152)
- Fix escaping in python asserts (#156)
- Fix README link to providers docs (#153)
- Allow object with function name as a value for function_call (#158)
- Add a -y/--yes option to `promptfoo view` command to skip confirmation (#166)
- Other misc fixes and improvements

## [0.24.0] - 2023-09-18

### Changed

- Support for custom functions as prompts (#147)
- Refactor parts of util into more descriptive files (#148)
- Misc fixes and improvements

## [0.23.1] - 2023-09-14

### Changed

- Improvements to custom grading (#140)
- Support for Google Vertex and PaLM chat APIs (#131)
- Add support for including files in defaultTest (#137)
- Add support for disabling cache in evaluate() options (#135)
- Add support for loading vars directly from file (#139)
- Include `provider` in `EvaluateResult`
- Other misc improvements and fixes

## [0.23.0] - 2023-09-14

### Changed

- Improvements to custom grading (#140)
- Support for Google Vertex and PaLM chat APIs (#131)
- Add support for including files in defaultTest (#137)
- Add support for disabling cache in evaluate() options (#135)
- Add support for loading vars directly from file (#139)
- Include `provider` in `EvaluateResult`
- Other misc improvements and fixes

## [0.22.1] - 2023-09-14

### Added

- feat(vars): add support for loading vars directly from file (#139)
- feat(config): add support for including files in defaultTest (#137)
- feat(config): add support for disabling cache in evaluate() options (#135)
- feat(providers): support for Google Vertex and PaLM chat APIs (#131)
- feat(api): include provider in EvaluateResult (#130)

### Changed

- chore(providers): improve PaLM recognized model detection (2317eac)

### Documentation

- docs(examples): add conversation history example (#136)
- docs(examples): update node-package example with context (#134)

## [0.22.0] - 2023-09-04

### Changed

- Add OpenAI factuality and closed-QA graders (#126). These new graders implement OpenAI's eval methodology.
- Auto-escape vars when prompt is a JSON object (#127).
- Improvements to custom providers - Pass context including `vars` to callApi and make `TestCase` generic for ease of typing
- Add `prompt` to Javascript, Python, and Webhook assertion context
- Fix llama.cpp usage of provider config overrides
- Fix ollama provider parsing for llama versions like llama:13b, llama:70b etc.
- Trim var strings in CLI table (prevents slowness during CLI table output)

## [0.21.4] - 2023-09-01

### Changed

- Add support for test case threshold value (#125)
- Add support for pass/fail threshold for javascript and python numeric return values

## [0.21.3] - 2023-09-01

### Changed

- Increase request backoff and add optional delay between API calls (#122)

## [0.21.2] - 2023-08-31

### Changed

- Fix symlink bug on Windows

## [0.21.1] - 2023-08-30

### Changed

- Consistent envars and configs across providers (#119)
- Add configuration for API keys in WebUI (#120)
- Add CodeLlama to WebUI
- Fix issue with numeric values in some assert types
- Add support for running specific prompts for specific providers using `{id, prompts, config}` format
- Add a feedback command

## [0.21.0] - 2023-08-28

### Changed

- Add webhook provider (#117)
- Add support for editing config in web view (#115)
- Standalone server with database with self-hosting support (#118)
- Add support for custom llm-rubric grading via `rubricPrompt` in Assertion objects
- Add support for `vars` in `rubricPrompt`, making it easier to pass expected values per test case
- Add a handful of new supported parameters to OpenAI, Azure, Anthropic, and Replicate providers
- Allow setting `config` on `provider` attached to Assertion or TestCase
- Add/improve support for custom providers in matchesSimilarity and matchesLlmRubric

## [0.20.1] - 2023-08-18

### Changed

- Fix issue when there's not enough data to display useful charts
- Add charts to web viewer (#112)
- Add support for multiline javascript asserts
- Add support for Levenshtein distance assert type (#111)

## [0.20.0] - 2023-08-18

### Changed

- Add charts to web viewer (#112)
- Add support for multiline javascript asserts
- Add support for Levenshtein distance assert type (#111)

## [0.19.3] - 2023-08-17

### Changed

- llm-rubric provider fixes (#110)
- New diff viewer for evals
- Web UI for running evals (#103)
- Add support for OpenAI organization (#106)
- function call azure fix (#95)
- Add support for JSON schema validation for is-json and contains-json (#108)
- Other misc fixes and API improvements

## [0.19.2] - 2023-08-15

### Changed

- function call azure fix (#95)
- Add support for JSON schema validation for is-json and contains-json (#108)
- New diff viewer for evals
- Web UI for running evals (#103)
- Add support for OpenAI organization (#106)
- Other misc fixes and API improvements

## [0.19.1] - 2023-08-14

### Changed

- Add support for OpenAI organization (#106)
- New diff viewer for evals
- Web UI for running evals (#103)
- Other misc fixes and API improvements

## [0.19.0] - 2023-08-14

### Changed

- New diff viewer for evals
- Web UI for running evals (#103)
- Other misc fixes and API improvements

## [0.18.4] - 2023-08-11

### Fixed

- fix(providers): resolve Ollama provider issue with empty line handling (c4d1e5f)

### Dependencies

- chore(deps): bump certifi from 2023.5.7 to 2023.7.22 in /examples/langchain-python (#104)

## [0.18.3] - 2023-08-08

### Added

- feat(providers): add Ollama provider (#102)

### Changed

- chore(webui): disable nunjucks autoescaping by default (#101)
- chore(webui): stop forcing manual line breaks in results view (76d18f5)

### Fixed

- fix(history): remove stale `latest` symlinks before regenerating eval output (a603eee)

## [0.18.2] - 2023-08-08

### Added

- feat(webui): display assertion summaries in the results viewer (#100)

### Changed

- feat(providers): allow testing identical models with different parameters (#83)

### Fixed

- fix(cli): repair `promptfoo share` regression (01df513)
- fix(config): handle provider map parsing when entries are strings (bdd1dea)
- fix(scoring): keep weighted averages accurate by running all test cases (7854424)

## [0.18.1] - 2023-08-06

### Added

- feat(providers): add llama.cpp server support (#94)

### Changed

- chore(providers): expose `LLAMA_BASE_URL` environment variable (f4b4c39)

### Fixed

- fix(history): repair symlink detection when writing latest results (e6aed7a)

## [0.18.0] - 2023-07-28

### Added

- feat(assertions): add `python` assertion type (#78)
- feat(api): support native function ApiProviders and assertions (#93)
- feat(evals): introduce Promptfoo scenarios for data-driven testing - allows datasets to be associated with specific tests, eliminating the need to copy tests for each dataset by @Skylertodd (#89)
- feat(cli): allow specifying `outputPath` when using the Node evaluate helper (#91)

### Changed

- chore(evals): rename default "theories" concept to "scenarios" (aca0821)

### Fixed

- fix(history): repair symlink handling when persisting latest results (81a4a26)
- fix(history): clean up stale eval history entries (253ae60)
- fix(cli): restore ANSI escape code rendering in console tables (497b698)

## [0.17.9] - 2023-07-24

### Added

- feat(evals): load test cases from file or directory paths (#88)

### Changed

- feat(metrics): record latency in eval results (#85)

### Fixed

- fix(windows): resolve path compatibility issues (8de6e12)

## [0.17.8] - 2023-07-22

### Added

- feat(evals): support post-processing hooks in test cases (#84)

### Changed

- feat(webui): show recent runs in the results viewer (#82)
- feat(providers): expose additional OpenAI parameters (#81)

### Fixed

- fix(evaluator): support empty test suites without crashing (31fb876)
- fix(network): ensure fetch timeouts bubble up correctly (9e4bf94)

## [0.17.7] - 2023-07-20

### Added

- feat(config): allow provider-specific prompts in test suites (#76)

### Changed

- chore(runtime): require Node.js 16 or newer (f7f85e3)
- chore(providers): reuse context configuration for Replicate provider (48819a7)

### Fixed

- fix(providers): handle missing provider prompt maps gracefully (7c6bb35)
- fix(grading): escape user input in grading prompts (4049b3f)

## [0.17.6] - 2023-07-20

### Added

- feat(cli): add `--repeat` support to evaluations (#71)
- feat(providers): add Azure YAML prompt support (#72)
- feat(providers): implement Replicate provider (#75)

### Changed

- chore(providers): refine Replicate provider behaviour (57fa43f)
- chore(cli): default `promptfoo share` prompt to Yes on enter (1a4c080)
- chore(webui): simplify dark mode and hide identical rows in history (c244403)

## [0.17.5] - 2023-07-14

### Added

- feat(assertions): add starts-with assertion type (#64)
- feat(providers): add Azure OpenAI provider (#66)

### Changed

- feat(providers): support YAML-formatted OpenAI prompts (#67)
- chore(cli): allow disabling sharing prompts (#69)
- chore(cli): require confirmation before running `promptfoo share` (f3de0e4)
- chore(env): add `PROMPTFOO_DISABLE_UPDATE` environment variable (60fee72)

### Fixed

- fix(config): read prompts relative to the config directory (ddc370c)

## [0.17.4] - 2023-07-13

### Added

- feat(assertions): add `contains-any` assertion support (#61)

### Changed

- chore(cli): handle npm outages without crashing (3177715)

### Fixed

- fix(cli): support terminals without `process.stdout.columns` (064dcb3)
- fix(cli): correct `promptfoo init` output to reference YAML (404be34)

### Documentation

- docs: add telemetry notice (#39)

## [0.17.3] - 2023-07-10

### Added

- feat(providers): add Anthropic provider (#58)

### Changed

- chore(onboarding): refresh init onboarding content (992c0b6)

### Fixed

- fix(cli): maintain table header ordering (1e3a711)
- fix(runtime): ensure compatibility with Node 14 (59e2bb1)

## [0.17.2] - 2023-07-07

### Changed

- feat(providers): improve support for running external scripts (#55)

## [0.17.1] - 2023-07-07

### Fixed

- fix(webui): restore output rendering in results view (5ce5598)

## [0.17.0] - 2023-07-06

### Added

- feat(models): add gpt-3.5-16k checkpoints (#51)
- feat(providers): add `script:` provider prefix for custom providers (bae14ec)
- feat(webui): view raw prompts in the web viewer (#54)
- feat(cli): add `cache clear` command (970ee67)

### Changed

- chore(providers): change default suggestion provider (cc11e59)
- chore(providers): ensure OpenAI chat completions fail on invalid JSON (c456c01)
- chore(assertions): allow numeric values for contains/icontains assertions (dc04329)

### Fixed

- fix(evals): avoid creating assertions from empty expected columns (d398866)

## [0.16.0] - 2023-06-28

### Added

- feat(cli): retry failed HTTP requests to reduce transient failures (#47)
- feat(templates): allow object vars inside nunjucks templates for richer prompts (#50)

### Documentation

- docs: refresh the Question reference page with updated guidance (#46)

## [0.15.0] - 2023-06-26

### Added

- feat(scoring): add continuous scoring support for evaluations (#44)
- feat(assertions): introduce assertion weights to fine-tune scoring (0688a64)

### Changed

- chore(prompt): rename grading prompt field from `content` to `output` (fa20a25)
- chore(webui): maintain backwards compatibility for row outputs in the viewer (b2fc084)

### Fixed

- fix(config): ensure `defaultTest` populates when configs load implicitly (44acb91)

## [0.14.2] - 2023-06-24

### Changed

- chore(assertions): switch the default grading provider to `gpt-4-0613` (0d26776)
- chore(cli): trim stray progress-bar newlines for cleaner output (8d624d6)

### Fixed

- fix(cli): update cached table output correctly when results change (8fe5f84)
- fix(cli): allow non-string result payloads during rendering (61d349e)

## [0.14.1] - 2023-06-19

### Fixed

- fix(config): only apply the config base path when a path override is provided (e67918b)

## [0.14.0] - 2023-06-18

### Added

- feat(cli)!: add shareable URLs and the `promptfoo share` command by @typpo (#42)
- feat(cli): add `--no-progress-bar` option to `promptfoo eval` (75adf8a)
- feat(cli): add `--no-table` flag for evaluation output (ecf79a4)
- feat(cli): add `--share` flag to automatically create shareable URLs (7987f6e)

### Changed

- chore(cli)!: resolve config-relative file references from the config directory, not working directory (dffb091)
- chore(api)!: restructure JSON/YAML output formats to include `results`, `config`, and `shareableUrl` properties (d1b7038)

### Fixed

- fix(cli): write the latest results before launching the viewer with `--view` (496f2fb)

## [0.13.1] - 2023-06-17

### Fixed

- fix(cli): ensure command arguments override config values (c425d3a)

## [0.13.0] - 2023-06-16

### Added

- feat(providers): support OpenAI functions and custom provider arguments by @typpo (#34)
- feat(cli): add JSONL prompt file support by @typpo (#40)
- feat(cli): export `generateTable()` for external tooling reuse by @tizmagik (#37)
- feat(openai): enable OpenAI ChatCompletion function calling (0f10cdd)

### Changed

- chore(openai): add official support for OpenAI `*-0613` models (4d5f827)
- chore(cli): allow optional configs when invoking the CLI (a9140d6)
- chore(cli): respect the `LOG_LEVEL` environment variable in the logger (1f1f05f)
- chore(cli): stabilize progress display when using var arrays (340da53)

### Fixed

- fix(build): fix HTML output generation in production builds (46a2233)

## [0.12.0] - 2023-06-12

### Added

- feat(share): publish evaluations with the `promptfoo share` workflow by @typpo (#33)
- feat(telemetry): add basic usage telemetry for insight gathering (7e7e3ea)
- feat(assertions): support CSV definitions for `rouge-n` and webhook assertions (7f8be15)

### Changed

- chore(build): resolve build output paths for the web client (#32)
- chore(cli): notify users when a newer promptfoo release is available by @typpo (#31)

## [0.11.0] - 2023-06-11

### Added

- feat(assertions): add contains, icontains, contains-some, contains-any, regex, webhook, and rouge-n assertion types (#30)
- feat(assertions): allow negating any assertion type with `not-` prefix (cc5fef1)
- feat(assertions): pass context objects with vars to custom functions (1e4df7e)
- feat(webui): add failure filtering and improved table layout (69189fe)
- feat(webui): add word-break toggle to results (9c1fd3b)
- feat(webui): highlight highest passing scores in matrix (6e2942f)

### Changed

- chore(cli): limit console table rows for readability (52a28c9)
- chore(cli): add more detailed custom function failure output (6fcc37a)

### Fixed

- fix(config): respect CLI write/cache options from config (5b456ec)
- fix(webui): improve dark mode colours and rating overflow (eb7bd54)
- fix(config): parse YAML references correctly in configs (62561b5)

## [0.10.0] - 2023-06-09

### Added

- feat(prompts): add support for named prompts by @typpo (#28)

### Changed

- chore(env)!: rename `OPENAI_MAX_TEMPERATURE` to `OPENAI_TEMPERATURE` (4830557)
- chore(config): read `.yml` files by default as configs (d5c179e)
- chore(build): add native ts-node compatibility by @MentalGear (#25)
- chore(openai): add chatml stopwords by default (561437f)
- chore(webui): adjust column ordering and styling (27977c5)

### Fixed

- fix(config): support `defaultTest` overrides in CLI (59c3cbb)
- fix(env): correctly parse `OPENAI_MAX_TOKENS` and `OPENAI_MAX_TEMPERATURE` by @abi (#29)
- fix(cli): improve JSON formatting error messages (5f59900)

## [0.9.0] - 2023-06-05

### Added

- feat(vars): add support for var arrays by @typpo (#21)

### Changed

- chore(core): set a default semantic similarity threshold (4ebea73)
- chore(cli): refresh `promptfoo init` output messaging (cdbf806)

### Fixed

- fix(cache): register cache manager types for TypeScript (1a82de7)
- fix(evals): handle string interpolation issues in prompts (6b8c175)

## [0.8.3] - 2023-05-31

### Fixed

- fix(cache): create cache directory on first use (423f375)
- fix(config): throw a clearer error for malformed default configs (0d759c4)

## [0.8.2] - 2023-05-30

### Fixed

- fix(cache): only persist cache entries on successful API responses (71c10a6)

## [0.8.1] - 2023-05-30

### Added

- feat(data): add Google Sheets loader support (df900c3)

### Fixed

- fix(cli): restore backward compatibility for `-t/--tests` flags (aad1822)

## [0.8.0] - 2023-05-30

### Added

- feat(api)!: simplify the API and support unified test suite definitions by @typpo (#14)

### Changed

- chore(api)!: move evaluation settings under `evaluateOptions` (`maxConcurrency`, `showProgressBar`, `generateSuggestions`) (#14)
- chore(api)!: move CLI flag defaults under `commandLineOptions` (`write`, `cache`, `verbose`, `view`) (#14)

## [0.7.0] - 2023-05-29

### Changed

- chore(cache): improve caching defaults and enable caching by default (#17)

## [0.6.0] - 2023-05-28

### Added

- feat(providers): add LocalAI support for open-source LLMs like Llama, Alpaca, Vicuna, GPT4All (6541bb2)
- feat(cli): add glob pattern support for prompts and tests (#13)
- feat(assertions): rename `eval:` to `fn:` for custom JavaScript assertions by @MentalGear (#11)
- feat(webui): add dark mode support (0a2bb49)
- feat(api): add exports for types and useful utility functions (57ac4bb)
- feat(tests): add Jest and Mocha integrations (00d9aa2)

### Changed

- chore(cli): improve error handling and word wrapping in CLI output (398f4b0)
- chore(cli): support non-ES module requires (c451362)

### Fixed

- fix(cli): move API key validation into OpenAI subclasses (c451362)
- fix(webui): correct HTML table rendering errors in the viewer (64c9161)
- fix(providers): improve handling of third-party API errors (398f4b0)

### Dependencies

- chore(deps): bump socket.io-parser from 4.2.2 to 4.2.3 in /src/web/client (#15)

## [0.5.1] - 2023-05-23

### Changed

- chore(cli): add glob support for prompt selection (#13)

### Fixed

- fix(cli): prevent crashes when `OPENAI_API_KEY` is not set (c451362)

## [0.5.0] - 2023-05-22

### Added

- feat(assertions): add semantic similarity grading (#7)

### Changed

- chore(cli): improve error handling and word wrapping in CLI output (398f4b0)

## [0.4.0] - 2023-05-13

### Added

- feat(webui): add web viewer for evaluation results (#5)

### Changed

- chore(openai): support `OPENAI_STOP` environment variable for stopwords (79d590e)
- chore(cli): increase the default request timeout (c73e055)

## [0.3.0] - 2023-05-07

### Added

- feat(grading): enable LLM automatic grading of outputs (#4)
- feat(webui): improve how test results are shown - PASS/FAIL is shown in matrix view rather than its own column (2c3f489)

### Changed

- chore(config): allow overriding `OPENAI_API_HOST` environment variable (e390678)
- chore(cli): add `REQUEST_TIMEOUT_MS` environment variable for API timeouts (644abf9)
- chore(webui): improve HTML table output readability (2384c69)

## [0.2.2] - 2023-05-04

### Added

- feat(cli): add `promptfoo --version` output (77e862b)

### Changed

- chore(cli): improve error messages when API calls fail (af2c8d3)

### Fixed

- fix(cli): correct `promptfoo init` output text (862d7a7)
- fix(evals): preserve table ordering when building concurrently (2e3ddfa)

## [0.2.0] - 2023-05-04

### Added

- feat(cli): add `promptfoo init` command (c6a3a59)
- feat(providers): improve custom provider loading and add example (4f6b6e2)<|MERGE_RESOLUTION|>--- conflicted
+++ resolved
@@ -6,13 +6,13 @@
 
 ## [Unreleased]
 
-<<<<<<< HEAD
 ### Added
 
 - feat(cli): add auto-updater to keep CLI up-to-date with latest releases (#5744)
-=======
+
+### Changed
+
 - chore: Add visiblity button for PFX passphrase (#6258)
->>>>>>> f20f6d49
 
 ## [0.119.8] - 2025-11-18
 
