# Changelog

All notable changes to this project will be documented in this file.

The format is based on [Keep a Changelog](https://keepachangelog.com/en/1.1.0/).

## [Unreleased]

## [0.119.7] - 2025-11-17

### Added

- feat(config): add server-side provider list customization via ui-providers.yaml in .promptfoo directory to control providers shown in the eval creator for self-hosted deployments (#6124)
- feat(api): add /api/providers and /api/providers/config-status endpoints to serve configured providers and status to the UI (#6124)
- feat(webui): conditionally render provider selectors based on server config; sort and group providers for clearer selection (#6124)
- feat(assertions): add dot product and euclidean distance metrics for similarity assertion - use `similar:dot` and `similar:euclidean` assertion types to match production vector database metrics and support different similarity use cases (#6202)
- feat(webui): expose Hydra strategy configuration (max turns and stateful toggle) in red team setup UI (#6165)
- fix(app): aligning risk scores with documentation (#6212)
- feat(providers): add GPT-5.1 model support including gpt-5.1, gpt-5.1-mini, gpt-5.1-nano, and gpt-5.1-codex with new 'none' reasoning mode for low-latency interactions and configurable verbosity control (#6208)
- feat(redteam): allow configuring `redteam.frameworks` to limit compliance frameworks surfaced in reports and commands (#6170)
- feat(webui): add layer strategy configuration UI in red team setup with per-step plugin targeting (#6180)
- feat(app): Metadata value autocomplete eval filter (#6176)
- feat(webui): display both total and filtered metrics simultaneously when filters are active, showing "X/Y filtered, Z total" format in evaluation results table for better visibility into filtered vs unfiltered data (#5969)
- feat(app): eval results filters permalinking (#6196)
- fix(site): fix missing background color on safari api reference search modal (#6218)

### Changed

- chore(ci): synchronize package-lock.json to resolve npm ci failures (#6195)
- chore(ci): increase webui test timeout to 8 minutes in GitHub Actions workflow to prevent CI timeouts (#6201)
- chore(redteam): update foundation model report redteam config to use newer redteam strategies (#6216)

### Fixed

<<<<<<< HEAD
- fix(webui): add effect cleanup to provider config status fetch to avoid setState warnings on unmounted components (#6124)
- fix(providers): correct default provider labels - "o3" not "GPT-o3" (o-series are not GPT models), "Claude 4.5 Haiku" not "Claude 3.5 Haiku" (#6124)
=======
- fix(providers): correctly handle reasoning field in OpenAI-compatible models like gpt-oss-20b, extracting both reasoning and content instead of only reasoning (#6062)
- fix(redteam): exclude cyberseceval and beavertails static dataset plugins from iterative strategies to prevent wasted compute and silent grading failures during Hydra/Meta/Tree iterations (#6230)
- fix(mcp): allow colons in eval ID validation for get_evaluation_details tool - fixes rejection of valid eval IDs returned by list_evaluations (e.g., eval-8h1-2025-11-15T14:17:18) by updating regex to accept ISO timestamp format (#6222)
>>>>>>> a9db70a3
- fix(redteam): don't set default 'en' language when no language is configured - prevents unnecessary language modifiers from being passed to meta agent and other iterative strategies, keeping prompts focused on actual task without implied translation requirements (#6214)
- fix(webui): fix duplicate React key warning in DefaultTestVariables component by implementing counter-based unique ID generation (#6201)
- fix(samples): downlevel pem dependency to supported version
- fix(deps): remove unused dependency on @libsql/client
- fix(redteam): store rendered grading rubric in assertion.value for agentic strategies to display in UI Value column (#6125)

### Tests

- test(server): add comprehensive test coverage for provider config status, list fetching, fallbacks, and UI hide/show behavior (#6124)
- test(webui): suppress expected test error logs (109+ occurrences across parsing errors, API errors, context provider errors) and React/MUI warnings (act() warnings, DOM nesting, prop types) in setupTests.ts and vite.config.ts (#6201)

### Documentation

- docs(self-hosting): document ui-providers.yaml format, examples, and Docker/Compose/Kubernetes setup; clarify config map and security considerations for credential storage (#6124)

### Dependencies

- chore(deps): upgrade to React 19 (#6229)
- chore(deps): upgrade @googleapis/sheets from 9.8.0 to 12.0.0 (#6227)
- chore(deps): bump openai from 6.8.1 to 6.9.0 (#6208)

## [0.119.6] - 2025-11-12

### Documentation

- docs(providers): update Vertex AI documentation - removed deprecated models (PaLM/Bison, Claude 3 Opus, Claude 3.5 Sonnet v2), added Claude Sonnet 4.5, added missing Gemini 2.0 models, reorganized model listings by generation (Gemini 2.5/2.0/1.5, Claude 4/3, Llama 4/3.3/3.2/3.1), marked Preview/Experimental models, removed temporal language to make docs evergreen (#3169)

### Changed

- chore(site): remove Koala analytics and migrate Google tracking to Docusaurus built-in gtag configuration with multiple tracking IDs (G-3TS8QLZQ93, G-3YM29CN26E, AW-17347444171) (#6169)
- chore(webui): order 'plugins' before 'steps' in layer strategy YAML to match documentation examples (#6180)

### Fixed

- fix(webui): prevent infinite loop in StrategyConfigDialog useEffect - fixes vitest tests hanging by using stable empty array references for default parameters (#6203)
- fix(webui): require configuration for layer strategy before allowing navigation in red team setup - layer strategy now shows red border and blocks Next button until steps array is configured, similar to plugins requiring configuration
- fix(webui): filter hidden metadata keys from metadata filter dropdown - ensures consistent filtering of 'citations' and '\_promptfooFileMetadata' keys across MetadataPanel, EvalOutputPromptDialog, and metadata filter dropdown (#6177)
- fix(cli): format object and array variables with pretty-printed JSON in console table and HTML outputs for improved readability (#6175)
- fix(cli): only show error counter when >0
- fix(redteam): respect redteam.provider configuration for local grading - fixes issue where configuring a local provider (e.g., ollama:llama3.2) still sent grading requests to remote API instead of using the configured provider (#5959)
- fix: Reverts #6142 (#6189)

### Documentation

- docs(redteam): document Hydra configuration options for max turns, backtracking, and stateful operation (#6165)

## [0.119.5] - 2025-11-10

### Added

- feat(test-cases): add support for Excel files (.xlsx, .xls) as test case sources with optional xlsx dependency and sheet selection syntax (file.xlsx#SheetName or file.xlsx#2) (#4841)
- feat(providers): add OpenAI audio transcription support for whisper-1, gpt-4o-transcribe, gpt-4o-mini-transcribe, and gpt-4o-transcribe-diarize models with speaker identification, timestamp granularities, and per-minute cost tracking (#5957)
- feat(webui): display rendered assertion values with substituted variables in Evaluation tab instead of raw templates, improving readability for assertions with Nunjucks variables and loops (#5988)
- feat(prompts): add executable prompt scripts - use any script/binary to dynamically generate prompts via `exec:` prefix or auto-detection for common extensions (.sh, .bash, .rb, .pl); scripts receive context as JSON (#5329)
- feat(providers): add variable templating support for initialMessages in simulated-user provider, enabling template reuse across test cases with Nunjucks variables (#6143)
- feat(redteam): add `jailbreak:hydra` strategy - multi-turn conversational adversarial agent that learns from target responses and shares learnings across tests in the same scan for improved attack success rates (#6151)
- feat(providers): add missing Alibaba Cloud models - qwen3-vl-flash, qwen3-asr-flash-realtime, qwen3-vl-32b/8b (thinking/instruct), text-embedding-v4 (#6118)
- feat(eval): add 'not_equals' operator for plugin filters (#6155)

### Fixed

- fix(webui): correct multi-target filtering in red team report - statistics now properly filter by selected target instead of showing aggregated data across all targets; replaced modal with Select dropdown for clearer UX (#4251)
- fix(providers): auto-detect reasoning models by deployment name in Azure provider - now recognizes o1, o3, o4, and gpt-5 models and automatically uses `max_completion_tokens` instead of `max_tokens` (#6154)
- fix(prompts): fix basePath resolution for executable prompts with `exec:` prefix - relative paths now resolve correctly (5308c5d)
- fix(prompts): convert sync fs operations to async in executable prompt processor for better performance (5308c5d)
- fix(test-cases): improve xlsx error handling to avoid double-wrapping validation errors, provide clearer error messages for file not found, empty sheets, and invalid data (#4841)
- fix(docs): update xlsx documentation to use consistent version (0.18.5) and correct anchor links (#4841)
- fix(assertions): fix runtime variables not working in custom rubricPrompt for factuality and model-graded-closedqa assertions (#5340)
- fix(openai): fix timeouts on gpt-5-pro models by extending automatic timeout to 10 minutes (#6147)
- fix(deps): add @vitest/coverage-v8@3.2.4 to app workspace to match vitest version and fix coverage reporting "Cannot read properties of undefined (reading 'reportsDirectory')" error
- fix(deps): fix test coverage reporting errors (#6122)
- fix(cli): honor `commandLineOptions` from config file for `maxConcurrency`, `repeat`, `delay`, `cache`, `progressBar`, `generateSuggestions`, `table`, `share`, and `write` — previously ignored in favor of defaults (#6142)

### Changed

- chore(ci): make staging redteam test non-blocking to prevent intermittent API timeouts from failing CI runs (#6159)
- refactor(redteam): update risk score thresholds to match CVSS v3.x/v4.0 standards (Critical: 9.0-10.0, High: 7.0-8.9, Medium: 4.0-6.9, Low: 0.1-3.9) (#6132)
- chore(server): change traces fetch log to debug level (#6152)
- chore(redteam): rename `gradingGuidance` to `graderGuidance` for consistency with `graderExamples` - `gradingGuidance` still works as a deprecated alias for backward compatibility (#6128)

### Documentation

- docs(cli): document `promptfoo view --no` flag in command-line docs (#6067)
- docs(site): add blog post on Anthropic threat intelligence covering PROMPTFLUX and PROMPTSTEAL (first observed LLM-querying malware by Google), AI-orchestrated extortion campaigns, three categories of AI-assisted attacks (operator/builder/enabler), operational security implications, and practical Promptfoo testing examples for AI system exploitation risks (#5583)
- docs(site): re-add adaptive guardrails documentation covering enterprise feature for generating target-specific security policies from red team findings, including architecture, API integration, use cases, troubleshooting, and comparison to AWS Bedrock/Azure AI Content Safety (#5955)
- docs(guides): add comprehensive Portkey integration guide covering prompt management, multi-model testing across 1600+ providers, red-teaming workflows, and production deployment strategies by @ladyofcode (#5730)

### Tests

- test(webui): fix act() warnings and clean up test output by wrapping 16 tests in act(), removing 22 unnecessary console suppression patterns, and reducing setupTests.ts from 95 to 37 lines (#6199)
- test(providers): add test coverage for auto-detection of reasoning models by deployment name in Azure provider (#6154)
- test(assertions): add comprehensive test coverage for rendered assertion value metadata including variable substitution, loops, static text handling, and UI display fallback priority (#6145)

### Dependencies

- chore(deps): update 76 packages to latest minor and patch versions across all workspaces (#6139)

## [0.119.4] - 2025-11-06

### Added

- feat(cli): add `code-scans run` command for scanning code changes for LLM security vulnerabilities including prompt injection, PII exposure, and excessive agency - uses AI agents to trace data flows, analyze vulnerabilities across batches, and suggest fixes with configurable severity thresholds (see https://promptfoo.com/docs/code-scanning/ for more details) (#6121)
- feat(github-action): add Code Scan GitHub Action for automated PR security scanning with GitHub App OIDC authentication or manual API token setup; automatically posts review comments with severity levels and suggested fixes (see https://promptfoo.com/docs/code-scanning/ for more details) (#6121)
- feat(webui): add confirmation dialog and smart navigation for delete eval with improved UX (Material-UI dialog, next→previous→home navigation, loading states, toast notifications) (#6113)
- feat(redteam): pass policy text to intent extraction for custom policy tests, enabling more accurate and self-contained testing objectives that include specific policy requirements (#6116)
- feat(redteam): add timestamp context to all grading rubrics for time-aware evaluation and temporal context in security assessments (#6110)
- feat(model-audit): add revision tracking, content hash generation, and deduplication for model scans to prevent re-scanning unchanged models (saving ~99% time and bandwidth); add `--stream` flag to delete downloaded files immediately after scan ([#6058](https://github.com/promptfoo/promptfoo/pull/6058))
- feat(redteam): add FERPA compliance plugin

### Fixed

- fix(redteam): dynamically update crescendo system prompt with currentRound and successFlag each iteration instead of rendering once with stale values (#6133)
- fix(examples): change Zod schema from `.optional()` to `.default('')` for OpenAI Agents SDK compatibility (#6114)
- fix(redteam): pass all gradingContext properties to rubric templates to fix categoryGuidance rendering errors in BeavertailsGrader (#6111)
- fix(webui): custom policy name consistency (#6123)
- fix(docker): resolve @swc/core SIGSEGV on Alpine Linux by upgrading to 1.15.0 and aligning base image with Node 24 (#6127)

## [0.119.2] - 2025-11-03

### Added

- feat(integrations): add Microsoft SharePoint dataset support with certificate-based authentication for importing CSV files (#6080)
- feat(providers): add `initialMessages` support to simulated-user provider for starting conversations from specific states, with support for loading from JSON/YAML files via `file://` syntax (#6090)
- feat(providers): add local config override support for cloud providers - merge local configuration with cloud provider settings for per-eval customization while keeping API keys centralized (#6100)
- feat(providers): add linkedTargetId validation with comprehensive error messages (#6053)
- feat(redteam): add `gradingGuidance` config option for plugin-specific grading rules to reduce false positives by allowing per-plugin evaluation context (#6108)
- feat(webui): add Grading Guidance field to plugin configuration dialogs in open-source UI (#6108)
- feat(webui): add eval copy functionality to duplicate evaluations with all results, configuration, and relationships via UI menu (#6079)
- feat(redteam): add pharmacy plugins (controlled substance compliance, dosage calculation, drug interaction) and insurance plugins (coverage discrimination, network misinformation, PHI disclosure) (#6064)
- feat(redteam): add goal-misalignment plugin for detecting Goodhart's Law vulnerabilities (#6045)
- feat(webui): add jailbreak:meta strategy configuration UI in red team setup with numIterations parameter (#6086)
- feat(redteam): OpenTelemetry traces feed back into red team strategies
- feat(redteam): expand OWASP Agentic preset to cover 8/10 threats with 20 plugins; add 'owasp:agentic:redteam' alias for easy selection (#6099)
- fix: max concurrency run options override scan template settings

### Changed

- feat(redteam): display specific subcategory metrics for harmful plugins (e.g., "Copyright Violations", "Child Exploitation") instead of generic "Harmful" label, enabling granular vulnerability tracking and analysis (#6134)
- chore(examples): update openai-agents-basic example from weather to D&D dungeon master with gpt-5-mini, comprehensive D&D 5e tools (dice rolling, character stats, inventory), and maxTurns increased to 20 (#6114)
- fix(python): use REQUEST_TIMEOUT_MS for consistent timeout behavior across providers (300s default, previously 120s) (#6098)
- refactor(redteam): Prevent early (evaluator-based) exits in Jailbreak, Crescendo, and Custom Strategies (#6047)
- chore(webui): expand language options to 486 ISO 639-2 languages with support for all 687 ISO codes (639-1, 639-2/T, 639-2/B) in red team run settings (#6069)
- chore(app): larger eval selector dialog (#6063)
- refactor(app): Adds useApplyFilterFromMetric hook (#6095)
- refactor(cli): extract duplicated organization context display logic into shared utility function to fix dynamic import issue and improve code maintainability (#6070)
- chore: make meta-agent a default strategy

### Fixed

- fix(providers): selective env var rendering in provider config with full Nunjucks filter support (preserves runtime variables for per-test customization) (#6091)
- fix(core): handle Nunjucks template variables in URL sanitization to prevent parsing errors when sharing evals; add unit tests covering sanitizer behavior for Nunjucks template URLs (#6089)
- fix(app): Fixes the metric is defined filter (#6082)
- fix(webui): handle plugin generation when target URL is not set (#6055)
- fix(redteam): improve image strategy text wrapping to handle long lines and prevent overflow (#6066)
- fix(evaluator): force uncached provider calls for repeat iterations (#6043)
- fix(providers): fix Python worker ENOENT errors by ensuring error responses are written before completion signal, improving error messages with function suggestions and fuzzy matching, and removing premature function validation to support embeddings-only and classification-only providers (#6073)

### Tests

- test(examples): add 9 D&D test scenarios for openai-agents-basic (combat, stats, inventory, scenes, saves, crits, edge cases, short rest, magic item) (#6114)
- test(providers): add coverage for simulated-user initialMessages (vars/config precedence, file:// loading from JSON/YAML, validation, conversation flow when ending with user role) (#6090)
- test(redteam): add comprehensive tests for `gradingGuidance` feature and `graderExamples` flow-through, including full integration regression tests (#6108)
- test(webui): add tests for gradingGuidance UI in PluginConfigDialog and CustomIntentPluginSection (#6108)
- test(providers): add Python worker regression tests for ENOENT prevention, helpful error messages with function name suggestions, and embeddings-only provider support without call_api function (#6073)

### Documentation

- docs(examples): update openai-agents-basic README for D&D theme with tracing setup and example interactions; shorten openai-agents.md provider documentation (#6114)
- docs(python): update timeout documentation with REQUEST_TIMEOUT_MS environment variable and add retry logic example for handling rate limits (#6098)
- docs(redteam): add comprehensive documentation for `jailbreak:meta` strategy including usage guide, comparison with other jailbreak strategies, and integration into strategy tables (#6088)
- docs(site): add remediation reports documentation (#6083)
- docs(site): add custom strategy to the strategies reference table (#6081)
- docs(site): pricing page updates (#6068)
- docs(site): clarify remote inference in Community edition (#6065)

### Dependencies

- chore(deps): bump the github-actions group with 4 updates (#6092)
- chore(deps): bump @aws-sdk/client-bedrock-runtime from 3.920.0 to 3.921.0 (#6075)
- chore(deps): bump @aws-sdk/client-bedrock-runtime from 3.919.0 to 3.920.0 (#6060)

### Fixed

- fix(redteam): enable layer strategy with multilingual language support; plugins now generate tests in multiple languages even when layer strategy is present (#6084)
- fix(redteam): reduce multilingual deprecation logging noise by moving from warn to debug level (#6084)

## [0.119.1] - 2025-10-29

### Changed

- chore(redteam): categorize `jailbreak:meta` under agentic strategies and mark as remote-only for correct UI grouping and Cloud behavior (#6049)
- chore(redteam): improve support for custom policy metric names that should include strategy suffix (#6048)

### Fixed

- fix(providers): render environment variables in provider config at load time (#6007)
- fix(redteam): validate custom strategy strategyText requirement to prevent confusing errors during test execution (#6046)
- fix(init): include helpful error message and cleanup any directories created when example download fails (#6051)
- fix(providers): removing axios as a runtime dependency in google live provider (#6050)
- fix(csv): handle primitive values directly in red team CSV export to avoid double-quoting strings (#6040)
- fix(csv): fix column count mismatch in red team CSV export when rows have multiple outputs (#6040)
- fix(internals): propagate originalProvider context to all model-graded assertions (#5973)

### Dependencies

- chore(deps): bump better-sqlite3 from 11.10.0 to 12.4.1 for Node.js v24 support (#6052) by @cdolek-twilio
- chore(deps): update Biome version with force-include patterns (`!!`) for faster local linting/CI by @sklein12 (#6042)

## [0.119.0] - 2025-10-27

### Added

- feat(webui): filtering eval results by metric values w/ numeric operators (e.g. EQ, GT, LTE, etc.) (#6011)
- feat(providers): add Python provider persistence for 10-100x performance improvement with persistent worker pools (#5968)
- feat(providers): add OpenAI Agents SDK integration with support for agents, tools, handoffs, and OTLP tracing (#6009)
- feat(providers): add function calling/tool support for Ollama chat provider (#5977)
- feat(providers): add support for Claude Haiku 4.5 (#5937)
- feat(redteam): add `jailbreak:meta` strategy with intelligent meta-agent that builds dynamic attack taxonomy and learns from full attempt history (#6021)
- feat(redteam): add COPPA plugin (#5997)
- feat(redteam): add GDPR preset mappings for red team testing (#5986)
- feat(redteam): add modifiers support to iterative strategies (#5972)
- feat(redteam): add authoritative markup injection strategy (#5961)
- feat(redteam): add wordplay plugin (#5889)
- feat(redteam): add pluginId, strategyId, sessionId, and sessionIds to metadata columns in CSV export (#6016)
- feat(redteam): add subcategory filtering to BeaverTails plugin (a70372f)
- feat(redteam): Add Simba Red Team Agent Strategy (#5795)
- feat(webui): persist inline-defined custom policy names (#5990)
- feat(webui): show target response to generated red team plugin test case (#5869)
- feat(cli): log all errors in a log file and message to the console (#5992)
- feat(cli): add errors to eval progress bar (#5942)
- feat(cache): preserve and display latency measurements when provider responses are cached (#5978)

### Changed

- chore(internals): custom policy type def (#6037)
- chore(changelog): organize and improve Unreleased section with consistent scoping and formatting (#6024)
- refactor(redteam): migrate multilingual from per-strategy config to global language configuration; plugins now generate tests directly in target languages without post-generation translation (#5984)
- chore(cli): show telemetryDisabled/telemetryDebug in `promptfoo debug` output (#6015)
- chore(cli): improve error handling and error logging (#5930)
- chore(cli): revert "feat: Improved error handling in CLI and error logging" (#5939)
- chore(webui): add label column to prompts table (#6002)
- chore(webui): gray out strategies requiring remote generation when disabled (#5985)
- chore(webui): gray out remote plugins when remote generation is disabled (#5970)
- chore(webui): improve test transform modal editor (#5962)
- chore(webui): add readOnly prop to EvalOutputPromptDialog (#5952)
- refactor(webui): organize red team plugins page into tabs with separate components (#5865)
- chore(redteam): remove "LLM Risk Assessment" prefix (#6004)
- chore(redteam): add top-level redteam telemetry events (#5951)
- refactor(webui): reduce unnecessary API health requests (#5979)
- chore(api): export GUARDRAIL_BLOCKED_REASON constant for external use (#5956)
- chore(providers): add rendered request headers to http provider debug output (#5950)
- refactor(transforms): refactor transform code to avoid 'require' (#5943)
- refactor(transforms): refactor createRequest/ResponseTransform functions into separate module (#5925)
- chore(examples): consolidate Ollama examples into unified directory (#5977)
- chore(deps): move dependencies to optional instead of peer (#5948)
- chore(deps): move `natural` to optional dependency (#5946)
- chore(redteam): improve GOAT and Crescendo error logs with additional error details for easier debugging (#6036)

### Fixed

- fix(providers): revert eager template rendering that broke runtime variable substitution (5423f80)
- fix(providers): support environment variables in provider config while preserving runtime variable templates
- fix(providers): improve Python provider reliability with automatic python3/python detection, worker cleanup, request count tracking, and reduced logging noise (#6034)
- fix(providers): simulated-user and mischievous-user now respect assistant system prompts in multi-turn conversations (#6020)
- fix(providers): improve MCP tool schema transformation for OpenAI compatibility (#5965)
- fix(providers): sessionId now properly stored in metadata for providers that use server side generated sessionIds (#6016)
- fix(redteam): don't test session management if target is not stateful (#5989)
- fix(redteam): improve crescendo prompt example alignment with actual objective statements to increase accuracy (#5964)
- fix(redteam): fewer duplicate errors for invalid strategy and plugin ids (#5954)
- fix(fetch): use consistent units in retry counter log messages - now shows attempt count vs total attempts (#6017)
- fix(fetch): include error details in final error message when rate limited (#6019)
- fix(webui): pass extensions config when running eval from UI (#6006)
- fix(webui): in red team setup, reset config button hidden by version banner (#5896)
- fix(webui): sync selected plugins to global config in red team setup UI (#5991)
- fix(webui): HTTP test agent (#6033)
- fix(webui): reset red team strategy config dialog when switching strategies (#6035)

### Dependencies

- chore(deps): bump @aws-sdk/client-bedrock-runtime from 3.914.0 to 3.916.0 (#6008)
- chore(deps): bump @aws-sdk/client-bedrock-runtime from 3.913.0 to 3.914.0 (#5996)
- chore(deps): bump pypdf from 6.0.0 to 6.1.3 in /examples/rag-full (#5998)
- chore(deps): bump @aws-sdk/client-bedrock-runtime from 3.911.0 to 3.913.0 (#5975)
- chore(deps): bump @aws-sdk/client-bedrock-runtime from 3.910.0 to 3.911.0 (#5945)
- chore(deps): bump @anthropic-ai/sdk from 0.65.0 to 0.66.0 (#5944)

### Documentation

- docs(model-audit): improve accuracy and clarity of ModelAudit documentation (#6023)
- docs(contributing): add changelog and GitHub Actions enforcement (#6012)
- docs(redteam): add global language configuration section to red team configuration docs; remove multilingual strategy documentation (#5984)
- docs(providers): add OpenAI Agents provider documentation and example (#6009)
- docs(providers): update AWS Bedrock model access documentation (#5953)
- docs(providers): fix apiKey environment variable syntax across provider docs and examples (#6018)
- docs(providers): add echo provider examples for evaluating logged production outputs (#5941)
- docs(blog): add blog post on RLVR (Reinforcement Learning with Verifiable Rewards) (#5987)
- docs(site): configuring inference (#5983)
- docs(site): update about page (#5971)
- docs(site): add export formats (#5958)
- docs(site): September release notes (#5712)
- docs(site): add red-team claude guidelines (616844d)
- docs(site): remove duplicate links (5aea733)
- docs(examples): add example demonstrating conversation session id management using hooks (#5940)

### Tests

- test(server): add comprehensive unit tests for POST /providers/test route (#6031)
- test(providers): fix flaky latencyMs assertions in TrueFoundry provider tests (#6026)
- test(providers): add unit test verifying assistant system prompt inclusion for simulated-user provider (#6020)
- test(providers): add comprehensive tests for OpenAI Agents provider, loader, and tracing (#6009)
- test(redteam): update strategy and frontend tests for global language configuration migration (#5984)
- test(redteam): remove redteam constants mocks from unit tests (#6010)
- test(webui): add tests for evaluation UI components and hooks (#5981)

## [0.118.17] - 2025-10-15

### Changed

- chore: bump version to 0.118.17 (#5936)

### Fixed

- fix(evaluator): support `defaultTest.options.provider` for model-graded assertions (#5931)
- fix(webui): improve UI email validation handling when email is invalid; add better tests (#5932)
- fix(deps): move `claude-agent-sdk` to optionalDependencies (#5935)

### Dependencies

- chore(deps): bump `@aws-sdk/client-bedrock-runtime` from 3.908.0 to 3.910.0 (#5933)

## [0.118.16] - 2025-10-15

### Added

- feat(providers): add TrueFoundry LLM Gateway provider (#5839)
- feat(redteam): add test button for request and response transforms in red-team setup UI (#5482)

### Changed

- chore(providers): count errors in websocket responses as errors (#5915)
- chore(providers): update Alibaba model support (#5919)
- chore(redteam): validate emails after prompt for red team evaluations (#5912)
- chore(redteam): implement web UI email verification (#5928)
- chore(redteam): display estimated probes on red team review page (#5863)
- chore(webui): add flag to hide traces (#5924)
- chore(build): stop tracking TypeScript build cache file (#5914)
- chore(build): update dependencies to latest minor versions (#5916)
- chore(cli): remove duplicate 'Successfully logged in' message from auth login (#5907)
- chore(redteam): add max height and scroll to custom policies container (#5910)
- chore: bump version to 0.118.16 (#5920)
- docs: add docstrings to `feat/ruby-provider` (#5903)
- test: cover red team setup components and hooks in `src/app` (#5911)

### Fixed

- fix(providers): dynamically import `DefaultAzureCredential` from `@azure/identity` (#5921)
- fix(providers): improve debugging and address hanging in websocket provider (#5918)
- fix(http): parse stringified JSON body in provider config (#5927)
- fix(redteam): improve ASR calculation accuracy in redteam report (#5792)

### Documentation

- docs(site): fix typo (#5922)

## [0.118.15] - 2025-10-13

### Added

- feat(providers): add ruby provider (#5902)
- feat(providers): Claude Agent SDK provider support (#5509)
- feat(providers): Azure AI Foundry Assistants provider (#5181)
- feat(providers): add support for streaming websocket responses (#5890)
- feat(providers): snowflake cortex provider (#5882)

### Changed

- chore(providers): add support for new OpenAI models (GPT-5 Pro, gpt-audio-mini, gpt-realtime-mini) (#5876)
- chore(providers): rename azure ai foundry assistant to ai foundry agent (#5908)
- chore(providers): update params passed to azure ai foundry provider (#5906)
- chore(webui): group agentic strategies by turn compatibility in red team UI (#5861)
- chore(webui): sort red team plugins alphabetically by display name (#5862)
- chore(webui): improved color consistency and dark mode legibility on Red Team dashboard (#5829)
- chore(test): add snowflake provider tests and environment variables (#5883)
- chore(config): add conductor config (#5904)
- chore: bump version 0.118.15 (#5909)

### Fixed

- fix(app): disable red team scan Run Now button when Promptfoo Cloud is unavailable (#5891)
- fix(webui): fix infinite re-render when custom intents are specified (#5897)
- fix(redteam): clean up multilingual strategy logging and fix chunk numbering (#5878)
- fix(redteam): requested column in 'redteam generate' output incorporates fan out strategies (#5864)
- fix(core): resolve Windows path compatibility issues (#5841)
- fix(core): restore correct cache matching behavior for test results (#5879)

### Dependencies

- chore(deps): bump @aws-sdk/client-bedrock-runtime from 3.901.0 to 3.906.0 (#5877)
- chore(deps): bump @aws-sdk/client-bedrock-runtime from 3.906.0 to 3.907.0 (#5888)
- chore(deps): bump openai from 6.2.0 to 6.3.0 (#5887)
- chore(deps): update dependencies to latest safe minor/patch versions (#5900)

### Documentation

- docs(providers): add missing providers and troubleshooting pages to index (#5905)
- docs(guardrails): remove open source guardrails page (#5880)

## [0.118.14] - 2025-10-09

### Changed

- fix: there should always be a guardrails field passed out form openai chat provider (#5874)
- chore: bump version 0.118.14 (#5875)

## [0.118.13] - 2025-10-08

### Added

- feat(cli): Add connectivity tests to promptfoo validate (#5802)
- feat(guardrails): map content filter response to guardrails output (#5859)
- feat(webui): Download full results (#5674)

### Changed

- chore(core): change default log level to debug for network errors (#5860)
- chore(core): Don't log all request error messages (#5870)
- chore(linter): Enforce no unused function params (#5853)
- chore(providers): remove deprecated IBM BAM provider (#5843)
- refactor(webui): improve EvalOutputPromptDialog with grouped dependency injection (#5845)
- chore: bump version 0.118.13 (#5873)

### Fixed

- fix(webui): Don't prepend fail reasons to output text (#5872)
- fix(redteam): filter out placeholders before purpose generation (#5852)
- fix(tests): make auth login test tolerate colorized output (#5851)

### Dependencies

- chore(deps): bump @azure/identity from 4.12.0 to 4.13.0 (#5858)
- chore(deps): bump langchain-text-splitters from 0.3.5 to 1.0.0a1 in /examples/redteam-langchain in the pip group across 1 directory (#5855)

## [0.118.12] - 2025-10-08

### Added

- feat(providers): add Slack provider (#3469)

### Changed

- feat: postman import for http provider (#5778)
- feat: Bring request transform to parity with response transform (#5850)
- fix: import command (#5794)
- fix: implement remote generation environment variable controls (#5815)
- fix: resolve Windows path handling issues (#5827)
- fix: custom strategy UI (#5834)
- fix: eliminate Python validation race condition on Windows (#5837)
- fix: escape JSON special characters in raw HTTP request variables (#5842)
- fix: Show response headers in test target results (#5848)
- fix: double sharing red teams (#5854)
- chore: update DeepSeek provider to V3.2-Exp (#5787)
- chore: bump the github-actions group with 3 updates (#5789)
- chore: bump openai from 5.23.2 to 6.0.0 (#5790)
- chore: Revert "perf: Don't create new agent for every fetch (#5633)" (#5793)
- chore: add /index to directory imports for ESM compatibility (#5798)
- chore: bump @aws-sdk/client-bedrock-runtime from 3.899.0 to 3.901.0 (#5799)
- chore: bump openai from 6.0.0 to 6.0.1 (#5800)
- chore(telemetry): Add CI flag to identify call (#5801)
- chore: bump openai from 6.0.1 to 6.1.0 (#5806)
- chore: fix npm audit vulnerabilities (#5810)
- chore: Fix incorrect session parser help text (#5811)
- chore(internals): make `runAssertion` easier to read by moving const outside function scope (#5813)
- chore: update investor info and user count (#5816)
- chore(internals): Prevent `GradingResult.assertion` definition from being overridden in select red team grading cases (#5785)
- chore: show "why" in modelaudit ui (#5821)
- chore(site): migrate OG image generation to Satori (#5826)
- chore: remove outdated license notice (#5828)
- chore: show # github stars on site (#5831)
- chore(site): update Docusaurus to v3.9.1 and fix deprecated config (#5835)
- chore: bump openai from 6.1.0 to 6.2.0 (#5844)
- chore: invert default unblocking behavior (#5856)
- chore: bump version 0.118.12 (#5857)
- chore(site): Adds Travis to team page (#5786)
- docs: update readme.md (#5812)
- docs(contributing): add CLAUDE.md context files for Claude Code (#5819)
- docs(blog): safety benchmark blog post (#5781)
- docs(providers): update IBM WatsonX model list (#5838)
- docs(contributing): add warning against using commit --amend and force push (#5840)
- test: fix vitest timeout error in EvalOutputPromptDialog tests (#5820)
- test: fix flaky Python test failures on Windows (#5824)
- test: add mock cleanup to Python provider tests (#5825)
- refactor: Remove null from GradingResult.assertion type (#5818)

### Fixed

- fix(site): add metadata key to the provider response class (#5796)
- fix(webui): prevent empty state flash when loading large evals (#5797)
- fix(webui): Clicking "Show Charts" does not show charts (#5814)
- fix(webui): remove delimiter stripping logic from EvalOutputCell (#5817)
- fix(provider): merge config and prompt systemInstruction instead of throwing error in gemini (#5823)
- fix(assertions): allow is-refusal to detect refusals in provider error messages (#5830)
- fix(webui): improve usability of number inputs (#5804)
- test: Unit tests for fix(webui): improve usability of number inputs (#5836)

### Documentation

- docs(site): adding new hire bio (#5788)
- docs(site): fix formatting issue in about page (#5803)
- docs(site): add Dane to About page team section (#5833)

## [0.118.11] - 2025-09-30

### Added

- feat(providers): add support for Claude Sonnet 4.5 (#5764)
- feat(providers): add support for Gemini 2.5 Flash and Flash-Lite (#5737)
- feat(providers): add gpt-5-codex model support (#5733)
- feat(providers): add support for Qwen models in AWS Bedrock provider (#5718)
- feat(cli): add browser opening support for auth login command (#5722)
- feat(cli): add team switching functionality (#5750)
- feat(webui): add latency to eval export CSV (#5771)
- feat(cli): sanitize all log objects (#5773)
- feat(providers): add Anthropic web_fetch_20250910 and web_search_20250305 tool support (#5573)
- feat(providers): add CometAPI provider support with environment variable configuration and example usage (#5721)
- feat(providers): add Nscale provider support (#5690)
- feat(providers): add OpenAI gpt-realtime model with full audio support (#5426)
- feat(webui): add metadata `exists` operator to eval results filter (#5697)

### Changed

- chore(cli): improve installer-aware command generation utility for consistent CLI invocation (#5747)
- chore(core): sort metadata entries (#5751)
- chore(core): update error mapping (#5783)
- chore(providers): update Claude 4.5 Sonnet (#5763)
- chore(providers): update default Granite model to granite-3-3-8b-instruct (#5768)
- chore(redteam): remove on-topic call (#5774)
- chore(redteam): update red team init default to gpt-5 (#5756)
- chore: bump version 0.118.11 (#5784)
- chore: Add docstrings to `feat/add-latency-to-csv` (#5772)

### Fixed

- fix(core): ensure `-filter-failing` correctly filters failing tests when re-running an eval (#5770)
- fix(core): ensure Python and JavaScript providers have appropriate path prefix (#5765)
- fix(core): preserve glob patterns in vars context for test case expansion (#5701)
- fix(core): suppress verbose error logging for update check timeouts (#5745)
- fix(providers): improve OpenAI embedding provider error handling (#5742)
- fix(tests): resolve Windows test failures in Python tests (#5767)
- fix(webui): apply proper truncation initialization to variable cells (#5657)
- fix(webui): disable prompt editing in header row dialogs (#5746)
- fix(webui): handle login redirects (#5734)
- fix(webui): improve empty state UI and handle null eval data (#5780)

### Dependencies

- chore(deps): bump @anthropic-ai/sdk from 0.63.1 to 0.64.0 (#5758)
- chore(deps): bump @anthropic-ai/sdk from 0.64.0 to 0.65.0 (#5776)
- chore(deps): bump @aws-sdk/client-bedrock-runtime from 3.896.0 to 3.899.0 (#5777)
- chore(deps): bump openai from 5.23.0 to 5.23.1 (#5759)
- chore(deps): bump openai from 5.23.1 to 5.23.2 (#5775)

### Documentation

- docs(site): add new hire bio (#5769)
- docs(site): improve AWS Bedrock SSO authentication documentation (#5585)
- docs(site): refine and extend e2b sandbox evaluation guide with improved examples and fixes (#5753)
- docs(site): remove incorrect Python globals persistence tip (#5782)
- docs(site): strengthen git workflow warnings in CLAUDE.md (#5762)
- docs(site): write lethal trifecta blog (#5754)

### Tests

- test(webui): add tests for evaluation UI components (`src/app`) (#5766)

## [0.118.10] - 2025-09-26

### Changed

- feat: Revamp HTTP Provider setup (#5717)
- chore: introduce grading provider to RedteamProviderManager (#5741)
- chore(webui): UX improvements for displaying custom policies in Eval Results and Red Team Vulnerabilities Reports (#5562)
- chore: bump version 0.118.10 (#5749)

## [0.118.9] - 2025-09-25

### Changed

- feat: envoy ai gateway provider (#5731)
- feat: iso 42001 mappings (#5724)
- feat: Compress data when sharing an eval (#5738)
- fix: rename agentcore provider to bedrock agents provider (#5709)
- fix: increase timeout for version checks from 1s to 10s (#5715)
- fix: add missing backend support for filtering by highlights, plus tests (#5735)
- chore: improve parsing so in case a redteam provider doesn't take json obje… (#5700)
- chore: bump @aws-sdk/client-bedrock-runtime from 3.893.0 to 3.894.0 (#5706)
- chore: bump openai from 5.22.0 to 5.22.1 (#5707)
- chore: support multilingual provider set from server boot (#5703)
- chore: Add docstrings to `applying-column-format` (#5719)
- chore(webui): in eval creator disable `Run Eval` button if no prompts or test cases are available (#5558)
- chore: bump @aws-sdk/client-bedrock-runtime from 3.894.0 to 3.895.0 (#5727)
- chore: bump @anthropic-ai/sdk from 0.62.0 to 0.63.1 (#5728)
- chore: bump openai from 5.22.1 to 5.23.0 (#5729)
- chore: bump @aws-sdk/client-bedrock-runtime from 3.895.0 to 3.896.0 (#5732)
- chore: bump version 0.118.9 (#5740)

### Fixed

- fix(webui): prioritize JSON prettify over Markdown rendering when both enabled (#5705)
- fix(webui): Copying truncated text in eval results (#5711)
- fix(internals/redteam): decrease debug access grading false negatives (#5713)

## [0.118.8] - 2025-09-23

### Added

- feat(webui): populate metadata filter keys in results dropdown (#5584)

### Fixed

- fix: improve iterative judge parsing (#5691)
- fix(cli): prevent promptfoo CLI from hanging after commands complete (#5698)
- fix(dev): suppress noisy health check logs during local startup (#5667)
- fix(prompts): tune prompt set to reduce model refusals (#5689)

### Changed

- chore: bump version 0.118.8 (#5699)

### Documentation

- docs(site): publish August release notes (#5625)
- docs(site): document `linkedTargetId` usage for custom provider linking (#5684)

## [0.118.7] - 2025-09-22

### Added

- feat(webui): connect login page to promptfoo auth system (#5685)
- feat: ability to retry errors from cli (#5647)

### Changed

- chore(webui): add 404 page (#5687)
- refactor(webui): Vulnerability Report Table Improvements (#5638)
- chore: bump version 0.118.7 (#5695)
- chore: bump openai from 5.21.0 to 5.22.0 (#5694)
- chore: bump @aws-sdk/client-bedrock-runtime from 3.891.0 to 3.893.0 (#5693)

## [0.118.6] - 2025-09-18

### Tests

- test: network isolation for tests (#5673)

### Dependencies

- chore(deps): upgrade Vite to v7 and fix browser compatibility issues (#5681)

### Documentation

- docs(site): clarify webhook issue meaning (#5679)
- docs(examples): add HTTP provider streaming example (#5648)
- docs(blog): add autonomy and agency in AI article (#5512)

### Added

- feat(redteam): support threshold in custom plugin configuration (#5644)
- feat: upgrade Material UI from v6 to v7 (#5669)
- feat(redteam): Adds support for `metric` field on custom plugins (#5656)
- feat: migrate from MUI Grid to Grid2 across all components (#5578)
- feat: report filters (#5634)
- feat: Add string array support for context-based assertions (#5631)

### Changed

- chore: Exclude node modules and build/dist from biome (#5641)
- chore: improvements to framework compliance cards (#5642)
- chore: improve design of eval download dialog (#5622)
- chore: bump @aws-sdk/client-bedrock-runtime from 3.888.0 to 3.890.0 (#5636)
- chore: bump @aws-sdk/client-bedrock-runtime from 3.890.0 to 3.891.0 (#5649)
- chore: bump openai from 5.20.3 to 5.21.0 (#5651)
- chore: update redteam small model to gpt-4.1-mini-2025-04-14 (#5645)
- chore: reduce coloration on Report View Test Suites table (#5643)
- chore: bump version 0.118.6 (#5655)
- chore(webui): minor style tweaks to datagrid pages for consistency (#5686)
- chore: persistent header on report view (#5678)
- chore(webui): fix z-index on version update banner (#5677)
- refactor(webui): Reports table UX Improvements (#5637)
- ci: revert temporarily disable redteam multi-lingual strategy in integration tests (#5658)
- ci: temporarily disable redteam multi-lingual strategy in integration tests (#5639)
- refactor(redteam): remove dead code and optimize page meta handling (#5672)
- chore: remove accidentally committed site/package-lock.json (#5688)
- chore: Allow overwriting the logger (#5663)
- chore: Update names in workflow (#5659)
- chore: update dependencies to latest compatible versions (#5627)
- chore(internals): Improves support for defining LLM-Rubric assertion threshold in CSV test cases (#5389)

### Fixed

- fix(webui): Filtering eval results on severity (#5632)
- fix(tests): correct TypeScript errors in test files (#5683)
- fix(webui): unify page layout styles (#5682)
- fix: trace visualization circular dependency (#5676)
- fix(webui): re-enable sharing button by default (#5675)
- fix: apply prettier formatting to blog post (#5670)
- fix: Remove global fetch patch (#5665)
- fix(webui): Include description column, if defined, in CSV export of eval results (#5654)
- fix(redteam): add robust fallbacks, partial retries, dedupe, safer logs to multilingual strategy (#5652)
- fix: handle dynamic imports without eval (#5630)
- fix: Catch exception when no vertex projectId is found (#5640)
- fix: spacing on report view (#5646)
- fix: plugin counts flickering (#5635)

## [0.118.5] - 2025-09-16

### Tests

- test: Unit tests for feat: upload csv for custom policies (#5629)
- test: Unit tests for chore: organize EvalOutputPromptDialog and change it to a drawer (#5628)

### Added

- feat(webui): organize `EvalOutputPromptDialog` and convert it to a drawer, (#5619)
- feat(webui): add keyboard navigation to the web UI results table, (#5591)
- feat(webui): enable bulk deletion of eval results, (#5438)
- feat(providers): add `azure:responses` provider alias for Azure Responses API, (#5293)
- feat(providers): support application inference profiles in Bedrock, (#5617)
- feat(redteam): add "layer" strategy for combining multiple strategies, (#5606)
- feat(redteam): set severity on reusable custom policies, (#5539)
- feat(redteam): display unencrypted attacks in the web UI results table, (#5565)
- feat(redteam): enable test generation for custom policies in the plugins view, (#5587)
- feat(redteam): allow uploading CSVs for custom policies, (#5618)
- feat(cli): add ability to pause and resume evals, (#5570)

### Changed

- chore(examples): update model IDs to GPT-5 and latest models, (#5593)
- chore(providers): remove Lambda Labs provider due to API deprecation, (#5599)
- chore(providers): update Cloudflare AI models and remove deprecated ones, (#5590)
- chore(redteam): add MCP plugin preset, (#5557)
- chore(redteam): add UI indicators and documentation for HuggingFace gated datasets in redteam web UI, (#5545)
- chore(internals): improve error logging on redteam test generation failures, (#5458)
- chore(internals): reduce log level of global fetch logs, (#5588)
- chore(server): add context to health check logging during startup, (#5568)
- chore(webui): hide trace timeline section when no traces are available, (#5582)
- chore(webui): improve delete confirmation dialog styling, (#5610)
- chore(webui): remove `React.FC` type annotations for React 19 compatibility, (#5572)
- ci: increase test timeout from 8 to 10 minutes, (#5586)
- ci: temporarily disable macOS Node 24.x tests due to flaky failures, (#5579)
- refactor: move `src/util/file.node.ts` path utilities, (#5596)
- refactor: standardize all directory import paths for ESM compatibility, (#5603)
- refactor: standardize directory import paths for ESM compatibility, (#5605)
- refactor: standardize import paths for ESM preparation, (#5600)
- refactor: standardize TypeScript import paths for ESM compatibility, (#5597)
- test: CoverBot: add tests for UI interaction utilities and components (`src/app`), (#5611)
- chore: update `act` import for React 19 compatibility, (#5574)
- chore(dependencies): bump `@aws-sdk/client-bedrock-runtime` from 3.886.0 to 3.887.0, (#5580)
- chore(dependencies): bump `@aws-sdk/client-bedrock-runtime` from 3.887.0 to 3.888.0, (#5602)
- chore(dependencies): bump `axios` from 1.11.0 to 1.12.0 in npm_and_yarn group across one directory, (#5569)
- chore(dependencies): bump `openai` from 5.20.1 to 5.20.2, (#5601)
- chore(dependencies): bump `openai` from 5.20.2 to 5.20.3, (#5624)
- chore(dependencies): bump version to 0.118.5, (#5626)

### Fixed

- fix(assertions): handle `threshold=0` correctly across all assertion types, (#5581)
- fix(cli): prevent accidental escaping of Python path override, (#5589)
- fix(cli): fix table display for `promptfoo list`, (#5616)
- fix(cli): temporarily disable SIGINT handler, (#5620)
- fix(internal): strip authentication headers in HTTP provider metadata, (#5577)
- fix(redteam): ensure custom policies skip the basic refusal check, (#5614)
- fix(server): hide non-critical `hasModelAuditBeenShared` error logging, (#5607)
- fix(webui): always show failure reasons in the results view when available, (#5608)
- fix(webui): improve filter component styling and layout, (#5604)
- fix(webui): prevent phantom strategy filter options for non-redteam evaluations, (#5575)
- fix(webui): fix undulating CSS header animation, (#5571)

### Documentation

- docs(site): clarify llm-rubric pass/score/threshold semantics, (#5623)
- docs(site): add August 2025 release highlights (#5518)

## [0.118.4] - 2025-09-12

### Added

- feat(cli): Add CI-friendly progress reporting for long-running evaluations (#5144)
- feat(cli): Auto-share if connected to the cloud (#5475)
- feat(cli): Log all requests and persist debug logs (#5504)
- feat(internals): Reuse FilterMode type across backend (#5542)
- feat(providers): Add AWS Bedrock AgentCore provider (#5267)
- feat(providers): Extend configuration options for Ollama provider to support thinking (#5212)
- feat(providers): OpenAI real-time custom ws URLs (#5528)
- feat(redteam): Add VLGuard plugin for multi-modal red teaming (#5243)
- feat(redteam): More financial plugins (#5419)
- feat(redteam): Risk scoring (#5191)
- feat(redteam): Special token injection plugin (#5489)
- feat(webui): Add passes-only filter to results view (#5430)

### Changed

- chore(internals): Add probes and token metrics to eval event (#5538)
- chore(internals): Add support for reusable custom policies (#5290)
- chore(internals): Remove node-fetch (#5503)
- chore(internals): Send auth info to cloud (#3744)
- chore(modelaudit): Add support for modelaudit v0.2.5 CLI arguments (#5500)
- chore(onboarding): Add Azure preset (#5537)
- chore(onboarding): Make provider menu single-select (#5536)
- chore(providers): Make OpenAI max retries configurable (#5541)
- chore(providers): Update OpenAI pricing and add missing models (#5495)
- chore(redteam): Consolidate accordion UIs on review page (#5508)
- chore(redteam): Improve user persona question in config (#5559)
- chore(redteam): Minor improvements to red team setup flow (#5523)
- chore(redteam): Retire Pandamonium redteam strategy (#5122)
- chore(redteam): Unify all date formats across tables (#5561)
- chore(redteam): Update plugin prompts to reduce rejection (#5560)
- chore(redteam): Use sharp to modify unsafeBench image formats (#5304)
- perf(webui): Optimize history endpoint to eliminate N+1 queries (#5333)
- refactor(modelaudit): Move modelAuditCliParser.ts to correct directory (#5511)
- refactor(internals): Gracefully handle remote generation disabled in plugins that require it (#5413)
- revert(redteam): Remove red team limits functionality (#5527)

### Fixed

- fix(redteam): Allow users to delete values from numeric inputs and then type (#5530)
- fix(redteam): Deduplicate assertions in DoNotAnswer and XSTest (#5513)
- fix(internals): Eliminate flaky Unicode test timeouts on Windows CI (#5485)
- fix(config): Handle function references in external file loading (#5548)
- fix(providers): Fix MCP tool calls returning [object Object] in Azure Chat provider (#5423)
- fix(config): Preserve Python assertion file references in YAML tests (issue #5519) (#5550)
- fix(providers): Proxy HTTP provider generate request through server (#5486)
- fix(internals): Resolve SIGSEGV crash in evaluator tests on macOS Node 24 (#5525)
- fix(webui): Revert migration from MUI Grid to Grid2 across all components (#5510)
- fix(cli): Use fetch with proxy to get server version (#5490)
- fix(internals): Read evaluateOptions from config file properly (#5375)
- fix(onboarding): Don't throw error when user refuses permission to write (#5535)
- fix(provider): Prioritize explicit projectId config over google-auth-library (#5492)
- fix(providers): Handle system-only prompt in Gemini (#5502)
- fix(providers): Update outdated Azure OpenAI Provider data sources (#5411)
- fix(redteam): Add missing finance graders (#5564)
- fix(redteam): Add missing plugins to webui (#5546)
- fix(redteam): Handle empty string responses in multi-turn strategies (#5549)
- fix(redteam): Prevent JSON blob injection in Crescendo chat templates (#5532)
- fix(webui): Text truncation initialization on eval page (#5483)

### Dependencies

- chore(deps): Bump @anthropic-ai/sdk from 0.61.0 to 0.62.0 (#5551)
- chore(deps): Bump @aws-sdk/client-bedrock-runtime from 3.879.0 to 3.882.0 (#5480)
- chore(deps): Bump @aws-sdk/client-bedrock-runtime from 3.882.0 to 3.883.0 (#5506)
- chore(deps): Bump @aws-sdk/client-bedrock-runtime from 3.883.0 to 3.886.0 (#5553)
- chore(deps): Bump @azure/identity from 4.11.2 to 4.12.0 (#5533)
- chore(deps): Bump langchain-community from 0.3.14 to 0.3.27 in /examples/redteam-langchain in the pip group across 1 directory (#5481)
- chore(deps): Bump langchain-community from 0.3.3 to 0.3.27 in /examples/langchain-python in the pip group across 1 directory (#5484)
- chore(deps): Bump openai from 5.19.1 to 5.20.0 (#5526)
- chore(deps): Bump openai from 5.20.0 to 5.20.1 (#5552)
- chore(deps): Bump version to 0.118.4 (#5567)
- chore(deps): Bump vite from 6.3.5 to 6.3.6 in the npm_and_yarn group across 1 directory (#5531)

### Documentation

- docs(e2b-example): Add e2b-code-eval example (promptfoo + e2b sandbox) (#5477)
- docs(examples): Add Google ADK integration example (#5520)
- docs(examples): Add YAML schema directives to example configs (#5476)
- docs(redteam): Add missing plugins to sidebar and improve bias docs (#5498)
- docs(site): Add Alan DeLong to the team section on the About page (#5507)
- docs(site): Add comprehensive multilingual evaluation support (#5505)
- docs(site): Add SKIP_OG_GENERATION environment variable for faster docs builds (#5521)
- docs(site): Clarify file extension requirements for custom providers (#5478)
- docs(site): Clarify JFrog ML vs JFrog Artifactory distinction (#5543)
- docs(site): Complete parameters page migration (#5494)
- docs(site): Redteam limits documentation (#5516)
- docs(site): Update Lily bio (#5515)
- docs(site): Updates to agent guide (#5499)
- docs(site): Latency assertion description (#5479)

### Tests

- test(webui): CoverBot: Added tests for frontend UI components and discovery utility (`src/app`) (#5514)

## [0.118.3] - 2025-09-04

### Added

- feat: migrate MUI Grid to Grid2 across all components (#5435)
- feat: Add open source red team limits (#5230)

### Changed

- Add AWS Bedrock support for OpenAI GPT OSS models (#5444)
- Add Amazon Bedrock API key authentication support (#5468)
- Ability to filter evals view by severity (#5443)
- Check cloud permissions for target before running red team (#5400)
- Make vars and context available for request transform (#5461)
- Add Vertex AI responseSchema file loading support (#5414)
- Close menus when mouse leaves (#5456)
- Default sharing to false (#5473)
- Handle empty function arguments in OpenAI Responses API tool callbacks (#5454)
- Improve Windows Python detection and add sys.executable support (#5467)
- Prioritize tool calls over content in openrouter provider (#5417)
- Support commandLineOptions.envPath in config files (#5415)
- Support setting HELICONE_API_KEY for Cloud Gateway (#5465)
- Token tracking (#5239)
- Add "results" menu, link to red team reports view (#5459)
- Bump version 0.118.3 (#5474)
- Include provider response metadata on test case transform (#5316)
- Refactor Crescendo maxTurns property (#4528)
- Remove accidental server directory (#5471)
- Replace direct process.env calls with environment helpers (#5472)
- Reorganize misplaced test files from src/ to test/ directory (#5470)
- Fix enterprise email (#5463)
- Bump openai from 5.18.1 to 5.19.1 (#5466)
- Add Tusk test runner workflow for src Jest unit tests (#5469)

## [0.118.2] - 2025-09-03

### Added

- feat(providers): Add support for Meta Llama API provider (#5432)
- feat(providers): Support TLS certs in http provider (#5452)
- feat(providers): add support for xAI Grok Code Fast models (#5425)

### Changed

- fix: Update util.ts to reflect correct Anthropic Haiku 3.5 pricing (#5436)
- chore: drop Node.js 18 support (#5428)
- chore(http): improve PFX debug logging + tests (#5445)
- chore(webui): Show footer on custom metrics dialog (#5424)
- chore: silence dotenv commercial logging messages (#5453)
- chore: remove example (#5420)
- test: CoverBot: Added tests for analytics tracking and red team reporting components (`src/app`) (#5441)
- test: optimize Python Unicode test suite for CI reliability (#5449)
- chore: bump the github-actions group with 3 updates (#5440)
- chore: update dependencies (non-breaking) (#5448)
- chore: update dependencies to latest minor/patch versions (#5433)
- chore: bump version 0.118.2 (#5457)

### Fixed

- fix(sharing): Share when it's enabled via the Config or the CLI command (#5404)
- fix(grader): reduce grader false positives (#5431)

### Documentation

- docs(site): add more guardrails assertion doc (#5434)
- docs(site): add multi-lingual RAG evaluation guidance (#5447)
- docs(site): optimize OG image generation performance (#5451)
- docs(site): update blog post (#5422)

## [0.118.1] - 2025-08-29

### Added

- feat(redteam): Add AI auto-fill for HTTP target configuration in redteam target setup ui (#5391)
- feat(redteam): Handle uploaded signatureAuth in target setup ui (#5405)

### Changed

- chore(site): integrate pylon chat into site (#5407)
- chore: bump version 0.118.1 (#5418)

### Fixed

- fix(providers): Handle Qwen tool call responses in openrouter provider (#5416)

### Documentation

- docs(site): avoid logging full image/base64; use boolean presence only (#5408)

## [0.118.0] - 2025-08-28

### Added

- feat(providers): add support for database-stored certificates in HTTP provider for promptfoo cloud (#5401)

### Changed

- fix: stop progress bar to show a clearer share error message (#5399)
- chore(internals)!: send provider-transformed output directly to test context transforms (#5376)
  **Breaking:** `contextTransform` now receives the provider transform directly.
- chore(providers): sanitize sensitive credentials in HTTP provider debug logs (#5387)
- chore: warn when tests and red-team configuration are both present during generation (#5398)
- chore(release): bump version to 0.118.0 (#5402)
- test: add tests for CoverBot store management and red-team reporting components (`src/app`) (#5372)

### Documentation

- docs(site): update model-graded metrics (#5285)
- docs(site): remove references to "parallel" introduced by #5376 (#5403)

## [0.117.11] - 2025-08-27

### Added

- feat(redteam): add -t/--target option to redteam generate command (#5338)

### Changed

- feat: MCP Agent example to red team with tool call results (#5379)
- feat: medical offlabel use (#5342)
- feat: modelaudit ability to remove recent paths (#5330)
- fix: Address design nits in redteam setup UI (#5264)
- fix: allow custom ApiProvider instances in defaultTest configuration (#5381)
- fix: mcp eval example (#5390)
- fix: Prioritize tool calls over thinking for openrouter reasoning models (#5395)
- fix: use `model` role for gemini ai studio models (#5386)
- chore: Adjust padding in plugins page (#5396)
- chore: bump version 0.117.11 (#5397)
- chore(CI): enable and refactor Docker build for caching (#5374)
- chore: remove promptfoo/package-lock.json (#5380)
- chore: visual formatting for modelaudit flat list (#5331)
- refactor(webui): Clicking "show more" on eval results metric pills renders dialog (#5337)
- docs: expose sidebar on pages that aren't in the sidebar (#5377)
- docs: model audit ci/cd (#5335)
- docs: remove orphaned star animation gif (#5383)
- docs: update site user count to 150,000+ across site constants and pages (#5394)
- chore: bump @aws-sdk/client-bedrock-runtime from 3.873.0 to 3.876.0 (#5392)
- chore: bump openai from 5.15.0 to 5.16.0 (#5388)

### Documentation

- docs(site): fix context transform examples to use context.vars.prompt (#5393)

## [0.117.10] - 2025-08-25

### Changed

- feat: improve HuggingFace dataset fetching performance and reliability (#5346)
- feat: add Google AI Studio default providers (#5361)
- feat: share model audit scans to cloud (#5336)
- feat: add google vertex credentials in config (#5179)
- fix: safe raw HTTP templating via Nunjucks raw-wrap + CRLF normalization (#5358)
- fix: improve JSON export error handling for large datasets (#5344)
- fix: replace raw-request editor with auto-growing textarea to prevent layout overflow (#5369)
- chore: better error messages for browser (#5226)
- chore: improve strategy presets (#5357)
- chore: set onboarding defaults to gpt 5 (#5360)
- chore: update dependencies to latest minor versions (#5363)
- chore: log posthog errors to debug (#5359)
- chore: sync dependencies (#5367)
- test: clean up skipped tests and add FunctionCallbackHandler coverage (#5366)
- chore: bump version 0.117.10 (#5373)
- docs: add critical git workflow guidelines to CLAUDE.md (#5362)
- docs: add SARIF output format documentation for ModelAudit (#5364)

### Fixed

- fix(CI): refactor docker build (#5353)
- fix(internals): defaultTest.provider doesn't override (#5348)

## [0.117.9] - 2025-08-22

### Added

- feat(ollama): support for `think` and passthrough parameters (#5341)
- feat: Persist model audit scans (#5308)
- feat: add support for Claude Opus 4.1 (#5183)
- feat: support file:// in http provider `body` (#5321)

### Fixed

- fix(ui): prevent header dropdown collapse on hover (#5355)
- fix(webui): Apply metric filters to eval results via url search params (#5332)
- fix: loaders on all pages (#5339)
- fix(internals): Pass `vars.output` and `vars.rubric` to LLM rubric grading call (#5315)
- fix: resolve TypeScript errors in test files (7992892)
- fix: validation for no target label set (#5318)

### Changed

- chore(webui): add navigation in redteam report from severity table to vulnerabilities table filtered by severity (#5320)
- chore: dropdown menu design consistency (#5328)
- chore: fix build (#5326)
- chore: recursively resolve file:// references in json and yaml prompts (#5215)
- chore(modelAudit): defer auth to modelaudit via environment variable (#5296)
- chore: more share debug info on error (#5266)
- chore: add stack trace to redteam error in web runner (#5319)
- chore: copy for Review page (e957b5c)
- chore: explain why things are disabled on the targets page (#5312)

### Dependencies

- chore: bump @aws-sdk/client-bedrock-runtime from 3.864.0 to 3.872.0 (#5323)
- chore: bump openai from 5.13.1 to 5.15.0 (#5345)
- chore(deps): run npm audit fix dependencies (#5343)
- chore: bump openai from 5.12.2 to 5.13.1 (#5314)

### Documentation

- docs(site): add truncation marker to top-5-open-source-ai-red-teaming-tools-2025 blog post (#5351)
- docs: add writing for promptfoo guidelines to sidebar (#5277)
- docs(site): describe llm-rubric default grading providers (#5350)
- docs: og image updates (#5324)
- docs: red team data flow (#5325)
- docs: modelaudit updates (#5322)
- docs(site): Add GitHub Actions caching optimization tip (#5301)

### Tests

- test: Unit tests for fix: loaders on all pages (#5347)

## [0.117.8] - 2025-08-20

### Tests

- test: Unit tests for fix: loaders on all pages (#5347)

### Fixed

- fix(ui): prevent header dropdown collapse on hover (#5355)
- fix: audit fix dependencies (#5343)
- fix: loaders on all pages (#5339)
- fix(webui): Apply metric filters to eval results via url search params (#5332)
- fix: validation for no target label set (#5318)
- fix(internals): Pass `vars.output` and `vars.rubric` to LLM rubric grading call (#5315)

### Documentation

- docs(site): describe llm-rubric default grading providers (#5350)
- docs: red team data flow (#5325)
- docs: og image updates (#5324)
- docs: modelaudit updates (#5322)
- docs(site): Add GitHub Actions caching optimization tip (#5301)
- docs(site): correct author attribution (#5297)
- docs: add writing for promptfoo guidelines to sidebar (#5277)
- docs(site): add truncation marker to top-5-open-source-ai-red-teaming-tools-2025 blog post (#5351)
- docs(site): update security quiz questions and answers for prompt injection blog (#5302)

### Added

- feat(redteam): make unblock call optional for multi-turn strategies (#5292)
- feat(ollama): support for `think` and passthrough parameters (#5341)
- feat: support file:// in http provider `body` (#5321)
- feat: Persist model audit scans (#5308)
- feat: add support for Claude Opus 4.1 (#5183)

### Changed

- fix: add lru-cache dependency (#5309)
- chore: many plugins and strategies selected warning (#5306)
- chore: add max max concurrency to generate (#5305)
- chore: bump version 0.117.8 (#5311)
- ci: add depcheck (#5310)
- chore: fix build (#5326)
- chore(webui): add navigation in redteam report from severity table to vulnerabilities table filtered by severity (#5320)
- chore: explain why things are disabled on the targets page (#5312)
- chore: bump version 0.117.9 (#5356)
- chore: bump openai from 5.13.1 to 5.15.0 (#5345)
- chore: dropdown menu design consistency (#5328)
- chore: bump @aws-sdk/client-bedrock-runtime from 3.864.0 to 3.872.0 (#5323)
- chore: add stack trace to redteam error in web runner (#5319)
- chore: bump openai from 5.12.2 to 5.13.1 (#5314)
- chore(modelAudit): defer auth to modelaudit via environment variable (#5296)
- chore: more share debug info on error (#5266)
- chore: recursively resolve file:// references in json and yaml prompts (#5215)

## [0.117.7] - 2025-08-19

### Added

- feat(site): add hero image for red teaming tools blog post (#5291)
- feat(webui): Demarcate redteam results (#5255)

### Changed

- feat: Add unverifiable claims red team plugin (#5190)
- fix: lower sharing chunk size (#5270)
- chore(webui): Rename "Redteam" to "Red Team" in evals datagrid (#5288)
- chore: bump version 0.117.7 (#5299)
- test: CoverBot: Added test coverage for History page component (`src/app`) (#5289)
- docs: add open source ai red teaming tools post (#5259)
- docs: add red team github action info (#5294)

### Fixed

- fix(webui/reports): Don't exclude failure cases from stats (#5298)
- fix(internals): Gracefully handle object responses during target purpose discovery (#5236)
- fix(site): fix YAML front matter parsing error in jailbreaking blog post (#5287)
- fix(webui): Improved handling of long loglines (#5227)

### Documentation

- docs(site): add AI Safety vs AI Security blog post with interactive quiz (#5268)
- docs(site): add blog post about prompt injection vs jailbreaking differences (#5282)
- docs(site): document transform and contextTransform for model-graded assertions (#5258)
- docs(site): improve context assertion documentation (#5249)

## [0.117.6] - 2025-08-18

### Changed

- feat: Add Agent provider types in red team setup (#5244)
- feat: add update check for modelaudit package (#5278)
- feat: add update notification banner to web UI (#5279)
- feat: edit and replay requests in details dialog (#5242)
- feat: Surface run options and probes on red team review page (#5272)
- fix: composite indices and query optimization (#5275)
- fix: exclude errors from report (#5271)
- fix: Fix json-output example (#5213)
- fix: handle json schema for openrouter provider (#5284)
- fix: handle thinking tokens for openrouter (#5263)
- fix: OpenAI Responses API function callbacks and Azure implementation (#5176)
- fix: throw error instead of failing when trace data is unavailable (#5192)
- perf(webui): Reduces eval results load-time when filters are applied via search param (#5234)
- chore: add bias to foundation plugins list (#5280)
- chore: Add .serena to .gitignore (#5225)
- chore: bump version 0.117.6 (#5273)
- chore: fix model id name (#5232)
- chore: improve generated constants handling to prevent accidental commits (#5148)
- chore: remove file (#5229)
- chore: show final prompt in table view for attacks that mutate prompts (#5269)
- chore: simplify eval progress bar (#5238)
- chore: update dark mode styles, formatting, etc (#5251)
- chore(webui): Don't show loading animations while streaming eval results (#5201)
- chore(webui/eval results): Sticky header sticks to the top of the viewport (#5208)
- test: CoverBot: Added tests for red team reporting components (`src/app`) (#5228)
- docs: Add AWS Bedrock Guardrails image testing documentation (#5253)
- docs: add july release notes (#5133)
- docs: hide events banner (#5217)
- docs: separate malicious code plugin documentation (#5222)
- chore: bump @anthropic-ai/sdk from 0.58.0 to 0.59.0 (#5218)
- chore: bump @anthropic-ai/sdk from 0.59.0 to 0.60.0 (#5257)
- chore: bump @aws-sdk/client-bedrock-runtime from 3.862.0 to 3.863.0 (#5211)
- chore: bump @aws-sdk/client-bedrock-runtime from 3.863.0 to 3.864.0 (#5221)
- chore: bump openai from 5.12.0 to 5.12.1 (#5210)
- chore: bump openai from 5.12.1 to 5.12.2 (#5219)
- chore: bump pypdf from 5.7.0 to 6.0.0 in /examples/rag-full in the pip group across 1 directory (#5252)
- chore: bump the npm_and_yarn group with 2 updates (#5276)

### Fixed

- fix(provider): Remove maxTokens for gpt-5 calls (#5224)
- fix(providers): Validate that OpenAI response reasoning outputs have summary items (#5235)
- fix(site): suppress noisy font loading warnings in OG image plugin (#5254)

### Documentation

- docs(site): add cross-links between multimodal strategy documentation (#5241)
- docs(site): add missing meta descriptions and optimize existing ones for SEO (#5247)
- docs(site): enhance OG image generation with full metadata support (#5246)
- docs(site): remove unused markdown-page.md (#5245)

## [0.117.5] - 2025-08-08

### Added

- feat(assertions): add conversational relevancy metric (#2130)
- feat(export): add metadata to exported evaluation files (#4886)
- feat(providers): add support for Docker Model Runner provider (#5081)
- feat(webui): add plugin and strategy filters for red team results (#5086)

### Changed

- feat: add GPT-5 support (#5205)
- feat: add collapsible header to ResultsView (#5159)
- feat: add contains-html and is-html assertions (#5161)
- feat: add Google Imagen image generation support (#5104)
- feat: add max-score assertion for objective output selection (#5067)
- feat: add selected state to provider type picker (#5152)
- feat: add unified page wrapper around each red team setup step (#5136)
- feat: apply plugin modifiers for crescendo (#5032)
- feat: help text to nudge towards better red teams (#5153)
- feat: improve red team plugin selection UI with test generation (#5125)
- feat: respect prompt config override in all providers (#5189)
- feat: update red team provider selection UI (#5078)
- fix: adjust padding on docs sidebar to prevent overlap (#5099)
- fix: fix XML crash (#5194)
- fix: list reasoning tokens on the left side of token breakdown tooltip (#5113)
- fix: map critical severity to error in ModelAudit scanner output (#5098)
- fix: prevent double stateful target question in strategies page (#4988)
- fix: prevent Unicode corruption in Python providers (#5108)
- fix: remove problematic caching from ModelAudit installation check (#5120)
- fix: replace broken Ashby iframe with link to careers page (#5088)
- fix: reset provider type correctly and handle Go providers (#5154)
- fix: share debugging (#5131)
- chore: add link to documentation in plugin sample modal (#5193)
- chore: add missing image back to home page (#5196)
- chore: fix width on application details page (#5139)
- chore: improve RAG metrics with detailed metadata and fix context relevance scoring (#5164)
- chore: memoize context value in PostHog provider (#5089)
- chore: remove accidentally committed PR description file (#5175)
- chore: rename scan templates to attack profiles (#5165)
- chore: support verbosity and reasoning parameters for GPT-5 (#5207)
- chore: update dependencies to latest minor and patch versions (#5109)
- chore: update dependencies to latest minor and patch versions (#5173)
- chore: update Replicate provider (#5085)
- chore(providers): improve Google API key error handling and test reliability (#5147)
- chore(webui): add intelligent scroll-timeline polyfill loading (#5130)
- chore: bump @anthropic-ai/sdk from 0.57.0 to 0.58.0 (#5186)
- chore: bump @aws-sdk/client-bedrock-runtime from 3.848.0 to 3.855.0 (#5096)
- chore: bump @aws-sdk/client-bedrock-runtime from 3.855.0 to 3.856.0 (#5107)
- chore: bump @aws-sdk/client-bedrock-runtime from 3.856.0 to 3.857.0 (#5126)
- chore: bump @aws-sdk/client-bedrock-runtime from 3.857.0 to 3.858.0 (#5145)
- chore: bump @aws-sdk/client-bedrock-runtime from 3.858.0 to 3.859.0 (#5167)
- chore: bump @aws-sdk/client-bedrock-runtime from 3.859.0 to 3.861.0 (#5188)
- chore: bump @aws-sdk/client-bedrock-runtime from 3.861.0 to 3.862.0 (#5198)
- chore: bump @azure/identity from 4.10.2 to 4.11.0 (#5180)
- chore: bump @azure/identity from 4.11.0 to 4.11.1 (#5185)
- chore: bump openai from 5.10.2 to 5.11.0 (#5127)
- chore: bump openai from 5.11.0 to 5.12.0 (#5187)
- chore: bump version to 0.117.5 (#5206)
- chore(webui/evals): filter by categorical plugins (#5118)
- docs: add bert-score example (#5091)
- docs: add dynamic OG image generation for social media previews (#5157)
- docs: add red teaming best practices (#5155)
- docs: clarify contains-any/contains-all CSV format (#5150)
- docs: fix company name (#5143)
- docs: fix images (#5197)
- docs: fix multi-turn strategy documentation (#5156)
- docs: guide for evaluating LangGraph agents with Promptfoo (#4926)
- docs: include font for meta image (#5158)
- docs: make MCP image taller (#5199)
- docs: update Ollama documentation with latest models and defaultTest guidance (#5084)
- perf: make database migrations non-blocking and fix error handling (#5105)
- style: extract helper function for deduplicating strategy IDs (#5138)
- test: add tests for fix width on application details page (#5140)
- test: add tests for red team compliance reporting utilities in src/app (#5170)
- test: fix flaky Python Unicode tests (#5128)
- test: fix modelGradedClosedQa test segmentation fault on macOS/Node 24 (#5163)
- test: increase test coverage for unified page wrapper around each red team setup step (#5142)

### Fixed

- fix(internals): force CommonJS mode for db:migrate in Node 24 (#5123)
- fix(openrouter): handle Gemini thinking tokens correctly (#5116)
- fix(providers): correct WebP image detection in Google provider (#5171)
- fix(webui): deduplicate strategy IDs (#5132)
- fix(webui): fix custom policy validation timing issue (#5141)
- fix(webui): refresh eval list when navigating back after editing eval name (#5090)
- fix(webui/evals): prevent applying the same plugin/strategy multiple times (#5114)
- fix(webui/evals): show highlights after search results (#5137)

### Documentation

- docs(site): add comprehensive command line options documentation (#5135)
- docs(site): add Lily Liu to team page (#5177)
- docs(site): add Series A post (#5097)
- docs(site): rename will.jpg to will.jpeg for consistency (#5178)

## [0.117.4] - 2025-07-29

### Changed

- fix: progress bars incrementing beyond their maximum values (#5049)
- docs: clarifiy derivedMetrics documentation (#5068)
- chore: refactor token tracking utilities, track all tokens (#4897)
- fix: resolve Jest test failures and open handles (#5052)
- fix: skip validation for defaultTest to allow partial test case properties (#4732)
- chore: add new fields to eval_ran telemetry (#4638)
- chore(redteam): improve redteam plugin error messaging (#4330)
- feat: add support for OpenAI deep research models (#4661)
- feat: add mcp server (#4595)
- feat: add support for connecting to existing Chrome browser sessions (#5069)
- docs: update defcon posting (#5070)
- docs: update defcon posting (#5071)
- fix: Nested config field for custom target json (#5076)
- docs: switch to likert preview image (#5083)
- test: CoverBot: Added tests for model audit and prompt management UI components (`src/app`) (#5087)
- fix: handle multi-line prompts in parseGeneratedPrompts for testGenerationInstructions (#5093)
- chore: bump version 0.117.4 (#5094)

### Fixed

- fix(providers): Preserve text formatting when no images present for Google provider (#5058)
- fix(simba): fix simba host (#5092)

### Documentation

- docs(site): add AI red teaming for first-timers blog post (#5017)
- docs(blog): defcon and blackhat info (#5050)

## [0.117.3] - 2025-07-25

### Added

- feat(eval-creator): add YAML file upload support for test cases (#5054)

### Changed

- fix: improve x.ai provider error handling for 502 errors (#5051)
- fix: Infinite re-render on redteam review page (#5061)
- fix: sessionid(s) in extension hooks (#5053)
- fix: Bias Plugins should send config in remote generation (#5064)
- chore(redteam): regenerate sessionId for each iteration in single-turn strategies (#4835)
- chore: Change mcp log from error to debug (#5060)
- chore: Improve telemetry (#5062)
- chore: Add simba command (#5063)
- chore(webui): improve redteam setup UI with progressive disclosure for advanced options (#5028)
- refactor: remove redundant dotenv from Vite app (#4983)
- chore: bump version 0.117.3 (#5066)
- test: CoverBot: Added tests for eval-creator components and feature flag hook (`src/app`) (#5013)
- docs: fix cli command and remove gratuitous hover (#5056)
- docs: update user count from 100,000 to 125,000 (#5046)
- docs: updates to political bias post (#5057)
- docs: improve crewai eval example (#5035)
- docs: update GitHub Actions to v4 across documentation and examples (#5008)
- docs: add style check guidance to CLAUDE.md (#5065)

### Fixed

- fix(webui): Eval results pass rate chart rendering incorrect percentages (#5048)
- fix(webui): Eval results histogram improvements (#5059)
- fix(google): handle multiple candidates in gemini response (#5020)

### Documentation

- docs(blog): grok-4 political bias post (#4953)

## [0.117.2] - 2025-07-24

### Added

- feat(webui): First-class support for zooming eval results table by @will-holley in #4966
- feat(webui): Apply metrics filter when clicking on a metric pill rendered in eval results cell by @will-holley in #4991

### Changed

- feat: Grading and test generation improvements for BFLA, BOLA and RBAC by @sklein12 in #4982
- feat: New Sample Target by @sklein12 in #4979
- feat: HTTP Target test button improvements by @faizanminhas in #5007
- feat: Add metadata filtering to eval results by @will-holley in #5014
- fix: add goal related rubric when grade crescendo turns to increase grading accuracy by @MrFlounder in #4980
- fix: update HTTP config generator endpoint to use v1 API by @mldangelo in #4989
- fix: View logs button on redteam report by @sklein12 in #5009
- fix: undo unintended changes to http config editor by @faizanminhas in #5012
- fix: Autofocus on Redteam configuration description field by @sklein12 in #5019
- fix: remove filter icon by @sklein12 in #5021
- fix: Ollama token usage by @SamPatt in #5022
- chore: revert eval view ui improvements by @mldangelo in #4969
- chore(webui): Improvements to pagination "go to" functionality by @will-holley in #4976
- chore(webui): Eval results sticky header improvements by @will-holley in #4978
- chore: update custom strategy prompt by @MrFlounder in #4994
- chore(cli): add support for 'help' argument to display command help by @mldangelo in #4823
- chore(examples): remove redteam-agent example by @mldangelo in #5001
- chore(providers): add GEMINI_API_KEY environment variable support by @mldangelo in #5004
- chore(webui): Migrate from JS to CSS for eval results scroll effects by @will-holley in #4995
- chore(webui): Eval result pagination UX improvements by @will-holley in #4993
- chore: Sort imports and turn on rule against unused imports by @faizanminhas in #5010
- chore: Make default target stateful by @faizanminhas in #4992
- chore: add medical plugins collection by @MrFlounder in #5006
- chore: Improve grading accuracy with Goal-Aware Grading for iterative/iterative tree by @MrFlounder in #4996
- chore: Add additionalRubric and storedGraderResult to GOAT and Custom providers by @MrFlounder in #5015
- chore: prevent testGenerationInstructions from being serialized if not present by @faizanminhas in #5029
- chore: Add lint rule to ensure key in jsx by @faizanminhas in #5034
- chore(webui): Eval Results UI Tweaks by @will-holley in #5023
- chore: skip goal extraction for datasets by @MrFlounder in #5036
- chore(providers): add GitHub Models provider by @mldangelo in #4998
- chore: bump version 0.117.2 by @MrFlounder in #5045
- ci: increase build job timeout from 4 to 5 minutes by @mldangelo in #5043
- test: refactor share.test.ts to prevent flaky timeouts by @mldangelo in #5037
- test: remove share.test.ts file by @mldangelo in #5044
- docs: remove label from featured blog post by @typpo in #5011
- chore: bump @aws-sdk/client-bedrock-runtime from 3.846.0 to 3.848.0 by @dependabot in #4985
- chore: bump the npm_and_yarn group with 2 updates by @dependabot in #4984
- chore: bump @anthropic-ai/sdk from 0.56.0 to 0.57.0 by @dependabot in #5016
- chore: bump openai from 5.10.1 to 5.10.2 by @dependabot in #5024
- chore: bump the npm_and_yarn group with 2 updates by @dependabot in #5026
- chore: bump axios from 1.10.0 to 1.11.0 in the npm_and_yarn group by @dependabot in #5031

### Fixed

- fix(redteam): find plugin assertion in strategy providers by @MrFlounder in #4981
- fix(site): dark mode style on redteam setup ui by @mldangelo in #5000
- fix(test): improve share test isolation to prevent CI timeouts by @mldangelo in #5038

### Documentation

- docs(providers): update OpenAI Assistants example by @aloisklink in #4987
- docs(redteam): improve custom strategy documentation by @mldangelo in #4990
- docs(blog): correct author attribution in DeepSeek censorship post by @mldangelo in #5002
- docs(openai): remove gpt-4.5-preview references after API deprecation by @mldangelo in #5005
- docs(site): vegas contact redirect by @typpo in #5033
- docs(browser): improve browser provider documentation and examples by @mldangelo in #5030
- docs(providers): remove deprecated claude-3-sonnet-20240229 model references by @mldangelo in #5018
- docs(site): add hipaa badge by @typpo in #5039
- docs(site): add documentation for using text and embedding providers with Azure by @mldangelo in #5027
- docs(blog): fix missing blog posts by removing even-number enforcement by @mldangelo in #5042

## [0.117.1] - 2025-07-17

### Changed

- fix: move inquirer dependencies to production dependencies (#4973)
- fix: grading in crescendo (#4960)
- fix: composite strategy test generation (#4971)
- chore: bump version 0.117.1 (#4974)
- docs: remove tags from blog card (#4970)

### Documentation

- docs(blog): add system cards security analysis with vulnerability testing (#4937)

## [0.117.0] - 2025-07-17

### Added

- feat(http): support JKS and PFX Certificates in HTTP providers (#4865)
- feat(langfuse): add Langfuse prompt label support with improved parsing (#4847)
- feat(prompts): preserve function names when using glob patterns (#4927)
- feat(providers): add grok-4 support (#4855)
- feat(providers): image understanding for Google providers (#4767)
- feat(azure): add system prompt support for azure provider (#4869)
- feat(cli): xml output (#4912)

### Changed

- chore(knip): integrate knip for unused code detection and clean up codebase (#4464)
- chore(linting): migrate from ESLint + Prettier to Biome (#4903)
- chore(assertions): additional checking on llm-rubric response (#4954)
- chore(assertions): include reason in model-graded-closedqa pass reason (#4931)
- chore(build): resolve build warnings and optimize bundle size (#4895)
- chore(csv): improve \_\_metadata warning message and test coverage (#4842)
- chore(providers): improve guardrails handling in Azure providers (#4788)
- chore(redteam): add domain-specific risks section and reduce verbose descriptions (#4879)
- chore(release): bump version 0.117.0 (#4963)
- chore(server): check if server is already running before starting (#4896)
- chore(server): log correct eval ID instead of description in WebSocket updates (#4910)
- chore(telemetry): add telemetry logging when tracing is enabled (#4925)
- chore(types): typings needed for enterprise (#4955)
- chore(vscode): use Biome as default formatter of TS files in vscode (#4920)
- chore(webui): conditionally render metrics selector (#4936)
- chore(webui): display context values in eval results (#4856)
- chore(webui): improves eval results table spacing (#4965)
- chore(webui): revert eval view ui improvements (#4967)
- chore(webui/eval): allow filtering results by >1 metrics simultaneously (disabled by default) (#4870)
- refactor(eval-config): modernize eval-creator state management (#4908)
- refactor(webui): improve metrics ui (#4938)
- refactor(webui/eval results): pagination improvements (#4914)

### Fixed

- fix(cli): --filter-failing not working with custom providers (#4911)
- fix(google-sheets): replace hardcoded range with dynamic approach (#4822)
- fix(internal): fixes filtering by metric keys which contain dots (#4964)
- fix(providers): add thinking token tracking for Google Gemini models (#4944)
- fix(providers): esm provider loading (#4915)
- fix(providers): implement callEmbeddingApi for LiteLLM embedding provider (#4952)
- fix(redteam): prevent redteam run from hanging when using an mcp client (#4924)
- fix(redteam): respect PROMPTFOO_DISABLE_REDTEAM_REMOTE_GENERATION for cloud users (#4839)
- fix(redteam): set pluginId on eval results (#4928)
- fix(redteam): test target in http provider setup with non-200 status codes (#4932)
- fix(webui): eval results table horizontal scrolling (#4826)
- fix(webui): fix hard-coded light mode colors in model audit interface (#4907)
- fix(webui): handle null table.body in DownloadMenu disabled prop (#4913)
- fix(webui): resolve pagination scrolling and layout issues in ResultsTable (#4943)
- fix(webui): scrolling when `tbody` is outside of viewport (#4948)

### Dependencies

- chore(deps): add overrides to fix build issues (#4957)
- chore(deps): bump @aws-sdk/client-bedrock-runtime from 3.842.0 to 3.844.0 (#4850)
- chore(deps): bump aiohttp from 3.11.11 to 3.12.14 in /examples/redteam-langchain in the pip group across 1 directory (#4922)
- chore(deps): bump openai from 5.8.3 to 5.9.0 (#4863)
- chore(deps): bump openai from 5.9.2 to 5.10.1 (#4961)
- chore(deps): move knip to dev dependencies (#4958)
- chore(deps): npm audit fix (#4962)
- chore(deps): test removing knip to resolve installation errors (#4956)
- chore(deps): update all example dependencies to latest versions (#4900)
- chore(deps): update dependencies to latest minor/patch versions (#4899)
- chore(deps): update non-breaking dependencies (#4935)
- chore(deps): update Jest to version 30 (#4939)

### Documentation

- docs(analytics): add google tag manager (#4904)
- docs(api): improves `contextTransform` documentation (#4854)
- docs(assertions): add missing deterministic assertions (#4891)
- docs(azure): improve Azure provider documentation (#4836)
- docs(blog): add blog image generation script (#4945)
- docs(blog): add truncation markers to articles without them (#4934)
- docs(blog): add truncation markers to blog posts (#4906)
- docs(blog): mcp proxy blog (#4860)
- docs(blog): revise article tags (#4949)
- docs(blog): soc2 type ii and iso 27001 blog (#4880)
- docs(comparison): pyrit comparison (#4679)
- docs(config): clarify PROMPTFOO_EVAL_TIMEOUT_MS and PROMPTFOO_MAX_EVAL_TIME_MS descriptions (#4947)
- docs(enterprise): adaptive guardrails enterprise (#4951)
- docs(events): blackhat landing page (#4862)
- docs(events): defcon landing page (#4864)
- docs(events): events banner (#4867)
- docs(examples): add mischievous-user strategy to redteam multi-turn examples (#4837)
- docs(gemini): update experimental Gemini model IDs to stable versions (#4894)
- docs(google): add examples for gemini URL context and code execution tools (#4923)
- docs(guide): guide for evaluating CrewAI agents with Promptfoo (#4861)
- docs(images): standardize CrewAI image filenames to kebab-case (#4941)
- docs(integration): add n8n integration (#4917)
- docs(litellm): fix example with modern model IDs and proper embedding config (#4885)
- docs(mcp): add mcp testing guide (#4846)
- docs(mcp): add mcp to sidebar (#4852)
- docs(metrics): add similar to model graded metrics table (#4830)
- docs(providers): update available databricks models (#4887)
- docs(providers): update provider index with missing providers and latest 2025 model IDs (#4888)
- docs(release): add monthly release notes (#4358)
- docs(resources): add arsenal link (#4878)
- docs(security): add soc2 badge (#4877)
- docs(site): add OWASP top 10 tldr blog post (#4853)
- docs(site): expand June 2025 release notes with detailed feature documentation (#4881)
- docs(site): improve Google AI and Vertex authentication documentation (#4892)
- docs(site): improve NLP metric explanations and add SEO metadata (#4890)
- docs(site): update python documentation for basePath config option (#4819)
- docs(ui): better mobile wrap on homepage tabs (#4884)
- docs(ui): colors (#4875)
- docs(ui): contrast fixes (#4901)
- docs(ui): fix button clickability issue on hero sections (#4905)
- docs(ui): remove bouncing down arrow in mobile (#4882)
- docs(ui): remove text shadow (#4898)

### Tests

- test(core): coverBot: added tests for core UI components and user context hooks (`src/app`) (#4929)
- test(EnterpriseBanner): add unit tests for EnterpriseBanner component (#4919)
- test(redteam): add unit test for src/redteam/remoteGeneration.ts (#4834)
- test(server): fix flaky server share tests (#4942)
- test(server): fix flaky server tests (#4968)
- test(server): mock database in server tests (#4959)
- test(tusk): update Tusk test runner workflow - coverage script (#4921)

## [0.116.7] - 2025-07-09

### Tests

- test: add unit test for src/commands/export.ts (#4889)
- test: add unit test for src/commands/upgrade.ts (#4874)
- test: add unit test for src/main.ts (#4873)
- test: add unit test for src/models/eval.ts (#4868)
- test: add unit test for src/assertions/contextRecall.ts (#4859)
- test: add unit test for src/assertions/contextFaithfulness.ts (#4858)
- test: add unit test for src/assertions/contextRelevance.ts (#4857)
- test: add unit test for src/util/xlsx.ts (#4843)
- test: add unit test for src/commands/eval.ts (#4824)

### Changed

- fix: Always do remote generation if logged into cloud (#4832)
- chore(providers/sagemaker): Improves error handling in SageMakerCompletionProvider (#4808)
- chore(providers/sagemaker): Improves validation of user-provided config (#4809)
- chore: update graderExamplesString (#4821)
- chore: bump version 0.116.7 (#4833)

## [0.116.6] - 2025-07-09

### Changed

- fix: Failing test (#4829)
- chore: bump version 0.116.6 (#4831)

## [0.116.5] - 2025-07-09

### Changed

- feat: add support for loading defaultTest from external files (#4720)
- feat: add embedding support to LiteLLM provider (#4804)
- feat: add mischievous user strategy (#4107)
- fix: add glob pattern support for loading scenario files (#4761)
- fix: improve model-audit installation check dark mode display (#4816)
- fix: pass env vars to MCP server (#4827)
- chore: better remote grading logs (#4820)
- chore: bump openai from 5.8.2 to 5.8.3 (#4817)
- chore: bump version 0.116.5 (#4828)
- chore: capitalize 'Red Team' in navigation menu for consistency (#4799)
- chore: remove redundant 'Done.' message from evaluation output (#4810)
- chore: remove python script result data type debug log (#4807)
- chore: update website with MCP Proxy (#4812)
- docs: add Azure OpenAI vision example (#4806)
- docs: add looper guide (#4814)
- docs: add SonarQube integration (#4815)
- test: add unit test for src/assertions/guardrails.ts (#4765)
- test: add unit test for src/redteam/commands/generate.ts (#4789)
- test: add unit test for src/redteam/constants/strategies.ts (#4800)
- test: add unit test for src/redteam/plugins/pii.ts (#4780)
- test: add unit test for src/types/providers.ts (#4766)
- test: add unit test for src/validators/redteam.ts (#4803)

## [0.116.4] - 2025-07-08

### Tests

- test: add unit test for src/redteam/types.ts (#4795)

### Added

- feat(redteam): add support for custom multi-turn strategy by @MrFlounder in #4783
- feat(redteam): expose generate function in redteam namespace by @mldangelo in #4793

### Changed

- chore: bump version 0.116.4 by @MrFlounder in #4805
- chore: rename strategy name from playbook to custom by @MrFlounder in #4798
- refactor: inline MEMORY_POISONING_PLUGIN_ID constant by @mldangelo in #4794
- docs: add doc for custom strategy by @MrFlounder in #4802
- docs: modular configuration management by @typpo in #4763
- refactor: move MULTI_MODAL_STRATEGIES constant (#4801)

## [0.116.3] - 2025-07-07

### Added

- feat(providers): add MCP provider (#4768)
- feat(providers): add new AIMLAPI provider (#4721)
- feat(assertions): add contextTransform support for RAG evaluation (#4467)
- feat(assertions): add finish reason as assertion option (#3879)
- feat(assertions): trace assertions (#4750)
- feat(tracing): add traces to JavaScript, Python asserts (#4745)

### Changed

- chore(schema): remove duplicate 'bias' entry in config-schema.json (#4773)
- chore(telemetry): add PostHog client to app (#4726)
- chore(redteam): add reason field to give clear/customized guardrails triggering reason (#4764)
- chore(providers): expose MCP plugin in UI (#4762)
- chore(providers): AWS SageMaker AI provider cleanup (#4667)
- chore(providers): update AIML integration (#4751)
- chore(redteam): improve organization of redteam strategies in setup UI (#4738)
- chore(telemetry): identify to PostHog whether user is also cloud user (#4782)
- chore: expose doRedteamRun in package exports (#4758)
- docs: add Gemini Live API audio (#4729)
- docs: ModelAudit vs ModelScan (#4769)
- docs: multiple MCP server connections (#4755)
- docs: update ModelAudit documentation with new features and fixes (#4699)
- test: add integrity check for generated-constants.ts (#4753)
- test: fix flaky Google Live test and improve test speed (#4774)
- test: fix mock pollution in testCaseReader (#4775)
- test: isolate mocks so tests can run in any order with --randomize (#4744)

### Fixed

- fix(telemetry): prevent PostHog initialization when telemetry is disabled (#4772)
- fix(redteam): fix modifiers application order in PII plugins (#4779)

### Dependencies

- chore(deps): bump @anthropic-ai/sdk from 0.55.1 to 0.56.0 (#4756)
- chore(deps): bump @aws-sdk/client-bedrock-runtime from 3.840.0 to 3.842.0 (#4747)
- chore(deps): bump @azure/identity from 4.10.1 to 4.10.2 (#4748)
- chore(deps): bump version 0.116.3 (#4792)
- chore(deps): update pbkdf2 to 3.1.3 (#4777)
- chore(deps): upgrade glob from v10 to v11 (#4776)

## [0.116.2] - 2025-07-02

### Changed

- fix: unblock postbuild for ci by @MrFlounder in #4742
- chore: bump version 0.116.2 by @MrFlounder in #4743

## [0.116.1] - 2025-07-02

### Added

- feat(cli): support pdb tracing in 3rd party Python scripts by @will-holley in #4723

### Changed

- fix: http body parsing when it comes from yaml string by @MrFlounder in #4728
- fix: remove accidentally committed redteam.yaml file by @mldangelo in #4733
- fix: fix the case when http body has not escaped charactors by @MrFlounder in #4739
- fix: update package-lock.json by @mldangelo in #4719
- test: fix SIGSEGV caused by better-sqlite3 in test environment by @mldangelo in #4737
- chore: Add unblocking detection to GOAT strategy by @MrFlounder in #4532
- chore: add preset for guardrails eval by @MrFlounder in #4640
- chore: Improve telemetry delivery by @sklein12 in #4655
- chore: reset generated constants after build by @mldangelo in #4731
- chore: update onboarding model defaults by @typpo in #4708
- chore(webui): improve styling of EvalsDataGrid by @mldangelo in #4736
- ci(workflows): gracefully handle missing PostHog secret in forks by @ggiiaa in #4725
- test: refactor assertion tests by @mldangelo in #4718
- chore: bump version 0.116.1 by @MrFlounder in #4741
- docs: add system prompt hardening blog post by @ladyofcode in #4630
- chore: bump @anthropic-ai/sdk from 0.55.0 to 0.55.1 by @dependabot in #4710
- chore: bump @aws-sdk/client-bedrock-runtime from 3.839.0 to 3.840.0 by @dependabot in #4709

### Fixed

- fix(webui): replace window.location.href with React Router navigation by @mldangelo in #4717

### Documentation

- docs(site): add guide on humanity's last exam by @mldangelo in #4694
- docs(site): clarify self-hosting workflow for eval sharing by @mldangelo in #4730
- docs(site): fix relative link in HLE benchmark guide by @mldangelo in #4711

## [0.116.0] - 2025-07-01

### Tests

- test: add unit test for src/redteam/providers/advNoise.ts (#4716)
- test: add unit test for src/redteam/strategies/advNoise.ts (#4715)
- test: add unit test for src/redteam/strategies/index.ts (#4714)
- test: add unit test for src/redteam/constants/strategies.ts (#4713)
- test: add unit test for src/providers/openai/image.ts (#4706)
- test: add unit test for src/providers/openai/util.ts (#4705)
- test: add unit test for src/providers/openai/completion.ts (#4703)

### Added

- feat(redteam): add financial plugins (#4416)
- feat(redteam): add bias plugins (#4382)
- feat(providers): add Helicone AI Gateway provider (#4662)

### Changed

- chore: enable WAL mode for SQLite (#4104)
- chore(providers): add thread ID function call for OpenAI and Azure assistants (#2263)
- chore(app): improve target test error handling (#4652)
- chore(cli): add missing CLI options to scan-model command for feature parity (#4670)
- chore(providers): convert Cloudflare AI to use OpenAI-compatible endpoints (#4683)
- chore(providers): log flagged output for Azure chat models (#4636)
- chore(redteam): add centralized REDTEAM_DEFAULTS and maxConcurrency support (#4656)
- chore(webui): add checkbox to clear all variables (#666)
- chore(webui): add defaultTest variables to red team setup UI (#4671)
- chore(webui): remove unused components (#4695)
- chore(webui): set page titles on every page (#4668)
- chore(telemetry): add pass/fail/errors to eval_run event (#4639)
- chore(telemetry): improve page view deduplication (#4651)
- test: add unit test for src/server/routes/providers.ts (#4658)
- test: verify that plugins are synced between code and documentation (#4681)

### Fixed

- fix(app): use client-generated session IDs when testing targets (#4653)
- fix(matchers): track token usage for successful API calls (#4677)
- fix(providers): handle content filter errors in Azure Assistant API (#4674)
- fix(providers): fix SageMaker Llama inference configuration serialization (#4637)
- fix(redteam): respect maxConcurrency from Web UI (#4605)
- fix(simulated-user): pass context variables to custom providers (#4654)
- fix(telemetry): add telemetry for red teams (#4641)
- fix(webui): handle undefined outputs in DownloadMenu (#4693)
- fix(webui): prevent pass/fail badge from disappearing when toggling highlight (#4700)
- fix(webui): support derived metrics in eval configuration uploaded via Web UI (#4647)
- fix(webui): use backendCounts first before counting metrics on page (#4659)
- fix(sharing): fix file outputs when sharing (#4698)

### Dependencies

- chore(deps): bump @anthropic-ai/sdk from 0.54.0 to 0.55.0 (#4628)
- chore(deps): bump openai from 5.7.0 to 5.8.1 (#4664)
- chore(deps): bump version to 0.116.0 (#4707)
- chore(deps): update minor and patch dependencies (#4686)

### Documentation

- docs(site): add async Python note (#4680)
- docs(site): add Garak comparison (#4660)
- docs(site): update Garak post (#4672)
- docs(site): add ModelAudit HuggingFace scanner (#4645)
- docs(redteam): add missing docs to sidebar (#4690)
- docs(redteam): remove duplicate ToxicChat plugin (#4689)
- docs(redteam): update Target Purpose documentation (#4523)
- docs(site): add FAQ section for offline environment usage (#4650)
- docs(site): add HuggingFace datasets integration documentation (#4691)
- docs(site): add truncation marker to Garak blog post (#4666)
- docs(site): clarify self-hosting replica limitations (#4669)
- docs(site): remove copy for LLM button (#4665)
- docs(site): remove unnecessary configuration review text from getting started guide (#4597)
- docs(site): reorganize configuration documentation structure (#4692)
- docs(site): use relative URLs for internal links and fix broken references (#4688)
- docs(site): correct typos in red team agent blog post (#4634)

## [0.115.4] - 2025-06-25

### Tests

- test: add unit test for src/providers/browser.ts (#4687)
- test: add unit test for src/migrate.ts (#4685)
- test: add unit test for src/commands/debug.ts (#4684)
- test: add unit test for src/esm.ts (#4682)
- test: add unit test for src/constants.ts (#4657)
- test: add comprehensive test coverage for SageMaker provider (#4646)
- test: add unit test for src/providers/shared.ts (#4643)
- test: add unit test for src/redteam/constants/plugins.ts (#4642)
- test: add unit test for src/assertions/counterfactual.ts (#4629)

### Changed

- feat: opentelemetry tracing support (#4600)
- chore: bump version 0.115.4 (#4635)
- chore: remove invariant (#4633)
- chore: update Tusk test runner workflow (#4627)\*
- docs: prevent copy button from overlapping screenshot overlay (#4632)

## [0.115.3] - 2025-06-24

### Tests

- test: add unit test for src/models/eval.ts (#4624)

### Changed

- fix: empty vars array on eval results [#4621](https://github.com/promptfoo/promptfoo/pull/4621) by @sklein12
- fix: save sessionId for multi-turn strategies [#4625](https://github.com/promptfoo/promptfoo/pull/4625) by @sklein12
- chore: PROMPTFOO_DISABLE_TEMPLATE_ENV_VARS controls process.env access, not `env:` access [#4620](https://github.com/promptfoo/promptfoo/pull/4620) by @mldangelo
- chore: bump version to 0.115.3 [#4626](https://github.com/promptfoo/promptfoo/pull/4626) by @sklein12

### Fixed

- fix(webui): handle null scores in ResultsCharts component [#4610](https://github.com/promptfoo/promptfoo/pull/4610) by @mldangelo
- fix(redteam): skip goal extraction when remote generation is disabled [#4623](https://github.com/promptfoo/promptfoo/pull/4623) by @mldangelo
- fix(test): hyperbolic provider tests failing due to env variable pollution [#4619](https://github.com/promptfoo/promptfoo/pull/4619) by @mldangelo
- fix(cli): remove context schema validation from extension hooks [#4622](https://github.com/promptfoo/promptfoo/pull/4622) by @will-holley

## [0.115.2] - 2025-06-24

### Added

- feat(cli): add assertion generation (#4559)
- feat(providers): add support for hyperbolic image and audio providers (#4260)

### Changed

- chore(redteam): add cross-session leak strategy exclusions (#4516)
- chore(cli): display key metrics (success, failures, pass rate) at the bottom of output (#4580)
- chore: remove unused import (#4530)
- chore(webui): show provider breakdown only for multiple providers (#4599)
- chore(redteam): update Target Purpose Discovery (#4480)
- chore(ci): update CodeRabbit config to be less aggressive (#4586)
- chore(providers): update Gemini models to include latest 2.5 Pro Preview and Flash models (#4499)
- chore(providers): update tau-simulated-user docs and example (#4468)
- chore(webui): use CSS to create PDF-optimized report and browser to save as PDF (#4535)
- chore(app): remove discovered purpose from report view (#4541)
- chore(cli): add cache busting for select provider API calls (#4508)
- chore(cli): improve concurrency log statements (#4606)
- chore(eval): add first-class support for `beforeAll` and `beforeEach` extension hooks mutation of context (#4197)
- chore(providers): document support for loading system instructions from files (#4582)
- chore(providers): enhance OpenAI provider with legacy models and new parameters (#4502)
- chore(redteam): add continueAfterSuccess option to multi-turn strategies (#4570)
- chore(webui): improve purpose form (#4603)
- chore(redteam): add JSON file support to intent plugin with enhanced UI (#4574)
- chore(redteam): add unblock multiturn (#4498)
- chore(ci): clean up CodeRabbit configuration and minimize automated comments (#4573)
- build: update Tusk vitest reporter (#4602)
- chore: bump version to 0.115.2 (#4617)
- docs: add audit logging documentation for enterprise features (#4482)
- docs: add feedback page and update CLI link (#4591)
- docs: add ISO badge (#4534)
- docs: improve contact form (#4531)
- docs: update ModelAudit documentation (#4585)
- docs: clarify no OpenAI key required for Claude redteam (#4524)
- docs: add red team Gemini documentation (#4542)
- docs: add trust center documentation (#4539)
- docs: update contact form (#4529)
- test: add unit test for src/commands/delete.ts (#4572)
- test: add unit test for src/commands/modelScan.ts (#4526)
- test: add unit test for src/commands/show.ts (#4571)
- test: add unit test for src/providers/azure/completion.ts (#4510)
- test: add unit test for src/providers/ollama.ts (#4509)
- test: add unit test for src/providers/ollama.ts (#4512)
- test: add unit test for src/providers/openai/completion.ts (#4511)
- test: add unit test for src/python/pythonUtils.ts (#4486)
- test: improve mock setup and teardown for --randomize (#4569)

### Fixed

- fix(openrouter): unpack passthrough at the root level (#4592)
- fix(webui): escape HTML special characters in output reports (#4555)
- fix(webui): sort EvalsDataGrid by creation date (#4594)
- fix(cli): include cached results in grand total (#4581)
- fix(webui): improve base64 matching (#4609)
- fix(modelaudit): use modelaudit binary (#4525)
- fix(webui): make Citations font consistent with other headers (#4598)
- fix(redteam): respect maxTurns from dev doc in crescendo (#4527)
- fix(webui): prevent Welcome component from rendering while loading eval data (#4604)
- fix(cli): prevent RangeError in progress bar variable display (#4475)
- fix(server): resolve Express.js NotFoundError when serving app (#4601)

### Dependencies

- chore(deps): bump @aws-sdk/client-bedrock-runtime from 3.830.0 to 3.835.0 (#4614)
- chore(deps): bump openai from 5.5.0 to 5.5.1 (#4537)
- chore(deps): bump openai from 5.5.1 to 5.6.0 (#4596)
- chore(deps): bump openai from 5.6.0 to 5.7.0 (#4615)
- chore(deps): bump urllib3 from 1.26.19 to 2.5.0 in /examples/docker-code-generation-sandbox (#4556)
- chore(deps): bump urllib3 from 2.3.0 to 2.5.0 in /examples/redteam-langchain (#4557)

### Documentation

- docs(blog): add authors to blog posts and update authors.yml (#4564)
- docs(blog): add descriptions and keywords to blog posts (#4565)
- docs(examples): add pydantic-ai example with structured output evaluation (#4575)
- docs(examples): consolidate Google Vertex Tools examples (#4587)
- docs(examples): consolidate Python assertion examples into unified folder (#4588)
- docs(examples): consolidate translation examples (#4590)
- docs(site): document new features in ModelAudit (#4593)
- docs(site): document new features in modelaudit (#4593)
- docs(site): fix author reference on 2025-summer-new-redteam-agent blog post (#4563)
- docs(site): Update ModelAudit scanners documentation with comprehensive scanner coverage (#4562)

## [0.115.1] - 2025-06-17

### Tests

- test: add unit test for src/redteam/sharedFrontend.ts (#4608)
- test: add unit test for src/redteam/types.ts (#4607)
- test: add unit test for src/redteam/providers/simulatedUser.ts (#4584)
- test: add unit test for src/redteam/strategies/index.ts (#4583)
- test: add unit test for src/providers/hyperbolic/chat.ts (#4578)
- test: add unit test for src/providers/hyperbolic/image.ts (#4577)
- test: add unit test for src/providers/hyperbolic/audio.ts (#4576)
- test: add unit test for src/redteam/strategies/counterfactual.ts (#4548)
- test: add unit test for src/redteam/strategies/index.ts (#4547)
- test: add unit test for src/redteam/constants/strategies.ts (#4545)
- test: add unit test for src/telemetry.ts (#4543)

### Changed

- fix: Windows Python path validation race condition (#4485)
- fix: View results as evaluation runs (#4459)
- chore: refactor modifiers and apply to all plugins (#4454)
- chore(cli): update plugin severity overrides API endpoint (#4460)
- chore(webui): fix text length reset value to use reasonable default (#4469)
- chore(webui): remove unused hook files (#4470)
- chore: remove unused token usage utilities (#4471)
- chore: convert console.logs to logger (#4479)
- chore: improve tusk workflow (#4461)
- chore: bump version to 0.115.1 (#4520)
- docs: add log file location section to troubleshooting guide (#4473)
- docs: capitalize Promptfoo (#4515)
- docs: update red-teaming agent blog post title (#4497)
- docs: improve installation and getting-started pages with tabbed interface and SEO metadata (#4395)
- docs: improve Python provider documentation (#4484)
- docs: add ModelAudit binary formats documentation (#4500)
- docs: update ModelAudit documentation (#4514)
- docs: add ModelAudit weighted distribution scanner documentation (#4501)
- docs: add ModelAudit ZIP feature documentation (#4491)
- docs: separate pages for prompts, test cases, and outputs (#4505)
- docs: update model reference in guide.md (#4513)
- docs: fix typo in blog post (#4496)
- docs: update title on blog post (#4495)
- test: add unit test for src/util/cloud.ts (#4462)
- test: add unit test for src/util/convertEvalResultsToTable.ts (#4457)

### Dependencies

- chore(deps): bump @aws-sdk/client-bedrock-runtime from 3.828.0 to 3.830.0 (#4519)
- chore(deps): bump @azure/identity from 4.10.0 to 4.10.1 (#4477)
- chore(deps): bump openai from 5.3.0 to 5.5.0 (#4518)
- chore(deps): update zod to 3.25.63 and zod-validation-error to 3.5.0 (#4463)

### Documentation

- docs(blog): add new redteam agent documentation (#4494)
- docs(examples): fix custom-grader-csv README inconsistencies (#4474)
- docs(site): add llms.txt mentions and documentation standards (#4481)
- docs(site): add robots.txt (#4488)

## [0.115.0] - 2025-06-12

### Added

- feat(providers): Google live audio output ([#4280](https://github.com/promptfoo/promptfoo/pull/4280)) by **@adelmuursepp**
- feat(webui): static model-scanning UI ([#4368](https://github.com/promptfoo/promptfoo/pull/4368)) by **@typpo**
- feat(tests): configuration support for test generators ([#4301](https://github.com/promptfoo/promptfoo/pull/4301)) by **@mldangelo**
- feat(cli): per-provider token-usage statistics ([#4044](https://github.com/promptfoo/promptfoo/pull/4044)) by **@mldangelo**
- feat(providers): optional token-estimation for HTTP provider ([#4439](https://github.com/promptfoo/promptfoo/pull/4439)) by **@mldangelo**
- feat(redteam): enable HTTP-token estimation by default in red-team mode ([#4449](https://github.com/promptfoo/promptfoo/pull/4449)) by **@mldangelo**
- feat(redteam): cloud-based plugin-severity overrides ([#4348](https://github.com/promptfoo/promptfoo/pull/4348)) by **@will-holley**
- feat(providers): custom-header support for Azure API ([#4409](https://github.com/promptfoo/promptfoo/pull/4409)) by **@yurchik11**
- feat(core): maximum evaluation-time limit via `PROMPTFOO_MAX_EVAL_TIME_MS` ([#4322](https://github.com/promptfoo/promptfoo/pull/4322)) by **@mldangelo**
- feat(redteam): Aegis red-team dataset ([#4119](https://github.com/promptfoo/promptfoo/pull/4119)) by **@mldangelo**
- feat(providers): Mistral Magistral reasoning models ([#4435](https://github.com/promptfoo/promptfoo/pull/4435)) by **@mldangelo**
- feat(core): WebSocket header support ([#4456](https://github.com/promptfoo/promptfoo/pull/4456)) by **@typpo**

### Changed

- refactor(redteam): consolidate constants ([#4372](https://github.com/promptfoo/promptfoo/pull/4372)) by **@mldangelo**
- chore(ci): set CodeRabbit review settings ([#4413](https://github.com/promptfoo/promptfoo/pull/4413)) by **@sklein12**
- chore(core): coding-rules for error messages ([#4401](https://github.com/promptfoo/promptfoo/pull/4401)) by **@sklein12**
- chore(core): improve `RangeError` diagnostics ([#4431](https://github.com/promptfoo/promptfoo/pull/4431)) by **@mldangelo**
- chore(core): prefer remote-purpose generation ([#4444](https://github.com/promptfoo/promptfoo/pull/4444)) by **@typpo**
- chore(core): remove unused types & deprecated functions ([#4450](https://github.com/promptfoo/promptfoo/pull/4450)) by **@mldangelo**
- chore(cursor): local-dev guidance for coding agents ([#4403](https://github.com/promptfoo/promptfoo/pull/4403)) by **@mldangelo**
- chore(docs): add README for missing examples ([#4404](https://github.com/promptfoo/promptfoo/pull/4404)) by **@mldangelo**
- chore(providers): initial o3-pro support ([#4397](https://github.com/promptfoo/promptfoo/pull/4397)) by **@mldangelo**
- chore(providers): o3-pro improvements ([#4396](https://github.com/promptfoo/promptfoo/pull/4396)) by **@mldangelo**
- chore(redteam): delimit user-inputs in purpose discovery ([#4405](https://github.com/promptfoo/promptfoo/pull/4405)) by **@typpo**
- chore(redteam): turn off discovery by default ([#4393](https://github.com/promptfoo/promptfoo/pull/4393)) by **@sklein12**
- chore(release): bump version → 0.115.0 ([#4451](https://github.com/promptfoo/promptfoo/pull/4451)) by **@mldangelo**
- chore(ui): improve `EvalOutputPromptDialog` styling ([#4364](https://github.com/promptfoo/promptfoo/pull/4364)) by **@typpo**
- chore(webui): remove extra OpenAI targets ([#4447](https://github.com/promptfoo/promptfoo/pull/4447)) by **@mldangelo**
- chore(webui): add token-estimation UI ([#4448](https://github.com/promptfoo/promptfoo/pull/4448)) by **@mldangelo**
- chore(docs): fix link to careers page (#4506)
- chore: bump @anthropic-ai/sdk from 0.53.0 to 0.54.0 (#4441)

### Fixed

- fix(eval): gracefully handle `RangeError` & truncate oversized output ([#4424](https://github.com/promptfoo/promptfoo/pull/4424)) by **@Sly1029**
- fix(providers): add timeout to `ProxyAgent` ([#4369](https://github.com/promptfoo/promptfoo/pull/4369)) by **@AegisAurora**
- fix(config): persist Goat configuration ([#4370](https://github.com/promptfoo/promptfoo/pull/4370)) by **@sklein12**
- fix(parser): lenient JSON parsing for MathPrompt ([#4361](https://github.com/promptfoo/promptfoo/pull/4361)) by **@typpo**
- fix(redteam): standardize plugin parameter to `prompt` ([#4425](https://github.com/promptfoo/promptfoo/pull/4425)) by **@mldangelo**
- fix(assertions): support `snake_case` fields in Python assertions ([#4398](https://github.com/promptfoo/promptfoo/pull/4398)) by **@mldangelo**
- fix(redteam): handle purpose without prompts ([#4445](https://github.com/promptfoo/promptfoo/pull/4445)) by **@typpo**
- fix(webui): stream test-cases to viewer ([#4440](https://github.com/promptfoo/promptfoo/pull/4440)) by **@mldangelo**
- fix(redteam): connect `MisinformationDisinformationGrader` ([#4452](https://github.com/promptfoo/promptfoo/pull/4452)) by **@mldangelo**

### Dependencies

- chore(deps): bump `@aws-sdk/client-bedrock-runtime` → 3.826.0 ([#4366](https://github.com/promptfoo/promptfoo/pull/4366)) by **@dependabot**
- chore(deps): bump `@aws-sdk/client-bedrock-runtime` → 3.828.0 ([#4442](https://github.com/promptfoo/promptfoo/pull/4442)) by **@dependabot**
- chore(deps): bump `brace-expansion` → 1.1.12 ([#4423](https://github.com/promptfoo/promptfoo/pull/4423)) by **@dependabot**
- chore(deps): bump `openai` → 5.3.0 ([#4407](https://github.com/promptfoo/promptfoo/pull/4407)) by **@dependabot**
- chore(deps): bump pip group dependencies ([#4379](https://github.com/promptfoo/promptfoo/pull/4379)) by **@dependabot**
- chore(deps): minor + patch bumps across workspaces ([#4377](https://github.com/promptfoo/promptfoo/pull/4377)) by **@mldangelo**
- chore(deps): upgrade Express → 5.1.0 ([#4378](https://github.com/promptfoo/promptfoo/pull/4378)) by **@mldangelo**

### Documentation

- docs(blog): GPT red-team post ([#4363](https://github.com/promptfoo/promptfoo/pull/4363)) by **@typpo**
- docs(blog): Claude red-team post ([#4365](https://github.com/promptfoo/promptfoo/pull/4365)) by **@typpo**
- docs(guides): clarify completion-variable for factuality ([#4385](https://github.com/promptfoo/promptfoo/pull/4385)) by **@mldangelo**
- docs(blog): fix broken image link in GPT post ([#4391](https://github.com/promptfoo/promptfoo/pull/4391)) by **@mldangelo**
- docs(blog): update Claude-4 post date ([#4392](https://github.com/promptfoo/promptfoo/pull/4392)) by **@mldangelo**
- docs(site): move discovery docs under _Tools_ ([#4408](https://github.com/promptfoo/promptfoo/pull/4408)) by **@typpo**
- docs(guides): GPT-4.1 vs GPT-4o MMLU comparison ([#4399](https://github.com/promptfoo/promptfoo/pull/4399)) by **@mldangelo**
- docs(blog): 100 k-users milestone post ([#4402](https://github.com/promptfoo/promptfoo/pull/4402)) by **@mldangelo**
- docs(redteam): configuration precedence section ([#4412](https://github.com/promptfoo/promptfoo/pull/4412)) by **@typpo**
- docs(policies): PromptBlock format for custom policies ([#4327](https://github.com/promptfoo/promptfoo/pull/4327)) by **@mldangelo**
- docs(site): improve copy-button positioning ([#4414](https://github.com/promptfoo/promptfoo/pull/4414)) by **@mldangelo**
- docs(workflow): GH-CLI rule improvements ([#4415](https://github.com/promptfoo/promptfoo/pull/4415)) by **@mldangelo**
- docs(blog): overflow in MCP blog post ([#4367](https://github.com/promptfoo/promptfoo/pull/4367)) by **@AISimplyExplained**
- docs(redteam): remove duplicate memory-poisoning entry ([#4388](https://github.com/promptfoo/promptfoo/pull/4388)) by **@mldangelo**

### Tests

- test(redteam): unique risk-category IDs ([#4390](https://github.com/promptfoo/promptfoo/pull/4390)) by **@mldangelo**
- test(pricing): add missing o3 pricing information ([#4400](https://github.com/promptfoo/promptfoo/pull/4400)) by **@mldangelo**
- test(providers): Azure embedding ([#4411](https://github.com/promptfoo/promptfoo/pull/4411)) & completion ([#4410](https://github.com/promptfoo/promptfoo/pull/4410)) by **@gru-agent**
- test(redteam): graders unit tests ([#4433](https://github.com/promptfoo/promptfoo/pull/4433), [#4455](https://github.com/promptfoo/promptfoo/pull/4455)) by **@gru-agent**
- test(redteam): Aegis plugin unit tests ([#4434](https://github.com/promptfoo/promptfoo/pull/4434)) by **@gru-agent**
- test(redteam): memory-poisoning plugin tests ([#4453](https://github.com/promptfoo/promptfoo/pull/4453)) by **@gru-agent**
- test: add unit test for src/util/tokenUsage.ts (#4472)
- test: add unit test for src/redteam/extraction/purpose.ts (#4446)
- test: add unit test for src/providers/defaults.ts (#4438)
- test: add unit test for src/providers/mistral.ts (#4437)
- test: add unit test for src/database/index.ts (#4436)
- test: add unit test for src/redteam/plugins/medical/medicalIncorrectKnowledge.ts (#4430)
- test: add unit test for src/redteam/plugins/medical/medicalSycophancy.ts (#4429)
- test: add unit test for src/redteam/plugins/medical/medicalAnchoringBias.ts (#4428)
- test: add unit test for src/redteam/plugins/medical/medicalPrioritizationError.ts (#4427)
- test: add unit test for src/redteam/plugins/medical/medicalHallucination.ts (#4426)
- test: add unit test for src/redteam/plugins/financial/financialComplianceViolation.ts (#4422)
- test: add unit test for src/redteam/plugins/financial/financialDataLeakage.ts (#4421)
- test: add unit test for src/redteam/plugins/financial/financialCalculationError.ts (#4420)
- test: add unit test for src/redteam/plugins/financial/financialSycophancy.ts (#4419)
- test: add unit test for src/redteam/plugins/financial/financialHallucination.ts (#4418)
- test: add unit test for src/redteam/graders.ts (#4417)

## [0.114.7] - 2025-06-06

### Tests

- test: add unit test for src/assertions/python.ts (#4406)
- test: add unit test for src/redteam/plugins/agentic/memoryPoisoning.ts (#4389)
- test: add unit test for src/redteam/plugins/harmful/graders.ts (#4384)
- test: add unit test for src/redteam/graders.ts (#4383)
- test: add unit test for src/server/server.ts (#4380)
- test: add unit test for src/redteam/constants/metadata.ts (#4376)
- test: add unit test for src/redteam/constants/plugins.ts (#4375)
- test: add unit test for src/redteam/constants/frameworks.ts (#4374)
- test: add unit test for src/redteam/constants/strategies.ts (#4373)
- test: add unit test for src/redteam/providers/goat.ts (#4371)

### Changed

- Revert "chore(redteam): add target option to generate command (#4215)" (#4359)
- chore: bump version 0.114.7 (#4360)

## [0.114.6] - 2025-06-06

### Added

- feat(redteam): add medical plugins for testing medical anchoring bias (#4196)

### Changed

- chore(redteam): add target option to generate command (#4215)
- chore(redteam): update OpenAI model options in redteam setup (#4344)
- chore(webui): update OpenAI model options with GPT-4.1 series and o4-mini models in eval-creator (#4350)
- docs: update getting-started example (#4346)
- test: clean up teardown and setup to remove side effects from tests (#4351)

### Fixed

- fix(redteam): include plugin and strategy IDs in report CSV output (#4347)
- fix(webui): reset defaultTest configuration on setup page (#4345)

### Dependencies

- chore(deps): bump @aws-sdk/client-bedrock-runtime from 3.823.0 to 3.825.0 (#4355)
- chore(deps): bump openai from 5.1.0 to 5.1.1 (#4354)
- chore(deps): bump version to 0.114.6 (#4357)

## [0.114.5] - 2025-06-05

### Changed

- chore(redteam): update custom policy template and generatedPrompts parser (#4324)
- chore(redteam): add severity levels to redteam plugin objects (#4310)
- chore(redteam): store original text for encoding strategies (#4248)
- chore(redteam): add emoji encoding strategy (#4263)
- chore(cli): terminal cleanup on Ctrl+C (#4313)
- chore(providers): improve logging when inheriting from OpenAiChatCompletionProvider (#4320)
- chore(tusk): fix tusk test runner workflow configuration (#4328)
- chore(tusk): add Tusk test runner workflow for even more unit tests (#4326)
- test: add unit test for src/redteam/providers/agentic/memoryPoisoning.ts (#4319)
- test: improve test setup and teardown for better isolation (#4331)

### Fixed

- fix(redteam): exclude memory poisoning plugin from strategies (#4317)
- fix(redteam): agent discovered info dark mode (#4312)
- fix(eval): handle undefined maxConcurrency with proper fallbacks (#4314)

### Dependencies

- chore(deps): bump @anthropic-ai/sdk from 0.52.0 to 0.53.0 (#4333)
- chore(deps): bump version 0.114.5 (#4332)

### Documentation

- docs(site): add Tabs Fakier as Founding Developer Advocate to team page (#4315)

### Tests

- test(webui): add telemetry hook tests (#4329)
- test: add unit test for src/redteam/plugins/eu-ai-act/deepfakeDisclosure.ts (#4342)
- test: add unit test for src/redteam/plugins/eu-ai-act/biometricEmotion.ts (#4341)
- test: add unit test for src/redteam/plugins/eu-ai-act/datasetShift.ts (#4340)
- test: add unit test for src/redteam/plugins/eu-ai-act/lawenforcementBiometricId.ts (#4339)
- test: add unit test for src/redteam/plugins/eu-ai-act/lawenforcementPredictivePolicing.ts (#4338)
- test: add unit test for src/redteam/plugins/eu-ai-act/biometricInference.ts (#4337)
- test: add unit test for src/redteam/plugins/eu-ai-act/explainability.ts (#4336)
- test: add unit test for src/redteam/plugins/eu-ai-act/identityAiDisclosure.ts (#4335)
- test: add unit test for src/redteam/plugins/policy.ts (#4325)
- test: add unit test for src/envars.ts (#4323)

## [0.114.4] - 2025-06-04

### Changed

- chore(templating): add PROMPTFOO_DISABLE_OBJECT_STRINGIFY environment variable for object template handling (#4297)
- chore(cli): improve token usage presentation (#4294)
- chore(providers): add base URL override for Google provider (#4255)
- chore(providers): add custom headers support for Google Gemini (#4308)
- chore(redteam): add tool-discovery:multi-turn alias to tool-discovery (#4302)
- chore(redteam): remove empty values from discovery result (#4295)
- chore(redteam): improve shell injection attack generation (#4304)
- chore(redteam): update goal extraction logic (#4285)
- chore(webui): add highlight count to eval view (#4249)
- docs: update GPT-4o to GPT-4.1 references (#4296)
- docs: refresh getting started models section (#4290)
- docs: standardize file references to use file:// scheme (#4291)
- docs: add descriptions to example configs (#4283)

### Fixed

- fix(webui): restore dark mode cell highlighting without breaking status pill visibility (#4300)
- fix(redteam): set plugin severity (#4303)
- fix(redteam): remove empty values from discovery result (#4295)
- fix: improve logging when inheriting from OpenAiChatCompletionProvider (#4110)

### Dependencies

- chore(deps): bump @aws-sdk/client-bedrock-runtime from 3.821.0 to 3.823.0 (#4306)
- chore(deps): bump openai from 5.0.1 to 5.0.2 (#4292)
- chore(deps): bump openai from 5.0.2 to 5.1.0 (#4307)
- chore(deps): bump tar-fs from 2.1.2 to 2.1.3 in npm_and_yarn group (#4293)
- chore(deps): bump version to 0.114.4 (#4309)

### Documentation

- docs(examples): update model references from gpt-4o-mini to gpt-4.1-mini (#4289)

### Tests

- test(redteam): add unit test for discover command (#4298)
- test: add unit test for src/redteam/strategies/mathPrompt.ts (#4316)
- test: add unit test for src/validators/redteam.ts (#4311)
- test: add unit test for src/redteam/plugins/shellInjection.ts (#4305)

## [0.114.3] - 2025-06-02

### Tests

- test: add unit test for src/envars.ts (#4299)

### Added

- **feat(redteam):** Update application definition flow to collect better info

### Changed

- **feat:** Display audio file variables in result table
  [#3864](https://github.com/promptfoo/promptfoo/pull/3864) by @faizanminhas
  [#4244](https://github.com/promptfoo/promptfoo/pull/4244) by @faizanminhas
- **fix:** Resolve model-graded assertion providers from providerMap
  [#4273](https://github.com/promptfoo/promptfoo/pull/4273) by @mldangelo
- **fix:** File content not being loaded when referenced with `file://` prefix in vars
  [#3793](https://github.com/promptfoo/promptfoo/pull/3793) by @adityabharadwaj198
- **fix:** Use array as type for vars
  [#4281](https://github.com/promptfoo/promptfoo/pull/4281) by @sklein12
- **test:** Add unit test for `src/globalConfig/accounts.ts`
  [#4259](https://github.com/promptfoo/promptfoo/pull/4259) by @gru-agent
- **test:** Add unit test for `src/util/config/manage.ts`
  [#4258](https://github.com/promptfoo/promptfoo/pull/4258) by @gru-agent
- **test:** Add vitest coverage for frontend pages
  [#4274](https://github.com/promptfoo/promptfoo/pull/4274) by @mldangelo
- **test:** Add unit test for `renderVarsInObject` formatting
  [#4254](https://github.com/promptfoo/promptfoo/pull/4254) by @mldangelo
- **test:** Add unit test for `src/redteam/plugins/base.ts`
  [#4233](https://github.com/promptfoo/promptfoo/pull/4233) by @gru-agent
- **test:** Add unit test for `src/redteam/providers/crescendo/index.ts`
  [#4211](https://github.com/promptfoo/promptfoo/pull/4211)
  [#4214](https://github.com/promptfoo/promptfoo/pull/4214) by @gru-agent
- **test:** Add unit test for `src/redteam/providers/crescendo/prompts.ts`
  [#4213](https://github.com/promptfoo/promptfoo/pull/4213) by @gru-agent
- **docs:** Add job board
  [#4264](https://github.com/promptfoo/promptfoo/pull/4264) by @typpo
- **docs:** Add custom policy to sidebar
  [#4272](https://github.com/promptfoo/promptfoo/pull/4272) by @typpo
- **docs:** Add native build guidance to troubleshooting section
  [#4253](https://github.com/promptfoo/promptfoo/pull/4253) by @mldangelo
- **docs:** Add anchor links to press page section headings
  [#4265](https://github.com/promptfoo/promptfoo/pull/4265) by @mldangelo
- **docs:** Add JSON schema to example
  [#4276](https://github.com/promptfoo/promptfoo/pull/4276) by @ladyofcode
- **docs:** Add schema header to example configs
  [#4277](https://github.com/promptfoo/promptfoo/pull/4277) by @mldangelo
- **docs:** Unify formatting across site
  [#4270](https://github.com/promptfoo/promptfoo/pull/4270) by @mldangelo
- **chore:** Fix open handles in readline tests preventing graceful Jest exit
  [#4242](https://github.com/promptfoo/promptfoo/pull/4242) by @mldangelo
- **chore:** Add external file loading support for `response_format` in OpenAI API
  [#4240](https://github.com/promptfoo/promptfoo/pull/4240) by @mldangelo
- **chore:** Always have unique redteam file when running live
  [#4237](https://github.com/promptfoo/promptfoo/pull/4237) by @sklein12
- **chore:** Add metadata to generated `redteam.yaml`
  [#4257](https://github.com/promptfoo/promptfoo/pull/4257) by @typpo
- **chore:** Bump `openai` from 4.103.0 to 5.0.1
  [#4250](https://github.com/promptfoo/promptfoo/pull/4250) by @dependabot
- **chore:** Redteam → red team
  [#4268](https://github.com/promptfoo/promptfoo/pull/4268) by @typpo
- **chore:** Improve dark mode highlight styling for eval cell views
  [#4269](https://github.com/promptfoo/promptfoo/pull/4269) by @mldangelo
- **chore:** Update dependencies to latest minor/patch versions
  [#4271](https://github.com/promptfoo/promptfoo/pull/4271) by @mldangelo
- **chore:** Clarify wording
  [#4278](https://github.com/promptfoo/promptfoo/pull/4278) by @typpo
- **chore:** Format estimated probes
  [#4279](https://github.com/promptfoo/promptfoo/pull/4279) by @typpo
- **chore:** Update grader for malicious code
  [#4286](https://github.com/promptfoo/promptfoo/pull/4286) by @MrFlounder
- **chore:** Add back example config to red team create flow
  [#4282](https://github.com/promptfoo/promptfoo/pull/4282) by @faizanminhas
- **chore:** Bump version 0.114.3
  [#4287](https://github.com/promptfoo/promptfoo/pull/4287) by @sklein12
- **chore(webui):** Hide diff filter option on /eval when single column
  [#4246](https://github.com/promptfoo/promptfoo/pull/4246) by @mldangelo
- **chore(webui):** Allow toggling highlight on eval outputs
  [#4252](https://github.com/promptfoo/promptfoo/pull/4252) by @mldangelo

## [0.114.2] - 2025-05-29

### Tests

- test: add unit test for src/redteam/strategies/index.ts (#4267)
- test: add unit test for src/redteam/constants.ts (#4266)
- test: add unit test for src/redteam/types.ts (#4245)
- test: add unit test for src/redteam/util.ts (#4234)
- test: add unit test for src/validators/redteam.ts (#4227)
- test: add unit test for src/redteam/plugins/bola.ts (#4226)
- test: add unit test for src/redteam/plugins/bfla.ts (#4225)
- test: add unit test for src/redteam/providers/goat.ts (#4223)
- test: add unit test for src/util/readline.ts (#4220)

### Added

- feat(redteam): Off-Topic Plugin (#4168)
- feat(redteam): Set a goal for attacks (#4217)

### Changed

- fix: fix border radius on purpose example (#4229)
- fix: resolve env variables in renderVarsInObject (issue #4143) (#4231)
- fix: Check if body is good json before sending warning (#4239)
- chore: bump version 0.114.2 (#4241)
- chore(redteam): handle null goal (#4232)

### Documentation

- docs(site): clarify deepseek model aliases and fix configuration examples (#4236)

## [0.114.1] - 2025-05-29

### Added

- feat(redteam): Target Discovery Agent (#4203)
- feat(providers): add OpenAI MCP (Model Context Protocol) support to Responses API (#4180)

### Changed

- fix: Relax private key validation (#4216)
- fix: Undefined values on red team application purpose page (#4202)
- chore: Add purpose to crescendo prompt (#4212)
- chore: Add purpose with goat generation (#4222)
- chore: Always include raw output from http provider, status code and status text (#4206)
- chore: centralize readline utilities to fix Jest open handle issues (#4219)
- chore: move http data to metadata (#4209)
- chore(redteam): tight up some graders (#4210)
- chore(redteam): tight up some graders (#4224)
- chore: bump version 0.114.1 (#4228)

## [0.114.0] - 2025-05-28

### Added

- feat(providers): Add xAI image provider (#4130)
- feat(cli): add validate command (#4134)
- feat(redteam): add camelCase strategy (#4146)

### Changed

- feat: add typed row interfaces for eval queries (#4186)
- feat: add goal/intent extraction (#4178)
- fix: isolate proxy vars in bedrock tests (#4181)
- fix: when there’s too many intents result won’t render error (#4175)
- fix: need to send auth request to api path (#4199)
- fix: Gemini MCP integration - can not parse $schema field (#4200)
- chore(redteam): add harmful plugin preset to redteam setup ui (#4132)
- chore(redteam): add label strategy-less plugins in redteam setup ui (#4131)
- chore(redteam): improve style of redteam purpose field in webui (#4124)
- chore(providers): add xai live search support (#4123)
- chore(providers): add Claude 4 support to anthropic, bedrock, and vertex providers (#4129)
- chore: bump @aws-sdk/client-bedrock-runtime from 3.816.0 to 3.817.0 (#4164)
- chore(providers): update fal provider (#4182)
- chore: remove redundant test comments (#4183)
- chore: add typed interface for MCP tool schemas (#4187)
- chore(redteam): add ToxicChat dataset as redteam plugin (#4121)
- chore(webui): add max concurrency as an option for run in browser (#4147)
- chore(app/evals): Adds Agent Discovered Information to Redteam Report (#4198)
- chore: bump version 0.114.0 (#4201)
- docs: fix DOM nesting warning and sort plugins array (#4174)
- docs: iterative jailbreak diagram (#4191)

### Fixed

- fix(prompts): splitting when PROMPTFOO_PROMPT_SEPARATOR is contained within a string with text files (#4142)
- fix(docs): Fix issue with docs links not scrolling to the top (#4195)

### Documentation

- docs(site): minimal copy page button + sanitize text (#4156)
- docs(site): scroll to top when using (#4162)
- docs(site): document missing redteam plugins (#4169)
- docs(site): restore scroll-to-top behavior on page navigation (#4176)

## [0.113.4] - 2025-05-26

### Tests

- test: add unit test for src/commands/canary.ts (#4193)
- test: add unit test for src/canary/index.ts (#4192)
- test: add unit test for src/assertions/sql.ts (#4185)
- test: re-enable sql assertion edge cases (#4184)
- test: add unit test for src/redteam/plugins/intent.ts (#4179)
- test: add unit test for src/redteam/graders.ts (#4173)
- test: add unit test for src/providers/xai/chat.ts (#4172)
- test: add unit test for src/redteam/plugins/offTopic.ts (#4171)
- test: add unit test for src/providers/xai/image.ts (#4170)
- test: add unit test for src/redteam/graders.ts (#4166)
- test: add unit test for src/providers/xai.ts (#4163)
- test: add unit test for src/redteam/constants.ts (#4161)

### Changed

- feat: Server-side pagination, filtering and search for eval results table (#4054)
- feat: add score to pass/fail in CSV and add json download (#4153)
- fix: Run red team from UI without email (#4158)
- chore: bump version 0.113.4 (#4160)
- refactor: unify React import style (#4177)
- refactor: organize xai providers into dedicated folder (#4167)
- refactor: organize bedrock providers into dedicated folder (#4165)

### Fixed

- fix(webui): defaultTest shown in webui YAML editor (#4152)

### Documentation

- docs(site): reduce sidebar padding (#4154)

## [0.113.3] - 2025-05-24

### Changed

- fix: zod error when state.answer has object (#4136)
- fix: use current working directory for redteam file if loading from cloud (#4145)
- fix: Throw error on un-supported command - redteam run with a cloud target but no config (#4144)
- fix: bias:gender plugin generation (#4126)
- chore: bump openai from 4.100.0 to 4.103.0 (#4140)
- chore: bump @aws-sdk/client-bedrock-runtime from 3.812.0 to 3.816.0 (#4137)
- chore: bump @anthropic-ai/sdk from 0.51.0 to 0.52.0 (#4138)
- chore(telemetry): add isRedteam property to telemetry events (#4149)
- build: increase build job timeout from 3 to 4 minutes (#4150)
- chore: bump version 0.113.3 (#4151)

## [0.113.2] - 2025-05-22

### Changed

- fix: intent grader crescendo (#4113)
- chore: revert telemtry changes (#4122)
- chore: bump version 0.113.2 (#4128)
- chore(cli/redteam/discover): Small improvements (#4117)

### Dependencies

- chore(deps): update peer dependencies to latest versions (#4125)

## [0.113.1] - 2025-05-21

### Tests

- test: add unit test for src/redteam/plugins/intent.ts (#4114)

### Changed

- chore(redteam): Target discovery agent by @sklein12 in [#4084](https://github.com/promptfoo/promptfoo/pull/4084)
- chore(redteam): Add log by @MrFlounder in [#4108](https://github.com/promptfoo/promptfoo/pull/4108)
- chore(redteam): Update purpose example by @MrFlounder in [#4109](https://github.com/promptfoo/promptfoo/pull/4109)
- chore(providers): Support templated URLs in HTTP by @mldangelo in [#4103](https://github.com/promptfoo/promptfoo/pull/4103)
- chore(redteam): Update default REDTEAM_MODEL from 'openai:chat:gpt-4o' to 'openai:chat:gpt-4.1-2025-04-14' by @mldangelo in [#4100](https://github.com/promptfoo/promptfoo/pull/4100)
- chore(telemetry): Add isRunningInCi flag to telemetry events by @mldangelo in [#4115](https://github.com/promptfoo/promptfoo/pull/4115)
- chore: Bump version 0.113.1 by @mldangelo in [#4116](https://github.com/promptfoo/promptfoo/pull/4116)
- docs: Add enterprise disclaimer to self-hosting by @mldangelo in [#4102](https://github.com/promptfoo/promptfoo/pull/4102)

### Fixed

- fix(redteam): Skip plugins when validation fails by @faizanminhas in [#4101](https://github.com/promptfoo/promptfoo/pull/4101)

### Dependencies

- chore(deps): Update Smithy dependencies to latest version by @mldangelo in [#4105](https://github.com/promptfoo/promptfoo/pull/4105)

## [0.113.0] - 2025-05-20

### Tests

- test: add unit test for src/assertions/llmRubric.ts (#4096)
- test: add unit test for src/telemetry.ts (#4094)

## [0.112.9] - 2025-05-20

### Fixed

- fix: target purpose not making it into redteam config (#4097)

### Changed

- chore: Remove deprecated sharing setups (#4082)
- chore: add vision grading example (#4090)

## [0.112.8] - 2025-05-20

### Changed

- feat: multilingual combinations (#4048)
- feat: add copy as markdown button to doc pages (#4039)
- fix: telemetry key (#4093)
- chore: bump @anthropic-ai/sdk from 0.50.4 to 0.51.0 (#4030)
- chore: add headers support for url remote mcp servers (#4018)
- chore(providers): Adds support for openai codex-mini-latest (#4041)
- chore(redteam): improve multilingual strategy performance and reliability (#4055)
- chore(providers): update default openai models for openai:chat alias (#4066)
- chore: Update prompt suffix help text (#4058)
- chore(docs): update model IDs in documentation to reflect latest naming convention (#4046)
- chore(redteam): introduce strategy collection for other-encodings (#4075)
- chore(webui): display currently selected eval in eval dialogue (#4079)
- chore: Improve memory usage when sharing results (#4050)
- chore(docs): Handle index.md files for copy page (#4081)
- chore: update Google Sheets fetch to use proxy helper (#4087)
- chore: simplify crypto usage in sagemaker provider (#4089)
- chore: bump version 0.112.8 (#4095)
- docs: add curl example for medical agent (#4049)
- docs: update CLI docs (#4063)
- docs: standardize code block titles (#4067)
- test: add unit test for src/redteam/commands/discover.ts (#4034)
- test: add unit test for src/redteam/commands/generate.ts (#4036)
- test: add unit test for src/providers/ai21.ts (#4056)
- test: add unit test for src/commands/eval.ts (#4062)
- test: add unit test for src/evaluatorHelpers.ts (#4037)

### Fixed

- fix(providers): AI21 response validation (#4052)
- fix(redteam): respect cliState.webUI in multilingual progressbar (#4047)
- fix(redteam): fix test count calculation for multiple strategies (#4065)
- fix(redteam): replace other-encodings with individual morse and piglatin strategies (#4064)
- fix(webui): evaluateOptions removal in YAML editor (#4059)
- fix(redteam): fix open handle in video test (#4069)
- fix(hooks): add missing results to afterAll hook context (#4071)

### Dependencies

- chore(deps): update dependencies (#4073)

### Documentation

- docs(examples): add uniform init commands to all example READMEs (#4068)

## [0.112.7] - 2025-05-15

### Tests

- test: add unit test for src/redteam/constants.ts (#4076)
- test: add unit test for src/redteam/strategies/multilingual.ts (#4060)
- test: add unit test for src/redteam/index.ts (#4057)
- test: add unit test for src/providers/openai/util.ts (#4042)
- test: add unit test for src/redteam/providers/offTopic.ts (#4028)
- test: add unit test for src/redteam/plugins/offTopic.ts (#4027)
- test: add unit test for src/redteam/constants.ts (#4026)
- test: add unit test for src/redteam/constants.ts (#4019)

### Added

- feat(redteam): add MCP plugin (#3989)
- feat(redteam): Target Purpose Discovery (#3907)

### Changed

- fix: stringify objects in matcher templates (#3896)
- fix: Azure auth headers get set to null in subclass (#4015)
- fix: move custom policies into the correct accordion (#4017)
- fix: update return type for task extract-goat-failure (#4021)
- chore: adjust framework compliance column width (#4005)
- chore: bump @aws-sdk/client-bedrock-runtime from 3.808.0 to 3.810.0 (#4012)
- chore: bump @azure/identity from 4.9.1 to 4.10.0 (#4013)
- chore: bump version 0.112.7 (#4023)
- chore: exclude response from crescendo if privacy setting is enabled (#4009)
- chore: remove accidentally committed example prompt (#4008)
- chore: update GOAT implementation (#4011)
- chore: update multilingual description (#4016)
- chore(cli): improve color of Red Team test generation table headers (#4004)
- chore(redteam): add link to view all logs at top of report (#4007)
- chore(redteam): add feature flag for purpose discovery agent (#4040)
- chore(cli/redteam/discover): Sets default turn count to 5 (#4035)

### Fixed

- fix(redteam): remove duplicate Datasets section in Plugins component (#4022)
- fix(cli): Discovery bugs (#4032)
- fix: dont bomb redteam if discovery fails (#4029)

### Documentation

- docs(blog): Agent2Agent Protocol (#3981)
- docs(examples): add OpenAI Agents SDK example (#4006)
- docs(usage): update sharing instructions with API key details (#4010)

## [0.112.6] - 2025-05-14

### Added

- feat(redteam): add EU AI Act mappings (#4000)
- feat(redteam): add gender bias plugin (#3886)
- feat(eval): add evaluation duration display (#3996)

### Changed

- fix: autowrap prompts with partial nunjucks tags (#3999)
- chore(providers): improve Perplexity API integration (#3990)
- build: add Node.js 24 support (#3941)
- chore(redteam): set plugin config type (#3982)
- chore(providers): add EU Claude 3.7 Sonnet model to Bedrock (#3998)
- chore(redteam): update iterative tree (#3987)
- chore: bump version to 0.112.6 (#4003)
- refactor: clean up providers for redteam generate (#3954)
- docs: add basic enterprise architecture diagram (#3988)
- test: add unit test for src/redteam/types.ts (#3983)

### Fixed

- fix(python): resolve paths relative to promptfooconfig when not cloud config (#4001)

### Dependencies

- chore(deps): update dependencies (#3985)

### Documentation

- docs(ci): add Azure pipelines (#3986)
- docs(ci): add Bitbucket and Travis CI (#3997)
- docs(examples): add medical agent example (#3993)
- docs(blog): add truncation marker to MCP blog post (#3984)

## [0.112.5] - 2025-05-12

### Tests

- test: add unit test for src/redteam/constants.ts (#3995)
- test: add unit test for src/redteam/plugins/mcp.ts (#3994)

### Added

- chore(cli): revert "feat(cli): adds global `--verbose` option" (#3945)

### Changed

- chore(cli): add global env-file option to all commands recursively (#3969)
- chore(cli): add global verbose option to all commands recursively (#3950)
- chore(cli): better error handling and logging for remote generation (#3965)
- chore(cli): better error handling for remote generation (#3956)
- revert: "chore: better error handling for remote generation" (#3964)
- chore(cli): better response parsing errors (#3955)
- chore(providers): add support for Amazon Nova Premier model (#3951)
- chore(redteam): improvement, include purpose in iterative attacker prompt (#3948)
- chore(redteam): minor changes to category descriptions and ordering (#3960)
- chore(redteam): order attack methods by decreasing ASR (#3959)
- chore(redteam): red teamer two words (#3976)
- chore(logger): replace console.error with logger.error in MCPClient (#3944)
- chore(providers): add google ai studio embedding provider and improve docs (#3686)
- chore: lint with type info (#3932)
- docs: how to create inline assertions for package users (#3974)
- docs: improve Docusaurus documentation instructions (#3977)
- docs: instructions on how to run the documentation (#3973)
- docs: update CLAUDE.md with additional commands and project conventions (#3972)
- docs: update user count from 75,000 to 80,000 (#3940)
- test: add unit test for src/redteam/plugins/pii.ts (#3947)

### Fixed

- fix(config): resolve relative paths in combineConfigs (#3942)
- fix(evaluator): correctly count named scores based on contributing assertions (#3968)
- fix(fetch): no proxy values should take priority in fetch (#3962)
- fix(providers): combine prompt config with provider config for bedrock (#3970)
- fix(providers): ensure correct addition for bedrock token counts (#3762)
- fix(redteam): crescendo formatting (#3952)
- fix(redteam): pii grader false positives (#3946)
- fix(redteam): shell injection false positives (#3957)
- fix(redteam): add strategy pills and output details to passed tests (#3961)

### Dependencies

- chore(deps): bump version 0.112.5 (#3980)
- chore(deps): sync dependencies (#3971)
- chore(deps): update dependencies (#3943)

### Documentation

- docs(google-vertex): fix duplicate readme (#3979)
- docs(openai): update structured output external schema file example (#3967)

## [0.112.4] - 2025-05-08

### Tests

- test: add unit test for src/redteam/constants.ts (#3963)
- test: add unit test for src/commands/view.ts (#3928)
- test: add unit test for src/redteam/commands/setup.ts (#3923)
- test: add unit test for src/constants.ts (#3922)
- test: add unit test for src/redteam/commands/report.ts (#3921)
- test: add unit test for src/redteam/types.ts (#3912)

### Added

- feat(assertions): add PI scorer (#3799)
- feat(redteam): add video strategy (#3820)
- feat(evals): optionally time out eval steps (#3765)

### Changed

- fix: foreign key error in better-sqlite3 and adapt new transaction API (#3937)
- chore(cli): add global `--verbose` option (#3931)
- chore(redteam): implement agentic plugin UI (#3880)
- chore(providers): improve error message in http provider transform (#3910)
- chore(cloud): improve error messages on cloud requests (#3934)
- chore: bump version 0.112.4 (#3939)
- chore(telemetry): implement minor telemetry changes (#3895)
- chore(telemetry): remove assertion-used event (#3894)
- chore(assertions): add throw error option for LLM Rubric if provider doesn't return a result or errors out (#3909)
- chore(cli): allow sharing urls with auth credentials (#3903)
- revert: "chore(cli): allow sharing urls with auth credentials" (#3918)
- refactor: improve self hosting environment variable handling (#3920)
- test: add unit test for src/models/eval.ts (#3904)
- test: add unit test for src/python/pythonUtils.ts (#3915)
- test: add unit test for src/redteam/constants.ts (#3881)
- test: fix huggingface dataset tests to mock environment variables (#3936)

### Fixed

- fix(redteam): filter null values in harmful completion provider output (#3908)
- fix(python): increase timeout for python path validation (#3914)
- fix(cli): read `.env` file prior to calling env var getters (#3892)

### Dependencies

- chore(deps): bump @anthropic-ai/sdk from 0.40.1 to 0.41.0 (#3930)
- chore(deps): bump @aws-sdk/client-bedrock-runtime from 3.799.0 to 3.803.0 (#3898)
- chore(deps): bump @aws-sdk/client-bedrock-runtime from 3.803.0 to 3.804.0 (#3913)
- chore(deps): bump openai from 4.96.2 to 4.97.0 (#3890)

### Documentation

- docs(http-provider): add documentation about returning object for custom parser (#3897)
- docs(http-provider): fix missing return statement in HTTP provider example (#3925)
- docs(blog): fix scroll to top when linking into blog post (#3889)
- docs(assertions): improve PI scorer documentation (#3924)
- docs(redteam): add memory poisoning plugin documentation (#3867)
- docs(usage): add information about HTTP Basic Authentication (#3919)
- docs(site): fix landing page content jumping on step switch (#3891)
- docs(blog): add mcp blog (#3893)

## [0.112.3] - 2025-05-02

### Tests

- test: add unit test for src/util/convertEvalResultsToTable.ts (#3876)
- test: add unit test for src/models/evalResult.ts (#3875)
- test: add unit test for src/types/index.ts (#3874)

### Changed

- Red team: Added memory poisoning plugin ([#3785](https://github.com/promptfoo/promptfoo/pull/3785)) @will-holley
- CLI: Improved progress bar visualization with thread grouping ([#3768](https://github.com/promptfoo/promptfoo/pull/3768)) @AISimplyExplained
- Improved red team strategy documentation ([#3870](https://github.com/promptfoo/promptfoo/pull/3870)) @mldangelo
- Bumped version to 0.112.2 ([#3872](https://github.com/promptfoo/promptfoo/pull/3872)) @sklein12
- Bumped version to 0.112.3 ([#3877](https://github.com/promptfoo/promptfoo/pull/3877)) @sklein12
- Implemented plumbing and prompt enabling customers to use cloud attacker and unified configurations ([#3852](https://github.com/promptfoo/promptfoo/pull/3852)) @MrFlounder
- Optimized Meteor tests for improved performance ([#3869](https://github.com/promptfoo/promptfoo/pull/3869)) @mldangelo
- Optimized Nova Sonic tests for improved performance ([#3868](https://github.com/promptfoo/promptfoo/pull/3868)) @mldangelo
- Retrieve unified config with provider from cloud ([#3865](https://github.com/promptfoo/promptfoo/pull/3865)) @sklein12
- Dataset plugins now clearly marked in setup UI ([#3859](https://github.com/promptfoo/promptfoo/pull/3859)) @mldangelo
- Moved maybeLoadFromExternalFile to file.ts ([#3851](https://github.com/promptfoo/promptfoo/pull/3851)) @benbuzz790

## [0.112.2] - 2025-05-01

### Tests

- test: add unit test for src/redteam/constants.ts (#3860)

### Added

- **feat(providers):** support Google Search grounding [#3800](https://github.com/promptfoo/promptfoo/pull/3800)
- **feat(providers):** mcp support for all models that support function calling [#3832](https://github.com/promptfoo/promptfoo/pull/3832)
- **feat(providers):** Add support for Amazon nova-sonic [#3713](https://github.com/promptfoo/promptfoo/pull/3713)

### Changed

- **fix:** allow escaping of `{{ }}` placeholders in prompts [#3858](https://github.com/promptfoo/promptfoo/pull/3858)
- **fix:** Trim CSV assertion values [#3863](https://github.com/promptfoo/promptfoo/pull/3863)
- **chore(providers):** add llama4 support for bedrock [#3850](https://github.com/promptfoo/promptfoo/pull/3850)
- **chore:** make custom metrics more obviously clickable [#3682](https://github.com/promptfoo/promptfoo/pull/3682)
- **refactor:** colocate fetching evalID [#3715](https://github.com/promptfoo/promptfoo/pull/3715)
- **chore:** Respect Max text length for variable cells in results table [#3862](https://github.com/promptfoo/promptfoo/pull/3862)
- **docs:** updates to grading documentation [#3848](https://github.com/promptfoo/promptfoo/pull/3848)
- **docs:** add false positives [#3857](https://github.com/promptfoo/promptfoo/pull/3857)
- **chore(workflows):** update permissions in GitHub workflows [#3849](https://github.com/promptfoo/promptfoo/pull/3849)
- **chore:** bump `openai` from 4.96.0 to 4.96.2 [#3853](https://github.com/promptfoo/promptfoo/pull/3853)
- **chore:** bump `vite` from 6.2.6 to 6.2.7 [#3856](https://github.com/promptfoo/promptfoo/pull/3856)
- **chore:** bump `@aws-sdk/client-bedrock-runtime` from 3.798.0 to 3.799.0 [#3854](https://github.com/promptfoo/promptfoo/pull/3854)
- **chore:** bump `@aws-sdk/client-bedrock-runtime` from 3.797.0 to 3.798.0 [#3843](https://github.com/promptfoo/promptfoo/pull/3843)
- **chore:** bump `@anthropic-ai/sdk` from 0.40.0 to 0.40.1 [#3842](https://github.com/promptfoo/promptfoo/pull/3842)
- **chore:** bump `formidable` from 3.5.2 to 3.5.4 [#3845](https://github.com/promptfoo/promptfoo/pull/3845)

### Fixed

- **fix(sharing):** sharing to self-hosted [#3839](https://github.com/promptfoo/promptfoo/pull/3839)
- **fix(webui):** align settings icon to top right in strategy cards [#2938](https://github.com/promptfoo/promptfoo/pull/2938)

### Documentation

- **docs(site):** improve pricing page [#3790](https://github.com/promptfoo/promptfoo/pull/3790)

## [0.112.1] - 2025-04-29

### Tests

- test: add unit test for src/share.ts (#3840)

### Changed

- chore: set telemetry key (#3838)
- chore: improve chunking (#3846)
- chore: bump version 0.112.1 (#3847)

## [0.112.0] - 2025-04-29

### Added

- feat(env): allow every env variable to be overridden within the env block in a promptfoo config (#3786)
- feat(redteam): homoglyph strategy (#3811)
- feat(redteam): add more encodings (#3815)
- feat(providers): add cerebras provider (#3814)

### Changed

- feat: persist search in url (#3717)
- feat: METEOR score (#3776)
- feat: enable custom response parser to optionally return provider response (#3824)
- fix: update dependencies to address npm audit issues (#3791)
- fix: accordion positioning in plugins view (#3807)
- fix: results api returns elements ordered by date (#3826)
- chore: write static plugin severity to metadata (#3783)
- chore: respect redteam commandLineOptions from config (#3782)
- chore: update telemetry endpoint (#3751)
- chore: add cloud log in link (#3787)
- chore: bump h11 from 0.14.0 to 0.16.0 in /examples/python-provider in the pip group across 1 directory (#3794)
- chore: bump openai from 4.95.1 to 4.96.0 (#3792)
- chore: bump h11 from 0.14.0 to 0.16.0 in /examples/redteam-langchain in the pip group across 1 directory (#3796)
- chore: add target option to cli redteam run (#3795)
- chore: bump @aws-sdk/client-bedrock-runtime from 3.787.0 to 3.796.0 (#3802)
- refactor: remove if string check (#3801) (Refactor categorized as chore)
- chore: add info banner for community red teams (#3809)
- chore(examples): remove moderation assertions from foundation model redteam (#3804)
- refactor: remove unused datasetGenerationProvider in favor of synthesizeProvider (#3818) (Refactor categorized as chore)
- chore: resolve relative provider paths from cloud configs (#3805)
- chore: bump @aws-sdk/client-bedrock-runtime from 3.796.0 to 3.797.0 (#3829)
- chore: bump @anthropic-ai/sdk from 0.39.0 to 0.40.0 (#3828)
- chore: bump version 0.112.0 (#3844)
- docs: donotanswer example (#3780)
- docs: "red team" two words (#3798)
- docs: add self-hosting caveats (#3808)
- docs: add CLAUDE.md (#3810)
- test: add unit test for src/redteam/plugins/xstest.ts (#3779)
- test: add unit test for src/models/eval.ts (#3827)

### Fixed

- fix(provider): OpenAI Realtime history issue (#3719)
- fix(matchers): score results correctly with trailing newlines. (#3823)
- fix(webui): overlapping text results pill on narrow screens (#3831)
- fix(build): add missing strategy entries for build (#3836)

### Dependencies

- chore(deps): update react-router-dom to v7.5.2 (#3803)
- chore(deps): move 'natural' to peer dependency (#3813)

### Documentation

- docs(plugins): `harmful:bias` => `bias` name correction (#3731)
- docs(vertex): put setup and config at the top (#3830)
- docs(site): add redirect from /docs to /docs/intro (#3837)

## [0.111.1] - 2025-04-22

### Tests

- test: add unit test for src/providers/mcp/client.ts (#3835)
- test: add unit test for src/providers/mcp/transform.ts (#3834)
- test: add unit test for src/redteam/strategies/simpleVideo.ts (#3822)
- test: add unit test for src/redteam/strategies/index.ts (#3821)
- test: add unit test for src/providers/cerebras.ts (#3819)
- test: add unit test for src/redteam/strategies/otherEncodings.ts (#3817)
- test: add unit test for src/redteam/strategies/index.ts (#3816)
- test: add unit test for src/redteam/strategies/homoglyph.ts (#3812)
- test: add unit test for src/util/file.ts (#3806)
- test: add unit test for src/envars.ts (#3788)

### Changed

- chore(release): bump version to 0.111.1 (#3778)
- chore(ui): capitalize "UI" in text (#3773)

### Fixed

- fix(redteam): correct the URL format in XSTest plugin (#3777)

### Dependencies

- chore(deps): bump @azure/identity from 4.9.0 to 4.9.1 (#3775)

### Documentation

- docs(about): add Ben Shipley to team section (#3758)

## [0.111.0] - 2025-04-21

### Tests

- test: add unit test for src/providers/defaults.ts (#3757)

### Added

- feat(grading): update OpenAI grading model to GPT-4.1 (#3741)
- feat(assertions): modify LLM Rubric rubricPrompt rendering to support arbitrary objects (#3746)
- feat(redteam): add donotanswer plugin (#3754)
- feat(redteam): add xstest plugin (#3771)
- feat(webui): add anchor link to specific row and show on top (#1582)

### Changed

- chore!(redteam): default to outputting generated Redteam config in same dir as input config (#3721)
- chore(providers): add support for gemini-2.5-flash (#3747)
- chore: use ajv with formats everywhere (#3716)
- chore(cli): improve readline handling and tests (#3763)
- chore(eval): add warning for redteam config without test cases (#3740)
- chore(providers): increase max output tokens for `google:gemini-2.5-pro-exp-03-25` to 2048 in Gemini example (#3753)
- chore(redteam): add canGenerateRemote property to redteam plugins (#3761)
- chore(webui): improve Eval Quick Selector (cmd+k) (#3742)
- chore: bump version to 0.111.0 (#3772)
- docs: update homepage (#3733)
- test: add unit test for src/redteam/plugins/donotanswer.ts (#3755)

### Dependencies

- chore(deps): bump @azure/identity from 4.8.0 to 4.9.0 (#3737)
- chore(deps): bump openai from 4.94.0 to 4.95.0 (#3736)
- chore(deps): bump openai from 4.95.0 to 4.95.1 (#3766)

### Documentation

- docs(redteam): add donotanswer to sidebar and plugins list (#3767)
- docs(redteam): add isRemote to all harmful plugins (#3769)
- docs(providers): update model IDs to latest versions (#3770)
- docs(about): add Asmi Gulati to team section (#3760)
- docs(about): add Matthew Bou to team section (#3759)

## [0.110.1] - 2025-04-17

### Added

- feat(openai): add support for GPT-4.1 model by [@mldangelo](https://github.com/promptfoo/promptfoo/pull/3698)
- feat(openai): add support for o4-mini reasoning model by [@mldangelo](https://github.com/promptfoo/promptfoo/pull/3727)
- feat(openai): add support for o4-mini reasoning model (#3727)

### Changed

- feat: Change pass rate to ASR and add export in report by [@sklein12](https://github.com/promptfoo/promptfoo/pull/3694)
- fix: Update prompt extraction to work in more scenarios without providing a prompt by [@sklein12](https://github.com/promptfoo/promptfoo/pull/3697)
- fix: google is valid function call allow property_ordering field in tool schema by [@abrayne](https://github.com/promptfoo/promptfoo/pull/3704)
- fix: settings positioning in strategies view by [@typpo](https://github.com/promptfoo/promptfoo/pull/3723)
- fix: stricter test for null or undefined in transform response by [@typpo](https://github.com/promptfoo/promptfoo/pull/3730)
- chore(dependencies): update dependencies to latest versions by [@mldangelo](https://github.com/promptfoo/promptfoo/pull/3693)
- chore: rename owasp plugin presets by [@typpo](https://github.com/promptfoo/promptfoo/pull/3695)
- chore: expand frameworks section by [@typpo](https://github.com/promptfoo/promptfoo/pull/3700)
- chore(self-hosting): update self-hosting instructions by [@mldangelo](https://github.com/promptfoo/promptfoo/pull/3701)
- chore: bump openai from 4.93.0 to 4.94.0 by [@dependabot](https://github.com/promptfoo/promptfoo/pull/3702)
- chore(cli): When sharing, show auth-gate prior to re-share confirmation by [@will-holley](https://github.com/promptfoo/promptfoo/pull/3706)
- chore: email verification analytics by [@sklein12](https://github.com/promptfoo/promptfoo/pull/3708)
- chore(cli): improves robustness of hasEvalBeenShared util by [@will-holley](https://github.com/promptfoo/promptfoo/pull/3709)
- chore: easily remove plugins/strats from review page by [@typpo](https://github.com/promptfoo/promptfoo/pull/3711)
- chore: bump the npm_and_yarn group with 2 updates by [@dependabot](https://github.com/promptfoo/promptfoo/pull/3714)
- chore(cli): Health check API before running Redteam by [@will-holley](https://github.com/promptfoo/promptfoo/pull/3718)
- chore: make strategies configurable where applicable by [@typpo](https://github.com/promptfoo/promptfoo/pull/3722)
- chore: remove moderation assertions from foundation model redteam example by [@mldangelo](https://github.com/promptfoo/promptfoo/pull/3725)
- chore(cli): Improve description of Redteam run command by [@will-holley](https://github.com/promptfoo/promptfoo/pull/3720)
- chore: better parsing by [@MrFlounder](https://github.com/promptfoo/promptfoo/pull/3732)
- docs: add owasp selection image by [@typpo](https://github.com/promptfoo/promptfoo/pull/3696)
- docs: best-of-n documentation fixes by [@typpo](https://github.com/promptfoo/promptfoo/pull/3712)
- perf(webui): Reduce memory usage of eval results by [@will-holley](https://github.com/promptfoo/promptfoo/pull/3678)
- refactor: update export syntax for functions by [@mldangelo](https://github.com/promptfoo/promptfoo/pull/3734)
- test: add unit test for src/providers/google/util.ts by [@gru-agent](https://github.com/promptfoo/promptfoo/pull/3705)
- test: add unit test for src/redteam/commands/poison.ts by [@gru-agent](https://github.com/promptfoo/promptfoo/pull/3728)
- chore: bump version 0.110.1 (#3739)
- refactor: update export syntax for functions (#3734)

### Fixed

- fix(providers): output json rather than string from google live provider by [@abrayne](https://github.com/promptfoo/promptfoo/pull/3703)
- fix(cli): Use correct url for sharing validation by [@will-holley](https://github.com/promptfoo/promptfoo/pull/3710)
- fix(cli/redteam/poison): Write docs to the output dir by [@will-holley](https://github.com/promptfoo/promptfoo/pull/3726)
- fix(evaluator): handle prompt rendering errors gracefully by [@mldangelo](https://github.com/promptfoo/promptfoo/pull/3729)
- fix: stricter test for null or undefined in transform response (#3730)
- fix(evaluator): handle prompt rendering errors gracefully (#3729)

### Documentation

- docs(sharing): add troubleshooting section for upload issues by [@mldangelo](https://github.com/promptfoo/promptfoo/pull/3699)

## [0.110.0] - 2025-04-14

### Tests

- test: add unit test for src/redteam/commands/poison.ts (#3728)
- test: add unit test for src/providers/google/util.ts (#3705)
- test: add unit test for src/app/src/pages/eval/components/TableSettings/hooks/useSettingsState.ts (#3679)

### Added

- feat(assertions): add GLEU metric (#3674)
- feat(providers): add Grok-3 support (#3663)
- feat(providers): add support for AWS Bedrock Knowledge Base (#3576)
- feat(openai): add support for GPT-4.1 model (#3698)
- feat: Change pass rate to ASR and add export (#3694)

### Changed

- fix: correct formatting issues (#3688)
- chore(webui): add X to report drawer (#3680)
- chore(share): improve error message on sharing (#3654)
- chore(redteam): implement reset button for strategies (#3684)
- chore(report): make eval output text expansion clearer (#3681)
- chore(report): make it clearer that plugins on the report can be clicked (#3683)
- chore(webui): change model to target in report view (#3646)
- chore(strategies): update Large preset strategies (#3675)
- chore(docker): update base images to Node.js 22 (#3666)
- chore(redteam): make audio strategy remote-only (#3618)
- chore(redteam): remove stale check for buildDate when fetching a config from cloud (#3658)
- docs: improve styles on nav buttons (#3637)
- docs: update user count to 75,000+ (#3662)
- refactor: change multimodal live to live (#3657)
- refactor(util): consolidate tool loading and rendering (#3642)
- test: add unit test for src/commands/auth.ts (#3652)
- chore: easily remove plugins/strats from review page (#3711)
- perf(webui): Reduce memory usage of eval results (#3678)
- chore: bump version 0.110.0 (#3692)
- chore: better parsing (#3732)
- chore: remove moderation assertions from foundation model redteam example (#3725)
- chore: make strategies configurable where applicable (#3722)
- chore(cli): Improve description of Redteam run command (#3720)
- chore(cli): Health check API before running Redteam (#3718)
- chore: bump the npm_and_yarn group with 2 updates (#3714)
- chore(cli): improves robustness of hasEvalBeenShared util (#3709)
- chore: email verification analytics (#3708)
- chore(cli): When sharing, show auth-gate prior to re-share confirmation (#3706)
- chore: bump openai from 4.93.0 to 4.94.0 (#3702)
- chore: expand frameworks section (#3700)
- chore: rename owasp plugin presets (#3695)
- chore(dependencies): update dependencies to latest versions (#3693)

### Fixed

- fix(auth): remove deprecated login flow (#3650)
- fix(evals): implement sharing idempotence (#3653)
- fix(huggingface): disable var expansion for huggingface datasets to prevent array field expansion (#3687)
- fix(logger): resolve `[Object object]` empty string error (#3638)
- fix(providers): address scenario where type refers to function field rather than schema type (#3647)
- fix(providers): handle transformRequest for Raw HTTP (#3665)
- fix(providers): resolve Google Vertex AI output format (#3660)
- fix(providers): support gemini system_instruction prompt format (#3672)
- fix(share): add backward compatibility for '-y' flag (#3640)
- fix(share): ensure promptfoo share respects sharing config from promptfooconfig.yaml (#3668)
- fix(testCaseReader): make JSON test file parsing preserve test case structure (#3651)
- fix(webui): fix eval comparison mode filter (#3671)
- fix(cli/redteam/poison): Write docs to the output dir (#3726)
- fix: settings positioning in strategies view (#3723)
- fix(cli): Use correct url for sharing validation (#3710)
- fix: google is valid function call allow property_ordering field in tool schema (#3704)
- fix(providers): output json rather than string from google live provider (#3703)
- fix: Update prompt extraction to work in more scenarios without providing a prompt (#3697)

### Dependencies

- chore(deps): bump @aws-sdk/client-bedrock-runtime from 3.784.0 to 3.785.0 (#3644)
- chore(deps): bump @aws-sdk/client-bedrock-runtime from 3.785.0 to 3.787.0 (#3670)
- chore(deps): bump openai from 4.92.1 to 4.93.0 (#3643)
- chore(deps): bump vite from 6.2.5 to 6.2.6 in the npm_and_yarn group (#3677)

### Documentation

- docs(nav): add lm security db to nav (#3690)
- docs(blog): add interactive blog on invisible Unicode threats (#3621)
- docs: best-of-n documentation fixes (#3712)
- docs(self-hosting): update self-hosting instructions (#3701)
- docs(sharing): add troubleshooting section for upload issues (#3699)
- docs: add owasp selection image (#3696)

## [0.109.1] - 2025-04-08

### Added

- feat: Eval sharing idempotence (#3608)

### Changed

- chore(schema): make extensions field nullable (#3611)
- chore(webui): add multi-turn tool discovery to UI (#3622)
- chore(scripts): ensure GitHub CLI is installed in preversion (#3614)
- refactor(share): improve formatting of cloud sharing instructions (#3628)
- refactor(tests): consolidate and reorganize test files (#3616)
- chore: bump version 0.109.1 (#3634)
- chore: bump version 0.109.0 (#3613)

### Fixed

- fix(assertions): handle both string and object outputs from llm-rubric providers (#3624)
- fix(assertions): fix google is-valid-function-call (#3625)
- fix(eval): handle providers array with file references to multiple providers (#3617)

### Dependencies

- chore(deps): bump @aws-sdk/client-bedrock-runtime from 3.782.0 to 3.784.0 (#3619)
- chore(deps): bump openai from 4.91.1 to 4.92.1 (#3620)
- chore(deps): update dependencies to resolve vulnerabilities (#3631)

### Documentation

- docs(contributing): add guidance on adding a new assertion (#3610)
- docs(enterprise): add enterprise documentation (#3596)
- docs(moderation): update moderation documentation for LlamaGuard 3 (#3630)
- docs(providers): clarify AWS Bedrock credential resolution order (#3633)
- docs(providers): improve Lambda Labs documentation (#3615)

### Tests

- test(providers): add unit test for src/providers/google/util.ts (#3626)
- test: add unit test for src/commands/share.ts (#3641)
- test: add unit test for src/app/src/pages/eval/components/store.ts (#3635)
- test: add unit test for src/types/index.ts (#3612)

## [0.109.0] - 2025-04-08

### Added

- feat(eval): track assertion tokens in token usage (#3551)
- feat(plugins): add CCA plugin with documentation and grader (#3590)
- feat(providers): add Google valid function call support (#3605)
- feat(providers): add Lambda Labs integration (#3601)
- feat(webui): add pass rate column (#3580)

### Changed

- chore(api): prefix API routes with /api/v1/ (#3587)
- chore(evals): remove print option from evals data grid (#3595)
- chore(webui): update provider selector in create eval page (#3597)

### Fixed

- fix(dataset): resolve issue when generating a dataset without a `providers` key in configuration (#3603)
- fix(server): prevent server crash when unknown model is selected (#3593)

### Dependencies

- chore(deps): bump vite from 6.2.4 to 6.2.5 in the npm_and_yarn group (#3594)
- chore(deps): bump @aws-sdk/client-bedrock-runtime from 3.779.0 to 3.782.0 (#3592)

### Documentation

- docs(plugins): add llms.txt plugin and convert config to TypeScript (#3600)
- docs(plugins): remove duplicate plugins in list (#3599)
- docs(providers): add Llama 4 model details (#3598)
- docs(self-hosting): clarify configuration and sharing options (#3591)

## [0.108.0] - 2025-04-03

### Tests

- test: add unit test for src/providers/lambdalabs.ts (#3602)

### Added

- feat(sharing): migrate sharing to promptfoo.app (#3572)
- feat(providers): add Google AI Studio tool use (#3564)
- feat(providers): add promptfoo model endpoint (#3534)
- feat(providers): implement Google Live mock stateful API (#3500)
- feat(redteam): add multi-turn tool discovery plugin (#3448)
- feat(dataset-generation): output generated datasets as CSV (#3573)

### Changed

- chore(redteam): add OWASP red team mappings (#3581)
- chore(webui): link URLs in metadata (#3569)
- chore(webui): use datagrids for Prompts, Datasets, and History (#3556)
- chore(build): split test and build jobs for faster CI workflow (#3586)
- chore: 0.108.0 (#3589)
- docs: add link to API reference (#3583)
- docs: add screenshot (#3582)
- docs: update docs around Google tools and rename multimodal live (#3578)
- refactor: rename vertexUtil to util and Google provider to AIS provider (#3567)
- test: add unit test for src/commands/generate/dataset.ts (#3575)

### Fixed

- fix(providers): make AIStudio & Live handle system prompts as thoroughly as vertex (#3588)
- fix(providers): enable Google to load tools from vars (#3579)
- fix(csv): update CSV docs and trim whitespace for keys in CSV test files (#3571)

### Dependencies

- chore(deps): bump @aws-sdk/client-bedrock-runtime from 3.778.0 to 3.779.0 (#3563)
- chore(deps): bump openai from 4.90.0 to 4.91.0 (#3562)
- chore(deps): bump openai from 4.91.0 to 4.91.1 (#3577)
- chore(deps): update jspdf and dompurify dependencies (#3585)
- chore(deps): update to vite 6 (#3584)

### Documentation

- docs(azure): add guidance on configuring DeepSeek models (#3559)

## [0.107.7] - 2025-04-01

### Added

- feat(evals): add evals index page (#3554)
- feat(guardrails): implement adaptive prompting guardrails (#3536)
- feat(prompts): add support for loading prompts from CSV files (#3542)
- feat(providers): load arbitrary files in nested configs in python provider (#3540)
- feat(redteam): add UnsafeBench plugin for testing unsafe image handling (#3422)

### Changed

- chore: fix type of Prompt to use omit (#3526)
- chore: hide navbar during report PDF generation (#3558)
- chore(dependencies): update package dependencies to latest versions (#3544)
- docs: add openapi reference page (#3550)
- docs: add foundation model guide (#3531)
- docs: rename guide (#3546)
- docs: update multi modal guide (#3547)
- refactor: improve google types (#3549)
- refactor: unify google apis (#3548)
- test: add unit test for src/python/pythonUtils.ts (#3508)
- chore: bump @aws-sdk/client-bedrock-runtime from 3.775.0 to 3.777.0 (#3521)
- chore: bump @aws-sdk/client-bedrock-runtime from 3.777.0 to 3.778.0 (#3541)
- chore: bump openai from 4.89.1 to 4.90.0 (#3520)
- chore: bump version 0.107.7 (#3560)
- chore: bump vite from 5.4.15 to 5.4.16 in the npm_and_yarn group (#3555)
- Revert "docs(azure): add guidance on configuring DeepSeek models" (#3561)

### Fixed

- fix(assertions): include reason in python score threshold message (#3528)
- fix(assertions): log all reasons in g-eval (#3522)
- fix(datasets): add support for jsonl test cases (#3533)
- fix(http): template strings directly in url (#3525)
- fix(providers): add logging and fix custom python provider caching (#3507)
- fix(redteam): correct tool count (#3557)
- fix(webui): handle : characters better in metadata search (#3530)

### Documentation

- docs(azure-example): update assistant prompts and test cases (#3529)
- docs(red-team): add metadata to foundation models guide (#3532)
- docs(sagemaker): improve documentation (#3539)
- docs(troubleshooting): add guidance for better-sqlite version mismatch (#3537)

## [0.107.6] - 2025-03-28

### Tests

- test: add unit test for src/models/eval.ts (#3553)
- test: add unit test for src/prompts/processors/csv.ts (#3543)
- test: add unit test for src/providers/promptfooModel.ts (#3535)

### Added

- feat(providers): add support for Amazon SageMaker (#3413)

### Changed

- feat: litellm provider (#3517)
- fix: handle circular provider references (#3511)
- chore: bump openai from 4.89.0 to 4.89.1 (#3509)
- chore(blog): improve pagination and post grid UI (#3504)
- chore: add support for `apiKeyRequired` in openai provider (#3513)
- chore: bump version 0.107.6 (#3519)
- docs: owasp red teaming guide (#3101)

### Fixed

- fix(providers): support token counting for every major type of bedrock model (#3506)
- fix(env): add override option to dotenv.config for --env-file support (#3502)

## [0.107.5] - 2025-03-26

### Tests

- test: add unit test for src/providers/openai/index.ts (#3514)
- test: add unit test for src/models/evalResult.ts (#3512)

### Added

- feat(csv): add CSV metadata column support with array values (#2709)

### Changed

- chore: add filepaths to debug output (#3464)
- chore: remove generate test cases button from UI (#3475)
- chore(content): update user statistics (#3460)
- chore(providers): add support and docs for gemini 2.5 pro to Google Chat Provider (#3485)
- chore(providers): support refusal and JSON schemas in openai responses api (#3456)
- chore(providers): update openai model costs and add missing models (#3454)
- chore(redteam): add a PlinyGrader to more accurately grade Pliny results (#3478)
- chore: bump @aws-sdk/client-bedrock-runtime from 3.758.0 to 3.772.0 (#3452)
- chore: bump @aws-sdk/client-bedrock-runtime from 3.772.0 to 3.774.0 (#3482)
- chore: bump @aws-sdk/client-bedrock-runtime from 3.774.0 to 3.775.0 (#3498)
- chore: bump openai from 4.88.0 to 4.89.0 (#3451)
- chore: bump version 0.107.5 (#3505)
- chore: bump vite from 5.4.14 to 5.4.15 in the npm_and_yarn group (#3483)
- docs: ensure consistent redteam flag usage in guides (#3477)
- docs: reduce size of profile pic (#3484)
- test: add unit test for src/app/src/pages/redteam/setup/components/strategies/utils.ts (#3495)
- test: add unit test for src/providers/openai/util.ts (#3455)

### Fixed

- fix(togetherai): ensure max_tokens is respected in configuration (#3468)
- fix(providers): handle malformed response in a21 (#3465)
- fix(csv): newlines in CSVs (#3459)
- fix(providers): simulated user bugs (#3463)
- fix(assertions): replace logical OR with nullish coalescing for thresholds (#3486)
- fix(redteam): filter out template variables in entity extraction (#3476)
- fix(redteam): type of ALL_STRATEGIES to be as const (#3494)

### Dependencies

- chore(deps): update dependencies to latest versions (#3453)

### Documentation

- docs(contributing): enhance contributing guide with additional details and formatting (#3457)
- docs(examples): improve instructions for running 4o vs. 4o mini example (#3474)
- docs(multilingual): improve multilingual strategy documentation (#3487)
- docs(readme): improve README formatting and add new sections (#3461)
- docs(security): add security policy (#3470)
- docs(site): add Faizan to team page (#3473)
- docs(site): add will to team page (#3472)

## [0.107.4] - 2025-03-20

### Tests

- test: add unit test for src/assertions/similar.ts (#3490)
- test: add unit test for src/assertions/rouge.ts (#3489)
- test: add unit test for src/assertions/levenshtein.ts (#3488)
- test: add unit test for src/redteam/graders.ts (#3479)
- test: add unit test for src/logger.ts (#3467)
- test: add unit test for src/redteam/providers/toolDiscoveryMulti.ts (#3450)
- test: add unit test for src/redteam/graders.ts (#3449)
- test: add unit test for src/providers/openai/util.ts (#3441)

### Added

- feat(providers): Added support for OpenAI Responses API (#3440)

### Changed

- chore(dependencies): Bumped OpenAI from 4.87.4 to 4.88.0 (#3436)
- chore(webui): Included error message in toast (#3437)
- chore(providers): Added o1-pro (#3438)
- chore(scripts): Specified repository for postversion PR creation (#3432)
- test: Added unit test for src/evaluatorHelpers.ts (#3430)
- chore: bump version 0.107.4 (#3447)

### Fixed

- fix(Dockerfile): Created .promptfoo directory in Dockerfile and removed initContainer (#3435)
- fix(providers): Fixed caching behavior for Azure assistants (#3443)
- fix(providers): Resolved Go provider CallApi redeclaration issue (#3414)
- fix(redteam): Added missing constants for RAG poisoning plugin (#3375)

### Documentation

- docs(blog): Added misinformation blog post (#3433)
- docs(examples): Added redteam-azure-assistant example (#3446)
- docs(redteam): Added guidance on purpose for image redteams (#3444)
- docs(redteam): Created guides section under red teaming (#3445)
- docs(site): Added responsible disclosure policy (#3434)

## [0.107.3] - 2025-03-19

### Tests

- test: add unit test for src/providers/azure/util.ts (#3427)
- test: add unit test for src/providers/azure/warnings.ts (#3426)

### Changed

- chore(providers): improve Azure Assistant integration (#3424)
- chore(providers): add Google multimodal live function callbacks (#3421)
- refactor(providers): split Azure provider into multiple files and update model pricing (#3425)
- docs: add multi-modal redteam example (#3416)
- chore: bump version 0.107.3 (#3431)

### Dependencies

- chore(deps): bump openai from 4.87.3 to 4.87.4 (#3428)

## [0.107.2] - 2025-03-17

### Tests

- test: add unit test for src/redteam/graders.ts (#3423)
- test: add unit test for src/providers/golangCompletion.ts (#3415)

### Added

- feat(assertions): update factuality grading prompt to improve compatibility across many different providers (#3408)
- feat(providers): add support for OpenAI Realtime API (#3383)
- feat(providers): update default Anthropic providers to latest version (#3388)

### Changed

- chore(cli): set PROMPTFOO_INSECURE_SSL to true by default (#3397)
- chore(webui): add success filter mode (#3387)
- chore(webui): add more copying options in EvalOutputPromptDialog (#3379)
- chore(onboarding): update presets (#3411)
- chore(auth): improve login text formatting (#3389)
- chore(init): add fallback to 'main' branch for example fetching (#3417)
- chore(prompts): remove unused prompts from grading.ts (#3407)
- chore(redteam): update entity extraction prompt (#3405)
- refactor(providers): split Anthropic provider into modular components (#3406)
- chore: bump version 0.107.2 (#3419)
- revert: "fix(workflow): temporarily disable redteam-custom-enterprise-server job" (#3418)

### Fixed

- fix(providers): update Bedrock output method signature (#3409)
- fix(redteam): correct strategyId for jailbreak (#3399)

### Dependencies

- chore(deps): update dependencies to latest stable versions (#3385)

### Documentation

- docs(blog): add data poisoning article (#2566)
- docs(examples): update Amazon Bedrock provider documentation (#3401)
- docs(guides): add documentation on testing guardrails (#3403)
- docs(guides): add more content on agent and RAG testing (#3412)
- docs(providers): update AWS Bedrock documentation with Nova details (#3395)
- docs(redteam): remove duplicate plugin entry (#3393)
- docs(redteam): update examples (#3394)
- docs(style): introduce a cursor rule for documentation and do some cleanup (#3404)

## [0.107.1] - 2025-03-14

### Tests

- test: add unit test for src/redteam/strategies/iterative.ts (#3400)

### Fixed

- fix(workflow): temporarily disable redteam-custom-enterprise-server job (#3410)

### Changed

- chore: more copying options in EvalOutputPromptDialog (#3379)
- chore: add filter mode (#3387)
- chore(providers): update default Anthropic providers to latest version (#3388)
- chore(auth): improve login text formatting (#3389)
- chore: PROMPTFOO_INSECURE_SSL true by default (#3397)
- chore: bump version 0.107.1 (#3398)
- docs: update redteam examples (#3394)

### Dependencies

- chore(deps): update dependencies to latest stable versions (#3385)

### Documentation

- docs(redteam): remove duplicate plugin entry (#3393)

## [0.107.0] - 2025-03-13

### Tests

- test: add unit test for src/globalConfig/cloud.ts (#3391)
- test: add unit test for src/providers/openai/util.ts (#3384)
- test: add unit test for src/redteam/graders.ts (#3382)

### Added

- feat(cli): Add model-scan command (#3323)
- feat(webui): Add metadata filtering in ResultsTable (#3368)
- feat(providers): Add multi-modal live sequential function calls (#3345)
- feat(server): Load dotenv file when starting server (#3321)
- feat(redteam): Add audio strategy (#3347)
- feat(redteam): Add convert to image strategy (#3342)
- feat(webui): Add download failed tests dialog (#3327)

### Changed

- chore(providers): Add Bedrock support for DeepSeek (#3363)
- chore(docs): Add Cursor AI rules for development workflow (#3326)
- chore(webui): Sync custom policies UI changes from promptfoo-cloud (#3257)
- chore(redteam): Make image jailbreak strategy runnable (#3361)
- chore(redteam): Add missing audio and image descriptions (#3372)
- chore(webui): Improve keyboard shortcut order in DownloadMenu (#3330)
- chore(error): Improve malformed target response error message (#3341)
- chore(prompts): Support j2 files (#3338)
- chore(providers): Add missing Bedrock models (#3362)
- chore(providers): Improve support for Azure reasoning models and update documentation (#3332)
- chore(providers): Integrate DeepSeek reasoning context into output (#3285)
- chore(providers): Support entire ProviderResponse output (#3343)
- chore(providers): Support multi-segment prompts in google:live provider (#3373)
- chore(redteam): Add fallback to harmful grader for specific ID patterns (#3366)
- chore(redteam): Add pluginId to plugin metadata (#3367)
- chore(redteam): Add strategyId metadata to test cases (#3365)
- chore(release): Bump version to 0.107.0 (#3378)
- chore(webui): Clean up YAML from download menu (#3328)
- chore(webui): Improve styling of table settings modal (#3329)
- chore(webui): Improve YAML editor component (#3325)
- chore(webui): Sort display metrics alphabetically in eval output cells (#3364)
- refactor(redteam): Remove harmCategory from harmful plugin vars (#3371)

### Fixed

- fix(evaluator): Merge test case metadata with provider response metadata (#3344)
- fix(redteam): Include assertion in remote grading result (#3349)
- fix(providers): Fix environment variable substitution in HTTP provider headers (#3335)
- fix(redteam): Update moderation flag default and adjust test case metadata (#3377)
- fix(share): Correct URL display when self-hosting (#3312)
- fix(webui): Fix missing plugins in report view (#3356)

### Dependencies

- chore(deps): Bump @azure/identity from 4.7.0 to 4.8.0 (#3352)
- chore(deps): Bump @babel/runtime from 7.26.7 to 7.26.10 in the npm_and_yarn group (#3348)
- chore(deps): Bump openai from 4.86.2 to 4.87.3 (#3353)
- chore(deps): Bump the npm_and_yarn group with 3 updates (#3336)
- chore(deps): Run `npm audit fix` (#3359)

### Documentation

- docs(blog): Add sensitive information disclosure post (#3350)
- docs(examples): Add foundation model redteam example (#3333)
- docs(scanner): Add model scanner documentation (#3322)

## [0.106.3] - 2025-03-07

### Added

- feat(redteam): Advanced redteam configurations from cloud provider (#3303)
- feat(redteam): Advanced redteam configurations from cloud provider (#3303)

### Changed

- chore: Bump version 0.106.3 (#3320)
- chore(providers): Add EU Nova models to Bedrock (#3318)
- chore: bump version 0.106.2 (#3317)

### Fixed

- fix(webui): Setting custom target ID (#3319)
- fix(providers): amazon nova outputs

### Documentation

- docs(self-hosting): Add a note about PROMPTFOO_CONFIG_DIR (#3315)

## [0.106.2] - 2025-03-07

### Changed

- chore(providers): add claude 3.7 thinking support in bedrock (#3313)
- chore(providers): add `showThinking` option to anthropic and bedrock (#3316)
- chore: Update cloud provider prefix (#3311)

## [0.106.1] - 2025-03-06

### Tests

- test: add unit test for src/providers/azure/moderation.ts (#3298)
- test: add unit test for src/providers/defaults.ts (#3297)
- test: add unit test for src/providers/defaults.ts (#3294)

### Added

- feat(providers): Google Multimodal Live provider by @abrayne in #3270
- feat(providers): add support for gpt-4o-audio-preview by @mldangelo in #3302
- feat(cloud): Fetch provider from cloud by @sklein12 in #3299
- feat(moderation): add Azure Content Safety API moderation by @MrFlounder in #3292

### Changed

- chore: bump version 0.106.1 by @MrFlounder in #3310
- chore(build): add pnpm support by @mldangelo in #3307
- chore(config): add fallback for eval without configuration by @mldangelo in #3279
- chore(config): enhance error message formatting by @mldangelo in #3306
- chore(dep): bump @anthropic-ai/sdk from 0.38.0 to 0.39.0 by @dependabot in #3269
- chore(dep): bump openai from 4.86.1 to 4.86.2 by @dependabot in #3305
- chore(providers): enable templating of Google API credentials by @mldangelo in #3283
- chore(providers): support for xai region by @typpo in #3281
- chore(scripts): remove unused and undocumented install script by @mldangelo in #3308
- chore(webui): set proper MIME types for JavaScript files by @mldangelo in #3271
- docs: more bedrock multimodal docs by @typpo in #3268
- docs: show remote status for plugins by @typpo in #3272
- docs: update azure moderation doc by @MrFlounder in #3309
- docs: improve JavaScript provider documentation by @mldangelo in #3301
- test: add unit test for src/globalConfig/accounts.ts by @gru-agent in #3254
- test: add unit test for src/providers/vertexUtil.ts by @gru-agent in #3278
- test: add unit test for src/util/cloud.ts by @gru-agent in #3300
- test: add unit test for src/providers/golangCompletion.ts by @gru-agent in #3276

### Fixed

- fix(providers): remove duplicate CallApi in golang completion by @MrFlounder in #3275
- fix(providers): support @smithy/node-http-handler ^4.0.0 by @aloisklink in #3288
- fix(config): env vars in promptfooconfig.yaml files are strings by @mldangelo in #3273
- fix(eval): honor evaluateOptions when config file is in a different directory by @mldangelo in #3287
- fix(providers): catch Vertex finish_reason errors correctly by @kieranmilan in #3277

## [0.106.0] - 2025-03-03

### Tests

- test: add unit test for src/providers/google.ts (#3284)
- test: add unit test for src/types/index.ts (#3274)

### Changed

- feat: base64 loader for images (#3262)
- feat: allow prompt functions to return config (#3239)
- fix: infinite rerender in provider editor (#3242)
- chore(providers): refactor OpenAI image provider to remove OpenAI Node SDK dependency (#3245)
- chore(providers): replace OpenAI moderation provider SDK with fetch (#3248)
- chore: Add Foundational Model Reports links to Resources menu and footer (#3250)
- chore: inference limit warning (#3253)
- chore: Fix an error in Google SpreadSheet(Authenticated) with a header without a value (#3255)
- chore: bump version 0.106.0 (#3267)
- test: add unit test for src/providers/openai/util.ts (#3241)

### Dependencies

- chore(deps): update dependencies to latest versions (#3247)

### Documentation

- docs(press): add new podcast to press page (#3252)

## [0.105.1] - 2025-02-28

### Added

- feat(providers): add support for execution of function/tool callbacks in Vertex provider (@abrayne) [#3215](https://github.com/promptfoo/promptfoo/pull/3215)

### Changed

- chore(cli): refactor share command (@mldangelo) [#3234](https://github.com/promptfoo/promptfoo/pull/3234)
- chore(providers): add support for GPT-4.5 OpenAI model (@mldangelo) [#3240](https://github.com/promptfoo/promptfoo/pull/3240)
- chore(providers): lazy load replicate provider (@typpo) [#3220](https://github.com/promptfoo/promptfoo/pull/3220)
- chore(providers): support inject vars in query params for raw requests for http provider (@sklein12) [#3233](https://github.com/promptfoo/promptfoo/pull/3233)
- chore(redteam): map RBAC-tagIds when pulling redteam configs from the cloud (@sklein12) [#3229](https://github.com/promptfoo/promptfoo/pull/3229)
- chore(webui): add reusable error boundary component (@mldangelo) [#3224](https://github.com/promptfoo/promptfoo/pull/3224)
- chore(webui): fix progress to history redirects (@mldangelo) [#3217](https://github.com/promptfoo/promptfoo/pull/3217)
- chore(webui): make datasets optional in history and prompts components (@mldangelo) [#3235](https://github.com/promptfoo/promptfoo/pull/3235)
- revert: "chore: Map RBAC-tagIds when pulling redteam configs from the cloud" (@sklein12) [#3231](https://github.com/promptfoo/promptfoo/pull/3231)
- docs: update Claude vs GPT comparison (@AISimplyExplained) [#3216](https://github.com/promptfoo/promptfoo/pull/3216)
- test: add unit test for src/app/src/pages/history/History.tsx (@gru-agent) [#3197](https://github.com/promptfoo/promptfoo/pull/3197)
- test: add unit test for src/providers/vertexUtil.ts (@gru-agent) [#3208](https://github.com/promptfoo/promptfoo/pull/3208)
- test: add unit test for src/server/server.ts (@gru-agent) [#3198](https://github.com/promptfoo/promptfoo/pull/3198)

### Dependencies

- chore(deps): bump @aws-sdk/client-bedrock-runtime from 3.751.0 to 3.755.0 (@dependabot) [#3213](https://github.com/promptfoo/promptfoo/pull/3213)
- chore(deps): bump version 0.105.1 (@mldangelo) [#3244](https://github.com/promptfoo/promptfoo/pull/3244)

### Documentation

- docs(command-line): update documentation with new commands and options (@mldangelo) [#3223](https://github.com/promptfoo/promptfoo/pull/3223)
- docs(vertex): enhance and update Vertex AI documentation (@mldangelo) [#3107](https://github.com/promptfoo/promptfoo/pull/3107)

### Tests

- test(history): remove obsolete History component tests (@mldangelo) [#3218](https://github.com/promptfoo/promptfoo/pull/3218)

## [0.105.0] - 2025-02-25

### Added

- feat(assertions): add custom assertion scoring functions (#3142)
- feat(providers): add Claude 3.7 (#3200)
- feat(providers): add Databricks provider (#3124)
- feat(providers): add support for multiple providers in single config file (#3156)
- feat(webui): add HTTPS option for raw request in redteam setup (#3149)

### Changed

- chore!(providers): remove direct provider exports in favor of loadApiProvider (#3183)
- chore(build): enable SWC for ts-node for faster dev server (#3126)
- chore(eval): add eval-id to --filter-failing and --filter-errors-only eval flags (#3174)
- chore(logging): replace console.error with logger.error (#3175)
- chore(providers): add support for Anthropic Claude 3.7 Sonnet model (#3202)
- chore(providers): add support for Claude on Vertex (#3209)
- chore(providers): update Claude 3.7 Sonnet configurations (#3199)
- chore(redteam): refactor HarmBench plugin (#3176)
- chore(release): bump version to 0.105.0 (#3210)
- chore(webui): add pagination to eval selector (#3189)
- chore(webui): add pagination to reports index frontend (#3190)
- chore(webui): add toggle for application vs model testing (#3194)
- chore(webui): enhance dataset dialog and table UI (#3154)
- chore(webui): improve external systems section styling (#3195)
- chore(webui): improve prompts page view (#3135)
- chore(webui): modernize UI components (#3150)
- chore(webui): refactor data loading in progress view for reusability (#3136)
- chore(webui): return detailed error messages from fetch (#3145)
- chore(webui): sync UI improvements from cloud (#3164)
- chore(webui): update outdated onboarding models (#3130)
- refactor(env): centralize environment variable schema (#3105)
- refactor(providers): extract provider registry to dedicated module (#3127)
- refactor(utils): separate database utilities from general utilities (#3184)
- refactor(webui): rename progress to history (#3196)

### Fixed

- fix(cli): fix list command for datasets (#3163)
- fix(cli): resolve issue where script.py:myFunc fails fs stat check with PROMPTFOO_STRICT_FILES=true (#3133)
- fix(env): ensure environment variables are properly merged and rendered in Nunjucks (#3134)
- fix(providers): update Go toolchain version to valid syntax (#3170)
- fix(providers): add JSON stringify for debug output in `http` provider (#3131)
- fix(providers): correct Gemini/OpenAI format conversion (#3206)
- fix(providers): handle OpenRouter empty content (#3205)
- fix(providers): properly classify API errors with ResultFailureReason.ERROR (#3141)
- fix(providers): remove content length header in HTTP provider (#3147)
- fix(site): resolve mobile responsiveness issues (#3201)
- fix(webui): improve dark mode colors (#3187)
- fix(webui): resolve share modal infinite loop (#3171)

### Dependencies

- chore(deps): bump @aws-sdk/client-bedrock-runtime from 3.744.0 to 3.749.0 (#3121)
- chore(deps): bump @aws-sdk/client-bedrock-runtime from 3.749.0 to 3.750.0 (#3128)
- chore(deps): bump @aws-sdk/client-bedrock-runtime from 3.750.0 to 3.751.0 (#3159)
- chore(deps): bump @azure/identity from 4.6.0 to 4.7.0 (#3160)
- chore(deps): bump openai from 4.85.0 to 4.85.1 (#3120)
- chore(deps): bump openai from 4.85.1 to 4.85.2 (#3161)
- chore(deps): bump openai from 4.85.2 to 4.85.3 (#3173)
- chore(deps): bump openai from 4.85.3 to 4.85.4 (#3192)
- chore(deps): update dependencies to latest versions (#3193)

### Documentation

- docs(vertex): add gemini-2.0-flash-001 fixes #3167 (#3168)
- docs(metrics): improve derived metrics documentation (#3157)
- docs(configuration): enhance CSV documentation with custom assertion example (#3158)
- docs(press): update press page with new content and resources (#3103)

### Tests

- test(routes): add unit test for src/server/routes/redteam.ts (#3181)

## [0.104.4] - 2025-02-17

### Added

- feat(redteam): add reasoning denial of service plugin (#3109)
- feat(providers): add support for tools in Vertex provider (#3077)

### Changed

- chore(providers): update replicate default moderation provider (#3097)
- chore(redteam): update grader prompt (#3092)
- chore(testCases): improve error message clarity in testCaseReader, clean up tests (#3108)
- chore(testCases): improve JSON field support in CSV test cases (#3102)
- chore(webui): add extension hooks support to red team configuration (#3067)
- chore(webui): display suggestion note (#3116)
- chore(webui): refine suggestion behavior (#3112)

### Fixed

- fix(providers): support nested directory structures in Go provider (#3118)

### Dependencies

- chore(deps): bump openai from 4.84.0 to 4.85.0 (#3095)
- chore(deps): bump version to 0.104.4 (#3119)

### Documentation

- docs(blog): add agent security blog post (#3072)
- docs(google-sheets): improve documentation clarity (#3104)
- docs: adds deprecation notice for PaLM models (#3172)

### Tests

- test(providers): add unit test for src/providers/openai/image.ts (#3086)
- test(redteam): add unit test for src/redteam/plugins/overreliance.ts (#3093)
- test(core): add unit test for src/table.ts (#3084)
- test: add unit test for src/types/index.ts (#3177)
- test: add unit test for src/types/index.ts (#3144)
- test: add unit test for src/assertions/assertionsResult.ts (#3143)

## [0.104.3] - 2025-02-14

### Tests

- test: add unit test for src/providers/replicate.ts (#3098)

### Changed

- chore(release): bump version to 0.104.3 (#3091)
- refactor(prompts): consolidate prompt processing logic (#3081)
- refactor(utils): move utils to util (#3083)

### Fixed

- fix(testCaseReader): correctly process file:// URLs for YAML files (#3082)

## [0.104.2] - 2025-02-13

### Tests

- test: add unit test for src/validators/redteam.ts (#3074)

### Changed

- chore(providers): add extra_body support for Anthropic API (#3079)
- chore(webui): add pagination and show more/less controls to intent sections (#2955)
- chore(auth): sync email between config and login commands (#3062)
- chore: remove debug log (#3071)
- chore(testCases): add HuggingFace Hub token support for datasets (#3063)
- docs: document `NO_PROXY` environment variable (#3070)

### Fixed

- fix(providers): Anthropic API error handling for 413s (#3078)
- fix(redteam): correct foundation plugin collection expansion (#3073)

### Dependencies

- chore(deps): bump openai from 4.83.0 to 4.84.0 (#3075)
- chore(deps): bump version to 0.104.2 (#3080)

## [0.104.1] - 2025-02-11

### Documentation

- docs: improve getting started guide (#3065)

### Added

- feat(test-cases): add support for loading dynamic test cases from Python and JavaScript/TypeScript files (#2993)
- feat(assertions): add `threshold` support for `llm-rubric` (#2999)
- feat(package): add guardrails in node package (#3034)

### Changed

- chore(assertions): improve parsing of llm-rubric outputs (#3021)
- chore(assertions): make JSON parsing less strict for matchers (#3002)
- chore(assertions): parse string scores in llm rubric outputs (#3037)
- chore(build): resolve CodeQL invalid Go toolchain version warning (#3022)
- chore(ci): remove unused nexe build workflow (#3014)
- chore(config): enhance email validation with zod schema (#3011)
- chore(config): handle empty config files gracefully (#3027)
- chore(download): include comment in download data (#3052)
- chore(eval): add redteamFinalPrompt to download menu (#3035)
- chore(harmful): refine grader logic for specific categories (#3054)
- chore(hooks): improve handling of absolute paths in hook/code import (#3060)
- chore(providers): add bedrock llama3.3 support (#3031)
- chore(providers): add fireworks provider (#3001)
- chore(providers): allow Alibaba API base URL override (#3040)
- chore(providers): correct golang behavior for prompts with quotes (#3026)
- chore(providers): expose `deleteFromCache` to evict cache keys after fetch by providers (#3009)
- chore(providers): handle edge case in openai chat completion provider (#3033)
- chore(providers): validate dynamic method call (#3023)
- chore(redteam): add --no-progress-bar support for redteam generate and run (#3043)
- chore(redteam): add support for job progress in RunEvalOptions (#3042)
- chore(redteam): enhance refusal detection (#3015)
- chore(redteam): improve progress plumbing changes (#3053)
- chore(redteam): purge signature auth from redteam config if disabled (#2995)
- chore(redteam): support progress callback in redteam run (#3049)
- chore(release): bump version 0.104.1 (#3061)
- chore(webui): add clear search buttons to search fields (#3048)
- chore(webui): color pass rates on a gradient (#2997)
- chore(webui): ensure extensions are serialized from config in getUnifiedConfig (#3050)
- chore(webui): ensure thumbs remain active after selection (#3059)
- chore(webui): improve column selector tooltip placement (#3005)
- chore(webui): move dropdown chevron to correct position (#3007)
- chore(webui): reorganize provider configurations (#3028)
- refactor(test): split test case loading from synthesis (#3004)
- docs: fix PromptFoo vs. Promptfoo capitalization (#3013)
- docs: update assert function context docs and examples (#3008)

### Fixed

- fix(providers): escape single quotes in golang provider (#3025)

### Dependencies

- chore(deps): bump @aws-sdk/client-bedrock-runtime from 3.741.0 to 3.743.0 (#3020)
- chore(deps): bump @aws-sdk/client-bedrock-runtime from 3.743.0 to 3.744.0 (#3038)
- chore(deps): bump esbuild from 0.24.2 to 0.25.0 (#3056)
- chore(deps): bump openai from 4.82.0 to 4.83.0 (#3019)
- chore(deps): bump vitest from 2.1.8 to 2.1.9 (#3018)
- chore(deps): update dependencies (#3032)
- chore(deps): update dependencies to latest versions (#3024)
- chore(deps): update vitest to resolve CVE issues (#3016)

### Tests

- test(unit): add test for src/redteam/sharedFrontend.ts (#3051)
- test: add unit test for src/integrations/huggingfaceDatasets.ts (#3064)

## [0.104.0] - 2025-02-06

### Tests

- test: add unit test for src/redteam/util.ts (#3017)

### Added

- feat(openai): Updated default grading provider to gpt-4o-2024-11-20 (#2987)
- feat(assertions): Added `.js` file support for `rubricPrompt` in `llm-rubric` assertion (#2972)
- feat(redteam): Added pandamonium strategy (#2920)
- feat(redteam): Added retry strategy for regression testing (#2924)
- feat(redteam): Added support for base64-encoded key strings in webui in addition to file paths and file upload (#2983)

### Changed

- chore(redteam): Improved RBAC grader (#2976)
- chore(redteam): Improved BOLA grader (#2982)
- chore(site): Added HTTP endpoint config generator link (#2957)
- chore(webui): Synced test target configuration key file UI with cloud (#2959)
- chore(docs): Changed Docusaurus default port (#2964)
- chore(redteam): Added foundation model plugin collection (#2967)
- chore(redteam): Cleaned up key validation code (#2992)
- chore(redteam): Sorted constants (#2988)
- chore(redteam): Sorted strategy list (#2989)
- chore(redteam): UI - Added new strategy presents and client-side session IDs (#2968)
- chore(share): Added confirmation step before generating public share link (#2921)
- chore(providers): Restructured OpenAI provider into modular files (#2953)
- chore: Fixed build due to duplicate import and cyclic dependency (#2969)
- chore(docusaurus): Added ability to override port via environment variable (#2986)
- test: Added unit test for src/assertions/utils.ts (#2974)
- test: Added unit test for src/redteam/plugins/rbac.ts (#2977)

### Fixed

- fix(redteam): Improved Crescendo strategy on refusals (#2979)
- fix(redteam): Added support for target delay in redteam setup UI (#2991)
- fix(redteam): Stringified guardrail headers (#2981)
- fix(redteam): Fixed harmbench plugin dataset pull location (#2963)

### Dependencies

- chore(deps): Bumped @aws-sdk/client-bedrock-runtime from 3.738.0 to 3.741.0 (#2973)
- chore(deps): Bumped version to 0.104.0 (#2994)
- chore(deps): Bumped vitest from 1.6.0 to 1.6.1 in /examples/jest-integration (#2978)

### Documentation

- docs(blog): DeepSeek tweaks (#2970)
- docs(blog): DeepSeek redteam (#2966)
- docs(cloud): Added service accounts (#2984)
- docs(guide): Added guide for doing evals with harmbench (#2943)
- docs(press): Added dedicated press page (#2990)
- docs(python): Updated Python provider docs to add guardrails usage example (#2962)

## [0.103.19] - 2025-02-02

### Tests

- test: add unit test for src/redteam/strategies/hex.ts (#2951)

### Added

- feat(redteam): Add a plugin to run redteams against the HarmBench dataset (#2896)
- feat(redteam): add hex strategy (#2950)

### Changed

- chore(providers): add o3 mini as an option to OpenAI provider (#2940)
- chore(providers): migrate Groq to use OpenAI provider - add groq reasoning example (#2952)
- chore(providers): update openai api version to support o3 models (#2942)
- chore(redteam): reduce false positives in politics plugin (#2935)
- chore(docs): re-add plugin documentation to the example (#2939)
- chore(examples): Example of a very simple barebones eval with Harmbench (#2873)
- chore: Reduced watched files for nodemon (#2949)
- chore(redteam): use shared penalized phrase function in `iterativeTree (#2946)
- chore: bump version 0.103.19 (#2954)

### Dependencies

- chore(deps): bump various dependencies (#2941)

## [0.103.18] - 2025-01-31

### Tests

- test: add unit test for src/redteam/constants.ts (#2928)
- test: add unit test for src/redteam/strategies/retry.ts (#2927)

### Added

- feat(providers): add Alibaba Model Studio provider (#2908)

### Changed

- fix: added tsx back to dependencies (#2923)
- fix: full rubricPrompt support for json/yaml filetypes (#2931)
- chore(grader): improve false positive detection for religion grader (#2909)
- chore(redteam): upgrade replicate moderation api to Llama Guard 3 (#2904)
- chore(webui): add preset collections for redteam plugins (#2853)
- chore: Move callEval outside of the function so we can re-use it (#2897)
- chore: Save test case from EvalResult (#2902)
- chore: bump @aws-sdk/client-bedrock-runtime from 3.734.0 to 3.738.0 (#2906)
- chore: bump openai from 4.80.1 to 4.81.0 (#2905)
- chore: bump version 0.103.18 (#2932)
- chore: improvements to refusal detection (#2903)
- test: configure default globalConfig mock and logger mock (#2915)

### Fixed

- fix(generation): handle cases where vars is not an array (#2916)
- fix(providers): handle function expressions in transform response (#2917)
- fix(webui): improve dark mode syntax highlighting in HTTP request editor (#2911)
- fix(webui): improve spacing between Back and Next buttons (#2912)
- fix(webui): update Next button styling to support dark mode (#2898)
- fix: broken docs build (#2937)

### Documentation

- docs(examples): update and clean up DeepSeek R1 example README (#2918)

## [0.103.17] - 2025-01-30

### Added

- feat(launcher): Add launcher page and Cloudflare deploy action (#2599)
- feat(providers): Add JFrog ML provider (#2872)

### Changed

- chore(build): Move dependencies to devDependencies (#2876)
- chore(redteam): Update grader SpecializedAdviceGrader (#2895)
- chore(redteam): Update graders: imitation, overreliance (#2882)
- chore(redteam): Update graders: politics and RBAC (#2878)
- chore(redteam): Update SQL injection and shell injection graders (#2870)
- chore(redteam): Remove RedTeamProvider response (#2899)
- chore(build): Bump version to 0.103.17 (#2900)
- docs: Fix broken transformVars example (#2887)
- test: Add unit test for src/providers/bedrockUtil.ts (#2879)
- test: Add unit test for src/redteam/plugins/shellInjection.ts (#2871)

### Fixed

- fix(assertions): Add valueFromScript support to contains, equals, and startsWith assertions (#2890)
- fix(golang-provider): Support internal package imports by preserving module structure (#2888)

### Dependencies

- chore(deps): Move tsx to dev dependencies (#2884)
- chore(deps): Update Drizzle dependencies (#2877)

### Documentation

- docs(providers): Fix syntax and formatting in examples (#2875)

## [0.103.16] - 2025-01-28

### Added

- feat(eval): Support reasoning effort and usage tokens (#2817)
- feat(providers): Add support for anthropic citations (#2854)
- feat(redteam): Add RAG Full Document Exfiltration plugin (#2820)
- feat(tests): Add support for loading tests from JSONL files (#2842)

### Changed

- chore(eval): Support reasoning field (#2867)
- chore(providers): Add common provider types for redteam providers (#2856)
- chore(providers): Update google provider with better support for latest gemini models (#2838)
- chore(redteam): Add redteam run analytics (#2852)
- chore(package): Bump version 0.103.16 (#2869)
- chore(package): Ensure correct branch name when incrementing package version (#2851)
- chore(package): Exclude test files from npm package (#2862)
- chore(package): Simplify files field in package.json (#2868)
- chore(dev): Upgrade development versions of Node.js to v22 and Python to 3.13 (#2340)

### Fixed

- fix(openrouter): Pass through `passthrough` (#2863)
- fix(redteam): Run strategies on intents (#2866)
- fix(sharing): Combine sharing configuration from multiple promptfooconfigs (#2855)

### Dependencies

- chore(deps): Remove unused dependencies (#2861)
- chore(deps): Update patch and minor dependency versions (#2860)

### Documentation

- docs(deepseek): Deepseek censorship article (#2864)
- docs(simulated-user): Improve simulated user example (#2865)

### Tests

- test(redteam): Add unit test for src/redteam/plugins/beavertails.ts (#2844)
- test(redteam): Add unit test for src/redteam/plugins/contracts.ts (#2845)
- test: add unit test for src/providers.ts (#2874)
- test: add unit test for src/redteam/providers/iterative.ts (#2858)
- test: add unit test for src/types/index.ts (#2857)

## [0.103.15] - 2025-01-28

### Changed

- chore(providers): Add Hyperbolic alias (#2826)
- chore(providers): Add Perplexity alias (#2836)
- chore(providers): Add Cloudera alias (#2823)
- chore(providers): Make Adaline a peer dependency (#2833)
- chore(providers): Support chatgpt-4o-latest alias in OpenAI provider (#2841)
- chore(providers): Handle empty content due to Azure content filter (#2822)
- chore(assertions): Add not-is-refusal assertion (#2840)
- chore(redteam): Add stack trace to generate/run errors (#2831)
- chore(redteam): Reduce science fiction jailbreaks (#2830)
- chore(redteam): Switch from stateless to stateful (#2839)
- docs: Update contributing guide and fix docs build break (#2849)
- docs: Add terms of service (#2821)
- docs: Clean up LocalAI title (#2824)
- docs: Minor updates to provider documentation sidebar order (#2827)
- docs: Update contributing guide with helpful links and update new release documentation (#2843)
- docs: Update documentation with new models and features (#2837)
- test: Add unit test for src/providers/portkey.ts (#2825)
- test: Add unit test for src/redteam/plugins/asciiSmuggling.ts (#2846)

### Dependencies

- chore(deps): Bump OpenAI from 4.80.0 to 4.80.1 (#2835)
- chore(deps): Bump version to 0.103.15 (#2850)

## [0.103.14] - 2025-01-24

### Added

- feat(redteam): add InsultsGrader for insult detection (#2814)

### Changed

- feat: ability to export to burp (#2807)
- feat: pull and set sessionIds in the request and response body (#2784)
- fix: use controlled accordion for signature auth (#2789)
- chore: bump @anthropic-ai/sdk from 0.33.1 to 0.35.0 (#2790)
- chore: bump openai from 4.79.1 to 4.79.4 (#2791)
- chore: improve specialized advice grader (#2793)
- chore: unsafe practices grader (#2796)
- chore: more harmful graders (#2797)
- chore: sort by priority strategies in report view (#2809)
- chore: add graders for drugs, illegal activities, cybercrime, radicalization (#2810)
- chore: burp docs, improvements, and ui (#2818)
- chore: bump @aws-sdk/client-bedrock-runtime from 3.731.1 to 3.734.0 (#2815)
- chore: add keyfile upload (#2787)
- test: add unit test for src/assertions/contextRelevance.ts (#2804)
- test: add unit test for src/assertions/geval.ts (#2803)
- test: add unit test for src/fetch.ts (#2781)
- test: add unit test for src/assertions/contextFaithfulness.ts (#2798)
- test: add unit test for src/assertions/answerRelevance.ts (#2799)
- test: add unit test for src/assertions/contextRecall.ts (#2800)
- test: add unit test for src/assertions/modelGradedClosedQa.ts (#2801)
- refactor(fetch): remove unnecessary debug log (#2806)

### Fixed

- fix(azure): handle 400 response for content filter errors (#2812)
- fix(ui): ensure that a default value of the signature data field is populated into the redteam config (#2788)
- fix(docs): random grammar fix for model-graded metrics (#2794)

### Dependencies

- chore(deps): update LLM provider dependencies (#2795)

### Documentation

- docs(config): add status page link to footer (#2811)

### Tests

- test(openai): move OpenAI provider tests to dedicated file (#2802)
- test: add unit test for src/providers/adaline.gateway.ts (#2834)

## [0.103.13] - 2025-01-21

### Tests

- test: add unit test for src/types/providers.ts (#2766)
- test: add unit test for src/redteam/plugins/competitors.ts (#2764)

### Added

- feat(redteam): Add guardrail option to redteam ui & update transform response (#2688)
- feat: Share chunked results (#2632)

### Changed

- feat: http provider auth signature support (#2755)
- chore: improve http signature setup (#2779)
- chore(fetch): sanitize sensitive data in debug logs (#2778)
- chore(redteam): enhance logging and test count formatting (#2775)

### Fixed

- fix(fetch): correct TLS options for proxy settings (#2783)

### Dependencies

- chore(deps): bump vite from 5.4.11 to 5.4.12 in the npm_and_yarn group (#2777)
- chore(deps): bump vite from 5.4.9 to 5.4.14 in /examples/jest-integration in the npm_and_yarn group across 1 directory (#2776)

## [0.103.12] - 2025-01-21

### Changed

- chore(providers): Add DeepSeek provider alias (#2768)
- chore(types): Remove unused 'getSessionId' field from ApiProvider (#2765)
- chore(redteam): Add copyright violations grader (#2770)
- chore(redteam): Show plugin in strategy stats prompt/response examples (#2758)
- chore(redteam): Improve competitors grader (#2761)
- chore(lint): Resolve trailing whitespace issues in YAML file (#2767)
- test: Add unit test for src/providers/bam.ts (#2748)
- test: Add unit test for src/redteam/graders.ts (#2762)
- test: Add unit test for src/redteam/plugins/harmful/graders.ts (#2763)
- test: Add unit test for src/redteam/plugins/harmful/graders.ts (#2771)
- test: Add unit test for src/redteam/providers/crescendo/index.ts (#2749)
- test: Add mocks to reduce CI flakes and logs (#2774)

### Fixed

- fix(providers): Add support for tool_resources in OpenAI assistants (#2772)
- fix(providers): Do not set top_p, presence_penalty, or frequency_penalty by default in OpenAI providers (#2753)
- fix(providers): Handle serialization bug in defaultTest for provider overrides with self references (Groq) (#2760)
- fix(webui): Add error boundary to React Markdown component (#2756)
- fix(redteam): Add missing strategy tags (#2769)
- fix(redteam): Empty response is not a failure for red team (#2754)
- fix(redteam): Self-harm, graphic, sexual content, competitors false positives (#2759)

### Dependencies

- chore(deps): Bump @aws-sdk/client-bedrock-runtime from 3.730.0 to 3.731.1 (#2750)
- chore(deps): Bump openai from 4.78.1 to 4.79.1 (#2751)

## [0.103.11] - 2025-01-20

### Changed

- chore: update vars type definition in Test Case to support nested objects (#2738)
- chore(providers): add config.o1 flag for Azure o1 model support (#2710)
- chore(assertions): handle OpenAI tool call with content (#2741)
- chore(fetch): use undici to set global proxy dispatcher (#2737)
- chore(providers): update Groq documentation with latest models (#2733)
- chore(logger): expose additional logger methods (#2731)
- refactor: remove dynamic import for OpenAiChatCompletionProvider (#2739)
- refactor: remove async imports for third-party integrations (#2746)
- refactor: remove dynamic import for fetchWithProxy (#2742)
- build: create `dist/` using TypeScript's `"module": "Node16"` setting (#2686)
- revert: "build: create `dist/` using TypeScript's `"module": "Node16"` setting (#2686)" (#2747)
- docs: LangChain example (#2735)
- docs: resolve duplicate route warning on docs/providers (#2676)
- docs: update app details (#2734)
- test: add unit test for src/logger.ts (#2732)
- test: Add unit test for src/providers/openai.ts (#2700)
- test: Add unit test for src/providers/websocket.ts (#2658)
- test: Add unit test for src/redteam/strategies/crescendo.ts (#2679)
- test: Add unit test for src/redteam/strategies/gcg.ts (#2680)
- test: Add unit test for src/redteam/strategies/index.ts (#2682)
- test: Add unit test for src/util/exportToFile/index.ts (#2666)

### Fixed

- fix(webui): ensure nested variables are rendered correctly (#2736)
- fix(assertions): support JavaScript files in CSV assertions file:// protocol (#2723)
- fix(redteam): don't blow up when translation fails (#2740)

### Dependencies

- chore(deps): bump @aws-sdk/client-bedrock-runtime from 3.726.1 to 3.730.0 (#2727)
- chore(deps): bump @azure/identity from 4.5.0 to 4.6.0 (#2728)
- chore(deps): update Docusaurus version (#2730)

### Documentation

- docs(faq): enhance documentation on proxies and SSL certificates (#2725)

## [0.103.10] - 2025-01-16

### Tests

- test: Add unit test for src/redteam/sharedFrontend.ts (#2690)

### Added

- feat(moderation): Add guardrail checks and logging for moderation (#2624)
- feat(redteam): Add support for built-in guardrails (#2654)

### Changed

- fix: Don't throw in HTTP provider on non-2xx (#2689)
- fix: Eval description in `promptfoo list evals` (#2668)
- fix: Handle HTTP errors better (#2687)
- fix: Make back/next icons consistent (#2707)
- fix: Resolve defaultTest and test providers when called via Node (#2664)
- fix: WebUI should automatically refresh with new evals (#2672)
- chore: Add email to remote inference requests (#2647)
- chore: Add envar for max harmful tests per request (#2714)
- chore: Bump @aws-sdk/client-bedrock-runtime from 3.726.0 to 3.726.1 (#2641)
- chore: Bump groq-sdk from 0.11.0 to 0.12.0 (#2642)
- chore: Bump openai from 4.78.0 to 4.78.1 (#2643)
- chore: Check email status (#2651)
- chore: Organize advanced configurations UI (#2713)
- chore: Standardize ellipsize function across codebase (#2698)
- chore: Update unaligned timeout (#2696)
- chore(assertion): Update doc (#2705)
- chore(ci): Add shell format check to CI workflow (#2669)
- chore(cli): Update show command to default to most recent eval (#2718)
- chore(config): Clean up and comment unused configurations (#2646)
- chore(providers): Add error handling for request transforms in HTTP provider (#2697)
- chore(providers): Add validateStatus option to HTTP provider (#2691)
- chore(providers): Change default validateStatus to accept all HTTP status codes (#2712)
- chore(redteam): Add more abort checkpoints for redteam runs (#2717)
- chore(redteam): Enhance debug logging in iterative provider (#2695)
- chore(redteam): Improve HTTP transform configuration placeholders (#2702)
- chore(webui): Add configurable validateStatus to redteam HTTP target setup (#2706)
- docs: Add redirect for troubleshooting link (#2653)
- docs: Updated plugin table and harmful page (#2560)
- test: Add unit test for src/assertions/guardrail.ts (#2656)
- test: Add unit test for src/providers/promptfoo.ts (#2662)
- test: Add unit test for src/providers/simulatedUser.ts (#2670)
- test: Add unit test for src/providers/webhook.ts (#2661)
- test: Add unit test for src/redteam/plugins/indirectPromptInjection.ts (#2663)
- test: Add unit test for src/redteam/strategies/bestOfN.ts (#2677)
- test: Add unit test for src/redteam/strategies/likert.ts (#2681)
- test: Add unit test for src/utils/text.ts (#2701)
- test: Fix flaky test (#2715)
- test: Make share test more robust (#2716)
- test: Support randomizing test execution order (#2556)
- chore(providers): automate watsonx provider to fetch model costs dynamically (#2703)
- Revert "test: Add unit test for src/redteam/sharedFrontend.ts" (#2721)

### Fixed

- fix(ci): Resolve redteam integration test failure by setting author (#2667)
- fix(logging): Enforce single-argument type for logger methods (#2719)
- fix(providers): Lazy load @azure/identity (#2708)
- fix(redteam): Adjust divergent repetition plugin prompt formatting (#2639)
- fix(ui): Don't select a stateful/stateless setting if discrepancy exists between configured providers (#2650)
- fix(ui): Fix stateful/stateless setting for providers (#2649)
- fix(webui): Ensure user's selection of system statefulness is correctly persisted in config and UI (#2645)

### Documentation

- docs(links): Update Discord links to new invite (#2675)
- docs(strategy-table): Enhance grouping and ordering logic (#2640)

## [0.103.9] - 2025-01-13

### Tests

- test: Add unit test for src/providers.ts (#2671)
- test: Add unit test for src/globalConfig/accounts.ts (#2652)

### Added

- feat(tests): Import tests from JS/TS (#2635)
- feat(redteam): Add GCG strategy (#2637)
- feat(redteam): Add Likert-based jailbreak strategy (#2614)

### Changed

- chore(redteam): Catch errors during iterative attacks and continue (#2631)
- chore(redteam): GCG number config (#2638)
- chore(redteam): Wrap iterative providers in try/catch (#2630)
- chore(webui): Don't actually truncate vars because they are scrollable (#2636)

### Fixed

- fix(webui): Revert 49bdcba - restore TruncatedText for var display (#2634)

## [0.103.8] - 2025-01-11

### Changed

- fix: Running redteam from cloud (#2627)
- fix: redteam strategies (#2629)
- chore: show # plugins and strats selected (#2628)o/pull/2626

## [0.103.7] - 2025-01-10

### Changed

- chore(redteam): record iterative history in metadata (#2625)
- chore(redteam): integrate grader into goat for ASR improvement (#2612)
- chore(cli): make db migrations quieter (#2621)
- chore(providers): update Azure API version for Azure provider (#2611)
- chore: Revert "chore(redteam): expose redteam run command and auto-share remote results" (#2613)
- docs: owasp illustrations (#2615)
- docs: plugin and strategy graphics (#2610)
- chore(site): add bio and photo of new team member (#2626)

### Fixed

- fix(webui): add default background for image lightbox (#2616)
- fix(openrouter): pass through openrouter-specific options (#2620)

### Dependencies

- chore(deps): bump @aws-sdk/client-bedrock-runtime from 3.723.0 to 3.726.0 (#2618)
- chore(deps): bump groq-sdk from 0.10.0 to 0.11.0 (#2619)
- chore(deps): bump openai from 4.77.4 to 4.78.0 (#2617)

### Documentation

- docs(site): add vedant to the about page (#2622)
- docs(site): update grid breakpoints for better spacing of team members on about page (#2623)

## [0.103.6] - 2025-01-09

### Changed

- chore(examples): add image saving hook for DALL-E outputs in redteam-dalle (#2607)
- chore(redteam): expose redteam run command and auto-share remote results (#2609)
- chore(redteam): store attack prompt instead of rendered prompt in metadata (#2602)
- chore(workflows): add actionlint GitHub Action for workflow validation (#2604)
- chore(ci): updated yanked dependency and ruff format (#2608)

### Fixed

- fix(docker): correct string concatenation for BUILD_DATE in GitHub Actions (#2603)
- fix(providers): convert anthropic bedrock lone system messages to user messages for compatibility with model graded metrics (#2606)

### Documentation

- docs(caching): expand documentation on caching mechanisms (#2605)

## [0.103.5] - 2025-01-09

### Added

- feat(fetch): Add support for custom SSL certificates (#2591)

### Changed

- chore(assertions): Improve Python assertion configuration passing (#2583)
- chore(debug): Enhance logging for null/undefined template variables (#2588)
- chore(providers): Allow ability to set custom default embedding provider (#2587)
- chore(providers): Improve error handling in HTTP provider (#2593)
- chore(redteam): Add grader to crescendo to increase ASR (#2594)
- chore(webui): Add plugin category on the recently used cards (#2600)
- chore(webui): Highlight selected strats just like plugins (#2601)
- chore(webui): Replace initial prompt with last redteam prompt when it exists (#2598)
- chore(webui): Response parser -> response transform (#2584)

### Fixed

- fix(cli): filterMode `failures` should omit `errors` (#2590)
- fix(providers): Handle bad HTTP status code (#2589)
- fix(redteam): ascii-smuggling is a plugin, not a strategy (#2585)
- fix(redteam): Use OS-agnostic temp file (#2586)

### Dependencies

- chore(deps): Update dependencies to latest versions (#2597)

### Documentation

- docs(license): Update year and clarify licensing terms (#2596)
- docs(providers): Update overview table with new entries (#2592)

## [0.103.4] - 2025-01-08

### Added

- feat(cli): add --filter-errors-only parameter to `eval` (#2539)
- feat(providers): f5 provider placeholder (#2563)
- feat(assertions): add support for specifying function names in external assertions (#2548)

### Changed

- chore(providers): add support for the WATSONX_AI_AUTH_TYPE env (#2547)
- chore(providers): add debug logs to llama provider (#2569)
- chore(redteam): add debug to cyberseceval (#2549)
- chore(redteam): add english language cyberseceval (#2561)
- chore(redteam): adjust parameters for iterativeTree strategy (#2535)
- chore(redteam): improve dialog content for load example configuration (#2574)
- chore(redteam): improve grader in jailbreak:tree strategy (#2565)
- chore(redteam): improve iterative provider with test case grader (#2552)
- chore(redteam): improve tree node selection. Add metadata (#2538)
- chore(redteam): reduce iterative image provider refusals (#2578)
- chore(tests): improve misc test setup and teardown (#2579)
- chore(webui): enhance metadata expand/collapse handling (#2550)
- chore(webui): Add type for provider test response (#2567)
- chore(assertions): minor change to python assert example and revert provider to gpt4 mini (#2564)
- chore(webui): ensure provider overrides are displayed correctly (#2546)
- docs: improve dark mode styles on security page (#2562)
- docs: jailbreak blog post (#2575)
- docs: missing plugins (#2558)
- docs: updates to llm vulnerability types page (#2527)
- docs: updating typo for g-eval pages (#2568)
- docs: only show frameworks in compliance section (#2559)
- chore(docs): improve dark mode on redteam configuration (#2553)
- chore(docs): sort plugins by pluginId (#2536)

### Fixed

- fix(assertions): ensure that Python assertions can reference the config as per the example given (#2551)

### Dependencies

- chore(deps): update dependencies to latest minor and patch versions (#2533)
- chore(deps): bump @aws-sdk/client-bedrock-runtime from 3.716.0 to 3.721.0 (#2532)
- chore(deps): bump @aws-sdk/client-bedrock-runtime from 3.721.0 to 3.723.0 (#2554)
- chore(deps): bump openai from 4.77.0 to 4.77.3 (#2544)
- chore(deps): update lock file to resolve dependency issues (#2545)
- chore(deps): update lock file to resolve yanked dependency (#2581)

### Documentation

- docs(blog): improve the usage instructions for jailbreak dalle post (#2576)
- docs(llm-vulnerability-scanner): improve dark mode styles (#2577)
- docs(styles): improve dark mode styles for index page (#2580)
- docs(troubleshooting): adjust sidebar order and update example version (#2557)

## [0.103.3] - 2025-01-03

### Added

- feat(redteam): add system prompt override plugin (#2524)

### Changed

- feat: cyberseceval plugin (#2523)
- chore(vertex): ability to override api version (#2529)
- chore: add more debug info to API health check (#2531)
- chore: switch cloud `run` to use --config param (#2520)
- docs: update owasp top 10 page (#2515)
- docs: misc improvements (#2525)

### Fixed

- fix(gemini): support gemini thinking model (#2526)
- fix(docs): correct broken link in blog post (#2522)
- fix(docs): conditionally enable gtag only in production (#2530)

### Documentation

- docs(blog): unbounded consumption (#2521)
- docs(redteam): update configuration.md (#2543)

## [0.103.2] - 2024-12-31

### Changed

- feat: run redteam from cloud config (#2503)
- feat: divergent repetition plugin (#2517)
- docs: guardrails ui (#2518)
- feat: granular envars for memory control (#2509)
- fix: use `default` when importing cjs module (#2506)
- docs: readme overhaul (#2502)
- chore(redteam): make numIterations configurable for iterative strategy (#2511)
- chore(webui): enhance styling and responsiveness for StrategyStats component (#2485)
- chore(providers): make number of retry attempts configurable for HTTP provider (#2512)
- chore(providers): add configurable retry attempts for AWS Bedrock. Improve error handling (#2514)
- chore(redteam): handle empty and refusal responses (#2516)
- docs: divergent repetition to plugins table (#2519)

### Fixed

- fix(moderation): handle empty output to avoid false positives (#2508)
- fix(fetch): correct retries logic to ensure at least one attempt (#2513)

## [0.103.1] - 2024-12-24

### Changed

- fix: send config purpose when running in web ui (#2504)
- fix: include `sharing` in generated redteam config (#2505)
- docs: g-eval docs (#2501)

## [0.103.0] - 2024-12-23

### Added

- feat(eval): Add sheet identifier to Google Sheets URL for saving eval results (#2348)
- feat(eval): Add support for Hugging Face datasets (#2497)
- feat(redteam): Ability to set the number of test cases per plugin (#2480)
- feat(redteam): Beavertails plugin (#2500)
- feat(redteam): Best-of-n jailbreak (#2495)
- feat(redteam): Dedicated custom input section (#2493)
- feat(redteam): Harmful:cybercrime:malicious-code (#2481)
- feat(redteam): Recently used plugins (#2488)
- feat(redteam): Support `intent` sequences (#2487)

### Changed

- chore(redteam): Add "View Probes" button (#2492)
- chore(redteam): Enhance metadata tracking for iterative provider (#2482)
- chore(redteam): Improve scoring in iterative providers (#2486)
- chore(redteam): Record stateless telemetry (#2477)
- chore(examples): Revert redteam-ollama example to previous version (#2499)
- docs: Cyberseceval (#2494)
- docs: Plugins overview (#2448)
- docs: Strategy overview (#2449)

### Fixed

- fix(redteam): Ability to set custom target (#2483)
- fix(redteam): Apply delay to redteam providers (#2498)
- fix(redteam): Scroll to top when changing tabs (#2484)
- fix(redteam): State management for raw HTTP requests (#2491)

### Dependencies

- chore(deps): Bump @aws-sdk/client-bedrock-runtime from 3.714.0 to 3.716.0 (#2479)

### Documentation

- docs(providers): Add new providers to documentation (#2496)

## [0.102.4] - 2024-12-20

### Changed

- feat: add G-Eval assertion (#2436)
- feat: ability to set delay from webui (#2474)
- fix: resolve circular reference issue in groq provider (#2475)
- chore: placeholder for ied (#2478)

### Fixed

- fix(provider): ensure system prompt is formatted correctly for amazon nova models (#2476)

### Documentation

- docs(red-team): update default strategy documentation (#2473)

## [0.102.3] - 2024-12-19

### Changed

- feat: pliny plugin (#2469)
- feat: meth plugin (#2470)

### Fixed

- fix(redteam): resolve prompt rendering issue in goat provider (#2472)

### Dependencies

- chore(deps): update dependencies to latest versions (#2442)

## [0.102.2] - 2024-12-19

### Added

- feat(eval): Add metadata filtering to `promptfoo eval` (#2460)
- feat(redteam): Implement `basic` strategy to skip strategy-less tests (#2461)
- feat(redteam): Show messages for multi-turn providers (#2454)
- feat(webui): Add search bar for reports (#2458)

### Changed

- chore(providers): Add new OpenAI O1 model versions (#2450)
- chore(ci): Handle fork PRs without secrets correctly (#2443)
- chore(ci): Update Node.js 22.x matrix configuration (#2444)
- chore(ci): Move workflow assets to .github/assets (#2445)
- chore(redteam): Update target handling for model-based strategies (#2466)
- docs: Update RAG red team details (#2459)

### Fixed

- fix(providers): Fix O1 model detection (#2455)
- fix(redteam): Handle invalid message from GOAT (#2462)
- fix(redteam): Handle null target model responses in GOAT and improve safeJsonStringify (#2465)
- fix(redteam): Improve logging and message handling in Crescendo and GOAT providers (#2467)
- fix(redteam): Properly write target response to iterative (#2447)
- fix(redteam): Skip iterative turn on refusal (#2464)

### Dependencies

- chore(deps): Bump @anthropic-ai/sdk from 0.32.1 to 0.33.1 (#2451)
- chore(deps): Bump @aws-sdk/client-bedrock-runtime from 3.712.0 to 3.714.0 (#2446)
- chore(deps): Bump openai from 4.76.3 to 4.77.0 (#2452)

## [0.102.1] - 2024-12-17

### Added

- feat(redteam): ability to upload intents from csv (#2424)
- feat(redteam): switch to rag example (#2432)

### Changed

- chore(cli): address punycode deprecation warning for Node.js 22 (#2440)
- chore(redteam): format extraction prompts as chat messages (#2429)
- chore(redteam): integration tests (#2413)
- chore(redteam): move plugin collections out of plugin type (#2435)
- chore(redteam): raise timeout on unaligned provider to 60s (#2434)
- chore(redteam): update owasp mappings (#2316)
- chore(redteam): update plugin and strategy display names and descriptions (#2387)
- chore(redteam): minor styling improvements to TestTargetConfiguration (#2430)
- chore(redteam): remove horizontal scroll from redteam setup tabs (#2420)

### Fixed

- fix(redteam): add support for entity merging in config (#2433)
- fix(redteam): combine strategy configs for chained strategies (#2415)
- fix(redteam): don't fall back if entity and purpose extraction fails (#2428)
- fix(redteam): integration test (#2431)
- fix(redteam): make cross-session-leak not default (#2427)
- fix(redteam): remove duplicate `intent` plugin (#2426)
- fix(redteam): dark mode in test targets ui (#2425)
- fix(redteam): resolve invalid DOM nesting of ul elements in Strategies component (#2421)
- fix(evaluator): handle circular references during error logging (#2441)

### Dependencies

- chore(deps): bump @aws-sdk/client-bedrock-runtime from 3.709.0 to 3.712.0 (#2418)
- chore(deps): bump groq-sdk from 0.9.0 to 0.9.1 (#2416)
- chore(deps): bump openai from 4.76.2 to 4.76.3 (#2417)

## [0.102.0] - 2024-12-16

### Added

- feat(redteam): add api healthcheck to redteam generate (#2398)

### Changed

- feat: add raw HTTP request support to Targets UI (#2407)
- feat: add HTTP provider configuration generator (#2409)
- feat: generate http config button (#2411)
- feat: run redteam in web ui (#2025)
- fix: exit codes and tests (#2414)
- docs: add docs for model-graded metrics (#2406)

## [0.101.2] - 2024-12-14

### Added

- feat(webui): implement cloud API health check functionality (#2397)
- feat(webui): redteam attack flow chart (#2389)
- feat(webui): strategy stats drawer (#2388)
- feat(webui): Filter Results view by errors (#2394)

### Changed

- revert: refactor(evaluator): enhance variable resolution and prompt rendering (#2386)
- chore(docker): add version info to docker build (#2401)
- chore(docs): Update README.md (#2391)

### Fixed

- fix(redteam): improve error message for plugin validation (#2395)
- fix(redteam): improve redteam strategy validation with detailed error messages (#2396)
- fix(webui): hide "show failures" checkbox on 1-column evals (#2393)

### Dependencies

- chore(deps): bump openai from 4.76.1 to 4.76.2 (#2390)

## [0.101.1] - 2024-12-13

### Added

- feat(eval): Separate errors from assert failures (#2214)
- feat(eval): Support more than one multi-turn conversation in the same eval with conversationId metadata field (#2360)
- feat: chunk results during share to handle large evals (#2381)

### Changed

- fix: use safeJsonStringify (#2385)
- chore(evaluator): Enhance variable resolution and prompt rendering (#2380)
- chore(ci): Remove outdated package-lock.json after enabling workspaces in package.json (#2377)
- chore(examples): Add Ollama red team example from blog post (#2374)
- Revert "feat: chunk results during share to handle large evals" (#2399)

### Fixed

- fix(cli): Fix punycode deprecation warning (#2384)
- fix(cli): Re-enable validation warning for invalid dereferenced configs (#2373)
- fix(prompts): Restore behavior that delays YAML parsing until after variable substitution (#2383)
- fix(redteam): Support file:// protocol for custom plugins (#2376)
- fix(webui): Use injectVar in redteam report view (#2366)

### Documentation

- docs(configuration): Add documentation for shared variables in tests (#2379)

## [0.101.0] - 2024-12-12

### Added

- feat(eval): Separate errors from assert failures (#2214)
- feat(eval): Support more than one multi-turn conversation in the same eval with conversationId metadata field (#2360)

### Changed

- chore(evaluator): Enhance variable resolution and prompt rendering (#2380)
- chore(ci): Remove outdated package-lock.json after enabling workspaces in package.json (#2377)
- chore(examples): Add Ollama red team example from blog post (#2374)

### Fixed

- fix(cli): Fix punycode deprecation warning (#2384)
- fix(cli): Re-enable validation warning for invalid dereferenced configs (#2373)
- fix(prompts): Restore behavior that delays YAML parsing until after variable substitution (#2383)
- fix(redteam): Support file:// protocol for custom plugins (#2376)
- fix(webui): Use injectVar in redteam report view (#2366)

### Documentation

- docs(configuration): Add documentation for shared variables in tests (#2379)

## [0.100.6] - 2024-12-11

### Changed

- chore: clean up invariant references (#2367)
- chore: invariant (#2363)
- chore(examples): add YAML schema and descriptions to config files (#2358)
- chore(providers): add debugs and make provider invariants more detailed (#2365)
- chore(redteam): add better error logging for multilingual (#2347)
- chore(redteam): add getRemoteGenerationUrl mocks to redteam tests (#2349)
- chore(redteam): Better error messaging for composite jailbreaks (#2372)
- chore(redteam): fix composite jailbreak docs (#2370)
- chore(redteam): respect --delay with redteam providers (#2369)
- chore(webui): add "save YAML" option to Save Config dialog (#2356)
- chore(webui): enhance redteam preset cards layout and styling (#2353)

### Fixed

- fix(providers): add regional model support to Bedrock (#2354)
- fix(webui): redteam setup UI should support request body objects (#2355)
- fix(providers): use Replicate moderation provider when OpenAI key not present (#2346)

### Dependencies

- chore(deps): bump @aws-sdk/client-bedrock-runtime from 3.706.0 to 3.709.0 (#2362)
- chore(deps): bump openai from 4.76.0 to 4.76.1 (#2361)
- chore(deps): update dependencies (#2350)

### Documentation

- docs(blog): new post on the EU AI Act (#2357)
- docs(redteam): Update documentation to suggest a detailed purpose (#2345)
- docs(troubleshooting): replace auto-generated index with custom overview (#2352)

## [0.100.5] - 2024-12-09

### Changed

- feat: Show current redteam and save state by @sklein12 in [#2336](https://github.com/promptfoo/promptfoo/pull/2336)
- fix: Our task API responds with a JSON object by @sklein12 in [#2337](https://github.com/promptfoo/promptfoo/pull/2337)
- fix: Attempt to fix metrics after share to self-hosted by @GICodeWarrior in [#2338](https://github.com/promptfoo/promptfoo/pull/2338)
- fix: Merge `defaultTest.vars` before applying `transformVars` by @mldangelo in [#2339](https://github.com/promptfoo/promptfoo/pull/2339)
- fix: Catch errors on purpose extraction and continue by @sklein12 in [#2344](https://github.com/promptfoo/promptfoo/pull/2344)
- chore: Allow overriding default and redteam providers globally by @sklein12 in [#2333](https://github.com/promptfoo/promptfoo/pull/2333)
- chore(providers): Align `transformRequest` with `transformResponse` behavior by @mldangelo in [#2334](https://github.com/promptfoo/promptfoo/pull/2334)
- chore: Update Node.js to v20.18.1 by @mldangelo in [#2342](https://github.com/promptfoo/promptfoo/pull/2342)
- chore: Add support for multiple Google Sheets in `promptfooconfig` by @mldangelo in [#2343](https://github.com/promptfoo/promptfoo/pull/2343)

## [0.100.4] - 2024-12-08

### Changed

- feat: "try example" in target configuration (#2335)
- chore(webui): add a reset config button (#2328)
- chore(redteam): add comments and schema to generated yaml (#2329)
- chore(webui): add select all/none for all plugins (#2326)
- chore: automate CITATION.cff version bump. Sort npm scripts (#2320)
- docs: Fix docs to reflect non-root docker user (#2324)

### Fixed

- fix(cli): recommend npx if necessary (#2325)
- fix(providers): use prompt config for structured outputs in azure (#2331)
- fix(redteam): Use cloud api for remote harmful generation (#2323)
- fix(webui): redteam bug where purpose was using old state (#2330)
- fix(webui): redteam config persist between refreshes (#2327)

### Dependencies

- chore(deps): bump openai from 4.75.0 to 4.76.0 (#2321)

## [0.100.3] - 2024-12-06

### Changed

- chore(providers): improve JSON schema support for openai azure (#2318)

### Dependencies

- chore(deps): bump the npm_and_yarn group with 2 updates (#2317)

### Documentation

- docs(aws-bedrock): add Nova model documentation and update examples (#2319)
- docs(multilingual): add language code references (#2311)

## [0.100.2] - 2024-12-06

### Added

- feat: multiline editor for http request body (#2314) by @typpo

### Fixed

- fix(redteam): Do not fail crescendo if the provider sends the wrong response (#2315) by @sklein12
- fix: remove log line (c539341)

## [0.100.1] - 2024-12-05

### Added

- feat(redteam): Multilingual generates test cases across all strats (#2313) by @sklein12

### Fixed

- fix(redteam): preserve assertion types in multilingual strategy (#2312) by @mldangelo

### Changed

- chore(redteam): Improve purpose output (779a8d4)
- chore: re-reorder target setup page (7dd11ae)
- chore: copy (158d841)
- ci: increase Docker workflow timeout to 60 minutes (414db79)

### Dependencies

- chore(deps): update multiple package dependencies (#2308) by @mldangelo

### Documentation

- docs: fix multilingual (e78e77d)

## [0.100.0] - 2024-12-05

### Added

- feat(providers): Add Amazon Nova models to Bedrock provider (#2300)
- feat(providers): Support TypeScript custom providers (#2285)
- feat(providers): Add transformRequest to HTTP provider. Rename responseParser to transformResponse (#2228)
- feat(cli): Add configurable CSV delimiter support (#2294)
- feat(redteam): Load `intents` plugin from file (#2283)
- feat(webui): Ability to configure strategies in redteam setup (#2304)
- feat(webui): Ability to upload YAML file to setup view (#2297)
- feat(webui): Column selector (#2288)

### Changed

- chore(webui): Add YAML preview and strategies to redteamReview page (#2305)
- chore(prompts): TypeScript for prompt functions (#2287)
- chore(webui): Display # selected plugins in accordion text (#2298)
- chore(redteam): Remote generation if logged into cloud (#2286)
- chore(cli): Write `promptfoo-errors.log` on error (#2303)
- chore(cli): Improve error message when attempting to share incomplete eval (#2301)
- chore(redteam): Fix stateless warning (#2282)
- chore(redteam): Plugin page UX (#2299)
- chore(webui): Display average cost alongside total (#2274)
- chore(webui): Remove prompt from redteam setup purpose page (#2295)
- docs: Guide on LangChain PromptTemplates (#2235)

### Fixed

- fix(redteam): Do not store config hash if redteam generation failed (#2296)
- fix(webui): Minor bugs in redteam config UI (#2278)
- fix(cli): Replace process.exitCode with process.exit calls in share command (#2307)

### Dependencies

- chore(deps): Bump @aws-sdk/client-bedrock-runtime from 3.699.0 to 3.704.0 (#2279)
- chore(deps): Bump @aws-sdk/client-bedrock-runtime from 3.704.0 to 3.705.0 (#2290)
- chore(deps): Bump groq-sdk from 0.8.0 to 0.9.0 (#2291)
- chore(deps): Bump openai from 4.73.1 to 4.74.0 (#2280)
- chore(deps): Bump openai from 4.74.0 to 4.75.0 (#2289)

### Documentation

- docs(examples): Add redteam chatbot example (#2306)

## [0.99.1] - 2024-12-02

### Changed

- chore(docs): update --config YAML file references to match actual behavior (#2170)
- chore(providers): add \*-latest models for Anthropic (#2262)
- chore(providers): remove optional chaining in goat provider (#2253)
- chore(redteam): ability to override severity (#2260)
- chore(redteam): improve hijacking grader (#2251)
- chore(redteam): improve overreliance grader (#2246)
- chore(redteam): improve politics grader (#2258)
- chore(redteam): move harmful specialized advice plugin to unaligned provider (#2239)
- chore(redteam): move misinformation plugin from aligned to unaligned provider (#2232)
- chore(redteam): shell injection grader improvement (25%) (#2277)
- chore(redteam): update policy grader (#2244)
- chore(site): improve architecture diagram dark mode (#2254)
- chore(site): move careers link (#2242)
- chore(tests): remove console.error debug statement (#2275)
- chore(types): add Zod schema for assertion types (#2276)
- chore(webui): ability to set image min/max height (#2268)
- chore(webui): add metric column in assertions table (#2238)
- chore(webui): add pointer cursor to report view (#2272)
- chore(webui): add support for custom targets to redteam setup (#2215)
- chore(webui): combine assertion context to eval output comment dialog (#2240)
- chore(webui): improve back and next buttons for purpose/targets pages (#2269)
- chore(webui): minor improvements to redteam setup strategy and plugin selection (#2247)
- chore(webui): only show action buttons for the currently hovered cell, rather than both cells for that row (#2270)
- chore(webui): preserve whitespace in TableCommentDialog (#2237)
- chore(webui): prevent dialog from popping up repeatedly when component rerenders (#2273)
- chore(webui): remove local dashboard (#2261)
- chore(webui): select all/none in redteam setup plugins view (#2241)
- docs: GitLab integration (#2234)

### Fixed

- fix(cli): improve debugging for fetchWithRetries (#2233)
- fix(cli): refuse to share incomplete evals (#2259)
- fix(webui): support sorting on pass/fail count & raw score (#2271)
- fix(redteam): stringify non-string target provider responses in goat (#2252)

### Dependencies

- chore(deps): bump openai from 4.73.0 to 4.73.1 (#2243)
- chore(deps): sync dependency versions with promptfoo cloud (#2256)
- chore(deps): update dependencies (#2257)
- chore(deps): update lock file for yanked dependency (#2250)

## [0.99.0] - 2024-11-25

### Added

- feat(cli): `promptfoo debug` command (#2220)
- feat(eval): Read variables from PDF (#2218)
- feat(providers): Add `sequence` provider (#2217)
- feat(redteam): Citation strategy (#2223)
- feat(redteam): Composite jailbreak strategy (#2227)
- feat(redteam): Ability to limit strategies to specific plugins (#2222)

### Changed

- chore(redteam): Attempt to reuse existing server for redteam init (#2210)
- chore(redteam): Naive GOAT error handling (#2213)
- chore(redteam): Improve competitors plugin and grading (#2208)

### Fixed

- fix(eval): CSV BOM parsing (#2230)
- fix(redteam): Add missing entities field to redteam schema (#2226)
- fix(redteam): Ensure numTests is properly inherited in config for all plugin types (#2229)
- fix(redteam): Strip prompt asterisks (#2212)
- fix(redteam): Validate plugins before starting (#2219)

### Dependencies

- chore(deps): Bump @aws-sdk/client-bedrock-runtime from 3.696.0 to 3.699.0 (#2231)

### Documentation

- docs(redteam): Ollama redteam blog (#2221)
- docs(redteam): Add troubleshooting documentation (#2211)

## [0.98.0] - 2024-11-22

### Added

- feat(providers): Maintain session-id in HTTP provider (#2101)
- feat(redteam): Add custom strategy (#2166)
- feat(webui): Add CSV download to report view (#2168)
- feat(webui): Add image preview lightbox for base64 image strings (#2194)

### Changed

- chore(providers): Add GPT-4-0-2024-11-20 to supported models (#2203)
- chore(providers): Add support for UUID in transformVars (#2204)
- chore(cli): Display help for invalid args (#2196)
- chore(redteam): Add `promptfoo redteam setup` (#2172)
- chore(redteam): Init now opens web setup UI (#2191)
- chore(redteam): Update purpose UI to capture better information (#2180)
- chore(redteam): Instrument redteam setup (#2193)
- chore(redteam): Remove OpenAI key requirement in onboarding (#2187)
- chore(redteam): Remove overreliance from default (#2201)
- chore(redteam): Remove redundant harmful plugin when all subcategories are selected (#2206)
- chore(redteam): Reorganize plugins in setup (#2173)
- chore(redteam): Session parsing in UI (#2192)
- chore(redteam): Update docs for multi-turn strategies (#2182)
- chore(redteam): Update redteam init instructions (#2190)
- chore(redteam): Wrap more system purpose tags (#2202)
- chore(redteam): Wrap purposes in <Purpose> tags (#2175)

### Fixed

- fix(prompts): Parse YAML files into JSON before Nunjucks template render (#2205)
- fix(providers): Handle more response parser failures in HTTP provider (#2200)
- fix(redteam): Attempt to fix undefined redteam testcase bug (#2186)
- fix(redteam): Debug access plugin grader improvement (#2178)
- fix(redteam): Handle missing prompts in indirect prompt injection setup (#2199)
- fix(redteam): Pass isRedteam from eval database model (#2171)
- fix(webui): Handle division by zero cases in CustomMetrics component (#2195)

### Dependencies

- chore(deps): Bump @aws-sdk/client-bedrock-runtime from 3.693.0 to 3.696.0 (#2176)
- chore(deps): Update dependencies - resolve lock file issue (#2179)
- chore(deps): Update dependencies (#2169)

### Documentation

- docs(examples): Add F-score example (#2198)
- docs(examples): Modernize image classification example (#2197)
- docs(site): Add red team Hugging Face model guide (#2181)
- docs(site): Use `https` id with `url` config (#2189)

## [0.97.0] - 2024-11-18

### Added

- feat(azure): adding AzureCliCredential as a fallback authentication option (#2149)

### Changed

- feat: report shows % framework compliance as progress bar (#2160)
- feat: support for grader fewshot examples (#2162)
- feat: add support for bedrock guardrails (#2163)
- fix: crescendo feedback (#2145)
- fix: handle null test cases in strategy generation (#2146)
- refactor(redteam): extract parseGeneratedPrompts from redteam base class (#2155)
- refactor(redteam): modularize and simplify harmful plugin (#2154)
- chore: bump @aws-sdk/client-bedrock-runtime from 3.691.0 to 3.693.0 (#2147)
- chore: bump @eslint/plugin-kit from 0.2.0 to 0.2.3 in the npm_and_yarn group (#2151)
- chore: track token usage for redteam providers (#2150)
- chore(providers): misc harmful completion provider enhancements (#2153)
- chore: display strategy used in report view (#2156)
- chore: open result details in report view (#2159)
- chore: add # requests to token usage (#2158)
- chore: set redteamFinalPrompt in goat provider (#2161)
- chore(redteam): refactor harmful plugin into aligned and unaligned modules (#2164)
- chore(redteam): refactor unaligned inference API response handling (#2167)

### Fixed

- fix(share): update eval author to logged-in user when sharing (#2165)

## [0.96.2] - 2024-11-14

### Added

- feat(redteam): redteam fewshot overrides (#2138)
- feat(cli): make README.md file during onboarding init flow optional (#2054)

### Changed

- feat: helm chart for self hosted (#2003)

### Fixed

- fix(cli): remove validation warning on yaml files (#2137)
- fix(providers): handle system messages correctly for bedrock Claude models (#2141)
- fix(redteam): Config for all strategies (#2126)
- fix(webui): potential divide by 0s (#2135)
- fix(webui): restore token usage display (#2143)

### Dependencies

- chore(deps): clean up plugin action params (#2139)
- chore(deps): bump @aws-sdk/client-bedrock-runtime from 3.687.0 to 3.691.0 (#2140)
- chore(deps): update dependencies (#2133)

## [0.96.1] - 2024-11-12

### Added

- feat(ui): Respect max text length in Markdown cells (#2109)

### Changed

- chore(assertions): split assertions into separate modules (#2116)\* chore(blog): update API endpoint to canonical domain by @mldangelo in https://github.com/promptfoo/promptfoo/pull/2119
- chore(cli): add promptfoo version header to all requests (#2121)
- chore(redteam): allow goat to be used stateless or not (#2102)
- chore(redteam): Break out Prompt Metrics Types (#2120)
- chore(redteam): re-organize report categories (#2127)
- chore(docs): Fix AWS default region to match documentation (#2117)

### Fixed

- fix(cli): validate config after dereferencing (#2129)
- fix(providers): handle system messages correctly in anthropic parseMessages (#2128)

### Dependencies

- chore(deps): bump groq-sdk from 0.7.0 to 0.8.0 (#2131)
- chore(deps): update multiple dependencies (#2118)

## [0.96.0] - 2024-11-10

### Added

- feat(redteam): intent plugin (#2072)
- feat(redteam): rag poisoning plugin (#2078)
- feat(cli): --filter-sample on eval to randomly sample (#2115)
- feat(providers): azure default provider (#2107)
- feat(assertions): BLEU score (#2081)

### Changed

- chore(assertions): refactor JSON assertions (#2098)
- chore(assertions): split assertions into separate files (#2089)
- chore(cli): add --ids-only to list commands (#2076)
- chore(cli): lazily init csv assertion regex (#2111)
- chore(cli): validate json, yaml, js configs on load (#2114)
- chore(lint): format lint (#2082)
- chore(providers): add envar support for azure auth (#2106)
- chore(providers): add support for Claude 3.5 Haiku model (#2066)
- chore(providers): add support for external response_format in azure openai (#2092)
- chore(providers): azureopenai -> azure (#2113)
- chore(providers): Support AWS sessionToken and profile for authentication (#2085)
- chore(redteam): improve rbac grader (#2067)
- chore(redteam): pass context and options to target in iterativeTree provider (#2093)
- chore(redteam): Use purpose in graders (#2077)
- chore(webui): prevent unnecessary state resets in plugin configuration in redteam ui (#2071)
- chore: add yaml config validation tests (#2070)
- chore(docs): goat-blog demo component usability improvements (#2095)
- docs: use "provider" key in python prompt function (#2103)
- docs: add GOAT blog post (#2068)
- chore(blog): update API endpoint to canonical domain (#2119)

### Fixed

- fix(cli): keep eval id on `import` (#2112)
- fix(providers): portkey provider and headers (#2088)
- fix(redteam): provide target context (#2090)
- fix(providers): ensure consistent message parsing for Anthropic Claude Vision (#2069)
- fix(redteam): make remote generation URL dynamic to support dotenv loading (#2086)

### Dependencies

- chore(deps): bump @anthropic-ai/sdk from 0.31.0 to 0.32.0 (#2074)
- chore(deps): bump @anthropic-ai/sdk from 0.32.0 to 0.32.1 (#2083)
- chore(deps): bump @aws-sdk/client-bedrock-runtime from 3.686.0 to 3.687.0 (#2104)
- chore(deps): bump openai from 4.70.2 to 4.71.0 (#2073)
- chore(deps): bump openai from 4.71.0 to 4.71.1 (#2087)

## [0.95.0] - 2024-11-04

### Added

- **feat(redteam):** goat (#2006)
- **feat(webui):** add support for file providers in eval creation view via file upload by @mldangelo in https://github.com/promptfoo/promptfoo/pull/2055
- feat(webui): add support for file providers in eval creation view via file upload (#2055)

### Changed

- **feat:** save and load configs (#2044)
- **feat:** index page for report view (#2048)
- **fix:** competitors grader (#2042)
- **fix:** llm rubric markup (#2043)
- **fix:** OOM on large evals (#2049)
- **chore:** migrate rag-full example to langchain 0.3.0 (#2041)
- **chore:** add some loaders to webui pages (#2050)
- **chore(providers):** add bedrock regional inference profile IDs (#2058)
- **chore(webui):** optimize custom policy handling (#2061)
- **chore:** bump @anthropic-ai/sdk from 0.30.1 to 0.31.0 (#2062)
- **chore:** bump openai from 4.69.0 to 4.70.2 (#2063)

### Fixed

- **fix(webui):** preserve target label when switching target types (#2060)

### Dependencies

- **chore(deps):** bump langchain from 0.2.10 to 0.3.0 in /examples/rag-full (#2040)
- **chore(deps):** bump openai from 4.68.4 to 4.69.0 (#2045)
- **chore(deps):** update patch and minor dependencies (#2064)

## [0.94.6] - 2024-10-30

### Added

- feat(webui): make table header sticky (#2001)

### Changed

- feat: `promptfoo auth whoami` (#2034)
- fix: minor redteam run fixes (#2033)
- fix: report issue counts (#2037)
- fix: Integration backlink to portkey docs (#2039)
- chore: add provider to assertion function context (#2036)
- chore: add `--verbose` to redteam run (#2032)
- chore(deps-dev): bump @aws-sdk/client-bedrock-runtime from 3.679.0 to 3.682.0 (#2038)

### Dependencies

- chore(deps): bump elliptic from 6.5.7 to 6.6.0 in /src/app (#2031)
- chore(deps): bump langchain from 0.1.14 to 0.3.0 in /examples/langchain-python (#2035)

## [0.94.5] - 2024-10-28

### Changed

- fix: bump version on fetch cache key (#2029)
- fix: support browser back/forward in redteam setup (#2022)
- chore: improve ui for plugin configs (#2024)
- chore(webui): improve redteam plugin configuration UI (#2028)
- chore: Add Missing Statuses to Risk Categories (#2030)

### Fixed

- fix(ci): add disk space cleanup steps to prevent runner failures (#2018)
- fix(redteam): auto-extract injectVar from prompt template in redteam image provider (#2021)
- fix(providers): adjust bedrock anthropic default temperature (#2027)
- fix(webui): hide redteam setup dialog after seen (#2023)

### Documentation

- docs(provider): fix dalle-3 provider name (#2020)

## [0.94.4] - 2024-10-27

### Added

- **Feature:** Add simulated user provider ([#2014](https://github.com/promptfoo/promptfoo/pull/2014) by [@typpo](https://github.com/typpo))

### Changed

- **Fix:** Handle basic auth credentials in fetch requests ([#2013](https://github.com/promptfoo/promptfoo/pull/2013) by [@mldangelo](https://github.com/mldangelo))
- **Chore:** Add configuration option to disable template environment variables ([#2017](https://github.com/promptfoo/promptfoo/pull/2017) by [@mldangelo](https://github.com/mldangelo))
- **Chore (Redteam):** Improve onboarding CLI plugin configuration handling ([#2015](https://github.com/promptfoo/promptfoo/pull/2015) by [@mldangelo](https://github.com/mldangelo))

## [0.94.3] - 2024-10-26

### Changed

- feat: package import support improvements (#1995)
- feat: add adaline gateway provider (#1980)
- fix: template creation for `promptfoo init` and `promptfoo redteam init`
- chore(providers): merge prompt and provider config in azure (#2011)

## [0.94.2] - 2024-10-25

### Added

- feat(browser): `optional` arg on `click` commands (#1997)

### Changed

- feat: add browser support in redteam setup (#1998)
- fix: test case descriptions (#2000)
- fix: Http Provider parser (#1994)
- chore: save user consent when logged in via webui (#1999)
- chore: Constants are lower case (#2007)
- style(eslint): add sort-keys rule and sort type constituents (#2008)
- chore(redteam): alphabetize and normalize ordering of constants (#2002)
- revert: style(eslint): add sort-keys rule and sort type constituents (#2009)

## [0.94.1] - 2024-10-24

### Added

- **feat(schema):** Add YAML schema validation to config files by [@mldangelo](https://github.com/mldangelo) in [#1990](https://github.com/promptfoo/promptfoo/pull/1990)

### Changed

- **chore:** Don't run Docker as root by [@typpo](https://github.com/typpo) in [#1884](https://github.com/promptfoo/promptfoo/pull/1884)
- **chore(webui):** Move Snackbar out of component for reuse by [@sklein12](https://github.com/sklein12) in [#1989](https://github.com/promptfoo/promptfoo/pull/1989)
- **chore(redteam):** Send version to remote endpoint by [@typpo](https://github.com/typpo) in [#1982](https://github.com/promptfoo/promptfoo/pull/1982)
- **refactor(tests):** Reorganize test files into subdirectories by [@mldangelo](https://github.com/mldangelo) in [#1984](https://github.com/promptfoo/promptfoo/pull/1984)
- site: additional landing page (#1996)

### Fixed

- **fix(providers):** Better OpenAI rate limit handling by [@typpo](https://github.com/typpo) in [#1981](https://github.com/promptfoo/promptfoo/pull/1981)
- **fix(providers):** Refusals are not failures by [@typpo](https://github.com/typpo) in [#1991](https://github.com/promptfoo/promptfoo/pull/1991)
- **fix(redteam):** Better error handling in strategies by [@typpo](https://github.com/typpo) in [#1983](https://github.com/promptfoo/promptfoo/pull/1983)
- **fix(redteam):** Better error on remote plugins when remote is disabled by [@typpo](https://github.com/typpo) in [#1979](https://github.com/promptfoo/promptfoo/pull/1979)
- fix: prompt validation (#1993)

### Dependencies

- **chore(deps):** Bump @aws-sdk/client-bedrock-runtime from 3.677.0 to 3.678.0 by [@dependabot](https://github.com/dependabot) in [#1987](https://github.com/promptfoo/promptfoo/pull/1987)
- **chore(deps):** Bump @anthropic-ai/sdk from 0.30.0 to 0.30.1 by [@dependabot](https://github.com/dependabot) in [#1986](https://github.com/promptfoo/promptfoo/pull/1986)
- **chore(deps):** Bump OpenAI from 4.68.2 to 4.68.4 by [@dependabot](https://github.com/dependabot) in [#1985](https://github.com/promptfoo/promptfoo/pull/1985)

## [0.94.0] - 2024-10-23

### Added

- feat(providers): add support for `github` provider (#1927)
- feat(providers): add support for xAI (Grok) provider (#1967)
- feat(providers): Update HTTP Provider to support any type of request (#1920)
- feat(prompts): add context to python and javascript prompts (#1974)
- feat(webui): add ability to update eval author (#1951)
- feat(webui): add login page (#1964)
- feat(webui): add support for displaying base64-encoded images (#1937)
- feat(cli): allow referencing specific gsheet (#1942)
- feat(redteam): show passes and fails in report drawer (#1972)

### Changed

- chore(cli): disable database logging by default (#1953)
- chore(cli): move db migrations up (#1975)
- chore(cli): replace node-fetch with native fetch API (#1968)
- chore(cli): warn on unsupported test format (#1945)
- chore(providers): support AWS credentials in config file for bedrock provider (#1936)
- chore(providers): support response_format in prompt config in openai provider (#1966)
- chore(providers): update Claude 3.5 model version (#1973)
- chore(providers): update implementation of togetherAI provider (#1934)
- chore(redteam): Add redteam descriptions and display names (#1962)
- chore(redteam): Better typing for the new constants (#1965)
- chore(redteam): fix typing issue, don't return in route (#1933)
- chore(redteam): move all redteam constants to one spot (#1952)
- chore(redteam): remove providers from db (#1955)
- chore(redteam): update providers to id by id or label (#1924)
- chore(redteam): Use Provider Label as Unique ID for redteam targets (#1938)
- chore(webui): add user email management endpoints (#1949)
- chore(webui): create dedicated eval router (#1948)
- chore(webui): expose redteam init ui in navigation dropdown menu (#1926)
- chore(webui): improve max text length slider (#1939)
- chore(webui): optimize Material-UI imports for better tree-shaking (#1928)
- chore(webui): optionally record anonymous telemetry (#1940)
- chore(webui): resolve fast refresh warning by separating useToast hook (#1941)
- refactor(assertions): move utility functions to separate file (#1944)
- chore: add citation generation script and update CITATION.cff (#1914)

### Fixed

- fix(cli): add metadata to EvaluateResult model (#1978)
- fix(cli): check for python3 alias (#1971)
- fix(cli): cli properly watches all types of configs (#1929)
- fix(cli): resolve deep copy issue when using grader cli arg (#1943)
- fix(eval): set author from getUserEmail when creating Eval (#1950)
- fix(providers): improve Gemini format coercion and add tests (#1925)
- fix(providers): maybeCoerceToGeminiFormat in palm provider - parse system_instruction (#1947)

### Dependencies

- chore(deps): bump aiohttp from 3.9.5 to 3.10.2 in /examples/rag-full (#1959)
- chore(deps): bump certifi from 2023.11.17 to 2024.7.4 in /examples/python-provider (#1958)
- chore(deps): bump idna from 3.6 to 3.7 in /examples/python-provider (#1957)
- chore(deps): bump rollup from 4.21.3 to 4.24.0 in /src/app (#1961)
- chore(deps): bump starlette from 0.37.2 to 0.40.0 in /examples/rag-full (#1956)
- chore(deps): bump vite from 5.3.3 to 5.4.9 in /examples/jest-integration (#1960)
- chore(deps): migrate drizzle (#1922)
- chore(deps): update dependencies (#1913)

### Documentation

- docs(blog): adding fuzzing post (#1921)

## [0.93.3] - 2024-10-17

### Added

- **feat(assertions):** Support array of files in assertion values by [@danpe](https://github.com/promptfoo/promptfoo/pull/1897)
- **feat(redteam):** Math-prompt strategy by [@AISimplyExplained](https://github.com/promptfoo/promptfoo/pull/1907)
- feat(redteam): math-prompt strategy (#1907)
- feat: add watsonx bearer token auth and display model cost (#1904)
- feat: support array of files in assertion values (#1897)

### Changed

- **chore(providers):** Add WatsonX bearer token auth and display model cost by [@gprem09](https://github.com/promptfoo/promptfoo/pull/1904)
- **chore(redteam):** Rename math-prompt strategy and update docs by [@mldangelo](https://github.com/promptfoo/promptfoo/pull/1912)
- **chore(webui):** Redesign navigation and dark mode components by [@mldangelo](https://github.com/promptfoo/promptfoo/pull/1903)
- **chore(ci):** Correct GitHub Actions syntax for secret access by [@mldangelo](https://github.com/promptfoo/promptfoo/pull/1911)
- **chore(ci):** Fix Docker build by [@sklein12](https://github.com/promptfoo/promptfoo/pull/1910)
- **chore(ci):** Test eval share for hosted container by [@sklein12](https://github.com/promptfoo/promptfoo/pull/1908)
- **chore(ci):** Test sharing to cloud by [@sklein12](https://github.com/promptfoo/promptfoo/pull/1909)
- chore: fix docker build (#1910)
- chore(redteam): rename math-prompt strategy and update docs (#1912)
- chore: Test sharing to cloud (#1909)
- chore: Test eval share for hosted container (#1908)

### Fixed

- **fix(webui):** Navigating directly to an eval by [@sklein12](https://github.com/promptfoo/promptfoo/pull/1905)
- fix(providers): lazy load watsonx dependencies (#1977)
- fix(ci): correct GitHub Actions syntax for secret access (#1911)
- fix: Navigating directly to an eval (#1905)

### Documentation

- **docs(redteam):** Add documentation for Custom and PII plugins by [@mldangelo](https://github.com/promptfoo/promptfoo/pull/1892)

## [0.93.2] - 2024-10-16

### Fixed

- fix: sharing to hosted (#1902)
- fix: update cloud share URL path from 'results' to 'eval' (#1901)
- fix: gemini chat formatting (#1900)

### Documentation

- docs(redteam): add documentation for Custom and PII plugins (#1892)

### Changed

- **fix:** update cloud share URL path from 'results' to 'eval' by [@mldangelo](https://github.com/promptfoo/promptfoo/pull/1901)
- **fix:** gemini chat formatting by [@typpo](https://github.com/promptfoo/promptfoo/pull/1900)
- **fix:** sharing to hosted by [@sklein12](https://github.com/promptfoo/promptfoo/pull/1902)
- **chore:** add `--filter-targets` to `redteam run` by [@typpo](https://github.com/promptfoo/promptfoo/pull/1893)
- **chore:** warn users about unknown arguments after 'eval' command by [@mldangelo](https://github.com/promptfoo/promptfoo/pull/1898)
- chore(webui): redesign navigation and dark mode components (#1903)
- chore(cli): warn users about unknown arguments after 'eval' command (#1898)
- chore: add `--filter-targets` to `redteam run` (#1893)

### Dependencies

- **chore(deps):** bump `@anthropic-ai/sdk` from 0.29.0 to 0.29.1 by [@dependabot](https://github.com/promptfoo/promptfoo/pull/1894)
- chore(deps): bump @anthropic-ai/sdk from 0.29.0 to 0.29.1 (#1894)

## [0.93.1] - 2024-10-15

### Fixed

- fix: Delete all evals broken (#1891)

### Added

- feat: Redteam http target tester (#1883)

### Changed

- **feat:** Crisp chat on certain pages by [@typpo](https://github.com/promptfoo/promptfoo/pull/1880)
- **feat:** Redteam HTTP target tester by [@sklein12](https://github.com/promptfoo/promptfoo/pull/1883)
- **fix:** Do not use default config when config is explicitly set by [@typpo](https://github.com/promptfoo/promptfoo/pull/1878)
- **fix:** Delete all evals broken by [@sklein12](https://github.com/promptfoo/promptfoo/pull/1891)
- **docs:** Add RAG architecture blog post by [@vsauter](https://github.com/promptfoo/promptfoo/pull/1886)
- **refactor(webui):** Move dashboard to redteam directory by [@mldangelo](https://github.com/promptfoo/promptfoo/pull/1890)
- refactor(webui): move dashboard to redteam directory (#1890)

## [0.93.0] - 2024-10-14

### Documentation

- docs: add rag architecture blog post (#1886)

### Added

- feat(cli): add example download functionality to init command (#1875)
- feat(redteam): introduce experimental redteam setup ui (#1872)
- feat(providers): watsonx provider (#1869)
- feat(providers): node package provider (#1855)
- feat: crisp chat on certain pages (#1880)

### Changed

- chore(webui): show tools in report view (#1871)

### Fixed

- fix(cli): only set redteam on combined configs when necessary (#1879)
- fix(cli): disable remote grading with rubric prompt override (#1877)
- fix(webui): rendering evals (#1881)
- fix: do not use default config when config is explicitly set (#1878)

## [0.92.3] - 2024-10-12

### Changed

- fix: request correct structure in prompt (#1851)
- fix: Only persist custom API url in local storage if it's set through the UI (#1854)
- fix: equality failure message (#1868)
- fix: don't always persist providers (#1870)
- feat: env variable to host pf at a different url path then base (#1853)
- chore(redteam): improve custom plugin definition and validation (#1860)
- chore: move skip logic to generate (#1834)
- chore: add `--filter-targets` alias (#1863)
- chore: Cloud sharing with new format (#1840)

### Fixed

- fix(webui): resolve undefined version display in InfoModal (#1856)

### Dependencies

- chore(deps-dev): bump @aws-sdk/client-bedrock-runtime from 3.667.0 to 3.668.0 (#1857)
- chore(deps-dev): bump @aws-sdk/client-bedrock-runtime from 3.668.0 to 3.669.0 (#1865)

## [0.92.2] - 2024-10-09

### Changed

- **ci(tests)**: Separate unit and integration tests in CI pipeline by [@mldangelo](https://github.com/mldangelo) in [#1849](https://github.com/promptfoo/promptfoo/pull/1849)
  - Bump `@aws-sdk/client-bedrock-runtime` from 3.666.0 to 3.667.0 by [@dependabot](https://github.com/dependabot) in [#1845](https://github.com/promptfoo/promptfoo/pull/1845)
  - Bump `@anthropic-ai/sdk` from 0.28.0 to 0.29.0 by [@dependabot](https://github.com/dependabot) in [#1846](https://github.com/promptfoo/promptfoo/pull/1846)
  - Bump `openai` from 4.67.2 to 4.67.3 by [@dependabot](https://github.com/dependabot) in [#1844](https://github.com/promptfoo/promptfoo/pull/1844)

### Fixed

- **fix(providers)**: Dynamically import FAL-AI serverless client by [@mldangelo](https://github.com/mldangelo) in [#1850](https://github.com/promptfoo/promptfoo/pull/1850)

### Dependencies

- **chore(deps)**:

## [0.92.1] - 2024-10-08

### Added

- **feat(providers):** Add support for an optional `responseSchema` file to Google Gemini by [@aud](https://github.com/promptfoo/promptfoo/pull/1839)
- feat(providers): Add support for an optional `responseSchema` file to google gemini (#1839)

### Changed

- **fix:** count could be off if there was a test that wasn't recorded by [@sklein12](https://github.com/promptfoo/promptfoo/pull/1841)
- **fix:** support relative paths by [@sklein12](https://github.com/promptfoo/promptfoo/pull/1842)
- **fix:** Prompt ordering on tables by [@sklein12](https://github.com/promptfoo/promptfoo/pull/1843)
- **chore:** delete empty file by [@sklein12](https://github.com/promptfoo/promptfoo/pull/1829)
- **chore:** rename tables by [@sklein12](https://github.com/promptfoo/promptfoo/pull/1831)
- chore(deps-dev): bump @aws-sdk/client-bedrock-runtime from 3.665.0 to 3.666.0 (#1836)

### Fixed

- **fix(provider):** fal prompt config overrides by [@drochetti](https://github.com/promptfoo/promptfoo/pull/1835)
- fix: Prompt ordering on tables (#1843)
- fix: support relative paths (#1842)
- fix: count could be off if there was a test that wasn't recorded (#1841)

### Dependencies

- **chore(deps):** bump openai from 4.67.1 to 4.67.2 by [@dependabot](https://github.com/promptfoo/promptfoo/pull/1837)
- **chore(deps-dev):** bump @aws-sdk/client-bedrock-runtime from 3.665.0 to 3.666.0 by [@dependabot](https://github.com/promptfoo/promptfoo/pull/1836)
- chore(deps): bump openai from 4.67.1 to 4.67.2 (#1837)

### Documentation

- **docs(contributing):** expand guide for adding new providers by [@mldangelo](https://github.com/promptfoo/promptfoo/pull/1833)

## [0.92.0] - 2024-10-07

### Fixed

- fix(provider): fal prompt config overrides (#1835)

### Documentation

- docs(contributing): expand guide for adding new providers (#1833)

### Changed

- Normalize eval results in db (#1776)
- foundation model blog post (#1823)
- site: custom blog index page (#1824)
- chore(build): allow-composite-ts (#1825)
- chore(cli): improve validation for extension hooks (#1827)
- chore: rename tables (#1831)
- chore: delete empty file (#1829)

## [0.91.3] - 2024-10-04

### Added

- feat(redteam): add religion plugin (#1822)
- feat(provider-fal): allow prompt config overrides (#1815)
- feat: remove in memory table (#1820)

## [0.91.2] - 2024-10-04

### Added

- feat(cli): Add input validation to eval command (@mldangelo #1810)
- feat(cli): Add real-time logging for Python script execution (@mldangelo #1818)
- feat(providers): Add support for setting cookies in `browser` provider (@typpo #1809)

### Changed

- chore(ci): Move integration tests to separate job in GitHub Actions workflow (@mldangelo #1821)
- chore(providers): Add support for file-based response parser for HTTP provider (@mldangelo #1808)
- chore(providers): Improve error message for browser provider missing imports (67c5fed2 @typpo)
- chore(redteam): Update to specific GPT-4 model (0be9c87f @mldangelo)
- chore(site): Update intro cal.com link (ff36972e @typpo)
- chore(webui): Remove 'use client' directives from React components (bc6f4214 @mldangelo)
- docs: Add Streamlit application in browser documentation (855e80f4 @typpo)
- docs: Escape tag in documentation (9c3ae83b @typpo)
- docs: Remove responseparser from quickstart (fe17b837 @typpo)
- docs: Remove responseParser from redteam template (feda3c60 @typpo)
- docs: Update test case reference documentation (d7c7a507 @mldangelo)
- docs: Update to use `redteam run` and `redteam report` (@typpo #1814)

### Fixed

- fix(redteam): Resolve cross-session templating issues (@typpo #1811)
- fix(webui): Ensure weight is not 0 (@sklein12 #1817)

### Dependencies

- chore(deps-dev): Bump @aws-sdk/client-bedrock-runtime from 3.658.1 to 3.662.0 (@dependabot #1805)
- chore(deps-dev): Bump @aws-sdk/client-bedrock-runtime from 3.663.0 to 3.664.0 (@dependabot #1819)
- chore(deps): Bump openai from 4.66.1 to 4.67.0 (@dependabot #1804)
- chore(deps): Bump replicate from 0.34.0 to 0.34.1 (@dependabot #1806)
- chore(deps): Update dependencies (ec37ca4e @mldangelo)

## [0.91.1] - 2024-10-01

### Changed

- feat: prompts as python classmethods (#1799)

### Fixed

- fix(redteam): read redteam config during redteam eval command (#1803)

### Documentation

- docs(custom-api): update documentation and improve typing (#1802)

## [0.91.0] - 2024-10-01

### Added

- feat(cli): ask for email on public share by @typpo in #1798
- feat(cli): support input transforms by @MrFlounder in #1704
- feat(redteam): add `redteam run` command by @typpo in #1791
- feat(webui): new Chart type on the eval page of web UI by @YingjiaLiu99 in #1147

### Changed

- fix: calc the same prompt id everywhere by @sklein12 in #1795
- docs: add troubleshooting section for timeouts by @mldangelo
- docs: fix indentation by @typpo
- docs: provider index by @mldangelo in #1792
- docs: update ts-config example README with tsx loader options by @mldangelo
- site: misc redteam guide clarifications by @typpo
- chore(cli): reorganize command structure and add program name by @mldangelo
- chore(cli): simplify node version check by @mldangelo in #1794
- chore(openai): use omni moderation by default by @typpo in #1797
- chore(providers): add support for special chars in browser provider by @typpo in #1790
- chore(providers): render provider label using Nunjucks by @mldangelo in #1789
- chore(providers): warn on unknown provider types by @mldangelo in #1787
- chore(redteam): include package version in redteam run hash by @typpo in 6d2d0c65
- chore(redteam): rename and export base classes by @mldangelo in #1801
- chore(redteam): serverside generation for indirect-prompt-injection by @mldangelo
- chore(redteam): update adversarial generation to specific gpt-4o model by @typpo in 1f397f62
- chore(cli): reorganize command structure and add program name by @mldangelo in 66781927

### Fixed

- fix(build): remove ts-config path aliases until compilation works correctly by @sklein12 in #1796
- fix(cli): don't ask for email when sharing in ci or without tty by @typpo
- fix(package): use provider prompt map when running via Node package by @vsauter in #1788
- fix(redteam): don't include entities if list is empty by @typpo
- fix(redteam): OWASP aliases by @typpo in #1765

### Dependencies

- chore(deps): bump openai from 4.65.0 to 4.66.1 by @dependabot in #1800
- chore(deps): update dependencies by @mldangelo

## [0.90.3] - 2024-09-27

### Changed

- fix: browser provider ignores cert errors by @ianw_github in 9fcc9f5974d919291456292e187fba1b1bacb3e2

## [0.90.2] - 2024-09-27

### Changed

- **feat:** Add fal.ai provider by [@drochetti](https://github.com/drochetti) in [#1778](https://github.com/promptfoo/promptfoo/pull/1778)
- **feat:** Add install script for pre-built binary installation by [@mldangelo](https://github.com/mldangelo) in [#1755](https://github.com/promptfoo/promptfoo/pull/1755)
- **fix:** Improve JSON parser handling for multiple braces by [@typpo](https://github.com/typpo) in [#1766](https://github.com/promptfoo/promptfoo/pull/1766)
- **refactor(eval):** Reorganize and improve eval command options by [@mldangelo](https://github.com/mldangelo) in [#1762](https://github.com/promptfoo/promptfoo/pull/1762)
- **chore(bedrock):** Improve support for LLAMA3.1 and LLAMA3.2 model configurations by [@mldangelo](https://github.com/mldangelo) in [#1777](https://github.com/promptfoo/promptfoo/pull/1777)
- **chore(config):** Simplify config loading by [@mldangelo](https://github.com/mldangelo) in [#1779](https://github.com/promptfoo/promptfoo/pull/1779)
- **chore(redteam):** Move select plugins for server-side generation by [@mldangelo](https://github.com/mldangelo) in [#1783](https://github.com/promptfoo/promptfoo/pull/1783)
- **ci(nexe-build):** Add ARM64 support for nexe builds by [@mldangelo](https://github.com/mldangelo) in [#1780](https://github.com/promptfoo/promptfoo/pull/1780)
- **ci(nexe-build):** Update runner selection for macOS and add Windows file extension by [@mldangelo](https://github.com/mldangelo) in [#1784](https://github.com/promptfoo/promptfoo/pull/1784)

### Fixed

- **fix(providers):** Correct data types for `responseParser` in HTTP provider by [@typpo](https://github.com/typpo) in [#1764](https://github.com/promptfoo/promptfoo/pull/1764)

### Dependencies

- **chore(deps-dev):** Bump `@aws-sdk/client-bedrock-runtime` from 3.658.0 to 3.658.1 by [@dependabot](https://github.com/dependabot) in [#1769](https://github.com/promptfoo/promptfoo/pull/1769)
- **chore(deps):** Bump `replicate` from 0.33.0 to 0.34.0 by [@dependabot](https://github.com/dependabot) in [#1767](https://github.com/promptfoo/promptfoo/pull/1767)
- **chore(deps):** Bump `openai` from 4.63.0 to 4.64.0 by [@dependabot](https://github.com/dependabot) in [#1768](https://github.com/promptfoo/promptfoo/pull/1768)

## [0.90.1] - 2024-09-26

### Changed

- **chore(providers):** Updated Bedrock integration to support Llama 3.2 models. [#1763](https://github.com/promptfoo/promptfoo/pull/1763) by [@aristsakpinis93](https://github.com/aristsakpinis93)
- **chore:** Added support for config objects in JavaScript and Python assertions. [#1729](https://github.com/promptfoo/promptfoo/pull/1729) by [@vedantr](https://github.com/vedantr)
- **fix:** Improved prompts handling per provider. [#1757](https://github.com/promptfoo/promptfoo/pull/1757) by [@typpo](https://github.com/typpo)
- **fix:** Updated `--no-interactive` description and added it to the documentation. [#1761](https://github.com/promptfoo/promptfoo/pull/1761) by [@kentyman23](https://github.com/kentyman23)
- site: adding blog post for Prompt Airlines (#1774)

### Dependencies

- **chore(deps-dev):** Bumped `@aws-sdk/client-bedrock-runtime` from 3.654.0 to 3.658.0. [#1758](https://github.com/promptfoo/promptfoo/pull/1758) by [@dependabot](https://github.com/dependabot)

## [0.90.0] - 2024-09-24

### Changed

- cli: Added 'pf' as an alias for the 'promptfoo' command (@mldangelo, #1745)
- providers(bedrock): Added support for AI21 Jamba Models and Meta Llama 3.1 Models (@mldangelo, #1753)
- providers(python): Added support for file:// syntax for Python providers (@mldangelo, #1748)
- providers(http): Added support for raw requests (@typpo, #1749)
- cli: implement cloud Login functionality for private sharing (@sklein12, #1719)
- cli(redteam): aliased 'eval' in redteam namespace and prioritized redteam.yaml over promptfooconfig.yaml (@typpo, #1664)
- providers(http): Added templating support for provider URLs (@mldangelo, #1747)
- cli: read config files from directory paths (@andretran, #1721)
- Added PROMPTFOO_EXPERIMENTAL environment variable (@typpo)
- Simplified redteam consent process (@typpo)
- Improved input handling for login prompts (@mldangelo)
- Updated dependencies (@mldangelo)
- webui: fix route to edit eval description(@sklein12, #1754)
- cli: prevent logging of empty output paths (@mldangelo)
- Added raw HTTP request example (@typpo)
- Updated documentation to prefer prebuilt versions (@sklein12, #1752)
- Triggered release step in nexe build for tagged branches (@mldangelo)
- Updated release token in GitHub Actions workflow (@mldangelo)
- Added continue-on-error to nexe-build job (@mldangelo)

## [0.89.4] - 2024-09-23

### Added

- feat(webui): display suggestions (#1739)

### Changed

- feat: headless browser provider (#1736)
- feat: suggestions (#1723)
- feat: improvements to http and websocket providers (#1732)
- fix: empty state for webui (#1727)
- chore: add costs for OpenAI model "gpt-4o-2024-08-06" (#1728)
- fix: catch errors when creating share url (#1726)https://github.com/promptfoo/promptfoo/pull/1725
- fix: add missing outputPath (#1734)
- fix: output path when PROMPTFOO_LIGHTWEIGHT_RESULTS is set (#1737)
- chore: Move share action to server (#1743)
- docs: Update documentation for Tree-based Jailbreaks Strategy by @vingiarrusso in

### Fixed

- fix(prompts): add handling for function prompt (#1724)

## [0.89.3] - 2024-09-20

### Changed

- **Bug Fixes:**
  - Improved sanitization of generations ([#1713](https://github.com/promptfoo/promptfoo/pull/1713) by [@typpo](https://github.com/typpo))
  - Reverted config changes to resolve prompt file bug ([#1722](https://github.com/promptfoo/promptfoo/pull/1722) by [@mldangelo](https://github.com/mldangelo))
- **Docs**
  - Added more information to the enterprise page ([#1714](https://github.com/promptfoo/promptfoo/pull/1714) by [@typpo](https://github.com/typpo))
  - Updated the about page ([#1715](https://github.com/promptfoo/promptfoo/pull/1715) by [@typpo](https://github.com/typpo))
  - Minor landing page updates ([#1718](https://github.com/promptfoo/promptfoo/pull/1718) by [@typpo](https://github.com/typpo))
- Update documentation for Tree-based Jailbreaks Strategy (#1725)

## [0.89.2] - 2024-09-18

### Changed

- **Dependencies**: Updated project dependencies (@mldangelo)
- **Website**: Added truncate functionality to the site (@typpo)
- Fixed Node cache dependency issue (@typpo)
- Improved nexe build workflow artifact handling in CI pipeline (@mldangelo)
- Bumped version to 0.89.2 (@typpo)
-

## [0.89.1] - 2024-09-18

### Added

- **feat(provider/openai)**: support loading `response_format` from a file by [@albertlieyingadrian](https://github.com/albertlieyingadrian) in [#1711](https://github.com/promptfoo/promptfoo/pull/1711)
- **feat(matchers)**: add external file loader for LLM rubric by [@albertlieyingadrian](https://github.com/albertlieyingadrian) in [#1698](https://github.com/promptfoo/promptfoo/pull/1698)

### Changed

- **feat**: Redteam dashboard by [@typpo](https://github.com/typpo) in [#1709](https://github.com/promptfoo/promptfoo/pull/1709)
- **feat**: add WebSocket provider by [@typpo](https://github.com/typpo) in [#1712](https://github.com/promptfoo/promptfoo/pull/1712)
- **docs**: GPT vs O1 guide by [@typpo](https://github.com/typpo) in [#1703](https://github.com/promptfoo/promptfoo/pull/1703)

### Dependencies

- **chore(deps)**: bump `openai` from `4.61.1` to `4.62.0` by [@dependabot](https://github.com/dependabot) in [#1706](https://github.com/promptfoo/promptfoo/pull/1706)
- **chore(deps)**: bump `@azure/openai-assistants` from `1.0.0-beta.5` to `1.0.0-beta.6` by [@dependabot](https://github.com/dependabot) in [#1707](https://github.com/promptfoo/promptfoo/pull/1707)

## [0.89.0] - 2024-09-17

### Added

- feat(util): add nunjucks template support for file path (#1688) by @albertlieyingadrian
- feat(redteam): top level targets, plugins, strategies (#1689) by @typpo

### Changed

- feat: Migrate NextUI to a React App (#1637) by @sklein12
- feat: add golang provider (#1693) by @typpo
- feat: make config `prompts` optional (#1694) by @typpo
- chore(redteam): plumb scores per plugin and strategy (#1684) by @typpo
- chore(redteam): redteam init indent plugins and strategies by @typpo
- chore(redteam): redteam onboarding updates (#1695) by @typpo
- chore(redteam): update some framework mappings by @typpo
- refactor(csv): improve assertion parsing and add warning for single underscore usage (#1692) by @mldangelo
- docs: improve Python provider example with stub LLM function by @mldangelo

### Fixed

- fix(python): change PythonShell mode to binary to fix unicode encoding issues (#1671) by @mldangelo
- fix(python): check --version for executable path validation (#1690) by @mldangelo
- fix(providers): Mistral Error Reporting (#1691) by @GICodeWarrior

### Dependencies

- chore(deps): bump openai from 4.61.0 to 4.61.1 (#1696) by @dependabot
- chore(deps): remove nexe dev dependency by @mldangelo
- chore(deps): update eslint and related packages by @mldangelo

## [0.88.0] - 2024-09-16

### Dependencies

- chore(deps): bump replicate from 0.32.1 to 0.33.0 (#1682)

### Added

- feat(webui): display custom namedScores (#1669)

### Changed

- **Added** `--env-path` as an alias for the `--env-file` option in CLI (@mldangelo)
- **Introduced** `PROMPTFOO_LIGHTWEIGHT_RESULTS` environment variable to optimize result storage (@typpo)
- **Added** `validatePythonPath` function and improved error handling for Python scripts (@mldangelo)
- **Displayed** custom named scores in the Web UI (@khp)
- **Improved** support for structured outputs in the OpenAI provider (@mldangelo)
- **Added** OpenAI Assistant's token usage statistics (@albertlieyingadrian)
- **Added** pricing information for Azure OpenAI models (@mldangelo)
- **Improved** API URL formatting for Azure OpenAI provider (@mldangelo)
- **Fixed** prompt normalization when reading configurations (@mldangelo)
- **Resolved** Docker image issues by adding Python, ensuring the `next` output directory exists, and disabling telemetry (@mldangelo)
- **Improved** message parsing for the Anthropic provider (@mldangelo)
- **Fixed** error in loading externally defined OpenAI function calls (@mldangelo)
- **Corrected** latency assertion error for zero milliseconds latency (@albertlieyingadrian)
- **Added** a new Red Team introduction and case studies to the documentation (@typpo)
- **Updated** model references and default LLM models in the documentation (@mldangelo)
- **Fixed** typos and broken image links in the documentation (@mldangelo, @typpo)
- **Refactored** Red Team commands and types to improve code organization (@mldangelo)
- **Moved** `evaluateOptions` initialization to `evalCommand` (@mldangelo)
- **Centralized** cost calculation logic in providers (@mldangelo)
- ci: improve nexe build workflow and caching (#1683)
- chore(providers): add pricing information for Azure OpenAI models (#1681)

### Tests

- **Added** support for `file://` prefix for local file paths in the `tests:` field in configuration (@mldangelo)

## [0.87.1] - 2024-09-12

### Fixed

- fix(docker): add Python to Docker image and verify in CI (#1677)
- fix(assertions): fix latencyMs comparison with undefined to allow 0 ms latency (#1668)
- fix(providers): improve parseMessages function for anthropic (#1666)
- fix(dockerfile): ensure next out directory exists and disable next telemetry (#1665)
- fix: normalize prompts when reading configs (#1659)

### Added

- feat(python): add validatePythonPath function and improve error handling (#1670)
- feat(cli): accept '--env-path' as an alias for '--env-file' option (#1654)
- feat: PROMPTFOO_LIGHTWEIGHT_RESULTS envar (#1450)

### Documentation

- docs: red team intro (#1662)
- docs: update model references from gpt-3.5-turbo to gpt-4o-mini (#1655)

### Changed

- **Add OpenAI `o1` pricing** by [@typpo](https://github.com/typpo) in [#1649](https://github.com/promptfoo/promptfoo/pull/1649)
- **Add support for OpenAI `o1` max completion tokens** by [@mldangelo](https://github.com/mldangelo) in [#1650](https://github.com/promptfoo/promptfoo/pull/1650)
- **Share link issue when self-hosting** by [@typpo](https://github.com/typpo) in [#1647](https://github.com/promptfoo/promptfoo/pull/1647)
- **Fix OpenAI function tool callbacks handling** by [@mldangelo](https://github.com/mldangelo) in [#1648](https://github.com/promptfoo/promptfoo/pull/1648)
- **Fix broken anchor links** by [@mldangelo](https://github.com/mldangelo) in [#1645](https://github.com/promptfoo/promptfoo/pull/1645)
- **Add documentation for Echo provider** by [@mldangelo](https://github.com/mldangelo) in [#1646](https://github.com/promptfoo/promptfoo/pull/1646)
- ci: add push trigger to docker workflow (#1678)
- refactor(providers): centralize cost calculation logic (#1679)
- refactor: move evaluateOptions initialization to evalCommand (#1674)
- refactor(redteam): move redteam types to src/redteam/types (#1653)
- refactor(redteam): move redteam commands to src/redteam/commands (#1652)
- chore(providers): improve API URL formatting for Azure OpenAI provider (#1672)
- chore(providers): add openai assistant's token usage (#1661)
- chore(openai): improve support for structured outputs (#1656)
- chore: support file:// prefix for local file paths in `tests:` field in config (#1651)

## [0.87.0] - 2024-09-12

### Changed

- feat: remote strategy execution (#1592)
- fix: run db migrations first thing in cli (#1638)
- chore: add --remote to `eval` (#1639)
- chore: ability to record when feature is used (#1643)
- site: intro and image updates (#1636)

### Dependencies

- chore(deps-dev): bump @aws-sdk/client-bedrock-runtime from 3.649.0 to 3.650.0 (#1640)
- chore(deps): bump openai from 4.58.2 to 4.59.0 (#1641)

## [0.86.1] - 2024-09-11

### Changed

- feat: cross-session leak plugin (#1631)
- fix: quickswitcher (#1635)

## [0.86.0] - 2024-09-11

### Changed

- **feat**: Added MITRE Atlas plugin aliases by [@typpo](https://github.com/typpo) in [#1629](https://github.com/promptfoo/promptfoo/pull/1629)
- **chore**: Removed the NextAPI by [@sklein12](https://github.com/sklein12) in [#1599](https://github.com/promptfoo/promptfoo/pull/1599)
- **fix**: Improved rate limiting handling by [@sinedied](https://github.com/sinedied) in [#1633](https://github.com/promptfoo/promptfoo/pull/1633)
- **fix**: Ensured `name:value` pairs are unique, rather than just names, for tags by [@sklein12](https://github.com/sklein12) in [#1621](https://github.com/promptfoo/promptfoo/pull/1621)
- **chore**: Fixed paths for `ts-node` by [@sklein12](https://github.com/sklein12) in [#1628](https://github.com/promptfoo/promptfoo/pull/1628)
- **chore**: Standardized paths by [@sklein12](https://github.com/sklein12) in [#1627](https://github.com/promptfoo/promptfoo/pull/1627)

### Dependencies

- **chore(deps-dev)**: Bumped `@aws-sdk/client-bedrock-runtime` from 3.645.0 to 3.649.0 by [@dependabot](https://github.com/dependabot) in [#1632](https://github.com/promptfoo/promptfoo/pull/1632)
- **chore(deps)**: Bumped `@anthropic-ai/sdk` from 0.27.2 to 0.27.3 by [@dependabot](https://github.com/dependabot) in [#1625](https://github.com/promptfoo/promptfoo/pull/1625)
- **chore(deps)**: Bumped `openai` from 4.58.1 to 4.58.2 by [@dependabot](https://github.com/dependabot) in [#1624](https://github.com/promptfoo/promptfoo/pull/1624)

## [0.85.2] - 2024-09-10

### Changed

- feat: compliance status in redteam reports (#1619)
- fix: prompt parsing (#1620)

## [0.85.1] - 2024-09-09

### Changed

- feat: add support for markdown prompts (#1616)
- fix: Indirect Prompt Injection missing purpose and will only generate… (#1618)

### Dependencies

- chore(deps): bump openai from 4.58.0 to 4.58.1 (#1617)

## [0.85.0] - 2024-09-06

### Added

- **feat(mistral):** Update chat models and add embedding provider by @mldangelo in [#1614](https://github.com/promptfoo/promptfoo/pull/1614)
- **feat(templates):** Allow Nunjucks templating in grader context by @mldangelo in [#1606](https://github.com/promptfoo/promptfoo/pull/1606)
- **feat(redteam):** Add remote generation for multilingual strategy by @mldangelo in [#1603](https://github.com/promptfoo/promptfoo/pull/1603)
- **feat(redteam):** ASCII smuggling plugin by @typpo in [#1602](https://github.com/promptfoo/promptfoo/pull/1602)
- **feat(redteam):** More direct prompt injections by @typpo in [#1600](https://github.com/promptfoo/promptfoo/pull/1600)
- **feat(redteam):** Prompt injections for all test cases by @typpo in [commit 28605413](https://github.com/promptfoo/promptfoo/commit/28605413)

### Changed

- **refactor:** Improve project initialization and error handling by @mldangelo in [#1591](https://github.com/promptfoo/promptfoo/pull/1591)
- **chore:** Warn if API keys are not present when running `promptfoo init` by @cristiancavalli in [#1577](https://github.com/promptfoo/promptfoo/pull/1577)
- **chore:** Add info to contains-all and icontains-all error by @typpo in [#1596](https://github.com/promptfoo/promptfoo/pull/1596)
- **chore(redteam):** Export graders by @sklein12 in [#1593](https://github.com/promptfoo/promptfoo/pull/1593)
- **chore(redteam):** Export prompt generators by @sklein12 in [#1583](https://github.com/promptfoo/promptfoo/pull/1583)
- **docs:** Add information on loading scenarios from external files by @mldangelo in [commit ddcc6e59](https://github.com/promptfoo/promptfoo/commit/ddcc6e59)

### Fixed

- **fix(redteam):** Correct metric name for misinfo/pii/etc plugins by @typpo in [#1605](https://github.com/promptfoo/promptfoo/pull/1605)
- **fix(redteam):** Remove quotes and numbered results from generated prompts by @typpo in [#1601](https://github.com/promptfoo/promptfoo/pull/1601)
- **fix(redteam):** Move purpose to the right place in redteam template by @typpo in [commit 00b2ed1c](https://github.com/promptfoo/promptfoo/commit/00b2ed1c)

### Dependencies

- **chore(deps):** Bump openai from 4.57.3 to 4.58.0 by @dependabot in [#1608](https://github.com/promptfoo/promptfoo/pull/1608)
- **chore(deps):** Bump openai from 4.57.2 to 4.57.3 by @dependabot in [#1594](https://github.com/promptfoo/promptfoo/pull/1594)

### Documentation

- **docs(redteam):** Red team introduction by @typpo in [commit ba5fe14c](https://github.com/promptfoo/promptfoo/commit/ba5fe14c) and [commit 60624456](https://github.com/promptfoo/promptfoo/commit/60624456)
- **docs(redteam):** Minor redteam update by @typpo in [commit 7cad8da5](https://github.com/promptfoo/promptfoo/commit/7cad8da5)

### Tests

- **test(redteam):** Enhance nested quotes handling in parseGeneratedPrompts by @mldangelo in [commit 36f6464a](https://github.com/promptfoo/promptfoo/commit/36f6464a)

## [0.84.1] - 2024-09-04

### Changed

- fix: json parsing infinite loop (#1590)
- fix: add cache and timeout to remote grading (#1589)

## [0.84.0] - 2024-09-04

### Changed

- Support for remote `llm-rubric` (@typpo in #1585)
- Resolve foreign key constraint in `deleteAllEvals` (@mldangelo in #1581)
- Don't set OpenAI chat completion `seed=0` by default (@Sasja in #1580)
- Improve strategy JSON parsing (@typpo in #1587)
- Multilingual strategy now uses redteam provider (@typpo in #1586)
- Handle redteam remote generation error (@typpo)
- Redteam refusals are not failures for Vertex AI (@typpo)
- Reorganize redteam exports and add Strategies (@mldangelo in #1588)
- Update OpenAI config documentation (@mldangelo)
- Improve Azure environment variables and configuration documentation (@mldangelo)
- Bump dependencies and devDependencies (@mldangelo)
- Set `stream: false` in Ollama provider (@typpo, #1568)
- Bump openai from 4.57.0 to 4.57.1 (@dependabot in #1579)
- Regenerate JSON schema based on type change (@mldangelo)
- Synchronize EnvOverrides in types and validators (@mldangelo)

## [0.83.2] - 2024-09-03

### Added

- feat: add --remote to redteam generate (#1576)

## [0.83.1] - 2024-09-03

## [0.83.0] - 2024-09-03

### Changed

- feat: add onboarding flow for http endpoint (#1572)
- feat: remote generation on the cli (#1570)
- docs: update YAML syntax for prompts and providers arrays (#1574)

## [0.82.0] - 2024-09-02

### Added

- feat(redteam): add remote generation for purpose and entities by @mldangelo

### Changed

- feat: add `delay` option for redteam generate and refactor plugins by @typpo
- fix: validate all plugins before running any by @typpo
- fix: remove indirect prompt injection `config.systemPrompt` dependency by @typpo
- fix: show all strategies on report by @typpo
- fix: bfla grading by @typpo
- chore: simplify redteam types by @typpo
- chore: move redteam command locations by @typpo
- chore: defaults for redteam plugins/strategies by @typpo
- chore: clean up some redteam onboarding questions by @typpo
- chore: export redteam plugins by @typpo
- chore: rename envar by @typpo
- chore: add `PROMPTFOO_NO_REDTEAM_MODERATION` envar by @typpo
- chore(redteam): add progress bar to multilingual strategy by @mldangelo
- chore(redteam): export extraction functions by @mldangelo
- chore(docker): install peer dependencies during build by @mldangelo
- docs: update file paths to use file:// prefix by @mldangelo
- chore: clean up some redteam onboarding questions (#1569)
- chore: defaults for redteam plugins/strategies (#1521)

### Dependencies

- chore(deps-dev): bump @aws-sdk/client-bedrock-runtime from 3.637.0 to 3.642.0 by @dependabot
- chore(deps): bump replicate from 0.32.0 to 0.32.1 by @dependabot
- chore(deps): bump openai from 4.56.1 to 4.57.0 by @dependabot
- chore(deps): bump the github-actions group with 2 updates by @dependabot

## [0.81.5] - 2024-08-30

### Dependencies

- chore(deps): bump the github-actions group with 2 updates (#1566)
- chore(deps): bump replicate from 0.32.0 to 0.32.1 (#1559)
- chore(deps): bump openai from 4.56.1 to 4.57.0 (#1558)

### Fixed

- fix: remove indirect prompt injection `config.systemPrompt` dependency (#1562)
- fix: validate all plugins before running any (#1561)

### Added

- feat: add `delay` option for redteam generate and refactor plugins (#1564)
- feat(redteam): add remote generation for purpose and entities (#1555)

### Changed

- feat: global `env` var in templates (#1553)
- fix: harmful grader (#1554)
- chore: include createdAt in getStandaloneEvals (#1550)
- chore: write eval tags to database and add migration (#1551)
- style: enforce object shorthand rule (#1557)
- chore: move redteam command locations (#1565)
- chore: simplify redteam types (#1563)
- chore(deps-dev): bump @aws-sdk/client-bedrock-runtime from 3.637.0 to 3.642.0 (#1560)

## [0.81.4] - 2024-08-29

### Changed

- **fix:** redteam progress bar by @typpo in [#1548](https://github.com/promptfoo/promptfoo/pull/1548)
- **fix:** redteam grading should use defaultTest by @typpo in [#1549](https://github.com/promptfoo/promptfoo/pull/1549)
- **refactor:** move extractJsonObjects to json utility module by @mldangelo in [#1539](https://github.com/promptfoo/promptfoo/pull/1539)

### Fixed

- **fix(redteam):** fix modifier handling in PluginBase by @mldangelo in [#1538](https://github.com/promptfoo/promptfoo/pull/1538)
- **fix(testCases):** improve test case generation with retry logic by @mldangelo in [#1544](https://github.com/promptfoo/promptfoo/pull/1544)
- **fix(docker):** link peer dependencies in Docker build by @mldangelo in [#1545](https://github.com/promptfoo/promptfoo/pull/1545)
- **fix(devcontainer):** simplify and standardize development environment by @mldangelo in [#1547](https://github.com/promptfoo/promptfoo/pull/1547)

### Dependencies

- **chore(deps):** update dependencies by @mldangelo in [#1540](https://github.com/promptfoo/promptfoo/pull/1540)
- **chore(deps):** bump @anthropic-ai/sdk from 0.27.0 to 0.27.1 by @dependabot in [#1541](https://github.com/promptfoo/promptfoo/pull/1541)
- **chore(deps):** bump openai from 4.56.0 to 4.56.1 by @dependabot in [#1542](https://github.com/promptfoo/promptfoo/pull/1542)

## [0.81.3] - 2024-08-28

### Changed

- fix: use redteam provider in extractions (#1536)
- feat: Indirect prompt injection plugin (#1518)
- feat: add support for tags property in config (#1526)
- feat: ability to reference external files in plugin config (#1530)
- feat: custom redteam plugins (#1529)
- fix: remove failure messages from output (#1531)
- fix: reduce pii false positives (#1532)
- fix: Addtl Pii false positives (#1533)
- fix: RBAC plugin false positives (#1534)
- fix: redteam providers should be overriddeable (#1516)
- fix: dont use openai moderation if key not present (#1535)

### Fixed

- fix(redteam): update logic for json only response format in default provider (#1537)

## [0.81.2] - 2024-08-27

### Changed

- fix: use redteam provider in extractions (#1536)
- feat: Indirect prompt injection plugin (#1518)
- feat: add support for tags property in config (#1526)
- feat: ability to reference external files in plugin config (#1530)
- feat: custom redteam plugins (#1529)
- fix: remove failure messages from output (#1531)
- fix: reduce pii false positives (#1532)
- fix: Addtl Pii false positives (#1533)
- fix: RBAC plugin false positives (#1534)
- fix: redteam providers should be overriddeable (#1516)
- fix: dont use openai moderation if key not present (#1535)

## [0.81.1] - 2024-08-27

### Changed

- feat: Indirect prompt injection plugin (#1518)
- feat: add support for `tags` property in config (#1526)
- feat: ability to reference external files in plugin config (#1530)
- feat: custom redteam plugins (#1529)
- fix: remove failure messages from output (#1531)
- fix: reduce pii false positives (#1532)
- fix: Addtl Pii false positives (#1533)
- fix: RBAC plugin false positives (#1534)
- fix: redteam providers should be overriddeable (#1516)
- fix: dont use openai moderation if key not present (#1535)
- chore: Set jest command line setting for jest extension (#1527)

## [0.81.0] - 2024-08-26

### Added

- feat(report): performance by strategy (#1524)
- feat(ai21): Add AI21 Labs provider (#1514)
- feat(docker): add Python runtime to final image (#1519)
- feat(anthropic): add support for create message headers (prompt caching) (#1503)

### Changed

- feat: report view sidebar for previewing test failures (#1522)
- chore: add plugin/strategy descriptions (#1520)
- chore: add `promptfoo redteam plugins` command to list plugins (#1523)
- chore: clear cache status messages (#1517)

### Fixed

- fix(scriptCompletionProvider): handle UTF-8 encoding in script output (#1515)
- fix(config): support loading scenarios and tests from external files (#331)

### Dependencies

- chore(deps-dev): bump @aws-sdk/client-bedrock-runtime from 3.635.0 to 3.637.0 (#1513)

## [0.80.3] - 2024-08-22

### Changed

- **Add Support for Embeddings API (Cohere)**: Added support for the embeddings API. [#1502](https://github.com/promptfoo/promptfoo/pull/1502) by @typpo
- **Improve Download Menu**: Enhanced the web UI by improving the download menu, adding an option to download human eval test cases, and adding tests. [#1500](https://github.com/promptfoo/promptfoo/pull/1500) by @mldangelo
- **Python IPC Encoding**: Resolved an issue by ensuring that Python IPC uses UTF-8 encoding. [#1511](https://github.com/promptfoo/promptfoo/pull/1511) by @typpo
- **Dependencies**:
  - Bumped `@anthropic-ai/sdk` from `0.26.1` to `0.27.0`. [#1507](https://github.com/promptfoo/promptfoo/pull/1507) by @dependabot
  - Upgraded Docusaurus to version `3.5.2`. [#1512](https://github.com/promptfoo/promptfoo/pull/1512) by @mldangelo

## [0.80.2] - 2024-08-22

### Changed

- fix: remove prompt-extraction from base plugins (#1505)

## [0.80.1] - 2024-08-21

### Added

- feat(redteam): improve test generation and reporting (#1481)
- feat(eval)!: remove interactive providers option (#1487)

### Changed

- refactor(harmful): improve test generation and deduplication (#1480)
- fix: hosted load shared eval (#1482)
- fix: Generate correct url for hosted shared evals (#1484)
- feat: multilingual strategy (#1483)
- chore(eslint): add and configure eslint-plugin-unicorn (#1489)
- fix: include vars in python provider cache key (#1493)
- fix: Including prompt extraction broke redteam generation (#1494)
- fix: floating point comparisons in matchers (#1486)
- site: enterprise breakdown (#1495)
- fix: Prompt setup during redteam generation (#1496)
- fix: hardcoded injectVars in harmful plugin (#1498)
- site: enterprise blog post (#1497)

### Fixed

- fix(assertions): update error messages for context-relevance and context-faithfulness (#1485)

### Dependencies

- chore(deps-dev): bump @aws-sdk/client-bedrock-runtime from 3.632.0 to 3.635.0 (#1490)

## [0.80.0] - 2024-08-21

### Changed

- **Multilingual Strategy**: Added multilingual strategy by @typpo in [#1483](https://github.com/promptfoo/promptfoo/pull/1483)
- **Redteam**: Improved test generation and reporting by @mldangelo in [#1481](https://github.com/promptfoo/promptfoo/pull/1481)
- **Evaluation**: Removed interactive providers option by @mldangelo in [#1487](https://github.com/promptfoo/promptfoo/pull/1487)
- **Hosted Load**: Fixed hosted load shared eval by @sklein12 in [#1482](https://github.com/promptfoo/promptfoo/pull/1482)
- **Shared Evals**: Generated correct URL for hosted shared evals by @sklein12 in [#1484](https://github.com/promptfoo/promptfoo/pull/1484)
- **Assertions**: Updated error messages for context-relevance and context-faithfulness by @mldangelo in [#1485](https://github.com/promptfoo/promptfoo/pull/1485)
- **Python Provider**: Included vars in Python provider cache key by @typpo in [#1493](https://github.com/promptfoo/promptfoo/pull/1493)
- **Prompt Extraction**: Fixed prompt extraction during redteam generation by @sklein12 in [#1494](https://github.com/promptfoo/promptfoo/pull/1494)
- **Matchers**: Fixed floating point comparisons in matchers by @typpo in [#1486](https://github.com/promptfoo/promptfoo/pull/1486)
- **Redteam Generation**: Fixed prompt setup during redteam generation by @sklein12 in [#1496](https://github.com/promptfoo/promptfoo/pull/1496)
- **Harmful Tests**: Improved test generation and deduplication by @mldangelo in [#1480](https://github.com/promptfoo/promptfoo/pull/1480)
- **ESLint**: Added and configured eslint-plugin-unicorn by @mldangelo in [#1489](https://github.com/promptfoo/promptfoo/pull/1489)
- **Dependencies**: Bumped @aws-sdk/client-bedrock-runtime from 3.632.0 to 3.635.0 by @dependabot in [#1490](https://github.com/promptfoo/promptfoo/pull/1490)
- **Crescendo**: Crescendo now uses gpt-4o-mini instead of gpt-4o by @typpo
- **Environment Variables**: Added GROQ_API_KEY and alphabetized 3rd party environment variables by @mldangelo
- **Enterprise Breakdown**: Added enterprise breakdown by @typpo in [#1495](https://github.com/promptfoo/promptfoo/pull/1495)

## [0.79.0] - 2024-08-20

### Added

- feat(groq): integrate native Groq SDK and update documentation by @mldangelo in #1479
- feat(redteam): support multiple policies in redteam config by @mldangelo in #1470
- feat(redteam): handle graceful exit on Ctrl+C during initialization by @mldangelo

### Changed

- feat: Prompt Extraction Redteam Plugin by @sklein12 in #1471
- feat: nexe build artifacts by @typpo in #1472
- fix: expand supported config file extensions by @mldangelo in #1473
- fix: onboarding.ts should assume context.py by @typpo
- fix: typo in onboarding example by @typpo
- fix: reduce false positives in `policy` and `sql-injection` by @typpo
- docs: remove references to optional Supabase environment variables by @mldangelo in #1474
- docs: owasp llm top 10 updates by @typpo
- test: mock logger in util test suite by @mldangelo
- chore(workflow): change release trigger type from 'published' to 'created' in Docker workflow, remove pull request and push triggers by @mldangelo
- chore(webui): update plugin display names by @typpo
- chore: refine pass rate threshold logging by @mldangelo
- ci: upload artifact by @typpo

### Fixed

- fix(devcontainer): improve Docker setup for development environment by @mldangelo
- fix(devcontainer): update Dockerfile.dev for Node.js development by @mldangelo
- fix(webui): truncate floating point scores by @typpo

### Dependencies

- chore(deps): update dependencies by @mldangelo in #1478
- chore(deps): update dependencies including @swc/core, esbuild, @anthropic-ai/sdk, and openai by @mldangelo

### Tests

- test(config): run tests over example promptfoo configs by @mldangelo in #1475

## [0.78.3] - 2024-08-19

### Added

- feat(redteam): add base path to CLI state for redteam generate by @mldangelo in [#1464](https://github.com/promptfoo/promptfoo/pull/1464)
- feat(eval): add global pass rate threshold by @mldangelo in [#1443](https://github.com/promptfoo/promptfoo/pull/1443)

### Changed

- chore: check config.redteam instead of config.metadata.redteam by @mldangelo in [#1463](https://github.com/promptfoo/promptfoo/pull/1463)
- chore: Add vscode settings for prettier formatting by @sklein12 in [#1469](https://github.com/promptfoo/promptfoo/pull/1469)
- build: add defaults for supabase environment variables by @sklein12 in [#1468](https://github.com/promptfoo/promptfoo/pull/1468)
- fix: smarter caching in exec provider by @typpo in [#1467](https://github.com/promptfoo/promptfoo/pull/1467)
- docs: display consistent instructions for npx vs npm vs brew by @typpo in [#1465](https://github.com/promptfoo/promptfoo/pull/1465)

### Dependencies

- chore(deps): bump openai from 4.55.9 to 4.56.0 by @dependabot in [#1466](https://github.com/promptfoo/promptfoo/pull/1466)
- chore(deps): replace rouge with js-rouge by @QuarkNerd in [#1420](https://github.com/promptfoo/promptfoo/pull/1420)

## [0.78.2] - 2024-08-18

### Changed

- feat: multi-turn jailbreak (#1459)
- feat: plugin aliases for owasp, nist (#1410)
- refactor(redteam): aliase `generate redteam` to `redteam generate`. (#1461)
- chore: strongly typed envars (#1452)
- chore: further simplify redteam onboarding (#1462)
- docs: strategies (#1460)

## [0.78.1] - 2024-08-16

### Changed

- **feat:** Helicone integration by @maamalama in [#1434](https://github.com/promptfoo/promptfoo/pull/1434)
- **fix:** is-sql assertion `databaseType` not `database` by @typpo in [#1451](https://github.com/promptfoo/promptfoo/pull/1451)
- **chore:** Use temporary file for Python interprocess communication by @enkoder in [#1447](https://github.com/promptfoo/promptfoo/pull/1447)
- **chore:** Redteam onboarding updates by @typpo in [#1453](https://github.com/promptfoo/promptfoo/pull/1453)
- **site:** Add blog post by @typpo in [#1444](https://github.com/promptfoo/promptfoo/pull/1444)

### Fixed

- **fix(redteam):** Improve iterative tree-based red team attack provider by @mldangelo in [#1458](https://github.com/promptfoo/promptfoo/pull/1458)

### Dependencies

- **chore(deps):** Update various dependencies by @mldangelo in [#1442](https://github.com/promptfoo/promptfoo/pull/1442)
- **chore(deps):** Bump `@aws-sdk/client-bedrock-runtime` from 3.629.0 to 3.631.0 by @dependabot in [#1448](https://github.com/promptfoo/promptfoo/pull/1448)
- **chore(deps):** Bump `@aws-sdk/client-bedrock-runtime` from 3.631.0 to 3.632.0 by @dependabot in [#1455](https://github.com/promptfoo/promptfoo/pull/1455)
- **chore(deps):** Bump `@anthropic-ai/sdk` from 0.25.2 to 0.26.0 by @dependabot in [#1449](https://github.com/promptfoo/promptfoo/pull/1449)
- **chore(deps):** Bump `@anthropic-ai/sdk` from 0.26.0 to 0.26.1 by @dependabot in [#1456](https://github.com/promptfoo/promptfoo/pull/1456)
- **chore(deps):** Bump `openai` from 4.55.7 to 4.55.9 by @dependabot in [#1457](https://github.com/promptfoo/promptfoo/pull/1457)

## [0.78.0] - 2024-08-14

### Changed

- **Web UI**: Added ability to choose prompt/provider column in report view by @typpo in [#1426](https://github.com/promptfoo/promptfoo/pull/1426)
- **Eval**: Support loading scenarios and tests from external files by @mldangelo in [#1432](https://github.com/promptfoo/promptfoo/pull/1432)
- **Redteam**: Added language support for generated tests by @mldangelo in [#1433](https://github.com/promptfoo/promptfoo/pull/1433)
- **Transform**: Support custom function names in file transforms by @mldangelo in [#1435](https://github.com/promptfoo/promptfoo/pull/1435)
- **Extension Hook API**: Introduced extension hook API by @aantn in [#1249](https://github.com/promptfoo/promptfoo/pull/1249)
- **Report**: Hide unused plugins in report by @typpo in [#1425](https://github.com/promptfoo/promptfoo/pull/1425)
- **Memory**: Optimize memory usage in `listPreviousResults` by not loading all results into memory by @typpo in [#1439](https://github.com/promptfoo/promptfoo/pull/1439)
- **TypeScript**: Added TypeScript `promptfooconfig` example by @mldangelo in [#1427](https://github.com/promptfoo/promptfoo/pull/1427)
- **Tests**: Moved `evaluatorHelpers` tests to a separate file by @mldangelo in [#1437](https://github.com/promptfoo/promptfoo/pull/1437)
- **Dev**: Bumped `@aws-sdk/client-bedrock-runtime` from 3.624.0 to 3.629.0 by @dependabot in [#1428](https://github.com/promptfoo/promptfoo/pull/1428)
- **SDK**: Bumped `@anthropic-ai/sdk` from 0.25.1 to 0.25.2 by @dependabot in [#1429](https://github.com/promptfoo/promptfoo/pull/1429)
- **SDK**: Bumped `openai` from 4.55.4 to 4.55.7 by @dependabot in [#1436](https://github.com/promptfoo/promptfoo/pull/1436)

## [0.77.0] - 2024-08-12

### Added

- feat(assertions): add option to disable AJV strict mode (#1415)

### Changed

- feat: ssrf plugin (#1411)
- feat: `basic` strategy to represent raw payloads only (#1417)
- refactor: transform function (#1423)
- fix: suppress docker lint (#1412)
- fix: update eslint config and resolve unused variable warnings (#1413)
- fix: handle retries for harmful generations (#1422)
- docs: add plugin documentation (#1421)

### Fixed

- fix(redteam): plugins respect config-level numTest (#1409)

### Dependencies

- chore(deps): bump openai from 4.55.3 to 4.55.4 (#1418)

### Documentation

- docs(faq): expand and restructure FAQ content (#1416)

## [0.76.1] - 2024-08-11

## [0.76.0] - 2024-08-10

### Changed

- feat: add `delete eval latest` and `delete eval all` (#1383)
- feat: bfla and bofa plugins (#1406)
- feat: Support loading tools from multiple files (#1384)
- feat: `promptfoo eval --description` override (#1399)
- feat: add `default` strategy and remove `--add-strategies` (#1401)
- feat: assume unrecognized openai models are chat models (#1404)
- feat: excessive agency grader looks at tools (#1403)
- fix: dont check SSL certs (#1396)
- fix: reduce rbac and moderation false positives (#1400)
- fix: `redteam` property was not read in config (#1407)
- fix: Do not ignored derived metrics (#1381)
- fix: add indexes for sqlite (#1382)

### Fixed

- fix(types): allow boolean values in VarsSchema (#1386)

### Dependencies

- chore(deps-dev): bump @aws-sdk/client-bedrock-runtime from 3.623.0 to 3.624.0 (#1379)
- chore(deps): bump openai from 4.54.0 to 4.55.0 (#1387)
- chore(deps): bump openai from 4.55.0 to 4.55.1 (#1392)
- chore(deps): bump @anthropic-ai/sdk from 0.25.0 to 0.25.1 (#1397)
- chore(deps): bump openai from 4.55.1 to 4.55.3 (#1398)

## [0.75.2] - 2024-08-06

### Added

- feat: ability to attach configs to prompts (#1391)

### Changed

- fix: Update "Edit Comment" dialog background for the dark mode (#1374)
- fix: undefined var in hallucination template (#1375)
- fix: restore harmCategory var (#1380)

## [0.75.1] - 2024-08-05

### Changed

- fix: temporarily disable nunjucks strict mode by @typpo

### Dependencies

- chore(deps): update dependencies (#1373)

## [0.75.0] - 2024-08-05

### Added

- feat(webui): Download report as PDF by @typpo in #1348
- feat(redteam): Add custom policy plugin by @mldangelo in #1346
- feat(config): Add writePromptfooConfig function and orderKeys utility by @mldangelo in #1360
- feat(redteam): Add purpose and entities to defaultTest metadata by @mldangelo in #1359
- feat(webui): Show metadata in details dialog by @typpo in #1362
- feat(redteam): Add some simple requested strategies by @typpo in #1364

### Changed

- feat: Implement defaultTest metadata in tests and scenarios by @mldangelo in #1361
- feat!: Add `default` plugin collection and remove --add-plugins by @typpo in #1369
- fix: Moderation assert and iterative provider handle output objects by @typpo in #1353
- fix: Improve PII grader by @typpo in #1354
- fix: Improve RBAC grading by @typpo in #1347
- fix: Make graders set assertion value by @typpo in #1355
- fix: Allow falsy provider response outputs by @typpo in #1356
- fix: Improve entity extraction and enable for PII by @typpo in #1358
- fix: Do not dereference external tool files by @typpo in #1357
- fix: Google sheets output by @typpo in #1367
- docs: How to red team RAG applications by @typpo in #1368
- refactor(redteam): Consolidate graders and plugins by @mldangelo in #1370
- chore(redteam): Collect user consent for harmful generation by @typpo in #1365

### Dependencies

- chore(deps): Bump openai from 4.53.2 to 4.54.0 by @dependabot in #1349
- chore(deps-dev): Bump @aws-sdk/client-bedrock-runtime from 3.622.0 to 3.623.0 by @dependabot in #1372

## [0.74.0] - 2024-08-01

### Changed

- **feat**: Split types vs validators for prompts, providers, and redteam [#1325](https://github.com/promptfoo/promptfoo/pull/1325) by [@typpo](https://github.com/typpo)
- **feat**: Load provider `tools` and `functions` from external file [#1342](https://github.com/promptfoo/promptfoo/pull/1342) by [@typpo](https://github.com/typpo)
- **fix**: Show gray icon when there are no tests in report [#1335](https://github.com/promptfoo/promptfoo/pull/1335) by [@typpo](https://github.com/typpo)
- **fix**: numTests calculation for previous evals [#1336](https://github.com/promptfoo/promptfoo/pull/1336) by [@onyck](https://github.com/onyck)
- **fix**: Only show the number of tests actually run in the eval [#1338](https://github.com/promptfoo/promptfoo/pull/1338) by [@typpo](https://github.com/typpo)
- **fix**: better-sqlite3 in arm64 docker image [#1344](https://github.com/promptfoo/promptfoo/pull/1344) by [@cmrfrd](https://github.com/cmrfrd)
- **fix**: Correct positive example in DEFAULT_GRADING_PROMPT [#1337](https://github.com/promptfoo/promptfoo/pull/1337) by [@tbuckley](https://github.com/tbuckley)
- **chore**: Integrate red team evaluation into promptfoo init [#1334](https://github.com/promptfoo/promptfoo/pull/1334) by [@mldangelo](https://github.com/mldangelo)
- **chore**: Enforce consistent type imports [#1341](https://github.com/promptfoo/promptfoo/pull/1341) by [@mldangelo](https://github.com/mldangelo)
- **refactor(redteam)**: Update plugin architecture and improve error handling [#1343](https://github.com/promptfoo/promptfoo/pull/1343) by [@mldangelo](https://github.com/mldangelo)
- **docs**: Expand installation instructions in README and docs [#1345](https://github.com/promptfoo/promptfoo/pull/1345) by [@mldangelo](https://github.com/mldangelo)

### Dependencies

- **chore(deps)**: Bump @azure/identity from 4.4.0 to 4.4.1 [#1340](https://github.com/promptfoo/promptfoo/pull/1340) by [@dependabot](https://github.com/dependabot)
- **chore(deps)**: Bump the github-actions group with 3 updates [#1339](https://github.com/promptfoo/promptfoo/pull/1339) by [@dependabot](https://github.com/dependabot)

## [0.73.9] - 2024-07-30

### Dependencies

- chore(deps): update dev dependencies and minor package versions (#1331)
- chore(deps): bump @anthropic-ai/sdk from 0.24.3 to 0.25.0 (#1326)

### Fixed

- fix: chain provider and test transform (#1316)

### Added

- feat: handle rate limits in generic fetch path (#1324)

### Changed

- **Features:**
  - feat: handle rate limits in generic fetch path by @typpo in https://github.com/promptfoo/promptfoo/pull/1324
- **Fixes:**
  - fix: show default vars in table by @typpo in https://github.com/promptfoo/promptfoo/pull/1306
  - fix: chain provider and test transform by @fvdnabee in https://github.com/promptfoo/promptfoo/pull/1316
- **Refactors:**
  - refactor(redteam): extract entity and purpose logic, update imitation plugin by @mldangelo in https://github.com/promptfoo/promptfoo/pull/1301
- **Chores:**
  - chore(deps): bump openai from 4.53.1 to 4.53.2 by @dependabot in https://github.com/promptfoo/promptfoo/pull/1314
  - chore: set page titles by @typpo in https://github.com/promptfoo/promptfoo/pull/1315
  - chore: add devcontainer setup by @cmrfrd in https://github.com/promptfoo/promptfoo/pull/1317
  - chore(webui): persist column selection in evals view by @mldangelo in https://github.com/promptfoo/promptfoo/pull/1302
  - chore(redteam): allow multiple provider selection by @mldangelo in https://github.com/promptfoo/promptfoo/pull/1319
  - chore(deps): bump @anthropic-ai/sdk from 0.24.3 to 0.25.0 by @dependabot in https://github.com/promptfoo/promptfoo/pull/1326
  - chore(deps-dev): bump @aws-sdk/client-bedrock-runtime from 3.620.0 to 3.620.1 by @dependabot in https://github.com/promptfoo/promptfoo/pull/1327
  - chore(deps): update dev dependencies and minor package versions by @mldangelo in https://github.com/promptfoo/promptfoo/pull/1331
- **CI/CD:**
  - ci: add assets generation job and update json schema by @mldangelo in https://github.com/promptfoo/promptfoo/pull/1321
  - docs: add CITATION.cff file by @mldangelo in https://github.com/promptfoo/promptfoo/pull/1322
  - docs: update examples and docs to use gpt-4o and gpt-4o-mini models by @mldangelo in https://github.com/promptfoo/promptfoo/pull/1323
- chore(deps-dev): bump @aws-sdk/client-bedrock-runtime from 3.620.0 to 3.620.1 (#1327)

### Documentation

- **Documentation:**

## [0.73.8] - 2024-07-29

### Dependencies

- chore(deps): bump openai from 4.53.1 to 4.53.2 (#1314)

### Documentation

- docs: update examples and docs to use gpt-4o and gpt-4o-mini models (#1323)
- docs: add CITATION.cff file (#1322)

### Added

- feat(webui): tooltip with provider config on hover (#1312)

### Changed

- feat: Imitation redteam plugin (#1163)
- fix: report cached tokens from assertions (#1299)
- fix: trim model-graded-closedqa response (#1309)
- refactor(utils): move transform logic to separate file (#1310)
- chore(cli): add option to strip auth info from shared URLs (#1304)
- chore: set page titles (#1315)
- chore(webui): persist column selection in evals view (#1302)
- ci: add assets generation job and update json schema (#1321)
- refactor(redteam): extract entity and purpose logic, update imitation plugin (#1301)
- chore(redteam): allow multiple provider selection (#1319)
- chore: add devcontainer setup (#1317)

### Fixed

- fix(webui): make it easier to select text without toggling cell (#1295)
- fix(docker): add sqlite-dev to runtime dependencies (#1297)
- fix(redteam): update CompetitorsGrader rubric (#1298)
- fix(redteam): improve plugin and strategy selection UI (#1300)
- fix(redteam): decrease false positives in hallucination grader (#1305)
- fix(redteam): misc fixes in grading and calculations (#1313)
- fix: show default vars in table (#1306)

## [0.73.7] - 2024-07-26

### Changed

- **Standalone graders for redteam** by [@typpo](https://github.com/typpo) in [#1256](https://github.com/promptfoo/promptfoo/pull/1256)
- **Punycode deprecation warning on node 22** by [@typpo](https://github.com/typpo) in [#1287](https://github.com/promptfoo/promptfoo/pull/1287)
- **Improve iterative providers and update provider API interface to pass original prompt** by [@mldangelo](https://github.com/mldangelo) in [#1293](https://github.com/promptfoo/promptfoo/pull/1293)
- **Add issue templates** by [@typpo](https://github.com/typpo) in [#1288](https://github.com/promptfoo/promptfoo/pull/1288)
- **Support TS files for prompts providers and assertions** by [@benasher44](https://github.com/benasher44) in [#1286](https://github.com/promptfoo/promptfoo/pull/1286)
- **Update dependencies** by [@mldangelo](https://github.com/mldangelo) in [#1292](https://github.com/promptfoo/promptfoo/pull/1292)
- **Move circular dependency check to style-check job** by [@mldangelo](https://github.com/mldangelo) in [#1291](https://github.com/promptfoo/promptfoo/pull/1291)
- **Add examples for embedding and classification providers** by [@Luca-Hackl](https://github.com/Luca-Hackl) in [#1296](https://github.com/promptfoo/promptfoo/pull/1296)

## [0.73.6] - 2024-07-25

### Added

- feat(ci): add Docker image publishing to GitHub Container Registry (#1263)
- feat(webui): add yaml upload button (#1264)

### Changed

- docs: fix javascript configuration guide variable example (#1268)
- site(careers): update application instructions and preferences (#1270)
- chore(python): enhance documentation, tests, formatting, and CI (#1282)
- fix: treat .cjs and .mjs files as javascript vars (#1267)
- fix: add xml tags for better delineation in `llm-rubric`, reduce `harmful` plugin false positives (#1269)
- fix: improve handling of json objects in http provider (#1274)
- fix: support provider json filepath (#1279)
- chore(ci): implement multi-arch Docker image build and push (#1266)
- chore(docker): add multi-arch image description (#1271)
- chore(eslint): add new linter rules and improve code quality (#1277)
- chore: move types files (#1278)
- refactor(redteam): rename strategies and improve type safety (#1275)
- ci: re-enable Node 22.x in CI matrix (#1272)
- chore: support loading .{,m,c}ts promptfooconfig files (#1284)

### Dependencies

- chore(deps): update ajv-formats from 2.1.1 to 3.0.1 (#1276)
- chore(deps): update @swc/core to version 1.7.1 (#1285)

## [0.73.5] - 2024-07-24

### Added

- **feat(cli):** Add the ability to share a specific eval by [@typpo](https://github.com/promptfoo/promptfoo/pull/1250)
- **feat(webui):** Hide long metrics lists by [@typpo](https://github.com/promptfoo/promptfoo/pull/1262)
- feat(webui): hide long metrics lists (#1262)
- feat: ability to share a specific eval (#1250)

### Changed

- **fix:** Resolve node-fetch TypeScript errors by [@mldangelo](https://github.com/promptfoo/promptfoo/pull/1254)
- **fix:** Correct color error in local `checkNodeVersion` test by [@mldangelo](https://github.com/promptfoo/promptfoo/pull/1255)
- **fix:** Multiple Docker fixes by [@typpo](https://github.com/promptfoo/promptfoo/pull/1257)
- **fix:** Improve `--add-strategies` validation error messages by [@typpo](https://github.com/promptfoo/promptfoo/pull/1260)
- **chore:** Warn when a variable is named `assert` by [@typpo](https://github.com/promptfoo/promptfoo/pull/1259)
- **chore:** Update Llama examples and add support for chat-formatted prompts in Replicate by [@typpo](https://github.com/promptfoo/promptfoo/pull/1261)
- chore: update llama examples and add support for chat formatted prompts in Replicate (#1261)
- chore: warn when a var is named assert (#1259)

### Fixed

- **fix(redteam):** Allow arbitrary `injectVar` name for redteam providers by [@mldangelo](https://github.com/promptfoo/promptfoo/pull/1253)
- fix: make --add-strategies validation have useful error (#1260)
- fix: multiple docker fixes (#1257)
- fix: color error in local checkNodeVersion test (#1255)
- fix: resolve node-fetch typescript errors (#1254)
- fix(redteam): allow arbitrary injectVar name for redteam providers (#1253)

## [0.73.4] - 2024-07-24

### Changed

- **schema**: Update config schema for strategies by @mldangelo in [#1244](https://github.com/promptfoo/promptfoo/pull/1244)
- **defaultTest**: Fix scenario assert merging by @onyck in [#1251](https://github.com/promptfoo/promptfoo/pull/1251)
- **webui**: Handle port already in use error by @mldangelo in [#1246](https://github.com/promptfoo/promptfoo/pull/1246)
- **webui**: Update provider list in `ProviderSelector` and add tests by @mldangelo in [#1245](https://github.com/promptfoo/promptfoo/pull/1245)
- **site**: Add blog post by @typpo in [#1247](https://github.com/promptfoo/promptfoo/pull/1247)
- **site**: Improve navigation and consistency by @mldangelo in [#1248](https://github.com/promptfoo/promptfoo/pull/1248)
- **site**: Add careers page by @mldangelo in [#1222](https://github.com/promptfoo/promptfoo/pull/1222)
- **docs**: Full RAG example by @typpo in [#1228](https://github.com/promptfoo/promptfoo/pull/1228)

## [0.73.3] - 2024-07-23

### Changed

- **WebUI:** Make eval switcher more obvious by @typpo in [#1232](https://github.com/promptfoo/promptfoo/pull/1232)
- **Redteam:** Add iterative tree provider and strategy by @mldangelo in [#1238](https://github.com/promptfoo/promptfoo/pull/1238)
- Improve `CallApiFunctionSchema`/`ProviderFunction` type by @aloisklink in [#1235](https://github.com/promptfoo/promptfoo/pull/1235)
- **Redteam:** CLI nits, plugins, provider functionality, and documentation by @mldangelo in [#1231](https://github.com/promptfoo/promptfoo/pull/1231)
- **Redteam:** PII false positives by @typpo in [#1233](https://github.com/promptfoo/promptfoo/pull/1233)
- **Redteam:** `--add-strategies` flag didn't work by @typpo in [#1234](https://github.com/promptfoo/promptfoo/pull/1234)
- Cleanup logging and fix nextui TS error by @mldangelo in [#1243](https://github.com/promptfoo/promptfoo/pull/1243)
- **CI:** Add registry URL to npm publish workflow by @mldangelo in [#1241](https://github.com/promptfoo/promptfoo/pull/1241)
- Remove redundant chalk invocations by @mldangelo in [#1240](https://github.com/promptfoo/promptfoo/pull/1240)
- Update dependencies by @mldangelo in [#1242](https://github.com/promptfoo/promptfoo/pull/1242)
- Update some images by @typpo in [#1236](https://github.com/promptfoo/promptfoo/pull/1236)
- More image updates by @typpo in [#1237](https://github.com/promptfoo/promptfoo/pull/1237)
- Update capitalization of Promptfoo and fix site deprecation warning by @mldangelo in [#1239](https://github.com/promptfoo/promptfoo/pull/1239)

## [0.73.2] - 2024-07-23

### Changed

- fix: add support for anthropic bedrock tools (#1229)
- chore(redteam): add a warning for no openai key set (#1230)

## [0.73.1] - 2024-07-22

### Changed

- fix: dont try to parse yaml content on load (#1226)

## [0.73.0] - 2024-07-22

### Added

- feat(redteam): add 4 new basic plugins (#1201)
- feat(redteam): improve test generation logic and add batching by @mldangelo in
- feat(redteam): settings dialog (#1215)https://github.com/promptfoo/promptfoo/pull/1208
- feat(redteam): introduce redteam section for promptfooconfig.yaml (#1192)

### Changed

- fix: gpt-4o-mini price (#1218)
- chore(openai): update model list (#1219)
- test: improve type safety and resolve TypeScript errors (#1216)
- refactor: resolve circular dependencies and improve code organization (#1212)
- docs: fix broken links (#1211)
- site: image updates and bugfixes (#1217)
- site: improve human readability of validator errors (#1221)
- site: yaml/json config validator for promptfoo configs (#1207)

### Fixed

- fix(validator): fix errors in default example (#1220)
- fix(webui): misc fixes and improvements to webui visuals (#1213)
- fix(redteam): mismatched categories and better overall scoring (#1214)
- fix(gemini): improve error handling (#1193)

### Dependencies

- chore(deps): update multiple dependencies to latest minor and patch versions (#1210)

## [0.72.2] - 2024-07-19

### Documentation

- docs: add guide for comparing GPT-4o vs GPT-4o-mini (#1200)

### Added

- **feat(openai):** add GPT-4o-mini models by [@mldangelo](https://github.com/promptfoo/promptfoo/pull/1196)
- feat(redteam): improve test generation logic and add batching (#1208)

### Changed

- **feat:** add schema validation to `promptfooconfig.yaml` by [@mldangelo](https://github.com/promptfoo/promptfoo/pull/1185)
- **fix:** base path for custom filter resolution by [@onyck](https://github.com/promptfoo/promptfoo/pull/1198)
- **chore(redteam):** refactor PII categories and improve plugin handling by [@mldangelo](https://github.com/promptfoo/promptfoo/pull/1191)
- **build(deps-dev):** bump `@aws-sdk/client-bedrock-runtime` from 3.614.0 to 3.616.0 by [@dependabot](https://github.com/promptfoo/promptfoo/pull/1203)
- **docs:** add guide for comparing GPT-4o vs GPT-4o-mini by [@mldangelo](https://github.com/promptfoo/promptfoo/pull/1200)
- **site:** contact page by [@typpo](https://github.com/promptfoo/promptfoo/pull/1190)
- **site:** newsletter form by [@typpo](https://github.com/promptfoo/promptfoo/pull/1194)
- **site:** miscellaneous images and improvements by [@typpo](https://github.com/promptfoo/promptfoo/pull/1199)
- build(deps-dev): bump @aws-sdk/client-bedrock-runtime from 3.614.0 to 3.616.0 (#1203)
- site: misc images and improvements (#1199)

### Fixed

- **fix(webui):** eval ID not being properly set by [@typpo](https://github.com/promptfoo/promptfoo/pull/1195)
- **fix(Dockerfile):** install curl for healthcheck by [@orange-anjou](https://github.com/promptfoo/promptfoo/pull/1204)
- fix(Dockerfile): install curl for healthcheck (#1204)
- fix: base path for custom filter resolution (#1198)

### Tests

- **test(webui):** add unit tests for `InfoModal` component by [@mldangelo](https://github.com/promptfoo/promptfoo/pull/1187)

## [0.72.1] - 2024-07-18

### Tests

- test(webui): add unit tests for InfoModal component (#1187)

### Fixed

- fix(webui): eval id not being properly set (#1195)

### Added

- feat(openai): add gpt-4o-mini models (#1196)
- feat: add schema validation to promptfooconfig.yaml (#1185)

### Changed

- Fix: Consider model name when caching Bedrock responses by @fvdnabee in [#1181](https://github.com/promptfoo/promptfoo/pull/1181)
- Fix: Parsing of the model name tag in Ollama embeddings provider by @minamijoyo in [#1189](https://github.com/promptfoo/promptfoo/pull/1189)
- Refactor (redteam): Simplify CLI command structure and update provider options by @mldangelo in [#1174](https://github.com/promptfoo/promptfoo/pull/1174)
- Refactor (types): Convert interfaces to Zod schemas by @mldangelo in [#1178](https://github.com/promptfoo/promptfoo/pull/1178)
- Refactor (redteam): Improve type safety and simplify code structure by @mldangelo in [#1175](https://github.com/promptfoo/promptfoo/pull/1175)
- Chore (redteam): Another injection by @typpo in [#1173](https://github.com/promptfoo/promptfoo/pull/1173)
- Chore (deps): Upgrade inquirer to v10 by @mldangelo in [#1176](https://github.com/promptfoo/promptfoo/pull/1176)
- Chore (redteam): Update CLI for test case generation by @mldangelo in [#1177](https://github.com/promptfoo/promptfoo/pull/1177)
- Chore: Include hostname in share confirmation by @typpo in [#1183](https://github.com/promptfoo/promptfoo/pull/1183)
- Build (deps-dev): Bump @azure/identity from 4.3.0 to 4.4.0 by @dependabot in [#1180](https://github.com/promptfoo/promptfoo/pull/1180)
- chore(redteam): refactor PII categories and improve plugin handling (#1191)
- site: newsletter form (#1194)
- site: contact page (#1190)

## [0.72.0] - 2024-07-17

### Added

- feat(webui): add about component with helpful links (#1149)
- feat(webui): Ability to compare evals (#1148)

### Changed

- feat: manual input provider (#1168)
- chore(mistral): add codestral-mamba (#1170)
- chore: static imports for iterative providers (#1169)

### Fixed

- fix(webui): dark mode toggle (#1171)
- fix(redteam): set harmCategory label for harmful tests (#1172)

## [0.71.1] - 2024-07-15

### Added

- feat(redteam): specify the default number of test cases to generate per plugin (#1154)

### Changed

- feat: add image classification example and xml assertions (#1153)

### Fixed

- fix(redteam): fix dynamic import paths (#1162)

## [0.71.0] - 2024-07-15

### Changed

- **Eval picker for web UI** by [@typpo](https://github.com/typpo) in [#1143](https://github.com/promptfoo/promptfoo/pull/1143)
- **Update default model providers to Claude 3.5** by [@mldangelo](https://github.com/mldangelo) in [#1157](https://github.com/promptfoo/promptfoo/pull/1157)
- **Allow provider customization for dataset generation** by [@mldangelo](https://github.com/mldangelo) in [#1158](https://github.com/promptfoo/promptfoo/pull/1158)
- **Predict Redteam injectVars** by [@mldangelo](https://github.com/mldangelo) in [#1141](https://github.com/promptfoo/promptfoo/pull/1141)
- **Fix JSON prompt escaping in HTTP provider and add LM Studio example** by [@mldangelo](https://github.com/mldangelo) in [#1156](https://github.com/promptfoo/promptfoo/pull/1156)
- **Fix poor performing harmful test generation** by [@mldangelo](https://github.com/mldangelo) in [#1124](https://github.com/promptfoo/promptfoo/pull/1124)
- **Update overreliance grading prompt** by [@mldangelo](https://github.com/mldangelo) in [#1146](https://github.com/promptfoo/promptfoo/pull/1146)
- **Move multiple variables warning to before progress bar** by [@typpo](https://github.com/typpo) in [#1160](https://github.com/promptfoo/promptfoo/pull/1160)
- **Add contributing guide** by [@mldangelo](https://github.com/mldangelo) in [#1150](https://github.com/promptfoo/promptfoo/pull/1150)
- **Refactor and optimize injection and iterative methods** by [@mldangelo](https://github.com/mldangelo) in [#1138](https://github.com/promptfoo/promptfoo/pull/1138)
- **Update plugin base class to support multiple assertions** by [@mldangelo](https://github.com/mldangelo) in [#1139](https://github.com/promptfoo/promptfoo/pull/1139)
- **Structural refactor, abstract plugin and method actions** by [@mldangelo](https://github.com/mldangelo) in [#1140](https://github.com/promptfoo/promptfoo/pull/1140)
- **Move CLI commands into individual files** by [@mldangelo](https://github.com/mldangelo) in [#1155](https://github.com/promptfoo/promptfoo/pull/1155)
- **Update Jest linter rules** by [@mldangelo](https://github.com/mldangelo) in [#1161](https://github.com/promptfoo/promptfoo/pull/1161)
- **Bump openai from 4.52.4 to 4.52.5** by [@dependabot](https://github.com/dependabot) in [#1137](https://github.com/promptfoo/promptfoo/pull/1137)
- **Bump @aws-sdk/client-bedrock-runtime from 3.613.0 to 3.614.0** by [@dependabot](https://github.com/dependabot) in [#1136](https://github.com/promptfoo/promptfoo/pull/1136)
- **Bump openai from 4.52.5 to 4.52.7** by [@dependabot](https://github.com/dependabot) in [#1142](https://github.com/promptfoo/promptfoo/pull/1142)
- **Update documentation and MUI dependencies** by [@mldangelo](https://github.com/mldangelo) in [#1152](https://github.com/promptfoo/promptfoo/pull/1152)
- **Update Drizzle dependencies and configuration** by [@mldangelo](https://github.com/mldangelo) in [#1151](https://github.com/promptfoo/promptfoo/pull/1151)
- **Bump dependencies with patch and minor version updates** by [@mldangelo](https://github.com/mldangelo) in [#1159](https://github.com/promptfoo/promptfoo/pull/1159)

## [0.70.1] - 2024-07-11

### Changed

- **provider**: put provider in outer loop to reduce model swap by @typpo in [#1132](https://github.com/promptfoo/promptfoo/pull/1132)
- **evaluator**: ensure unique prompt handling with labeled and unlabeled providers by @mldangelo in [#1134](https://github.com/promptfoo/promptfoo/pull/1134)
- **eval**: validate --output file extension before running eval by @mldangelo in [#1135](https://github.com/promptfoo/promptfoo/pull/1135)
- **deps-dev**: bump @aws-sdk/client-bedrock-runtime from 3.609.0 to 3.613.0 by @dependabot in [#1126](https://github.com/promptfoo/promptfoo/pull/1126)
- fix pythonCompletion test by @mldangelo in [#1133](https://github.com/promptfoo/promptfoo/pull/1133)

## [0.70.0] - 2024-07-10

### Changed

- feat: Add `promptfoo redteam init` command (#1122)
- chore: refactor eval and generate commands out of main.ts (#1121)
- build(deps): bump openai from 4.52.3 to 4.52.4 (#1118)
- refactor(redteam): relocate harmful and pii plugins from legacy directory (#1123)
- refactor(redteam): Migrate harmful test generators to plugin-based architecture (#1116)

### Fixed

- fix(redteam): use final prompt in moderation instead of original (#1117)

## [0.69.2] - 2024-07-08

### Changed

- feat: add support for nested grading results (#1101)
- fix: issue that caused harmful prompts to not save (#1112)
- fix: resolve relative paths for prompts (#1110)
- ci: compress images in PRs (#1108)
- site: landing page updates (#1096)

## [0.69.1] - 2024-07-06

### Changed

- **feat**: Add Zod schema validation for providers in `promptfooconfig` by @mldangelo in [#1102](https://github.com/promptfoo/promptfoo/pull/1102)
- **fix**: Re-add provider context in prompt functions by @mldangelo in [#1106](https://github.com/promptfoo/promptfoo/pull/1106)
- **fix**: Add missing `gpt-4-turbo-2024-04-09` by @aloisklink in [#1100](https://github.com/promptfoo/promptfoo/pull/1100)
- **chore**: Update minor and patch versions of several packages by @mldangelo in [#1107](https://github.com/promptfoo/promptfoo/pull/1107)
- **chore**: Format Python code and add check job to GitHub Actions workflow by @mldangelo in [#1105](https://github.com/promptfoo/promptfoo/pull/1105)
- **chore**: Bump version to 0.69.1 by @mldangelo
- **docs**: Add example and configuration guide for using `llama.cpp` by @mldangelo in [#1104](https://github.com/promptfoo/promptfoo/pull/1104)
- **docs**: Add Vitest integration guide by @mldangelo in [#1103](https://github.com/promptfoo/promptfoo/pull/1103)

## [0.69.0] - 2024-07-05

### Added

- feat(redteam): `extra-jailbreak` plugin that applies jailbreak to all probes (#1085)
- feat(webui): show metrics as % in column header (#1087)
- feat: add support for PROMPTFOO_AUTHOR environment variable (#1099)

### Changed

- feat: `llm-rubric` uses tools API for model-grading anthropic evals (#1079)
- feat: `--filter-providers` eval option (#1089)
- feat: add `author` field to evals (#1045)
- fix: improper path resolution for file:// prefixes (#1094)
- chore(webui): small changes to styling (#1088)
- docs: guide on how to do sandboxed evals on generated code (#1097)
- build(deps): bump replicate from 0.30.2 to 0.31.0 (#1090)

### Fixed

- fix(webui): Ability to toggle visibility of description column (#1095)

## [0.68.3] - 2024-07-04

### Tests

- test: fix assertion result mock pollution (#1086)

### Fixed

- fix: browser error on eval page with derived metrics that results when a score is null (#1093)
- fix(prompts): treat non-existent files as prompt strings (#1084)
- fix: remove test mutation for classifer and select-best assertion types (#1083)

### Added

- feat(openai): support for attachments for openai assistants (#1080)

### Changed

- **Features:**
  - Added support for attachments in OpenAI assistants by [@typpo](https://github.com/promptfoo/promptfoo/pull/1080)
- **Fixes:**
  - Removed test mutation for classifier and select-best assertion types by [@typpo](https://github.com/promptfoo/promptfoo/pull/1083)
  - Treated non-existent files as prompt strings by [@typpo](https://github.com/promptfoo/promptfoo/pull/1084)
  - Fixed assertion result mock pollution by [@mldangelo](https://github.com/promptfoo/promptfoo/pull/1086)
- **Dependencies:**
  - Bumped `openai` from 4.52.2 to 4.52.3 by [@dependabot](https://github.com/promptfoo/promptfoo/pull/1073)
  - Bumped `@aws-sdk/client-bedrock-runtime` from 3.606.0 to 3.609.0 by [@dependabot](https://github.com/promptfoo/promptfoo/pull/1072)

## [0.68.2] - 2024-07-03

### Changed

- build(deps): bump openai from 4.52.2 to 4.52.3 (#1073)
- build(deps-dev): bump @aws-sdk/client-bedrock-runtime from 3.606.0 to 3.609.0 (#1072)

### Added

- feat(webui): add scenarios to test suite configuration in yaml editor (#1071)

## [0.68.1] - 2024-07-02

### Fixed

- fix: resolve issues with relative prompt paths (#1066)
- fix: handle replicate ids without version (#1059)

### Added

- feat: support calling specific function from python provider (#1053)

### Changed

- **feat:** Support calling specific function from Python provider by [@typpo](https://github.com/promptfoo/promptfoo/pull/1053)
- **fix:** Resolve issues with relative prompt paths by [@mldangelo](https://github.com/promptfoo/promptfoo/pull/1066)
- **fix:** Handle replicate IDs without version by [@typpo](https://github.com/promptfoo/promptfoo/pull/1059)
- **build(deps):** Bump `@anthropic-ai/sdk` from 0.24.2 to 0.24.3 by [@dependabot](https://github.com/promptfoo/promptfoo/pull/1062)
- build(deps): bump @anthropic-ai/sdk from 0.24.2 to 0.24.3 (#1062)

## [0.68.0] - 2024-07-01

### Documentation

- docs: dalle jailbreak blog post (#1052)

### Added

- feat(webui): Add support for markdown tables and other extras by @typpo in [#1042](https://github.com/promptfoo/promptfoo/pull/1042)

### Changed

- feat: support for image model redteaming by @typpo in [#1051](https://github.com/promptfoo/promptfoo/pull/1051)
- feat: prompt syntax for bedrock llama3 by @fvdnabee in [#1038](https://github.com/promptfoo/promptfoo/pull/1038)
- fix: http provider returns the correct response format by @typpo in [#1027](https://github.com/promptfoo/promptfoo/pull/1027)
- fix: handle when stdout columns are not set by @typpo in [#1029](https://github.com/promptfoo/promptfoo/pull/1029)
- fix: support additional models via AWS Bedrock and update documentation by @mldangelo in [#1034](https://github.com/promptfoo/promptfoo/pull/1034)
- fix: handle imported single test case by @typpo in [#1041](https://github.com/promptfoo/promptfoo/pull/1041)
- fix: dereference promptfoo test files by @fvdnabee in [#1035](https://github.com/promptfoo/promptfoo/pull/1035)
- chore: expose runAssertion and runAssertions to node package by @typpo in [#1026](https://github.com/promptfoo/promptfoo/pull/1026)
- chore: add Node.js version check to ensure compatibility by @mldangelo in [#1030](https://github.com/promptfoo/promptfoo/pull/1030)
- chore: enable '@typescript-eslint/no-use-before-define' linter rule by @mldangelo in [#1043](https://github.com/promptfoo/promptfoo/pull/1043)
- docs: fix broken documentation links by @mldangelo in [#1033](https://github.com/promptfoo/promptfoo/pull/1033)
- docs: update anthropic.md by @Codeshark-NET in [#1036](https://github.com/promptfoo/promptfoo/pull/1036)
- ci: add GitHub Action for automatic version tagging by @mldangelo in [#1046](https://github.com/promptfoo/promptfoo/pull/1046)
- ci: npm publish workflow by @typpo in [#1044](https://github.com/promptfoo/promptfoo/pull/1044)
- build(deps): bump openai from 4.52.1 to 4.52.2 by @dependabot in [#1057](https://github.com/promptfoo/promptfoo/pull/1057)
- build(deps): bump @anthropic-ai/sdk from 0.24.1 to 0.24.2 by @dependabot in [#1056](https://github.com/promptfoo/promptfoo/pull/1056)
- build(deps-dev): bump @aws-sdk/client-bedrock-runtime from 3.602.0 to 3.606.0 by @dependabot in [#1055](https://github.com/promptfoo/promptfoo/pull/1055)
- build(deps): bump docker/setup-buildx-action from 2 to 3 in the github-actions group by @dependabot in [#1054](https://github.com/promptfoo/promptfoo/pull/1054)

## [0.67.0] - 2024-06-27

### Added

- feat(bedrock): add proxy support for AWS SDK (#1021)
- feat(redteam): Expose modified prompt for iterative jailbreaks (#1024)
- feat: replicate image provider (#1049)

### Changed

- feat: add support for gemini embeddings via vertex (#1004)
- feat: normalize prompt input formats, introduce single responsibility handlers, improve test coverage, and fix minor bugs (#994)
- fix: more robust json extraction for llm-rubric (#1019)
- build(deps): bump openai from 4.52.0 to 4.52.1 (#1015)
- build(deps): bump @anthropic-ai/sdk from 0.24.0 to 0.24.1 (#1016)
- chore: sort imports (#1006)
- chore: switch to smaller googleapis dependency (#1009)
- chore: add config telemetry (#1005)
- docs: update GitHub urls to reflect promptfoo github org repository location (#1011)
- docs: fix incorrect yaml ref in guide (#1018)

## [0.66.0] - 2024-06-24

### Changed

- `config get/set` commands, ability for users to set their email by [@typpo](https://github.com/typpo) in [#971](https://github.com/promptfoo/promptfoo/pull/971)
- **webui**: Download as CSV by [@typpo](https://github.com/typpo) in [#1000](https://github.com/promptfoo/promptfoo/pull/1000)
- Add support for Gemini default grader if credentials are present by [@typpo](https://github.com/typpo) in [#998](https://github.com/promptfoo/promptfoo/pull/998)
- **redteam**: Allow arbitrary providers by [@mldangelo](https://github.com/mldangelo) in [#1002](https://github.com/promptfoo/promptfoo/pull/1002)
- Derived metrics by [@typpo](https://github.com/typpo) in [#985](https://github.com/promptfoo/promptfoo/pull/985)
- Python provider can import modules with same name as built-ins by [@typpo](https://github.com/typpo) in [#989](https://github.com/promptfoo/promptfoo/pull/989)
- Include error text in all cases by [@typpo](https://github.com/typpo) in [#990](https://github.com/promptfoo/promptfoo/pull/990)
- Ensure tests inside scenarios are filtered by filter patterns by [@mldangelo](https://github.com/mldangelo) in [#996](https://github.com/promptfoo/promptfoo/pull/996)
- Anthropic message API support for env vars by [@typpo](https://github.com/typpo) in [#997](https://github.com/promptfoo/promptfoo/pull/997)
- Add build documentation workflow and fix typos by [@mldangelo](https://github.com/mldangelo) in [#993](https://github.com/promptfoo/promptfoo/pull/993)
- Block network calls in tests by [@typpo](https://github.com/typpo) in [#972](https://github.com/promptfoo/promptfoo/pull/972)
- Export `AnthropicMessagesProvider` from providers by [@greysteil](https://github.com/greysteil) in [#975](https://github.com/promptfoo/promptfoo/pull/975)
- Add Claude 3.5 sonnet pricing by [@typpo](https://github.com/typpo) in [#976](https://github.com/promptfoo/promptfoo/pull/976)
- Pass `tool_choice` to Anthropic when set in config by [@greysteil](https://github.com/greysteil) in [#977](https://github.com/promptfoo/promptfoo/pull/977)
- Fixed according to Ollama API specifications by [@keishidev](https://github.com/keishidev) in [#981](https://github.com/promptfoo/promptfoo/pull/981)
- Add Dependabot config and update provider dependencies by [@mldangelo](https://github.com/mldangelo) in [#984](https://github.com/promptfoo/promptfoo/pull/984)
- Don't commit `.env` to Git by [@will-holley](https://github.com/will-holley) in [#991](https://github.com/promptfoo/promptfoo/pull/991)
- Update Docker base image to Node 20, improve self-hosting documentation, and add CI action for Docker build by [@mldangelo](https://github.com/mldangelo) in [#995](https://github.com/promptfoo/promptfoo/pull/995)
- Allow variable cells to scroll instead of exploding the table height by [@grrowl](https://github.com/grrowl) in [#973](https://github.com/promptfoo/promptfoo/pull/973)

## [0.65.2] - 2024-06-20

### Documentation

- docs: update claude vs gpt guide with claude 3.5 (#986)

### Added

- feat(redteam): make it easier to add non default plugins (#958)

### Changed

- feat: contains-sql assert (#964)
- fix: handle absolute paths for js providers (#966)
- fix: label not showing problem when using eval with config option (#928)
- fix: should return the whole message if the OpenAI return the content and the function call/tools at the same time. (#968)
- fix: label support for js prompts (#970)
- docs: Add CLI delete command to docs (#959)
- docs: text to sql validation guide (#962)

### Fixed

- fix(redteam): wire ui to plugins (#965)
- fix(redteam): reduce overreliance, excessive-agency false positive rates (#963)

## [0.65.1] - 2024-06-18

### Changed

- chore(docs): add shell syntax highlighting and fix typos (#953)
- chore(dependencies): update package dependencies (#952)
- Revert "feat(cli): add tests for CLI commands and fix version flag bug" (#967)

### Fixed

- fix: handle case where returned python result is null (#957)
- fix(webui): handle empty fail reasons and null componentResults (#956)

### Added

- feat(cli): add tests for CLI commands and fix version flag bug (#954)
- feat(eslint): integrate eslint-plugin-jest and configure rules (#951)
- feat: add eslint-plugin-unused-imports and remove unused imports (#949)
- feat: assertion type: is-sql (#926)

## [0.65.0] - 2024-06-17

### Added

- feat(webui): show pass/fail toggle (#938)
- feat(webui): carousel for multiple failure reasons (#939)
- feat(webui): clicking metric pills filters by nonzero only (#941)
- feat(redteam): political statements (#944)
- feat(redteam): indicate performance with moderation filter (#933)

### Changed

- feat: add hf to onboarding flow (#947)
- feat: add support for `promptfoo export latest` (#948)
- fix: serialize each item in `vars` when its type is a string (#823) (#943)
- chore(webui): split ResultsTable into separate files (#942)

### Fixed

- fix(redteam): more aggressive contract testing (#946)

### Dependencies

- chore(deps): update dependencies without breaking changes (#937)

## [0.64.0] - 2024-06-15

### Added

- feat(redteam): add unintended contracts test (#934)
- feat(anthropic): support tool use (#932)

### Changed

- feat: export `promptfoo.cache` to node package (#923)
- feat: add Voyage AI embeddings provider (#931)
- feat: Add more Portkey header provider options and create headers automatically (#909)
- fix: handle openai chat-style messages better in `moderation` assert (#930)
- ci: add next.js build caching (#908)
- chore(docs): update installation and GitHub Actions guides (#935)
- chore(dependencies): bump LLM providers in package.json (#936)

### Fixed

- fix(bedrock): support cohere embeddings (#924)

### Dependencies

- chore(deps): bump braces from 3.0.2 to 3.0.3 (#918)

## [0.63.2] - 2024-06-10

### Added

- feat: report view for redteam evals (#920)

### Fixed

- fix(bedrock): default value for configs (#917)
- fix: prevent assertions from being modified as they run (#929)

## [0.63.1] - 2024-06-10

### Fixed

- fix(vertex): correct handling of system instruction (#911)
- fix(bedrock): support for llama, cohere command and command-r, mistral (#915)

## [0.63.0] - 2024-06-09

### Added

- feat(bedrock): Add support for mistral, llama, cohere (#885)
- feat(ollama): add OLLAMA_API_KEY to support authentication (#883)
- feat(redteam): add test for competitor recommendations (#877)
- feat(webui): Show the number of passes and failures (#888)
- feat(webui): show manual grading record in test details view (#906)
- feat(webui): use indexeddb instead of localstorage (#905)

### Changed

- feat: ability to set test case metric from csv (#889)
- feat: interactive onboarding (#886)
- feat: support `threshold` param from csv (#903)
- feat: support array of values for `similar` assertion (#895)
- fix: Prompt variable reads unprocessed spaces on both sides (#887)
- fix: windows node 22 flake (#907)
- [fix: ci passing despite failing build (](https://github.com/promptfoo/promptfoo/commit/ce6090be5d70fbe71c6da0a5ec1a73253a9d8a0e)https://github.com/promptfoo/promptfoo/pull/876[)](https://github.com/promptfoo/promptfoo/commit/ce6090be5d70fbe71c6da0a5ec1a73253a9d8a0e)
- [fix: incorrect migrations path in docker build](https://github.com/promptfoo/promptfoo/commit/6a1eef4e4b006b32de9ce6e5e2d7c0bd3b9fa95a) https://github.com/promptfoo/promptfoo/issues/861
- chore(ci): add `workflow_dispatch` trigger (#897)
- chore: add more gemini models (#894)
- chore: introduce eslint (#904)
- chore: switch to SWC for faster Jest tests (#899)
- chore: update to prettier 3 (#901)
- [chore(openai): add tool_choice required type](https://github.com/promptfoo/promptfoo/commit/e97ce63221b0e06f7e03f46c466da36c5b713017)

### Fixed

- fix(vertex): support var templating in system instruction (#902)
- [fix(webui): display latency when available](https://github.com/promptfoo/promptfoo/commit/bb335efbe9e8d6b23526c837402787a1cbba9969)

### Dependencies

- chore(deps): update most dependencies to latest stable versions (#898)

## [0.62.1] - 2024-06-06

### Added

- feat(webui): Ability to suppress browser open on `promptfoo view` (#881)
- feat(anthropic): add support for base url (#850)
- feat(openai): Support function/tool callbacks (#830)
- feat(vertex/gemini): add support for toolConfig and systemInstruction (#841)
- feat(webui): Ability to filter to highlighted cells (#852)
- feat(webui): ability to click to filter metric (#849)
- feat(webui): add copy and highlight cell actions (#847)

### Changed

- fix: migrate database before writing results (#882)
- chore: upgrade default graders to gpt-4o (#848)
- ci: Introduce jest test coverage reports (#868)
- ci: add support for node 22, remove support for node 16 (#836)
- docs: Addresses minor typographical errors (#845)
- docs: Help description of default `--output` (#844)
- feat: Add Red Team PII Tests (#862)
- feat: Support custom gateway URLs in Portkey (#840)
- feat: add support for python embedding and classification providers (#864)
- feat: add support for titan premier on bedrock (#839)
- feat: pass evalId in results (#758)
- fix: Broken types (#854)
- fix: Fix broken progress callback in web ui (#860)
- fix: Fix formatting and add style check to CI (#872)
- fix: Fix type error eval page.tsx (#867)
- fix: Improve Error Handling for Python Assertions and Provider Exceptions (#863)
- fix: Pass evaluateOptions from web ui yaml (#859)
- fix: Render multiple result images with markdown, if markdown contains multiple images (#873)
- fix: The values of defaultTest and evaluateOptions are not set when editing the eval yaml file. (#834)
- fix: crash on db migration when cache is disabled on first run (#842)
- fix: csv and html outputs include both prompt and provider labels (#851)
- fix: docker build and prepublish script (#846)
- fix: show labels for custom provider (#875)
- chore: fix windows node 22 build issues by adding missing encoding dependency and updating webpack config (#900)
- chore: update Node.js version management and improve documentation (#896)
- Fix CI Passing Despite Failing Build (#866) (#876)

## [0.62.0] - 2024-06-05

### Fixed

- fix: Parameter evaluateOptions not passed correctly in jobs created using web (#870)

### Added

- feat(anthropic): add support for base url (#850)
- feat(openai): Support function/tool callbacks (#830)
- feat(vertex/gemini): add support for toolConfig and systemInstruction (#841)
- feat(webui): Ability to filter to highlighted cells (#852)
- feat(webui): ability to click to filter metric (#849)
- feat(webui): add copy and highlight cell actions (#847)

### Changed

- feat: Add Red Team PII Tests (#862)
- feat: Support custom gateway URLs in Portkey (#840)
- feat: add support for python embedding and classification providers (#864)
- feat: add support for titan premier on bedrock (#839)
- feat: pass evalId in results (#758)
- feat: upgrade default graders to gpt-4o (#848)
- fix: Broken types (#854)
- fix: Fix broken progress callback in web ui (#860)
- fix: Fix formatting and add style check to CI (#872)
- fix: Fix type error eval page.tsx (#867)
- fix: Improve Error Handling for Python Assertions and Provider Exceptions (#863)
- fix: Pass evaluateOptions from web ui yaml (#859)
- fix: Render multiple result images with markdown, if markdown contains multiple images (#873)
- fix: The values of defaultTest and evaluateOptions are not set when editing the eval yaml file. (#834)
- fix: crash on db migration when cache is disabled on first run (#842)
- fix: csv and html outputs include both prompt and provider labels (#851)
- fix: docker build and prepublish script (#846)
- fix: show labels for custom provider (#875)
- ci: Introduce jest test coverage reports (#868)
- ci: add support for node 22, remove support for node 16 (#836)
- docs: Addresses minor typographical errors (#845)
- docs: Help description of default `--output` (#844)

## [0.61.0] - 2024-05-30

### Changed

- feat: `moderation` assert type (#821)
- feat: general purpose http/https provider (#822)
- feat: add portkey provider (#819)
- feat: Add Cloudflare AI Provider (#817)
- fix: Remove duplicate logging line (#825)
- fix: The ‘defaultTest’ option has no effect during evaluation. (#829)
- fix: Improve Error Handling in Python Script Execution (#833)
- docs: How to red team LLMs (#828)
- chore(mistral): add codestral (#831)

## [0.60.0] - 2024-05-25

### Added

- feat(webui): Add image viewer (#816)

### Changed

- feat: redteam testset generation (#804)
- feat: support for deep equality check in equals assertion (#805)
- feat: Allow functions in renderVarsInObject (#813)
- feat: ability to reference previous llm outputs via storeOutputAs (#808)
- feat: support for prompt objects (#818)
- fix: huggingface api key handling (#809)
- docs: Restore ProviderResponse class name (#806)
- docs: Fix typo in local build command (#811)

## [0.59.1] - 2024-05-18

### Changed

- [fix: handle null result timestamp when writing to db.](https://github.com/promptfoo/promptfoo/commit/40e1ebfbfd512fea56761b4cbdfff0cd25d61ae1) https://github.com/promptfoo/promptfoo/issues/800

## [0.59.0] - 2024-05-18

### Added

- feat(webui): add --filter-description option to `promptfoo view` (#780)
- feat(bedrock): add support for embeddings models (#797)

### Changed

- fix: python prompts break when using whole file (#784)
- Langfuse need to compile variables (#779)
- chore(webui): display prompt and completion tokens (#794)
- chore: include full error response in openai errors (#791)
- chore: add logprobs to assertion context (#790)
- feat: support var interpolation in function calls (#792)
- chore: add timestamp to EvaluateSummary (#785)
- fix: render markdown in variables too (#796)

### Fixed

- fix(vertex): remove leftover dependency on apiKey (#798)

## [0.58.1] - 2024-05-14

### Changed

- fix: improve GradingResult validation (#772)
- [fix: update python ProviderResponse error message and docs.](https://github.com/promptfoo/promptfoo/commit/258013080809bc782afe3de51c9309230cb5cdb2) https://github.com/promptfoo/promptfoo/issues/769
- [chore(openai): add gpt-4o models (](https://github.com/promptfoo/promptfoo/commit/ff4655d31d3588972522bb162733cb61e460f36f)https://github.com/promptfoo/promptfoo/pull/776[)](https://github.com/promptfoo/promptfoo/commit/ff4655d31d3588972522bb162733cb61e460f36f)
- add gpt-4o models (#776)

### Fixed

- fix(langfuse): Check runtime type of `getPrompt`, stringify the result (#774)

## [0.58.0] - 2024-05-09

### Changed

- feat: assert-set (#765)
- feat: add comma-delimited string support for array-type assertion values (#755)
- fix: Resolve JS assertion paths relative to configuration file (#756)
- fix: not-equals assertion (#763)
- fix: upgrade rouge package and limit to strings (#764)

## [0.57.1] - 2024-05-02

### Changed

- fix: do not serialize js objects to non-js providers (#754)
- **[See 0.57.0 release notes](https://github.com/promptfoo/promptfoo/releases/tag/0.57.0)**

## [0.57.0] - 2024-05-01

### Changed

- feat: ability to override provider per test case (#725)
- feat: eval tests matching pattern (#735)
- feat: add `-n` limit arg for `promptfoo list` (#749)
- feat: `promptfoo import` and `promptfoo export` commands (#750)
- feat: add support for `--var name=value` cli option (#745)
- feat: promptfoo eval --filter-failing outputFile.json (#742)
- fix: eval --first-n arg (#734)
- chore: Update openai package to 3.48.5 (#739)
- chore: include logger and cache utils in javascript provider context (#748)
- chore: add `PROMPTFOO_FAILED_TEST_EXIT_CODE` envar (#751)
- docs: Document `python:` prefix when loading assertions in CSV (#731)
- docs: update README.md (#733)
- docs: Fixes to Python docs (#728)
- docs: Update to include --filter-\* cli args (#747)

## [0.56.0] - 2024-04-28

### Added

- feat(webui): improved comment dialog (#713)

### Changed

- feat: Intergration with Langfuse (#707)
- feat: Support IBM Research BAM provider (#711)
- fix: Make errors uncached in Python completion. (#706)
- fix: include python tracebacks in python errors (#724)
- fix: `getCache` should return a memory store when disk caching is disabled (#715)
- chore(webui): improve eval view performance (#719)
- chore(webui): always show provider in header (#721)
- chore: add support for OPENAI_BASE_URL envar (#717)

### Fixed

- fix(vertex/gemini): support nested generationConfig (#714)

## [0.55.0] - 2024-04-24

### Changed

- [Docs] Add llama3 example to ollama docs (#695)
- bugfix in answer-relevance (#697)
- feat: add support for provider `transform` property (#696)
- feat: add support for provider-specific delays (#699)
- feat: portkey.ai integration (#698)
- feat: `eval -n` arg for running the first n test cases (#700)
- feat: ability to write outputs to google sheet (#701)
- feat: first-class support for openrouter (#702)
- Fix concurrent cache request behaviour (#703)

## [0.54.1] - 2024-04-20

### Changed

- Add support for Mixtral 8x22B (#687)
- fix: google sheets async loading (#688)
- fix: trim spaces in csv assertions that can have file:// prefixes (#689)
- fix: apply thresholds to custom python asserts (#690)
- fix: include detail from external python assertion (#691)
- chore(webui): allow configuration of results per page (#694)
- fix: ability to override rubric prompt for all model-graded metrics (#692)

## [0.54.0] - 2024-04-18

### Changed

- feat: support for authenticated google sheets access (#686)
- fix: bugs in `Answer-relevance` calculation (#683)
- fix: Add tool calls to response from azure openai (#685)

## [0.53.0] - 2024-04-16

### Changed

- fix!: make `javascript` assert function call consistent with external js function call (#674)
- fix: node library supports prompt files (#668)
- feat: Enable post-hoc evaluations through defining and using output value in TestSuite (#671)
- feat: Allow local files to define providerOutput value for TestCase (#675)
- feat: detect suitable anthropic default provider (#677)
- feat: Ability to delete evals (#676)
- feat: ability to create derived metrics (#670)

## [0.52.0] - 2024-04-12

### Added

- feat(webui): add pagination (#649)

### Changed

- feat: support for inline yaml for is-json, contains-json in csv (#651)
- feat: run providers 1 at a time with --interactive-providers (#645)
- feat: --env-file arg (#615)
- fix: Do not fail with api error when azure datasource is used (#644)
- fix: allow loading of custom provider in windows (#518) (#652)
- fix: don't show telemetry message without telemtry (#658)
- fix: `E2BIG` error during the execution of Python asserts (#660)
- fix: support relative filepaths for non-code assert values (#664)

### Fixed

- fix(webui): handle invalid search regexes (#663)

## [0.51.0] - 2024-04-07

### Added

- feat(webui): store settings in localstorage (#617)
- feat(azureopenai): apiKeyEnvar support (#628)
- feat(webui): "progress" page that shows provider/prompt pairs (#631)

### Changed

- chore: improve json parsing errors (#620)
- feat: ability to override path to python binary (#619)
- Add documentation for openai vision (#637)
- Support claude vision and images (#639)
- fix: assertion files use relative path (#624)
- feat: add provider reference to prompt function (#633)
- feat: ability to import vars using glob (#641)
- feat!: return values directly in python assertions (#638)

### Fixed

- fix(webui): ability to save defaultTest and evaluateOptions in yaml editor (#629)

## [0.50.1] - 2024-04-02

### Changed

- fix: compiled esmodule interop (#613)
- fix: downgrade var resolution failure to warning (#614)
- fix: glob behavior on windows (#612)

## [0.50.0] - 2024-04-01

### Added

- feat(webui): download button (#482)
- feat(webui): toggle for showing full prompt in output cell (#603)

### Changed

- feat: support .mjs external imports (#601)
- feat: load .env from cli (#602)
- feat: ability to use js files as `transform` (#605)
- feat: ability to reference vars from other vars (#607)
- fix: handling for nonscript assertion files (#608)

### Fixed

- fix(selfhost): add support for prompts and datasets api endpoints (#600)
- fix(selfhost): Consolidate to `NEXT_PUBLIC_PROMPTFOO_REMOTE_BASE_URL` (#609)

## [0.49.3] - 2024-03-29

### Changed

- fix: bedrock model parsing (#593)
- [fix: make llm-rubric more resilient to bad json responses.](https://github.com/promptfoo/promptfoo/commit/93fd059a13454ed7a251a90a33306fb1f3c81895) https://github.com/promptfoo/promptfoo/issues/596
- feat: display progress bar for each parallel execution (#597)

## [0.49.2] - 2024-03-27

### Changed

- fix: support relative paths for custom providers (#589)
- fix: gemini generationConfig and safetySettings (#590)
- feat: cli watch for vars and providers (#591)

## [0.49.1] - 2024-03-25

### Changed

- fix: lazy import of azure peer dependency (#586)

## [0.49.0] - 2024-03-23

### Added

- feat(vertexai): use gcloud application default credentials (#580)

### Changed

- feat: Add support for huggingface token classification (#574)
- feat: Mistral provider support for URL and API key envar (#570)
- feat: run assertions in parallel (#575)
- feat: support for azure openai assistants (#577)
- feat: ability to set tags on standalone assertion llm outputs (#581)
- feat: add support for claude3 on bedrock (#582)
- fix: load file before running prompt function (#583)
- [fix: broken ansi colors on cli table](https://github.com/promptfoo/promptfoo/commit/bbb0157b09c0ffb5366d3cbd112438ca3d2d61c9)
- [fix: remove duplicate instruction output](https://github.com/promptfoo/promptfoo/commit/fb095617d36102f5b6256e9718e736378c0a5cea)
- chore: better error messages when expecting json but getting text (#576)

### Fixed

- fix(selfhost): handle sqlite db in docker image and build (#568)

### Dependencies

- chore(deps): bump webpack-dev-middleware from 5.3.3 to 5.3.4 in /site (#579)

## [0.48.0] - 2024-03-18

### Added

- feat(csv): add support for `__description` field (#556)

### Changed

- feat: migrate filesystem storage to sqlite db (#558)
  - **When you first run `eval` or `view` with 0.48.0, your saved evals will be migrated from `.json` files to a sqlite db. Please open an issue if you run into problems.**
  - Restoration: By default, the migration process runs on the promptfoo output directory `~/.promptfoo/output`. This directory is backed up at `~/.promptfoo/output-backup-*` and you can restore it and use a previous version by renaming that directory back to `output`
- feat: Add anthropic:messages and replicate:mistral as default providers to web ui (#562)
- feat: add label field to provider options (#563)
- docs: adjust configuration for python provider (#565)
- chore: db migration and cleanup (#564)

### Fixed

- fix(azureopenai): add support for `max_tokens` and `seed` (#561)

## [0.47.0] - 2024-03-14

### Changed

- feat: improve python inline asserts to not require printing (#542)
- feat: add tools and tool_choice config parameters to azure openai provider (#550)
- feat: Add support for Claude 3 Haiku (#552)
- fix: validate custom js function return values (#548)
- fix: dedupe prompts from combined configs (#554)

### Fixed

- fix(replicate): support non-array outputs (#547)

## [0.46.0] - 2024-03-08

### Added

- feat(self-host): run evals via web ui (#540)
- feat(self-host): Persist changes on self-deployed UI without sharing a new link (#538)
- feat(webui): ability to change eval name (#537)

### Changed

- feat: add support for calling specific functions for python prompt (#533)
- fix: openai tools and function checks handle plaintext responses (#541)

### Fixed

- fix(anthropic): wrap text if prompt supplied as json (#536)

## [0.45.2] - 2024-03-07

### Changed

- fix: python provider handles relative script paths correctly (#535)

## [0.45.1] - 2024-03-06

### Changed

- fix: json and yaml vars files (#531)

### Fixed

- fix(python): deserialize objects from json (#532)

## [0.45.0] - 2024-03-06

### Added

- feat(anthropic): Add Claude 3 support (#526)

### Changed

- feat: ability to load `vars` values at runtime (#496)
  // Example logic to return a value based on the varName
  if (varName === 'context') {
  return `Processed ${otherVars.input} for prompt: ${prompt}`;
  }
  return {
  output: 'default value',
  };
  // Handle potential errors
  // return { error: 'Error message' }
  # Example logic to dynamically generate variable content
  if var_name == 'context':
  return {
  'output': f"Context for {other_vars['input']} in prompt: {prompt}"
  }
  return {'output': 'default context'}
  # Handle potential errors
  # return { 'error': 'Error message' }

## [0.44.0] - 2024-03-04

### Added

- feat(mistral): Add new models, JSON mode, and update pricing (#500)

### Changed

- fix: Print incorrect response from factuality checker (#503)
- fix: Support missing open parenthesis (fixes #504) (#505)
- feat: include prompt in transform (#512)
- feat: Support csv and json files in the `tests` array (#520)

### Fixed

- fix(ollama): dont send invalid options for `OllamaChatProvider` (#506)
- fix(huggingface): do not pass through non-hf parameters (#519)

## [0.43.1] - 2024-02-25

### Changed

- fix: pass through PROMPTFOO\_\* variables from docker run (#498)
- docs: clean up python provider header

### Fixed

- fix(huggingface): support `apiKey` config param (#494)
- fix(bedrock): transform model output from cache. #474

### Documentation

- docs(huggingface): example of private huggingface inference endpoint (#497)

## [0.43.0] - 2024-02-23

### Added

- feat(webui): Display test suite description (#487)
- feat(webui): Add upload testcase csv to eval page (#484)

### Changed

- feat: pass `test` to assertion context (#485)
- fix: Change variable name to what the prompt template expects (#489)
- (docs): Replace references to deprecated postprocess option (#483)
- chore: update replicate library and add new common params (#491)

### Fixed

- fix(self-hosting): remove supabase dependency from webui eval view (#492)

## [0.42.0] - 2024-02-19

### Added

- feat(webview): toggle for prettifying json outputs (#472)
- feat(openai): support handling OpenAI Assistant functions tool calls (#473)

### Changed

- feat: add support for claude 2.1 on bedrock (#470)
- feat: support for overriding `select-best` provider (#478)
- feat: ability to disable var expansion (#476)
- fix: improve escaping for python prompt shell (#481)

## [0.41.0] - 2024-02-12

### Added

- feat(openai)!: Allow apiBaseUrl to override /v1 endpoint (#464)

### Changed

- feat: add support for async python providers (#465)
- fix: pass config to python provider (#460)
- chore: include progress output in debug logs (#461)
- docs: perplexity example (#463)

### Fixed

- fix(factuality): make factuality output case-insensitive (#468)
- fix: ensure that only valid ollama params are passed (#480)

## [0.40.0] - 2024-02-06

### Added

- feat(mistral): Add Mistral provider (#455)
- feat(openai): add support for `apiKeyEnvar` (#456)
- feat(azureopenai): add apiBaseUrl config (#459)

### Changed

- feat: cohere api support (#457)
- feat: ability to override select-best prompt. #289
- fix: support for gemini generationConfig and safetySettings (#454)

### Fixed

- fix(vertex/gemini): add support for llm-rubric and other OpenAI-formatted prompts (#450)

### Documentation

- documentation: update python.md typo in yaml (#446)

## [0.39.1] - 2024-02-02

### Changed

- fix: func => function in index.ts (#443)
- feat: add support for google ai studio gemini (#445)

## [0.39.0] - 2024-02-01

### Changed

- feat: Add DefaultGradingJsonProvider to improve `llm-rubric` reliability (#432)
- feat: add caching for exec and python providers (#435)
- feat: add `--watch` option to eval command (#439)
- feat: ability to transform output on per-assertion level (#437)
- feat: compare between multiple outputs with `select-best` (#438)
- fix: pass through cost to runAssertion
- fix: pass through cost to runAssertion

## [0.38.0] - 2024-01-29

### Added

- feat(openai): Jan 25 model updates (#416)
- feat(webui): eval deeplinks (#426)
- feat(huggingface): Support sentence similarity inference API (#425)

### Changed

- fix: Only open previous results when necessary (uses lots of memory) (#418)
- fix: html output (#430)
- feat: add a `python` provider that supports native python function calls (#419)
- feat: support for image models such as dall-e (#406)
- feat: support for `PROMPTFOO_PROMPT_SEPARATOR envar. #424

## [0.37.1] - 2024-01-26

### Changed

- fix: do not require token usage info on openai provider (#414)

## [0.37.0] - 2024-01-24

### Added

- feat(webui): add markdown support (#403)

### Changed

- feat: standalone share server (#408)
- feat: `PROMPTFOO_DISABLE_TEMPLATING` disables nunjucks templates (#405)

## [0.36.0] - 2024-01-18

### Added

- feat(webui): Ability to comment on outputs (#395)
- feat(azure): Add response_format support (#402)
- feat(azure): add support for `passthrough` and `apiVersion` (#399)

### Changed

- feat: add `promptfoo generate dataset` (#397)
- fix: typo (#401)

## [0.35.1] - 2024-01-12

### Added

- feat(bedrock): introduce amazon titan models as another option for Bedrock (#380)
- feat(openai): add support for `passthrough` request args (#388)
- feat(azure): add support for client id/secret auth (#389)
- feat(webui): label evals using `description` field (#391)

### Changed

- fix: proper support for multiple types of test providers (#386)
- feat: update CSV and HTML outputs with more details (#393)

## [0.35.0] - 2024-01-07

### Added

- feat(webview): add regex search (#378)

### Changed

- feat: support standalone assertions on CLI (#368)
- feat: add perplexity-score metric (#377)
- feat: add logprobs support for azure openai (#376)
- fix: use relative paths consistently and handle object formats (#375)
- [fix: restore **prefix and **suffix column handlers when loading test csv](https://github.com/promptfoo/promptfoo/commit/3a058684b3389693f4c5899f786fb090b04e3c93)

## [0.34.1] - 2024-01-02

### Added

- feat(openai): add support for overriding provider cost (1be1072)

### Fixed

- fix(webview): increase the request payload size limit (ef4c30f)

## [0.34.0] - 2024-01-02

### Changed

- feat: Support for evaluating cost of LLM inference (#358)
- feat: save manual edits to test outputs in webview (#362)
- feat: add `cost` assertion type (#367)
- fix: handle huggingface text generation returning dict (#357)
- fix: disable cache when using repeat (#361)
- fix: do not dereference tools and functions in config (#365)
- docs: optimize docs of openai tool usage (#355)

## [0.33.2] - 2023-12-23

### Changed

- fix: bad indentation for inline python sript (#353)
- [fix: truncate CLI table headers](https://github.com/promptfoo/promptfoo/commit/9aa9106cc9bc1660df40117d3c8f053f361fa09c)
- feat: add openai tool parameter (#350)
- feat: add `is-valid-openai-tools-call` assertion type (#354)

## [0.33.1] - 2023-12-18

### Changed

- [fix: pass env to providers when using CLI](https://github.com/promptfoo/promptfoo/commit/e8170a7f0e9d4033ef219169115f6474d978f1a7)
- [fix: correctly handle bedrock models containing :](https://github.com/promptfoo/promptfoo/commit/4469b693993934192fee2e84cc27c21e31267e5f)
- feat: add latency assertion type (#344)
- feat: add perplexity assertion type (#346)
- feat: add support for ollama chat API (#342)
- feat: retry when getting internal server error with PROMPTFOO_RETRY_5XX envar (#327)
- fix: properly escape arguments for external python assertions (#338)
- fix: use execFile/spawn for external processes (#343)
- [fix: handle null score in custom metrics](https://github.com/promptfoo/promptfoo/commit/514feed49e2f83f3e04d3e167e5833dc075e6c10)
- [fix: increment failure counter for script errors.](https://github.com/promptfoo/promptfoo/commit/61d1b068f26c63f3234dc49c9d5f5104b9cf1cda)

## [0.33.0] - 2023-12-17

### Changed

- feat: add latency assertion type (#344)
- feat: add perplexity assertion type (#346)
- feat: add support for ollama chat API (#342)
- feat: retry when getting internal server error with PROMPTFOO_RETRY_5XX envar (#327)
- fix: properly escape arguments for external python assertions (#338)
- fix: use execFile/spawn for external processes (#343)
- [fix: handle null score in custom metrics](https://github.com/promptfoo/promptfoo/commit/514feed49e2f83f3e04d3e167e5833dc075e6c10)
- [fix: increment failure counter for script errors.](https://github.com/promptfoo/promptfoo/commit/61d1b068f26c63f3234dc49c9d5f5104b9cf1cda)

## [0.32.0] - 2023-12-14

### Added

- feat(webview): Layout and styling improvements (#333)

### Changed

- feat: add support for Google Gemini model (#336)
- feat: add download yaml button in config modal. Related to #330 (#332)
- fix: set process exit code on failure

## [0.31.2] - 2023-12-11

### Added

- feat(webview): Show aggregated named metrics at top of column (#322)

### Changed

- fix: sharing option is degraded (#325)

## [0.31.1] - 2023-12-04

### Changed

- fix: issues when evaling multiple config files
- feat: support for web viewer running remotely (#321)

## [0.31.0] - 2023-12-02

### Added

- feat(openai): Adds support for function call validation (#316)

### Changed

- feat: add support for ajv formats (#314)
- feat: support prompt functions via nodejs interface (#315)
- fix: webview handling of truncated cell contents with html (#318)
- docs: Merge docs into main repo (#317)

## [0.30.2] - 2023-11-29

### Changed

- feat(cli): simplify onboarding and provide npx-specific instructions (f81bd88)

## [0.30.1] - 2023-11-29

### Changed

- feat: add bedrock in webui setup (#301)
- feat: add support for custom metrics (#305)
- feat: show table by default, even with --output (#306)
- fix: handle multiple configs that import multiple prompts (#304)
- fix: remove use of dangerouslySetInnerHTML in results table (#309)

### Fixed

- fix(openai): add support for overriding api key, host, baseurl, org in Assistants API (#311)

## [0.30.0] - 2023-11-29

### Changed

- feat: add bedrock in webui setup (#301)
- feat: add support for custom metrics (#305)
- feat: show table by default, even with --output (#306)
- fix: handle multiple configs that import multiple prompts (#304)
- fix: remove use of dangerouslySetInnerHTML in results table (#309)

## [0.29.0] - 2023-11-28

### Changed

- feat: Add support for external provider configs via file:// (#296)
- feat: Add support for HTTP proxies (#299)
- feat: claude-based models on amazon bedrock (#298)

## [0.28.2] - 2023-11-27

### Added

- feat(azureopenai): Warn when test provider should be overwritten with azure (#293)
- feat(webview): Display test descriptions if available (#294)
- feat(webview): Ability to set test scores manually (#295)

### Changed

- feat: add support for self-hosted huggingface text generation inference (#290)
- fix: prevent duplicate asserts with `defaultTest` (#287)
- fix: multiple configs handle external test and prompt files correctly (#291)

## [0.28.0] - 2023-11-19

### Changed

- feat: Add support for multiple "\_\_expected" columns (#284)
- feat: Support for OpenAI assistants API (#283)
- feat: Ability to combine multiple configs into a single eval (#285)

## [0.27.1] - 2023-11-14

### Added

- [feat(node-package): Add support for raw objects in prompts](https://github.com/promptfoo/promptfoo/commit/e6a5fe2fa7c05aabd2f52bd4fa143d957a7953dd)
- feat(openai): Add support for OpenAI `seed` param (#275)
- [feat(openai): Add support for OpenAI response_format](https://github.com/promptfoo/promptfoo/commit/12781f11f495bed21db1070e987f1b40a43b72e3)
- [feat(webview): Round score in details modal](https://github.com/promptfoo/promptfoo/commit/483c31d79486a75efc497508b9a42257935585cf)

### Changed

- fix: Set `vars._conversation` only if it is used in prompt (#282)
- feat: Add new RAG metrics (answer-relevance, context-recall, context-relevance, context-faithfulness) (#279)
- feat: throw error correctly when invalid api key is passed for OpenAI (#276)
- Bump langchain from 0.0.325 to 0.0.329 in /examples/langchain-python (#278)
- Provide the prompt in the context to external assertion scripts (#277)
- fix the following error : 'List should have at least 1 item after val… (#280)
- [chore: Add HuggingFace debug output](https://github.com/promptfoo/promptfoo/commit/2bae118e3fa7f8164fd78d29a3a30d187026bf13)

## [0.27.0] - 2023-11-14

### Added

- [feat(node-package): Add support for raw objects in prompts](https://github.com/promptfoo/promptfoo/commit/e6a5fe2fa7c05aabd2f52bd4fa143d957a7953dd)
- feat(openai): Add support for OpenAI `seed` param (#275)
- [feat(openai): Add support for OpenAI response_format](https://github.com/promptfoo/promptfoo/commit/12781f11f495bed21db1070e987f1b40a43b72e3)
- [feat(webview): Round score in details modal](https://github.com/promptfoo/promptfoo/commit/483c31d79486a75efc497508b9a42257935585cf)

### Changed

- feat: Add new RAG metrics (answer-relevance, context-recall, context-relevance, context-faithfulness) (#279)
- feat: throw error correctly when invalid api key is passed for OpenAI (#276)
- Bump langchain from 0.0.325 to 0.0.329 in /examples/langchain-python (#278)
- Provide the prompt in the context to external assertion scripts (#277)
- fix the following error : 'List should have at least 1 item after val… (#280)
- [chore: Add HuggingFace debug output](https://github.com/promptfoo/promptfoo/commit/2bae118e3fa7f8164fd78d29a3a30d187026bf13)

## [0.26.5] - 2023-11-10

### Changed

- feat: Support for Azure OpenAI Cognitive Search (#274)
- [feat: Add PROMPTFOO_PYTHON environment variable](https://github.com/promptfoo/promptfoo/commit/33ecca3dab9382f063e68529c047cfd3fbd959e5)

## [0.26.4] - 2023-11-09

### Fixed

- fix(providers): use Azure OpenAI extensions endpoint when dataSources is set (2e5f14d)

### Tests

- test(assertions): add tests for object outputs (9e0909c)

## [0.26.3] - 2023-11-08

### Added

- [feat(AzureOpenAI): Add support for deployment_id and dataSources](https://github.com/promptfoo/promptfoo/commit/3f6dee99b4ef860af1088c4ceda1a74726070f37)

### Changed

- [Stringify output display string if output is a JSON object](https://github.com/promptfoo/promptfoo/commit/e6eff1fb75e09bfd602c08edd89ec154e3e61bf9)
- [Add JSON schema dereferencing support for JSON configs](https://github.com/promptfoo/promptfoo/commit/c32f9b051a51ee6e1ee08738e0921b4e05a5c23d)
- Update chat completion endpoint in azureopenai.ts (#273)

### Fixed

- fix(openai): Improve handling for function call responses (#270)

## [0.26.2] - 2023-11-07

### Changed

- [Fix issue with named prompt function imports](https://github.com/promptfoo/promptfoo/commit/18a4d751af15b996310eceafc5a75e114ce1bf56)
- [Fix OpenAI finetuned model parsing](https://github.com/promptfoo/promptfoo/commit/b52de61c6e1fd0a9e67d2476a9f3f9153084ad61)
- [Add new OpenAI models](https://github.com/promptfoo/promptfoo/commit/d9432d3b5747516aea1a7e8a744167fbd10a69d2)
- Fix: Broken custom api host for OpenAI. (#261)
- Add `classifier` assert type (#263)
- Send provider options and test context to ScriptCompletion (exec) provider (#268)
- Support for loading JSON schema from external file (#266)

## [0.26.1] - 2023-11-01

### Changed

- Fix broken default config for OpenAI evals created in web app (#255)
- Fix prompt per provider (#253)
- Add support for custom config directory (#257)
- Add latency and token metrics per prompt (#258)
- Add caching support to Anthropic provider (#259)
- webview: Preserve formatting of LLM outputs
- Bump langchain from 0.0.317 to 0.0.325 in /examples/langchain-python (#254)

## [0.26.0] - 2023-10-28

### Changed

- cli: Add support for raw text prompts (#252)
- Ensure the directory for the output file is created if it does not exist

## [0.25.2] - 2023-10-26

### Changed

- allow Python in tests.csv (#237)
- Improve escaping in matchers (#242)
- Add support for nunjucks filters (#243)
- Fix issue where outputPath from the configuration file is not used when `-c` option is provided
- Add envar PROMPTFOO_DISABLE_CONVERSATION_VAR
- Resolve promises in external assert files

## [0.25.1] - 2023-10-19

### Changed

- Fix issue with loading google sheets directly. (#222)
- Add \_conversation variable for testing multiple-turn chat conversations (#224)
- Allow multiple output formats simultaneously with `outputPath` (#229)
- Fall back to default embedding model if provided model doesn't support embeddings
- Various fixes and improvements
- Bump langchain from 0.0.312 to 0.0.317 in /examples/langchain-python (#245)

## [0.25.0] - 2023-10-10

### Changed

- Add support for icontains-any and icontains-all (#210)
- Bump langchain from 0.0.279 to 0.0.308 in /examples/langchain-python (#213)
- Add support for .cjs file extensions (#214)
- Add Prompts and Datasets pages (#211)
- Add CLI commands for listing and showing evals, prompts, and datasets (#218)
- Add support for `config` object in webhook provider payload. (#217)
- Other misc changes and improvements
- Bump langchain from 0.0.308 to 0.0.312 in /examples/langchain-python (#219)

## [0.24.4] - 2023-10-01

### Changed

- Fix bug in custom function boolean return value score (#208)
- Fix ollama provider with `--no-cache` and improve error handling
- Add support for HuggingFace Inference API (text generation) (#205)
- Add `apiHost` config key to Azure provider

## [0.24.3] - 2023-09-28

### Changed

- Better LocalAI/Ollama embeddings traversal failure (#191)
- `OPENAI_API_HOST` to `OPENAI_API_BASE_URL` (#187)
- Ability to include files as assertion values (#180)
- Add hosted db for evals (#149)
- Webview details pane improvements (#196)
- Add support for ollama options (#199)
- Adding TXT and HTML to `--output` help/error message (#201)

## [0.24.2] - 2023-09-23

### Changed

- Specify repo in package.json (#174)
- Add support for parsing multiple json blobs in responses (#178)
- Updated node version update of Google Colab notebook example (#171)
- Fix arg escaping for external python prompts on Windows (#179)
- Better OpenAI embeddings traversal failure (#190)
- Adds embeddings providers for LocalAI and Oolama (#189)
- Add `noindex` to shared results
- Many other misc fixes and improvements

## [0.24.1] - 2023-09-21

### Changed

- Fix prompt errors caused by leading and trailing whitespace for var file imports
- Fix an issue with response parsing in LocalAI chat
- Fix issue preventing custom provider for similarity check (#152)
- Fix escaping in python asserts (#156)
- Fix README link to providers docs (#153)
- Allow object with function name as a value for function_call (#158)
- Add a -y/--yes option to `promptfoo view` command to skip confirmation (#166)
- Other misc fixes and improvements

## [0.24.0] - 2023-09-18

### Changed

- Support for custom functions as prompts (#147)
- Refactor parts of util into more descriptive files (#148)
- Misc fixes and improvements

## [0.23.1] - 2023-09-14

### Changed

- Improvements to custom grading (#140)
- Support for Google Vertex and PaLM chat APIs (#131)
- Add support for including files in defaultTest (#137)
- Add support for disabling cache in evaluate() options (#135)
- Add support for loading vars directly from file (#139)
- Include `provider` in `EvaluateResult`
- Other misc improvements and fixes

## [0.23.0] - 2023-09-14

### Changed

- Improvements to custom grading (#140)
- Support for Google Vertex and PaLM chat APIs (#131)
- Add support for including files in defaultTest (#137)
- Add support for disabling cache in evaluate() options (#135)
- Add support for loading vars directly from file (#139)
- Include `provider` in `EvaluateResult`
- Other misc improvements and fixes

## [0.22.1] - 2023-09-14

### Added

- feat(vars): add support for loading vars directly from file (#139)
- feat(config): add support for including files in defaultTest (#137)
- feat(config): add support for disabling cache in evaluate() options (#135)
- feat(providers): support for Google Vertex and PaLM chat APIs (#131)
- feat(api): include provider in EvaluateResult (#130)

### Changed

- chore(providers): improve PaLM recognized model detection (2317eac)

### Documentation

- docs(examples): add conversation history example (#136)
- docs(examples): update node-package example with context (#134)

## [0.22.0] - 2023-09-04

### Changed

- Add OpenAI factuality and closed-QA graders (#126). These new graders implement OpenAI's eval methodology.
- Auto-escape vars when prompt is a JSON object (#127).
- Improvements to custom providers - Pass context including `vars` to callApi and make `TestCase` generic for ease of typing
- Add `prompt` to Javascript, Python, and Webhook assertion context
- Fix llama.cpp usage of provider config overrides
- Fix ollama provider parsing for llama versions like llama:13b, llama:70b etc.
- Trim var strings in CLI table (prevents slowness during CLI table output)

## [0.21.4] - 2023-09-01

### Changed

- Add support for test case threshold value (#125)
- Add support for pass/fail threshold for javascript and python numeric return values

## [0.21.3] - 2023-09-01

### Changed

- Increase request backoff and add optional delay between API calls (#122)

## [0.21.2] - 2023-08-31

### Changed

- Fix symlink bug on Windows

## [0.21.1] - 2023-08-30

### Changed

- Consistent envars and configs across providers (#119)
- Add configuration for API keys in WebUI (#120)
- Add CodeLlama to WebUI
- Fix issue with numeric values in some assert types
- Add support for running specific prompts for specific providers using `{id, prompts, config}` format
- Add a feedback command

## [0.21.0] - 2023-08-28

### Changed

- Add webhook provider (#117)
- Add support for editing config in web view (#115)
- Standalone server with database with self-hosting support (#118)
- Add support for custom llm-rubric grading via `rubricPrompt` in Assertion objects
- Add support for `vars` in `rubricPrompt`, making it easier to pass expected values per test case
- Add a handful of new supported parameters to OpenAI, Azure, Anthropic, and Replicate providers
- Allow setting `config` on `provider` attached to Assertion or TestCase
- Add/improve support for custom providers in matchesSimilarity and matchesLlmRubric

## [0.20.1] - 2023-08-18

### Changed

- Fix issue when there's not enough data to display useful charts
- Add charts to web viewer (#112)
- Add support for multiline javascript asserts
- Add support for Levenshtein distance assert type (#111)

## [0.20.0] - 2023-08-18

### Changed

- Add charts to web viewer (#112)
- Add support for multiline javascript asserts
- Add support for Levenshtein distance assert type (#111)

## [0.19.3] - 2023-08-17

### Changed

- llm-rubric provider fixes (#110)
- New diff viewer for evals
- Web UI for running evals (#103)
- Add support for OpenAI organization (#106)
- function call azure fix (#95)
- Add support for JSON schema validation for is-json and contains-json (#108)
- Other misc fixes and API improvements

## [0.19.2] - 2023-08-15

### Changed

- function call azure fix (#95)
- Add support for JSON schema validation for is-json and contains-json (#108)
- New diff viewer for evals
- Web UI for running evals (#103)
- Add support for OpenAI organization (#106)
- Other misc fixes and API improvements

## [0.19.1] - 2023-08-14

### Changed

- Add support for OpenAI organization (#106)
- New diff viewer for evals
- Web UI for running evals (#103)
- Other misc fixes and API improvements

## [0.19.0] - 2023-08-14

### Changed

- New diff viewer for evals
- Web UI for running evals (#103)
- Other misc fixes and API improvements

## [0.18.4] - 2023-08-11

### Fixed

- fix(providers): resolve Ollama provider issue with empty line handling (c4d1e5f)

### Dependencies

- chore(deps): bump certifi from 2023.5.7 to 2023.7.22 in /examples/langchain-python (#104)

## [0.18.3] - 2023-08-08

### Added

- feat(providers): add Ollama provider (#102)

### Changed

- chore(webui): disable nunjucks autoescaping by default (#101)
- chore(webui): stop forcing manual line breaks in results view (76d18f5)

### Fixed

- fix(history): remove stale `latest` symlinks before regenerating eval output (a603eee)

## [0.18.2] - 2023-08-08

### Added

- feat(webui): display assertion summaries in the results viewer (#100)

### Changed

- feat(providers): allow testing identical models with different parameters (#83)

### Fixed

- fix(cli): repair `promptfoo share` regression (01df513)
- fix(config): handle provider map parsing when entries are strings (bdd1dea)
- fix(scoring): keep weighted averages accurate by running all test cases (7854424)

## [0.18.1] - 2023-08-06

### Added

- feat(providers): add llama.cpp server support (#94)

### Changed

- chore(providers): expose `LLAMA_BASE_URL` environment variable (f4b4c39)

### Fixed

- fix(history): repair symlink detection when writing latest results (e6aed7a)

## [0.18.0] - 2023-07-28

### Added

- feat(assertions): add `python` assertion type (#78)
- feat(api): support native function ApiProviders and assertions (#93)
- feat(evals): introduce Promptfoo scenarios for data-driven testing - allows datasets to be associated with specific tests, eliminating the need to copy tests for each dataset by @Skylertodd (#89)
- feat(cli): allow specifying `outputPath` when using the Node evaluate helper (#91)

### Changed

- chore(evals): rename default "theories" concept to "scenarios" (aca0821)

### Fixed

- fix(history): repair symlink handling when persisting latest results (81a4a26)
- fix(history): clean up stale eval history entries (253ae60)
- fix(cli): restore ANSI escape code rendering in console tables (497b698)

## [0.17.9] - 2023-07-24

### Added

- feat(evals): load test cases from file or directory paths (#88)

### Changed

- feat(metrics): record latency in eval results (#85)

### Fixed

- fix(windows): resolve path compatibility issues (8de6e12)

## [0.17.8] - 2023-07-22

### Added

- feat(evals): support post-processing hooks in test cases (#84)

### Changed

- feat(webui): show recent runs in the results viewer (#82)
- feat(providers): expose additional OpenAI parameters (#81)

### Fixed

- fix(evaluator): support empty test suites without crashing (31fb876)
- fix(network): ensure fetch timeouts bubble up correctly (9e4bf94)

## [0.17.7] - 2023-07-20

### Added

- feat(config): allow provider-specific prompts in test suites (#76)

### Changed

- chore(runtime): require Node.js 16 or newer (f7f85e3)
- chore(providers): reuse context configuration for Replicate provider (48819a7)

### Fixed

- fix(providers): handle missing provider prompt maps gracefully (7c6bb35)
- fix(grading): escape user input in grading prompts (4049b3f)

## [0.17.6] - 2023-07-20

### Added

- feat(cli): add `--repeat` support to evaluations (#71)
- feat(providers): add Azure YAML prompt support (#72)
- feat(providers): implement Replicate provider (#75)

### Changed

- chore(providers): refine Replicate provider behaviour (57fa43f)
- chore(cli): default `promptfoo share` prompt to Yes on enter (1a4c080)
- chore(webui): simplify dark mode and hide identical rows in history (c244403)

## [0.17.5] - 2023-07-14

### Added

- feat(assertions): add starts-with assertion type (#64)
- feat(providers): add Azure OpenAI provider (#66)

### Changed

- feat(providers): support YAML-formatted OpenAI prompts (#67)
- chore(cli): allow disabling sharing prompts (#69)
- chore(cli): require confirmation before running `promptfoo share` (f3de0e4)
- chore(env): add `PROMPTFOO_DISABLE_UPDATE` environment variable (60fee72)

### Fixed

- fix(config): read prompts relative to the config directory (ddc370c)

## [0.17.4] - 2023-07-13

### Added

- feat(assertions): add `contains-any` assertion support (#61)

### Changed

- chore(cli): handle npm outages without crashing (3177715)

### Fixed

- fix(cli): support terminals without `process.stdout.columns` (064dcb3)
- fix(cli): correct `promptfoo init` output to reference YAML (404be34)

### Documentation

- docs: add telemetry notice (#39)

## [0.17.3] - 2023-07-10

### Added

- feat(providers): add Anthropic provider (#58)

### Changed

- chore(onboarding): refresh init onboarding content (992c0b6)

### Fixed

- fix(cli): maintain table header ordering (1e3a711)
- fix(runtime): ensure compatibility with Node 14 (59e2bb1)

## [0.17.2] - 2023-07-07

### Changed

- feat(providers): improve support for running external scripts (#55)

## [0.17.1] - 2023-07-07

### Fixed

- fix(webui): restore output rendering in results view (5ce5598)

## [0.17.0] - 2023-07-06

### Added

- feat(models): add gpt-3.5-16k checkpoints (#51)
- feat(providers): add `script:` provider prefix for custom providers (bae14ec)
- feat(webui): view raw prompts in the web viewer (#54)
- feat(cli): add `cache clear` command (970ee67)

### Changed

- chore(providers): change default suggestion provider (cc11e59)
- chore(providers): ensure OpenAI chat completions fail on invalid JSON (c456c01)
- chore(assertions): allow numeric values for contains/icontains assertions (dc04329)

### Fixed

- fix(evals): avoid creating assertions from empty expected columns (d398866)

## [0.16.0] - 2023-06-28

### Added

- feat(cli): retry failed HTTP requests to reduce transient failures (#47)
- feat(templates): allow object vars inside nunjucks templates for richer prompts (#50)

### Documentation

- docs: refresh the Question reference page with updated guidance (#46)

## [0.15.0] - 2023-06-26

### Added

- feat(scoring): add continuous scoring support for evaluations (#44)
- feat(assertions): introduce assertion weights to fine-tune scoring (0688a64)

### Changed

- chore(prompt): rename grading prompt field from `content` to `output` (fa20a25)
- chore(webui): maintain backwards compatibility for row outputs in the viewer (b2fc084)

### Fixed

- fix(config): ensure `defaultTest` populates when configs load implicitly (44acb91)

## [0.14.2] - 2023-06-24

### Changed

- chore(assertions): switch the default grading provider to `gpt-4-0613` (0d26776)
- chore(cli): trim stray progress-bar newlines for cleaner output (8d624d6)

### Fixed

- fix(cli): update cached table output correctly when results change (8fe5f84)
- fix(cli): allow non-string result payloads during rendering (61d349e)

## [0.14.1] - 2023-06-19

### Fixed

- fix(config): only apply the config base path when a path override is provided (e67918b)

## [0.14.0] - 2023-06-18

### Added

- feat(cli)!: add shareable URLs and the `promptfoo share` command by @typpo (#42)
- feat(cli): add `--no-progress-bar` option to `promptfoo eval` (75adf8a)
- feat(cli): add `--no-table` flag for evaluation output (ecf79a4)
- feat(cli): add `--share` flag to automatically create shareable URLs (7987f6e)

### Changed

- chore(cli)!: resolve config-relative file references from the config directory, not working directory (dffb091)
- chore(api)!: restructure JSON/YAML output formats to include `results`, `config`, and `shareableUrl` properties (d1b7038)

### Fixed

- fix(cli): write the latest results before launching the viewer with `--view` (496f2fb)

## [0.13.1] - 2023-06-17

### Fixed

- fix(cli): ensure command arguments override config values (c425d3a)

## [0.13.0] - 2023-06-16

### Added

- feat(providers): support OpenAI functions and custom provider arguments by @typpo (#34)
- feat(cli): add JSONL prompt file support by @typpo (#40)
- feat(cli): export `generateTable()` for external tooling reuse by @tizmagik (#37)
- feat(openai): enable OpenAI ChatCompletion function calling (0f10cdd)

### Changed

- chore(openai): add official support for OpenAI `*-0613` models (4d5f827)
- chore(cli): allow optional configs when invoking the CLI (a9140d6)
- chore(cli): respect the `LOG_LEVEL` environment variable in the logger (1f1f05f)
- chore(cli): stabilize progress display when using var arrays (340da53)

### Fixed

- fix(build): fix HTML output generation in production builds (46a2233)

## [0.12.0] - 2023-06-12

### Added

- feat(share): publish evaluations with the `promptfoo share` workflow by @typpo (#33)
- feat(telemetry): add basic usage telemetry for insight gathering (7e7e3ea)
- feat(assertions): support CSV definitions for `rouge-n` and webhook assertions (7f8be15)

### Changed

- chore(build): resolve build output paths for the web client (#32)
- chore(cli): notify users when a newer promptfoo release is available by @typpo (#31)

## [0.11.0] - 2023-06-11

### Added

- feat(assertions): add contains, icontains, contains-some, contains-any, regex, webhook, and rouge-n assertion types (#30)
- feat(assertions): allow negating any assertion type with `not-` prefix (cc5fef1)
- feat(assertions): pass context objects with vars to custom functions (1e4df7e)
- feat(webui): add failure filtering and improved table layout (69189fe)
- feat(webui): add word-break toggle to results (9c1fd3b)
- feat(webui): highlight highest passing scores in matrix (6e2942f)

### Changed

- chore(cli): limit console table rows for readability (52a28c9)
- chore(cli): add more detailed custom function failure output (6fcc37a)

### Fixed

- fix(config): respect CLI write/cache options from config (5b456ec)
- fix(webui): improve dark mode colours and rating overflow (eb7bd54)
- fix(config): parse YAML references correctly in configs (62561b5)

## [0.10.0] - 2023-06-09

### Added

- feat(prompts): add support for named prompts by @typpo (#28)

### Changed

- chore(env)!: rename `OPENAI_MAX_TEMPERATURE` to `OPENAI_TEMPERATURE` (4830557)
- chore(config): read `.yml` files by default as configs (d5c179e)
- chore(build): add native ts-node compatibility by @MentalGear (#25)
- chore(openai): add chatml stopwords by default (561437f)
- chore(webui): adjust column ordering and styling (27977c5)

### Fixed

- fix(config): support `defaultTest` overrides in CLI (59c3cbb)
- fix(env): correctly parse `OPENAI_MAX_TOKENS` and `OPENAI_MAX_TEMPERATURE` by @abi (#29)
- fix(cli): improve JSON formatting error messages (5f59900)

## [0.9.0] - 2023-06-05

### Added

- feat(vars): add support for var arrays by @typpo (#21)

### Changed

- chore(core): set a default semantic similarity threshold (4ebea73)
- chore(cli): refresh `promptfoo init` output messaging (cdbf806)

### Fixed

- fix(cache): register cache manager types for TypeScript (1a82de7)
- fix(evals): handle string interpolation issues in prompts (6b8c175)

## [0.8.3] - 2023-05-31

### Fixed

- fix(cache): create cache directory on first use (423f375)
- fix(config): throw a clearer error for malformed default configs (0d759c4)

## [0.8.2] - 2023-05-30

### Fixed

- fix(cache): only persist cache entries on successful API responses (71c10a6)

## [0.8.1] - 2023-05-30

### Added

- feat(data): add Google Sheets loader support (df900c3)

### Fixed

- fix(cli): restore backward compatibility for `-t/--tests` flags (aad1822)

## [0.8.0] - 2023-05-30

### Added

- feat(api)!: simplify the API and support unified test suite definitions by @typpo (#14)

### Changed

- chore(api)!: move evaluation settings under `evaluateOptions` (`maxConcurrency`, `showProgressBar`, `generateSuggestions`) (#14)
- chore(api)!: move CLI flag defaults under `commandLineOptions` (`write`, `cache`, `verbose`, `view`) (#14)

## [0.7.0] - 2023-05-29

### Changed

- chore(cache): improve caching defaults and enable caching by default (#17)

## [0.6.0] - 2023-05-28

### Added

- feat(providers): add LocalAI support for open-source LLMs like Llama, Alpaca, Vicuna, GPT4All (6541bb2)
- feat(cli): add glob pattern support for prompts and tests (#13)
- feat(assertions): rename `eval:` to `fn:` for custom JavaScript assertions by @MentalGear (#11)
- feat(webui): add dark mode support (0a2bb49)
- feat(api): add exports for types and useful utility functions (57ac4bb)
- feat(tests): add Jest and Mocha integrations (00d9aa2)

### Changed

- chore(cli): improve error handling and word wrapping in CLI output (398f4b0)
- chore(cli): support non-ES module requires (c451362)

### Fixed

- fix(cli): move API key validation into OpenAI subclasses (c451362)
- fix(webui): correct HTML table rendering errors in the viewer (64c9161)
- fix(providers): improve handling of third-party API errors (398f4b0)

### Dependencies

- chore(deps): bump socket.io-parser from 4.2.2 to 4.2.3 in /src/web/client (#15)

## [0.5.1] - 2023-05-23

### Changed

- chore(cli): add glob support for prompt selection (#13)

### Fixed

- fix(cli): prevent crashes when `OPENAI_API_KEY` is not set (c451362)

## [0.5.0] - 2023-05-22

### Added

- feat(assertions): add semantic similarity grading (#7)

### Changed

- chore(cli): improve error handling and word wrapping in CLI output (398f4b0)

## [0.4.0] - 2023-05-13

### Added

- feat(webui): add web viewer for evaluation results (#5)

### Changed

- chore(openai): support `OPENAI_STOP` environment variable for stopwords (79d590e)
- chore(cli): increase the default request timeout (c73e055)

## [0.3.0] - 2023-05-07

### Added

- feat(grading): enable LLM automatic grading of outputs (#4)
- feat(webui): improve how test results are shown - PASS/FAIL is shown in matrix view rather than its own column (2c3f489)

### Changed

- chore(config): allow overriding `OPENAI_API_HOST` environment variable (e390678)
- chore(cli): add `REQUEST_TIMEOUT_MS` environment variable for API timeouts (644abf9)
- chore(webui): improve HTML table output readability (2384c69)

## [0.2.2] - 2023-05-04

### Added

- feat(cli): add `promptfoo --version` output (77e862b)

### Changed

- chore(cli): improve error messages when API calls fail (af2c8d3)

### Fixed

- fix(cli): correct `promptfoo init` output text (862d7a7)
- fix(evals): preserve table ordering when building concurrently (2e3ddfa)

## [0.2.0] - 2023-05-04

### Added

- feat(cli): add `promptfoo init` command (c6a3a59)
- feat(providers): improve custom provider loading and add example (4f6b6e2)<|MERGE_RESOLUTION|>--- conflicted
+++ resolved
@@ -10,9 +10,6 @@
 
 ### Added
 
-- feat(config): add server-side provider list customization via ui-providers.yaml in .promptfoo directory to control providers shown in the eval creator for self-hosted deployments (#6124)
-- feat(api): add /api/providers and /api/providers/config-status endpoints to serve configured providers and status to the UI (#6124)
-- feat(webui): conditionally render provider selectors based on server config; sort and group providers for clearer selection (#6124)
 - feat(assertions): add dot product and euclidean distance metrics for similarity assertion - use `similar:dot` and `similar:euclidean` assertion types to match production vector database metrics and support different similarity use cases (#6202)
 - feat(webui): expose Hydra strategy configuration (max turns and stateful toggle) in red team setup UI (#6165)
 - fix(app): aligning risk scores with documentation (#6212)
@@ -22,6 +19,7 @@
 - feat(app): Metadata value autocomplete eval filter (#6176)
 - feat(webui): display both total and filtered metrics simultaneously when filters are active, showing "X/Y filtered, Z total" format in evaluation results table for better visibility into filtered vs unfiltered data (#5969)
 - feat(app): eval results filters permalinking (#6196)
+- feat(server): add server-side provider list customization via ui-providers.yaml (#6124)
 - fix(site): fix missing background color on safari api reference search modal (#6218)
 
 ### Changed
@@ -32,14 +30,9 @@
 
 ### Fixed
 
-<<<<<<< HEAD
-- fix(webui): add effect cleanup to provider config status fetch to avoid setState warnings on unmounted components (#6124)
-- fix(providers): correct default provider labels - "o3" not "GPT-o3" (o-series are not GPT models), "Claude 4.5 Haiku" not "Claude 3.5 Haiku" (#6124)
-=======
 - fix(providers): correctly handle reasoning field in OpenAI-compatible models like gpt-oss-20b, extracting both reasoning and content instead of only reasoning (#6062)
 - fix(redteam): exclude cyberseceval and beavertails static dataset plugins from iterative strategies to prevent wasted compute and silent grading failures during Hydra/Meta/Tree iterations (#6230)
 - fix(mcp): allow colons in eval ID validation for get_evaluation_details tool - fixes rejection of valid eval IDs returned by list_evaluations (e.g., eval-8h1-2025-11-15T14:17:18) by updating regex to accept ISO timestamp format (#6222)
->>>>>>> a9db70a3
 - fix(redteam): don't set default 'en' language when no language is configured - prevents unnecessary language modifiers from being passed to meta agent and other iterative strategies, keeping prompts focused on actual task without implied translation requirements (#6214)
 - fix(webui): fix duplicate React key warning in DefaultTestVariables component by implementing counter-based unique ID generation (#6201)
 - fix(samples): downlevel pem dependency to supported version
@@ -48,12 +41,7 @@
 
 ### Tests
 
-- test(server): add comprehensive test coverage for provider config status, list fetching, fallbacks, and UI hide/show behavior (#6124)
 - test(webui): suppress expected test error logs (109+ occurrences across parsing errors, API errors, context provider errors) and React/MUI warnings (act() warnings, DOM nesting, prop types) in setupTests.ts and vite.config.ts (#6201)
-
-### Documentation
-
-- docs(self-hosting): document ui-providers.yaml format, examples, and Docker/Compose/Kubernetes setup; clarify config map and security considerations for credential storage (#6124)
 
 ### Dependencies
 
