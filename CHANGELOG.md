--- conflicted
+++ resolved
@@ -12,12 +12,9 @@
 
 ### Fixed
 
-<<<<<<< HEAD
 - fix(assertions): support runtime variables ({{input}}, {{ideal}}, {{completion}}) in custom rubricPrompt for factuality assertions by deferring template rendering to matchesFactuality where all variables are available (#5340)
 - fix(assertions): support runtime variables ({{input}}, {{criteria}}, {{completion}}) in custom rubricPrompt for model-graded-closedqa assertions by deferring template rendering to matchesClosedQa where all variables are available (#5340)
-=======
 - fix(openai): extend automatic 10-minute timeout to gpt-5-pro models to prevent timeouts on long-running requests (#6147)
->>>>>>> 2ed33cb6
 - fix(deps): add @vitest/coverage-v8@3.2.4 to app workspace to match vitest version and fix coverage reporting "Cannot read properties of undefined (reading 'reportsDirectory')" error
 
 ### Documentation
