--- conflicted
+++ resolved
@@ -6,14 +6,11 @@
 
 ## [Unreleased]
 
-<<<<<<< HEAD
 ### Added
 
 - feat(cli): add automatic changelog update on version bump (#6252)
 - feat(ci): add enhanced changelog validation rules requiring PR numbers and Unreleased section (#6252)
-=======
 - chore: Add visiblity button for PFX passphrase (#6258)
->>>>>>> ca1e132c
 
 ## [0.119.8] - 2025-11-18
 
