--- conflicted
+++ resolved
@@ -6,14 +6,8 @@
 
 ## [Unreleased]
 
-<<<<<<< HEAD
-### Changed
-
-- chore: enforce explicit /index in directory imports - add linting tools and CI enforcement to prepare for ESM migration (#6263)
-=======
-### Added
-
->>>>>>> fe881c8f
+### Added
+
 - chore: Add visiblity button for PFX passphrase (#6258)
 - feat(app): Red Team Strategy Test Generation (#6005)
 
