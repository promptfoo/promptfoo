--- conflicted
+++ resolved
@@ -8,11 +8,7 @@
 
 ### Added
 
-<<<<<<< HEAD
 - feat(util): add support for loading tool definitions from Python/JavaScript files - providers now support dynamic tool generation using `file://tools.py:get_tools` and `file://tools.js:get_tools` syntax, enabling runtime tool definitions based on environment, config, or external APIs
-
-=======
->>>>>>> fe881c8f
 - chore: Add visiblity button for PFX passphrase (#6258)
 - feat(app): Red Team Strategy Test Generation (#6005)
 
